/**
* @file llpanelprofile.cpp
* @brief Profile panel implementation
*
* $LicenseInfo:firstyear=2009&license=viewerlgpl$
* Second Life Viewer Source Code
* Copyright (C) 2010, Linden Research, Inc.
*
* This library is free software; you can redistribute it and/or
* modify it under the terms of the GNU Lesser General Public
* License as published by the Free Software Foundation;
* version 2.1 of the License only.
*
* This library is distributed in the hope that it will be useful,
* but WITHOUT ANY WARRANTY; without even the implied warranty of
* MERCHANTABILITY or FITNESS FOR A PARTICULAR PURPOSE.  See the GNU
* Lesser General Public License for more details.
*
* You should have received a copy of the GNU Lesser General Public
* License along with this library; if not, write to the Free Software
* Foundation, Inc., 51 Franklin Street, Fifth Floor, Boston, MA  02110-1301  USA
*
* Linden Research, Inc., 945 Battery Street, San Francisco, CA  94111  USA
* $/LicenseInfo$
*/

#include "llviewerprecompiledheaders.h"
#include "llpanelprofile.h"

// Common
#include "llavatarnamecache.h"
#include "llslurl.h"
#include "lldateutil.h" //ageFromDate

// UI
#include "llavatariconctrl.h"
#include "llclipboard.h"
#include "llcheckboxctrl.h"
#include "lllineeditor.h"
#include "llloadingindicator.h"
#include "llmenubutton.h"
#include "lltabcontainer.h"
#include "lltextbox.h"
#include "lltexteditor.h"
#include "lltexturectrl.h"
#include "lltoggleablemenu.h"
#include "llgrouplist.h"

// Newview
#include "llagent.h" //gAgent
#include "llagentpicksinfo.h"
#include "llavataractions.h"
#include "llavatarpropertiesprocessor.h"
#include "llcallingcard.h"
#include "llcommandhandler.h"
#include "llfloaterreg.h"
#include "llfirstuse.h"
#include "llgroupactions.h"
#include "llmutelist.h"
#include "llnotificationsutil.h"
#include "llpanelblockedlist.h"
#include "llpanelprofileclassifieds.h"
#include "llpanelprofilepicks.h"
#include "lltrans.h"
#include "llviewercontrol.h"
#include "llvoiceclient.h"
#include "llweb.h"

<<<<<<< HEAD
#include "fsdata.h"
=======
>>>>>>> f83ada32

static LLPanelInjector<LLPanelProfileSecondLife> t_panel_profile_secondlife("panel_profile_secondlife");
static LLPanelInjector<LLPanelProfileWeb> t_panel_web("panel_profile_web");
static LLPanelInjector<LLPanelProfileInterests> t_panel_interests("panel_profile_interests");
static LLPanelInjector<LLPanelProfilePicks> t_panel_picks("panel_profile_picks");
static LLPanelInjector<LLPanelProfileFirstLife> t_panel_firstlife("panel_profile_firstlife");
static LLPanelInjector<LLPanelProfileNotes> t_panel_notes("panel_profile_notes");
static LLPanelInjector<LLPanelProfile>          t_panel_profile("panel_profile");

static const std::string PANEL_SECONDLIFE   = "panel_profile_secondlife";
static const std::string PANEL_WEB          = "panel_profile_web";
static const std::string PANEL_INTERESTS    = "panel_profile_interests";
static const std::string PANEL_PICKS        = "panel_profile_picks";
static const std::string PANEL_CLASSIFIEDS  = "panel_profile_classifieds";
static const std::string PANEL_FIRSTLIFE    = "panel_profile_firstlife";
static const std::string PANEL_NOTES        = "panel_profile_notes";


//////////////////////////////////////////////////////////////////////////
// LLProfileHandler

class LLProfileHandler : public LLCommandHandler
{
public:
	// requires trusted browser to trigger
	LLProfileHandler() : LLCommandHandler("profile", UNTRUSTED_THROTTLE) { }

	bool handle(const LLSD& params, const LLSD& query_map,
		LLMediaCtrl* web)
	{
		if (params.size() < 1) return false;
		std::string agent_name = params[0];
		LL_INFOS() << "Profile, agent_name " << agent_name << LL_ENDL;
		std::string url = getProfileURL(agent_name);
		LLWeb::loadURLInternal(url);

		return true;
	}
};
LLProfileHandler gProfileHandler;


//////////////////////////////////////////////////////////////////////////
// LLAgentHandler

class LLAgentHandler : public LLCommandHandler
{
public:
	// requires trusted browser to trigger
	LLAgentHandler() : LLCommandHandler("agent", UNTRUSTED_THROTTLE) { }

	bool handle(const LLSD& params, const LLSD& query_map,
		LLMediaCtrl* web)
	{
		if (params.size() < 2) return false;
		LLUUID avatar_id;
		if (!avatar_id.set(params[0], FALSE))
		{
			return false;
		}

		const std::string verb = params[1].asString();
		// <FS:Ansariel> FIRE-9045: Inspect links always open full profile
		//if (verb == "about")
		if (verb == "about" || (gSavedSettings.getBOOL("FSInspectAvatarSlurlOpensProfile") && verb == "inspect"))
		// </FS:Ansariel>
		{
			LLAvatarActions::showProfile(avatar_id);
			return true;
		}

		if (verb == "inspect")
		{
			LLFloaterReg::showInstance("inspect_avatar", LLSD().with("avatar_id", avatar_id));
			return true;
		}

		if (verb == "im")
		{
			LLAvatarActions::startIM(avatar_id);
			return true;
		}

		if (verb == "pay")
		{
			if (!LLUI::getInstance()->mSettingGroups["config"]->getBOOL("EnableAvatarPay"))
			{
				LLNotificationsUtil::add("NoAvatarPay", LLSD(), LLSD(), std::string("SwitchToStandardSkinAndQuit"));
				return true;
			}

			LLAvatarActions::pay(avatar_id);
			return true;
		}

		if (verb == "offerteleport")
		{
			LLAvatarActions::offerTeleport(avatar_id);
			return true;
		}

		if (verb == "requestfriend")
		{
			LLAvatarActions::requestFriendshipDialog(avatar_id);
			return true;
		}

		if (verb == "removefriend")
		{
			LLAvatarActions::removeFriendDialog(avatar_id);
			return true;
		}

		if (verb == "mute")
		{
			if (! LLAvatarActions::isBlocked(avatar_id))
			{
				LLAvatarActions::toggleBlock(avatar_id);
			}
			return true;
		}

		if (verb == "unmute")
		{
			if (LLAvatarActions::isBlocked(avatar_id))
			{
				LLAvatarActions::toggleBlock(avatar_id);
			}
			return true;
		}

		if (verb == "block")
		{
			if (params.size() > 2)
			{
				const std::string object_name = LLURI::unescape(params[2].asString());
				LLMute mute(avatar_id, object_name, LLMute::OBJECT);
				LLMuteList::getInstance()->add(mute);
				LLPanelBlockedList::showPanelAndSelect(mute.mID);
			}
			return true;
		}

		if (verb == "unblock")
		{
			if (params.size() > 2)
			{
				const std::string object_name = params[2].asString();
				LLMute mute(avatar_id, object_name, LLMute::OBJECT);
				LLMuteList::getInstance()->remove(mute);
			}
			return true;
		}
		return false;
	}
};
LLAgentHandler gAgentHandler;



//////////////////////////////////////////////////////////////////////////
// LLPanelProfileSecondLife

LLPanelProfileSecondLife::LLPanelProfileSecondLife()
 : LLPanelProfileTab()
 , mStatusText(NULL)
 , mAvatarNameCacheConnection()
<<<<<<< HEAD
 , mRlvBehaviorCallbackConnection() // <FS:Ansariel> RLVa support
=======
>>>>>>> f83ada32
{
}

LLPanelProfileSecondLife::~LLPanelProfileSecondLife()
{
    if (getAvatarId().notNull())
    {
        LLAvatarTracker::instance().removeParticularFriendObserver(getAvatarId(), this);
    }

    if (LLVoiceClient::instanceExists())
    {
        LLVoiceClient::getInstance()->removeObserver((LLVoiceClientStatusObserver*)this);
    }

    if (mAvatarNameCacheConnection.connected())
    {
        mAvatarNameCacheConnection.disconnect();
    }
<<<<<<< HEAD

    // <FS:Ansariel> RLVa support
    if (mRlvBehaviorCallbackConnection.connected())
    {
        mRlvBehaviorCallbackConnection.disconnect();
    }
    // </FS:Ansariel>
=======
>>>>>>> f83ada32
}

BOOL LLPanelProfileSecondLife::postBuild()
{
    mStatusText             = getChild<LLTextBox>("status");
    mGroupList              = getChild<LLGroupList>("group_list");
    mShowInSearchCheckbox   = getChild<LLCheckBoxCtrl>("show_in_search_checkbox");
    mSecondLifePic          = getChild<LLTextureCtrl>("2nd_life_pic");
    mSecondLifePicLayout    = getChild<LLPanel>("image_stack");
    mDescriptionEdit        = getChild<LLTextBase>("sl_description_edit");
    mTeleportButton         = getChild<LLButton>("teleport");
    mShowOnMapButton        = getChild<LLButton>("show_on_map_btn");
    mBlockButton            = getChild<LLButton>("block");
    mUnblockButton          = getChild<LLButton>("unblock");
    mNameLabel              = getChild<LLUICtrl>("name_label");
    mDisplayNameButton      = getChild<LLButton>("set_name");
    mAddFriendButton        = getChild<LLButton>("add_friend");
    mGroupInviteButton      = getChild<LLButton>("group_invite");
    mPayButton              = getChild<LLButton>("pay");
    mIMButton               = getChild<LLButton>("im");
    mCopyMenuButton         = getChild<LLMenuButton>("copy_btn");
    mGiveInvPanel           = getChild<LLPanel>("give_stack");
<<<<<<< HEAD
    mOverflowButton         = getChild<LLMenuButton>("overflow_btn"); // <FS:Ansariel> Gear button
=======
>>>>>>> f83ada32

    mStatusText->setVisible(FALSE);
    mCopyMenuButton->setVisible(FALSE);

    mAddFriendButton->setCommitCallback(boost::bind(&LLPanelProfileSecondLife::onAddFriendButtonClick, this));
    mIMButton->setCommitCallback(boost::bind(&LLPanelProfileSecondLife::onIMButtonClick, this));
    mTeleportButton->setCommitCallback(boost::bind(&LLPanelProfileSecondLife::onTeleportButtonClick, this));
    mShowOnMapButton->setCommitCallback(boost::bind(&LLPanelProfileSecondLife::onMapButtonClick, this));
    mPayButton->setCommitCallback(boost::bind(&LLPanelProfileSecondLife::pay, this));
    mBlockButton->setCommitCallback(boost::bind(&LLPanelProfileSecondLife::onClickToggleBlock, this));
    mUnblockButton->setCommitCallback(boost::bind(&LLPanelProfileSecondLife::onClickToggleBlock, this));
    mGroupInviteButton->setCommitCallback(boost::bind(&LLPanelProfileSecondLife::onGroupInvite,this));
    mDisplayNameButton->setCommitCallback(boost::bind(&LLPanelProfileSecondLife::onClickSetName, this));
    mSecondLifePic->setCommitCallback(boost::bind(&LLPanelProfileSecondLife::onCommitTexture, this));

    LLUICtrl::CommitCallbackRegistry::ScopedRegistrar commit;
    commit.add("Profile.CopyName", [this](LLUICtrl*, const LLSD& userdata) { onCommitMenu(userdata); });

    LLUICtrl::EnableCallbackRegistry::ScopedRegistrar enable;
    enable.add("Profile.EnableCall",                [this](LLUICtrl*, const LLSD&) { return mVoiceStatus; });
    enable.add("Profile.EnableGod",                 [](LLUICtrl*, const LLSD&) { return gAgent.isGodlike(); });

    mGroupList->setDoubleClickCallback(boost::bind(&LLPanelProfileSecondLife::openGroupProfile, this));
    mGroupList->setReturnCallback(boost::bind(&LLPanelProfileSecondLife::openGroupProfile, this));

<<<<<<< HEAD
    // <FS:Ansariel> Gear button
    LLUICtrl::CommitCallbackRegistry::ScopedRegistrar registrar;
    registrar.add("Profile.Call",					[this](LLUICtrl*, const LLSD&) { LLAvatarActions::startCall(getAvatarId()); });
    registrar.add("Profile.AddToContactSet",		[this](LLUICtrl*, const LLSD&) { LLAvatarActions::addToContactSet(getAvatarId()); });
    registrar.add("Profile.Share",					[this](LLUICtrl*, const LLSD&) { LLAvatarActions::share(getAvatarId()); });
    registrar.add("Profile.Kick",					[this](LLUICtrl*, const LLSD&) { LLAvatarActions::kick(getAvatarId()); });
    registrar.add("Profile.Freeze",					[this](LLUICtrl*, const LLSD&) { LLAvatarActions::freeze(getAvatarId()); });
    registrar.add("Profile.Unfreeze",				[this](LLUICtrl*, const LLSD&) { LLAvatarActions::unfreeze(getAvatarId()); });
    registrar.add("Profile.CSR",					[this](LLUICtrl*, const LLSD&) { LLAvatarName av_name; LLAvatarNameCache::get(getAvatarId(), &av_name); std::string name = av_name.getUserName(); LLAvatarActions::csr(getAvatarId(), name); });
    registrar.add("Profile.CopyNameToClipboard",	[this](LLUICtrl*, const LLSD&) { onCommitMenu("complete_name"); });
    registrar.add("Profile.CopyURI",				[this](LLUICtrl*, const LLSD&) { onCommitMenu("uri"); });
    registrar.add("Profile.CopyKey",				[this](LLUICtrl*, const LLSD&) { onCommitMenu("id"); });
    registrar.add("Profile.Report",					[this](LLUICtrl*, const LLSD&) { LLAvatarActions::report(getAvatarId()); });

    LLToggleableMenu* profile_menu = LLUICtrlFactory::getInstance()->createFromFile<LLToggleableMenu>("menu_profile_overflow.xml", gMenuHolder, LLViewerMenuHolderGL::child_registry_t::instance());
    mOverflowButton->setMenu(profile_menu, LLMenuButton::MP_TOP_RIGHT);
    // </FS:Ansariel>

    LLVoiceClient::getInstance()->addObserver((LLVoiceClientStatusObserver*)this);
    mCopyMenuButton->setMenu("menu_name_field.xml", LLMenuButton::MP_BOTTOM_RIGHT);

    // <FS:Ansariel> RLVa support
    mRlvBehaviorCallbackConnection = gRlvHandler.setBehaviourCallback(boost::bind(&LLPanelProfileSecondLife::updateRlvRestrictions, this, _1));

=======
    LLVoiceClient::getInstance()->addObserver((LLVoiceClientStatusObserver*)this);
    mCopyMenuButton->setMenu("menu_name_field.xml", LLMenuButton::MP_BOTTOM_RIGHT);

>>>>>>> f83ada32
    return TRUE;
}

void LLPanelProfileSecondLife::onOpen(const LLSD& key)
{
    LLPanelProfileTab::onOpen(key);

    resetData();
<<<<<<< HEAD

    LLUUID avatar_id = getAvatarId();
    LLAvatarPropertiesProcessor::getInstance()->addObserver(avatar_id, this);

    BOOL own_profile = getSelfProfile();

    mGroupInviteButton->setVisible(!own_profile);
    mShowOnMapButton->setVisible(!own_profile);
    mPayButton->setVisible(!own_profile);
    mTeleportButton->setVisible(!own_profile);
    mIMButton->setVisible(!own_profile);
    mAddFriendButton->setVisible(!own_profile);
    mBlockButton->setVisible(!own_profile);
    mUnblockButton->setVisible(!own_profile);
    mGroupList->setShowNone(!own_profile);
    mGiveInvPanel->setVisible(!own_profile);
    mOverflowButton->setVisible(!own_profile); // <FS:Ansariel> Gear button

    mSecondLifePic->setOpenTexPreview(!own_profile);

    if (own_profile && !getEmbedded())
    {
        // Group list control cannot toggle ForAgent loading
        // Less than ideal, but viewing own profile via search is edge case
        mGroupList->enableForAgent(false);
    }

    // <FS:Ansariel> Show display name button only if display names are enabled
    //if (own_profile && !getEmbedded() )
    if (own_profile && LLAvatarName::useDisplayNames() && !getEmbedded())
    // </FS:Ansariel>
    {
        mNameLabel->setVisible(FALSE);
        mDisplayNameButton->setVisible(TRUE);
        mDisplayNameButton->setEnabled(TRUE);
    }

    mDescriptionEdit->setParseHTML(!own_profile && !getEmbedded());

    LLProfileDropTarget* drop_target = getChild<LLProfileDropTarget>("drop_target");
    drop_target->setVisible(!own_profile);
    drop_target->setEnabled(!own_profile);

    if (!own_profile)
    {
        mVoiceStatus = LLAvatarActions::canCall() && (LLAvatarActions::isFriend(avatar_id) ? LLAvatarTracker::instance().isBuddyOnline(avatar_id) : TRUE);
        drop_target->setAgentID(avatar_id);
        updateOnlineStatus();
    }

    updateButtons();

    // <FS:Ansariel> Display agent ID
    getChild<LLUICtrl>("user_key")->setValue(avatar_id.asString());

    mAvatarNameCacheConnection = LLAvatarNameCache::get(getAvatarId(), boost::bind(&LLPanelProfileSecondLife::onAvatarNameCache, this, _1, _2));
}

void LLPanelProfileSecondLife::apply(LLAvatarData* data)
{
    if (getIsLoaded() && getSelfProfile())
    {
        data->image_id = mSecondLifePic->getImageAssetID();
        data->about_text = mDescriptionEdit->getValue().asString();
        data->allow_publish = mShowInSearchCheckbox->getValue();

        LLAvatarPropertiesProcessor::getInstance()->sendAvatarPropertiesUpdate(data);
    }
}

void LLPanelProfileSecondLife::updateData()
{
    LLUUID avatar_id = getAvatarId();
    if (!getIsLoading() && avatar_id.notNull() && !(getSelfProfile() && !getEmbedded()))
    {
        setIsLoading();
        LLAvatarPropertiesProcessor::getInstance()->sendAvatarGroupsRequest(avatar_id);
    }
}

void LLPanelProfileSecondLife::processProperties(void* data, EAvatarProcessorType type)
{

    if (APT_PROPERTIES == type)
    {
        const LLAvatarData* avatar_data = static_cast<const LLAvatarData*>(data);
        if(avatar_data && getAvatarId() == avatar_data->avatar_id)
        {
            processProfileProperties(avatar_data);
            updateButtons();
        }
    }
    else if (APT_GROUPS == type)
    {
        LLAvatarGroups* avatar_groups = static_cast<LLAvatarGroups*>(data);
        if(avatar_groups && getAvatarId() == avatar_groups->avatar_id)
        {
            processGroupProperties(avatar_groups);
        }
    }
}

void LLPanelProfileSecondLife::resetData()
{
    resetLoading();
    getChild<LLUICtrl>("complete_name")->setValue(LLStringUtil::null);
    getChild<LLUICtrl>("register_date")->setValue(LLStringUtil::null);
    getChild<LLUICtrl>("acc_status_text")->setValue(LLStringUtil::null);
    getChild<LLUICtrl>("partner_text")->setValue(LLStringUtil::null);

    // Set default image and 1:1 dimensions for it
    mSecondLifePic->setValue(mSecondLifePic->getDefaultImageAssetID());
    LLRect imageRect = mSecondLifePicLayout->getRect();
    mSecondLifePicLayout->reshape(imageRect.getHeight(), imageRect.getHeight());

    mDescriptionEdit->setValue(LLStringUtil::null);
    mStatusText->setVisible(FALSE);
    mCopyMenuButton->setVisible(FALSE);
    mGroups.clear();
    mGroupList->setGroups(mGroups);
}

void LLPanelProfileSecondLife::processProfileProperties(const LLAvatarData* avatar_data)
{
    LLUUID avatar_id = getAvatarId();
    if (!LLAvatarActions::isFriend(avatar_id) && !getSelfProfile())
    {
        // this is non-friend avatar. Status will be updated from LLAvatarPropertiesProcessor.
        // in LLPanelProfileSecondLife::processOnlineStatus()

        // subscribe observer to get online status. Request will be sent by LLPanelProfileSecondLife itself.
        // do not subscribe for friend avatar because online status can be wrong overridden
        // via LLAvatarData::flags if Preferences: "Only Friends & Groups can see when I am online" is set.
        processOnlineStatus(avatar_data->flags & AVATAR_ONLINE);
    }

    fillCommonData(avatar_data);

    fillPartnerData(avatar_data);

    fillAccountStatus(avatar_data);
}

void LLPanelProfileSecondLife::processGroupProperties(const LLAvatarGroups* avatar_groups)
{
    //KC: the group_list ctrl can handle all this for us on our own profile
    if (getSelfProfile() && !getEmbedded())
    {
        return;
    }

    // *NOTE dzaporozhan
    // Group properties may arrive in two callbacks, we need to save them across
    // different calls. We can't do that in textbox as textbox may change the text.

    LLAvatarGroups::group_list_t::const_iterator it = avatar_groups->group_list.begin();
    const LLAvatarGroups::group_list_t::const_iterator it_end = avatar_groups->group_list.end();

    for (; it_end != it; ++it)
    {
        LLAvatarGroups::LLGroupData group_data = *it;
        mGroups[group_data.group_name] = group_data.group_id;
    }

    mGroupList->setGroups(mGroups);
}

void LLPanelProfileSecondLife::openGroupProfile()
{
    LLUUID group_id = mGroupList->getSelectedUUID();
    LLGroupActions::show(group_id);
}

void LLPanelProfileSecondLife::onAvatarNameCache(const LLUUID& agent_id, const LLAvatarName& av_name)
{
    mAvatarNameCacheConnection.disconnect();

    getChild<LLUICtrl>("complete_name")->setValue( av_name.getCompleteName() );
    mCopyMenuButton->setVisible(TRUE);
}

void LLPanelProfileSecondLife::fillCommonData(const LLAvatarData* avatar_data)
{
    // Refresh avatar id in cache with new info to prevent re-requests
    // and to make sure icons in text will be up to date
    LLAvatarIconIDCache::getInstance()->add(avatar_data->avatar_id, avatar_data->image_id);

    LLStringUtil::format_map_t args;
    {
        std::string birth_date = LLTrans::getString("AvatarBirthDateFormat");
        LLStringUtil::format(birth_date, LLSD().with("datetime", (S32) avatar_data->born_on.secondsSinceEpoch()));
        args["[REG_DATE]"] = birth_date;
    }

    args["[AGE]"] = LLDateUtil::ageFromDate( avatar_data->born_on, LLDate::now());
    // <FS:Ansariel> Avatar age in days
    args["[AGEDAYS]"] = LLSD((S32) (LLDate::now().secondsSinceEpoch() - avatar_data->born_on.secondsSinceEpoch()) / 86400).asString();
    // </FS:Ansariel>
    std::string register_date = getString("RegisterDateFormat", args);
    getChild<LLUICtrl>("register_date")->setValue(register_date );
    mDescriptionEdit->setValue(avatar_data->about_text);
    mSecondLifePic->setValue(avatar_data->image_id);

    //Don't bother about boost level, picker will set it
    LLViewerFetchedTexture* imagep = LLViewerTextureManager::getFetchedTexture(avatar_data->image_id);
    if (imagep->getFullHeight())
    {
        onImageLoaded(true, imagep);
    }
    else
    {
        imagep->setLoadedCallback(onImageLoaded,
                                  MAX_DISCARD_LEVEL,
                                  FALSE,
                                  FALSE,
                                  new LLHandle<LLPanel>(getHandle()),
                                  NULL,
                                  FALSE);
    }

    if (getSelfProfile())
    {
        mShowInSearchCheckbox->setValue((BOOL)(avatar_data->flags & AVATAR_ALLOW_PUBLISH));
    }
}

void LLPanelProfileSecondLife::fillPartnerData(const LLAvatarData* avatar_data)
{
    LLTextEditor* partner_text = getChild<LLTextEditor>("partner_text");
    if (avatar_data->partner_id.notNull())
    {
        partner_text->setText(LLSLURL("agent", avatar_data->partner_id, "inspect").getSLURLString());
    }
    else
    {
        partner_text->setText(getString("no_partner_text"));
    }
}

void LLPanelProfileSecondLife::fillAccountStatus(const LLAvatarData* avatar_data)
{
    LLStringUtil::format_map_t args;
    args["[ACCTTYPE]"] = LLAvatarPropertiesProcessor::accountType(avatar_data);
    args["[PAYMENTINFO]"] = LLAvatarPropertiesProcessor::paymentInfo(avatar_data);

    // <FS:Ansariel> FSData support
    args["[FIRESTORM]"] = "";
    args["[FSSUPP]"] = "";
    args["[FSDEV]"] = "";
    args["[FSQA]"] = "";
    args["[FSGW]"] = "";
    S32 flags = FSData::getInstance()->getAgentFlags(avatar_data->avatar_id);
    if (flags != -1)
    {
        bool separator = false;
        std::string text;
        if (flags & (FSData::DEVELOPER | FSData::SUPPORT | FSData::QA | FSData::GATEWAY))
        {
            args["[FIRESTORM]"] = LLTrans::getString("APP_NAME");
        }

        if (flags & FSData::DEVELOPER)
        {
            text = getString("FSDev");
            args["[FSDEV]"] = text;
            separator = true;
        }

        if (flags & FSData::SUPPORT)
        {
            text = getString("FSSupp");
            if (separator)
            {
                text = " /" + text;
            }
            args["[FSSUPP]"] = text;
            separator = true;
        }
        
        if (flags & FSData::QA)
        {
            text = getString("FSQualityAssurance");
            if (separator)
            {
                text = " /" + text;
            }
            args["[FSQA]"] = text;
            separator = true;
        }

        if (flags & FSData::GATEWAY)
        {
            text = getString("FSGW");
            if (separator)
            {
                text = " /" + text;
            }
            args["[FSGW]"] = text;
        }
    }
    // </FS:Ansariel>

    std::string caption_text = getString("CaptionTextAcctInfo", args);
    getChild<LLUICtrl>("acc_status_text")->setValue(caption_text);
}

void LLPanelProfileSecondLife::onMapButtonClick()
{
    LLAvatarActions::showOnMap(getAvatarId());
}

void LLPanelProfileSecondLife::pay()
{
    LLAvatarActions::pay(getAvatarId());
}

void LLPanelProfileSecondLife::onClickToggleBlock()
{
    bool blocked = LLAvatarActions::toggleBlock(getAvatarId());

    updateButtons();
    // we are hiding one button and showing another, set focus
    if (blocked)
    {
        mUnblockButton->setFocus(true);
    }
    else
    {
        mBlockButton->setFocus(true);
    }
}

void LLPanelProfileSecondLife::onAddFriendButtonClick()
{
    LLAvatarActions::requestFriendshipDialog(getAvatarId());
}

void LLPanelProfileSecondLife::onIMButtonClick()
{
    LLAvatarActions::startIM(getAvatarId());
}

void LLPanelProfileSecondLife::onTeleportButtonClick()
{
    LLAvatarActions::offerTeleport(getAvatarId());
}

void LLPanelProfileSecondLife::onGroupInvite()
{
    LLAvatarActions::inviteToGroup(getAvatarId());
}

void LLPanelProfileSecondLife::onImageLoaded(BOOL success, LLViewerFetchedTexture *imagep)
{
    LLRect imageRect = mSecondLifePicLayout->getRect();
    if (!success || imagep->getFullWidth() == imagep->getFullHeight())
    {
        mSecondLifePicLayout->reshape(imageRect.getHeight(), imageRect.getHeight());
    }
    else
    {
        // assume 3:4, for sake of firestorm
        mSecondLifePicLayout->reshape(imageRect.getHeight() * 4 / 3, imageRect.getHeight());
    }
}

//static
void LLPanelProfileSecondLife::onImageLoaded(BOOL success,
                                             LLViewerFetchedTexture *src_vi,
                                             LLImageRaw* src,
                                             LLImageRaw* aux_src,
                                             S32 discard_level,
                                             BOOL final,
                                             void* userdata)
{
    if (!userdata) return;

    LLHandle<LLPanel>* handle = (LLHandle<LLPanel>*)userdata;

    if (!handle->isDead())
    {
        LLPanelProfileSecondLife* panel = static_cast<LLPanelProfileSecondLife*>(handle->get());
        if (panel)
        {
            panel->onImageLoaded(success, src_vi);
        }
    }

    if (final || !success)
    {
        delete handle;
    }
}

// virtual, called by LLAvatarTracker
void LLPanelProfileSecondLife::changed(U32 mask)
{
    updateOnlineStatus();
    updateButtons();
}

// virtual, called by LLVoiceClient
void LLPanelProfileSecondLife::onChange(EStatusType status, const std::string &channelURI, bool proximal)
{
    if(status == STATUS_JOINING || status == STATUS_LEFT_CHANNEL)
    {
        return;
    }

    mVoiceStatus = LLAvatarActions::canCall() && (LLAvatarActions::isFriend(getAvatarId()) ? LLAvatarTracker::instance().isBuddyOnline(getAvatarId()) : TRUE);
}

void LLPanelProfileSecondLife::setAvatarId(const LLUUID& avatar_id)
{
    if (avatar_id.notNull())
    {
        if (getAvatarId().notNull())
        {
            LLAvatarTracker::instance().removeParticularFriendObserver(getAvatarId(), this);
        }

        LLPanelProfileTab::setAvatarId(avatar_id);

        if (LLAvatarActions::isFriend(getAvatarId()))
        {
            LLAvatarTracker::instance().addParticularFriendObserver(getAvatarId(), this);
        }
    }
}

bool LLPanelProfileSecondLife::isGrantedToSeeOnlineStatus()
{
    // set text box visible to show online status for non-friends who has not set in Preferences
    // "Only Friends & Groups can see when I am online"
    if (!LLAvatarActions::isFriend(getAvatarId()))
    {
        return true;
    }

    // *NOTE: GRANT_ONLINE_STATUS is always set to false while changing any other status.
    // When avatar disallow me to see her online status processOfflineNotification Message is received by the viewer
    // see comments for ChangeUserRights template message. EXT-453.
    // If GRANT_ONLINE_STATUS flag is changed it will be applied when viewer restarts. EXT-3880
    const LLRelationship* relationship = LLAvatarTracker::instance().getBuddyInfo(getAvatarId());
    return relationship->isRightGrantedFrom(LLRelationship::GRANT_ONLINE_STATUS);
}

// method was disabled according to EXT-2022. Re-enabled & improved according to EXT-3880
void LLPanelProfileSecondLife::updateOnlineStatus()
{
    if (!LLAvatarActions::isFriend(getAvatarId())) return;
    // For friend let check if he allowed me to see his status
    const LLRelationship* relationship = LLAvatarTracker::instance().getBuddyInfo(getAvatarId());
    bool online = relationship->isOnline();
    processOnlineStatus(online);
}

void LLPanelProfileSecondLife::processOnlineStatus(bool online)
{
    mStatusText->setVisible(isGrantedToSeeOnlineStatus());

    std::string status = getString(online ? "status_online" : "status_offline");

    mStatusText->setValue(status);
    mStatusText->setColor(online ?
    LLUIColorTable::instance().getColor("StatusUserOnline") :
    LLUIColorTable::instance().getColor("StatusUserOffline"));
}

void LLPanelProfileSecondLife::updateButtons()
{
    LLPanelProfileTab::updateButtons();

    if (getSelfProfile() && !getEmbedded())
    {
        mShowInSearchCheckbox->setVisible(TRUE);
        mShowInSearchCheckbox->setEnabled(TRUE);
        mDescriptionEdit->setEnabled(TRUE);
    }

    if (!getSelfProfile())
    {
        LLUUID av_id = getAvatarId();
        bool is_buddy_online = LLAvatarTracker::instance().isBuddyOnline(getAvatarId());

        if (LLAvatarActions::isFriend(av_id))
        {
            // <FS:Ansariel> RLVa support
            //mTeleportButton->setEnabled(is_buddy_online);
            const LLRelationship* friend_status = LLAvatarTracker::instance().getBuddyInfo(av_id);
            bool can_offer_tp = (!gRlvHandler.hasBehaviour(RLV_BHVR_SHOWLOC) ||
                                    (gRlvHandler.isException(RLV_BHVR_TPLURE, av_id, RLV_CHECK_PERMISSIVE) ||
                                    friend_status->isRightGrantedTo(LLRelationship::GRANT_MAP_LOCATION)));

            mTeleportButton->setEnabled(is_buddy_online && can_offer_tp);
            // </FS:Ansariel>
            //Disable "Add Friend" button for friends.
            mAddFriendButton->setEnabled(false);
        }
        else
        {
            // <FS:Ansariel> RLVa support
            //mTeleportButton->setEnabled(true);
            bool can_offer_tp = (!gRlvHandler.hasBehaviour(RLV_BHVR_SHOWLOC) ||
                                    gRlvHandler.isException(RLV_BHVR_TPLURE, av_id, RLV_CHECK_PERMISSIVE));
            mTeleportButton->setEnabled(can_offer_tp);
            // </FS:Ansariel>
            mAddFriendButton->setEnabled(true);
        }

        // <FS:Ansariel> RLVa support
        //bool enable_map_btn = (is_buddy_online && is_agent_mappable(av_id)) || gAgent.isGodlike();
        bool enable_map_btn = ((is_buddy_online && is_agent_mappable(av_id)) || gAgent.isGodlike()) && !gRlvHandler.hasBehaviour(RLV_BHVR_SHOWWORLDMAP);
        // </FS:Ansariel>
        mShowOnMapButton->setEnabled(enable_map_btn);

        bool enable_block_btn = LLAvatarActions::canBlock(av_id) && !LLAvatarActions::isBlocked(av_id);
        mBlockButton->setVisible(enable_block_btn);

        bool enable_unblock_btn = LLAvatarActions::isBlocked(av_id);
        mUnblockButton->setVisible(enable_unblock_btn);
    }
}

void LLPanelProfileSecondLife::onClickSetName()
{
    LLAvatarNameCache::get(getAvatarId(), boost::bind(&LLPanelProfileSecondLife::onAvatarNameCacheSetName, this, _1, _2));

    LLFirstUse::setDisplayName(false);
}

void LLPanelProfileSecondLife::onCommitTexture()
{
    LLViewerFetchedTexture* imagep = LLViewerTextureManager::getFetchedTexture(mSecondLifePic->getImageAssetID());
    if (imagep->getFullHeight())
    {
        onImageLoaded(true, imagep);
    }
    else
    {
        imagep->setLoadedCallback(onImageLoaded,
            MAX_DISCARD_LEVEL,
            FALSE,
            FALSE,
            new LLHandle<LLPanel>(getHandle()),
            NULL,
            FALSE);
    }
}

void LLPanelProfileSecondLife::onCommitMenu(const LLSD& userdata)
{
    LLAvatarName av_name;
    if (!LLAvatarNameCache::get(getAvatarId(), &av_name))
    {
        // shouldn't happen, button(menu) is supposed to be invisible while name is fetching
        LL_WARNS() << "Failed to get agent data" << LL_ENDL;
        return;
    }

    const std::string item_name = userdata.asString();
    LLWString wstr;
    if (item_name == "display")
    {
        wstr = utf8str_to_wstring(av_name.getDisplayName(true));
    }
    else if (item_name == "name")
    {
        wstr = utf8str_to_wstring(av_name.getAccountName());
    }
    // <FS:Ansariel> Gear button
    else if (item_name == "complete_name")
    {
        wstr = utf8str_to_wstring(av_name.getCompleteName());
    }
    else if (item_name == "uri")
    {
        wstr = utf8str_to_wstring(LLSLURL("agent", getAvatarId(), "about").getSLURLString());
    }
    // </FS:Ansariel>
    else if (item_name == "id")
    {
        wstr = utf8str_to_wstring(getAvatarId().asString());
    }
    LLClipboard::instance().copyToClipboard(wstr, 0, wstr.size());
}

void LLPanelProfileSecondLife::onAvatarNameCacheSetName(const LLUUID& agent_id, const LLAvatarName& av_name)
{
    if (av_name.getDisplayName().empty())
    {
        // something is wrong, tell user to try again later
        LLNotificationsUtil::add("SetDisplayNameFailedGeneric");
        return;
    }

    LL_INFOS("LegacyProfile") << "name-change now " << LLDate::now() << " next_update "
        << LLDate(av_name.mNextUpdate) << LL_ENDL;
    F64 now_secs = LLDate::now().secondsSinceEpoch();

    if (now_secs < av_name.mNextUpdate)
    {
        // if the update time is more than a year in the future, it means updates have been blocked
        // show a more general message
        static const S32 YEAR = 60*60*24*365;
        if (now_secs + YEAR < av_name.mNextUpdate)
        {
            LLNotificationsUtil::add("SetDisplayNameBlocked");
            return;
        }
    }

    LLFloaterReg::showInstance("display_name");
}

// <FS:Ansariel> RLVa support
void LLPanelProfileSecondLife::updateRlvRestrictions(ERlvBehaviour behavior)
{
    if (behavior == RLV_BHVR_SHOWLOC || behavior == RLV_BHVR_SHOWWORLDMAP)
    {
        updateButtons();
    }
}
// </FS:Ansariel>

//////////////////////////////////////////////////////////////////////////
// LLPanelProfileWeb

LLPanelProfileWeb::LLPanelProfileWeb()
 : LLPanelProfileTab()
 , mWebBrowser(NULL)
 , mAvatarNameCacheConnection()
{
}

LLPanelProfileWeb::~LLPanelProfileWeb()
{
    if (mAvatarNameCacheConnection.connected())
    {
        mAvatarNameCacheConnection.disconnect();
    }
}

void LLPanelProfileWeb::onOpen(const LLSD& key)
{
    LLPanelProfileTab::onOpen(key);

    resetData();

    mAvatarNameCacheConnection = LLAvatarNameCache::get(getAvatarId(), boost::bind(&LLPanelProfileWeb::onAvatarNameCache, this, _1, _2));
}

BOOL LLPanelProfileWeb::postBuild()
{
    mUrlEdit = getChild<LLLineEditor>("url_edit");
    mLoadButton = getChild<LLUICtrl>("load");
    mWebProfileButton = getChild<LLButton>("web_profile_popout_btn");

    mLoadButton->setCommitCallback(boost::bind(&LLPanelProfileWeb::onCommitLoad, this, _1));
    mWebProfileButton->setCommitCallback(boost::bind(&LLPanelProfileWeb::onCommitWebProfile, this));

    mWebBrowser = getChild<LLMediaCtrl>("profile_html");
    mWebBrowser->addObserver(this);
    mWebBrowser->setHomePageUrl("about:blank");

    mUrlEdit->setEnabled(FALSE);

    return TRUE;
}

void LLPanelProfileWeb::processProperties(void* data, EAvatarProcessorType type)
{
    if (APT_PROPERTIES == type)
    {
        const LLAvatarData* avatar_data = static_cast<const LLAvatarData*>(data);
        if (avatar_data && getAvatarId() == avatar_data->avatar_id)
        {
            mURLHome = avatar_data->profile_url;
            mUrlEdit->setValue(mURLHome);
            mLoadButton->setEnabled(mURLHome.length() > 0);
            updateButtons();
        }
    }
}

void LLPanelProfileWeb::resetData()
{
    mURLHome = LLStringUtil::null;
    mUrlEdit->setValue(mURLHome);
    mWebBrowser->navigateHome();
}

void LLPanelProfileWeb::apply(LLAvatarData* data)
{
    data->profile_url = mUrlEdit->getValue().asString();
}

void LLPanelProfileWeb::updateData()
{
    LLUUID avatar_id = getAvatarId();
    if (!getIsLoading() && avatar_id.notNull())
    {
        setIsLoading();

        if (!mURLWebProfile.empty())
        {
            mWebBrowser->setVisible(TRUE);
            mPerformanceTimer.start();
            mWebBrowser->navigateTo(mURLWebProfile, HTTP_CONTENT_TEXT_HTML);
        }
    }
}

void LLPanelProfileWeb::onAvatarNameCache(const LLUUID& agent_id, const LLAvatarName& av_name)
{
    mAvatarNameCacheConnection.disconnect();

    std::string username = av_name.getAccountName();
    if (username.empty())
    {
        username = LLCacheName::buildUsername(av_name.getDisplayName());
    }
    else
    {
        LLStringUtil::replaceChar(username, ' ', '.');
    }

    mURLWebProfile = getProfileURL(username);
    if (mURLWebProfile.empty())
    {
        return;
    }

    //if the tab was opened before name was resolved, load the panel now
    if (getIsLoading())
    {
        updateData();
    }
}

void LLPanelProfileWeb::onCommitLoad(LLUICtrl* ctrl)
{
    if (!mURLHome.empty())
    {
        LLSD::String valstr = ctrl->getValue().asString();
        if (valstr.empty())
        {
            mWebBrowser->setVisible(TRUE);
            mPerformanceTimer.start();
            mWebBrowser->navigateTo( mURLHome, HTTP_CONTENT_TEXT_HTML );
        }
        else if (valstr == "popout")
        {
            // open in viewer's browser, new window
            LLWeb::loadURLInternal(mURLHome);
        }
        else if (valstr == "external")
        {
            // open in external browser
            LLWeb::loadURLExternal(mURLHome);
        }
    }
}

void LLPanelProfileWeb::onCommitWebProfile()
{
    // open the web profile floater
    LLAvatarActions::showProfileWeb(getAvatarId());
}

void LLPanelProfileWeb::handleMediaEvent(LLPluginClassMedia* self, EMediaEvent event)
{
    switch(event)
    {
        case MEDIA_EVENT_STATUS_TEXT_CHANGED:
            childSetValue("status_text", LLSD( self->getStatusText() ) );
        break;

        case MEDIA_EVENT_LOCATION_CHANGED:
            // don't set this or user will set there url to profile url
            // when clicking ok on there own profile.
            // childSetText("url_edit", self->getLocation() );
        break;

        case MEDIA_EVENT_NAVIGATE_BEGIN:
        {
            if (mFirstNavigate)
            {
                mFirstNavigate = false;
            }
            else
            {
                mPerformanceTimer.start();
            }
        }
        break;

        case MEDIA_EVENT_NAVIGATE_COMPLETE:
        {
            LLStringUtil::format_map_t args;
            args["[TIME]"] = llformat("%.2f", mPerformanceTimer.getElapsedTimeF32());
            childSetValue("status_text", LLSD( getString("LoadTime", args)) );
        }
        break;

        default:
            // Having a default case makes the compiler happy.
        break;
    }
}

void LLPanelProfileWeb::updateButtons()
{
    LLPanelProfileTab::updateButtons();

    if (getSelfProfile() && !getEmbedded())
    {
        mUrlEdit->setEnabled(TRUE);
    }
}

//////////////////////////////////////////////////////////////////////////
//////////////////////////////////////////////////////////////////////////
//////////////////////////////////////////////////////////////////////////

static const S32 WANT_CHECKS = 8;
static const S32 SKILL_CHECKS = 6;

LLPanelProfileInterests::LLPanelProfileInterests()
 : LLPanelProfileTab()
{
}

LLPanelProfileInterests::~LLPanelProfileInterests()
{
}

void LLPanelProfileInterests::onOpen(const LLSD& key)
{
    LLPanelProfileTab::onOpen(key);

    resetData();
}

BOOL LLPanelProfileInterests::postBuild()
{
    mWantToEditor = getChild<LLLineEditor>("want_to_edit");
    mSkillsEditor = getChild<LLLineEditor>("skills_edit");
    mLanguagesEditor = getChild<LLLineEditor>("languages_edit");

    for (S32 i = 0; i < WANT_CHECKS; ++i)
    {
        std::string check_name = llformat("chk%d", i);
        mWantChecks[i] = getChild<LLCheckBoxCtrl>(check_name);
    }

    for (S32 i = 0; i < SKILL_CHECKS; ++i)
    {
        std::string check_name = llformat("schk%d", i);
        mSkillChecks[i] = getChild<LLCheckBoxCtrl>(check_name);
    }

    return TRUE;
}


void LLPanelProfileInterests::processProperties(void* data, EAvatarProcessorType type)
{
    if (APT_INTERESTS_INFO == type)
    {
        const LLInterestsData* interests_data = static_cast<const LLInterestsData*>(data);
        if (interests_data && getAvatarId() == interests_data->avatar_id)
        {
            for (S32 i = 0; i < WANT_CHECKS; ++i)
            {
                if (interests_data->want_to_mask & (1<<i))
                {
                    mWantChecks[i]->setValue(TRUE);
                }
                else
                {
                    mWantChecks[i]->setValue(FALSE);
                }
            }

            for (S32 i = 0; i < SKILL_CHECKS; ++i)
            {
                if (interests_data->skills_mask & (1<<i))
                {
                    mSkillChecks[i]->setValue(TRUE);
                }
                else
                {
                    mSkillChecks[i]->setValue(FALSE);
                }
            }

            mWantToEditor->setText(interests_data->want_to_text);
            mSkillsEditor->setText(interests_data->skills_text);
            mLanguagesEditor->setText(interests_data->languages_text);

            updateButtons();
        }
    }
}

void LLPanelProfileInterests::resetData()
{
    mWantToEditor->setValue(LLStringUtil::null);
    mSkillsEditor->setValue(LLStringUtil::null);
    mLanguagesEditor->setValue(LLStringUtil::null);

    for (S32 i = 0; i < WANT_CHECKS; ++i)
    {
        mWantChecks[i]->setValue(FALSE);
    }

    for (S32 i = 0; i < SKILL_CHECKS; ++i)
    {
        mSkillChecks[i]->setValue(FALSE);
    }
}

void LLPanelProfileInterests::apply()
{
    if (getIsLoaded() && getSelfProfile())
    {
        LLInterestsData interests_data = LLInterestsData();

        interests_data.want_to_mask = 0;
        for (S32 i = 0; i < WANT_CHECKS; ++i)
        {
            if (mWantChecks[i]->getValue().asBoolean())
            {
                interests_data.want_to_mask |= (1 << i);
            }
        }

        interests_data.skills_mask = 0;
        for (S32 i = 0; i < SKILL_CHECKS; ++i)
        {
            if (mSkillChecks[i]->getValue().asBoolean())
            {
                interests_data.skills_mask |= (1 << i);
            }
        }

        interests_data.want_to_text = mWantToEditor->getText();
        interests_data.skills_text = mSkillsEditor->getText();
        interests_data.languages_text = mLanguagesEditor->getText();

        LLAvatarPropertiesProcessor::getInstance()->sendInterestsInfoUpdate(&interests_data);
    }

}

void LLPanelProfileInterests::updateButtons()
{
    LLPanelProfileTab::updateButtons();

    if (getSelfProfile() && !getEmbedded())
    {
        mWantToEditor->setEnabled(TRUE);
        mSkillsEditor->setEnabled(TRUE);
        mLanguagesEditor->setEnabled(TRUE);

        for (S32 i = 0; i < WANT_CHECKS; ++i)
        {
            mWantChecks[i]->setEnabled(TRUE);
        }

        for (S32 i = 0; i < SKILL_CHECKS; ++i)
        {
            mSkillChecks[i]->setEnabled(TRUE);
        }
    }
}

//////////////////////////////////////////////////////////////////////////
//////////////////////////////////////////////////////////////////////////
//////////////////////////////////////////////////////////////////////////


//////////////////////////////////////////////////////////////////////////
//////////////////////////////////////////////////////////////////////////
//////////////////////////////////////////////////////////////////////////

LLPanelProfileFirstLife::LLPanelProfileFirstLife()
 : LLPanelProfileTab(),
 mIsEditing(false)
{
}

LLPanelProfileFirstLife::~LLPanelProfileFirstLife()
{
}

BOOL LLPanelProfileFirstLife::postBuild()
{
    mDescriptionEdit = getChild<LLTextEditor>("fl_description_edit");
    mPicture = getChild<LLTextureCtrl>("real_world_pic");

    mDescriptionEdit->setFocusReceivedCallback(boost::bind(&LLPanelProfileFirstLife::onDescriptionFocusReceived, this));

    return TRUE;
}

void LLPanelProfileFirstLife::onOpen(const LLSD& key)
{
    LLPanelProfileTab::onOpen(key);

    resetData();
}


void LLPanelProfileFirstLife::onDescriptionFocusReceived()
{
    if (!mIsEditing && getSelfProfile())
    {
        mIsEditing = true;
        mDescriptionEdit->setParseHTML(false);
        mDescriptionEdit->setText(mCurrentDescription);
    }
}

void LLPanelProfileFirstLife::processProperties(void* data, EAvatarProcessorType type)
{
    if (APT_PROPERTIES == type)
    {
        const LLAvatarData* avatar_data = static_cast<const LLAvatarData*>(data);
        if (avatar_data && getAvatarId() == avatar_data->avatar_id)
        {
            mCurrentDescription = avatar_data->fl_about_text;
            mDescriptionEdit->setValue(mCurrentDescription);
            mPicture->setValue(avatar_data->fl_image_id);
            updateButtons();
        }
    }
}

void LLPanelProfileFirstLife::resetData()
{
    mDescriptionEdit->setValue(LLStringUtil::null);
    mPicture->setValue(mPicture->getDefaultImageAssetID());
}

void LLPanelProfileFirstLife::apply(LLAvatarData* data)
{
    data->fl_image_id = mPicture->getImageAssetID();
    data->fl_about_text = mDescriptionEdit->getValue().asString();
}

void LLPanelProfileFirstLife::updateButtons()
{
    LLPanelProfileTab::updateButtons();

    if (getSelfProfile() && !getEmbedded())
    {
        mDescriptionEdit->setEnabled(TRUE);
        mPicture->setEnabled(TRUE);
    }
}

//////////////////////////////////////////////////////////////////////////
//////////////////////////////////////////////////////////////////////////
//////////////////////////////////////////////////////////////////////////

LLPanelProfileNotes::LLPanelProfileNotes()
: LLPanelProfileTab()
{

}

void LLPanelProfileNotes::updateData()
{
    LLUUID avatar_id = getAvatarId();
    if (!getIsLoading() && avatar_id.notNull())
    {
        setIsLoading();
        LLAvatarPropertiesProcessor::getInstance()->sendAvatarNotesRequest(avatar_id);
    }
}

BOOL LLPanelProfileNotes::postBuild()
{
    mOnlineStatus = getChild<LLCheckBoxCtrl>("status_check");
    mMapRights = getChild<LLCheckBoxCtrl>("map_check");
    mEditObjectRights = getChild<LLCheckBoxCtrl>("objects_check");
    mNotesEditor = getChild<LLTextEditor>("notes_edit");

    mEditObjectRights->setCommitCallback(boost::bind(&LLPanelProfileNotes::onCommitRights, this));

    mNotesEditor->setCommitCallback(boost::bind(&LLPanelProfileNotes::onCommitNotes,this));

    return TRUE;
}

void LLPanelProfileNotes::onOpen(const LLSD& key)
{
    LLPanelProfileTab::onOpen(key);

    resetData();

    fillRightsData();
}

void LLPanelProfileNotes::apply()
{
    onCommitNotes();
    applyRights();
}

void LLPanelProfileNotes::fillRightsData()
{
    mOnlineStatus->setValue(FALSE);
    mMapRights->setValue(FALSE);
    mEditObjectRights->setValue(FALSE);

    const LLRelationship* relation = LLAvatarTracker::instance().getBuddyInfo(getAvatarId());
    // If true - we are viewing friend's profile, enable check boxes and set values.
    if(relation)
    {
        S32 rights = relation->getRightsGrantedTo();

        mOnlineStatus->setValue(LLRelationship::GRANT_ONLINE_STATUS & rights ? TRUE : FALSE);
        mMapRights->setValue(LLRelationship::GRANT_MAP_LOCATION & rights ? TRUE : FALSE);
        mEditObjectRights->setValue(LLRelationship::GRANT_MODIFY_OBJECTS & rights ? TRUE : FALSE);
    }

    enableCheckboxes(NULL != relation);
}

void LLPanelProfileNotes::onCommitNotes()
{
    if (getIsLoaded())
    {
        std::string notes = mNotesEditor->getValue().asString();
        LLAvatarPropertiesProcessor::getInstance()->sendNotes(getAvatarId(),notes);
    }
}

void LLPanelProfileNotes::rightsConfirmationCallback(const LLSD& notification,
        const LLSD& response)
{
=======

    LLUUID avatar_id = getAvatarId();
    LLAvatarPropertiesProcessor::getInstance()->addObserver(avatar_id, this);

    BOOL own_profile = getSelfProfile();

    mGroupInviteButton->setVisible(!own_profile);
    mShowOnMapButton->setVisible(!own_profile);
    mPayButton->setVisible(!own_profile);
    mTeleportButton->setVisible(!own_profile);
    mIMButton->setVisible(!own_profile);
    mAddFriendButton->setVisible(!own_profile);
    mBlockButton->setVisible(!own_profile);
    mUnblockButton->setVisible(!own_profile);
    mGroupList->setShowNone(!own_profile);
    mGiveInvPanel->setVisible(!own_profile);

    mSecondLifePic->setOpenTexPreview(!own_profile);

    if (own_profile && !getEmbedded())
    {
        // Group list control cannot toggle ForAgent loading
        // Less than ideal, but viewing own profile via search is edge case
        mGroupList->enableForAgent(false);
    }

    if (own_profile && !getEmbedded() )
    {
        mNameLabel->setVisible(FALSE);
        mDisplayNameButton->setVisible(TRUE);
        mDisplayNameButton->setEnabled(TRUE);
    }

    mDescriptionEdit->setParseHTML(!own_profile && !getEmbedded());

    LLProfileDropTarget* drop_target = getChild<LLProfileDropTarget>("drop_target");
    drop_target->setVisible(!own_profile);
    drop_target->setEnabled(!own_profile);

    if (!own_profile)
    {
        mVoiceStatus = LLAvatarActions::canCall() && (LLAvatarActions::isFriend(avatar_id) ? LLAvatarTracker::instance().isBuddyOnline(avatar_id) : TRUE);
        drop_target->setAgentID(avatar_id);
        updateOnlineStatus();
    }

    updateButtons();

    mAvatarNameCacheConnection = LLAvatarNameCache::get(getAvatarId(), boost::bind(&LLPanelProfileSecondLife::onAvatarNameCache, this, _1, _2));
}

void LLPanelProfileSecondLife::apply(LLAvatarData* data)
{
    if (getIsLoaded() && getSelfProfile())
    {
        data->image_id = mSecondLifePic->getImageAssetID();
        data->about_text = mDescriptionEdit->getValue().asString();
        data->allow_publish = mShowInSearchCheckbox->getValue();

        LLAvatarPropertiesProcessor::getInstance()->sendAvatarPropertiesUpdate(data);
    }
}

void LLPanelProfileSecondLife::updateData()
{
    LLUUID avatar_id = getAvatarId();
    if (!getIsLoading() && avatar_id.notNull() && !(getSelfProfile() && !getEmbedded()))
    {
        setIsLoading();
        LLAvatarPropertiesProcessor::getInstance()->sendAvatarGroupsRequest(avatar_id);
    }
}

void LLPanelProfileSecondLife::processProperties(void* data, EAvatarProcessorType type)
{

    if (APT_PROPERTIES == type)
    {
        const LLAvatarData* avatar_data = static_cast<const LLAvatarData*>(data);
        if(avatar_data && getAvatarId() == avatar_data->avatar_id)
        {
            processProfileProperties(avatar_data);
            updateButtons();
        }
    }
    else if (APT_GROUPS == type)
    {
        LLAvatarGroups* avatar_groups = static_cast<LLAvatarGroups*>(data);
        if(avatar_groups && getAvatarId() == avatar_groups->avatar_id)
        {
            processGroupProperties(avatar_groups);
        }
    }
}

void LLPanelProfileSecondLife::resetData()
{
    resetLoading();
    getChild<LLUICtrl>("complete_name")->setValue(LLStringUtil::null);
    getChild<LLUICtrl>("register_date")->setValue(LLStringUtil::null);
    getChild<LLUICtrl>("acc_status_text")->setValue(LLStringUtil::null);
    getChild<LLUICtrl>("partner_text")->setValue(LLStringUtil::null);

    // Set default image and 1:1 dimensions for it
    mSecondLifePic->setValue(mSecondLifePic->getDefaultImageAssetID());
    LLRect imageRect = mSecondLifePicLayout->getRect();
    mSecondLifePicLayout->reshape(imageRect.getHeight(), imageRect.getHeight());

    mDescriptionEdit->setValue(LLStringUtil::null);
    mStatusText->setVisible(FALSE);
    mCopyMenuButton->setVisible(FALSE);
    mGroups.clear();
    mGroupList->setGroups(mGroups);
}

void LLPanelProfileSecondLife::processProfileProperties(const LLAvatarData* avatar_data)
{
    LLUUID avatar_id = getAvatarId();
    if (!LLAvatarActions::isFriend(avatar_id) && !getSelfProfile())
    {
        // this is non-friend avatar. Status will be updated from LLAvatarPropertiesProcessor.
        // in LLPanelProfileSecondLife::processOnlineStatus()

        // subscribe observer to get online status. Request will be sent by LLPanelProfileSecondLife itself.
        // do not subscribe for friend avatar because online status can be wrong overridden
        // via LLAvatarData::flags if Preferences: "Only Friends & Groups can see when I am online" is set.
        processOnlineStatus(avatar_data->flags & AVATAR_ONLINE);
    }

    fillCommonData(avatar_data);

    fillPartnerData(avatar_data);

    fillAccountStatus(avatar_data);
}

void LLPanelProfileSecondLife::processGroupProperties(const LLAvatarGroups* avatar_groups)
{
    //KC: the group_list ctrl can handle all this for us on our own profile
    if (getSelfProfile() && !getEmbedded())
    {
        return;
    }

    // *NOTE dzaporozhan
    // Group properties may arrive in two callbacks, we need to save them across
    // different calls. We can't do that in textbox as textbox may change the text.

    LLAvatarGroups::group_list_t::const_iterator it = avatar_groups->group_list.begin();
    const LLAvatarGroups::group_list_t::const_iterator it_end = avatar_groups->group_list.end();

    for (; it_end != it; ++it)
    {
        LLAvatarGroups::LLGroupData group_data = *it;
        mGroups[group_data.group_name] = group_data.group_id;
    }

    mGroupList->setGroups(mGroups);
}

void LLPanelProfileSecondLife::openGroupProfile()
{
    LLUUID group_id = mGroupList->getSelectedUUID();
    LLGroupActions::show(group_id);
}

void LLPanelProfileSecondLife::onAvatarNameCache(const LLUUID& agent_id, const LLAvatarName& av_name)
{
    mAvatarNameCacheConnection.disconnect();

    getChild<LLUICtrl>("complete_name")->setValue( av_name.getCompleteName() );
    mCopyMenuButton->setVisible(TRUE);
}

void LLPanelProfileSecondLife::fillCommonData(const LLAvatarData* avatar_data)
{
    // Refresh avatar id in cache with new info to prevent re-requests
    // and to make sure icons in text will be up to date
    LLAvatarIconIDCache::getInstance()->add(avatar_data->avatar_id, avatar_data->image_id);

    LLStringUtil::format_map_t args;
    {
        std::string birth_date = LLTrans::getString("AvatarBirthDateFormat");
        LLStringUtil::format(birth_date, LLSD().with("datetime", (S32) avatar_data->born_on.secondsSinceEpoch()));
        args["[REG_DATE]"] = birth_date;
    }

    args["[AGE]"] = LLDateUtil::ageFromDate( avatar_data->born_on, LLDate::now());
    std::string register_date = getString("RegisterDateFormat", args);
    getChild<LLUICtrl>("register_date")->setValue(register_date );
    mDescriptionEdit->setValue(avatar_data->about_text);
    mSecondLifePic->setValue(avatar_data->image_id);

    //Don't bother about boost level, picker will set it
    LLViewerFetchedTexture* imagep = LLViewerTextureManager::getFetchedTexture(avatar_data->image_id);
    if (imagep->getFullHeight())
    {
        onImageLoaded(true, imagep);
    }
    else
    {
        imagep->setLoadedCallback(onImageLoaded,
                                  MAX_DISCARD_LEVEL,
                                  FALSE,
                                  FALSE,
                                  new LLHandle<LLPanel>(getHandle()),
                                  NULL,
                                  FALSE);
    }

    if (getSelfProfile())
    {
        mShowInSearchCheckbox->setValue((BOOL)(avatar_data->flags & AVATAR_ALLOW_PUBLISH));
    }
}

void LLPanelProfileSecondLife::fillPartnerData(const LLAvatarData* avatar_data)
{
    LLTextEditor* partner_text = getChild<LLTextEditor>("partner_text");
    if (avatar_data->partner_id.notNull())
    {
        partner_text->setText(LLSLURL("agent", avatar_data->partner_id, "inspect").getSLURLString());
    }
    else
    {
        partner_text->setText(getString("no_partner_text"));
    }
}

void LLPanelProfileSecondLife::fillAccountStatus(const LLAvatarData* avatar_data)
{
    LLStringUtil::format_map_t args;
    args["[ACCTTYPE]"] = LLAvatarPropertiesProcessor::accountType(avatar_data);
    args["[PAYMENTINFO]"] = LLAvatarPropertiesProcessor::paymentInfo(avatar_data);

    std::string caption_text = getString("CaptionTextAcctInfo", args);
    getChild<LLUICtrl>("acc_status_text")->setValue(caption_text);
}

void LLPanelProfileSecondLife::onMapButtonClick()
{
    LLAvatarActions::showOnMap(getAvatarId());
}

void LLPanelProfileSecondLife::pay()
{
    LLAvatarActions::pay(getAvatarId());
}

void LLPanelProfileSecondLife::onClickToggleBlock()
{
    bool blocked = LLAvatarActions::toggleBlock(getAvatarId());

    updateButtons();
    // we are hiding one button and showing another, set focus
    if (blocked)
    {
        mUnblockButton->setFocus(true);
    }
    else
    {
        mBlockButton->setFocus(true);
    }
}

void LLPanelProfileSecondLife::onAddFriendButtonClick()
{
    LLAvatarActions::requestFriendshipDialog(getAvatarId());
}

void LLPanelProfileSecondLife::onIMButtonClick()
{
    LLAvatarActions::startIM(getAvatarId());
}

void LLPanelProfileSecondLife::onTeleportButtonClick()
{
    LLAvatarActions::offerTeleport(getAvatarId());
}

void LLPanelProfileSecondLife::onGroupInvite()
{
    LLAvatarActions::inviteToGroup(getAvatarId());
}

void LLPanelProfileSecondLife::onImageLoaded(BOOL success, LLViewerFetchedTexture *imagep)
{
    LLRect imageRect = mSecondLifePicLayout->getRect();
    if (!success || imagep->getFullWidth() == imagep->getFullHeight())
    {
        mSecondLifePicLayout->reshape(imageRect.getHeight(), imageRect.getHeight());
    }
    else
    {
        // assume 3:4, for sake of firestorm
        mSecondLifePicLayout->reshape(imageRect.getHeight() * 4 / 3, imageRect.getHeight());
    }
}

//static
void LLPanelProfileSecondLife::onImageLoaded(BOOL success,
                                             LLViewerFetchedTexture *src_vi,
                                             LLImageRaw* src,
                                             LLImageRaw* aux_src,
                                             S32 discard_level,
                                             BOOL final,
                                             void* userdata)
{
    if (!userdata) return;

    LLHandle<LLPanel>* handle = (LLHandle<LLPanel>*)userdata;

    if (!handle->isDead())
    {
        LLPanelProfileSecondLife* panel = static_cast<LLPanelProfileSecondLife*>(handle->get());
        if (panel)
        {
            panel->onImageLoaded(success, src_vi);
        }
    }

    if (final || !success)
    {
        delete handle;
    }
}

// virtual, called by LLAvatarTracker
void LLPanelProfileSecondLife::changed(U32 mask)
{
    updateOnlineStatus();
    updateButtons();
}

// virtual, called by LLVoiceClient
void LLPanelProfileSecondLife::onChange(EStatusType status, const std::string &channelURI, bool proximal)
{
    if(status == STATUS_JOINING || status == STATUS_LEFT_CHANNEL)
    {
        return;
    }

    mVoiceStatus = LLAvatarActions::canCall() && (LLAvatarActions::isFriend(getAvatarId()) ? LLAvatarTracker::instance().isBuddyOnline(getAvatarId()) : TRUE);
}

void LLPanelProfileSecondLife::setAvatarId(const LLUUID& avatar_id)
{
    if (avatar_id.notNull())
    {
        if (getAvatarId().notNull())
        {
            LLAvatarTracker::instance().removeParticularFriendObserver(getAvatarId(), this);
        }

        LLPanelProfileTab::setAvatarId(avatar_id);

        if (LLAvatarActions::isFriend(getAvatarId()))
        {
            LLAvatarTracker::instance().addParticularFriendObserver(getAvatarId(), this);
        }
    }
}

bool LLPanelProfileSecondLife::isGrantedToSeeOnlineStatus()
{
    // set text box visible to show online status for non-friends who has not set in Preferences
    // "Only Friends & Groups can see when I am online"
    if (!LLAvatarActions::isFriend(getAvatarId()))
    {
        return true;
    }

    // *NOTE: GRANT_ONLINE_STATUS is always set to false while changing any other status.
    // When avatar disallow me to see her online status processOfflineNotification Message is received by the viewer
    // see comments for ChangeUserRights template message. EXT-453.
    // If GRANT_ONLINE_STATUS flag is changed it will be applied when viewer restarts. EXT-3880
    const LLRelationship* relationship = LLAvatarTracker::instance().getBuddyInfo(getAvatarId());
    return relationship->isRightGrantedFrom(LLRelationship::GRANT_ONLINE_STATUS);
}

// method was disabled according to EXT-2022. Re-enabled & improved according to EXT-3880
void LLPanelProfileSecondLife::updateOnlineStatus()
{
    if (!LLAvatarActions::isFriend(getAvatarId())) return;
    // For friend let check if he allowed me to see his status
    const LLRelationship* relationship = LLAvatarTracker::instance().getBuddyInfo(getAvatarId());
    bool online = relationship->isOnline();
    processOnlineStatus(online);
}

void LLPanelProfileSecondLife::processOnlineStatus(bool online)
{
    mStatusText->setVisible(isGrantedToSeeOnlineStatus());

    std::string status = getString(online ? "status_online" : "status_offline");

    mStatusText->setValue(status);
    mStatusText->setColor(online ?
    LLUIColorTable::instance().getColor("StatusUserOnline") :
    LLUIColorTable::instance().getColor("StatusUserOffline"));
}

void LLPanelProfileSecondLife::updateButtons()
{
    LLPanelProfileTab::updateButtons();

    if (getSelfProfile() && !getEmbedded())
    {
        mShowInSearchCheckbox->setVisible(TRUE);
        mShowInSearchCheckbox->setEnabled(TRUE);
        mDescriptionEdit->setEnabled(TRUE);
    }

    if (!getSelfProfile())
    {
        LLUUID av_id = getAvatarId();
        bool is_buddy_online = LLAvatarTracker::instance().isBuddyOnline(getAvatarId());

        if (LLAvatarActions::isFriend(av_id))
        {
            mTeleportButton->setEnabled(is_buddy_online);
            //Disable "Add Friend" button for friends.
            mAddFriendButton->setEnabled(false);
        }
        else
        {
            mTeleportButton->setEnabled(true);
            mAddFriendButton->setEnabled(true);
        }

        bool enable_map_btn = (is_buddy_online && is_agent_mappable(av_id)) || gAgent.isGodlike();
        mShowOnMapButton->setEnabled(enable_map_btn);

        bool enable_block_btn = LLAvatarActions::canBlock(av_id) && !LLAvatarActions::isBlocked(av_id);
        mBlockButton->setVisible(enable_block_btn);

        bool enable_unblock_btn = LLAvatarActions::isBlocked(av_id);
        mUnblockButton->setVisible(enable_unblock_btn);
    }
}

void LLPanelProfileSecondLife::onClickSetName()
{
    LLAvatarNameCache::get(getAvatarId(), boost::bind(&LLPanelProfileSecondLife::onAvatarNameCacheSetName, this, _1, _2));

    LLFirstUse::setDisplayName(false);
}

void LLPanelProfileSecondLife::onCommitTexture()
{
    LLViewerFetchedTexture* imagep = LLViewerTextureManager::getFetchedTexture(mSecondLifePic->getImageAssetID());
    if (imagep->getFullHeight())
    {
        onImageLoaded(true, imagep);
    }
    else
    {
        imagep->setLoadedCallback(onImageLoaded,
            MAX_DISCARD_LEVEL,
            FALSE,
            FALSE,
            new LLHandle<LLPanel>(getHandle()),
            NULL,
            FALSE);
    }
}

void LLPanelProfileSecondLife::onCommitMenu(const LLSD& userdata)
{
    LLAvatarName av_name;
    if (!LLAvatarNameCache::get(getAvatarId(), &av_name))
    {
        // shouldn't happen, button(menu) is supposed to be invisible while name is fetching
        LL_WARNS() << "Failed to get agent data" << LL_ENDL;
        return;
    }

    const std::string item_name = userdata.asString();
    LLWString wstr;
    if (item_name == "display")
    {
        wstr = utf8str_to_wstring(av_name.getDisplayName(true));
    }
    else if (item_name == "name")
    {
        wstr = utf8str_to_wstring(av_name.getAccountName());
    }
    else if (item_name == "id")
    {
        wstr = utf8str_to_wstring(getAvatarId().asString());
    }
    LLClipboard::instance().copyToClipboard(wstr, 0, wstr.size());
}

void LLPanelProfileSecondLife::onAvatarNameCacheSetName(const LLUUID& agent_id, const LLAvatarName& av_name)
{
    if (av_name.getDisplayName().empty())
    {
        // something is wrong, tell user to try again later
        LLNotificationsUtil::add("SetDisplayNameFailedGeneric");
        return;
    }

    LL_INFOS("LegacyProfile") << "name-change now " << LLDate::now() << " next_update "
        << LLDate(av_name.mNextUpdate) << LL_ENDL;
    F64 now_secs = LLDate::now().secondsSinceEpoch();

    if (now_secs < av_name.mNextUpdate)
    {
        // if the update time is more than a year in the future, it means updates have been blocked
        // show a more general message
        static const S32 YEAR = 60*60*24*365;
        if (now_secs + YEAR < av_name.mNextUpdate)
        {
            LLNotificationsUtil::add("SetDisplayNameBlocked");
            return;
        }
    }

    LLFloaterReg::showInstance("display_name");
}

//////////////////////////////////////////////////////////////////////////
// LLPanelProfileWeb

LLPanelProfileWeb::LLPanelProfileWeb()
 : LLPanelProfileTab()
 , mWebBrowser(NULL)
 , mAvatarNameCacheConnection()
{
}

LLPanelProfileWeb::~LLPanelProfileWeb()
{
    if (mAvatarNameCacheConnection.connected())
    {
        mAvatarNameCacheConnection.disconnect();
    }
}

void LLPanelProfileWeb::onOpen(const LLSD& key)
{
    LLPanelProfileTab::onOpen(key);

    resetData();

    mAvatarNameCacheConnection = LLAvatarNameCache::get(getAvatarId(), boost::bind(&LLPanelProfileWeb::onAvatarNameCache, this, _1, _2));
}

BOOL LLPanelProfileWeb::postBuild()
{
    mUrlEdit = getChild<LLLineEditor>("url_edit");
    mLoadButton = getChild<LLUICtrl>("load");
    mWebProfileButton = getChild<LLButton>("web_profile_popout_btn");

    mLoadButton->setCommitCallback(boost::bind(&LLPanelProfileWeb::onCommitLoad, this, _1));
    mWebProfileButton->setCommitCallback(boost::bind(&LLPanelProfileWeb::onCommitWebProfile, this));

    mWebBrowser = getChild<LLMediaCtrl>("profile_html");
    mWebBrowser->addObserver(this);
    mWebBrowser->setHomePageUrl("about:blank");

    mUrlEdit->setEnabled(FALSE);

    return TRUE;
}

void LLPanelProfileWeb::processProperties(void* data, EAvatarProcessorType type)
{
    if (APT_PROPERTIES == type)
    {
        const LLAvatarData* avatar_data = static_cast<const LLAvatarData*>(data);
        if (avatar_data && getAvatarId() == avatar_data->avatar_id)
        {
            mURLHome = avatar_data->profile_url;
            mUrlEdit->setValue(mURLHome);
            mLoadButton->setEnabled(mURLHome.length() > 0);
            updateButtons();
        }
    }
}

void LLPanelProfileWeb::resetData()
{
    mURLHome = LLStringUtil::null;
    mUrlEdit->setValue(mURLHome);
    mWebBrowser->navigateHome();
}

void LLPanelProfileWeb::apply(LLAvatarData* data)
{
    data->profile_url = mUrlEdit->getValue().asString();
}

void LLPanelProfileWeb::updateData()
{
    LLUUID avatar_id = getAvatarId();
    if (!getIsLoading() && avatar_id.notNull() && !mURLWebProfile.empty())
    {
        setIsLoading();

        mWebBrowser->setVisible(TRUE);
        mPerformanceTimer.start();
        mWebBrowser->navigateTo(mURLWebProfile, HTTP_CONTENT_TEXT_HTML);
    }
}

void LLPanelProfileWeb::onAvatarNameCache(const LLUUID& agent_id, const LLAvatarName& av_name)
{
    mAvatarNameCacheConnection.disconnect();

    std::string username = av_name.getAccountName();
    if (username.empty())
    {
        username = LLCacheName::buildUsername(av_name.getDisplayName());
    }
    else
    {
        LLStringUtil::replaceChar(username, ' ', '.');
    }

    mURLWebProfile = getProfileURL(username, true);
    if (mURLWebProfile.empty())
    {
        return;
    }

    //if the tab was opened before name was resolved, load the panel now
    updateData();
}

void LLPanelProfileWeb::onCommitLoad(LLUICtrl* ctrl)
{
    if (!mURLHome.empty())
    {
        LLSD::String valstr = ctrl->getValue().asString();
        if (valstr.empty())
        {
            mWebBrowser->setVisible(TRUE);
            mPerformanceTimer.start();
            mWebBrowser->navigateTo( mURLHome, HTTP_CONTENT_TEXT_HTML );
        }
        else if (valstr == "popout")
        {
            // open in viewer's browser, new window
            LLWeb::loadURLInternal(mURLHome);
        }
        else if (valstr == "external")
        {
            // open in external browser
            LLWeb::loadURLExternal(mURLHome);
        }
    }
}

void LLPanelProfileWeb::onCommitWebProfile()
{
    // open the web profile floater
    LLAvatarActions::showProfileWeb(getAvatarId());
}

void LLPanelProfileWeb::handleMediaEvent(LLPluginClassMedia* self, EMediaEvent event)
{
    switch(event)
    {
        case MEDIA_EVENT_STATUS_TEXT_CHANGED:
            childSetValue("status_text", LLSD( self->getStatusText() ) );
        break;

        case MEDIA_EVENT_LOCATION_CHANGED:
            // don't set this or user will set there url to profile url
            // when clicking ok on there own profile.
            // childSetText("url_edit", self->getLocation() );
        break;

        case MEDIA_EVENT_NAVIGATE_BEGIN:
        {
            if (mFirstNavigate)
            {
                mFirstNavigate = false;
            }
            else
            {
                mPerformanceTimer.start();
            }
        }
        break;

        case MEDIA_EVENT_NAVIGATE_COMPLETE:
        {
            LLStringUtil::format_map_t args;
            args["[TIME]"] = llformat("%.2f", mPerformanceTimer.getElapsedTimeF32());
            childSetValue("status_text", LLSD( getString("LoadTime", args)) );
        }
        break;

        default:
            // Having a default case makes the compiler happy.
        break;
    }
}

void LLPanelProfileWeb::updateButtons()
{
    LLPanelProfileTab::updateButtons();

    if (getSelfProfile() && !getEmbedded())
    {
        mUrlEdit->setEnabled(TRUE);
    }
}

//////////////////////////////////////////////////////////////////////////
//////////////////////////////////////////////////////////////////////////
//////////////////////////////////////////////////////////////////////////

static const S32 WANT_CHECKS = 8;
static const S32 SKILL_CHECKS = 6;

LLPanelProfileInterests::LLPanelProfileInterests()
 : LLPanelProfileTab()
{
}

LLPanelProfileInterests::~LLPanelProfileInterests()
{
}

void LLPanelProfileInterests::onOpen(const LLSD& key)
{
    LLPanelProfileTab::onOpen(key);

    resetData();
}

BOOL LLPanelProfileInterests::postBuild()
{
    mWantToEditor = getChild<LLLineEditor>("want_to_edit");
    mSkillsEditor = getChild<LLLineEditor>("skills_edit");
    mLanguagesEditor = getChild<LLLineEditor>("languages_edit");

    for (S32 i = 0; i < WANT_CHECKS; ++i)
    {
        std::string check_name = llformat("chk%d", i);
        mWantChecks[i] = getChild<LLCheckBoxCtrl>(check_name);
    }

    for (S32 i = 0; i < SKILL_CHECKS; ++i)
    {
        std::string check_name = llformat("schk%d", i);
        mSkillChecks[i] = getChild<LLCheckBoxCtrl>(check_name);
    }

    return TRUE;
}


void LLPanelProfileInterests::processProperties(void* data, EAvatarProcessorType type)
{
    if (APT_INTERESTS_INFO == type)
    {
        const LLInterestsData* interests_data = static_cast<const LLInterestsData*>(data);
        if (interests_data && getAvatarId() == interests_data->avatar_id)
        {
            for (S32 i = 0; i < WANT_CHECKS; ++i)
            {
                if (interests_data->want_to_mask & (1<<i))
                {
                    mWantChecks[i]->setValue(TRUE);
                }
                else
                {
                    mWantChecks[i]->setValue(FALSE);
                }
            }

            for (S32 i = 0; i < SKILL_CHECKS; ++i)
            {
                if (interests_data->skills_mask & (1<<i))
                {
                    mSkillChecks[i]->setValue(TRUE);
                }
                else
                {
                    mSkillChecks[i]->setValue(FALSE);
                }
            }

            mWantToEditor->setText(interests_data->want_to_text);
            mSkillsEditor->setText(interests_data->skills_text);
            mLanguagesEditor->setText(interests_data->languages_text);

            updateButtons();
        }
    }
}

void LLPanelProfileInterests::resetData()
{
    mWantToEditor->setValue(LLStringUtil::null);
    mSkillsEditor->setValue(LLStringUtil::null);
    mLanguagesEditor->setValue(LLStringUtil::null);

    for (S32 i = 0; i < WANT_CHECKS; ++i)
    {
        mWantChecks[i]->setValue(FALSE);
    }

    for (S32 i = 0; i < SKILL_CHECKS; ++i)
    {
        mSkillChecks[i]->setValue(FALSE);
    }
}

void LLPanelProfileInterests::apply()
{
    if (getIsLoaded() && getSelfProfile())
    {
        LLInterestsData interests_data = LLInterestsData();

        interests_data.want_to_mask = 0;
        for (S32 i = 0; i < WANT_CHECKS; ++i)
        {
            if (mWantChecks[i]->getValue().asBoolean())
            {
                interests_data.want_to_mask |= (1 << i);
            }
        }

        interests_data.skills_mask = 0;
        for (S32 i = 0; i < SKILL_CHECKS; ++i)
        {
            if (mSkillChecks[i]->getValue().asBoolean())
            {
                interests_data.skills_mask |= (1 << i);
            }
        }

        interests_data.want_to_text = mWantToEditor->getText();
        interests_data.skills_text = mSkillsEditor->getText();
        interests_data.languages_text = mLanguagesEditor->getText();

        LLAvatarPropertiesProcessor::getInstance()->sendInterestsInfoUpdate(&interests_data);
    }

}

void LLPanelProfileInterests::updateButtons()
{
    LLPanelProfileTab::updateButtons();

    if (getSelfProfile() && !getEmbedded())
    {
        mWantToEditor->setEnabled(TRUE);
        mSkillsEditor->setEnabled(TRUE);
        mLanguagesEditor->setEnabled(TRUE);

        for (S32 i = 0; i < WANT_CHECKS; ++i)
        {
            mWantChecks[i]->setEnabled(TRUE);
        }

        for (S32 i = 0; i < SKILL_CHECKS; ++i)
        {
            mSkillChecks[i]->setEnabled(TRUE);
        }
    }
}

//////////////////////////////////////////////////////////////////////////
//////////////////////////////////////////////////////////////////////////
//////////////////////////////////////////////////////////////////////////


//////////////////////////////////////////////////////////////////////////
//////////////////////////////////////////////////////////////////////////
//////////////////////////////////////////////////////////////////////////

LLPanelProfileFirstLife::LLPanelProfileFirstLife()
 : LLPanelProfileTab(),
 mIsEditing(false)
{
}

LLPanelProfileFirstLife::~LLPanelProfileFirstLife()
{
}

BOOL LLPanelProfileFirstLife::postBuild()
{
    mDescriptionEdit = getChild<LLTextEditor>("fl_description_edit");
    mPicture = getChild<LLTextureCtrl>("real_world_pic");

    mDescriptionEdit->setFocusReceivedCallback(boost::bind(&LLPanelProfileFirstLife::onDescriptionFocusReceived, this));

    return TRUE;
}

void LLPanelProfileFirstLife::onOpen(const LLSD& key)
{
    LLPanelProfileTab::onOpen(key);

    resetData();
}


void LLPanelProfileFirstLife::onDescriptionFocusReceived()
{
    if (!mIsEditing && getSelfProfile())
    {
        mIsEditing = true;
        mDescriptionEdit->setParseHTML(false);
        mDescriptionEdit->setText(mCurrentDescription);
    }
}

void LLPanelProfileFirstLife::processProperties(void* data, EAvatarProcessorType type)
{
    if (APT_PROPERTIES == type)
    {
        const LLAvatarData* avatar_data = static_cast<const LLAvatarData*>(data);
        if (avatar_data && getAvatarId() == avatar_data->avatar_id)
        {
            mCurrentDescription = avatar_data->fl_about_text;
            mDescriptionEdit->setValue(mCurrentDescription);
            mPicture->setValue(avatar_data->fl_image_id);
            updateButtons();
        }
    }
}

void LLPanelProfileFirstLife::resetData()
{
    mDescriptionEdit->setValue(LLStringUtil::null);
    mPicture->setValue(mPicture->getDefaultImageAssetID());
}

void LLPanelProfileFirstLife::apply(LLAvatarData* data)
{
    data->fl_image_id = mPicture->getImageAssetID();
    data->fl_about_text = mDescriptionEdit->getValue().asString();
}

void LLPanelProfileFirstLife::updateButtons()
{
    LLPanelProfileTab::updateButtons();

    if (getSelfProfile() && !getEmbedded())
    {
        mDescriptionEdit->setEnabled(TRUE);
        mPicture->setEnabled(TRUE);
    }
}

//////////////////////////////////////////////////////////////////////////
//////////////////////////////////////////////////////////////////////////
//////////////////////////////////////////////////////////////////////////

LLPanelProfileNotes::LLPanelProfileNotes()
: LLPanelProfileTab()
{

}

void LLPanelProfileNotes::updateData()
{
    LLUUID avatar_id = getAvatarId();
    if (!getIsLoading() && avatar_id.notNull())
    {
        setIsLoading();
        LLAvatarPropertiesProcessor::getInstance()->sendAvatarNotesRequest(avatar_id);
    }
}

BOOL LLPanelProfileNotes::postBuild()
{
    mOnlineStatus = getChild<LLCheckBoxCtrl>("status_check");
    mMapRights = getChild<LLCheckBoxCtrl>("map_check");
    mEditObjectRights = getChild<LLCheckBoxCtrl>("objects_check");
    mNotesEditor = getChild<LLTextEditor>("notes_edit");

    mEditObjectRights->setCommitCallback(boost::bind(&LLPanelProfileNotes::onCommitRights, this));

    mNotesEditor->setCommitCallback(boost::bind(&LLPanelProfileNotes::onCommitNotes,this));

    return TRUE;
}

void LLPanelProfileNotes::onOpen(const LLSD& key)
{
    LLPanelProfileTab::onOpen(key);

    resetData();

    fillRightsData();
}

void LLPanelProfileNotes::apply()
{
    onCommitNotes();
    applyRights();
}

void LLPanelProfileNotes::fillRightsData()
{
    mOnlineStatus->setValue(FALSE);
    mMapRights->setValue(FALSE);
    mEditObjectRights->setValue(FALSE);

    const LLRelationship* relation = LLAvatarTracker::instance().getBuddyInfo(getAvatarId());
    // If true - we are viewing friend's profile, enable check boxes and set values.
    if(relation)
    {
        S32 rights = relation->getRightsGrantedTo();

        mOnlineStatus->setValue(LLRelationship::GRANT_ONLINE_STATUS & rights ? TRUE : FALSE);
        mMapRights->setValue(LLRelationship::GRANT_MAP_LOCATION & rights ? TRUE : FALSE);
        mEditObjectRights->setValue(LLRelationship::GRANT_MODIFY_OBJECTS & rights ? TRUE : FALSE);
    }

    enableCheckboxes(NULL != relation);
}

void LLPanelProfileNotes::onCommitNotes()
{
    if (getIsLoaded())
    {
        std::string notes = mNotesEditor->getValue().asString();
        LLAvatarPropertiesProcessor::getInstance()->sendNotes(getAvatarId(),notes);
    }
}

void LLPanelProfileNotes::rightsConfirmationCallback(const LLSD& notification,
        const LLSD& response)
{
>>>>>>> f83ada32
    S32 option = LLNotificationsUtil::getSelectedOption(notification, response);
    if (option != 0)
    {
        mEditObjectRights->setValue(mEditObjectRights->getValue().asBoolean() ? FALSE : TRUE);
    }
}

void LLPanelProfileNotes::confirmModifyRights(bool grant)
{
    LLSD args;
    args["NAME"] = LLSLURL("agent", getAvatarId(), "completename").getSLURLString();


    LLNotificationsUtil::add(grant ? "GrantModifyRights" : "RevokeModifyRights", args, LLSD(),
        boost::bind(&LLPanelProfileNotes::rightsConfirmationCallback, this, _1, _2));

}

void LLPanelProfileNotes::onCommitRights()
{
	const LLRelationship* buddy_relationship = LLAvatarTracker::instance().getBuddyInfo(getAvatarId());

	if (!buddy_relationship)
	{
		LL_WARNS("LegacyProfile") << "Trying to modify rights for non-friend avatar. Skipped." << LL_ENDL;
		return;
	}

	bool allow_modify_objects = mEditObjectRights->getValue().asBoolean();

	// if modify objects checkbox clicked
	if (buddy_relationship->isRightGrantedTo(
		LLRelationship::GRANT_MODIFY_OBJECTS) != allow_modify_objects)
	{
		confirmModifyRights(allow_modify_objects);
	}
}

void LLPanelProfileNotes::applyRights()
{
    const LLRelationship* buddy_relationship = LLAvatarTracker::instance().getBuddyInfo(getAvatarId());

    if (!buddy_relationship)
    {
        // Lets have a warning log message instead of having a crash. EXT-4947.
        LL_WARNS("LegacyProfile") << "Trying to modify rights for non-friend avatar. Skipped." << LL_ENDL;
        return;
    }
<<<<<<< HEAD

    S32 rights = 0;

    if (mOnlineStatus->getValue().asBoolean())
    {
        rights |= LLRelationship::GRANT_ONLINE_STATUS;
    }
    if (mMapRights->getValue().asBoolean())
    {
        rights |= LLRelationship::GRANT_MAP_LOCATION;
    }
    if (mEditObjectRights->getValue().asBoolean())
    {
        rights |= LLRelationship::GRANT_MODIFY_OBJECTS;
    }

=======

    S32 rights = 0;

    if (mOnlineStatus->getValue().asBoolean())
    {
        rights |= LLRelationship::GRANT_ONLINE_STATUS;
    }
    if (mMapRights->getValue().asBoolean())
    {
        rights |= LLRelationship::GRANT_MAP_LOCATION;
    }
    if (mEditObjectRights->getValue().asBoolean())
    {
        rights |= LLRelationship::GRANT_MODIFY_OBJECTS;
    }

>>>>>>> f83ada32
    LLAvatarPropertiesProcessor::getInstance()->sendFriendRights(getAvatarId(), rights);
}

void LLPanelProfileNotes::processProperties(void* data, EAvatarProcessorType type)
{
    if (APT_NOTES == type)
    {
        LLAvatarNotes* avatar_notes = static_cast<LLAvatarNotes*>(data);
        if (avatar_notes && getAvatarId() == avatar_notes->target_id)
        {
            mNotesEditor->setValue(avatar_notes->notes);
<<<<<<< HEAD
            // <FS:Ansariel> Don't enable editor in embedded mode since there is no way to save them
            //mNotesEditor->setEnabled(TRUE);
            mNotesEditor->setEnabled(!getEmbedded());
            // </FS:Ansariel>
=======
            mNotesEditor->setEnabled(TRUE);
>>>>>>> f83ada32
            updateButtons();

            LLAvatarPropertiesProcessor::getInstance()->removeObserver(getAvatarId(),this);
        }
    }
}

void LLPanelProfileNotes::resetData()
{
    resetLoading();
    mNotesEditor->setValue(LLStringUtil::null);
    mOnlineStatus->setValue(FALSE);
    mMapRights->setValue(FALSE);
    mEditObjectRights->setValue(FALSE);
}

void LLPanelProfileNotes::enableCheckboxes(bool enable)
{
    mOnlineStatus->setEnabled(enable);
    mMapRights->setEnabled(enable);
    mEditObjectRights->setEnabled(enable);
}

LLPanelProfileNotes::~LLPanelProfileNotes()
{
    if (getAvatarId().notNull())
    {
        LLAvatarTracker::instance().removeParticularFriendObserver(getAvatarId(), this);
    }
}

// virtual, called by LLAvatarTracker
void LLPanelProfileNotes::changed(U32 mask)
{
    // update rights to avoid have checkboxes enabled when friendship is terminated. EXT-4947.
    fillRightsData();
}

void LLPanelProfileNotes::setAvatarId(const LLUUID& avatar_id)
{
    if (avatar_id.notNull())
    {
        if (getAvatarId().notNull())
        {
            LLAvatarTracker::instance().removeParticularFriendObserver(getAvatarId(), this);
        }
        LLPanelProfileTab::setAvatarId(avatar_id);
        LLAvatarTracker::instance().addParticularFriendObserver(getAvatarId(), this);
    }
}


//////////////////////////////////////////////////////////////////////////
// LLPanelProfile

LLPanelProfile::LLPanelProfile()
 : LLPanelProfileTab()
{
}

LLPanelProfile::~LLPanelProfile()
{
}

BOOL LLPanelProfile::postBuild()
{
    return TRUE;
}
<<<<<<< HEAD

void LLPanelProfile::processProperties(void* data, EAvatarProcessorType type)
{
    //*TODO: figure out what this does
    mTabContainer->setCommitCallback(boost::bind(&LLPanelProfile::onTabChange, this));

=======

void LLPanelProfile::processProperties(void* data, EAvatarProcessorType type)
{
    //*TODO: figure out what this does
    mTabContainer->setCommitCallback(boost::bind(&LLPanelProfile::onTabChange, this));

>>>>>>> f83ada32
    // Load data on currently opened tab as well
    onTabChange();
}

void LLPanelProfile::onTabChange()
{
    LLPanelProfileTab* active_panel = dynamic_cast<LLPanelProfileTab*>(mTabContainer->getCurrentPanel());
    if (active_panel)
    {
        active_panel->updateData();
    }
    updateBtnsVisibility();
}

void LLPanelProfile::updateBtnsVisibility()
{
    getChild<LLUICtrl>("ok_btn")->setVisible(((getSelfProfile() && !getEmbedded()) || isNotesTabSelected()));
    getChild<LLUICtrl>("cancel_btn")->setVisible(((getSelfProfile() && !getEmbedded()) || isNotesTabSelected()));
}

void LLPanelProfile::onOpen(const LLSD& key)
{
    LLUUID avatar_id = key["id"].asUUID();

    // Don't reload the same profile
    if (getAvatarId() == avatar_id)
    {
        return;
    }

    LLPanelProfileTab::onOpen(avatar_id);

    mTabContainer       = getChild<LLTabContainer>("panel_profile_tabs");
    mPanelSecondlife    = findChild<LLPanelProfileSecondLife>(PANEL_SECONDLIFE);
    mPanelWeb           = findChild<LLPanelProfileWeb>(PANEL_WEB);
    mPanelInterests     = findChild<LLPanelProfileInterests>(PANEL_INTERESTS);
    mPanelPicks         = findChild<LLPanelProfilePicks>(PANEL_PICKS);
    mPanelClassifieds   = findChild<LLPanelProfileClassifieds>(PANEL_CLASSIFIEDS);
    mPanelFirstlife     = findChild<LLPanelProfileFirstLife>(PANEL_FIRSTLIFE);
    mPanelNotes         = findChild<LLPanelProfileNotes>(PANEL_NOTES);

    mPanelSecondlife->onOpen(avatar_id);
    mPanelWeb->onOpen(avatar_id);
    mPanelInterests->onOpen(avatar_id);
    mPanelPicks->onOpen(avatar_id);
    mPanelClassifieds->onOpen(avatar_id);
    mPanelFirstlife->onOpen(avatar_id);
    mPanelNotes->onOpen(avatar_id);

    mPanelSecondlife->setEmbedded(getEmbedded());
    mPanelWeb->setEmbedded(getEmbedded());
    mPanelInterests->setEmbedded(getEmbedded());
    mPanelPicks->setEmbedded(getEmbedded());
    mPanelClassifieds->setEmbedded(getEmbedded());
    mPanelFirstlife->setEmbedded(getEmbedded());
    mPanelNotes->setEmbedded(getEmbedded());

    // Always request the base profile info
    resetLoading();
    updateData();

    updateBtnsVisibility();

    // KC - Not handling pick and classified opening thru onOpen
    // because this would make unique profile floaters per slurl
    // and result in multiple profile floaters for the same avatar
}

void LLPanelProfile::updateData()
{
    LLUUID avatar_id = getAvatarId();
    if (!getIsLoading() && avatar_id.notNull())
    {
        setIsLoading();
        LLAvatarPropertiesProcessor::getInstance()->sendAvatarPropertiesRequest(avatar_id);
    }
}

void LLPanelProfile::apply()
{
    if (getSelfProfile())
    {
        //KC - AvatarData is spread over 3 different panels
        // collect data from the last 2 and give to the first to save
        LLAvatarData data = LLAvatarData();
        data.avatar_id = gAgentID;
        mPanelFirstlife->apply(&data);
        mPanelWeb->apply(&data);
        mPanelSecondlife->apply(&data);

        mPanelInterests->apply();
        mPanelPicks->apply();
        mPanelNotes->apply();
        mPanelClassifieds->apply();

        //KC - Classifieds handles this itself
    }
    else
    {
        mPanelNotes->apply();
    }
}

void LLPanelProfile::showPick(const LLUUID& pick_id)
{
    if (pick_id.notNull())
    {
        mPanelPicks->selectPick(pick_id);
    }
    mTabContainer->selectTabPanel(mPanelPicks);
}

bool LLPanelProfile::isPickTabSelected()
{
	return (mTabContainer->getCurrentPanel() == mPanelPicks);
}

bool LLPanelProfile::isNotesTabSelected()
{
	return (mTabContainer->getCurrentPanel() == mPanelNotes);
}

void LLPanelProfile::showClassified(const LLUUID& classified_id, bool edit)
{
    if (classified_id.notNull())
    {
        mPanelClassifieds->selectClassified(classified_id, edit);
    }
    mTabContainer->selectTabPanel(mPanelClassifieds);
}


<|MERGE_RESOLUTION|>--- conflicted
+++ resolved
@@ -66,10 +66,7 @@
 #include "llvoiceclient.h"
 #include "llweb.h"
 
-<<<<<<< HEAD
 #include "fsdata.h"
-=======
->>>>>>> f83ada32
 
 static LLPanelInjector<LLPanelProfileSecondLife> t_panel_profile_secondlife("panel_profile_secondlife");
 static LLPanelInjector<LLPanelProfileWeb> t_panel_web("panel_profile_web");
@@ -237,10 +234,7 @@
  : LLPanelProfileTab()
  , mStatusText(NULL)
  , mAvatarNameCacheConnection()
-<<<<<<< HEAD
  , mRlvBehaviorCallbackConnection() // <FS:Ansariel> RLVa support
-=======
->>>>>>> f83ada32
 {
 }
 
@@ -260,7 +254,6 @@
     {
         mAvatarNameCacheConnection.disconnect();
     }
-<<<<<<< HEAD
 
     // <FS:Ansariel> RLVa support
     if (mRlvBehaviorCallbackConnection.connected())
@@ -268,8 +261,6 @@
         mRlvBehaviorCallbackConnection.disconnect();
     }
     // </FS:Ansariel>
-=======
->>>>>>> f83ada32
 }
 
 BOOL LLPanelProfileSecondLife::postBuild()
@@ -292,10 +283,7 @@
     mIMButton               = getChild<LLButton>("im");
     mCopyMenuButton         = getChild<LLMenuButton>("copy_btn");
     mGiveInvPanel           = getChild<LLPanel>("give_stack");
-<<<<<<< HEAD
     mOverflowButton         = getChild<LLMenuButton>("overflow_btn"); // <FS:Ansariel> Gear button
-=======
->>>>>>> f83ada32
 
     mStatusText->setVisible(FALSE);
     mCopyMenuButton->setVisible(FALSE);
@@ -321,7 +309,6 @@
     mGroupList->setDoubleClickCallback(boost::bind(&LLPanelProfileSecondLife::openGroupProfile, this));
     mGroupList->setReturnCallback(boost::bind(&LLPanelProfileSecondLife::openGroupProfile, this));
 
-<<<<<<< HEAD
     // <FS:Ansariel> Gear button
     LLUICtrl::CommitCallbackRegistry::ScopedRegistrar registrar;
     registrar.add("Profile.Call",					[this](LLUICtrl*, const LLSD&) { LLAvatarActions::startCall(getAvatarId()); });
@@ -346,11 +333,6 @@
     // <FS:Ansariel> RLVa support
     mRlvBehaviorCallbackConnection = gRlvHandler.setBehaviourCallback(boost::bind(&LLPanelProfileSecondLife::updateRlvRestrictions, this, _1));
 
-=======
-    LLVoiceClient::getInstance()->addObserver((LLVoiceClientStatusObserver*)this);
-    mCopyMenuButton->setMenu("menu_name_field.xml", LLMenuButton::MP_BOTTOM_RIGHT);
-
->>>>>>> f83ada32
     return TRUE;
 }
 
@@ -359,7 +341,6 @@
     LLPanelProfileTab::onOpen(key);
 
     resetData();
-<<<<<<< HEAD
 
     LLUUID avatar_id = getAvatarId();
     LLAvatarPropertiesProcessor::getInstance()->addObserver(avatar_id, this);
@@ -1060,16 +1041,13 @@
 void LLPanelProfileWeb::updateData()
 {
     LLUUID avatar_id = getAvatarId();
-    if (!getIsLoading() && avatar_id.notNull())
+    if (!getIsLoading() && avatar_id.notNull() && !mURLWebProfile.empty())
     {
         setIsLoading();
 
-        if (!mURLWebProfile.empty())
-        {
-            mWebBrowser->setVisible(TRUE);
-            mPerformanceTimer.start();
-            mWebBrowser->navigateTo(mURLWebProfile, HTTP_CONTENT_TEXT_HTML);
-        }
+        mWebBrowser->setVisible(TRUE);
+        mPerformanceTimer.start();
+        mWebBrowser->navigateTo(mURLWebProfile, HTTP_CONTENT_TEXT_HTML);
     }
 }
 
@@ -1087,17 +1065,14 @@
         LLStringUtil::replaceChar(username, ' ', '.');
     }
 
-    mURLWebProfile = getProfileURL(username);
+    mURLWebProfile = getProfileURL(username, true);
     if (mURLWebProfile.empty())
     {
         return;
     }
 
     //if the tab was opened before name was resolved, load the panel now
-    if (getIsLoading())
-    {
-        updateData();
-    }
+    updateData();
 }
 
 void LLPanelProfileWeb::onCommitLoad(LLUICtrl* ctrl)
@@ -1504,1043 +1479,6 @@
 void LLPanelProfileNotes::rightsConfirmationCallback(const LLSD& notification,
         const LLSD& response)
 {
-=======
-
-    LLUUID avatar_id = getAvatarId();
-    LLAvatarPropertiesProcessor::getInstance()->addObserver(avatar_id, this);
-
-    BOOL own_profile = getSelfProfile();
-
-    mGroupInviteButton->setVisible(!own_profile);
-    mShowOnMapButton->setVisible(!own_profile);
-    mPayButton->setVisible(!own_profile);
-    mTeleportButton->setVisible(!own_profile);
-    mIMButton->setVisible(!own_profile);
-    mAddFriendButton->setVisible(!own_profile);
-    mBlockButton->setVisible(!own_profile);
-    mUnblockButton->setVisible(!own_profile);
-    mGroupList->setShowNone(!own_profile);
-    mGiveInvPanel->setVisible(!own_profile);
-
-    mSecondLifePic->setOpenTexPreview(!own_profile);
-
-    if (own_profile && !getEmbedded())
-    {
-        // Group list control cannot toggle ForAgent loading
-        // Less than ideal, but viewing own profile via search is edge case
-        mGroupList->enableForAgent(false);
-    }
-
-    if (own_profile && !getEmbedded() )
-    {
-        mNameLabel->setVisible(FALSE);
-        mDisplayNameButton->setVisible(TRUE);
-        mDisplayNameButton->setEnabled(TRUE);
-    }
-
-    mDescriptionEdit->setParseHTML(!own_profile && !getEmbedded());
-
-    LLProfileDropTarget* drop_target = getChild<LLProfileDropTarget>("drop_target");
-    drop_target->setVisible(!own_profile);
-    drop_target->setEnabled(!own_profile);
-
-    if (!own_profile)
-    {
-        mVoiceStatus = LLAvatarActions::canCall() && (LLAvatarActions::isFriend(avatar_id) ? LLAvatarTracker::instance().isBuddyOnline(avatar_id) : TRUE);
-        drop_target->setAgentID(avatar_id);
-        updateOnlineStatus();
-    }
-
-    updateButtons();
-
-    mAvatarNameCacheConnection = LLAvatarNameCache::get(getAvatarId(), boost::bind(&LLPanelProfileSecondLife::onAvatarNameCache, this, _1, _2));
-}
-
-void LLPanelProfileSecondLife::apply(LLAvatarData* data)
-{
-    if (getIsLoaded() && getSelfProfile())
-    {
-        data->image_id = mSecondLifePic->getImageAssetID();
-        data->about_text = mDescriptionEdit->getValue().asString();
-        data->allow_publish = mShowInSearchCheckbox->getValue();
-
-        LLAvatarPropertiesProcessor::getInstance()->sendAvatarPropertiesUpdate(data);
-    }
-}
-
-void LLPanelProfileSecondLife::updateData()
-{
-    LLUUID avatar_id = getAvatarId();
-    if (!getIsLoading() && avatar_id.notNull() && !(getSelfProfile() && !getEmbedded()))
-    {
-        setIsLoading();
-        LLAvatarPropertiesProcessor::getInstance()->sendAvatarGroupsRequest(avatar_id);
-    }
-}
-
-void LLPanelProfileSecondLife::processProperties(void* data, EAvatarProcessorType type)
-{
-
-    if (APT_PROPERTIES == type)
-    {
-        const LLAvatarData* avatar_data = static_cast<const LLAvatarData*>(data);
-        if(avatar_data && getAvatarId() == avatar_data->avatar_id)
-        {
-            processProfileProperties(avatar_data);
-            updateButtons();
-        }
-    }
-    else if (APT_GROUPS == type)
-    {
-        LLAvatarGroups* avatar_groups = static_cast<LLAvatarGroups*>(data);
-        if(avatar_groups && getAvatarId() == avatar_groups->avatar_id)
-        {
-            processGroupProperties(avatar_groups);
-        }
-    }
-}
-
-void LLPanelProfileSecondLife::resetData()
-{
-    resetLoading();
-    getChild<LLUICtrl>("complete_name")->setValue(LLStringUtil::null);
-    getChild<LLUICtrl>("register_date")->setValue(LLStringUtil::null);
-    getChild<LLUICtrl>("acc_status_text")->setValue(LLStringUtil::null);
-    getChild<LLUICtrl>("partner_text")->setValue(LLStringUtil::null);
-
-    // Set default image and 1:1 dimensions for it
-    mSecondLifePic->setValue(mSecondLifePic->getDefaultImageAssetID());
-    LLRect imageRect = mSecondLifePicLayout->getRect();
-    mSecondLifePicLayout->reshape(imageRect.getHeight(), imageRect.getHeight());
-
-    mDescriptionEdit->setValue(LLStringUtil::null);
-    mStatusText->setVisible(FALSE);
-    mCopyMenuButton->setVisible(FALSE);
-    mGroups.clear();
-    mGroupList->setGroups(mGroups);
-}
-
-void LLPanelProfileSecondLife::processProfileProperties(const LLAvatarData* avatar_data)
-{
-    LLUUID avatar_id = getAvatarId();
-    if (!LLAvatarActions::isFriend(avatar_id) && !getSelfProfile())
-    {
-        // this is non-friend avatar. Status will be updated from LLAvatarPropertiesProcessor.
-        // in LLPanelProfileSecondLife::processOnlineStatus()
-
-        // subscribe observer to get online status. Request will be sent by LLPanelProfileSecondLife itself.
-        // do not subscribe for friend avatar because online status can be wrong overridden
-        // via LLAvatarData::flags if Preferences: "Only Friends & Groups can see when I am online" is set.
-        processOnlineStatus(avatar_data->flags & AVATAR_ONLINE);
-    }
-
-    fillCommonData(avatar_data);
-
-    fillPartnerData(avatar_data);
-
-    fillAccountStatus(avatar_data);
-}
-
-void LLPanelProfileSecondLife::processGroupProperties(const LLAvatarGroups* avatar_groups)
-{
-    //KC: the group_list ctrl can handle all this for us on our own profile
-    if (getSelfProfile() && !getEmbedded())
-    {
-        return;
-    }
-
-    // *NOTE dzaporozhan
-    // Group properties may arrive in two callbacks, we need to save them across
-    // different calls. We can't do that in textbox as textbox may change the text.
-
-    LLAvatarGroups::group_list_t::const_iterator it = avatar_groups->group_list.begin();
-    const LLAvatarGroups::group_list_t::const_iterator it_end = avatar_groups->group_list.end();
-
-    for (; it_end != it; ++it)
-    {
-        LLAvatarGroups::LLGroupData group_data = *it;
-        mGroups[group_data.group_name] = group_data.group_id;
-    }
-
-    mGroupList->setGroups(mGroups);
-}
-
-void LLPanelProfileSecondLife::openGroupProfile()
-{
-    LLUUID group_id = mGroupList->getSelectedUUID();
-    LLGroupActions::show(group_id);
-}
-
-void LLPanelProfileSecondLife::onAvatarNameCache(const LLUUID& agent_id, const LLAvatarName& av_name)
-{
-    mAvatarNameCacheConnection.disconnect();
-
-    getChild<LLUICtrl>("complete_name")->setValue( av_name.getCompleteName() );
-    mCopyMenuButton->setVisible(TRUE);
-}
-
-void LLPanelProfileSecondLife::fillCommonData(const LLAvatarData* avatar_data)
-{
-    // Refresh avatar id in cache with new info to prevent re-requests
-    // and to make sure icons in text will be up to date
-    LLAvatarIconIDCache::getInstance()->add(avatar_data->avatar_id, avatar_data->image_id);
-
-    LLStringUtil::format_map_t args;
-    {
-        std::string birth_date = LLTrans::getString("AvatarBirthDateFormat");
-        LLStringUtil::format(birth_date, LLSD().with("datetime", (S32) avatar_data->born_on.secondsSinceEpoch()));
-        args["[REG_DATE]"] = birth_date;
-    }
-
-    args["[AGE]"] = LLDateUtil::ageFromDate( avatar_data->born_on, LLDate::now());
-    std::string register_date = getString("RegisterDateFormat", args);
-    getChild<LLUICtrl>("register_date")->setValue(register_date );
-    mDescriptionEdit->setValue(avatar_data->about_text);
-    mSecondLifePic->setValue(avatar_data->image_id);
-
-    //Don't bother about boost level, picker will set it
-    LLViewerFetchedTexture* imagep = LLViewerTextureManager::getFetchedTexture(avatar_data->image_id);
-    if (imagep->getFullHeight())
-    {
-        onImageLoaded(true, imagep);
-    }
-    else
-    {
-        imagep->setLoadedCallback(onImageLoaded,
-                                  MAX_DISCARD_LEVEL,
-                                  FALSE,
-                                  FALSE,
-                                  new LLHandle<LLPanel>(getHandle()),
-                                  NULL,
-                                  FALSE);
-    }
-
-    if (getSelfProfile())
-    {
-        mShowInSearchCheckbox->setValue((BOOL)(avatar_data->flags & AVATAR_ALLOW_PUBLISH));
-    }
-}
-
-void LLPanelProfileSecondLife::fillPartnerData(const LLAvatarData* avatar_data)
-{
-    LLTextEditor* partner_text = getChild<LLTextEditor>("partner_text");
-    if (avatar_data->partner_id.notNull())
-    {
-        partner_text->setText(LLSLURL("agent", avatar_data->partner_id, "inspect").getSLURLString());
-    }
-    else
-    {
-        partner_text->setText(getString("no_partner_text"));
-    }
-}
-
-void LLPanelProfileSecondLife::fillAccountStatus(const LLAvatarData* avatar_data)
-{
-    LLStringUtil::format_map_t args;
-    args["[ACCTTYPE]"] = LLAvatarPropertiesProcessor::accountType(avatar_data);
-    args["[PAYMENTINFO]"] = LLAvatarPropertiesProcessor::paymentInfo(avatar_data);
-
-    std::string caption_text = getString("CaptionTextAcctInfo", args);
-    getChild<LLUICtrl>("acc_status_text")->setValue(caption_text);
-}
-
-void LLPanelProfileSecondLife::onMapButtonClick()
-{
-    LLAvatarActions::showOnMap(getAvatarId());
-}
-
-void LLPanelProfileSecondLife::pay()
-{
-    LLAvatarActions::pay(getAvatarId());
-}
-
-void LLPanelProfileSecondLife::onClickToggleBlock()
-{
-    bool blocked = LLAvatarActions::toggleBlock(getAvatarId());
-
-    updateButtons();
-    // we are hiding one button and showing another, set focus
-    if (blocked)
-    {
-        mUnblockButton->setFocus(true);
-    }
-    else
-    {
-        mBlockButton->setFocus(true);
-    }
-}
-
-void LLPanelProfileSecondLife::onAddFriendButtonClick()
-{
-    LLAvatarActions::requestFriendshipDialog(getAvatarId());
-}
-
-void LLPanelProfileSecondLife::onIMButtonClick()
-{
-    LLAvatarActions::startIM(getAvatarId());
-}
-
-void LLPanelProfileSecondLife::onTeleportButtonClick()
-{
-    LLAvatarActions::offerTeleport(getAvatarId());
-}
-
-void LLPanelProfileSecondLife::onGroupInvite()
-{
-    LLAvatarActions::inviteToGroup(getAvatarId());
-}
-
-void LLPanelProfileSecondLife::onImageLoaded(BOOL success, LLViewerFetchedTexture *imagep)
-{
-    LLRect imageRect = mSecondLifePicLayout->getRect();
-    if (!success || imagep->getFullWidth() == imagep->getFullHeight())
-    {
-        mSecondLifePicLayout->reshape(imageRect.getHeight(), imageRect.getHeight());
-    }
-    else
-    {
-        // assume 3:4, for sake of firestorm
-        mSecondLifePicLayout->reshape(imageRect.getHeight() * 4 / 3, imageRect.getHeight());
-    }
-}
-
-//static
-void LLPanelProfileSecondLife::onImageLoaded(BOOL success,
-                                             LLViewerFetchedTexture *src_vi,
-                                             LLImageRaw* src,
-                                             LLImageRaw* aux_src,
-                                             S32 discard_level,
-                                             BOOL final,
-                                             void* userdata)
-{
-    if (!userdata) return;
-
-    LLHandle<LLPanel>* handle = (LLHandle<LLPanel>*)userdata;
-
-    if (!handle->isDead())
-    {
-        LLPanelProfileSecondLife* panel = static_cast<LLPanelProfileSecondLife*>(handle->get());
-        if (panel)
-        {
-            panel->onImageLoaded(success, src_vi);
-        }
-    }
-
-    if (final || !success)
-    {
-        delete handle;
-    }
-}
-
-// virtual, called by LLAvatarTracker
-void LLPanelProfileSecondLife::changed(U32 mask)
-{
-    updateOnlineStatus();
-    updateButtons();
-}
-
-// virtual, called by LLVoiceClient
-void LLPanelProfileSecondLife::onChange(EStatusType status, const std::string &channelURI, bool proximal)
-{
-    if(status == STATUS_JOINING || status == STATUS_LEFT_CHANNEL)
-    {
-        return;
-    }
-
-    mVoiceStatus = LLAvatarActions::canCall() && (LLAvatarActions::isFriend(getAvatarId()) ? LLAvatarTracker::instance().isBuddyOnline(getAvatarId()) : TRUE);
-}
-
-void LLPanelProfileSecondLife::setAvatarId(const LLUUID& avatar_id)
-{
-    if (avatar_id.notNull())
-    {
-        if (getAvatarId().notNull())
-        {
-            LLAvatarTracker::instance().removeParticularFriendObserver(getAvatarId(), this);
-        }
-
-        LLPanelProfileTab::setAvatarId(avatar_id);
-
-        if (LLAvatarActions::isFriend(getAvatarId()))
-        {
-            LLAvatarTracker::instance().addParticularFriendObserver(getAvatarId(), this);
-        }
-    }
-}
-
-bool LLPanelProfileSecondLife::isGrantedToSeeOnlineStatus()
-{
-    // set text box visible to show online status for non-friends who has not set in Preferences
-    // "Only Friends & Groups can see when I am online"
-    if (!LLAvatarActions::isFriend(getAvatarId()))
-    {
-        return true;
-    }
-
-    // *NOTE: GRANT_ONLINE_STATUS is always set to false while changing any other status.
-    // When avatar disallow me to see her online status processOfflineNotification Message is received by the viewer
-    // see comments for ChangeUserRights template message. EXT-453.
-    // If GRANT_ONLINE_STATUS flag is changed it will be applied when viewer restarts. EXT-3880
-    const LLRelationship* relationship = LLAvatarTracker::instance().getBuddyInfo(getAvatarId());
-    return relationship->isRightGrantedFrom(LLRelationship::GRANT_ONLINE_STATUS);
-}
-
-// method was disabled according to EXT-2022. Re-enabled & improved according to EXT-3880
-void LLPanelProfileSecondLife::updateOnlineStatus()
-{
-    if (!LLAvatarActions::isFriend(getAvatarId())) return;
-    // For friend let check if he allowed me to see his status
-    const LLRelationship* relationship = LLAvatarTracker::instance().getBuddyInfo(getAvatarId());
-    bool online = relationship->isOnline();
-    processOnlineStatus(online);
-}
-
-void LLPanelProfileSecondLife::processOnlineStatus(bool online)
-{
-    mStatusText->setVisible(isGrantedToSeeOnlineStatus());
-
-    std::string status = getString(online ? "status_online" : "status_offline");
-
-    mStatusText->setValue(status);
-    mStatusText->setColor(online ?
-    LLUIColorTable::instance().getColor("StatusUserOnline") :
-    LLUIColorTable::instance().getColor("StatusUserOffline"));
-}
-
-void LLPanelProfileSecondLife::updateButtons()
-{
-    LLPanelProfileTab::updateButtons();
-
-    if (getSelfProfile() && !getEmbedded())
-    {
-        mShowInSearchCheckbox->setVisible(TRUE);
-        mShowInSearchCheckbox->setEnabled(TRUE);
-        mDescriptionEdit->setEnabled(TRUE);
-    }
-
-    if (!getSelfProfile())
-    {
-        LLUUID av_id = getAvatarId();
-        bool is_buddy_online = LLAvatarTracker::instance().isBuddyOnline(getAvatarId());
-
-        if (LLAvatarActions::isFriend(av_id))
-        {
-            mTeleportButton->setEnabled(is_buddy_online);
-            //Disable "Add Friend" button for friends.
-            mAddFriendButton->setEnabled(false);
-        }
-        else
-        {
-            mTeleportButton->setEnabled(true);
-            mAddFriendButton->setEnabled(true);
-        }
-
-        bool enable_map_btn = (is_buddy_online && is_agent_mappable(av_id)) || gAgent.isGodlike();
-        mShowOnMapButton->setEnabled(enable_map_btn);
-
-        bool enable_block_btn = LLAvatarActions::canBlock(av_id) && !LLAvatarActions::isBlocked(av_id);
-        mBlockButton->setVisible(enable_block_btn);
-
-        bool enable_unblock_btn = LLAvatarActions::isBlocked(av_id);
-        mUnblockButton->setVisible(enable_unblock_btn);
-    }
-}
-
-void LLPanelProfileSecondLife::onClickSetName()
-{
-    LLAvatarNameCache::get(getAvatarId(), boost::bind(&LLPanelProfileSecondLife::onAvatarNameCacheSetName, this, _1, _2));
-
-    LLFirstUse::setDisplayName(false);
-}
-
-void LLPanelProfileSecondLife::onCommitTexture()
-{
-    LLViewerFetchedTexture* imagep = LLViewerTextureManager::getFetchedTexture(mSecondLifePic->getImageAssetID());
-    if (imagep->getFullHeight())
-    {
-        onImageLoaded(true, imagep);
-    }
-    else
-    {
-        imagep->setLoadedCallback(onImageLoaded,
-            MAX_DISCARD_LEVEL,
-            FALSE,
-            FALSE,
-            new LLHandle<LLPanel>(getHandle()),
-            NULL,
-            FALSE);
-    }
-}
-
-void LLPanelProfileSecondLife::onCommitMenu(const LLSD& userdata)
-{
-    LLAvatarName av_name;
-    if (!LLAvatarNameCache::get(getAvatarId(), &av_name))
-    {
-        // shouldn't happen, button(menu) is supposed to be invisible while name is fetching
-        LL_WARNS() << "Failed to get agent data" << LL_ENDL;
-        return;
-    }
-
-    const std::string item_name = userdata.asString();
-    LLWString wstr;
-    if (item_name == "display")
-    {
-        wstr = utf8str_to_wstring(av_name.getDisplayName(true));
-    }
-    else if (item_name == "name")
-    {
-        wstr = utf8str_to_wstring(av_name.getAccountName());
-    }
-    else if (item_name == "id")
-    {
-        wstr = utf8str_to_wstring(getAvatarId().asString());
-    }
-    LLClipboard::instance().copyToClipboard(wstr, 0, wstr.size());
-}
-
-void LLPanelProfileSecondLife::onAvatarNameCacheSetName(const LLUUID& agent_id, const LLAvatarName& av_name)
-{
-    if (av_name.getDisplayName().empty())
-    {
-        // something is wrong, tell user to try again later
-        LLNotificationsUtil::add("SetDisplayNameFailedGeneric");
-        return;
-    }
-
-    LL_INFOS("LegacyProfile") << "name-change now " << LLDate::now() << " next_update "
-        << LLDate(av_name.mNextUpdate) << LL_ENDL;
-    F64 now_secs = LLDate::now().secondsSinceEpoch();
-
-    if (now_secs < av_name.mNextUpdate)
-    {
-        // if the update time is more than a year in the future, it means updates have been blocked
-        // show a more general message
-        static const S32 YEAR = 60*60*24*365;
-        if (now_secs + YEAR < av_name.mNextUpdate)
-        {
-            LLNotificationsUtil::add("SetDisplayNameBlocked");
-            return;
-        }
-    }
-
-    LLFloaterReg::showInstance("display_name");
-}
-
-//////////////////////////////////////////////////////////////////////////
-// LLPanelProfileWeb
-
-LLPanelProfileWeb::LLPanelProfileWeb()
- : LLPanelProfileTab()
- , mWebBrowser(NULL)
- , mAvatarNameCacheConnection()
-{
-}
-
-LLPanelProfileWeb::~LLPanelProfileWeb()
-{
-    if (mAvatarNameCacheConnection.connected())
-    {
-        mAvatarNameCacheConnection.disconnect();
-    }
-}
-
-void LLPanelProfileWeb::onOpen(const LLSD& key)
-{
-    LLPanelProfileTab::onOpen(key);
-
-    resetData();
-
-    mAvatarNameCacheConnection = LLAvatarNameCache::get(getAvatarId(), boost::bind(&LLPanelProfileWeb::onAvatarNameCache, this, _1, _2));
-}
-
-BOOL LLPanelProfileWeb::postBuild()
-{
-    mUrlEdit = getChild<LLLineEditor>("url_edit");
-    mLoadButton = getChild<LLUICtrl>("load");
-    mWebProfileButton = getChild<LLButton>("web_profile_popout_btn");
-
-    mLoadButton->setCommitCallback(boost::bind(&LLPanelProfileWeb::onCommitLoad, this, _1));
-    mWebProfileButton->setCommitCallback(boost::bind(&LLPanelProfileWeb::onCommitWebProfile, this));
-
-    mWebBrowser = getChild<LLMediaCtrl>("profile_html");
-    mWebBrowser->addObserver(this);
-    mWebBrowser->setHomePageUrl("about:blank");
-
-    mUrlEdit->setEnabled(FALSE);
-
-    return TRUE;
-}
-
-void LLPanelProfileWeb::processProperties(void* data, EAvatarProcessorType type)
-{
-    if (APT_PROPERTIES == type)
-    {
-        const LLAvatarData* avatar_data = static_cast<const LLAvatarData*>(data);
-        if (avatar_data && getAvatarId() == avatar_data->avatar_id)
-        {
-            mURLHome = avatar_data->profile_url;
-            mUrlEdit->setValue(mURLHome);
-            mLoadButton->setEnabled(mURLHome.length() > 0);
-            updateButtons();
-        }
-    }
-}
-
-void LLPanelProfileWeb::resetData()
-{
-    mURLHome = LLStringUtil::null;
-    mUrlEdit->setValue(mURLHome);
-    mWebBrowser->navigateHome();
-}
-
-void LLPanelProfileWeb::apply(LLAvatarData* data)
-{
-    data->profile_url = mUrlEdit->getValue().asString();
-}
-
-void LLPanelProfileWeb::updateData()
-{
-    LLUUID avatar_id = getAvatarId();
-    if (!getIsLoading() && avatar_id.notNull() && !mURLWebProfile.empty())
-    {
-        setIsLoading();
-
-        mWebBrowser->setVisible(TRUE);
-        mPerformanceTimer.start();
-        mWebBrowser->navigateTo(mURLWebProfile, HTTP_CONTENT_TEXT_HTML);
-    }
-}
-
-void LLPanelProfileWeb::onAvatarNameCache(const LLUUID& agent_id, const LLAvatarName& av_name)
-{
-    mAvatarNameCacheConnection.disconnect();
-
-    std::string username = av_name.getAccountName();
-    if (username.empty())
-    {
-        username = LLCacheName::buildUsername(av_name.getDisplayName());
-    }
-    else
-    {
-        LLStringUtil::replaceChar(username, ' ', '.');
-    }
-
-    mURLWebProfile = getProfileURL(username, true);
-    if (mURLWebProfile.empty())
-    {
-        return;
-    }
-
-    //if the tab was opened before name was resolved, load the panel now
-    updateData();
-}
-
-void LLPanelProfileWeb::onCommitLoad(LLUICtrl* ctrl)
-{
-    if (!mURLHome.empty())
-    {
-        LLSD::String valstr = ctrl->getValue().asString();
-        if (valstr.empty())
-        {
-            mWebBrowser->setVisible(TRUE);
-            mPerformanceTimer.start();
-            mWebBrowser->navigateTo( mURLHome, HTTP_CONTENT_TEXT_HTML );
-        }
-        else if (valstr == "popout")
-        {
-            // open in viewer's browser, new window
-            LLWeb::loadURLInternal(mURLHome);
-        }
-        else if (valstr == "external")
-        {
-            // open in external browser
-            LLWeb::loadURLExternal(mURLHome);
-        }
-    }
-}
-
-void LLPanelProfileWeb::onCommitWebProfile()
-{
-    // open the web profile floater
-    LLAvatarActions::showProfileWeb(getAvatarId());
-}
-
-void LLPanelProfileWeb::handleMediaEvent(LLPluginClassMedia* self, EMediaEvent event)
-{
-    switch(event)
-    {
-        case MEDIA_EVENT_STATUS_TEXT_CHANGED:
-            childSetValue("status_text", LLSD( self->getStatusText() ) );
-        break;
-
-        case MEDIA_EVENT_LOCATION_CHANGED:
-            // don't set this or user will set there url to profile url
-            // when clicking ok on there own profile.
-            // childSetText("url_edit", self->getLocation() );
-        break;
-
-        case MEDIA_EVENT_NAVIGATE_BEGIN:
-        {
-            if (mFirstNavigate)
-            {
-                mFirstNavigate = false;
-            }
-            else
-            {
-                mPerformanceTimer.start();
-            }
-        }
-        break;
-
-        case MEDIA_EVENT_NAVIGATE_COMPLETE:
-        {
-            LLStringUtil::format_map_t args;
-            args["[TIME]"] = llformat("%.2f", mPerformanceTimer.getElapsedTimeF32());
-            childSetValue("status_text", LLSD( getString("LoadTime", args)) );
-        }
-        break;
-
-        default:
-            // Having a default case makes the compiler happy.
-        break;
-    }
-}
-
-void LLPanelProfileWeb::updateButtons()
-{
-    LLPanelProfileTab::updateButtons();
-
-    if (getSelfProfile() && !getEmbedded())
-    {
-        mUrlEdit->setEnabled(TRUE);
-    }
-}
-
-//////////////////////////////////////////////////////////////////////////
-//////////////////////////////////////////////////////////////////////////
-//////////////////////////////////////////////////////////////////////////
-
-static const S32 WANT_CHECKS = 8;
-static const S32 SKILL_CHECKS = 6;
-
-LLPanelProfileInterests::LLPanelProfileInterests()
- : LLPanelProfileTab()
-{
-}
-
-LLPanelProfileInterests::~LLPanelProfileInterests()
-{
-}
-
-void LLPanelProfileInterests::onOpen(const LLSD& key)
-{
-    LLPanelProfileTab::onOpen(key);
-
-    resetData();
-}
-
-BOOL LLPanelProfileInterests::postBuild()
-{
-    mWantToEditor = getChild<LLLineEditor>("want_to_edit");
-    mSkillsEditor = getChild<LLLineEditor>("skills_edit");
-    mLanguagesEditor = getChild<LLLineEditor>("languages_edit");
-
-    for (S32 i = 0; i < WANT_CHECKS; ++i)
-    {
-        std::string check_name = llformat("chk%d", i);
-        mWantChecks[i] = getChild<LLCheckBoxCtrl>(check_name);
-    }
-
-    for (S32 i = 0; i < SKILL_CHECKS; ++i)
-    {
-        std::string check_name = llformat("schk%d", i);
-        mSkillChecks[i] = getChild<LLCheckBoxCtrl>(check_name);
-    }
-
-    return TRUE;
-}
-
-
-void LLPanelProfileInterests::processProperties(void* data, EAvatarProcessorType type)
-{
-    if (APT_INTERESTS_INFO == type)
-    {
-        const LLInterestsData* interests_data = static_cast<const LLInterestsData*>(data);
-        if (interests_data && getAvatarId() == interests_data->avatar_id)
-        {
-            for (S32 i = 0; i < WANT_CHECKS; ++i)
-            {
-                if (interests_data->want_to_mask & (1<<i))
-                {
-                    mWantChecks[i]->setValue(TRUE);
-                }
-                else
-                {
-                    mWantChecks[i]->setValue(FALSE);
-                }
-            }
-
-            for (S32 i = 0; i < SKILL_CHECKS; ++i)
-            {
-                if (interests_data->skills_mask & (1<<i))
-                {
-                    mSkillChecks[i]->setValue(TRUE);
-                }
-                else
-                {
-                    mSkillChecks[i]->setValue(FALSE);
-                }
-            }
-
-            mWantToEditor->setText(interests_data->want_to_text);
-            mSkillsEditor->setText(interests_data->skills_text);
-            mLanguagesEditor->setText(interests_data->languages_text);
-
-            updateButtons();
-        }
-    }
-}
-
-void LLPanelProfileInterests::resetData()
-{
-    mWantToEditor->setValue(LLStringUtil::null);
-    mSkillsEditor->setValue(LLStringUtil::null);
-    mLanguagesEditor->setValue(LLStringUtil::null);
-
-    for (S32 i = 0; i < WANT_CHECKS; ++i)
-    {
-        mWantChecks[i]->setValue(FALSE);
-    }
-
-    for (S32 i = 0; i < SKILL_CHECKS; ++i)
-    {
-        mSkillChecks[i]->setValue(FALSE);
-    }
-}
-
-void LLPanelProfileInterests::apply()
-{
-    if (getIsLoaded() && getSelfProfile())
-    {
-        LLInterestsData interests_data = LLInterestsData();
-
-        interests_data.want_to_mask = 0;
-        for (S32 i = 0; i < WANT_CHECKS; ++i)
-        {
-            if (mWantChecks[i]->getValue().asBoolean())
-            {
-                interests_data.want_to_mask |= (1 << i);
-            }
-        }
-
-        interests_data.skills_mask = 0;
-        for (S32 i = 0; i < SKILL_CHECKS; ++i)
-        {
-            if (mSkillChecks[i]->getValue().asBoolean())
-            {
-                interests_data.skills_mask |= (1 << i);
-            }
-        }
-
-        interests_data.want_to_text = mWantToEditor->getText();
-        interests_data.skills_text = mSkillsEditor->getText();
-        interests_data.languages_text = mLanguagesEditor->getText();
-
-        LLAvatarPropertiesProcessor::getInstance()->sendInterestsInfoUpdate(&interests_data);
-    }
-
-}
-
-void LLPanelProfileInterests::updateButtons()
-{
-    LLPanelProfileTab::updateButtons();
-
-    if (getSelfProfile() && !getEmbedded())
-    {
-        mWantToEditor->setEnabled(TRUE);
-        mSkillsEditor->setEnabled(TRUE);
-        mLanguagesEditor->setEnabled(TRUE);
-
-        for (S32 i = 0; i < WANT_CHECKS; ++i)
-        {
-            mWantChecks[i]->setEnabled(TRUE);
-        }
-
-        for (S32 i = 0; i < SKILL_CHECKS; ++i)
-        {
-            mSkillChecks[i]->setEnabled(TRUE);
-        }
-    }
-}
-
-//////////////////////////////////////////////////////////////////////////
-//////////////////////////////////////////////////////////////////////////
-//////////////////////////////////////////////////////////////////////////
-
-
-//////////////////////////////////////////////////////////////////////////
-//////////////////////////////////////////////////////////////////////////
-//////////////////////////////////////////////////////////////////////////
-
-LLPanelProfileFirstLife::LLPanelProfileFirstLife()
- : LLPanelProfileTab(),
- mIsEditing(false)
-{
-}
-
-LLPanelProfileFirstLife::~LLPanelProfileFirstLife()
-{
-}
-
-BOOL LLPanelProfileFirstLife::postBuild()
-{
-    mDescriptionEdit = getChild<LLTextEditor>("fl_description_edit");
-    mPicture = getChild<LLTextureCtrl>("real_world_pic");
-
-    mDescriptionEdit->setFocusReceivedCallback(boost::bind(&LLPanelProfileFirstLife::onDescriptionFocusReceived, this));
-
-    return TRUE;
-}
-
-void LLPanelProfileFirstLife::onOpen(const LLSD& key)
-{
-    LLPanelProfileTab::onOpen(key);
-
-    resetData();
-}
-
-
-void LLPanelProfileFirstLife::onDescriptionFocusReceived()
-{
-    if (!mIsEditing && getSelfProfile())
-    {
-        mIsEditing = true;
-        mDescriptionEdit->setParseHTML(false);
-        mDescriptionEdit->setText(mCurrentDescription);
-    }
-}
-
-void LLPanelProfileFirstLife::processProperties(void* data, EAvatarProcessorType type)
-{
-    if (APT_PROPERTIES == type)
-    {
-        const LLAvatarData* avatar_data = static_cast<const LLAvatarData*>(data);
-        if (avatar_data && getAvatarId() == avatar_data->avatar_id)
-        {
-            mCurrentDescription = avatar_data->fl_about_text;
-            mDescriptionEdit->setValue(mCurrentDescription);
-            mPicture->setValue(avatar_data->fl_image_id);
-            updateButtons();
-        }
-    }
-}
-
-void LLPanelProfileFirstLife::resetData()
-{
-    mDescriptionEdit->setValue(LLStringUtil::null);
-    mPicture->setValue(mPicture->getDefaultImageAssetID());
-}
-
-void LLPanelProfileFirstLife::apply(LLAvatarData* data)
-{
-    data->fl_image_id = mPicture->getImageAssetID();
-    data->fl_about_text = mDescriptionEdit->getValue().asString();
-}
-
-void LLPanelProfileFirstLife::updateButtons()
-{
-    LLPanelProfileTab::updateButtons();
-
-    if (getSelfProfile() && !getEmbedded())
-    {
-        mDescriptionEdit->setEnabled(TRUE);
-        mPicture->setEnabled(TRUE);
-    }
-}
-
-//////////////////////////////////////////////////////////////////////////
-//////////////////////////////////////////////////////////////////////////
-//////////////////////////////////////////////////////////////////////////
-
-LLPanelProfileNotes::LLPanelProfileNotes()
-: LLPanelProfileTab()
-{
-
-}
-
-void LLPanelProfileNotes::updateData()
-{
-    LLUUID avatar_id = getAvatarId();
-    if (!getIsLoading() && avatar_id.notNull())
-    {
-        setIsLoading();
-        LLAvatarPropertiesProcessor::getInstance()->sendAvatarNotesRequest(avatar_id);
-    }
-}
-
-BOOL LLPanelProfileNotes::postBuild()
-{
-    mOnlineStatus = getChild<LLCheckBoxCtrl>("status_check");
-    mMapRights = getChild<LLCheckBoxCtrl>("map_check");
-    mEditObjectRights = getChild<LLCheckBoxCtrl>("objects_check");
-    mNotesEditor = getChild<LLTextEditor>("notes_edit");
-
-    mEditObjectRights->setCommitCallback(boost::bind(&LLPanelProfileNotes::onCommitRights, this));
-
-    mNotesEditor->setCommitCallback(boost::bind(&LLPanelProfileNotes::onCommitNotes,this));
-
-    return TRUE;
-}
-
-void LLPanelProfileNotes::onOpen(const LLSD& key)
-{
-    LLPanelProfileTab::onOpen(key);
-
-    resetData();
-
-    fillRightsData();
-}
-
-void LLPanelProfileNotes::apply()
-{
-    onCommitNotes();
-    applyRights();
-}
-
-void LLPanelProfileNotes::fillRightsData()
-{
-    mOnlineStatus->setValue(FALSE);
-    mMapRights->setValue(FALSE);
-    mEditObjectRights->setValue(FALSE);
-
-    const LLRelationship* relation = LLAvatarTracker::instance().getBuddyInfo(getAvatarId());
-    // If true - we are viewing friend's profile, enable check boxes and set values.
-    if(relation)
-    {
-        S32 rights = relation->getRightsGrantedTo();
-
-        mOnlineStatus->setValue(LLRelationship::GRANT_ONLINE_STATUS & rights ? TRUE : FALSE);
-        mMapRights->setValue(LLRelationship::GRANT_MAP_LOCATION & rights ? TRUE : FALSE);
-        mEditObjectRights->setValue(LLRelationship::GRANT_MODIFY_OBJECTS & rights ? TRUE : FALSE);
-    }
-
-    enableCheckboxes(NULL != relation);
-}
-
-void LLPanelProfileNotes::onCommitNotes()
-{
-    if (getIsLoaded())
-    {
-        std::string notes = mNotesEditor->getValue().asString();
-        LLAvatarPropertiesProcessor::getInstance()->sendNotes(getAvatarId(),notes);
-    }
-}
-
-void LLPanelProfileNotes::rightsConfirmationCallback(const LLSD& notification,
-        const LLSD& response)
-{
->>>>>>> f83ada32
     S32 option = LLNotificationsUtil::getSelectedOption(notification, response);
     if (option != 0)
     {
@@ -2589,7 +1527,6 @@
         LL_WARNS("LegacyProfile") << "Trying to modify rights for non-friend avatar. Skipped." << LL_ENDL;
         return;
     }
-<<<<<<< HEAD
 
     S32 rights = 0;
 
@@ -2606,24 +1543,6 @@
         rights |= LLRelationship::GRANT_MODIFY_OBJECTS;
     }
 
-=======
-
-    S32 rights = 0;
-
-    if (mOnlineStatus->getValue().asBoolean())
-    {
-        rights |= LLRelationship::GRANT_ONLINE_STATUS;
-    }
-    if (mMapRights->getValue().asBoolean())
-    {
-        rights |= LLRelationship::GRANT_MAP_LOCATION;
-    }
-    if (mEditObjectRights->getValue().asBoolean())
-    {
-        rights |= LLRelationship::GRANT_MODIFY_OBJECTS;
-    }
-
->>>>>>> f83ada32
     LLAvatarPropertiesProcessor::getInstance()->sendFriendRights(getAvatarId(), rights);
 }
 
@@ -2635,14 +1554,10 @@
         if (avatar_notes && getAvatarId() == avatar_notes->target_id)
         {
             mNotesEditor->setValue(avatar_notes->notes);
-<<<<<<< HEAD
             // <FS:Ansariel> Don't enable editor in embedded mode since there is no way to save them
             //mNotesEditor->setEnabled(TRUE);
             mNotesEditor->setEnabled(!getEmbedded());
             // </FS:Ansariel>
-=======
-            mNotesEditor->setEnabled(TRUE);
->>>>>>> f83ada32
             updateButtons();
 
             LLAvatarPropertiesProcessor::getInstance()->removeObserver(getAvatarId(),this);
@@ -2711,21 +1626,12 @@
 {
     return TRUE;
 }
-<<<<<<< HEAD
 
 void LLPanelProfile::processProperties(void* data, EAvatarProcessorType type)
 {
     //*TODO: figure out what this does
     mTabContainer->setCommitCallback(boost::bind(&LLPanelProfile::onTabChange, this));
 
-=======
-
-void LLPanelProfile::processProperties(void* data, EAvatarProcessorType type)
-{
-    //*TODO: figure out what this does
-    mTabContainer->setCommitCallback(boost::bind(&LLPanelProfile::onTabChange, this));
-
->>>>>>> f83ada32
     // Load data on currently opened tab as well
     onTabChange();
 }
