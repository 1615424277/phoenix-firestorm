--- conflicted
+++ resolved
@@ -106,226 +106,6 @@
 
 //////////////////////////////////////////////////////////////////////////
 
-<<<<<<< HEAD
-void request_avatar_properties_coro(std::string cap_url, LLUUID agent_id)
-{
-    LLCore::HttpRequest::policy_t httpPolicy(LLCore::HttpRequest::DEFAULT_POLICY_ID);
-    LLCoreHttpUtil::HttpCoroutineAdapter::ptr_t
-        httpAdapter(new LLCoreHttpUtil::HttpCoroutineAdapter("request_avatar_properties_coro", httpPolicy));
-    LLCore::HttpRequest::ptr_t httpRequest(new LLCore::HttpRequest);
-    LLCore::HttpHeaders::ptr_t httpHeaders;
-
-    LLCore::HttpOptions::ptr_t httpOpts(new LLCore::HttpOptions);
-    httpOpts->setFollowRedirects(true);
-
-    std::string finalUrl = cap_url + "/" + agent_id.asString();
-
-    LLSD result = httpAdapter->getAndSuspend(httpRequest, finalUrl, httpOpts, httpHeaders);
-
-    LLSD httpResults = result[LLCoreHttpUtil::HttpCoroutineAdapter::HTTP_RESULTS];
-    LLCore::HttpStatus status = LLCoreHttpUtil::HttpCoroutineAdapter::getStatusFromLLSD(httpResults);
-
-    LL_DEBUGS("AvatarProperties") << "Agent id: " << agent_id << " Result: " << httpResults << LL_ENDL;
-
-    if (!status
-        || !result.has("id")
-        || agent_id != result["id"].asUUID())
-    {
-        LL_WARNS("AvatarProperties") << "Failed to get agent information for id " << agent_id << LL_ENDL;
-        return;
-    }
-
-    LLFloater* floater_profile = LLFloaterReg::findInstance("profile", LLSD().with("id", agent_id));
-    if (!floater_profile)
-    {
-        // floater is dead, so panels are dead as well
-        return;
-    }
-
-    LLPanel *panel = floater_profile->findChild<LLPanel>(PANEL_PROFILE_VIEW, true);
-    LLPanelProfile *panel_profile = dynamic_cast<LLPanelProfile*>(panel);
-    if (!panel_profile)
-    {
-        LL_WARNS() << PANEL_PROFILE_VIEW << " not found" << LL_ENDL;
-        return;
-    }
-
-
-    // Avatar Data
-
-    LLAvatarData *avatar_data = &panel_profile->mAvatarData;
-    std::string birth_date;
-
-    avatar_data->agent_id = agent_id;
-    avatar_data->avatar_id = agent_id;
-    avatar_data->image_id = result["sl_image_id"].asUUID();
-    avatar_data->fl_image_id = result["fl_image_id"].asUUID();
-    avatar_data->partner_id = result["partner_id"].asUUID();
-    avatar_data->about_text = result["sl_about_text"].asString();
-    avatar_data->fl_about_text = result["fl_about_text"].asString();
-    avatar_data->born_on = result["member_since"].asDate();
-    avatar_data->profile_url = getProfileURL(agent_id.asString());
-    avatar_data->customer_type = result["customer_type"].asString();
-
-    avatar_data->flags = 0;
-
-    // <FS:Zi> FIRE-32184: Online/Offline status not working for non-friends
-    // if (result["online"].asBoolean())
-    if (result["online"].isUndefined())
-    {
-        avatar_data->flags |= AVATAR_ONLINE_UNDEFINED;
-    }
-    else if (result["online"].asBoolean())
-    // </FS:Zi>
-    {
-        avatar_data->flags |= AVATAR_ONLINE;
-    }
-    if (result["allow_publish"].asBoolean())
-    {
-        avatar_data->flags |= AVATAR_ALLOW_PUBLISH;
-    }
-    if (result["identified"].asBoolean())
-    {
-        avatar_data->flags |= AVATAR_IDENTIFIED;
-    }
-    if (result["transacted"].asBoolean())
-    {
-        avatar_data->flags |= AVATAR_TRANSACTED;
-    }
-
-    avatar_data->caption_index = 0;
-    if (result.has("charter_member")) // won't be present if "caption" is set
-    {
-        avatar_data->caption_index = result["charter_member"].asInteger();
-    }
-    else if (result.has("caption"))
-    {
-        avatar_data->caption_text = result["caption"].asString();
-    }
-
-    panel = floater_profile->findChild<LLPanel>(PANEL_SECONDLIFE, true);
-    LLPanelProfileSecondLife *panel_sl = dynamic_cast<LLPanelProfileSecondLife*>(panel);
-    if (panel_sl)
-    {
-        panel_sl->processProfileProperties(avatar_data);
-    }
-
-    panel = floater_profile->findChild<LLPanel>(PANEL_WEB, true);
-    LLPanelProfileWeb *panel_web = dynamic_cast<LLPanelProfileWeb*>(panel);
-    if (panel_web)
-    {
-        panel_web->setLoaded();
-    }
-
-    panel = floater_profile->findChild<LLPanel>(PANEL_FIRSTLIFE, true);
-    LLPanelProfileFirstLife *panel_first = dynamic_cast<LLPanelProfileFirstLife*>(panel);
-    if (panel_first)
-    {
-        panel_first->processProperties(avatar_data);
-    }
-
-    // Picks
-
-    LLSD picks_array = result["picks"];
-    LLAvatarPicks avatar_picks;
-    avatar_picks.agent_id = agent_id; // Not in use?
-    avatar_picks.target_id = agent_id;
-
-    for (LLSD::array_const_iterator it = picks_array.beginArray(); it != picks_array.endArray(); ++it)
-    {
-        const LLSD& pick_data = *it;
-        avatar_picks.picks_list.emplace_back(pick_data["id"].asUUID(), pick_data["name"].asString());
-    }
-
-    panel = floater_profile->findChild<LLPanel>(PANEL_PICKS, true);
-    LLPanelProfilePicks *panel_picks = dynamic_cast<LLPanelProfilePicks*>(panel);
-    if (panel_picks)
-    {
-        // Refresh pick limit before processing
-        LLAgentPicksInfo::getInstance()->onServerRespond(&avatar_picks);
-        panel_picks->processProperties(&avatar_picks);
-    }
-
-    // Groups
-
-    LLSD groups_array = result["groups"];
-    LLAvatarGroups avatar_groups;
-    avatar_groups.agent_id = agent_id; // Not in use?
-    avatar_groups.avatar_id = agent_id; // target_id
-
-    for (LLSD::array_const_iterator it = groups_array.beginArray(); it != groups_array.endArray(); ++it)
-    {
-        const LLSD& group_info = *it;
-        LLAvatarGroups::LLGroupData group_data;
-        group_data.group_powers = 0; // Not in use?
-        group_data.group_title = group_info["name"].asString(); // Missing data, not in use?
-        group_data.group_id = group_info["id"].asUUID();
-        group_data.group_name = group_info["name"].asString();
-        group_data.group_insignia_id = group_info["image_id"].asUUID();
-
-        avatar_groups.group_list.push_back(group_data);
-    }
-
-    if (panel_sl)
-    {
-        panel_sl->processGroupProperties(&avatar_groups);
-    }
-
-    // Notes
-    LLAvatarNotes avatar_notes;
-
-    avatar_notes.agent_id = agent_id;
-    avatar_notes.target_id = agent_id;
-    avatar_notes.notes = result["notes"].asString();
-
-    panel = floater_profile->findChild<LLPanel>(PANEL_NOTES, true);
-    LLPanelProfileNotes *panel_notes = dynamic_cast<LLPanelProfileNotes*>(panel);
-    if (panel_notes)
-    {
-        panel_notes->processProperties(&avatar_notes);
-    }
-}
-
-//TODO: changes take two minutes to propagate!
-// Add some storage that holds updated data for two minutes
-// for new instances to reuse the data
-// Profile data is only relevant to own avatar, but notes
-// are for everybody (no onger an issue?)
-void put_avatar_properties_coro(std::string cap_url, LLUUID agent_id, LLSD data, std::function<void(bool)> callback)
-{
-    LLCore::HttpRequest::policy_t httpPolicy(LLCore::HttpRequest::DEFAULT_POLICY_ID);
-    LLCoreHttpUtil::HttpCoroutineAdapter::ptr_t
-        httpAdapter(new LLCoreHttpUtil::HttpCoroutineAdapter("put_avatar_properties_coro", httpPolicy));
-    LLCore::HttpRequest::ptr_t httpRequest(new LLCore::HttpRequest);
-    LLCore::HttpHeaders::ptr_t httpHeaders;
-
-    LLCore::HttpOptions::ptr_t httpOpts(new LLCore::HttpOptions);
-    httpOpts->setFollowRedirects(true);
-
-    std::string finalUrl = cap_url + "/" + agent_id.asString();
-
-    LLSD result = httpAdapter->putAndSuspend(httpRequest, finalUrl, data, httpOpts, httpHeaders);
-
-    LLSD httpResults = result[LLCoreHttpUtil::HttpCoroutineAdapter::HTTP_RESULTS];
-    LLCore::HttpStatus status = LLCoreHttpUtil::HttpCoroutineAdapter::getStatusFromLLSD(httpResults);
-
-    if (!status)
-    {
-        LL_WARNS("AvatarProperties") << "Failed to put agent information " << data << " for id " << agent_id << LL_ENDL;
-    }
-    else
-    {
-        LL_DEBUGS("AvatarProperties") << "Agent id: " << agent_id << " Data: " << data << " Result: " << httpResults << LL_ENDL;
-    }
-
-    if (callback)
-    {
-        callback(status);
-    }
-}
-
-=======
->>>>>>> c06fb4e0
 LLUUID post_profile_image(std::string cap_url, const LLSD &first_data, std::string path_to_image, LLHandle<LLPanel> *handle)
 {
     LLCore::HttpRequest::policy_t httpPolicy(LLCore::HttpRequest::DEFAULT_POLICY_ID);
@@ -543,112 +323,10 @@
                 const LLSD& query_map,
                 const std::string& grid,
                 LLMediaCtrl* web)
-<<<<<<< HEAD
-	{
-		if (params.size() < 2) return false;
-		LLUUID avatar_id;
-		if (!avatar_id.set(params[0], false))
-		{
-			return false;
-		}
-
-		const std::string verb = params[1].asString();
-		// <FS:Ansariel> FIRE-9045: Inspect links always open full profile
-		//if (verb == "about")
-		if (verb == "about" || (gSavedSettings.getBOOL("FSInspectAvatarSlurlOpensProfile") && verb == "inspect"))
-		// </FS:Ansariel>
-		{
-			LLAvatarActions::showProfile(avatar_id);
-			return true;
-		}
-
-		if (verb == "inspect")
-		{
-			LLFloaterReg::showInstance("inspect_avatar", LLSD().with("avatar_id", avatar_id));
-			return true;
-		}
-
-		if (verb == "im")
-		{
-			LLAvatarActions::startIM(avatar_id);
-			return true;
-		}
-
-		if (verb == "pay")
-		{
-			if (!LLUI::getInstance()->mSettingGroups["config"]->getBOOL("EnableAvatarPay"))
-			{
-				LLNotificationsUtil::add("NoAvatarPay", LLSD(), LLSD(), std::string("SwitchToStandardSkinAndQuit"));
-				return true;
-			}
-
-			LLAvatarActions::pay(avatar_id);
-			return true;
-		}
-
-		if (verb == "offerteleport")
-		{
-			LLAvatarActions::offerTeleport(avatar_id);
-			return true;
-		}
-
-		if (verb == "requestfriend")
-		{
-			LLAvatarActions::requestFriendshipDialog(avatar_id);
-			return true;
-		}
-
-		if (verb == "removefriend")
-		{
-			LLAvatarActions::removeFriendDialog(avatar_id);
-			return true;
-		}
-
-		if (verb == "mute")
-		{
-			if (! LLAvatarActions::isBlocked(avatar_id))
-			{
-				LLAvatarActions::toggleBlock(avatar_id);
-			}
-			return true;
-		}
-
-		if (verb == "unmute")
-		{
-			if (LLAvatarActions::isBlocked(avatar_id))
-			{
-				LLAvatarActions::toggleBlock(avatar_id);
-			}
-			return true;
-		}
-
-		if (verb == "block")
-		{
-			if (params.size() > 2)
-			{
-				const std::string object_name = LLURI::unescape(params[2].asString());
-				LLMute mute(avatar_id, object_name, LLMute::OBJECT);
-				LLMuteList::getInstance()->add(mute);
-				LLPanelBlockedList::showPanelAndSelect(mute.mID);
-			}
-			return true;
-		}
-
-		if (verb == "unblock")
-		{
-			if (params.size() > 2)
-			{
-				const std::string object_name = params[2].asString();
-				LLMute mute(avatar_id, object_name, LLMute::OBJECT);
-				LLMuteList::getInstance()->remove(mute);
-			}
-			return true;
-		}
-=======
     {
         if (params.size() < 2) return false;
         LLUUID avatar_id;
-        if (!avatar_id.set(params[0], FALSE))
+        if (!avatar_id.set(params[0], false))
         {
             return false;
         }
@@ -745,7 +423,6 @@
             }
             return true;
         }
->>>>>>> c06fb4e0
 
         // reportAbuse is here due to convoluted avatar handling
         // in LLScrollListCtrl and LLTextBase
@@ -1250,7 +927,6 @@
     mAvatarNameCacheConnection = LLAvatarNameCache::get(getAvatarId(), boost::bind(&LLPanelProfileSecondLife::onAvatarNameCache, this, _1, _2));
 }
 
-<<<<<<< HEAD
 
 bool LLPanelProfileSecondLife::handleDragAndDrop(S32 x, S32 y, MASK mask, bool drop,
                                           EDragAndDropType cargo_type,
@@ -1296,9 +972,7 @@
     return true;
 }
 
-=======
 // <FS:Beq> restore UDP profiles for opensim that does not support the cap
->>>>>>> c06fb4e0
 void LLPanelProfileSecondLife::updateData()
 {
 #ifdef OPENSIM
@@ -1678,13 +1352,8 @@
     {
         mAllowPublish = avatar_data->flags & AVATAR_ALLOW_PUBLISH;
         // <FS:Ansariel> Fix LL UI/UX design accident
-<<<<<<< HEAD
-        //mShowInSearchCombo->setValue((bool)mAllowPublish);
-        mShowInSearchCheckbox->setValue((bool)mAllowPublish);
-=======
-        //mShowInSearchCombo->setValue(mAllowPublish ? TRUE : FALSE);
-        mShowInSearchCheckbox->setValue(mAllowPublish ? TRUE : FALSE);
->>>>>>> c06fb4e0
+        //mShowInSearchCombo->setValue(mAllowPublish);
+        mShowInSearchCheckbox->setValue(mAllowPublish);
         // </FS:Ansariel>
     }
 }
@@ -1918,7 +1587,7 @@
     //LLUICtrl* userAgeCtrl = getChild<LLUICtrl>("user_age");
     //if (hide_age)
     //{
-    //    userAgeCtrl->setVisible(FALSE);
+    //    userAgeCtrl->setVisible(false);
     //}
     //else
     //{
@@ -1939,7 +1608,7 @@
     getChild<LLUICtrl>("user_age")->setValue(register_date);
     // </FS:Ansariel>
 
-    BOOL showHideAgeCombo = FALSE;
+    bool showHideAgeCombo = false;
     if (getSelfProfile())
     {
         if (LLAvatarPropertiesProcessor::getInstance()->isHideAgeSupportedByServer())
@@ -1950,9 +1619,9 @@
             {
                 mHideAge = avatar_data->hide_age;
                 // <FS:Ansariel> Fix LL UI/UX design accident
-                //mHideAgeCombo->setValue(mHideAge ? TRUE : FALSE);
-                mHideAgeCheckbox->setValue(mHideAge ? FALSE : TRUE);
-                showHideAgeCombo = TRUE;
+                //mHideAgeCombo->setValue(mHideAge);
+                mHideAgeCheckbox->setValue(mHideAge);
+                showHideAgeCombo = true;
             }
         }
     }
@@ -2112,24 +1781,17 @@
     if (getSelfProfile())
     {
         // <FS:Ansariel> Fix LL UI/UX design accident
-<<<<<<< HEAD
         //mShowInSearchCombo->setEnabled(true);
-        mShowInSearchCheckbox->setEnabled(true);
-        // </FS:Ansariel>
-        mDescriptionEdit->setEnabled(true);
-=======
-        //mShowInSearchCombo->setEnabled(TRUE);
         //if (mHideAgeCombo->getVisible())
         //{
-        //    mHideAgeCombo->setEnabled(TRUE);
-        mShowInSearchCheckbox->setEnabled(TRUE);
+        //    mHideAgeCombo->setEnabled(true);
+        mShowInSearchCheckbox->setEnabled(true);
         if (mHideAgeCheckbox->getVisible())
         {
-            mHideAgeCheckbox->setEnabled(TRUE);
+            mHideAgeCheckbox->setEnabled(true);
         // </FS:Ansariel>
         }
-        mDescriptionEdit->setEnabled(TRUE);
->>>>>>> c06fb4e0
+        mDescriptionEdit->setEnabled(true);
     }
 }
 
@@ -3496,21 +3158,6 @@
 
 void LLPanelProfileNotes::processProperties(void* data, EAvatarProcessorType type)
 {
-<<<<<<< HEAD
-    setNotesText(avatar_notes->notes);
-    mNotesEditor->setEnabled(true);
-    setLoaded();
-}
-// <FS:Beq> Restore UDP profiles
-void LLPanelProfileNotes::processProperties(void * data, EAvatarProcessorType type)
-{
-	// discard UDP replies for profile data if profile capability is available
-	// otherwise we will truncate profile notes to the old UDP limits
-	if (!gAgent.getRegionCapability(PROFILE_PROPERTIES_CAP).empty())
-	{
-		return;
-	}
-=======
     if (APT_PROPERTIES == type)
     {
         LLAvatarData* avatar_data = static_cast<LLAvatarData*>(data);
@@ -3519,7 +3166,6 @@
             processProperties(avatar_data);
         }
     }
->>>>>>> c06fb4e0
 
     // <FS:Beq> Restore UDP profiles
     else if (gAgent.getRegionCapability(PROFILE_PROPERTIES_CAP).empty() && APT_NOTES == type)
@@ -3538,7 +3184,7 @@
 void LLPanelProfileNotes::processProperties(const LLAvatarData* avatar_data)
 {
     setNotesText(avatar_data->notes);
-    mNotesEditor->setEnabled(TRUE);
+    mNotesEditor->setEnabled(true);
     setLoaded();
 }
 
