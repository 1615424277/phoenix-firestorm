/**
* @file llpanelprofile.cpp
* @brief Profile panel implementation
*
* $LicenseInfo:firstyear=2022&license=viewerlgpl$
* Second Life Viewer Source Code
* Copyright (C) 2022, Linden Research, Inc.
*
* This library is free software; you can redistribute it and/or
* modify it under the terms of the GNU Lesser General Public
* License as published by the Free Software Foundation;
* version 2.1 of the License only.
*
* This library is distributed in the hope that it will be useful,
* but WITHOUT ANY WARRANTY; without even the implied warranty of
* MERCHANTABILITY or FITNESS FOR A PARTICULAR PURPOSE.  See the GNU
* Lesser General Public License for more details.
*
* You should have received a copy of the GNU Lesser General Public
* License along with this library; if not, write to the Free Software
* Foundation, Inc., 51 Franklin Street, Fifth Floor, Boston, MA  02110-1301  USA
*
* Linden Research, Inc., 945 Battery Street, San Francisco, CA  94111  USA
* $/LicenseInfo$
*/

#include "llviewerprecompiledheaders.h"
#include "llpanelprofile.h"

// Common
#include "llavatarnamecache.h"
#include "llsdutil.h"
#include "llslurl.h"
#include "lldateutil.h" //ageFromDate

// UI
#include "llavatariconctrl.h"
#include "llclipboard.h"
#include "llcheckboxctrl.h"
#include "llcombobox.h"
#include "lllineeditor.h"
#include "llloadingindicator.h"
#include "llmenubutton.h"
#include "lltabcontainer.h"
#include "lltextbox.h"
#include "lltexteditor.h"
#include "lltexturectrl.h"
#include "lltoggleablemenu.h"
#include "lltooldraganddrop.h"
#include "llgrouplist.h"
#include "llurlaction.h"

// Image
#include "llimagej2c.h"

// Newview
#include "llagent.h" //gAgent
#include "llagentpicksinfo.h"
#include "llavataractions.h"
#include "llavatarpropertiesprocessor.h"
#include "llcallingcard.h"
#include "llcommandhandler.h"
#include "llfloaterprofiletexture.h"
#include "llfloaterreg.h"
#include "llfloaterreporter.h"
#include "llfilepicker.h"
#include "llfirstuse.h"
#include "llgroupactions.h"
#include "lllogchat.h"
#include "llmutelist.h"
#include "llnotificationsutil.h"
#include "llpanelblockedlist.h"
#include "llpanelprofileclassifieds.h"
#include "llpanelprofilepicks.h"
#include "llthumbnailctrl.h"
#include "lltrans.h"
#include "llviewercontrol.h"
#include "llviewermenu.h" //is_agent_mappable
#include "llviewermenufile.h"
#include "llviewertexturelist.h"
#include "llvoiceclient.h"
#include "llweb.h"
#include "llviewernetwork.h" // <FS:Beq> For LLGridManager

#include "fsdata.h"
#include "fsradar.h"        // <FS:Zi> Update notes in radar when edited
#include "llviewermenu.h"

static LLPanelInjector<LLPanelProfileSecondLife> t_panel_profile_secondlife("panel_profile_secondlife");
static LLPanelInjector<LLPanelProfileWeb> t_panel_web("panel_profile_web");
static LLPanelInjector<LLPanelProfilePicks> t_panel_picks("panel_profile_picks");
static LLPanelInjector<LLPanelProfileFirstLife> t_panel_firstlife("panel_profile_firstlife");
static LLPanelInjector<LLPanelProfileNotes> t_panel_notes("panel_profile_notes");
static LLPanelInjector<LLPanelProfile>          t_panel_profile("panel_profile");

static const std::string PANEL_SECONDLIFE   = "panel_profile_secondlife";
static const std::string PANEL_WEB          = "panel_profile_web";
static const std::string PANEL_PICKS        = "panel_profile_picks";
static const std::string PANEL_CLASSIFIEDS  = "panel_profile_classifieds";
static const std::string PANEL_FIRSTLIFE    = "panel_profile_firstlife";
static const std::string PANEL_NOTES        = "panel_profile_notes";
static const std::string PANEL_PROFILE_VIEW = "panel_profile_view";

static const std::string PROFILE_PROPERTIES_CAP = "AgentProfile";
static const std::string PROFILE_IMAGE_UPLOAD_CAP = "UploadAgentProfileImage";

//////////////////////////////////////////////////////////////////////////

LLUUID post_profile_image(std::string cap_url, const LLSD &first_data, std::string path_to_image, LLHandle<LLPanel> *handle)
{
    LLCore::HttpRequest::policy_t httpPolicy(LLCore::HttpRequest::DEFAULT_POLICY_ID);
    LLCoreHttpUtil::HttpCoroutineAdapter::ptr_t
        httpAdapter(new LLCoreHttpUtil::HttpCoroutineAdapter("post_profile_image_coro", httpPolicy));
    LLCore::HttpRequest::ptr_t httpRequest(new LLCore::HttpRequest);
    LLCore::HttpHeaders::ptr_t httpHeaders;

    LLCore::HttpOptions::ptr_t httpOpts(new LLCore::HttpOptions);
    httpOpts->setFollowRedirects(true);

    LLSD result = httpAdapter->postAndSuspend(httpRequest, cap_url, first_data, httpOpts, httpHeaders);

    LLSD httpResults = result[LLCoreHttpUtil::HttpCoroutineAdapter::HTTP_RESULTS];
    LLCore::HttpStatus status = LLCoreHttpUtil::HttpCoroutineAdapter::getStatusFromLLSD(httpResults);

    if (!status)
    {
        // todo: notification?
        LL_WARNS("AvatarProperties") << "Failed to get uploader cap " << status.toString() << LL_ENDL;
        return LLUUID::null;
    }
    if (!result.has("uploader"))
    {
        // todo: notification?
        LL_WARNS("AvatarProperties") << "Failed to get uploader cap, response contains no data." << LL_ENDL;
        return LLUUID::null;
    }
    std::string uploader_cap = result["uploader"].asString();
    if (uploader_cap.empty())
    {
        LL_WARNS("AvatarProperties") << "Failed to get uploader cap, cap invalid." << LL_ENDL;
        return LLUUID::null;
    }

    // Upload the image
    LLCore::HttpRequest::ptr_t uploaderhttpRequest(new LLCore::HttpRequest);
    LLCore::HttpHeaders::ptr_t uploaderhttpHeaders(new LLCore::HttpHeaders);
    LLCore::HttpOptions::ptr_t uploaderhttpOpts(new LLCore::HttpOptions);
    S64 length;

    {
        llifstream instream(path_to_image.c_str(), std::iostream::binary | std::iostream::ate);
        if (!instream.is_open())
        {
            LL_WARNS("AvatarProperties") << "Failed to open file " << path_to_image << LL_ENDL;
            return LLUUID::null;
        }
        length = instream.tellg();
    }

    uploaderhttpHeaders->append(HTTP_OUT_HEADER_CONTENT_TYPE, "application/jp2"); // optional
    uploaderhttpHeaders->append(HTTP_OUT_HEADER_CONTENT_LENGTH, llformat("%d", length)); // required!
    uploaderhttpOpts->setFollowRedirects(true);

    result = httpAdapter->postFileAndSuspend(uploaderhttpRequest, uploader_cap, path_to_image, uploaderhttpOpts, uploaderhttpHeaders);

    httpResults = result[LLCoreHttpUtil::HttpCoroutineAdapter::HTTP_RESULTS];
    status = LLCoreHttpUtil::HttpCoroutineAdapter::getStatusFromLLSD(httpResults);

    LL_DEBUGS("AvatarProperties") << result << LL_ENDL;

    if (!status)
    {
        LL_WARNS("AvatarProperties") << "Failed to upload image " << status.toString() << LL_ENDL;
        return LLUUID::null;
    }

    if (result["state"].asString() != "complete")
    {
        if (result.has("message"))
        {
            LL_WARNS("AvatarProperties") << "Failed to upload image, state " << result["state"] << " message: " << result["message"] << LL_ENDL;
        }
        else
        {
            LL_WARNS("AvatarProperties") << "Failed to upload image " << result << LL_ENDL;
        }
        return LLUUID::null;
    }

    return result["new_asset"].asUUID();
}

enum EProfileImageType
{
    PROFILE_IMAGE_SL,
    PROFILE_IMAGE_FL,
};

void post_profile_image_coro(std::string cap_url, EProfileImageType type, std::string path_to_image, LLHandle<LLPanel> *handle)
{
    LLSD data;
    switch (type)
    {
    case PROFILE_IMAGE_SL:
        data["profile-image-asset"] = "sl_image_id";
        break;
    case PROFILE_IMAGE_FL:
        data["profile-image-asset"] = "fl_image_id";
        break;
    }

    LLUUID result = post_profile_image(cap_url, data, path_to_image, handle);

    // reset loading indicator
    if (!handle->isDead())
    {
        switch (type)
        {
        case PROFILE_IMAGE_SL:
            {
                LLPanelProfileSecondLife* panel = static_cast<LLPanelProfileSecondLife*>(handle->get());
                if (result.notNull())
                {
                    panel->setProfileImageUploaded(result);
                }
                else
                {
                    // failure, just stop progress indicator
                    panel->setProfileImageUploading(false);
                }
                break;
            }
        case PROFILE_IMAGE_FL:
            {
                LLPanelProfileFirstLife* panel = static_cast<LLPanelProfileFirstLife*>(handle->get());
                if (result.notNull())
                {
                    panel->setProfileImageUploaded(result);
                }
                else
                {
                    // failure, just stop progress indicator
                    panel->setProfileImageUploading(false);
                }
                break;
            }
        }
    }

    if (type == PROFILE_IMAGE_SL && result.notNull())
    {
        LLAvatarIconIDCache::getInstance()->add(gAgentID, result);
        // Should trigger callbacks in icon controls
        LLAvatarPropertiesProcessor::getInstance()->sendAvatarPropertiesRequest(gAgentID);
    }

    // Cleanup
    LLFile::remove(path_to_image);
    delete handle;
}

//////////////////////////////////////////////////////////////////////////
// LLProfileHandler

class LLProfileHandler : public LLCommandHandler
{
public:
    // requires trusted browser to trigger
    LLProfileHandler() : LLCommandHandler("profile", UNTRUSTED_THROTTLE) { }

    bool handle(const LLSD& params,
                const LLSD& query_map,
                const std::string& grid,
                LLMediaCtrl* web)
    {
        if (params.size() < 1) return false;
        std::string agent_name = params[0];
        LL_INFOS() << "Profile, agent_name " << agent_name << LL_ENDL;
        std::string url = getProfileURL(agent_name);
        LLWeb::loadURLInternal(url);

        return true;
    }
};
LLProfileHandler gProfileHandler;


//////////////////////////////////////////////////////////////////////////
// LLAgentHandler

class LLAgentHandler : public LLCommandHandler
{
public:
    // requires trusted browser to trigger
    LLAgentHandler() : LLCommandHandler("agent", UNTRUSTED_THROTTLE) { }

    virtual bool canHandleUntrusted(
        const LLSD& params,
        const LLSD& query_map,
        LLMediaCtrl* web,
        const std::string& nav_type)
    {
        if (params.size() < 2)
        {
            return true; // don't block, will fail later
        }

        if (nav_type == NAV_TYPE_CLICKED
            || nav_type == NAV_TYPE_EXTERNAL)
        {
            return true;
        }

        const std::string verb = params[1].asString();
        if (verb == "about" || verb == "inspect" || verb == "reportAbuse")
        {
            return true;
        }
        return false;
    }

    bool handle(const LLSD& params,
                const LLSD& query_map,
                const std::string& grid,
                LLMediaCtrl* web)
    {
        if (params.size() < 2) return false;
        LLUUID avatar_id;
        if (!avatar_id.set(params[0], false))
        {
            return false;
        }

        const std::string verb = params[1].asString();
        // <FS:Ansariel> FIRE-9045: Inspect links always open full profile
        //if (verb == "about")
        if (verb == "about" || (gSavedSettings.getBOOL("FSInspectAvatarSlurlOpensProfile") && verb == "inspect"))
        // </FS:Ansariel>
        {
            LLAvatarActions::showProfile(avatar_id);
            return true;
        }

        if (verb == "inspect")
        {
            LLFloaterReg::showInstance("inspect_avatar", LLSD().with("avatar_id", avatar_id));
            return true;
        }

        if (verb == "im")
        {
            LLAvatarActions::startIM(avatar_id);
            return true;
        }

        if (verb == "pay")
        {
            if (!LLUI::getInstance()->mSettingGroups["config"]->getBOOL("EnableAvatarPay"))
            {
                LLNotificationsUtil::add("NoAvatarPay", LLSD(), LLSD(), std::string("SwitchToStandardSkinAndQuit"));
                return true;
            }

            LLAvatarActions::pay(avatar_id);
            return true;
        }

        if (verb == "offerteleport")
        {
            LLAvatarActions::offerTeleport(avatar_id);
            return true;
        }

        if (verb == "requestfriend")
        {
            LLAvatarActions::requestFriendshipDialog(avatar_id);
            return true;
        }

        if (verb == "removefriend")
        {
            LLAvatarActions::removeFriendDialog(avatar_id);
            return true;
        }

        if (verb == "mute")
        {
            if (! LLAvatarActions::isBlocked(avatar_id))
            {
                LLAvatarActions::toggleBlock(avatar_id);
            }
            return true;
        }

        if (verb == "unmute")
        {
            if (LLAvatarActions::isBlocked(avatar_id))
            {
                LLAvatarActions::toggleBlock(avatar_id);
            }
            return true;
        }

        if (verb == "block")
        {
            if (params.size() > 2)
            {
                const std::string object_name = LLURI::unescape(params[2].asString());
                LLMute mute(avatar_id, object_name, LLMute::OBJECT);
                LLMuteList::getInstance()->add(mute);
                LLPanelBlockedList::showPanelAndSelect(mute.mID);
            }
            return true;
        }

        if (verb == "unblock")
        {
            if (params.size() > 2)
            {
                const std::string object_name = params[2].asString();
                LLMute mute(avatar_id, object_name, LLMute::OBJECT);
                LLMuteList::getInstance()->remove(mute);
            }
            return true;
        }

        // reportAbuse is here due to convoluted avatar handling
        // in LLScrollListCtrl and LLTextBase
        if (verb == "reportAbuse" && web == NULL)
        {
            LLAvatarName av_name;
            if (LLAvatarNameCache::get(avatar_id, &av_name))
            {
                LLFloaterReporter::showFromAvatar(avatar_id, av_name.getCompleteName());
            }
            else
            {
                LLFloaterReporter::showFromAvatar(avatar_id, "not avaliable");
            }
            return true;
        }
        return false;
    }
};
LLAgentHandler gAgentHandler;

// <FS:Ansariel> FIRE-30611: "You" in transcript is underlined
class FSAgentSelfHandler : public LLCommandHandler
{
public:
    // requires trusted browser to trigger
    FSAgentSelfHandler() : LLCommandHandler("agentself", UNTRUSTED_THROTTLE) { }

    bool handle(const LLSD& params, const LLSD& query_map, const std::string& grid, LLMediaCtrl* web)
    {
        return gAgentHandler.handle(params, query_map, grid, web);
    }
};
FSAgentSelfHandler gAgentSelfHandler;
// </FS:Ansariel>

///----------------------------------------------------------------------------
/// LLFloaterProfilePermissions
///----------------------------------------------------------------------------

class LLFloaterProfilePermissions
    : public LLFloater
    , public LLFriendObserver
{
public:
    LLFloaterProfilePermissions(LLView * owner, const LLUUID &avatar_id);
    ~LLFloaterProfilePermissions();
    bool postBuild() override;
    void onOpen(const LLSD& key) override;
    void draw() override;
    void changed(U32 mask) override; // LLFriendObserver

    void onAvatarNameCache(const LLUUID& agent_id, const LLAvatarName& av_name);
    bool hasUnsavedChanges() { return mHasUnsavedPermChanges; }

    void onApplyRights();

private:
    void fillRightsData();
    void rightsConfirmationCallback(const LLSD& notification, const LLSD& response);
    void confirmModifyRights(bool grant);
    void onCommitSeeOnlineRights();
    void onCommitEditRights();
    void onCancel();

    LLTextBase*         mDescription;
    LLCheckBoxCtrl*     mOnlineStatus;
    LLCheckBoxCtrl*     mMapRights;
    LLCheckBoxCtrl*     mEditObjectRights;
    LLButton*           mOkBtn;
    LLButton*           mCancelBtn;

    LLUUID              mAvatarID;
    F32                 mContextConeOpacity;
    bool                mHasUnsavedPermChanges;
    LLHandle<LLView>    mOwnerHandle;

    boost::signals2::connection mAvatarNameCacheConnection;
};

LLFloaterProfilePermissions::LLFloaterProfilePermissions(LLView * owner, const LLUUID &avatar_id)
    : LLFloater(LLSD())
    , mAvatarID(avatar_id)
    , mContextConeOpacity(0.0f)
    , mHasUnsavedPermChanges(false)
    , mOwnerHandle(owner->getHandle())
{
    buildFromFile("floater_profile_permissions.xml");
}

LLFloaterProfilePermissions::~LLFloaterProfilePermissions()
{
    mAvatarNameCacheConnection.disconnect();
    if (mAvatarID.notNull())
    {
        LLAvatarTracker::instance().removeParticularFriendObserver(mAvatarID, this);
    }
}

bool LLFloaterProfilePermissions::postBuild()
{
    mDescription = getChild<LLTextBase>("perm_description");
    mOnlineStatus = getChild<LLCheckBoxCtrl>("online_check");
    mMapRights = getChild<LLCheckBoxCtrl>("map_check");
    mEditObjectRights = getChild<LLCheckBoxCtrl>("objects_check");
    mOkBtn = getChild<LLButton>("perms_btn_ok");
    mCancelBtn = getChild<LLButton>("perms_btn_cancel");

    mOnlineStatus->setCommitCallback([this](LLUICtrl*, void*) { onCommitSeeOnlineRights(); }, nullptr);
    mMapRights->setCommitCallback([this](LLUICtrl*, void*) { mHasUnsavedPermChanges = true; }, nullptr);
    mEditObjectRights->setCommitCallback([this](LLUICtrl*, void*) { onCommitEditRights(); }, nullptr);
    mOkBtn->setCommitCallback([this](LLUICtrl*, void*) { onApplyRights(); }, nullptr);
    mCancelBtn->setCommitCallback([this](LLUICtrl*, void*) { onCancel(); }, nullptr);

    return true;
}

void LLFloaterProfilePermissions::onOpen(const LLSD& key)
{
    if (LLAvatarActions::isFriend(mAvatarID))
    {
        LLAvatarTracker::instance().addParticularFriendObserver(mAvatarID, this);
        fillRightsData();
    }

    mCancelBtn->setFocus(true);

    mAvatarNameCacheConnection = LLAvatarNameCache::get(mAvatarID, boost::bind(&LLFloaterProfilePermissions::onAvatarNameCache, this, _1, _2));
}

void LLFloaterProfilePermissions::draw()
{
    // drawFrustum
    LLView *owner = mOwnerHandle.get();
    static LLCachedControl<F32> max_opacity(gSavedSettings, "PickerContextOpacity", 0.4f);
    drawConeToOwner(mContextConeOpacity, max_opacity, owner);
    LLFloater::draw();
}

void LLFloaterProfilePermissions::changed(U32 mask)
{
    if (mask != LLFriendObserver::ONLINE)
    {
        fillRightsData();
    }
}

void LLFloaterProfilePermissions::onAvatarNameCache(const LLUUID& agent_id, const LLAvatarName& av_name)
{
    mAvatarNameCacheConnection.disconnect();

    LLStringUtil::format_map_t args;
    // <FS:Ansariel> Fix LL UI/UX design accident
    //args["[AGENT_NAME]"] = av_name.getDisplayName();
    args["[AGENT_NAME]"] = av_name.getCompleteName();
    std::string descritpion = getString("description_string", args);
    mDescription->setValue(descritpion);
}

void LLFloaterProfilePermissions::fillRightsData()
{
    const LLRelationship* relation = LLAvatarTracker::instance().getBuddyInfo(mAvatarID);
    // If true - we are viewing friend's profile, enable check boxes and set values.
    if (relation)
    {
        S32 rights = relation->getRightsGrantedTo();

        bool see_online = LLRelationship::GRANT_ONLINE_STATUS & rights;
        mOnlineStatus->setValue(see_online);
        mMapRights->setEnabled(see_online);
        mMapRights->setValue(LLRelationship::GRANT_MAP_LOCATION & rights);
        mEditObjectRights->setValue(LLRelationship::GRANT_MODIFY_OBJECTS & rights);
    }
    else
    {
        closeFloater();
        LL_INFOS("ProfilePermissions") << "Floater closing since agent is no longer a friend" << LL_ENDL;
    }
}

void LLFloaterProfilePermissions::rightsConfirmationCallback(const LLSD& notification,
    const LLSD& response)
{
    S32 option = LLNotificationsUtil::getSelectedOption(notification, response);
    if (option != 0) // canceled
    {
        mEditObjectRights->setValue(!mEditObjectRights->getValue().asBoolean());
    }
    else
    {
        mHasUnsavedPermChanges = true;
    }
}

void LLFloaterProfilePermissions::confirmModifyRights(bool grant)
{
    LLSD args;
    args["NAME"] = LLSLURL("agent", mAvatarID, "completename").getSLURLString();
    LLNotificationsUtil::add(grant ? "GrantModifyRights" : "RevokeModifyRights", args, LLSD(),
        boost::bind(&LLFloaterProfilePermissions::rightsConfirmationCallback, this, _1, _2));
}

void LLFloaterProfilePermissions::onCommitSeeOnlineRights()
{
    bool see_online = mOnlineStatus->getValue().asBoolean();
    mMapRights->setEnabled(see_online);
    if (see_online)
    {
        const LLRelationship* relation = LLAvatarTracker::instance().getBuddyInfo(mAvatarID);
        if (relation)
        {
            S32 rights = relation->getRightsGrantedTo();
            mMapRights->setValue(LLRelationship::GRANT_MAP_LOCATION & rights);
        }
        else
        {
            closeFloater();
            LL_INFOS("ProfilePermissions") << "Floater closing since agent is no longer a friend" << LL_ENDL;
        }
    }
    else
    {
        mMapRights->setValue(false);
    }
    mHasUnsavedPermChanges = true;
}

void LLFloaterProfilePermissions::onCommitEditRights()
{
    const LLRelationship* buddy_relationship = LLAvatarTracker::instance().getBuddyInfo(mAvatarID);

    if (!buddy_relationship)
    {
        LL_WARNS("ProfilePermissions") << "Trying to modify rights for non-friend avatar. Closing floater." << LL_ENDL;
        closeFloater();
        return;
    }

    bool allow_modify_objects = mEditObjectRights->getValue().asBoolean();

    // if modify objects checkbox clicked
    if (buddy_relationship->isRightGrantedTo(
        LLRelationship::GRANT_MODIFY_OBJECTS) != allow_modify_objects)
    {
        confirmModifyRights(allow_modify_objects);
    }
}

void LLFloaterProfilePermissions::onApplyRights()
{
    const LLRelationship* buddy_relationship = LLAvatarTracker::instance().getBuddyInfo(mAvatarID);

    if (!buddy_relationship)
    {
        LL_WARNS("ProfilePermissions") << "Trying to modify rights for non-friend avatar. Skipped." << LL_ENDL;
        return;
    }

    S32 rights = 0;

    if (mOnlineStatus->getValue().asBoolean())
    {
        rights |= LLRelationship::GRANT_ONLINE_STATUS;
    }
    if (mMapRights->getValue().asBoolean())
    {
        rights |= LLRelationship::GRANT_MAP_LOCATION;
    }
    if (mEditObjectRights->getValue().asBoolean())
    {
        rights |= LLRelationship::GRANT_MODIFY_OBJECTS;
    }

    LLAvatarPropertiesProcessor::getInstance()->sendFriendRights(mAvatarID, rights);

    closeFloater();
}

void LLFloaterProfilePermissions::onCancel()
{
    closeFloater();
}

//////////////////////////////////////////////////////////////////////////
// LLPanelProfileSecondLife

LLPanelProfileSecondLife::LLPanelProfileSecondLife()
    : LLPanelProfilePropertiesProcessorTab()
    , mAvatarNameCacheConnection()
    , mHasUnsavedDescriptionChanges(false)
    , mWaitingForImageUpload(false)
    , mAllowPublish(false)
    , mHideAge(false)
    , mRlvBehaviorCallbackConnection() // <FS:Ansariel> RLVa support
{
}

LLPanelProfileSecondLife::~LLPanelProfileSecondLife()
{
    if (getAvatarId().notNull())
    {
        LLAvatarTracker::instance().removeParticularFriendObserver(getAvatarId(), this);
        // <FS:Zi> FIRE-32184: Online/Offline status not working for non-friends
        LLAvatarPropertiesProcessor::getInstance()->removeObserver(getAvatarId(), &mPropertiesObserver);
    }

    LLVoiceClient::removeObserver((LLVoiceClientStatusObserver*)this);

    if (mAvatarNameCacheConnection.connected())
    {
        mAvatarNameCacheConnection.disconnect();
    }

    // <FS:Ansariel> RLVa support
    if (mRlvBehaviorCallbackConnection.connected())
    {
        mRlvBehaviorCallbackConnection.disconnect();
    }
    // </FS:Ansariel>
}

bool LLPanelProfileSecondLife::postBuild()
{
    mGroupList              = getChild<LLGroupList>("group_list");
    // <FS:Ansariel> Fix LL UI/UX design accident
    //mShowInSearchCombo      = getChild<LLComboBox>("show_in_search");
    //mHideAgeCombo           = getChild<LLComboBox>("hide_age");
    mShowInSearchCheckbox   = getChild<LLCheckBoxCtrl>("show_in_search");
    mHideAgeCheckbox        = getChild<LLCheckBoxCtrl>("hide_sl_age");
    // </FS:Ansariel>
    // <FS:Zi> Allow proper texture swatch handling
    // mSecondLifePic          = getChild<LLThumbnailCtrl>("2nd_life_pic");
    mSecondLifePic          = getChild<LLTextureCtrl>("2nd_life_pic");
    // <FS:Zi>
    mSecondLifePicLayout    = getChild<LLPanel>("image_panel");
    mDescriptionEdit        = getChild<LLTextEditor>("sl_description_edit");
    // mAgentActionMenuButton  = getChild<LLMenuButton>("agent_actions_menu"); // <FS:Ansariel> Fix LL UI/UX design accident
    mSaveDescriptionChanges = getChild<LLButton>("save_description_changes");
    mDiscardDescriptionChanges = getChild<LLButton>("discard_description_changes");
    mCanSeeOnlineIcon       = getChild<LLIconCtrl>("can_see_online");
    mCantSeeOnlineIcon      = getChild<LLIconCtrl>("cant_see_online");
    mCanSeeOnMapIcon        = getChild<LLIconCtrl>("can_see_on_map");
    mCantSeeOnMapIcon       = getChild<LLIconCtrl>("cant_see_on_map");
    mCanEditObjectsIcon     = getChild<LLIconCtrl>("can_edit_objects");
    mCantEditObjectsIcon    = getChild<LLIconCtrl>("cant_edit_objects");

    // <FS:Ansariel> Fix LL UI/UX design accident
    mStatusText = getChild<LLTextBox>("status");
    mCopyMenuButton = getChild<LLMenuButton>("copy_btn");
    mGroupInviteButton = getChild<LLButton>("group_invite");
    mDisplayNameButton = getChild<LLButton>("set_name");
    mImageActionMenuButton = getChild<LLMenuButton>("image_action_btn");
    mTeleportButton = getChild<LLButton>("teleport");
    mShowOnMapButton = getChild<LLButton>("show_on_map_btn");
    mBlockButton = getChild<LLButton>("block");
    mUnblockButton = getChild<LLButton>("unblock");
    mAddFriendButton = getChild<LLButton>("add_friend");
    mRemoveFriendButton = getChild<LLButton>("remove_friend");    // <FS:Zi> Add "Remove Friend" button to profile
    mPayButton = getChild<LLButton>("pay");
    mIMButton = getChild<LLButton>("im");
    mOverflowButton = getChild<LLMenuButton>("overflow_btn");
    // </FS:Ansariel>

    // <FS:Ansariel> Fix LL UI/UX design accident
    //mShowInSearchCombo->setCommitCallback([this](LLUICtrl*, void*) { onShowInSearchCallback(); }, nullptr);
    //mHideAgeCombo->setCommitCallback([this](LLUICtrl*, void*) { onHideAgeCallback(); }, nullptr);
    mHideAgeCheckbox->setCommitCallback([this](LLUICtrl*, void*) { onHideAgeCallback(); }, nullptr);
    mShowInSearchCheckbox->setCommitCallback([this](LLUICtrl*, void*) { onShowInSearchCallback(); }, nullptr);
    mGroupInviteButton->setCommitCallback([this](LLUICtrl*, void*) { onCommitMenu(LLSD("invite_to_group")); }, nullptr);
    mDisplayNameButton->setCommitCallback([this](LLUICtrl*, void*) { onCommitMenu(LLSD("edit_display_name")); }, nullptr);
    mTeleportButton->setCommitCallback([this](LLUICtrl*, void*) { onCommitMenu(LLSD("offer_teleport")); }, nullptr);
    mShowOnMapButton->setCommitCallback([this](LLUICtrl*, void*) { onCommitMenu(LLSD("can_show_on_map")); }, nullptr);
    mBlockButton->setCommitCallback([this](LLUICtrl*, void*) { onCommitMenu(LLSD("toggle_block_agent")); }, nullptr);
    mUnblockButton->setCommitCallback([this](LLUICtrl*, void*) { onCommitMenu(LLSD("toggle_block_agent")); }, nullptr);
    mAddFriendButton->setCommitCallback([this](LLUICtrl*, void*) { onCommitMenu(LLSD("add_friend")); }, nullptr);
    mRemoveFriendButton->setCommitCallback([this](LLUICtrl*, void*) { onCommitMenu(LLSD("remove_friend")); }, nullptr);   // <FS:Zi> Add "Remove Friend" button to profile
    mPayButton->setCommitCallback([this](LLUICtrl*, void*) { onCommitMenu(LLSD("pay")); }, nullptr);
    mIMButton->setCommitCallback([this](LLUICtrl*, void*) { onCommitMenu(LLSD("im")); }, nullptr);
    // </FS:Ansariel>
    mGroupList->setDoubleClickCallback([this](LLUICtrl*, S32 x, S32 y, MASK mask) { LLPanelProfileSecondLife::openGroupProfile(); });
    mGroupList->setReturnCallback([this](LLUICtrl*, const LLSD&) { LLPanelProfileSecondLife::openGroupProfile(); });
    mSaveDescriptionChanges->setCommitCallback([this](LLUICtrl*, void*) { onSaveDescriptionChanges(); }, nullptr);
    mDiscardDescriptionChanges->setCommitCallback([this](LLUICtrl*, void*) { onDiscardDescriptionChanges(); }, nullptr);
    mDescriptionEdit->setKeystrokeCallback([this](LLTextEditor* caller) { onSetDescriptionDirty(); });

    mCanSeeOnlineIcon->setMouseUpCallback([this](LLUICtrl*, S32 x, S32 y, MASK mask) { onShowAgentPermissionsDialog(); });
    mCantSeeOnlineIcon->setMouseUpCallback([this](LLUICtrl*, S32 x, S32 y, MASK mask) { onShowAgentPermissionsDialog(); });
    mCanSeeOnMapIcon->setMouseUpCallback([this](LLUICtrl*, S32 x, S32 y, MASK mask) { onShowAgentPermissionsDialog(); });
    mCantSeeOnMapIcon->setMouseUpCallback([this](LLUICtrl*, S32 x, S32 y, MASK mask) { onShowAgentPermissionsDialog(); });
    mCanEditObjectsIcon->setMouseUpCallback([this](LLUICtrl*, S32 x, S32 y, MASK mask) { onShowAgentPermissionsDialog(); });
    mCantEditObjectsIcon->setMouseUpCallback([this](LLUICtrl*, S32 x, S32 y, MASK mask) { onShowAgentPermissionsDialog(); });
    // <FS:Zi> Allow proper texture swatch handling
    // mSecondLifePic->setMouseUpCallback([this](LLUICtrl*, S32 x, S32 y, MASK mask) { onShowAgentProfileTexture(); });
    mSecondLifePic->setCommitCallback(boost::bind(&LLPanelProfileSecondLife::onSecondLifePicChanged, this));
    // </FS:Zi>

    // <FS:Ansariel> RLVa support
    mRlvBehaviorCallbackConnection = gRlvHandler.setBehaviourCallback(boost::bind(&LLPanelProfileSecondLife::updateRlvRestrictions, this, _1));

    return true;
}

// <FS:Zi> FIRE-32184: Online/Offline status not working for non-friends
void LLPanelProfileSecondLife::onAvatarProperties(const LLAvatarData* data)
{
    // only update the "unknown" status if they are showing as online, otherwise
    // we still don't know their true status
    if (data->agent_id == gAgentID && data->flags & AVATAR_ONLINE)
    {
        processOnlineStatus(false, true, true);
    }
}
// </FS:Zi>

void LLPanelProfileSecondLife::onOpen(const LLSD& key)
{
    LLPanelProfilePropertiesProcessorTab::onOpen(key); // <FS:Beq/> alter ancestry to re-enable UDP
    resetData();

    LLUUID avatar_id = getAvatarId();

    bool own_profile = getSelfProfile();

    mGroupList->setShowNone(!own_profile);

    //childSetVisible("notes_panel", !own_profile); // <FS:Ansariel> Doesn't exist (anymore)
    // <FS:Ansariel> Fix LL UI/UX design accident
    //childSetVisible("settings_panel", own_profile);
    //childSetVisible("about_buttons_panel", own_profile);
    mSaveDescriptionChanges->setVisible(own_profile);
    mDiscardDescriptionChanges->setVisible(own_profile);
    mShowInSearchCheckbox->setVisible(own_profile);
    // </FS:Ansariel>

    if (own_profile)
    {
        // Group list control cannot toggle ForAgent loading
        // Less than ideal, but viewing own profile via search is edge case
        mGroupList->enableForAgent(false);
    }

    // Init menu, menu needs to be created in scope of a registar to work correctly.
    LLUICtrl::CommitCallbackRegistry::ScopedRegistrar commit;
    commit.add("Profile.Commit", [this](LLUICtrl*, const LLSD& userdata) { onCommitMenu(userdata); });

    LLUICtrl::EnableCallbackRegistry::ScopedRegistrar enable;
    enable.add("Profile.EnableItem", [this](LLUICtrl*, const LLSD& userdata) { return onEnableMenu(userdata); });
    enable.add("Profile.CheckItem", [this](LLUICtrl*, const LLSD& userdata) { return onCheckMenu(userdata); });

    // <FS:Ansariel> Fix LL UI/UX design accident
    //if (own_profile)
    //{
    //    mAgentActionMenuButton->setMenu("menu_profile_self.xml", LLMenuButton::MP_BOTTOM_RIGHT);
    //}
    //else
    //{
    //    // Todo: use PeopleContextMenu instead?
    //    mAgentActionMenuButton->setMenu("menu_profile_other.xml", LLMenuButton::MP_BOTTOM_RIGHT);
    //}
// <FS:Beq> Remove the menu thingy and just have click picture to change
// if (own_profile)
// only if we are in opensim and opensim doesn't have the image upload cap
#ifdef OPENSIM
    std::string cap_url = gAgent.getRegionCapability(PROFILE_IMAGE_UPLOAD_CAP);
    if( own_profile && (!LLGridManager::instance().isInOpenSim() || !cap_url.empty() ) )
#else
    if (own_profile)
#endif
// </FS:Beq>
    {
        mImageActionMenuButton->setVisible(true);
        mImageActionMenuButton->setMenu("menu_fs_profile_image_actions.xml", LLMenuButton::MP_BOTTOM_RIGHT);
    }
    else
    {
        mImageActionMenuButton->setVisible(false);
        LLToggleableMenu* profile_menu = LLUICtrlFactory::getInstance()->createFromFile<LLToggleableMenu>("menu_fs_profile_overflow.xml", gMenuHolder, LLViewerMenuHolderGL::child_registry_t::instance());
        mOverflowButton->setMenu(profile_menu, LLMenuButton::MP_TOP_RIGHT);
    }

    mCopyMenuButton->setMenu("menu_fs_profile_name_field.xml", LLMenuButton::MP_BOTTOM_RIGHT);
    // </FS:Ansariel>

    mDescriptionEdit->setParseHTML(!own_profile);

    if (!own_profile)
    {
        mVoiceStatus = LLAvatarActions::canCall() && (LLAvatarActions::isFriend(avatar_id) ? LLAvatarTracker::instance().isBuddyOnline(avatar_id) : true);
        updateOnlineStatus();
        fillRightsData();
    }

    // <FS:Ansariel> Display agent ID
    getChild<LLUICtrl>("user_key")->setValue(avatar_id.asString());

    // <FS:Zi> Allow proper texture swatch handling
    mSecondLifePic->setEnabled(own_profile);

    mAvatarNameCacheConnection = LLAvatarNameCache::get(getAvatarId(), boost::bind(&LLPanelProfileSecondLife::onAvatarNameCache, this, _1, _2));
}


bool LLPanelProfileSecondLife::handleDragAndDrop(S32 x, S32 y, MASK mask, bool drop,
                                          EDragAndDropType cargo_type,
                                          void* cargo_data,
                                          EAcceptance* accept,
                                          std::string& tooltip_msg)
{
    // Try children first
    if (LLPanelProfileTab::handleDragAndDrop(x, y, mask, drop, cargo_type, cargo_data, accept, tooltip_msg)
        && *accept != ACCEPT_NO)
    {
        return true;
    }

    // No point sharing with own profile
    if (getSelfProfile())
    {
        return false;
    }

    // Exclude fields that look like they are editable.
    S32 child_x = 0;
    S32 child_y = 0;
    if (localPointToOtherView(x, y, &child_x, &child_y, mDescriptionEdit)
        && mDescriptionEdit->pointInView(child_x, child_y))
    {
        return false;
    }

    if (localPointToOtherView(x, y, &child_x, &child_y, mGroupList)
        && mGroupList->pointInView(child_x, child_y))
    {
        return false;
    }

    // Share
    LLToolDragAndDrop::handleGiveDragAndDrop(getAvatarId(),
                                             LLUUID::null,
                                             drop,
                                             cargo_type,
                                             cargo_data,
                                             accept);
    return true;
}

// <FS:Beq> restore UDP profiles for opensim that does not support the cap
void LLPanelProfileSecondLife::updateData()
{
#ifdef OPENSIM
    if (LLGridManager::instance().isInOpenSim() && gAgent.getRegionCapability(PROFILE_PROPERTIES_CAP).empty())
    {
    LLUUID avatar_id = getAvatarId();
        if (!getStarted() && avatar_id.notNull() && gAgent.getRegionCapability(PROFILE_PROPERTIES_CAP).empty() && !getSelfProfile())
    {
        setIsLoading();
                LLAvatarPropertiesProcessor::getInstance()->sendAvatarGroupsRequest(avatar_id);
            }
    }
            else
#endif
    {
        LLPanelProfilePropertiesProcessorTab::updateData();
    }
}
// </FS:Beq>

void LLPanelProfileSecondLife::refreshName()
{
    if (!mAvatarNameCacheConnection.connected())
    {
        mAvatarNameCacheConnection = LLAvatarNameCache::get(getAvatarId(), boost::bind(&LLPanelProfileSecondLife::onAvatarNameCache, this, _1, _2));
    }
}

// <FS:Beq> Restore UDP profiles
void LLPanelProfileSecondLife::apply(LLAvatarData* data)
{
#ifdef OPENSIM
    if (LLGridManager::instance().isInOpenSim() && getIsLoaded() && getSelfProfile())
    {
        data->image_id = mImageId;
        data->about_text = mDescriptionEdit->getValue().asString();
        data->allow_publish = mShowInSearchCheckbox->getValue();

        LLAvatarPropertiesProcessor::getInstance()->sendAvatarPropertiesUpdate(data);
    }
#endif
}
// </FS:Beq>

void LLPanelProfileSecondLife::resetData()
{
    resetLoading();

    // Set default image and 1:1 dimensions for it
    // <FS:Ansariel> Retain texture picker for profile images
    //mSecondLifePic->setValue("Generic_Person_Large");
    mSecondLifePic->setImageAssetID(LLUUID::null);
    mImageId = LLUUID::null;

    // <FS:Ansariel> Fix LL UI/UX design accident
    //LLRect imageRect = mSecondLifePicLayout->getRect();
    LLRect imageRect = mSecondLifePic->getRect();
    mSecondLifePicLayout->reshape(imageRect.getHeight(), imageRect.getHeight());

    setDescriptionText(LLStringUtil::null);
    mGroups.clear();
    mGroupList->setGroups(mGroups);

    bool own_profile = getSelfProfile();
    mCanSeeOnlineIcon->setVisible(false);
    // <FS:Ansariel> Fix LL UI/UX design accident
    //mCantSeeOnlineIcon->setVisible(!own_profile);
    mCantSeeOnlineIcon->setVisible(false);
    mCanSeeOnMapIcon->setVisible(false);
    // <FS:Ansariel> Fix LL UI/UX design accident
    //mCantSeeOnMapIcon->setVisible(!own_profile);
    mCantSeeOnMapIcon->setVisible(false);
    mCanEditObjectsIcon->setVisible(false);
    // <FS:Ansariel> Fix LL UI/UX design accident
    //mCantEditObjectsIcon->setVisible(!own_profile);
    mCantEditObjectsIcon->setVisible(false);

    mCanSeeOnlineIcon->setEnabled(false);
    mCantSeeOnlineIcon->setEnabled(false);
    mCanSeeOnMapIcon->setEnabled(false);
    mCantSeeOnMapIcon->setEnabled(false);
    mCanEditObjectsIcon->setEnabled(false);
    mCantEditObjectsIcon->setEnabled(false);

    // <FS:Ansariel> Fix LL UI/UX design accident
    //childSetVisible("partner_layout", false);
    //childSetVisible("badge_layout", false);
    //childSetVisible("partner_spacer_layout", true);
    // <FS:Zi> Always show the online status text, just set it to "offline" when a friend is hiding
    // mStatusText->setVisible(false);
    mCopyMenuButton->setVisible(false);
    mGroupInviteButton->setVisible(!own_profile);
    if (own_profile && LLAvatarName::useDisplayNames())
    {
        mDisplayNameButton->setVisible(true);
        mDisplayNameButton->setEnabled(true);
    }
    mShowOnMapButton->setVisible(!own_profile);
    mPayButton->setVisible(!own_profile);
    mTeleportButton->setVisible(!own_profile);
    mIMButton->setVisible(!own_profile);
    mAddFriendButton->setVisible(!own_profile);
    mRemoveFriendButton->setVisible(!own_profile);   // <FS:Zi> Add "Remove Friend" button to profile
    mBlockButton->setVisible(!own_profile);
    mUnblockButton->setVisible(!own_profile);
    mGroupList->setShowNone(!own_profile);
    mOverflowButton->setVisible(!own_profile);

    updateButtons();
    // </FS:Ansariel>
}

void LLPanelProfileSecondLife::processProperties(void* data, EAvatarProcessorType type)
{
    if (APT_PROPERTIES == type)
    {
        LLAvatarData* avatar_data = static_cast<LLAvatarData*>(data);
        if (avatar_data && getAvatarId() == avatar_data->avatar_id)
        {
            processProfileProperties(avatar_data);
        }
    }

    // <FS:Beq> Restore UDP profiles
    // discard UDP replies for profile data if profile capability is available
    // otherwise we will truncate profile descriptions to the old UDP limits
    if (!gAgent.getRegionCapability(PROFILE_PROPERTIES_CAP).empty())
    {
        return;
    }

    if (data && APT_PROPERTIES_LEGACY == type)
    {
        const LLAvatarData avatar_data(*static_cast<const LLAvatarLegacyData*>(data));
        if (getAvatarId() == avatar_data.avatar_id)
        {
            processProfileProperties(&avatar_data);
        }
    }
    else if (APT_GROUPS == type)
    {
        LLAvatarGroups* avatar_groups = static_cast<LLAvatarGroups*>(data);
        if (avatar_groups && getAvatarId() == avatar_groups->avatar_id)
        {
            processGroupProperties(avatar_groups);
        }
    }
    // </FS:Beq>
}

void LLPanelProfileSecondLife::processProfileProperties(const LLAvatarData* avatar_data)
{
    const LLRelationship* relationship = LLAvatarTracker::instance().getBuddyInfo(getAvatarId());
    if ((relationship != NULL || gAgent.isGodlike()) && !getSelfProfile())
    {
        // Relies onto friend observer to get information about online status updates.
        // Once SL-17506 gets implemented, condition might need to become:
        // (gAgent.isGodlike() || isRightGrantedFrom || flags & AVATAR_ONLINE)
        processOnlineStatus(relationship != NULL,
                            gAgent.isGodlike() || relationship->isRightGrantedFrom(LLRelationship::GRANT_ONLINE_STATUS),
                            (avatar_data->flags & AVATAR_ONLINE));
    }
    // <FS:Zi> FIRE-32184: Online/Offline status not working for non-friends
    else if (avatar_data->flags & AVATAR_ONLINE_UNDEFINED)
    {
        // being a friend who doesn't show online status and appears online can't happen
        // so this is our marker for "undefined"
        processOnlineStatus(true, false, true);
    }
    // </FS:Zi>

    fillCommonData(avatar_data);

    fillPartnerData(avatar_data);

    fillAccountStatus(avatar_data);

    if (!gAgent.getRegionCapability(PROFILE_PROPERTIES_CAP).empty()) { // <FS>
    LLAvatarData::group_list_t::const_iterator it = avatar_data->group_list.begin();
    const LLAvatarData::group_list_t::const_iterator it_end = avatar_data->group_list.end();

    for (; it_end != it; ++it)
    {
        LLAvatarData::LLGroupData group_data = *it;
        mGroups[group_data.group_name] = group_data.group_id;
    }

    mGroupList->setGroups(mGroups);
    } // </FS>

// <FS:Beq> Restore UDP profiles
#ifdef OPENSIM
    if (LLGridManager::instance().isInOpenSim())
    {
        LLFloater* floater_profile = LLFloaterReg::findInstance("profile", LLSD().with("id", getAvatarId()));
        if (!floater_profile)
        {
            // floater is dead, so panels are dead as well
            return;
        }
        LLPanelProfile* panel_profile = floater_profile->findChild<LLPanelProfile>(PANEL_PROFILE_VIEW, true);
        if (panel_profile)
        {
            panel_profile->setAvatarData(avatar_data);
        }
        else
        {
            LL_WARNS() << PANEL_PROFILE_VIEW << " not found" << LL_ENDL;
        }
    }
#endif
// </FS:Beq>

    setLoaded();

    // <FS:Ansariel> Fix LL UI/UX design accident
    updateButtons();
}

// <FS> OpenSim
void LLPanelProfileSecondLife::processGroupProperties(const LLAvatarGroups* avatar_groups)
{
    LLAvatarGroups::group_list_t::const_iterator it = avatar_groups->group_list.begin();
    const LLAvatarGroups::group_list_t::const_iterator it_end = avatar_groups->group_list.end();

    for (; it_end != it; ++it)
    {
        LLAvatarGroups::LLGroupData group_data = *it;
        mGroups[group_data.group_name] = group_data.group_id;
    }

    mGroupList->setGroups(mGroups);
}
// </FS>

void LLPanelProfileSecondLife::openGroupProfile()
{
    LLUUID group_id = mGroupList->getSelectedUUID();
    LLGroupActions::show(group_id);
}

void LLPanelProfileSecondLife::onAvatarNameCache(const LLUUID& agent_id, const LLAvatarName& av_name)
{
    mAvatarNameCacheConnection.disconnect();
    // <FS:Ansariel> Fix LL UI/UX design accident
    //getChild<LLUICtrl>("display_name")->setValue(av_name.getDisplayName());
    //getChild<LLUICtrl>("user_name")->setValue(av_name.getAccountName());
    getChild<LLUICtrl>("complete_name")->setValue(av_name.getCompleteName());
    mCopyMenuButton->setVisible(true);
    // </FS:Ansariel>
}

void LLPanelProfileSecondLife::setProfileImageUploading(bool loading)
{
    LLLoadingIndicator* indicator = getChild<LLLoadingIndicator>("image_upload_indicator");
    indicator->setVisible(loading);
    if (loading)
    {
        indicator->start();
    }
    else
    {
        indicator->stop();
    }
    mWaitingForImageUpload = loading;
}

void LLPanelProfileSecondLife::setProfileImageUploaded(const LLUUID &image_asset_id)
{
    mSecondLifePic->setValue(image_asset_id);
    mImageId = image_asset_id;

    LLViewerFetchedTexture* imagep = LLViewerTextureManager::getFetchedTexture(image_asset_id);
    if (imagep->getFullHeight())
    {
        onImageLoaded(true, imagep);
    }
    else
    {
        imagep->setLoadedCallback(onImageLoaded,
            MAX_DISCARD_LEVEL,
            false,
            false,
            new LLHandle<LLPanel>(getHandle()),
            NULL,
            false);
    }

    LLFloater *floater = mFloaterProfileTextureHandle.get();
    if (floater)
    {
        LLFloaterProfileTexture * texture_view = dynamic_cast<LLFloaterProfileTexture*>(floater);
        if (mImageId.notNull())
        {
            texture_view->loadAsset(mImageId);
        }
        else
        {
            texture_view->resetAsset();
        }
    }

    setProfileImageUploading(false);
}

bool LLPanelProfileSecondLife::hasUnsavedChanges()
{
    LLFloater *floater = mFloaterPermissionsHandle.get();
    if (floater)
    {
        LLFloaterProfilePermissions* perm = dynamic_cast<LLFloaterProfilePermissions*>(floater);
        if (perm && perm->hasUnsavedChanges())
        {
            return true;
        }
    }
    // if floater
    return mHasUnsavedDescriptionChanges;
}

void LLPanelProfileSecondLife::commitUnsavedChanges()
{
    LLFloater *floater = mFloaterPermissionsHandle.get();
    if (floater)
    {
        LLFloaterProfilePermissions* perm = dynamic_cast<LLFloaterProfilePermissions*>(floater);
        if (perm && perm->hasUnsavedChanges())
        {
            perm->onApplyRights();
        }
    }
    if (mHasUnsavedDescriptionChanges)
    {
        onSaveDescriptionChanges();
    }
}

void LLPanelProfileSecondLife::fillCommonData(const LLAvatarData* avatar_data)
{
    // Refresh avatar id in cache with new info to prevent re-requests
    // and to make sure icons in text will be up to date
    LLAvatarIconIDCache::getInstance()->add(avatar_data->avatar_id, avatar_data->image_id);

    fillAgeData(avatar_data);

    setDescriptionText(avatar_data->about_text);

<<<<<<< HEAD
    if (avatar_data->image_id.notNull())
    {
        mSecondLifePic->setValue(avatar_data->image_id);
        mImageId = avatar_data->image_id;
    }
    else
    {
        mSecondLifePic->setValue("Generic_Person_Large");
        mImageId = LLUUID::null;
    }

    // Will be loaded as a LLViewerFetchedTexture::BOOST_UI due to mSecondLifePic
    LLViewerFetchedTexture* imagep = LLViewerTextureManager::getFetchedTexture(avatar_data->image_id);
    if (imagep->getFullHeight())
    {
        onImageLoaded(true, imagep);
    }
    else
    {
        imagep->setLoadedCallback(onImageLoaded,
                                  MAX_DISCARD_LEVEL,
                                  false,
                                  false,
                                  new LLHandle<LLPanel>(getHandle()),
                                  NULL,
                                  false);
    }
=======
        mSecondLifePic->setValue(avatar_data->image_id);
>>>>>>> a0da63db

    if (getSelfProfile())
    {
        mAllowPublish = avatar_data->flags & AVATAR_ALLOW_PUBLISH;
        // <FS:Ansariel> Fix LL UI/UX design accident
        //mShowInSearchCombo->setValue(mAllowPublish);
        mShowInSearchCheckbox->setValue(mAllowPublish);
        // </FS:Ansariel>
    }
}

void LLPanelProfileSecondLife::fillPartnerData(const LLAvatarData* avatar_data)
{
    // <FS:Ansariel> Fix LL UI/UX design accident
    //LLTextBox* partner_text_ctrl = getChild<LLTextBox>("partner_link");
    LLTextEditor* partner_text_ctrl = getChild<LLTextEditor>("partner_link");
    if (avatar_data->partner_id.notNull())
    {
        // <FS:Ansariel> Fix LL UI/UX design accident
        //childSetVisible("partner_layout", true);
        //LLStringUtil::format_map_t args;
        //args["[LINK]"] = LLSLURL("agent", avatar_data->partner_id, "inspect").getSLURLString();
        //std::string partner_text = getString("partner_text", args);
        //partner_text_ctrl->setText(partner_text);
        partner_text_ctrl->setText(LLSLURL("agent", avatar_data->partner_id, "inspect").getSLURLString());
        // </FS:Ansariel>
    }
    else
    {
        // <FS:Ansariel> Fix LL UI/UX design accident
        //childSetVisible("partner_layout", false);
        partner_text_ctrl->setText(getString("no_partner_text"));
    }
}

void LLPanelProfileSecondLife::fillAccountStatus(const LLAvatarData* avatar_data)
{
    LLStringUtil::format_map_t args;
    args["[ACCTTYPE]"] = LLAvatarPropertiesProcessor::accountType(avatar_data);
    args["[PAYMENTINFO]"] = LLAvatarPropertiesProcessor::paymentInfo(avatar_data);

    // <FS:Ansariel> FSData support
    args["[FIRESTORM]"] = "";
    args["[FSSUPP]"] = "";
    args["[FSDEV]"] = "";
    args["[FSQA]"] = "";
    args["[FSGW]"] = "";
    S32 flags = FSData::getInstance()->getAgentFlags(avatar_data->avatar_id);
    if (flags != -1)
    {
        bool separator = false;
        std::string text;
        if (flags & (FSData::DEVELOPER | FSData::SUPPORT | FSData::QA | FSData::GATEWAY))
        {
            args["[FIRESTORM]"] = LLTrans::getString("APP_NAME");
        }

        if (flags & FSData::DEVELOPER)
        {
            text = getString("FSDev");
            args["[FSDEV]"] = text;
            separator = true;
        }

        if (flags & FSData::SUPPORT)
        {
            text = getString("FSSupp");
            if (separator)
            {
                text = " /" + text;
            }
            args["[FSSUPP]"] = text;
            separator = true;
        }

        if (flags & FSData::QA)
        {
            text = getString("FSQualityAssurance");
            if (separator)
            {
                text = " /" + text;
            }
            args["[FSQA]"] = text;
            separator = true;
        }

        if (flags & FSData::GATEWAY)
        {
            text = getString("FSGW");
            if (separator)
            {
                text = " /" + text;
            }
            args["[FSGW]"] = text;
        }
    }
    // </FS:Ansariel>

    std::string caption_text = getString("CaptionTextAcctInfo", args);
    getChild<LLUICtrl>("account_info")->setValue(caption_text);

    const S32 LINDEN_EMPLOYEE_INDEX = 3;
    LLDate sl_release;
    sl_release.fromYMDHMS(2003, 6, 23, 0, 0, 0);
    std::string customer_lower = avatar_data->customer_type;
    LLStringUtil::toLower(customer_lower);
    if (avatar_data->caption_index == LINDEN_EMPLOYEE_INDEX)
    {
        // <FS:Ansariel> Fix LL UI/UX design accident
        //getChild<LLUICtrl>("badge_icon")->setValue("Profile_Badge_Linden");
        //getChild<LLUICtrl>("badge_text")->setValue(getString("BadgeLinden"));
        //childSetVisible("badge_layout", true);
        //childSetVisible("partner_spacer_layout", false);
        setBadge("Profile_Badge_Linden", "BadgeLinden");
    }
    else if (avatar_data->born_on < sl_release)
    {
        // <FS:Ansariel> Fix LL UI/UX design accident
        //getChild<LLUICtrl>("badge_icon")->setValue("Profile_Badge_Beta");
        //getChild<LLUICtrl>("badge_text")->setValue(getString("BadgeBeta"));
        //childSetVisible("badge_layout", true);
        //childSetVisible("partner_spacer_layout", false);
        setBadge("Profile_Badge_Beta", "BadgeBeta");
    }
    else if (customer_lower == "beta_lifetime")
    {
        // <FS:Ansariel> Fix LL UI/UX design accident
        //getChild<LLUICtrl>("badge_icon")->setValue("Profile_Badge_Beta_Lifetime");
        //getChild<LLUICtrl>("badge_text")->setValue(getString("BadgeBetaLifetime"));
        //childSetVisible("badge_layout", true);
        //childSetVisible("partner_spacer_layout", false);
        setBadge("Profile_Badge_Beta_Lifetime", "BadgeBetaLifetime");
    }
    else if (customer_lower == "lifetime")
    {
        // <FS:Ansariel> Fix LL UI/UX design accident
        //getChild<LLUICtrl>("badge_icon")->setValue("Profile_Badge_Lifetime");
        //getChild<LLUICtrl>("badge_text")->setValue(getString("BadgeLifetime"));
        //childSetVisible("badge_layout", true);
        //childSetVisible("partner_spacer_layout", false);
        setBadge("Profile_Badge_Lifetime", "BadgeLifetime");
    }
    else if (customer_lower == "secondlifetime_premium")
    {
        // <FS:Ansariel> Fix LL UI/UX design accident
        //getChild<LLUICtrl>("badge_icon")->setValue("Profile_Badge_Premium_Lifetime");
        //getChild<LLUICtrl>("badge_text")->setValue(getString("BadgePremiumLifetime"));
        //childSetVisible("badge_layout", true);
        //childSetVisible("partner_spacer_layout", false);
        setBadge("Profile_Badge_Premium_Lifetime", "BadgePremiumLifetime");
    }
    else if (customer_lower == "secondlifetime_premium_plus")
    {
        // <FS:Ansariel> Fix LL UI/UX design accident
        //getChild<LLUICtrl>("badge_icon")->setValue("Profile_Badge_Pplus_Lifetime");
        //getChild<LLUICtrl>("badge_text")->setValue(getString("BadgePremiumPlusLifetime"));
        //childSetVisible("badge_layout", true);
        //childSetVisible("partner_spacer_layout", false);
        setBadge("Profile_Badge_Pplus_Lifetime", "BadgePremiumPlusLifetime");
    }
    // <FS:Ansariel> Add Firestorm team badge
    else if (FSData::getInstance()->getAgentFlags(avatar_data->avatar_id) != -1)
    {
        setBadge("Profile_Badge_Team", "BadgeTeam");
    }
    // </FS:Ansariel>
    else
    {
        childSetVisible("badge_layout", false);
        // <FS:Ansariel> Fix LL UI/UX design accident
        //childSetVisible("partner_spacer_layout", true);
    }
}

// <FS:Ansariel> Fix LL UI/UX design accident
void LLPanelProfileSecondLife::setBadge(std::string_view icon_name, std::string_view tooltip)
{
    auto iconctrl = getChild<LLIconCtrl>("badge_icon");
    iconctrl->setValue(icon_name.data());
    iconctrl->setToolTip(getString(tooltip.data()));
    childSetVisible("badge_layout", true);
}
// </FS:Ansariel>

void LLPanelProfileSecondLife::fillRightsData()
{
    if (getSelfProfile())
    {
        return;
    }

    const LLRelationship* relation = LLAvatarTracker::instance().getBuddyInfo(getAvatarId());
    // If true - we are viewing friend's profile, enable check boxes and set values.
    if (relation)
    {
        S32 rights = relation->getRightsGrantedTo();
        bool can_see_online = LLRelationship::GRANT_ONLINE_STATUS & rights;
        bool can_see_on_map = LLRelationship::GRANT_MAP_LOCATION & rights;
        bool can_edit_objects = LLRelationship::GRANT_MODIFY_OBJECTS & rights;

        mCanSeeOnlineIcon->setVisible(can_see_online);
        mCantSeeOnlineIcon->setVisible(!can_see_online);
        mCanSeeOnMapIcon->setVisible(can_see_on_map);
        mCantSeeOnMapIcon->setVisible(!can_see_on_map);
        mCanEditObjectsIcon->setVisible(can_edit_objects);
        mCantEditObjectsIcon->setVisible(!can_edit_objects);

        mCanSeeOnlineIcon->setEnabled(true);
        mCantSeeOnlineIcon->setEnabled(true);
        mCanSeeOnMapIcon->setEnabled(true);
        mCantSeeOnMapIcon->setEnabled(true);
        mCanEditObjectsIcon->setEnabled(true);
        mCantEditObjectsIcon->setEnabled(true);
    }
    else
    {
        mCanSeeOnlineIcon->setVisible(false);
        mCantSeeOnlineIcon->setVisible(false);
        mCanSeeOnMapIcon->setVisible(false);
        mCantSeeOnMapIcon->setVisible(false);
        mCanEditObjectsIcon->setVisible(false);
        mCantEditObjectsIcon->setVisible(false);
    }
}

void LLPanelProfileSecondLife::fillAgeData(const LLAvatarData* avatar_data)
{
<<<<<<< HEAD
    // <FS:Ansariel> Fix LL UI/UX design accident
    //// Date from server comes already converted to stl timezone,
    //// so display it as an UTC + 0
    //bool hide_age = avatar_data->hide_age && !getSelfProfile();
    //std::string name_and_date = getString(hide_age ? "date_format_short" : "date_format_full");
    //LLSD args_name;
    //args_name["datetime"] = (S32)avatar_data->born_on.secondsSinceEpoch();
    //LLStringUtil::format(name_and_date, args_name);
    //getChild<LLUICtrl>("sl_birth_date")->setValue(name_and_date);

    //LLUICtrl* userAgeCtrl = getChild<LLUICtrl>("user_age");
    //if (hide_age)
    //{
    //    userAgeCtrl->setVisible(false);
    //}
    //else
    //{
    //    std::string register_date = getString("age_format");
    //    LLSD args_age;
    //    args_age["[AGE]"] = LLDateUtil::ageFromDate(avatar_data->born_on, LLDate::now());
    //    LLStringUtil::format(register_date, args_age);
    //    userAgeCtrl->setValue(register_date);
    //}

    std::string register_date = getString((!getSelfProfile() && avatar_data->hide_age) ? "age_format_short" : "age_format_full");
    LLSD args_age;
    std::string birth_date = LLTrans::getString(!gAgent.getRegionCapability(PROFILE_PROPERTIES_CAP).empty() ? ((!getSelfProfile() && avatar_data->hide_age) ? "AvatarBirthDateFormatShort" : "AvatarBirthDateFormatFull") : "AvatarBirthDateFormat_legacy");
    LLStringUtil::format(birth_date, LLSD().with("datetime", (S32)avatar_data->born_on.secondsSinceEpoch()));
    args_age["[REG_DATE]"] = birth_date;
    args_age["[AGE]"] = LLDateUtil::ageFromDate(avatar_data->born_on, LLDate::now());
    LLStringUtil::format(register_date, args_age);
    getChild<LLUICtrl>("user_age")->setValue(register_date);
    // </FS:Ansariel>
=======
    // Date from server comes already converted to stl timezone,
    // so display it as an UTC + 0
    bool hide_age = avatar_data->hide_age && !getSelfProfile();
    std::string name_and_date = getString(hide_age ? "date_format_short" : "date_format_full");
    LLSD args_name;
    args_name["datetime"] = (S32)avatar_data->born_on.secondsSinceEpoch();
    LLStringUtil::format(name_and_date, args_name);
    getChild<LLUICtrl>("sl_birth_date")->setValue(name_and_date);

    LLUICtrl* userAgeCtrl = getChild<LLUICtrl>("user_age");
    if (hide_age)
    {
        userAgeCtrl->setVisible(false);
    }
    else
    {
    std::string register_date = getString("age_format");
    LLSD args_age;
        args_age["[AGE]"] = LLDateUtil::ageFromDate(avatar_data->born_on, LLDate::now());
    LLStringUtil::format(register_date, args_age);
        userAgeCtrl->setValue(register_date);
    }
>>>>>>> a0da63db

    bool showHideAgeCombo = false;
    if (getSelfProfile())
    {
        if (LLAvatarPropertiesProcessor::getInstance()->isHideAgeSupportedByServer())
        {
            F64 birth = avatar_data->born_on.secondsSinceEpoch();
            F64 now = LLDate::now().secondsSinceEpoch();
            if (now - birth > 365 * 24 * 60 * 60)
            {
                mHideAge = avatar_data->hide_age;
                // <FS:Ansariel> Fix LL UI/UX design accident
                //mHideAgeCombo->setValue(mHideAge);
                mHideAgeCheckbox->setValue(mHideAge);
                showHideAgeCombo = true;
            }
        }
    }
    // <FS:Ansariel> Fix LL UI/UX design accident
    //mHideAgeCombo->setVisible(showHideAgeCombo);
    mHideAgeCheckbox->setVisible(showHideAgeCombo);
}

void LLPanelProfileSecondLife::onImageLoaded(bool success, LLViewerFetchedTexture *imagep)
{
    // <FS:Ansariel> Fix LL UI/UX design accident
    //LLRect imageRect = mSecondLifePicLayout->getRect();
    LLRect imageRect = mSecondLifePic->getRect();
    if (!success || imagep->getFullWidth() == imagep->getFullHeight())
    {
        // <FS:Ansariel> Fix LL UI/UX design accident
        //mSecondLifePicLayout->reshape(imageRect.getWidth(), imageRect.getWidth());
        mSecondLifePicLayout->reshape(imageRect.getHeight(), imageRect.getHeight());
    }
    else
    {
        // assume 3:4, for sake of firestorm
        // <FS:Ansariel> Fix LL UI/UX design accident
        //mSecondLifePicLayout->reshape(imageRect.getWidth(), imageRect.getWidth() * 3 / 4);
        mSecondLifePicLayout->reshape(imageRect.getHeight() * 4 / 3, imageRect.getHeight());
    }
}

//static
void LLPanelProfileSecondLife::onImageLoaded(bool success,
                                             LLViewerFetchedTexture *src_vi,
                                             LLImageRaw* src,
                                             LLImageRaw* aux_src,
                                             S32 discard_level,
                                             bool final,
                                             void* userdata)
{
    if (!userdata) return;

    LLHandle<LLPanel>* handle = (LLHandle<LLPanel>*)userdata;

    if (!handle->isDead())
    {
        LLPanelProfileSecondLife* panel = static_cast<LLPanelProfileSecondLife*>(handle->get());
        if (panel)
        {
            panel->onImageLoaded(success, src_vi);
        }
    }

    if (final || !success)
    {
        delete handle;
    }
}

// virtual, called by LLAvatarTracker
void LLPanelProfileSecondLife::changed(U32 mask)
{
    updateOnlineStatus();
    if (mask != LLFriendObserver::ONLINE)
    {
        fillRightsData();
    }

    updateButtons(); // <FS:Ansariel> Fix LL UI/UX design accident
}

// virtual, called by LLVoiceClient
void LLPanelProfileSecondLife::onChange(EStatusType status, const LLSD& channelInfo, bool proximal)
{
    if(status == STATUS_JOINING || status == STATUS_LEFT_CHANNEL)
    {
        return;
    }

    mVoiceStatus = LLAvatarActions::canCall() && (LLAvatarActions::isFriend(getAvatarId()) ? LLAvatarTracker::instance().isBuddyOnline(getAvatarId()) : true);
}

void LLPanelProfileSecondLife::setAvatarId(const LLUUID& avatar_id)
{
    if (avatar_id.notNull())
    {
        if (getAvatarId().notNull())
        {
            LLAvatarTracker::instance().removeParticularFriendObserver(getAvatarId(), this);
        }

        LLPanelProfilePropertiesProcessorTab::setAvatarId(avatar_id);

        if (LLAvatarActions::isFriend(getAvatarId()))
        {
            LLAvatarTracker::instance().addParticularFriendObserver(getAvatarId(), this);
        }
    }
}

// method was disabled according to EXT-2022. Re-enabled & improved according to EXT-3880
void LLPanelProfileSecondLife::updateOnlineStatus()
{
    const LLRelationship* relationship = LLAvatarTracker::instance().getBuddyInfo(getAvatarId());
    if (relationship != NULL)
    {
        // For friend let check if he allowed me to see his status
        bool online = relationship->isOnline();
        bool perm_granted = relationship->isRightGrantedFrom(LLRelationship::GRANT_ONLINE_STATUS);
        processOnlineStatus(true, perm_granted, online);
    }
    // <FS:Ansariel> Fix LL UI/UX design accident
    //else
    //{
    //    childSetVisible("friend_layout", false);
    //    childSetVisible("online_layout", false);
    //    childSetVisible("offline_layout", false);
    //}
    // </FS:Ansariel>
}

void LLPanelProfileSecondLife::processOnlineStatus(bool is_friend, bool show_online, bool online)
{
    // <FS:Zi> FIRE-32184: Online/Offline status not working for non-friends
    // being a friend who doesn't show online status and appears online can't happen
    // so this is our marker for "undefined"
    if (is_friend && !show_online && online)
    {
        mStatusText->setValue(getString("status_unknown"));
        mStatusText->setColor(LLUIColorTable::getInstance()->getColor("StatusUserUnknown"));

        mPropertiesObserver.mPanelProfile = this;
        mPropertiesObserver.mRequester = gAgentID;
        LLAvatarPropertiesProcessor::getInstance()->addObserver(getAvatarId(), &mPropertiesObserver);
        LLAvatarPropertiesProcessor::getInstance()->sendAvatarLegacyPropertiesRequest(getAvatarId());

        return;
    }
    // </FS:Zi>
    // <FS:Ansariel> Fix LL UI/UX design accident
    //childSetVisible("friend_layout", is_friend);
    //childSetVisible("online_layout", online && show_online);
    //childSetVisible("offline_layout", !online && show_online);
    // <FS:Zi> Always show the online status text, just set it to "offline" when a friend is hiding
    // mStatusText->setVisible(show_online);

    std::string status = getString(online ? "status_online" : "status_offline");

    mStatusText->setValue(status);
    mStatusText->setColor(online ?
        LLUIColorTable::instance().getColor("StatusUserOnline") :
        LLUIColorTable::instance().getColor("StatusUserOffline"));
    // </FS:Ansariel>
}

void LLPanelProfileSecondLife::setLoaded()
{
    LLPanelProfileTab::setLoaded();

    if (getSelfProfile())
    {
        // <FS:Ansariel> Fix LL UI/UX design accident
        //mShowInSearchCombo->setEnabled(true);
        //if (mHideAgeCombo->getVisible())
        //{
        //    mHideAgeCombo->setEnabled(true);
        mShowInSearchCheckbox->setEnabled(true);
        if (mHideAgeCheckbox->getVisible())
        {
            mHideAgeCheckbox->setEnabled(true);
        // </FS:Ansariel>
        }
        mDescriptionEdit->setEnabled(true);
    }
}

// <FS:Ansariel> Fix LL UI/UX design accident
void LLPanelProfileSecondLife::updateButtons()
{
    if (getSelfProfile())
    {
        mShowInSearchCheckbox->setVisible(true);
        mShowInSearchCheckbox->setEnabled(true);
        mDescriptionEdit->setEnabled(true);
    }
    else
    {
        LLUUID av_id = getAvatarId();
        bool is_buddy_online = LLAvatarTracker::instance().isBuddyOnline(getAvatarId());

        if (LLAvatarActions::isFriend(av_id))
        {
            // <FS:Ansariel> RLVa support
            //mTeleportButton->setEnabled(is_buddy_online);
            const LLRelationship* friend_status = LLAvatarTracker::instance().getBuddyInfo(av_id);
            bool can_offer_tp = (!gRlvHandler.hasBehaviour(RLV_BHVR_SHOWLOC) ||
                (gRlvHandler.isException(RLV_BHVR_TPLURE, av_id, ERlvExceptionCheck::Permissive) ||
                    friend_status->isRightGrantedTo(LLRelationship::GRANT_MAP_LOCATION)));

            mTeleportButton->setEnabled(is_buddy_online && can_offer_tp);
            // </FS:Ansariel>
            //Disable "Add Friend" button for friends.
            // <FS:Zi> Add "Remove Friend" button to profile
            // mAddFriendButton->setEnabled(false);
            mAddFriendButton->setVisible(false);
            mRemoveFriendButton->setVisible(true);
            // </FS:Zi>
        }
        else
        {
            // <FS:Ansariel> RLVa support
            //mTeleportButton->setEnabled(true);
            bool can_offer_tp = (!gRlvHandler.hasBehaviour(RLV_BHVR_SHOWLOC) ||
                gRlvHandler.isException(RLV_BHVR_TPLURE, av_id, ERlvExceptionCheck::Permissive));
            mTeleportButton->setEnabled(can_offer_tp);
            // </FS:Ansariel>
            // <FS:Zi> Add "Remove Friend" button to profile
            // mAddFriendButton->setEnabled(true);
            mAddFriendButton->setVisible(true);
            mRemoveFriendButton->setVisible(false);
            // </FS:Zi>
        }

        // <FS:Ansariel> RLVa support
        //bool enable_map_btn = (is_buddy_online && is_agent_mappable(av_id)) || gAgent.isGodlike();
        bool enable_map_btn = ((is_buddy_online && is_agent_mappable(av_id)) || gAgent.isGodlike()) && !gRlvHandler.hasBehaviour(RLV_BHVR_SHOWWORLDMAP);
        // </FS:Ansariel>
        mShowOnMapButton->setEnabled(enable_map_btn);

        bool enable_block_btn = LLAvatarActions::canBlock(av_id) && !LLAvatarActions::isBlocked(av_id);
        mBlockButton->setVisible(enable_block_btn);

        bool enable_unblock_btn = LLAvatarActions::isBlocked(av_id);
        mUnblockButton->setVisible(enable_unblock_btn);
    }
}
// </FS:Ansariel>

class LLProfileImagePicker : public LLFilePickerThread
{
public:
    LLProfileImagePicker(EProfileImageType type, LLHandle<LLPanel> *handle);
    ~LLProfileImagePicker();
    void notify(const std::vector<std::string>& filenames) override;

private:
    LLHandle<LLPanel> *mHandle;
    EProfileImageType mType;
};

LLProfileImagePicker::LLProfileImagePicker(EProfileImageType type, LLHandle<LLPanel> *handle)
    : LLFilePickerThread(LLFilePicker::FFLOAD_IMAGE),
    mHandle(handle),
    mType(type)
{
}

LLProfileImagePicker::~LLProfileImagePicker()
{
    delete mHandle;
}

void LLProfileImagePicker::notify(const std::vector<std::string>& filenames)
{
    if (mHandle->isDead())
    {
        return;
    }
    if (filenames.empty())
    {
        return;
    }
    std::string file_path = filenames[0];
    if (file_path.empty())
    {
        return;
    }

    // generate a temp texture file for coroutine
    std::string temp_file = gDirUtilp->getTempFilename();
    U32 codec = LLImageBase::getCodecFromExtension(gDirUtilp->getExtension(file_path));
    const S32 MAX_DIM = 256;
    if (!LLViewerTextureList::createUploadFile(file_path, temp_file, codec, MAX_DIM))
    {
        LLSD notif_args;
        notif_args["REASON"] = LLImage::getLastThreadError().c_str();
        LLNotificationsUtil::add("CannotUploadTexture", notif_args);
        LL_WARNS("AvatarProperties") << "Failed to upload profile image of type " << (S32)mType << ", " << notif_args["REASON"].asString() << LL_ENDL;
        return;
    }

    std::string cap_url = gAgent.getRegionCapability(PROFILE_IMAGE_UPLOAD_CAP);
    if (cap_url.empty())
    {
        LLSD args;
        args["CAPABILITY"] = PROFILE_IMAGE_UPLOAD_CAP;
        LLNotificationsUtil::add("RegionCapabilityRequestError", args);
        LL_WARNS("AvatarProperties") << "Failed to upload profile image of type " << (S32)mType << ", no cap found" << LL_ENDL;
        return;
    }

    switch (mType)
    {
    case PROFILE_IMAGE_SL:
        {
            LLPanelProfileSecondLife* panel = static_cast<LLPanelProfileSecondLife*>(mHandle->get());
            panel->setProfileImageUploading(true);
        }
        break;
    case PROFILE_IMAGE_FL:
        {
            LLPanelProfileFirstLife* panel = static_cast<LLPanelProfileFirstLife*>(mHandle->get());
            panel->setProfileImageUploading(true);
        }
        break;
    }

    LLCoros::instance().launch("postAgentUserImageCoro",
        boost::bind(post_profile_image_coro, cap_url, mType, temp_file, mHandle));

    mHandle = nullptr; // transferred to post_profile_image_coro
}

void LLPanelProfileSecondLife::onCommitMenu(const LLSD& userdata)
{
    const std::string item_name = userdata.asString();
    const LLUUID agent_id = getAvatarId();
    // todo: consider moving this into LLAvatarActions::onCommit(name, id)
    // and making all other flaoters, like people menu do the same
    if (item_name == "im")
    {
        LLAvatarActions::startIM(agent_id);
    }
    else if (item_name == "offer_teleport")
    {
        LLAvatarActions::offerTeleport(agent_id);
    }
    else if (item_name == "request_teleport")
    {
        LLAvatarActions::teleportRequest(agent_id);
    }
    else if (item_name == "voice_call")
    {
        LLAvatarActions::startCall(agent_id);
    }
    else if (item_name == "chat_history")
    {
        LLAvatarActions::viewChatHistory(agent_id);
    }
    else if (item_name == "add_friend")
    {
        LLAvatarActions::requestFriendshipDialog(agent_id);
    }
    else if (item_name == "remove_friend")
    {
        LLAvatarActions::removeFriendDialog(agent_id);
    }
    else if (item_name == "invite_to_group")
    {
        LLAvatarActions::inviteToGroup(agent_id);
    }
    else if (item_name == "can_show_on_map")
    {
        LLAvatarActions::showOnMap(agent_id);
    }
    else if (item_name == "share")
    {
        LLAvatarActions::share(agent_id);
    }
    else if (item_name == "pay")
    {
        LLAvatarActions::pay(agent_id);
    }
    else if (item_name == "toggle_block_agent")
    {
        // <FS:PP> Swap block/unblock buttons properly
        // LLAvatarActions::toggleBlock(agent_id);
        bool is_blocked = LLAvatarActions::toggleBlock(agent_id);
        mBlockButton->setVisible(!is_blocked);
        mUnblockButton->setVisible(is_blocked);
        // </FS:PP>
    }
    else if (item_name == "copy_user_id")
    {
        LLWString wstr = utf8str_to_wstring(getAvatarId().asString());
        LLClipboard::instance().copyToClipboard(wstr, 0, static_cast<S32>(wstr.size()));
    }
    else if (item_name == "agent_permissions")
    {
        onShowAgentPermissionsDialog();
    }
    else if (item_name == "copy_display_name"
        || item_name == "copy_username")
    {
        LLAvatarName av_name;
        if (!LLAvatarNameCache::get(getAvatarId(), &av_name))
        {
            // shouldn't happen, option is supposed to be invisible while name is fetching
            LL_WARNS() << "Failed to get agent data" << LL_ENDL;
            return;
        }
        LLWString wstr;
        if (item_name == "copy_display_name")
        {
            wstr = utf8str_to_wstring(av_name.getDisplayName(true));
        }
        else if (item_name == "copy_username")
        {
            wstr = utf8str_to_wstring(av_name.getUserName());
        }
        LLClipboard::instance().copyToClipboard(wstr, 0, static_cast<S32>(wstr.size()));
    }
    else if (item_name == "edit_display_name")
    {
        LLAvatarNameCache::get(getAvatarId(), boost::bind(&LLPanelProfileSecondLife::onAvatarNameCacheSetName, this, _1, _2));
        LLFirstUse::setDisplayName(false);
    }
    else if (item_name == "edit_partner")
    {
        std::string url = "https://[GRID]/my/account/partners.php";
        LLSD subs;
        url = LLWeb::expandURLSubstitutions(url, subs);
        LLUrlAction::openURL(url);
    }
    else if (item_name == "upload_photo")
    {
        (new LLProfileImagePicker(PROFILE_IMAGE_SL, new LLHandle<LLPanel>(getHandle())))->getFile();

        LLFloater* floaterp = mFloaterTexturePickerHandle.get();
        if (floaterp)
        {
            floaterp->closeFloater();
        }
    }
    else if (item_name == "change_photo")
    {
        onShowTexturePicker();
    }
    else if (item_name == "remove_photo")
    {
        onCommitProfileImage(LLUUID::null);

        LLFloater* floaterp = mFloaterTexturePickerHandle.get();
        if (floaterp)
        {
            floaterp->closeFloater();
        }
    }
    // <FS:Ansariel> Fix LL UI/UX design accident
    else if (item_name == "add_to_contact_set")
    {
        LLAvatarActions::addToContactSet(agent_id);
    }
    else if (item_name == "copy_uri")
    {
        LLWString wstr = utf8str_to_wstring(LLSLURL("agent", agent_id, "about").getSLURLString());
        LLClipboard::instance().copyToClipboard(wstr, 0, static_cast<S32>(wstr.size()));
    }
    else if (item_name == "kick")
    {
        LLAvatarActions::kick(agent_id);
    }
    else if (item_name == "freeze")
    {
        LLAvatarActions::freeze(agent_id);
    }
    else if (item_name == "unfreeze")
    {
        LLAvatarActions::unfreeze(agent_id);
    }
    else if (item_name == "csr")
    {
        LLAvatarName av_name;
        if (!LLAvatarNameCache::get(getAvatarId(), &av_name))
        {
            // shouldn't happen, option is supposed to be invisible while name is fetching
            LL_WARNS() << "Failed to get agent data" << LL_ENDL;
            return;
        }
        LLAvatarActions::csr(getAvatarId(), av_name.getUserName());
    }
    else if (item_name == "report")
    {
        LLAvatarActions::report(agent_id);
    }
    // </FS:Ansariel>
}

bool LLPanelProfileSecondLife::onEnableMenu(const LLSD& userdata)
{
    const std::string item_name = userdata.asString();
    const LLUUID agent_id = getAvatarId();
    if (item_name == "offer_teleport" || item_name == "request_teleport")
    {
        return LLAvatarActions::canOfferTeleport(agent_id);
    }
    else if (item_name == "voice_call")
    {
        return mVoiceStatus;
    }
    else if (item_name == "chat_history")
    {
        return LLLogChat::isTranscriptExist(agent_id);
    }
    else if (item_name == "add_friend")
    {
        return !LLAvatarActions::isFriend(agent_id);
    }
    else if (item_name == "remove_friend")
    {
        return LLAvatarActions::isFriend(agent_id);
    }
    else if (item_name == "can_show_on_map")
    {
        // <FS:Ansariel> RLVa
        //return (LLAvatarTracker::instance().isBuddyOnline(agent_id) && is_agent_mappable(agent_id))
        //|| gAgent.isGodlike();
         return ((LLAvatarTracker::instance().isBuddyOnline(agent_id) && is_agent_mappable(agent_id))
        || gAgent.isGodlike()) && !gRlvHandler.hasBehaviour(RLV_BHVR_SHOWWORLDMAP);
        // </FS:Ansariel>
   }
    else if (item_name == "toggle_block_agent")
    {
        return LLAvatarActions::canBlock(agent_id);
    }
    else if (item_name == "agent_permissions")
    {
        return LLAvatarActions::isFriend(agent_id);
    }
    else if (item_name == "copy_display_name"
        || item_name == "copy_username")
    {
        return !mAvatarNameCacheConnection.connected();
    }
    else if (item_name == "upload_photo"
        || item_name == "change_photo")
    {
        std::string cap_url = gAgent.getRegionCapability(PROFILE_IMAGE_UPLOAD_CAP);
        return !cap_url.empty() && !mWaitingForImageUpload && getIsLoaded();
    }
    else if (item_name == "remove_photo")
    {
        std::string cap_url = gAgent.getRegionCapability(PROFILE_PROPERTIES_CAP);
        return mImageId.notNull() && !cap_url.empty() && !mWaitingForImageUpload && getIsLoaded();
    }
    // <FS:Ansariel> Fix LL UI/UX design accident
    else if (item_name == "kick" || item_name == "freeze" || item_name == "unfreeze" || item_name == "csr")
    {
        return gAgent.isGodlike();
    }
    // </FS:Ansariel>

    return false;
}

bool LLPanelProfileSecondLife::onCheckMenu(const LLSD& userdata)
{
    const std::string item_name = userdata.asString();
    const LLUUID agent_id = getAvatarId();
    if (item_name == "toggle_block_agent")
    {
        return LLAvatarActions::isBlocked(agent_id);
    }
    return false;
}

void LLPanelProfileSecondLife::onAvatarNameCacheSetName(const LLUUID& agent_id, const LLAvatarName& av_name)
{
    if (av_name.getDisplayName().empty())
    {
        // something is wrong, tell user to try again later
        LLNotificationsUtil::add("SetDisplayNameFailedGeneric");
        return;
    }

    LL_INFOS("LegacyProfile") << "name-change now " << LLDate::now() << " next_update "
        << LLDate(av_name.mNextUpdate) << LL_ENDL;
    F64 now_secs = LLDate::now().secondsSinceEpoch();

    if (now_secs < av_name.mNextUpdate)
    {
        // if the update time is more than a year in the future, it means updates have been blocked
        // show a more general message
        static const S32 YEAR = 60*60*24*365;
        if (now_secs + YEAR < av_name.mNextUpdate)
        {
            LLNotificationsUtil::add("SetDisplayNameBlocked");
            return;
        }
    }

    LLFloaterReg::showInstance("display_name");
}

void LLPanelProfileSecondLife::setDescriptionText(const std::string &text)
{
    mSaveDescriptionChanges->setEnabled(false);
    mDiscardDescriptionChanges->setEnabled(false);
    mHasUnsavedDescriptionChanges = false;

    mDescriptionText = text;
    mDescriptionEdit->setValue(mDescriptionText);
}

void LLPanelProfileSecondLife::onSetDescriptionDirty()
{
    mSaveDescriptionChanges->setEnabled(true);
    mDiscardDescriptionChanges->setEnabled(true);
    mHasUnsavedDescriptionChanges = true;
}

void LLPanelProfileSecondLife::onShowInSearchCallback()
{
    // <FS:Ansariel> Fix LL UI/UX design accident
    //bool value = mShowInSearchCombo->getValue().asInteger();
    bool value = mShowInSearchCheckbox->getValue().asInteger();
    // </FS:Ansariel>
    if (mAllowPublish == value)
        return;

        mAllowPublish = value;
    saveAgentUserInfoCoro("allow_publish", value);
    }

void LLPanelProfileSecondLife::onHideAgeCallback()
<<<<<<< HEAD
{
    // <FS:Ansariel> Fix LL UI/UX design accident
    //bool value = mHideAgeCombo->getValue().asInteger();
    bool value = !mHideAgeCheckbox->getValue().asBoolean();
    // </FS:Ansariel>
=======
    {
    bool value = mHideAgeCombo->getValue().asInteger();
>>>>>>> a0da63db
    if (value == mHideAge)
        return;

    mHideAge = value;
    saveAgentUserInfoCoro("hide_age", value);
}

void LLPanelProfileSecondLife::onSaveDescriptionChanges()
{
    mDescriptionText = mDescriptionEdit->getValue().asString();
    if (!gAgent.getRegionCapability(PROFILE_PROPERTIES_CAP).empty())
    {
        saveAgentUserInfoCoro("sl_about_text", mDescriptionText);
    }
// <FS:Beq> Restore UDP profiles
#ifdef OPENSIM
    else if (LLGridManager::getInstance()->isInOpenSim())
    {
        if (getIsLoaded() && getSelfProfile())
        {
            LLFloater* floater_profile = LLFloaterReg::findInstance("profile", LLSD().with("id", gAgentID));
            if (!floater_profile)
            {
                // floater is dead, so panels are dead as well
                return;
            }
            LLPanelProfile* panel_profile = floater_profile->findChild<LLPanelProfile>(PANEL_PROFILE_VIEW, true);
            if (!panel_profile)
            {
                LL_WARNS() << PANEL_PROFILE_VIEW << " not found" << LL_ENDL;
            }
            else
            {
                auto avatar_data = panel_profile->getAvatarData();
                avatar_data.agent_id = gAgentID;
                avatar_data.avatar_id = gAgentID;
                avatar_data.image_id = mImageId;
                avatar_data.about_text = mDescriptionEdit->getValue().asString();
                avatar_data.allow_publish = mShowInSearchCheckbox->getValue();

                LLAvatarPropertiesProcessor::getInstance()->sendAvatarPropertiesUpdate(&avatar_data);
            }
        }
    }
#endif
// </FS:Beq>

    mSaveDescriptionChanges->setEnabled(false);
    mDiscardDescriptionChanges->setEnabled(false);
    mHasUnsavedDescriptionChanges = false;
}

void LLPanelProfileSecondLife::onDiscardDescriptionChanges()
{
    setDescriptionText(mDescriptionText);
}

void LLPanelProfileSecondLife::onShowAgentPermissionsDialog()
{
    LLFloater *floater = mFloaterPermissionsHandle.get();
    if (!floater)
    {
        LLFloater* parent_floater = gFloaterView->getParentFloater(this);
        if (parent_floater)
        {
            LLFloaterProfilePermissions * perms = new LLFloaterProfilePermissions(parent_floater, getAvatarId());
            mFloaterPermissionsHandle = perms->getHandle();
            perms->openFloater();
            perms->setVisibleAndFrontmost(true);

            parent_floater->addDependentFloater(mFloaterPermissionsHandle);
        }
    }
    else // already open
    {
        floater->setMinimized(false);
        floater->setVisibleAndFrontmost(true);
    }
}

void LLPanelProfileSecondLife::onShowAgentProfileTexture()
{
    if (!getIsLoaded())
    {
        return;
    }

    LLFloater *floater = mFloaterProfileTextureHandle.get();
    if (!floater)
    {
        LLFloater* parent_floater = gFloaterView->getParentFloater(this);
        if (parent_floater)
        {
            LLFloaterProfileTexture * texture_view = new LLFloaterProfileTexture(parent_floater);
            mFloaterProfileTextureHandle = texture_view->getHandle();
            if (mImageId.notNull())
            {
                texture_view->loadAsset(mImageId);
            }
            else
            {
                texture_view->resetAsset();
            }
            texture_view->openFloater();
            texture_view->setVisibleAndFrontmost(true);

            parent_floater->addDependentFloater(mFloaterProfileTextureHandle);
        }
    }
    else // already open
    {
        LLFloaterProfileTexture * texture_view = dynamic_cast<LLFloaterProfileTexture*>(floater);
        texture_view->setMinimized(false);
        texture_view->setVisibleAndFrontmost(true);
        if (mImageId.notNull())
        {
            texture_view->loadAsset(mImageId);
        }
        else
        {
            texture_view->resetAsset();
        }
    }
}

void LLPanelProfileSecondLife::onShowTexturePicker()
{
    LLFloater* floaterp = mFloaterTexturePickerHandle.get();

    // Show the dialog
    if (!floaterp)
    {
        LLFloater* parent_floater = gFloaterView->getParentFloater(this);
        if (parent_floater)
        {
            // because inventory construction is somewhat slow
            getWindow()->setCursor(UI_CURSOR_WAIT);
            LLFloaterTexturePicker* texture_floaterp = new LLFloaterTexturePicker(
                this,
                mImageId,
                LLUUID::null,
                mImageId,
                false,
                false,
                getString("texture_picker_label"), // "SELECT PHOTO", // <FS:Ansariel> Fix LL UI/UX design accident
                PERM_NONE,
                PERM_NONE,
                false,
                NULL,
                PICK_TEXTURE);

            mFloaterTexturePickerHandle = texture_floaterp->getHandle();

            texture_floaterp->setOnFloaterCommitCallback([this](LLTextureCtrl::ETexturePickOp op, LLPickerSource source, const LLUUID& asset_id, const LLUUID&, const LLUUID&)
            {
                if (op == LLTextureCtrl::TEXTURE_SELECT)
                {
                    onCommitProfileImage(asset_id);
                }
            });
            texture_floaterp->setLocalTextureEnabled(false);
            texture_floaterp->setBakeTextureEnabled(false);
            texture_floaterp->setCanApply(false, true, false);

            parent_floater->addDependentFloater(mFloaterTexturePickerHandle);

            texture_floaterp->openFloater();
            texture_floaterp->setFocus(true);
        }
    }
    else
    {
        floaterp->setMinimized(false);
        floaterp->setVisibleAndFrontmost(true);
    }
}

// <FS:Zi> Allow proper texture swatch handling
void LLPanelProfileSecondLife::onSecondLifePicChanged()
{
    onCommitProfileImage(mSecondLifePic->getImageAssetID());
}
// </FS:Zi>

void LLPanelProfileSecondLife::onCommitProfileImage(const LLUUID& id)
{
    if (mImageId == id)
        return;

<<<<<<< HEAD
    if (!gAgent.getRegionCapability(PROFILE_PROPERTIES_CAP).empty())
    {
=======
>>>>>>> a0da63db
        std::function<void(bool)> callback = [id](bool result)
        {
            if (result)
            {
                LLAvatarIconIDCache::getInstance()->add(gAgentID, id);
<<<<<<< HEAD
                // Should trigger callbacks in icon controls
=======
            // Should trigger callbacks in icon controls (or request Legacy)
>>>>>>> a0da63db
                LLAvatarPropertiesProcessor::getInstance()->sendAvatarPropertiesRequest(gAgentID);
            }
        };

        if (!saveAgentUserInfoCoro("sl_image_id", id, callback))
            return;

        mImageId = id;
        if (mImageId == LLUUID::null)
        {
            mSecondLifePic->setValue("Generic_Person_Large");
        }
        else
        {
            mSecondLifePic->setValue(mImageId);
        }

<<<<<<< HEAD
        // <FS:Ansariel> Fix LL UI/UX design accident
        LLViewerFetchedTexture* imagep = LLViewerTextureManager::getFetchedTexture(mImageId);
        if (imagep->getFullHeight())
        {
            onImageLoaded(true, imagep);
        }
        else
        {
            imagep->setLoadedCallback(onImageLoaded,
                MAX_DISCARD_LEVEL,
                false,
                false,
                new LLHandle<LLPanel>(getHandle()),
                NULL,
                false);
        }
        // </FS:Ansariel>

        LLFloater *floater = mFloaterProfileTextureHandle.get();
        if (floater)
        {
            LLFloaterProfileTexture * texture_view = dynamic_cast<LLFloaterProfileTexture*>(floater);
            if (mImageId == LLUUID::null)
=======
        LLFloater *floater = mFloaterProfileTextureHandle.get();
        if (floater)
        {
            LLFloaterProfileTexture * texture_view = dynamic_cast<LLFloaterProfileTexture*>(floater);
        if (id == LLUUID::null)
>>>>>>> a0da63db
            {
                texture_view->resetAsset();
            }
            else
            {
<<<<<<< HEAD
                texture_view->loadAsset(mImageId);
            }
        }
    }
// <FS:Beq> Make OpenSim profiles work again
#ifdef OPENSIM
    else
    {
        if (LLGridManager::getInstance()->isInOpenSim())
        {
            mImageId = id;
            // save immediately only if description changes are not pending.
            if(!mHasUnsavedDescriptionChanges)
            {
                onSaveDescriptionChanges();
            }
        }
    }
#endif
// </FS:Beq>
}
=======
            texture_view->loadAsset(id);
            }
        }
    }
>>>>>>> a0da63db

// <FS:Ansariel> RLVa support
void LLPanelProfileSecondLife::updateRlvRestrictions(ERlvBehaviour behavior)
{
    if (behavior == RLV_BHVR_SHOWLOC || behavior == RLV_BHVR_SHOWWORLDMAP)
    {
        updateButtons();
    }
}
// </FS:Ansariel>

//////////////////////////////////////////////////////////////////////////
// LLPanelProfileWeb

LLPanelProfileWeb::LLPanelProfileWeb()
 : LLPanelProfileTab()
 , mWebBrowser(NULL)
 , mAvatarNameCacheConnection()
{
}

LLPanelProfileWeb::~LLPanelProfileWeb()
{
    if (mAvatarNameCacheConnection.connected())
    {
        mAvatarNameCacheConnection.disconnect();
    }
}

void LLPanelProfileWeb::onOpen(const LLSD& key)
{
    LLPanelProfileTab::onOpen(key);

    resetData();

    mAvatarNameCacheConnection = LLAvatarNameCache::get(getAvatarId(), boost::bind(&LLPanelProfileWeb::onAvatarNameCache, this, _1, _2));
}

bool LLPanelProfileWeb::postBuild()
{
    mWebBrowser = getChild<LLMediaCtrl>("profile_html");
    mWebBrowser->addObserver(this);
    mWebBrowser->setHomePageUrl("about:blank");

    return true;
}

void LLPanelProfileWeb::resetData()
{
    mWebBrowser->navigateHome();
}

void LLPanelProfileWeb::updateData()
{
    LLUUID avatar_id = getAvatarId();
    if (!getStarted() && avatar_id.notNull() && !mURLWebProfile.empty())
    {
        setIsLoading();

        mWebBrowser->setVisible(true);
        mPerformanceTimer.start();
        mWebBrowser->navigateTo(mURLWebProfile, HTTP_CONTENT_TEXT_HTML);
    }
}

// <FS:Beq> Restore UDP profiles
#ifdef OPENSIM
void LLPanelProfileWeb::apply(LLAvatarData* data)
{
    data->profile_url = mURLHome;
}
#endif
// </FS:Beq>

void LLPanelProfileWeb::onAvatarNameCache(const LLUUID& agent_id, const LLAvatarName& av_name)
{
    mAvatarNameCacheConnection.disconnect();

    std::string username = av_name.getAccountName();
    if (username.empty())
    {
        username = LLCacheName::buildUsername(av_name.getDisplayName());
    }
    else
    {
        LLStringUtil::replaceChar(username, ' ', '.');
    }

    mURLWebProfile = getProfileURL(username, true);
    if (mURLWebProfile.empty())
    {
        return;
    }

    //if the tab was opened before name was resolved, load the panel now
    updateData();
}

void LLPanelProfileWeb::onCommitLoad(LLUICtrl* ctrl)
{
    if (!mURLHome.empty())
    {
        LLSD::String valstr = ctrl->getValue().asString();
        if (valstr.empty())
        {
            mWebBrowser->setVisible(true);
            mPerformanceTimer.start();
            mWebBrowser->navigateTo( mURLHome, HTTP_CONTENT_TEXT_HTML );
        }
        else if (valstr == "popout")
        {
            // open in viewer's browser, new window
            LLWeb::loadURLInternal(mURLHome);
        }
        else if (valstr == "external")
        {
            // open in external browser
            LLWeb::loadURLExternal(mURLHome);
        }
    }
}

void LLPanelProfileWeb::handleMediaEvent(LLPluginClassMedia* self, EMediaEvent event)
{
    switch(event)
    {
        case MEDIA_EVENT_STATUS_TEXT_CHANGED:
            childSetValue("status_text", LLSD( self->getStatusText() ) );
        break;

        case MEDIA_EVENT_NAVIGATE_BEGIN:
        {
            if (mFirstNavigate)
            {
                mFirstNavigate = false;
            }
            else
            {
                mPerformanceTimer.start();
            }
        }
        break;

        case MEDIA_EVENT_NAVIGATE_COMPLETE:
        {
            LLStringUtil::format_map_t args;
            args["[TIME]"] = llformat("%.2f", mPerformanceTimer.getElapsedTimeF32());
            childSetValue("status_text", LLSD( getString("LoadTime", args)) );

            setLoaded();
        }
        break;

        default:
            // Having a default case makes the compiler happy.
        break;
    }
}


//////////////////////////////////////////////////////////////////////////
//////////////////////////////////////////////////////////////////////////
//////////////////////////////////////////////////////////////////////////

LLPanelProfileFirstLife::LLPanelProfileFirstLife()
 : LLPanelProfilePropertiesProcessorTab()
 , mHasUnsavedChanges(false)
{
}

LLPanelProfileFirstLife::~LLPanelProfileFirstLife()
{
}

bool LLPanelProfileFirstLife::postBuild()
{
    mDescriptionEdit = getChild<LLTextEditor>("fl_description_edit");
    // <FS:Zi> Allow proper texture swatch handling
    // mPicture = getChild<LLThumbnailCtrl>("real_world_pic");
    mPicture = getChild<LLTextureCtrl>("real_world_pic");
    // </FS:Zi>

    mUploadPhoto = getChild<LLButton>("fl_upload_image");
    mChangePhoto = getChild<LLButton>("fl_change_image");
    mRemovePhoto = getChild<LLButton>("fl_remove_image");
    mSaveChanges = getChild<LLButton>("fl_save_changes");
    mDiscardChanges = getChild<LLButton>("fl_discard_changes");

    mUploadPhoto->setCommitCallback([this](LLUICtrl*, void*) { onUploadPhoto(); }, nullptr);
    mChangePhoto->setCommitCallback([this](LLUICtrl*, void*) { onChangePhoto(); }, nullptr);
    mRemovePhoto->setCommitCallback([this](LLUICtrl*, void*) { onRemovePhoto(); }, nullptr);
    mSaveChanges->setCommitCallback([this](LLUICtrl*, void*) { onSaveDescriptionChanges(); }, nullptr);
    mDiscardChanges->setCommitCallback([this](LLUICtrl*, void*) { onDiscardDescriptionChanges(); }, nullptr);
    mDescriptionEdit->setKeystrokeCallback([this](LLTextEditor* caller) { onSetDescriptionDirty(); });
    mPicture->setCommitCallback(boost::bind(&LLPanelProfileFirstLife::onFirstLifePicChanged, this));    // <FS:Zi> Allow proper texture swatch handling

    return true;
}

void LLPanelProfileFirstLife::onOpen(const LLSD& key)
{
    LLPanelProfilePropertiesProcessorTab::onOpen(key); // <FS:Beq/> alter ancestry to re-enable UDP

    if (!getSelfProfile())
    {
        // Otherwise as the only focusable element it will be selected
        mDescriptionEdit->setTabStop(false);
    }

    // <FS:Zi> Allow proper texture swatch handling
    mPicture->setEnabled(getSelfProfile());

    resetData();
}

void LLPanelProfileFirstLife::setProfileImageUploading(bool loading)
{
    mUploadPhoto->setEnabled(!loading);
    mChangePhoto->setEnabled(!loading);
    mRemovePhoto->setEnabled(!loading && mImageId.notNull());

    LLLoadingIndicator* indicator = getChild<LLLoadingIndicator>("image_upload_indicator");
    indicator->setVisible(loading);
    if (loading)
    {
        indicator->start();
    }
    else
    {
        indicator->stop();
    }
}

void LLPanelProfileFirstLife::setProfileImageUploaded(const LLUUID &image_asset_id)
{
    mPicture->setValue(image_asset_id);
    mImageId = image_asset_id;

    setProfileImageUploading(false);
}

void LLPanelProfileFirstLife::commitUnsavedChanges()
{
    if (mHasUnsavedChanges)
    {
        onSaveDescriptionChanges();
    }
}

void LLPanelProfileFirstLife::onUploadPhoto()
{
    (new LLProfileImagePicker(PROFILE_IMAGE_FL, new LLHandle<LLPanel>(getHandle())))->getFile();

    LLFloater* floaterp = mFloaterTexturePickerHandle.get();
    if (floaterp)
    {
        floaterp->closeFloater();
    }
}

void LLPanelProfileFirstLife::onChangePhoto()
{
    LLFloater* floaterp = mFloaterTexturePickerHandle.get();

    // Show the dialog
    if (!floaterp)
    {
        LLFloater* parent_floater = gFloaterView->getParentFloater(this);
        if (parent_floater)
        {
            // because inventory construction is somewhat slow
            getWindow()->setCursor(UI_CURSOR_WAIT);
            LLFloaterTexturePicker* texture_floaterp = new LLFloaterTexturePicker(
                this,
                mImageId,
                LLUUID::null,
                mImageId,
                false,
                false,
                getString("texture_picker_label"), // "SELECT PHOTO", // <FS:Ansariel> Fix LL UI/UX design accident
                PERM_NONE,
                PERM_NONE,
                false,
                NULL,
                PICK_TEXTURE);

            mFloaterTexturePickerHandle = texture_floaterp->getHandle();

            texture_floaterp->setOnFloaterCommitCallback([this](LLTextureCtrl::ETexturePickOp op, LLPickerSource source, const LLUUID& asset_id, const LLUUID&, const LLUUID&)
            {
                if (op == LLTextureCtrl::TEXTURE_SELECT)
                {
                    onCommitPhoto(asset_id);
                }
            });
            texture_floaterp->setLocalTextureEnabled(false);
            texture_floaterp->setCanApply(false, true, false);

            parent_floater->addDependentFloater(mFloaterTexturePickerHandle);

            texture_floaterp->openFloater();
            texture_floaterp->setFocus(true);
        }
    }
    else
    {
        floaterp->setMinimized(false);
        floaterp->setVisibleAndFrontmost(true);
    }
}

void LLPanelProfileFirstLife::onRemovePhoto()
{
    onCommitPhoto(LLUUID::null);

    LLFloater* floaterp = mFloaterTexturePickerHandle.get();
    if (floaterp)
    {
        floaterp->closeFloater();
    }
}

// <FS:Zi> Allow proper texture swatch handling
void LLPanelProfileFirstLife::onFirstLifePicChanged()
{
    onCommitPhoto(mPicture->getImageAssetID());
}
// </FS:Zi>

void LLPanelProfileFirstLife::onCommitPhoto(const LLUUID& id)
{
    if (mImageId == id)
        return;

    if (!gAgent.getRegionCapability(PROFILE_PROPERTIES_CAP).empty())
    {
        if (!saveAgentUserInfoCoro("fl_image_id", id))
            return;

        mImageId = id;
        if (mImageId.notNull())
        {
            mPicture->setValue(mImageId);
        }
        else
        {
            mPicture->setValue("Generic_Person_Large");
        }

        mRemovePhoto->setEnabled(mImageId.notNull());
    }
// <FS:Beq> Make OpenSim profiles work again
#ifdef OPENSIM
    else
    {
        LL_WARNS("AvatarProperties") << "Failed to update profile data, no cap found" << LL_ENDL;
        if (LLGridManager::getInstance()->isInOpenSim())
        {
            mImageId = id;
            mImageId = id;
            // save immediately only if description changes are not pending.
            if(!mHasUnsavedChanges)
            {
                onSaveDescriptionChanges();
            }
        }
    }
#endif
// </FS:Beq>
}

void LLPanelProfileFirstLife::setDescriptionText(const std::string &text)
{
    mSaveChanges->setEnabled(false);
    mDiscardChanges->setEnabled(false);
    mHasUnsavedChanges = false;

    mCurrentDescription = text;
    mDescriptionEdit->setValue(mCurrentDescription);
}

void LLPanelProfileFirstLife::onSetDescriptionDirty()
{
    mSaveChanges->setEnabled(true);
    mDiscardChanges->setEnabled(true);
    mHasUnsavedChanges = true;
}

void LLPanelProfileFirstLife::onSaveDescriptionChanges()
{
    mCurrentDescription = mDescriptionEdit->getValue().asString();
    if (!gAgent.getRegionCapability(PROFILE_PROPERTIES_CAP).empty())
    {
        saveAgentUserInfoCoro("fl_about_text", mCurrentDescription);
    }
// <FS:Beq> Restore UDP profiles
#ifdef OPENSIM
    else if (LLGridManager::getInstance()->isInOpenSim())
    {
        if (getIsLoaded() && getSelfProfile())
        {
            LLFloater* floater_profile = LLFloaterReg::findInstance("profile", LLSD().with("id", gAgentID));
            if (!floater_profile)
            {
                // floater is dead, so panels are dead as well
                return;
            }
            LLPanelProfile* panel_profile = floater_profile->findChild<LLPanelProfile>(PANEL_PROFILE_VIEW, true);
            if (!panel_profile)
            {
                LL_WARNS() << PANEL_PROFILE_VIEW << " not found" << LL_ENDL;
            }
            else
            {
                auto avatar_data = panel_profile->getAvatarData();
                avatar_data.agent_id = gAgentID;
                avatar_data.avatar_id = gAgentID;
                avatar_data.fl_image_id = mImageId;
                avatar_data.fl_about_text = mDescriptionEdit->getValue().asString();

                LLAvatarPropertiesProcessor::getInstance()->sendAvatarPropertiesUpdate(&avatar_data);
            }
        }
    }
#endif
// </FS:Beq>

    mSaveChanges->setEnabled(false);
    mDiscardChanges->setEnabled(false);
    mHasUnsavedChanges = false;
}

void LLPanelProfileFirstLife::onDiscardDescriptionChanges()
{
    setDescriptionText(mCurrentDescription);
}

void LLPanelProfileFirstLife::processProperties(void * data, EAvatarProcessorType type)
{
    if (APT_PROPERTIES == type)
    {
        const LLAvatarData* avatar_data = static_cast<const LLAvatarData*>(data);
        if (avatar_data && getAvatarId() == avatar_data->avatar_id)
        {
            processProperties(avatar_data);
        }
    }
    // <FS:Beq> Restore UDP profiles
    else if (gAgent.getRegionCapability(PROFILE_PROPERTIES_CAP).empty() && APT_PROPERTIES_LEGACY == type)
    {
        const LLAvatarData* avatar_data = static_cast<const LLAvatarData*>(data);
        if (avatar_data && getAvatarId() == avatar_data->avatar_id)
        {
            processProperties(avatar_data);
        }
}
// </FS:Beq>
}

void LLPanelProfileFirstLife::processProperties(const LLAvatarData* avatar_data)
{
    setDescriptionText(avatar_data->fl_about_text);

    mImageId = avatar_data->fl_image_id;

    if (mImageId.notNull())
    {
        mPicture->setValue(mImageId);
    }
    else
    {
        mPicture->setValue("Generic_Person_Large");
    }

    setLoaded();
}

// <FS:Beq> Restore UDP profiles
#ifdef OPENSIM
void LLPanelProfileFirstLife::apply(LLAvatarData* data)
{
    data->fl_image_id = mImageId;
    data->fl_about_text = mDescriptionEdit->getValue().asString();
}
#endif
// </FS:Beq>

void LLPanelProfileFirstLife::resetData()
{
    setDescriptionText(std::string());
    // <FS:Ansariel> Retain texture picker for profile images
    //mPicture->setValue("Generic_Person_Large");
    mPicture->setImageAssetID(LLUUID::null);
    mImageId = LLUUID::null;

// <FS:Beq> remove the buttons and just have click image to update profile
// mUploadPhoto->setVisible(getSelfProfile());
// mChangePhoto->setVisible(getSelfProfile());
// mRemovePhoto->setVisible(getSelfProfile());
    auto show_image_buttons = getSelfProfile();
#ifdef OPENSIM
    std::string cap_url = gAgent.getRegionCapability(PROFILE_IMAGE_UPLOAD_CAP);
    if (cap_url.empty() && LLGridManager::instance().isInOpenSim())
    {
        show_image_buttons = false;
    }
#endif
    mUploadPhoto->setVisible(show_image_buttons);
    mChangePhoto->setVisible(show_image_buttons);
    mRemovePhoto->setVisible(show_image_buttons);
// </FS:Beq>
    mSaveChanges->setVisible(getSelfProfile());
    mDiscardChanges->setVisible(getSelfProfile());
}

void LLPanelProfileFirstLife::setLoaded()
{
    LLPanelProfileTab::setLoaded();

    if (getSelfProfile())
    {
        mDescriptionEdit->setEnabled(true);
        mPicture->setEnabled(true);
        mRemovePhoto->setEnabled(mImageId.notNull());
    }
}

//////////////////////////////////////////////////////////////////////////
//////////////////////////////////////////////////////////////////////////
//////////////////////////////////////////////////////////////////////////

LLPanelProfileNotes::LLPanelProfileNotes()
: LLPanelProfilePropertiesProcessorTab()
 , mHasUnsavedChanges(false)
{

}

LLPanelProfileNotes::~LLPanelProfileNotes()
{
}

// <FS:Beq> Restore UDP profiles
void LLPanelProfileNotes::updateData()
{
#ifdef OPENSIM
    if (LLGridManager::instance().isInOpenSim() && gAgent.getRegionCapability(PROFILE_PROPERTIES_CAP).empty())
    {
    LLUUID avatar_id = getAvatarId();
        if (!getStarted() && avatar_id.notNull() && gAgent.getRegionCapability(PROFILE_PROPERTIES_CAP).empty() && !getSelfProfile())
    {
        setIsLoading();
            LLAvatarPropertiesProcessor::getInstance()->sendAvatarNotesRequest(avatar_id);
        }
    }
    else
#endif
    {
        LLPanelProfilePropertiesProcessorTab::updateData();
    }
}
// </FS:Beq>

void LLPanelProfileNotes::commitUnsavedChanges()
{
    if (mHasUnsavedChanges)
    {
        onSaveNotesChanges();
    }
}

bool LLPanelProfileNotes::postBuild()
{
    mNotesEditor = getChild<LLTextEditor>("notes_edit");
    mSaveChanges = getChild<LLButton>("notes_save_changes");
    mDiscardChanges = getChild<LLButton>("notes_discard_changes");

    mSaveChanges->setCommitCallback([this](LLUICtrl*, void*) { onSaveNotesChanges(); }, nullptr);
    mDiscardChanges->setCommitCallback([this](LLUICtrl*, void*) { onDiscardNotesChanges(); }, nullptr);
    mNotesEditor->setKeystrokeCallback([this](LLTextEditor* caller) { onSetNotesDirty(); });

    return true;
}

void LLPanelProfileNotes::onOpen(const LLSD& key)
{
    LLPanelProfileTab::onOpen(key);

    resetData();
}

void LLPanelProfileNotes::setNotesText(const std::string &text)
{
    // <FS:Zi> FIRE-32926 - Profile notes that are actively being edited get discarded when
    //                      the profile owner enters or leaves the region at the same time.
    if (mHasUnsavedChanges)
    {
        return;
    }
    // </FS:Zi>

    mSaveChanges->setEnabled(false);
    mDiscardChanges->setEnabled(false);
    mHasUnsavedChanges = false;

    mCurrentNotes = text;
    mNotesEditor->setValue(mCurrentNotes);
}

void LLPanelProfileNotes::onSetNotesDirty()
{
    mSaveChanges->setEnabled(true);
    mDiscardChanges->setEnabled(true);
    mHasUnsavedChanges = true;
}

void LLPanelProfileNotes::onSaveNotesChanges()
{
    mCurrentNotes = mNotesEditor->getValue().asString();
    if (!gAgent.getRegionCapability(PROFILE_PROPERTIES_CAP).empty())
    {
        saveAgentUserInfoCoro("notes", mCurrentNotes);
    }
// <FS:Beq> Restore UDO profiles
#ifdef OPENSIM
    else if (LLGridManager::instance().isInOpenSim())
    {
        LLAvatarPropertiesProcessor::getInstance()->sendNotes(getAvatarId(), mCurrentNotes);
    }
#endif
// </FS:Beq>

    FSRadar::getInstance()->updateNotes(getAvatarId(), mCurrentNotes);     // <FS:Zi> Update notes in radar when edited

    mSaveChanges->setEnabled(false);
    mDiscardChanges->setEnabled(false);
    mHasUnsavedChanges = false;
}

void LLPanelProfileNotes::onDiscardNotesChanges()
{
    setNotesText(mCurrentNotes);
}

void LLPanelProfileNotes::processProperties(void * data, EAvatarProcessorType type)
{
    if (APT_PROPERTIES == type)
    {
        LLAvatarData* avatar_data = static_cast<LLAvatarData*>(data);
        if (avatar_data && getAvatarId() == avatar_data->avatar_id)
        {
            processProperties(avatar_data);
        }
    }

    // <FS:Beq> Restore UDP profiles
    else if (gAgent.getRegionCapability(PROFILE_PROPERTIES_CAP).empty() && APT_NOTES == type)
    {
        LLAvatarNotes* avatar_notes = static_cast<LLAvatarNotes*>(data);
        if (avatar_notes && getAvatarId() == avatar_notes->target_id)
        {
            LLAvatarData avatardata;
            avatardata.notes = avatar_notes->notes;
            processProperties(&avatardata);
    }
}
// </FS:Beq>
}

void LLPanelProfileNotes::processProperties(const LLAvatarData* avatar_data)
{
    setNotesText(avatar_data->notes);
    mNotesEditor->setEnabled(true);
    setLoaded();
}

void LLPanelProfileNotes::resetData()
    {
    resetLoading();
    setNotesText(std::string());
}


//////////////////////////////////////////////////////////////////////////
// LLPanelProfile

LLPanelProfile::LLPanelProfile()
 : LLPanelProfileTab()
{
}

LLPanelProfile::~LLPanelProfile()
{
}

bool LLPanelProfile::postBuild()
{
    return true;
}

void LLPanelProfile::onTabChange()
{
    LLPanelProfileTab* active_panel = dynamic_cast<LLPanelProfileTab*>(mTabContainer->getCurrentPanel());
    if (active_panel)
    {
        active_panel->updateData();
    }
}

void LLPanelProfile::onOpen(const LLSD& key)
{
    LLUUID avatar_id = key["id"].asUUID();

    // Don't reload the same profile
    if (getAvatarId() == avatar_id)
    {
        return;
    }

    LLPanelProfileTab::onOpen(avatar_id);

    mTabContainer       = getChild<LLTabContainer>("panel_profile_tabs");
    mPanelSecondlife    = findChild<LLPanelProfileSecondLife>(PANEL_SECONDLIFE);
    mPanelWeb           = findChild<LLPanelProfileWeb>(PANEL_WEB);
    mPanelPicks         = findChild<LLPanelProfilePicks>(PANEL_PICKS);
    mPanelClassifieds   = findChild<LLPanelProfileClassifieds>(PANEL_CLASSIFIEDS);
    mPanelFirstlife     = findChild<LLPanelProfileFirstLife>(PANEL_FIRSTLIFE);
    mPanelNotes         = findChild<LLPanelProfileNotes>(PANEL_NOTES);

    mPanelSecondlife->onOpen(avatar_id);
    mPanelWeb->onOpen(avatar_id);
    mPanelPicks->onOpen(avatar_id);
    mPanelClassifieds->onOpen(avatar_id);
    mPanelFirstlife->onOpen(avatar_id);
    mPanelNotes->onOpen(avatar_id);

    // Always request the base profile info
    resetLoading();
    updateData();

    // Some tabs only request data when opened
    mTabContainer->setCommitCallback(boost::bind(&LLPanelProfile::onTabChange, this));
}

void LLPanelProfile::updateData()
{
    LLUUID avatar_id = getAvatarId();
    // Todo: getIsloading functionality needs to be expanded to
    // include 'inited' or 'data_provided' state to not rerequest
    if (!getStarted() && avatar_id.notNull())
    {
// <FS:Beq> Restore UDP profiles
#ifdef OPENSIM
        if (LLGridManager::instance().isInOpenSim())
        {
            mPanelSecondlife->updateData();
            mPanelPicks->updateData();
            mPanelFirstlife->updateData();
            mPanelNotes->updateData();
        }
        else
#endif
        {
// </FS:Beq>
        setIsLoading();
        mPanelSecondlife->setIsLoading();
        mPanelPicks->setIsLoading();
        mPanelFirstlife->setIsLoading();
        mPanelNotes->setIsLoading();
        } // <FS:Beq/> restore udp profiles

// <FS:Beq> Restore UDP profiles
        //LLAvatarPropertiesProcessor::getInstance()->sendAvatarPropertiesRequest(getAvatarId());
        if (!gAgent.getRegionCapability(PROFILE_PROPERTIES_CAP).empty())
        {
            LLAvatarPropertiesProcessor::getInstance()->sendAvatarPropertiesRequest(getAvatarId());
        }
#ifdef OPENSIM
        else if (LLGridManager::instance().isInOpenSim())
        {
            LLAvatarPropertiesProcessor::getInstance()->sendAvatarLegacyPropertiesRequest(avatar_id);
        }
#endif
// </FS:Beq>
    }
}

void LLPanelProfile::refreshName()
{
    mPanelSecondlife->refreshName();
}

void LLPanelProfile::createPick(const LLPickData &data)
{
    mTabContainer->selectTabPanel(mPanelPicks);
    mPanelPicks->createPick(data);
}

void LLPanelProfile::showPick(const LLUUID& pick_id)
{
    if (pick_id.notNull())
    {
        mPanelPicks->selectPick(pick_id);
    }
    mTabContainer->selectTabPanel(mPanelPicks);
}

bool LLPanelProfile::isPickTabSelected()
{
    return (mTabContainer->getCurrentPanel() == mPanelPicks);
}

bool LLPanelProfile::isNotesTabSelected()
{
    return (mTabContainer->getCurrentPanel() == mPanelNotes);
}

bool LLPanelProfile::hasUnsavedChanges()
{
    return mPanelSecondlife->hasUnsavedChanges()
        || mPanelPicks->hasUnsavedChanges()
        || mPanelClassifieds->hasUnsavedChanges()
        || mPanelFirstlife->hasUnsavedChanges()
        || mPanelNotes->hasUnsavedChanges();
}

bool LLPanelProfile::hasUnpublishedClassifieds()
{
    return mPanelClassifieds->hasNewClassifieds();
}

void LLPanelProfile::commitUnsavedChanges()
{
    mPanelSecondlife->commitUnsavedChanges();
    mPanelPicks->commitUnsavedChanges();
    mPanelClassifieds->commitUnsavedChanges();
    mPanelFirstlife->commitUnsavedChanges();
    mPanelNotes->commitUnsavedChanges();
    // <FS:Beq> restore UDP - this is effectvely the apply() method from the previous incarnation
#ifdef OPENSIM
    if (LLGridManager::instance().isInOpenSim() && (gAgent.getRegionCapability(PROFILE_PROPERTIES_CAP).empty()) && getSelfProfile())
    {
        //KC - Avatar data is spread over 3 different panels
        // collect data from the last 2 and give to the first to save
        LLAvatarData data = mAvatarData;
        data.avatar_id = gAgentID;
        // these three collate data so need to be called in sequence.
        mPanelFirstlife->apply(&data);
        mPanelWeb->apply(&data);
        mPanelSecondlife->apply(&data);
        // These three triggered above
        // mPanelInterests->apply();
        // mPanelPicks->apply();
        // mPanelNotes->apply();
    }
#endif
    // </FS:Beq>
}
void LLPanelProfile::showClassified(const LLUUID& classified_id, bool edit)
{
    if (classified_id.notNull())
    {
        mPanelClassifieds->selectClassified(classified_id, edit);
    }
    mTabContainer->selectTabPanel(mPanelClassifieds);
}

void LLPanelProfile::createClassified()
{
    mPanelClassifieds->createClassified();
    mTabContainer->selectTabPanel(mPanelClassifieds);
}

// <FS:Zi> FIRE-32184: Online/Offline status not working for non-friends
FSPanelPropertiesObserver::FSPanelPropertiesObserver() : LLAvatarPropertiesObserver(),
    mPanelProfile(nullptr)
{
}

void FSPanelPropertiesObserver::processProperties(void* data, EAvatarProcessorType type)
{
    if (data && type == APT_PROPERTIES_LEGACY && mPanelProfile)
    {
        LLAvatarData avatardata(*static_cast<LLAvatarLegacyData*>(data));
        mPanelProfile->onAvatarProperties(&avatardata);
    }
}
// </FS:Zi><|MERGE_RESOLUTION|>--- conflicted
+++ resolved
@@ -1317,7 +1317,6 @@
 
     setDescriptionText(avatar_data->about_text);
 
-<<<<<<< HEAD
     if (avatar_data->image_id.notNull())
     {
         mSecondLifePic->setValue(avatar_data->image_id);
@@ -1345,9 +1344,6 @@
                                   NULL,
                                   false);
     }
-=======
-        mSecondLifePic->setValue(avatar_data->image_id);
->>>>>>> a0da63db
 
     if (getSelfProfile())
     {
@@ -1575,7 +1571,6 @@
 
 void LLPanelProfileSecondLife::fillAgeData(const LLAvatarData* avatar_data)
 {
-<<<<<<< HEAD
     // <FS:Ansariel> Fix LL UI/UX design accident
     //// Date from server comes already converted to stl timezone,
     //// so display it as an UTC + 0
@@ -1609,30 +1604,6 @@
     LLStringUtil::format(register_date, args_age);
     getChild<LLUICtrl>("user_age")->setValue(register_date);
     // </FS:Ansariel>
-=======
-    // Date from server comes already converted to stl timezone,
-    // so display it as an UTC + 0
-    bool hide_age = avatar_data->hide_age && !getSelfProfile();
-    std::string name_and_date = getString(hide_age ? "date_format_short" : "date_format_full");
-    LLSD args_name;
-    args_name["datetime"] = (S32)avatar_data->born_on.secondsSinceEpoch();
-    LLStringUtil::format(name_and_date, args_name);
-    getChild<LLUICtrl>("sl_birth_date")->setValue(name_and_date);
-
-    LLUICtrl* userAgeCtrl = getChild<LLUICtrl>("user_age");
-    if (hide_age)
-    {
-        userAgeCtrl->setVisible(false);
-    }
-    else
-    {
-    std::string register_date = getString("age_format");
-    LLSD args_age;
-        args_age["[AGE]"] = LLDateUtil::ageFromDate(avatar_data->born_on, LLDate::now());
-    LLStringUtil::format(register_date, args_age);
-        userAgeCtrl->setValue(register_date);
-    }
->>>>>>> a0da63db
 
     bool showHideAgeCombo = false;
     if (getSelfProfile())
@@ -2265,21 +2236,16 @@
     if (mAllowPublish == value)
         return;
 
-        mAllowPublish = value;
+    mAllowPublish = value;
     saveAgentUserInfoCoro("allow_publish", value);
-    }
+}
 
 void LLPanelProfileSecondLife::onHideAgeCallback()
-<<<<<<< HEAD
 {
     // <FS:Ansariel> Fix LL UI/UX design accident
     //bool value = mHideAgeCombo->getValue().asInteger();
     bool value = !mHideAgeCheckbox->getValue().asBoolean();
     // </FS:Ansariel>
-=======
-    {
-    bool value = mHideAgeCombo->getValue().asInteger();
->>>>>>> a0da63db
     if (value == mHideAge)
         return;
 
@@ -2469,21 +2435,14 @@
     if (mImageId == id)
         return;
 
-<<<<<<< HEAD
     if (!gAgent.getRegionCapability(PROFILE_PROPERTIES_CAP).empty())
     {
-=======
->>>>>>> a0da63db
         std::function<void(bool)> callback = [id](bool result)
         {
             if (result)
             {
                 LLAvatarIconIDCache::getInstance()->add(gAgentID, id);
-<<<<<<< HEAD
                 // Should trigger callbacks in icon controls
-=======
-            // Should trigger callbacks in icon controls (or request Legacy)
->>>>>>> a0da63db
                 LLAvatarPropertiesProcessor::getInstance()->sendAvatarPropertiesRequest(gAgentID);
             }
         };
@@ -2501,7 +2460,6 @@
             mSecondLifePic->setValue(mImageId);
         }
 
-<<<<<<< HEAD
         // <FS:Ansariel> Fix LL UI/UX design accident
         LLViewerFetchedTexture* imagep = LLViewerTextureManager::getFetchedTexture(mImageId);
         if (imagep->getFullHeight())
@@ -2525,19 +2483,11 @@
         {
             LLFloaterProfileTexture * texture_view = dynamic_cast<LLFloaterProfileTexture*>(floater);
             if (mImageId == LLUUID::null)
-=======
-        LLFloater *floater = mFloaterProfileTextureHandle.get();
-        if (floater)
-        {
-            LLFloaterProfileTexture * texture_view = dynamic_cast<LLFloaterProfileTexture*>(floater);
-        if (id == LLUUID::null)
->>>>>>> a0da63db
             {
                 texture_view->resetAsset();
             }
             else
             {
-<<<<<<< HEAD
                 texture_view->loadAsset(mImageId);
             }
         }
@@ -2559,12 +2509,6 @@
 #endif
 // </FS:Beq>
 }
-=======
-            texture_view->loadAsset(id);
-            }
-        }
-    }
->>>>>>> a0da63db
 
 // <FS:Ansariel> RLVa support
 void LLPanelProfileSecondLife::updateRlvRestrictions(ERlvBehaviour behavior)
