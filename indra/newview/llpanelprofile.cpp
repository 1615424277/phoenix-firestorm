--- conflicted
+++ resolved
@@ -44,51 +44,36 @@
 
 std::string getProfileURL(const std::string& agent_name)
 {
-<<<<<<< HEAD
+	// <FS:Ansariel> OpenSim support
+	//std::string url = "[WEB_PROFILE_URL][AGENT_NAME]";
+	//LLSD subs;
+	//subs["WEB_PROFILE_URL"] = LLGridManager::getInstance()->getWebProfileURL();
 	std::string url;
-
-	if (LLGridManager::getInstance()->isInSLMain())
-	{
-		url = gSavedSettings.getString("WebProfileURL");
-	}
-	else if (LLGridManager::getInstance()->isInSLBeta())
-	{
-		url = gSavedSettings.getString("WebProfileNonProductionURL");
+	LLSD subs;
+
+#ifdef OPENSIM
+	if (LLGridManager::instance().isInOpenSim())
+	{
+		url = LLGridManager::getInstance()->getWebProfileURL();
+		if (url.empty())
+		{
+			return LLStringUtil::null;
+		}
+
+		std::string match = "?name=[AGENT_NAME]";
+		if (url.find(match) == std::string::npos)
+		{
+			url += match;
+		}
 	}
 	else
-	{
-#ifdef OPENSIM
-// <FS:CR> FIRE-8063: Web profiles for aurora, opensim, and osgrid
-		std::string match = "?name=[AGENT_NAME]";
-		if (LLGridManager::getInstance()->isInAuroraSim()) {
-			url = gSavedSettings.getString("WebProfileURL");
-		}
-		else if(LLGridManager::getInstance()->getGridId() == "osgrid") {
-			url = "http://my.osgrid.org/?name=[AGENT_NAME]";
-		}
-		else {
-			LLSD grid_info;
-			LLGridManager::getInstance()->getGridData(grid_info);
-			url = grid_info[GRID_PROFILE_URI_VALUE].asString();
-			
-			if (url.empty())
-				url = gSavedSettings.getString("WebProfileURL");
-		}
-
-		if(std::string::npos == url.find(match))
-		{
-			url += match;
-		}
-		gSavedSettings.setString("WebProfileURL", url);
-// </FS:CR> 
 #endif
-	}
-
-=======
-	std::string url = "[WEB_PROFILE_URL][AGENT_NAME]";
->>>>>>> c94496db
-	LLSD subs;
-	subs["WEB_PROFILE_URL"] = LLGridManager::getInstance()->getWebProfileURL();
+	{
+		url = "[WEB_PROFILE_URL][AGENT_NAME]";
+		subs["WEB_PROFILE_URL"] = LLGridManager::getInstance()->getWebProfileURL();
+	}
+	// </FS:Ansariel>
+
 	subs["AGENT_NAME"] = agent_name;
 	url = LLWeb::expandURLSubstitutions(url, subs);
 	LLStringUtil::toLower(url);
