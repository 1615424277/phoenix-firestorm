/**
 * @file utilitybar.h
 * @brief Helper class for the utility bar controls
 *
 * $LicenseInfo:firstyear=2001&license=viewerlgpl$
 * Second Life Viewer Source Code
 * Copyright (C) 2012, Zi Ree @ Second Life
 *
 * This library is free software; you can redistribute it and/or
 * modify it under the terms of the GNU Lesser General Public
 * License as published by the Free Software Foundation;
 * version 2.1 of the License only.
 *
 * This library is distributed in the hope that it will be useful,
 * but WITHOUT ANY WARRANTY; without even the implied warranty of
 * MERCHANTABILITY or FITNESS FOR A PARTICULAR PURPOSE.  See the GNU
 * Lesser General Public License for more details.
 *
 * You should have received a copy of the GNU Lesser General Public
 * License along with this library; if not, write to the Free Software
 * Foundation, Inc., 51 Franklin Street, Fifth Floor, Boston, MA  02110-1301  USA
 * $/LicenseInfo$
 */

#ifndef UTILITYBAR_H
#define UTILITYBAR_H

#include "lleventtimer.h"
#include "llsingleton.h"

class LLButton;

class UtilityBar
:   public LLSingleton<UtilityBar>,
    public LLEventTimer
{
<<<<<<< HEAD
	LLSINGLETON(UtilityBar);
	~UtilityBar();

	public:
		void init();
		virtual bool tick() override;
		void setAOInterfaceButtonExpanded(bool expanded);
		void setVolumeControlsButtonExpanded(bool expanded);

	protected:
		void onParcelStreamClicked();
		void onParcelMediaClicked();

		LLButton* mParcelStreamPlayButton;
		LLButton* mParcelMediaPlayButton;
		LLButton* mTalkButton;
		LLButton* mAOInterfaceButton;
		LLButton* mVolumeControlsInterfaceButton;
		LLButton* mPTTButton;
=======
    LLSINGLETON(UtilityBar);
    ~UtilityBar();

    public:
        void init();
        virtual BOOL tick() override;
        void setAOInterfaceButtonExpanded(bool expanded);
        void setVolumeControlsButtonExpanded(bool expanded);

    protected:
        void onParcelStreamClicked();
        void onParcelMediaClicked();

        LLButton* mParcelStreamPlayButton;
        LLButton* mParcelMediaPlayButton;
        LLButton* mTalkButton;
        LLButton* mAOInterfaceButton;
        LLButton* mVolumeControlsInterfaceButton;
        LLButton* mPTTButton;
>>>>>>> c06fb4e0
};

#endif // UTILITYBAR_H<|MERGE_RESOLUTION|>--- conflicted
+++ resolved
@@ -34,33 +34,12 @@
 :   public LLSingleton<UtilityBar>,
     public LLEventTimer
 {
-<<<<<<< HEAD
-	LLSINGLETON(UtilityBar);
-	~UtilityBar();
-
-	public:
-		void init();
-		virtual bool tick() override;
-		void setAOInterfaceButtonExpanded(bool expanded);
-		void setVolumeControlsButtonExpanded(bool expanded);
-
-	protected:
-		void onParcelStreamClicked();
-		void onParcelMediaClicked();
-
-		LLButton* mParcelStreamPlayButton;
-		LLButton* mParcelMediaPlayButton;
-		LLButton* mTalkButton;
-		LLButton* mAOInterfaceButton;
-		LLButton* mVolumeControlsInterfaceButton;
-		LLButton* mPTTButton;
-=======
     LLSINGLETON(UtilityBar);
     ~UtilityBar();
 
     public:
         void init();
-        virtual BOOL tick() override;
+        virtual bool tick() override;
         void setAOInterfaceButtonExpanded(bool expanded);
         void setVolumeControlsButtonExpanded(bool expanded);
 
@@ -74,7 +53,6 @@
         LLButton* mAOInterfaceButton;
         LLButton* mVolumeControlsInterfaceButton;
         LLButton* mPTTButton;
->>>>>>> c06fb4e0
 };
 
 #endif // UTILITYBAR_H