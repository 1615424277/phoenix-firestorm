<<<<<<< HEAD
version 48
=======
version 47
>>>>>>> 59bf1d19
// The version number above should be incremented IF AND ONLY IF some
// change has been made that is sufficiently important to justify
// resetting the graphics preferences of all users to the recommended
// defaults.  This should be as rare an event as we can manage.

// NOTE: This is mostly identical to featuretable_mac.txt with a few differences 
// Should be combined into one table

//
// Generates lists of feature mask that can be applied on top of each other.
//
//		//		Begin comments
//		list <name>
//		Starts a feature list named <name>
//		<name> <available> <recommended>
//		<name> is the name of a feature
//		<available> is 0 or 1, whether the feature is available
//		<recommended> is an F32 which is the recommended value
//
// For now, the first list read sets up all of the default values
//


//
// All contains everything at their default settings for high end machines
// NOTE: All settings are set to the MIN of applied values, including 'all'!
//
list all
RenderAnisotropic			1	1
<<<<<<< HEAD
=======
RenderAvatarCloth			0	0
>>>>>>> 59bf1d19
RenderAvatarLODFactor		1	1.0
RenderAvatarPhysicsLODFactor 1	1.0
RenderAvatarMaxNonImpostors 1   16
RenderAvatarMaxComplexity          1	350000
RenderAutoMuteSurfaceAreaLimit     1	1000.0
RenderCubeMap				1	1
RenderFarClip				1	256
RenderFlexTimeFactor		1	1.0
RenderFogRatio				1	4.0
RenderGamma					1	0
RenderGlowResolutionPow		1	9
RenderMaxPartCount			1	8192
RenderObjectBump			1	1
RenderLocalLightCount		1	4096
RenderTransparentWater      1   1
RenderReflectionsEnabled    1   1
RenderReflectionProbeDetail	1	2
RenderTerrainDetail			1	1
RenderTerrainLODFactor		1	2.0
RenderTerrainPBRDetail      1   0
RenderTerrainPBRPlanarSampleCount 1   3
RenderTreeLODFactor			1	1.0
RenderVBOEnable				1	1
RenderVBOMappingDisable		1	1
RenderVolumeLODFactor		1	4.0
UseStartScreen				1	1
UseOcclusion				1	1
WindLightUseAtmosShaders	1	1
WLSkyDetail					1	128
Disregard128DefaultDrawDistance	1	1
Disregard96DefaultDrawDistance	1	1
RenderCompressTextures		1	1
RenderShaderLightingMaxLevel	1	3
RenderReflectionProbeLevel  1   3
RenderDeferred				1	1
RenderDeferredSSAO			1	1
RenderShadowDetail			1	2
RenderUseStreamVBO			1	1
RenderFSAASamples			1	16
RenderMaxTextureIndex		1	16
<<<<<<< HEAD
=======
RenderMirrors				1	1
>>>>>>> 59bf1d19
RenderGLContextCoreProfile         1   1
RenderGLMultiThreadedTextures      1   0
RenderGLMultiThreadedMedia         1   1
RenderReflectionProbeResolution 1 128
RenderScreenSpaceReflections 1  1
<<<<<<< HEAD
RenderMirrors				1	1
RenderHeroProbeResolution	1	2048
RenderHeroProbeDistance		1	16
RenderHeroProbeUpdateRate	1	4
RenderHeroProbeConservativeUpdateMultiplier 1 16
RenderDownScaleMethod       1   1
=======

RenderMirrors				1	0
RenderHeroProbeResolution	1	256
RenderHeroProbeDistance		1	4
RenderHeroProbeUpdateRate	1   6
RenderHeroProbeConservativeUpdateMultiplier 1 16
>>>>>>> 59bf1d19


//
// Low Graphics Settings
//
list Low
RenderAnisotropic			1	0
RenderAvatarLODFactor		1	0
RenderAvatarPhysicsLODFactor 1	0
RenderAvatarMaxNonImpostors 1   3
RenderAvatarMaxComplexity          1	35000
RenderFarClip				1	64
RenderFlexTimeFactor		1	0
RenderGlowResolutionPow		1	8
RenderLocalLightCount		1	8
RenderMaxPartCount			1	256
RenderTransparentWater      1   0
RenderReflectionsEnabled    1   1
RenderReflectionProbeDetail	1	0
RenderTerrainDetail			1	0
RenderTerrainLODFactor		1	1
RenderTerrainPBRDetail      1   -4
RenderTerrainPBRPlanarSampleCount 1   1
RenderTreeLODFactor			1	0
RenderVolumeLODFactor		1	1.5
RenderDeferredSSAO			1	0
RenderShadowDetail			1	0
WLSkyDetail					1	96
RenderFSAASamples			1	0
RenderScreenSpaceReflections 1  0
RenderReflectionProbeLevel  1   0
RenderMirrors				1	0
RenderHeroProbeResolution	1	256
RenderHeroProbeDistance		1	4
<<<<<<< HEAD
RenderHeroProbeUpdateRate	1	6
=======
RenderHeroProbeUpdateRate	1	4
>>>>>>> 59bf1d19
RenderHeroProbeConservativeUpdateMultiplier 1 16

//
// Medium Low Graphics Settings
//
list LowMid
RenderAnisotropic			1	0
RenderAvatarLODFactor		1	0.5
RenderAvatarMaxComplexity   1	100000
RenderAvatarPhysicsLODFactor 1	0.75
RenderAvatarMaxNonImpostors 1   5
RenderFarClip				1	96
RenderFlexTimeFactor		1	1.0
RenderGlowResolutionPow		1	8
RenderMaxPartCount			1	2048
RenderLocalLightCount		1	256
RenderTransparentWater      1   0
RenderReflectionsEnabled    1   1
RenderReflectionProbeDetail	1	0
RenderTerrainDetail			1	1
RenderTerrainLODFactor		1	1.0
RenderTerrainPBRDetail      1   -1
RenderTerrainPBRPlanarSampleCount 1   1
RenderTreeLODFactor			1	0.5
RenderVolumeLODFactor		1	2.0
RenderDeferredSSAO			1	0
RenderShadowDetail			1	0
WLSkyDetail					1	96
RenderFSAASamples			1	0
RenderScreenSpaceReflections 1  0
RenderReflectionProbeLevel  1   0
RenderMirrors				1	0
RenderHeroProbeResolution	1	256
RenderHeroProbeDistance		1	6
RenderHeroProbeUpdateRate	1	3
RenderHeroProbeConservativeUpdateMultiplier 1 16

//
// Medium Graphics Settings (standard)
//
list Mid
RenderAnisotropic			1	1
RenderAvatarLODFactor		1	1.0
RenderAvatarMaxComplexity   1	200000
RenderAvatarPhysicsLODFactor 1	1.0
RenderAvatarMaxNonImpostors 1   7
RenderFarClip				1	128
RenderFlexTimeFactor		1	1.0
RenderGlowResolutionPow		1	9
RenderMaxPartCount			1	4096
RenderLocalLightCount		1	512
RenderTransparentWater      1   0
RenderTerrainDetail			1	1
RenderTerrainLODFactor		1	2.0
RenderTerrainPBRDetail      1   0
RenderTerrainPBRPlanarSampleCount 1   1
RenderTreeLODFactor			1	0.5
RenderVolumeLODFactor		1	2.0
RenderDeferredSSAO			1	0
RenderShadowDetail			1	0
WLSkyDetail					1	96
RenderFSAASamples			1	2
RenderReflectionsEnabled    1   1
RenderReflectionProbeDetail	1	0
RenderScreenSpaceReflections 1  0
RenderReflectionProbeLevel  1   1
RenderMirrors				1	0
RenderHeroProbeResolution	1	512
RenderHeroProbeDistance		1	6
RenderHeroProbeUpdateRate	1	3
RenderHeroProbeConservativeUpdateMultiplier 1 16

//
// Medium High Graphics Settings
//
list MidHigh
RenderAnisotropic			1	1
RenderAvatarLODFactor		1	1.0
RenderAvatarMaxComplexity   1	250000
RenderAvatarPhysicsLODFactor 1	1.0
RenderAvatarMaxNonImpostors 1   9
RenderFarClip				1	128
RenderFlexTimeFactor		1	1.0
RenderGlowResolutionPow		1	9
RenderMaxPartCount			1	4096
RenderLocalLightCount		1	1024
RenderTransparentWater      1   1
RenderTerrainDetail			1	1
RenderTerrainLODFactor		1	2.0
RenderTerrainPBRDetail      1   0
RenderTerrainPBRPlanarSampleCount 1   1
RenderTreeLODFactor			1	0.5
RenderVolumeLODFactor		1	2.0
RenderDeferredSSAO			1	0
RenderUseAdvancedAtmospherics 1 0
RenderShadowDetail			1	0
WLSkyDetail					1	96
RenderFSAASamples			1	2
RenderReflectionsEnabled    1   1
RenderReflectionProbeDetail	1	1
RenderScreenSpaceReflections 1  0
RenderReflectionProbeLevel  1   2
RenderMirrors				1	0
RenderHeroProbeResolution	1	512
RenderHeroProbeDistance		1	6
RenderHeroProbeUpdateRate	1	2
RenderHeroProbeConservativeUpdateMultiplier 1 8

//
// High Graphics Settings (SSAO + sun shadows)
//
list High
RenderAnisotropic			1	1
RenderAvatarLODFactor		1	1.0
RenderAvatarMaxComplexity   1	300000
RenderAvatarPhysicsLODFactor 1	1.0
RenderAvatarMaxNonImpostors 1   11
RenderFarClip				1	128
RenderFlexTimeFactor		1	1.0
RenderGlowResolutionPow		1	9
RenderMaxPartCount			1	4096
RenderLocalLightCount		1	2048
RenderTransparentWater      1   1
RenderTerrainDetail			1	1
RenderTerrainLODFactor		1	2.0
RenderTerrainPBRDetail      1   0
RenderTerrainPBRPlanarSampleCount 1   3
RenderTreeLODFactor			1	0.5
RenderVolumeLODFactor		1	2.0
RenderDeferredSSAO			1	1
<<<<<<< HEAD
=======
RenderUseAdvancedAtmospherics 1 0
>>>>>>> 59bf1d19
RenderShadowDetail			1	1
WLSkyDetail					1	96
RenderFSAASamples			1	2
RenderReflectionsEnabled    1   1
RenderReflectionProbeDetail	1	1
RenderScreenSpaceReflections 1  0
RenderReflectionProbeLevel  1   3
RenderMirrors				1	0
<<<<<<< HEAD
RenderHeroProbeResolution	1	512
=======
RenderHeroProbeResolution	1	1024
>>>>>>> 59bf1d19
RenderHeroProbeDistance		1	8
RenderHeroProbeUpdateRate	1	2
RenderHeroProbeConservativeUpdateMultiplier 1 8

//
// High Ultra Graphics Settings (deferred + SSAO + all shadows)
//
list HighUltra
RenderAnisotropic			1	1
RenderAvatarLODFactor		1	1.0
RenderAvatarMaxComplexity   1	350000
RenderAvatarPhysicsLODFactor 1	1.0
RenderAvatarMaxNonImpostors 1   16
RenderFarClip				1	128
RenderFlexTimeFactor		1	1.0
RenderGlowResolutionPow		1	9
RenderMaxPartCount			1	4096
RenderLocalLightCount		1	4096
RenderTerrainDetail			1	1
RenderTerrainLODFactor		1	2.0
RenderTerrainPBRDetail      1   0
RenderTerrainPBRPlanarSampleCount 1   3
RenderTransparentWater		1	1
RenderTreeLODFactor			1	0.5
RenderVolumeLODFactor		1	2.0
RenderDeferredSSAO			1	1
RenderShadowDetail			1	2
WLSkyDetail					1	96
RenderFSAASamples			1	2
RenderReflectionsEnabled    1   1
RenderReflectionProbeDetail	1	1
RenderScreenSpaceReflections 1  0
RenderReflectionProbeLevel  1   3
RenderMirrors				1	0
RenderHeroProbeResolution	1	1024
RenderHeroProbeDistance		1	16
RenderHeroProbeUpdateRate	1	1
RenderHeroProbeConservativeUpdateMultiplier 1 4

//
// Ultra graphics (REALLY PURTY!)
//
list Ultra
RenderAnisotropic			1	1
RenderAvatarLODFactor		1	1.0
RenderAvatarMaxNonImpostors 1   16
RenderAvatarPhysicsLODFactor 1	1.0
RenderFarClip				1	256
RenderFlexTimeFactor		1	1.0
RenderGlowResolutionPow		1	9
RenderLocalLightCount		1	8192
RenderMaxPartCount			1	8192
RenderTerrainDetail			1	1
RenderTerrainLODFactor		1	2.0
RenderTerrainPBRDetail      1   0
RenderTerrainPBRPlanarSampleCount 1   3
RenderTransparentWater		1	1
RenderTreeLODFactor			1	1.0
RenderVolumeLODFactor		1	3.0
WindLightUseAtmosShaders	1	1
WLSkyDetail					1	128
RenderDeferredSSAO			1	1
RenderShadowDetail			1	2
RenderFSAASamples			1	2
RenderReflectionsEnabled    1   1
RenderReflectionProbeDetail	1	1
RenderScreenSpaceReflections 1  0
RenderReflectionProbeLevel  1   3
RenderMirrors				1	0
RenderHeroProbeResolution	1	2048
RenderHeroProbeDistance		1	16
RenderHeroProbeUpdateRate	1	1
RenderHeroProbeConservativeUpdateMultiplier 1 4

//
// Class Unknown Hardware (unknown)
//
list Unknown
RenderShadowDetail			1	0
RenderDeferredSSAO			1	0
<<<<<<< HEAD
=======
RenderUseAdvancedAtmospherics 1 0
>>>>>>> 59bf1d19
RenderMirrors				1	0

//
// VRAM > 512MB
//
list VRAMGT512
RenderCompressTextures		1	0

//
// "Default" setups for safe, low, medium, high
//
list safe
RenderAnisotropic			1	0
RenderAvatarMaxNonImpostors 1	16
RenderAvatarMaxComplexity          1	80000
RenderLocalLightCount		1	0
RenderMaxPartCount			1	1024
RenderTerrainDetail 		1	0
RenderTransparentWater      1   0
RenderDeferredSSAO			0	0
RenderShadowDetail			0	0
RenderReflectionProbeDetail	0	-1
RenderMirrors				0	0

list Intel
RenderAnisotropic			1	0
// Avoid some Intel crashes on Linux
RenderCubeMap				0	0
RenderFSAASamples			1	0
RenderGLContextCoreProfile  1   0
RenderGLMultiThreadedMedia  1   0
<<<<<<< HEAD
RenderDownScaleMethod       1   0
=======
>>>>>>> 59bf1d19

// AMD cards generally perform better when not using VBOs for streaming data
// AMD cards also prefer an OpenGL Compatibility Profile Context
list AMD
RenderGLMultiThreadedTextures       1   1
<<<<<<< HEAD
=======
RenderUseStreamVBO			1	0
RenderGLContextCoreProfile         1   0
>>>>>>> 59bf1d19

list GL3
RenderFSAASamples           0   0
RenderReflectionsEnabled    0   0
RenderReflectionProbeDetail	0	0
RenderMirrors				0	0
RenderGLMultiThreadedTextures       0   0

list TexUnit16orLess
RenderTerrainPBRDetail      1   -1<|MERGE_RESOLUTION|>--- conflicted
+++ resolved
@@ -1,8 +1,4 @@
-<<<<<<< HEAD
 version 48
-=======
-version 47
->>>>>>> 59bf1d19
 // The version number above should be incremented IF AND ONLY IF some
 // change has been made that is sufficiently important to justify
 // resetting the graphics preferences of all users to the recommended
@@ -32,10 +28,6 @@
 //
 list all
 RenderAnisotropic			1	1
-<<<<<<< HEAD
-=======
-RenderAvatarCloth			0	0
->>>>>>> 59bf1d19
 RenderAvatarLODFactor		1	1.0
 RenderAvatarPhysicsLODFactor 1	1.0
 RenderAvatarMaxNonImpostors 1   16
@@ -76,30 +68,18 @@
 RenderUseStreamVBO			1	1
 RenderFSAASamples			1	16
 RenderMaxTextureIndex		1	16
-<<<<<<< HEAD
-=======
 RenderMirrors				1	1
->>>>>>> 59bf1d19
 RenderGLContextCoreProfile         1   1
 RenderGLMultiThreadedTextures      1   0
 RenderGLMultiThreadedMedia         1   1
 RenderReflectionProbeResolution 1 128
 RenderScreenSpaceReflections 1  1
-<<<<<<< HEAD
 RenderMirrors				1	1
 RenderHeroProbeResolution	1	2048
 RenderHeroProbeDistance		1	16
 RenderHeroProbeUpdateRate	1	4
 RenderHeroProbeConservativeUpdateMultiplier 1 16
 RenderDownScaleMethod       1   1
-=======
-
-RenderMirrors				1	0
-RenderHeroProbeResolution	1	256
-RenderHeroProbeDistance		1	4
-RenderHeroProbeUpdateRate	1   6
-RenderHeroProbeConservativeUpdateMultiplier 1 16
->>>>>>> 59bf1d19
 
 
 //
@@ -134,11 +114,7 @@
 RenderMirrors				1	0
 RenderHeroProbeResolution	1	256
 RenderHeroProbeDistance		1	4
-<<<<<<< HEAD
 RenderHeroProbeUpdateRate	1	6
-=======
-RenderHeroProbeUpdateRate	1	4
->>>>>>> 59bf1d19
 RenderHeroProbeConservativeUpdateMultiplier 1 16
 
 //
@@ -233,7 +209,6 @@
 RenderTreeLODFactor			1	0.5
 RenderVolumeLODFactor		1	2.0
 RenderDeferredSSAO			1	0
-RenderUseAdvancedAtmospherics 1 0
 RenderShadowDetail			1	0
 WLSkyDetail					1	96
 RenderFSAASamples			1	2
@@ -269,10 +244,6 @@
 RenderTreeLODFactor			1	0.5
 RenderVolumeLODFactor		1	2.0
 RenderDeferredSSAO			1	1
-<<<<<<< HEAD
-=======
-RenderUseAdvancedAtmospherics 1 0
->>>>>>> 59bf1d19
 RenderShadowDetail			1	1
 WLSkyDetail					1	96
 RenderFSAASamples			1	2
@@ -281,11 +252,7 @@
 RenderScreenSpaceReflections 1  0
 RenderReflectionProbeLevel  1   3
 RenderMirrors				1	0
-<<<<<<< HEAD
 RenderHeroProbeResolution	1	512
-=======
-RenderHeroProbeResolution	1	1024
->>>>>>> 59bf1d19
 RenderHeroProbeDistance		1	8
 RenderHeroProbeUpdateRate	1	2
 RenderHeroProbeConservativeUpdateMultiplier 1 8
@@ -366,10 +333,6 @@
 list Unknown
 RenderShadowDetail			1	0
 RenderDeferredSSAO			1	0
-<<<<<<< HEAD
-=======
-RenderUseAdvancedAtmospherics 1 0
->>>>>>> 59bf1d19
 RenderMirrors				1	0
 
 //
@@ -401,20 +364,12 @@
 RenderFSAASamples			1	0
 RenderGLContextCoreProfile  1   0
 RenderGLMultiThreadedMedia  1   0
-<<<<<<< HEAD
 RenderDownScaleMethod       1   0
-=======
->>>>>>> 59bf1d19
 
 // AMD cards generally perform better when not using VBOs for streaming data
 // AMD cards also prefer an OpenGL Compatibility Profile Context
 list AMD
 RenderGLMultiThreadedTextures       1   1
-<<<<<<< HEAD
-=======
-RenderUseStreamVBO			1	0
-RenderGLContextCoreProfile         1   0
->>>>>>> 59bf1d19
 
 list GL3
 RenderFSAASamples           0   0
