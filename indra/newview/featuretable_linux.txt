version 28
// The version number above should be implemented IF AND ONLY IF some
// change has been made that is sufficiently important to justify
// resetting the graphics preferences of all users to the recommended
// defaults.  This should be as rare an event as we can manage.

// NOTE: This is mostly identical to featuretable_mac.txt with a few differences
// Should be combined into one table

//
// Generates lists of feature mask that can be applied on top of each other.
//
//		//		Begin comments
//		list <name>
//		Starts a feature list named <name>
//		<name> <available> <recommended>
//		<name> is the name of a feature
//		<available> is 0 or 1, whether the feature is available
//		<recommended> is an F32 which is the recommended value
//
// For now, the first list read sets up all of the default values
//


//
// All contains everything at their default settings for high end machines
// NOTE: All settings are set to the MIN of applied values, including 'all'!
//
list all
RenderAnisotropic			1	1
RenderAvatarCloth			1	1
RenderAvatarLODFactor		1	1.0
RenderAvatarPhysicsLODFactor 1	1.0
RenderAvatarMaxVisible      1   24
RenderAvatarVP				1	1
RenderCubeMap				1	1
RenderDelayVBUpdate			1	0
RenderFarClip				1	256
RenderFlexTimeFactor		1	1.0
RenderFogRatio				1	4.0
RenderGamma					1	0
RenderGlowResolutionPow		1	9
RenderGround				1	1
RenderLocalLights			1	1
RenderMaxPartCount			1	8192
RenderObjectBump			1	1
RenderReflectionDetail		1	4
RenderTerrainDetail			1	1
RenderTerrainLODFactor		1	4.0
RenderTransparentWater		1	1
RenderTreeLODFactor			1	1.0
RenderUseImpostors			1	1
RenderVBOEnable				1	1
RenderVBOMappingDisable		1	1
RenderVolumeLODFactor		1	4.0
UseStartScreen				1	1
UseOcclusion				1	1
VertexShaderEnable			1	1
WindLightUseAtmosShaders	1	1
WLSkyDetail					1	128
Disregard128DefaultDrawDistance	1	1
Disregard96DefaultDrawDistance	1	1
RenderTextureMemoryMultiple		1	1.0
//RenderCompressTextures		1	1
RenderShaderLightingMaxLevel		1	3
RenderDeferred				1	1
RenderDeferredSSAO			1	1
RenderShadowDetail			1	2
RenderFSAASamples			1	16
RenderMaxTextureIndex		1	16

//
// Low Graphics Settings (fixed function)
//
list LowFixedFunction
RenderAnisotropic			1	0
RenderAvatarCloth			1	0
RenderAvatarLODFactor		1	0
RenderAvatarPhysicsLODFactor 1	0
RenderAvatarMaxVisible      1   3
RenderAvatarVP				1	0
RenderFarClip				1	64
RenderFlexTimeFactor		1	0
RenderGlowResolutionPow		1	8
RenderLocalLights			1	0
RenderMaxPartCount			1	256
RenderObjectBump			1	0
RenderReflectionDetail		1	0
RenderTerrainDetail			1	0
RenderTerrainLODFactor		1	1
RenderTransparentWater		1	0
RenderTreeLODFactor			1	0.25
RenderUseImpostors			1	1
RenderVolumeLODFactor		1	2.0
VertexShaderEnable			1	1
WindLightUseAtmosShaders	1	0
RenderDeferred				1	0
RenderDeferredSSAO			1	0
RenderShadowDetail			1	0
WLSkyDetail					1	48
RenderFSAASamples			1	0

//
// Low Graphics Settings
//
list Low
RenderAnisotropic			1	0
RenderAvatarCloth			1	0
RenderAvatarLODFactor		1	0
RenderAvatarPhysicsLODFactor 1	0
RenderAvatarMaxVisible      1   3
RenderAvatarVP				1	0
RenderFarClip				1	64
RenderFlexTimeFactor		1	0
RenderGlowResolutionPow		1	8
RenderLocalLights			1	0
RenderMaxPartCount			1	256
RenderObjectBump			1	0
RenderReflectionDetail		1	0
RenderTerrainDetail			1	0
RenderTerrainLODFactor		1	1.0
RenderTransparentWater		1	0
RenderTreeLODFactor			1	0.25
RenderUseImpostors			1	1
RenderVolumeLODFactor		1	2.0
VertexShaderEnable			1	0
WindLightUseAtmosShaders	1	0
RenderDeferred				1	0
RenderDeferredSSAO			1	0
RenderShadowDetail			1	0
WLSkyDetail					1	48
RenderFSAASamples			1	0

//
// Medium Low Graphics Settings
//
list LowMid
RenderAnisotropic			1	0
RenderAvatarCloth			1	0
RenderAvatarLODFactor		1	0.5
RenderAvatarPhysicsLODFactor 1	0.75
RenderAvatarMaxVisible		1	6
RenderAvatarVP				1	1
RenderFarClip				1	96
RenderFlexTimeFactor		1	1.0
RenderGlowResolutionPow		1	8
RenderMaxPartCount			1	2048
RenderObjectBump			1	1
<<<<<<< HEAD
RenderReflectionDetail		1	1
=======
RenderLocalLights			1	1
RenderReflectionDetail		1	0
>>>>>>> 2206653f
RenderTerrainDetail			1	1
RenderTerrainLODFactor		1	2.0
RenderTransparentWater		1	1
RenderTreeLODFactor			1	0.5
RenderUseImpostors			1	1
RenderVolumeLODFactor		1	2.0
VertexShaderEnable			1	1
WindLightUseAtmosShaders	1	0
RenderDeferred				1	0
RenderDeferredSSAO			1	0
RenderShadowDetail			1	0
<<<<<<< HEAD
RenderFSAASamples			1	2
=======
WLSkyDetail					1	48
RenderFSAASamples			1	0
>>>>>>> 2206653f

//
// Medium Graphics Settings (standard)
//
list Mid
RenderAnisotropic			1	1
RenderAvatarCloth			1	0
RenderAvatarLODFactor		1	1.0
RenderAvatarPhysicsLODFactor 1	1.0
RenderAvatarMaxVisible		1	12
RenderAvatarVP				1	1
RenderFarClip				1	128
RenderFlexTimeFactor		1	1.0
RenderGlowResolutionPow		1	9
RenderMaxPartCount			1	4096
RenderObjectBump			1	1
<<<<<<< HEAD
RenderReflectionDetail		1	2
=======
RenderLocalLights			1	1
RenderReflectionDetail		1	0
>>>>>>> 2206653f
RenderTerrainDetail			1	1
RenderTerrainLODFactor		1	3.0
RenderTransparentWater		1	1
RenderTreeLODFactor			1	0.75
RenderUseImpostors			1	1
RenderVolumeLODFactor		1	2.0
VertexShaderEnable			1	1
WindLightUseAtmosShaders	1	1
RenderDeferred				1	0
RenderDeferredSSAO			1	0
RenderShadowDetail			1	0
WLSkyDetail					1	48
RenderFSAASamples			1	2

//
// Medium High Graphics Settings (deferred enabled)
//
list MidHigh
RenderAnisotropic			1	1
RenderAvatarCloth			1	0
RenderAvatarLODFactor		1	1.0
RenderAvatarPhysicsLODFactor 1	1.0
RenderAvatarVP				1	1
RenderFarClip				1	128
RenderFlexTimeFactor		1	1.0
RenderGlowResolutionPow		1	9
RenderMaxPartCount			1	4096
RenderObjectBump			1	1
RenderLocalLights			1	1
RenderReflectionDetail		1	0
RenderTerrainDetail			1	1
RenderTerrainLODFactor		1	2.0
RenderTransparentWater		1	1
RenderTreeLODFactor			1	0.5
RenderUseImpostors			1	1
RenderVolumeLODFactor		1	1.125
VertexShaderEnable			1	1
WindLightUseAtmosShaders	1	1
RenderDeferred				1	1
RenderDeferredSSAO			1	0
RenderShadowDetail			1	0
WLSkyDetail					1	48
RenderFSAASamples			1	2

//
// High Graphics Settings (deferred + SSAO)
//
list High
RenderAnisotropic			1	1
RenderAvatarCloth			1	0
RenderAvatarLODFactor		1	1.0
RenderAvatarPhysicsLODFactor 1	1.0
RenderAvatarVP				1	1
RenderFarClip				1	128
RenderFlexTimeFactor		1	1.0
RenderGlowResolutionPow		1	9
RenderMaxPartCount			1	4096
RenderObjectBump			1	1
RenderLocalLights			1	1
RenderReflectionDetail		1	0
RenderTerrainDetail			1	1
RenderTerrainLODFactor		1	2.0
RenderTransparentWater		1	1
RenderTreeLODFactor			1	0.5
RenderUseImpostors			1	1
RenderVolumeLODFactor		1	1.125
VertexShaderEnable			1	1
WindLightUseAtmosShaders	1	1
RenderDeferred				1	1
RenderDeferredSSAO			1	1
RenderShadowDetail			1	0
WLSkyDetail					1	48
RenderFSAASamples			1	2

//
// High Ultra Graphics Settings (deferred + SSAO + shadows)
//
list HighUltra
RenderAnisotropic			1	1
RenderAvatarCloth			1	0
RenderAvatarLODFactor		1	1.0
RenderAvatarPhysicsLODFactor 1	1.0
RenderAvatarVP				1	1
RenderFarClip				1	128
RenderFlexTimeFactor		1	1.0
RenderGlowResolutionPow		1	9
RenderMaxPartCount			1	4096
RenderObjectBump			1	1
RenderLocalLights			1	1
RenderReflectionDetail		1	0
RenderTerrainDetail			1	1
RenderTerrainLODFactor		1	2.0
RenderTransparentWater		1	1
RenderTreeLODFactor			1	0.5
RenderUseImpostors			1	1
RenderVolumeLODFactor		1	1.125
VertexShaderEnable			1	1
WindLightUseAtmosShaders	1	1
RenderDeferred				1	1
RenderDeferredSSAO			1	1
RenderShadowDetail			1	2
WLSkyDetail					1	48
RenderFSAASamples			1	2

//
// Ultra graphics (REALLY PURTY!)
//
list Ultra
RenderAnisotropic			1	1
RenderAvatarCloth			1	1
RenderAvatarLODFactor		1	1.0
RenderAvatarPhysicsLODFactor 1	1.0
RenderAvatarMaxVisible		1	24
RenderAvatarVP				1	1
RenderFarClip				1	256
RenderFlexTimeFactor		1	1.0
RenderGlowResolutionPow		1	9
RenderLocalLights			1	1
RenderMaxPartCount			1	8192
RenderObjectBump			1	1
RenderReflectionDetail		1	4
RenderTerrainDetail			1	1
RenderTerrainLODFactor		1	2.0
RenderTransparentWater		1	1
RenderTreeLODFactor			1	1.0
RenderUseImpostors			1	1
RenderVolumeLODFactor		1	3.0
VertexShaderEnable			1	1
WindLightUseAtmosShaders	1	1
WLSkyDetail					1	128
RenderDeferred				1	0
RenderDeferredSSAO			1	0
RenderShadowDetail			1	0
RenderFSAASamples			1	4

//
// Class Unknown Hardware (unknown)
//
list Unknown
RenderVBOEnable				1	0
RenderShadowDetail			1	0
RenderDeferred				1	0
RenderDeferredSSAO			1	0

//
// Class 0 Hardware (just old)
//
list Class0
RenderVBOEnable				1	1

//
// Class 1 Hardware
//
list Class1
RenderVBOEnable				1	1

//
// Class 2 Hardware
//
list Class2
RenderVBOEnable				1	1

//
// Class 3 Hardware
//
list Class3
RenderVBOEnable				1	1

<<<<<<< HEAD
//Don't auto set texture compression
//FS:TM
=======
//
// Class 4 Hardware 
//
list Class4
RenderVBOEnable				1	1

//
// Class 5 Hardware 
//
list Class5
RenderVBOEnable				1	1

//
>>>>>>> 2206653f
// VRAM > 512MB
//
//list VRAMGT512
//RenderCompressTextures		1	0

//
// No Pixel Shaders available
//
list NoPixelShaders
RenderAvatarVP				0	0
RenderAvatarCloth			0	0
RenderReflectionDetail		0	0
VertexShaderEnable			0	0
WindLightUseAtmosShaders	0	0
RenderDeferred				0	0
RenderDeferredSSAO			0	0
RenderShadowDetail			0	0

//
// No Vertex Shaders available
//
list NoVertexShaders
RenderAvatarVP				0	0
RenderAvatarCloth			0	0
RenderReflectionDetail		0	0
VertexShaderEnable			0	0
WindLightUseAtmosShaders	0	0
RenderDeferred				0	0
RenderDeferredSSAO			0	0
RenderShadowDetail			0	0

//
// GL_ARB_map_buffer_range exists
//
list MapBufferRange
RenderVBOMappingDisable		1	1



// "Default" setups for safe, low, medium, high
//
list safe
RenderAnisotropic			1	0
RenderAvatarCloth			0	0
RenderAvatarVP				0	0
RenderObjectBump			0	0
RenderMaxPartCount			1	1024
RenderTerrainDetail 		1	0
RenderUseImpostors			0	0
RenderVBOEnable				1	0
RenderReflectionDetail		0	0
WindLightUseAtmosShaders	0	0
RenderDeferred				0	0
RenderDeferredSSAO			0	0
RenderShadowDetail			0	0


//
// CPU based feature masks
//

// 1Ghz or less (equiv)
list CPUSlow
RenderMaxPartCount			1	1024

//
// RAM based feature masks
//
list RAM256MB
RenderObjectBump			0	0

//
// Graphics card based feature masks
//
list OpenGLPre15
RenderVBOEnable				1	0

list OpenGLPre30
RenderDeferred				0	0
RenderMaxTextureIndex		1	1

list Intel
RenderAnisotropic			1	0
// Avoid some Intel crashes on Linux
RenderCubeMap				0	0
RenderFSAASamples			1	0

list GeForce2
RenderAnisotropic			1	0
RenderMaxPartCount			1	2048
RenderTerrainDetail			1	0
RenderVBOEnable				1	1

list SiS
UseOcclusion				0	0


list Intel_830M
RenderTerrainDetail			1	0
RenderVBOEnable				1	0

list Intel_845G					
RenderTerrainDetail			1	0
RenderVBOEnable				1	0

list Intel_855GM				
RenderTerrainDetail			1	0
RenderVBOEnable				1	0

list Intel_865G			
RenderTerrainDetail			1	0
RenderVBOEnable				1	0

list Intel_900		
RenderTerrainDetail			1	0
RenderVBOEnable				1	0

list Intel_915GM	
RenderTerrainDetail			1	0
RenderVBOEnable				1	0

list Intel_915G					
RenderTerrainDetail			1	0
RenderVBOEnable				1	0

list Intel_945GM			
RenderTerrainDetail			1	0
RenderVBOEnable				1	0

list Intel_945G
RenderTerrainDetail			1	0
RenderVBOEnable				1	0

list Intel_950
RenderTerrainDetail			1	0
RenderVBOEnable				1	0

list Intel_965
RenderTerrainDetail			1	0
RenderVBOEnable				1	0
UseOcclusion				0	0

list Intel_G33
RenderTerrainDetail			1	0
RenderVBOEnable				1	0

list Intel_Bear_Lake	
RenderTerrainDetail			1	0
RenderVBOEnable				1	0

list Intel_Broadwater 
RenderTerrainDetail			1	0
RenderVBOEnable				1	0

list Intel_Brookdale	
RenderTerrainDetail			1	0
RenderVBOEnable				1	0

list Intel_Montara
RenderTerrainDetail			1	0
RenderVBOEnable				1	0

list Intel_Springdale
RenderTerrainDetail			1	0
RenderVBOEnable				1	0


list ATI_FireGL_5200
RenderVBOEnable				1	0
WindLightUseAtmosShaders	0	0


list ATI_Mobility_Radeon_7xxx
RenderVBOEnable				0	0

list ATI_Radeon_7xxx
RenderVBOEnable				0	0

list ATI_All-in-Wonder_Radeon
RenderVBOEnable				0	0

list ATI_All-in-Wonder_7500
RenderVBOEnable				0	0

list ATI_Mobility_Radeon_9600
Disregard96DefaultDrawDistance	1	0


/// tweaked ATI to 96 Draw distance

list ATI_Radeon_9000
Disregard96DefaultDrawDistance	1	0
list ATI_Radeon_9200
Disregard96DefaultDrawDistance	1	0
list ATI_Radeon_9500
Disregard96DefaultDrawDistance	1	0
list ATI_Radeon_9600
Disregard96DefaultDrawDistance	1	0

/// tweaked ATI to 128 draw distance

list ATI_Radeon_X300 
Disregard128DefaultDrawDistance	1	0
list ATI_Radeon_X400 
Disregard128DefaultDrawDistance	1	0
list ATI_Radeon_X500 
Disregard128DefaultDrawDistance	1	0
list ATI_Radeon_X600 
Disregard128DefaultDrawDistance	1	0
list ATI_Radeon_X700 
Disregard128DefaultDrawDistance	1	0
list ATI_Radeon_X1300 
Disregard128DefaultDrawDistance	1	0
UseStartScreen					0	0
list ATI_Radeon_X1400 
Disregard128DefaultDrawDistance	1	0
list ATI_Radeon_X1500 
Disregard128DefaultDrawDistance	1	0
UseStartScreen					0	0
list ATI_Radeon_X1600 
Disregard128DefaultDrawDistance	1	0
list ATI_Radeon_X1700 
Disregard128DefaultDrawDistance	1	0
list ATI_Mobility_Radeon_X1xxx
Disregard128DefaultDrawDistance	1	0
list ATI_Radeon_HD_2300
Disregard128DefaultDrawDistance	1	0
list ATI_Radeon_HD_2400
Disregard128DefaultDrawDistance	1	0
list ATI_ASUS_AH24xx
Disregard128DefaultDrawDistance	1	0


// Avatar hardware skinning causes invisible avatars
// on various ATI chipsets on drivers before 8.2

list ATIOldDriver
RenderAvatarVP				0	0
RenderAvatarCloth			0	0
// Avoid driver crashes with some features on Linux with old ATI drivers
UseOcclusion				0	0
WindLightUseAtmosShaders	0	0


/// Tweaked NVIDIA

list NVIDIA_GeForce_FX_5100
Disregard96DefaultDrawDistance	1	0
list NVIDIA_GeForce_FX_5200
Disregard96DefaultDrawDistance	1	0
list NVIDIA_GeForce_FX_5500
Disregard96DefaultDrawDistance	1	0
list NVIDIA_GeForce_FX_5600
Disregard96DefaultDrawDistance	1	0

list NVIDIA_GeForce_FX_Go5100
Disregard96DefaultDrawDistance	1	0
list NVIDIA_GeForce_FX_Go5200
Disregard96DefaultDrawDistance	1	0
list NVIDIA_GeForce_FX_Go5300
Disregard96DefaultDrawDistance	1	0
list NVIDIA_GeForce_FX_Go5500
Disregard96DefaultDrawDistance	1	0
list NVIDIA_GeForce_FX_Go5600
Disregard96DefaultDrawDistance	1	0

list NVIDIA_GeForce_6100
Disregard128DefaultDrawDistance	1	0
list NVIDIA_GeForce_6200
Disregard128DefaultDrawDistance	1	0
list NVIDIA_GeForce_6500
Disregard128DefaultDrawDistance	1	0
list NVIDIA_GeForce_6600
Disregard128DefaultDrawDistance	1	0

list NVIDIA_G73
Disregard128DefaultDrawDistance	1	0

list NVIDIA_GeForce_Go_6100
RenderVBOEnable				1	0
Disregard128DefaultDrawDistance	1	0
list NVIDIA_GeForce_Go_6200
RenderVBOEnable				1	0
Disregard128DefaultDrawDistance	1	0
list NVIDIA_GeForce_Go_6500
RenderVBOEnable				1	0
Disregard128DefaultDrawDistance	1	0
list NVIDIA_GeForce_Go_6600
RenderVBOEnable				1	0
Disregard128DefaultDrawDistance	1	0
list NVIDIA_GeForce_Go_6700
RenderVBOEnable				1	0
Disregard128DefaultDrawDistance	1	0
list NVIDIA_GeForce_Go_6800
RenderVBOEnable				1	0
Disregard128DefaultDrawDistance	1	0
list NVIDIA_GeForce_Go_6
RenderVBOEnable				1	0
Disregard128DefaultDrawDistance	1	0

list NVIDIA_GeForce_7000
RenderShaderLightingMaxLevel	1	2
list NVIDIA_GeForce_7100
RenderShaderLightingMaxLevel	1	2
list NVIDIA_GeForce_7200
Disregard128DefaultDrawDistance	1	0
RenderShaderLightingMaxLevel	1	2
list NVIDIA_GeForce_7300
Disregard128DefaultDrawDistance	1	0
RenderShaderLightingMaxLevel	1	2
list NVIDIA_GeForce_7400
Disregard128DefaultDrawDistance	1	0
RenderShaderLightingMaxLevel	1	2
list NVIDIA_GeForce_7500
RenderShaderLightingMaxLevel	1	2
list NVIDIA_GeForce_7600
RenderShaderLightingMaxLevel	1	2
list NVIDIA_GeForce_7700
RenderShaderLightingMaxLevel	1	2
list NVIDIA_GeForce_7800
RenderShaderLightingMaxLevel	1	2
list NVIDIA_GeForce_7900
RenderShaderLightingMaxLevel	1	2

list NVIDIA_GeForce_Go_7200
Disregard128DefaultDrawDistance	1	0
RenderShaderLightingMaxLevel	1	2
list NVIDIA_GeForce_Go_7300
Disregard128DefaultDrawDistance	1	0
RenderShaderLightingMaxLevel	1	2
list NVIDIA_GeForce_Go_7300_LE
RenderShaderLightingMaxLevel	1	2
list NVIDIA_GeForce_Go_7400
Disregard128DefaultDrawDistance	1	0
RenderShaderLightingMaxLevel	1	2
list NVIDIA_GeForce_Go_7600
RenderShaderLightingMaxLevel	1	2
list NVIDIA_GeForce_Go_7700
RenderShaderLightingMaxLevel	1	2
list NVIDIA_GeForce_Go_7800
RenderShaderLightingMaxLevel	1	2
list NVIDIA_GeForce_Go_7900
RenderShaderLightingMaxLevel	1	2
<|MERGE_RESOLUTION|>--- conflicted
+++ resolved
@@ -31,7 +31,7 @@
 RenderAvatarCloth			1	1
 RenderAvatarLODFactor		1	1.0
 RenderAvatarPhysicsLODFactor 1	1.0
-RenderAvatarMaxVisible      1   24
+RenderAvatarMaxVisible      1   12
 RenderAvatarVP				1	1
 RenderCubeMap				1	1
 RenderDelayVBUpdate			1	0
@@ -46,13 +46,13 @@
 RenderObjectBump			1	1
 RenderReflectionDetail		1	4
 RenderTerrainDetail			1	1
-RenderTerrainLODFactor		1	4.0
+RenderTerrainLODFactor		1	2.0
 RenderTransparentWater		1	1
 RenderTreeLODFactor			1	1.0
 RenderUseImpostors			1	1
 RenderVBOEnable				1	1
 RenderVBOMappingDisable		1	1
-RenderVolumeLODFactor		1	4.0
+RenderVolumeLODFactor		1	2.0
 UseStartScreen				1	1
 UseOcclusion				1	1
 VertexShaderEnable			1	1
@@ -61,7 +61,7 @@
 Disregard128DefaultDrawDistance	1	1
 Disregard96DefaultDrawDistance	1	1
 RenderTextureMemoryMultiple		1	1.0
-//RenderCompressTextures		1	1
+RenderCompressTextures		1	1
 RenderShaderLightingMaxLevel		1	3
 RenderDeferred				1	1
 RenderDeferredSSAO			1	1
@@ -83,15 +83,15 @@
 RenderFlexTimeFactor		1	0
 RenderGlowResolutionPow		1	8
 RenderLocalLights			1	0
-RenderMaxPartCount			1	256
+RenderMaxPartCount			1	0
 RenderObjectBump			1	0
 RenderReflectionDetail		1	0
 RenderTerrainDetail			1	0
 RenderTerrainLODFactor		1	1
 RenderTransparentWater		1	0
-RenderTreeLODFactor			1	0.25
-RenderUseImpostors			1	1
-RenderVolumeLODFactor		1	2.0
+RenderTreeLODFactor			1	0
+RenderUseImpostors			1	1
+RenderVolumeLODFactor		1	0.5
 VertexShaderEnable			1	1
 WindLightUseAtmosShaders	1	0
 RenderDeferred				1	0
@@ -114,15 +114,15 @@
 RenderFlexTimeFactor		1	0
 RenderGlowResolutionPow		1	8
 RenderLocalLights			1	0
-RenderMaxPartCount			1	256
+RenderMaxPartCount			1	0
 RenderObjectBump			1	0
 RenderReflectionDetail		1	0
 RenderTerrainDetail			1	0
-RenderTerrainLODFactor		1	1.0
+RenderTerrainLODFactor		1	1
 RenderTransparentWater		1	0
-RenderTreeLODFactor			1	0.25
-RenderUseImpostors			1	1
-RenderVolumeLODFactor		1	2.0
+RenderTreeLODFactor			1	0
+RenderUseImpostors			1	1
+RenderVolumeLODFactor		1	0.5
 VertexShaderEnable			1	0
 WindLightUseAtmosShaders	1	0
 RenderDeferred				1	0
@@ -139,36 +139,27 @@
 RenderAvatarCloth			1	0
 RenderAvatarLODFactor		1	0.5
 RenderAvatarPhysicsLODFactor 1	0.75
-RenderAvatarMaxVisible		1	6
 RenderAvatarVP				1	1
 RenderFarClip				1	96
 RenderFlexTimeFactor		1	1.0
 RenderGlowResolutionPow		1	8
 RenderMaxPartCount			1	2048
 RenderObjectBump			1	1
-<<<<<<< HEAD
-RenderReflectionDetail		1	1
-=======
 RenderLocalLights			1	1
 RenderReflectionDetail		1	0
->>>>>>> 2206653f
 RenderTerrainDetail			1	1
-RenderTerrainLODFactor		1	2.0
+RenderTerrainLODFactor		1	1.0
 RenderTransparentWater		1	1
 RenderTreeLODFactor			1	0.5
 RenderUseImpostors			1	1
-RenderVolumeLODFactor		1	2.0
+RenderVolumeLODFactor		1	1.125
 VertexShaderEnable			1	1
 WindLightUseAtmosShaders	1	0
 RenderDeferred				1	0
 RenderDeferredSSAO			1	0
 RenderShadowDetail			1	0
-<<<<<<< HEAD
-RenderFSAASamples			1	2
-=======
 WLSkyDetail					1	48
 RenderFSAASamples			1	0
->>>>>>> 2206653f
 
 //
 // Medium Graphics Settings (standard)
@@ -178,25 +169,20 @@
 RenderAvatarCloth			1	0
 RenderAvatarLODFactor		1	1.0
 RenderAvatarPhysicsLODFactor 1	1.0
-RenderAvatarMaxVisible		1	12
 RenderAvatarVP				1	1
 RenderFarClip				1	128
 RenderFlexTimeFactor		1	1.0
 RenderGlowResolutionPow		1	9
 RenderMaxPartCount			1	4096
 RenderObjectBump			1	1
-<<<<<<< HEAD
-RenderReflectionDetail		1	2
-=======
 RenderLocalLights			1	1
 RenderReflectionDetail		1	0
->>>>>>> 2206653f
 RenderTerrainDetail			1	1
-RenderTerrainLODFactor		1	3.0
+RenderTerrainLODFactor		1	2.0
 RenderTransparentWater		1	1
-RenderTreeLODFactor			1	0.75
-RenderUseImpostors			1	1
-RenderVolumeLODFactor		1	2.0
+RenderTreeLODFactor			1	0.5
+RenderUseImpostors			1	1
+RenderVolumeLODFactor		1	1.125
 VertexShaderEnable			1	1
 WindLightUseAtmosShaders	1	1
 RenderDeferred				1	0
@@ -303,7 +289,6 @@
 RenderAvatarCloth			1	1
 RenderAvatarLODFactor		1	1.0
 RenderAvatarPhysicsLODFactor 1	1.0
-RenderAvatarMaxVisible		1	24
 RenderAvatarVP				1	1
 RenderFarClip				1	256
 RenderFlexTimeFactor		1	1.0
@@ -317,14 +302,14 @@
 RenderTransparentWater		1	1
 RenderTreeLODFactor			1	1.0
 RenderUseImpostors			1	1
-RenderVolumeLODFactor		1	3.0
+RenderVolumeLODFactor		1	2.0
 VertexShaderEnable			1	1
 WindLightUseAtmosShaders	1	1
 WLSkyDetail					1	128
-RenderDeferred				1	0
-RenderDeferredSSAO			1	0
-RenderShadowDetail			1	0
-RenderFSAASamples			1	4
+RenderDeferred				1	1
+RenderDeferredSSAO			1	1
+RenderShadowDetail			1	2
+RenderFSAASamples			1	2
 
 //
 // Class Unknown Hardware (unknown)
@@ -359,10 +344,6 @@
 list Class3
 RenderVBOEnable				1	1
 
-<<<<<<< HEAD
-//Don't auto set texture compression
-//FS:TM
-=======
 //
 // Class 4 Hardware 
 //
@@ -376,11 +357,10 @@
 RenderVBOEnable				1	1
 
 //
->>>>>>> 2206653f
 // VRAM > 512MB
 //
-//list VRAMGT512
-//RenderCompressTextures		1	0
+list VRAMGT512
+RenderCompressTextures		1	0
 
 //
 // No Pixel Shaders available
