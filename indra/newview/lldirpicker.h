/**
 * @dir lldirpicker.h
 * @brief OS-specific dir picker
 *
 * $LicenseInfo:firstyear=2001&license=viewerlgpl$
 * Second Life Viewer Source Code
 * Copyright (C) 2010, Linden Research, Inc.
 *
 * This library is free software; you can redistribute it and/or
 * modify it under the terms of the GNU Lesser General Public
 * License as published by the Free Software Foundation;
 * version 2.1 of the License only.
 *
 * This library is distributed in the hope that it will be useful,
 * but WITHOUT ANY WARRANTY; without even the implied warranty of
 * MERCHANTABILITY or FITNESS FOR A PARTICULAR PURPOSE.  See the GNU
 * Lesser General Public License for more details.
 *
 * You should have received a copy of the GNU Lesser General Public
 * License along with this library; if not, write to the Free Software
 * Foundation, Inc., 51 Franklin Street, Fifth Floor, Boston, MA  02110-1301  USA
 *
 * Linden Research, Inc., 945 Battery Street, San Francisco, CA  94111  USA
 * $/LicenseInfo$
 */

// OS specific dir selection dialog. This is implemented as a
// singleton class, so call the instance() method to get the working
// instance.

#ifndef LL_LLDIRPICKER_H
#define LL_LLDIRPICKER_H

#include "stdtypes.h"

#include "llthread.h"
#include <queue>

#if LL_WINDOWS
#include <shlobj.h>
#endif

#if LL_DARWIN

// AssertMacros.h does bad things.
#undef verify
#undef check
#undef require

#include <vector>
#include "llstring.h"

#endif

class LLFilePicker;

class LLDirPicker
{
public:
    // calling this before main() is undefined
    static LLDirPicker& instance( void ) { return sInstance; }

    BOOL getDir(std::string* filename, bool blocking = true);
    std::string getDirName();

    // clear any lists of buffers or whatever, and make sure the dir
    // picker isn't locked.
    void reset();

private:
    enum
    {
        SINGLE_DIRNAME_BUFFER_SIZE = 1024,
        //DIRNAME_BUFFER_SIZE = 65536
        DIRNAME_BUFFER_SIZE = 65000
    };

    void buildDirname( void );
    bool check_local_file_access_enabled();

#if LL_LINUX || LL_DARWIN
    // On Linux we just implement LLDirPicker on top of LLFilePicker
<<<<<<< HEAD
    // <FS:ND> Seems like on OSX too ... Unless FLTK is used, then nope
#ifndef LL_FLTK
	LLFilePicker *mFilePicker;
=======
    LLFilePicker *mFilePicker;
>>>>>>> 38c2a5bd
#endif
#endif


    std::string* mFileName;
    std::string  mDir;
    bool mLocked;

    static LLDirPicker sInstance;
#if LL_WINDOWS
    BROWSEINFO bi;
#endif

public:
    // don't call these directly please.
    LLDirPicker();
    ~LLDirPicker();
};

class LLDirPickerThread : public LLThread
{
public:

    static std::queue<LLDirPickerThread*> sDeadQ;
    static LLMutex* sMutex;

    static void initClass();
    static void cleanupClass();
    static void clearDead();

    std::vector<std::string> mResponses;
    std::string mProposedName;

    typedef boost::signals2::signal<void(const std::vector<std::string>& filenames, std::string proposed_name)> dir_picked_signal_t;

    LLDirPickerThread(const dir_picked_signal_t::slot_type& cb, const std::string &proposed_name);
    ~LLDirPickerThread();

    void getFile();

    virtual void run();

    virtual void notify(const std::vector<std::string>& filenames);

private:
    dir_picked_signal_t*        mFilePickedSignal;
};

#endif<|MERGE_RESOLUTION|>--- conflicted
+++ resolved
@@ -80,13 +80,9 @@
 
 #if LL_LINUX || LL_DARWIN
     // On Linux we just implement LLDirPicker on top of LLFilePicker
-<<<<<<< HEAD
     // <FS:ND> Seems like on OSX too ... Unless FLTK is used, then nope
 #ifndef LL_FLTK
-	LLFilePicker *mFilePicker;
-=======
     LLFilePicker *mFilePicker;
->>>>>>> 38c2a5bd
 #endif
 #endif
 
