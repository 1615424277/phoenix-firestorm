--- conflicted
+++ resolved
@@ -347,11 +347,7 @@
 
     LLPublishClassifiedFloater* mPublishFloater;
 
-<<<<<<< HEAD
-    S32 getClassifiedFee();	// <FS:CR> FIRE-9814 - Don't hardcode a classified listing fee
-=======
     S32 getClassifiedFee(); // <FS:CR> FIRE-9814 - Don't hardcode a classified listing fee
->>>>>>> 1a8a5404
 };
 
 #endif // LL_PANELPROFILECLASSIFIEDS_H