/**
 * @file llpanelplacestab.cpp
 * @brief Tabs interface for Side Bar "Places" panel
 *
 * $LicenseInfo:firstyear=2009&license=viewerlgpl$
 * Second Life Viewer Source Code
 * Copyright (C) 2010, Linden Research, Inc.
 *
 * This library is free software; you can redistribute it and/or
 * modify it under the terms of the GNU Lesser General Public
 * License as published by the Free Software Foundation;
 * version 2.1 of the License only.
 *
 * This library is distributed in the hope that it will be useful,
 * but WITHOUT ANY WARRANTY; without even the implied warranty of
 * MERCHANTABILITY or FITNESS FOR A PARTICULAR PURPOSE.  See the GNU
 * Lesser General Public License for more details.
 *
 * You should have received a copy of the GNU Lesser General Public
 * License along with this library; if not, write to the Free Software
 * Foundation, Inc., 51 Franklin Street, Fifth Floor, Boston, MA  02110-1301  USA
 *
 * Linden Research, Inc., 945 Battery Street, San Francisco, CA  94111  USA
 * $/LicenseInfo$
 */

#include "llviewerprecompiledheaders.h"

#include "llpanelplacestab.h"

#include "llbutton.h"
#include "llnotificationsutil.h"

#include "llwindow.h"

#include "llpanelplaces.h"
#include "llslurl.h"
#include "llworldmap.h"

std::string LLPanelPlacesTab::sFilterSubString = LLStringUtil::null;
LLButton* LLPanelPlacesTab::sRemoveBtn = NULL;

bool LLPanelPlacesTab::isTabVisible()
{
    LLUICtrl* parent = getParentUICtrl();
    if (!parent) return false;
    if (!parent->getVisible()) return false;
    return true;
}

// <FS:Ansariel> FIRE-31033: Keep Teleport/Map/Profile buttons on places floater
void LLPanelPlacesTab::setPanelPlacesButtons(LLPanelPlaces* panel)
{
	mTeleportBtn = panel->getChild<LLButton>("teleport_btn");
	mShowOnMapBtn = panel->getChild<LLButton>("map_btn");
	mShowProfile = panel->getChild<LLButton>("profile_btn");
}
// </FS:Ansariel>

void LLPanelPlacesTab::onRegionResponse(const LLVector3d& landmark_global_pos,
                                        U64 region_handle,
                                        const std::string& url,
                                        const LLUUID& snapshot_id,
                                        bool teleport)
{
<<<<<<< HEAD
	// <FS:Beq pp Oren> FIRE-30768: SLURL's don't work in VarRegions
	//std::string sim_name;
	//bool gotSimName = LLWorldMap::getInstance()->simNameFromPosGlobal( landmark_global_pos, sim_name );
	LLSimInfo* sim_info = LLWorldMap::getInstance()->simInfoFromPosGlobal(landmark_global_pos);

	std::string sl_url;
	//if ( gotSimName )
	if (sim_info)
	{
		//sl_url = LLSLURL(sim_name, landmark_global_pos).getSLURLString();
		sl_url = LLSLURL(sim_info->getName(), sim_info->getGlobalOrigin(), landmark_global_pos).getSLURLString();
	}
	// </FS:Beq pp Oren>

	else
	{
		sl_url = "";
	}
=======
    std::string sim_name;
    bool gotSimName = LLWorldMap::getInstance()->simNameFromPosGlobal( landmark_global_pos, sim_name );

    std::string sl_url;
    if ( gotSimName )
    {
        sl_url = LLSLURL(sim_name, landmark_global_pos).getSLURLString();
    }
    else
    {
        sl_url = "";
    }

    LLView::getWindow()->copyTextToClipboard(utf8str_to_wstring(sl_url));
>>>>>>> 38c2a5bd

    LLSD args;
    args["SLURL"] = sl_url;

    LLNotificationsUtil::add("CopySLURL", args);
}<|MERGE_RESOLUTION|>--- conflicted
+++ resolved
@@ -51,9 +51,9 @@
 // <FS:Ansariel> FIRE-31033: Keep Teleport/Map/Profile buttons on places floater
 void LLPanelPlacesTab::setPanelPlacesButtons(LLPanelPlaces* panel)
 {
-	mTeleportBtn = panel->getChild<LLButton>("teleport_btn");
-	mShowOnMapBtn = panel->getChild<LLButton>("map_btn");
-	mShowProfile = panel->getChild<LLButton>("profile_btn");
+    mTeleportBtn = panel->getChild<LLButton>("teleport_btn");
+    mShowOnMapBtn = panel->getChild<LLButton>("map_btn");
+    mShowProfile = panel->getChild<LLButton>("profile_btn");
 }
 // </FS:Ansariel>
 
@@ -63,41 +63,26 @@
                                         const LLUUID& snapshot_id,
                                         bool teleport)
 {
-<<<<<<< HEAD
-	// <FS:Beq pp Oren> FIRE-30768: SLURL's don't work in VarRegions
-	//std::string sim_name;
-	//bool gotSimName = LLWorldMap::getInstance()->simNameFromPosGlobal( landmark_global_pos, sim_name );
-	LLSimInfo* sim_info = LLWorldMap::getInstance()->simInfoFromPosGlobal(landmark_global_pos);
-
-	std::string sl_url;
-	//if ( gotSimName )
-	if (sim_info)
-	{
-		//sl_url = LLSLURL(sim_name, landmark_global_pos).getSLURLString();
-		sl_url = LLSLURL(sim_info->getName(), sim_info->getGlobalOrigin(), landmark_global_pos).getSLURLString();
-	}
-	// </FS:Beq pp Oren>
-
-	else
-	{
-		sl_url = "";
-	}
-=======
-    std::string sim_name;
-    bool gotSimName = LLWorldMap::getInstance()->simNameFromPosGlobal( landmark_global_pos, sim_name );
+    // <FS:Beq pp Oren> FIRE-30768: SLURL's don't work in VarRegions
+    //std::string sim_name;
+    //bool gotSimName = LLWorldMap::getInstance()->simNameFromPosGlobal( landmark_global_pos, sim_name );
+    LLSimInfo* sim_info = LLWorldMap::getInstance()->simInfoFromPosGlobal(landmark_global_pos);
 
     std::string sl_url;
-    if ( gotSimName )
+    //if ( gotSimName )
+    if (sim_info)
     {
-        sl_url = LLSLURL(sim_name, landmark_global_pos).getSLURLString();
+        //sl_url = LLSLURL(sim_name, landmark_global_pos).getSLURLString();
+        sl_url = LLSLURL(sim_info->getName(), sim_info->getGlobalOrigin(), landmark_global_pos).getSLURLString();
     }
+    // </FS:Beq pp Oren>
+
     else
     {
         sl_url = "";
     }
 
     LLView::getWindow()->copyTextToClipboard(utf8str_to_wstring(sl_url));
->>>>>>> 38c2a5bd
 
     LLSD args;
     args["SLURL"] = sl_url;
