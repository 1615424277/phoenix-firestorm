--- conflicted
+++ resolved
@@ -46,11 +46,7 @@
     mIsModal(is_modal)
 {
     LLScreenChannelBase::Params p;
-<<<<<<< HEAD
-    p.id = LLUUID(gSavedSettings.getString("AlertChannelUUID"));
-=======
     p.id = ALERT_CHANNEL_UUID;
->>>>>>> bb3c36f5
     p.display_toasts_always = true;
     p.toast_align = NA_CENTRE;
     p.channel_align = CA_CENTRE;
