/**
 * @file lltexturectrl.h
 * @author Richard Nelson, James Cook
 * @brief LLTextureCtrl class header file including related functions
 *
 * $LicenseInfo:firstyear=2002&license=viewerlgpl$
 * Second Life Viewer Source Code
 * Copyright (C) 2010, Linden Research, Inc.
 *
 * This library is free software; you can redistribute it and/or
 * modify it under the terms of the GNU Lesser General Public
 * License as published by the Free Software Foundation;
 * version 2.1 of the License only.
 *
 * This library is distributed in the hope that it will be useful,
 * but WITHOUT ANY WARRANTY; without even the implied warranty of
 * MERCHANTABILITY or FITNESS FOR A PARTICULAR PURPOSE.  See the GNU
 * Lesser General Public License for more details.
 *
 * You should have received a copy of the GNU Lesser General Public
 * License along with this library; if not, write to the Free Software
 * Foundation, Inc., 51 Franklin Street, Fifth Floor, Boston, MA  02110-1301  USA
 *
 * Linden Research, Inc., 945 Battery Street, San Francisco, CA  94111  USA
 * $/LicenseInfo$
 */

#ifndef LL_LLTEXTURECTRL_H
#define LL_LLTEXTURECTRL_H

#include "llcoord.h"
#include "llfiltereditor.h"
#include "llfloater.h"
#include "llfolderview.h"
#include "lllocalbitmaps.h"
#include "llstring.h"
#include "lluictrl.h"
#include "llpermissionsflags.h"
#include "lltextbox.h" // for params
#include "llviewerinventory.h"
#include "llviewborder.h" // for params
#include "llviewerobject.h"
#include "llviewertexture.h"
#include "llwindow.h"

class LLComboBox;
class LLRadioGroup;
class LLFloaterTexturePicker;
class LLInventoryItem;
class LLViewerFetchedTexture;
class LLFetchedGLTFMaterial;

// used for setting drag & drop callbacks.
typedef boost::function<bool (LLUICtrl*, LLInventoryItem*)> drag_n_drop_callback;
typedef boost::function<void (LLInventoryItem*)> texture_selected_callback;

// Helper functions for UI that work with picker
bool get_is_predefined_texture(LLUUID asset_id);

// texture picker works by asset ids since objects normaly do
// not retain inventory ids as result these functions are looking
// for textures in inventory by asset ids
// This search can be performance unfriendly and doesn't warranty
// that the texture is original source of asset
LLUUID get_copy_free_item_by_asset_id(LLUUID image_id, bool no_trans_perm = false);
bool get_can_copy_texture(LLUUID image_id);


typedef enum e_pick_inventory_type
{
    PICK_TEXTURE_MATERIAL = 0,
    PICK_TEXTURE = 1,
    PICK_MATERIAL = 2,
} EPickInventoryType;

namespace LLInitParam
{
    template<>
	struct TypeValues<EPickInventoryType> : public TypeValuesHelper<EPickInventoryType>
	{
		static void declareValues();
	};
}

enum LLPickerSource
{
    PICKER_INVENTORY,
    PICKER_LOCAL,
    PICKER_BAKE,
    PICKER_UNKNOWN, // on cancel, default ids
};

//////////////////////////////////////////////////////////////////////////////////////////
// LLTextureCtrl


class LLTextureCtrl
: public LLUICtrl
{
public:
    typedef enum e_texture_pick_op
    {
        TEXTURE_CHANGE,
        TEXTURE_SELECT,
        TEXTURE_CANCEL
    } ETexturePickOp;

public:
<<<<<<< HEAD
	struct Params : public LLInitParam::Block<Params, LLUICtrl::Params>
	{
		Optional<LLUUID>		image_id;
		Optional<LLUUID>		default_image_id;
		Optional<std::string>	default_image_name;
        Optional<EPickInventoryType> pick_type;
		Optional<bool>			allow_no_texture;
		Optional<bool>			can_apply_immediately;
		Optional<bool>			no_commit_on_selection; // alternative mode: commit occurs and the widget gets dirty
														// only on DnD or when OK is pressed in the picker
		Optional<S32>			label_width;
		Optional<LLUIColor>		border_color;
		Optional<LLUIImage*>	fallback_image;
		
		Optional<LLTextBox::Params>	multiselect_text,
									caption_text;

		Optional<LLViewBorder::Params> border;
		Optional<bool>			show_caption;			// <FS:Zi> leave some room underneath the image for the caption

		Optional<LLUIColor>		text_enabled_color;		// <FS:Zi> Add label/caption colors
		Optional<LLUIColor>		text_disabled_color;	// <FS:Zi> Add label/caption colors

		Params()
		:	image_id("image"),
			default_image_id("default_image_id"),
			default_image_name("default_image_name"),
            pick_type("pick_type", PICK_TEXTURE),
			allow_no_texture("allow_no_texture", false),
			can_apply_immediately("can_apply_immediately"),
			no_commit_on_selection("no_commit_on_selection", false),
		    label_width("label_width", -1),
			border_color("border_color"),
			fallback_image("fallback_image"),
			multiselect_text("multiselect_text"),
			show_caption("show_caption", true),			// <FS:Zi> leave some room underneath the image for the caption
			text_enabled_color("text_enabled_color"),	// <FS:Zi> Add label/caption colors
			text_disabled_color("text_disabled_color"),	// <FS:Zi> Add label/caption colors
			caption_text("caption_text"),
			border("border")
		{}
	};
=======
    struct Params : public LLInitParam::Block<Params, LLUICtrl::Params>
    {
        Optional<LLUUID>        image_id;
        Optional<LLUUID>        default_image_id;
        Optional<std::string>   default_image_name;
        Optional<bool>          allow_no_texture;
        Optional<bool>          can_apply_immediately;
        Optional<bool>          no_commit_on_selection; // alternative mode: commit occurs and the widget gets dirty
                                                        // only on DnD or when OK is pressed in the picker
        Optional<S32>           label_width;
        Optional<LLUIColor>     border_color;
        Optional<LLUIImage*>    fallback_image;

        Optional<LLTextBox::Params> multiselect_text,
                                    caption_text;

        Optional<LLViewBorder::Params> border;
        Optional<bool>          show_caption;           // <FS:Zi> leave some room underneath the image for the caption

        Optional<LLUIColor>     text_enabled_color;     // <FS:Zi> Add label/caption colors
        Optional<LLUIColor>     text_disabled_color;    // <FS:Zi> Add label/caption colors

        Params()
        :   image_id("image"),
            default_image_id("default_image_id"),
            default_image_name("default_image_name"),
            allow_no_texture("allow_no_texture", false),
            can_apply_immediately("can_apply_immediately"),
            no_commit_on_selection("no_commit_on_selection", false),
            label_width("label_width", -1),
            border_color("border_color"),
            fallback_image("fallback_image"),
            multiselect_text("multiselect_text"),
            show_caption("show_caption", true),         // <FS:Zi> leave some room underneath the image for the caption
            text_enabled_color("text_enabled_color"),   // <FS:Zi> Add label/caption colors
            text_disabled_color("text_disabled_color"), // <FS:Zi> Add label/caption colors
            caption_text("caption_text"),
            border("border")
        {}
    };
>>>>>>> 1a8a5404
protected:
    LLTextureCtrl(const Params&);
    friend class LLUICtrlFactory;
public:
    virtual ~LLTextureCtrl();

    // LLView interface

<<<<<<< HEAD
    bool handleMouseDown(S32 x, S32 y, MASK mask) override;
    bool handleDragAndDrop(S32 x, S32 y, MASK mask,
        bool drop, EDragAndDropType cargo_type, void *cargo_data,
        EAcceptance *accept,
        std::string& tooltip_msg) override;
    bool handleHover(S32 x, S32 y, MASK mask) override;
    bool handleUnicodeCharHere(llwchar uni_char) override;

    void draw() override;
    void setVisible( bool visible ) override;
    void setEnabled( bool enabled ) override;

    void onVisibilityChange(bool new_visibility) override;

    void setValid(bool valid);

    // LLUICtrl interface
    void clear() override;

    // Takes a UUID, wraps get/setImageAssetID
    void setValue(const LLSD& value) override;
    LLSD getValue() const override;

	// LLTextureCtrl interface
	void			showPicker(bool take_focus);
	bool			isPickerShown() { return !mFloaterHandle.isDead(); }
	void			setLabel(const std::string& label);
	void			setLabelWidth(S32 label_width) {mLabelWidth =label_width;}	
	const std::string&	getLabel() const							{ return mLabel; }

	void			setAllowNoTexture( bool b )					{ mAllowNoTexture = b; }
	bool			getAllowNoTexture() const					{ return mAllowNoTexture; }

	void			setAllowLocalTexture(bool b)					{ mAllowLocalTexture = b; }
	bool			getAllowLocalTexture() const					{ return mAllowLocalTexture; }
=======
    virtual bool    handleMouseDown(S32 x, S32 y, MASK mask);
    virtual bool    handleDragAndDrop(S32 x, S32 y, MASK mask,
                        bool drop, EDragAndDropType cargo_type, void *cargo_data,
                        EAcceptance *accept,
                        std::string& tooltip_msg);
    virtual bool    handleHover(S32 x, S32 y, MASK mask);
    virtual bool    handleUnicodeCharHere(llwchar uni_char);

    virtual void    draw();
    virtual void    setVisible( bool visible );
    virtual void    setEnabled( bool enabled );

    void            setValid(bool valid);

    // LLUICtrl interface
    virtual void    clear();

    // Takes a UUID, wraps get/setImageAssetID
    virtual void    setValue(const LLSD& value);
    virtual LLSD    getValue() const;

    // LLTextureCtrl interface
    void            showPicker(bool take_focus);
    bool            isPickerShown() { return !mFloaterHandle.isDead(); }
    void            setLabel(const std::string& label);
    void            setLabelWidth(S32 label_width) {mLabelWidth =label_width;}
    const std::string&  getLabel() const                            { return mLabel; }

    void            setAllowNoTexture( bool b )                 { mAllowNoTexture = b; }
    bool            getAllowNoTexture() const                   { return mAllowNoTexture; }

    void            setAllowLocalTexture(bool b)                    { mAllowLocalTexture = b; }
    bool            getAllowLocalTexture() const                    { return mAllowLocalTexture; }
>>>>>>> 1a8a5404

    const LLUUID&   getImageItemID() { return mImageItemID; }

    virtual void    setImageAssetName(const std::string& name);

    void            setImageAssetID(const LLUUID &image_asset_id);
    const LLUUID&   getImageAssetID() const                     { return mImageAssetID; }

    void            setDefaultImageAssetID( const LLUUID& id )  { mDefaultImageAssetID = id; }
    const LLUUID&   getDefaultImageAssetID() const { return mDefaultImageAssetID; }

    const std::string&  getDefaultImageName() const                 { return mDefaultImageName; }

    void            setBlankImageAssetID( const LLUUID& id )    { mBlankImageAssetID = id; }
    const LLUUID&   getBlankImageAssetID() const { return mBlankImageAssetID; }

<<<<<<< HEAD
	void			setCaption(const std::string& caption);
	void			setCanApplyImmediately(bool b);
=======
    void            setOpenTexPreview(bool open_preview) { mOpenTexPreview = open_preview; }
>>>>>>> 1a8a5404

    void            setCaption(const std::string& caption);
    void            setCanApplyImmediately(bool b);

    void            setCanApply(bool can_preview, bool can_apply);

    void            setImmediateFilterPermMask(PermissionMask mask);
    void            setDnDFilterPermMask(PermissionMask mask)
                        { mDnDFilterPermMask = mask; }
    PermissionMask  getImmediateFilterPermMask() { return mImmediateFilterPermMask; }
    void setFilterPermissionMasks(PermissionMask mask);

    void            closeDependentFloater();

    void            onFloaterClose();
    void            onFloaterCommit(ETexturePickOp op,
                                    LLPickerSource source,
                                    const LLUUID& local_id,
                                    const LLUUID& inv_id,
                                    const LLUUID& tracking_id);

<<<<<<< HEAD
	// This call is returned when a drag is detected. Your callback
	// should return true if the drag is acceptable.
	void setDragCallback(drag_n_drop_callback cb)	{ mDragCallback = cb; }

	// This callback is called when the drop happens. Return true if
	// the drop happened - resulting in an on commit callback, but not
	// necessariliy any other change.
	void setDropCallback(drag_n_drop_callback cb)	{ mDropCallback = cb; }
	
	void setOnCancelCallback(commit_callback_t cb)	{ mOnCancelCallback = cb; }
	void setOnCloseCallback(commit_callback_t cb)	{ mOnCloseCallback = cb; }
	void setOnSelectCallback(commit_callback_t cb)	{ mOnSelectCallback = cb; }
=======
    // This call is returned when a drag is detected. Your callback
    // should return true if the drag is acceptable.
    void setDragCallback(drag_n_drop_callback cb)   { mDragCallback = cb; }

    // This callback is called when the drop happens. Return true if
    // the drop happened - resulting in an on commit callback, but not
    // necessariliy any other change.
    void setDropCallback(drag_n_drop_callback cb)   { mDropCallback = cb; }

    void setOnCancelCallback(commit_callback_t cb)  { mOnCancelCallback = cb; }
    void setOnCloseCallback(commit_callback_t cb)   { mOnCloseCallback = cb; }
    void setOnSelectCallback(commit_callback_t cb)  { mOnSelectCallback = cb; }
>>>>>>> 1a8a5404

    /*
     * callback for changing texture selection in inventory list of texture floater
     */
    void setOnTextureSelectedCallback(texture_selected_callback cb);

<<<<<<< HEAD
	void setShowLoadingPlaceholder(bool showLoadingPlaceholder);
=======
    void setShowLoadingPlaceholder(bool showLoadingPlaceholder);
>>>>>>> 1a8a5404

    LLViewerFetchedTexture* getTexture() { return mTexturep; }

    void setBakeTextureEnabled(bool enabled);
    bool getBakeTextureEnabled() const { return mBakeTextureEnabled; }

    void setInventoryPickType(EPickInventoryType type);
    EPickInventoryType getInventoryPickType() { return mInventoryPickType; };

    bool isImageLocal() { return mLocalTrackingID.notNull(); }
    LLUUID getLocalTrackingID() { return mLocalTrackingID; }

<<<<<<< HEAD
	// <FS:Ansariel> Mask texture if desired
	void setIsMasked(bool masked) { mIsMasked = masked; }

	void setLabelColor(const LLColor4& c)			{ mTextEnabledColor = c; updateLabelColor();  }	// <FS:Zi> Add label/caption colors
	void setDisabledLabelColor(const LLColor4& c)	{ mTextDisabledColor = c; updateLabelColor(); }	// <FS:Zi> Add label/caption colors

private:
	bool allowDrop(LLInventoryItem* item, EDragAndDropType cargo_type, std::string& tooltip_msg);
	bool doDrop(LLInventoryItem* item);

	void updateLabelColor();	// <FS:Zi> Add label/caption colors

private:
	drag_n_drop_callback	 	mDragCallback;
	drag_n_drop_callback	 	mDropCallback;
	commit_callback_t		 	mOnCancelCallback;
	commit_callback_t		 	mOnSelectCallback;
	commit_callback_t		 	mOnCloseCallback;
	texture_selected_callback	mOnTextureSelectedCallback;
	LLPointer<LLViewerFetchedTexture> mTexturep;
	LLPointer<LLFetchedGLTFMaterial> mGLTFMaterial;
	LLPointer<LLViewerTexture> mGLTFPreview;
	LLUIColor				 	mBorderColor;
	LLUUID					 	mImageItemID;
	LLUUID					 	mImageAssetID;
	LLUUID					 	mDefaultImageAssetID;
	LLUUID					 	mBlankImageAssetID;
    LLUUID						mLocalTrackingID;
	LLUIImagePtr				mFallbackImage;
	std::string					mDefaultImageName;
	LLHandle<LLFloater>			mFloaterHandle;
	LLTextBox*				 	mTentativeLabel;
	LLTextBox*				 	mCaption;
	S32							mCaptionHeight;	// <FS:Zi> leave some room underneath the image for the caption
	std::string				 	mLabel;
	bool					 	mAllowNoTexture; // If true, the user can select "none" as an option
	bool						mAllowLocalTexture;
	PermissionMask			 	mImmediateFilterPermMask;
	PermissionMask				mDnDFilterPermMask;
	bool					 	mCanApplyImmediately;
	bool					 	mCommitOnSelection;
	bool					 	mNeedsRawImageData;
	LLViewBorder*			 	mBorder;
	bool					 	mValid;
	bool					 	mShowLoadingPlaceholder;
	std::string				 	mLoadingPlaceholderString;
	S32						 	mLabelWidth;
	bool						mOpenTexPreview;
	bool						mBakeTextureEnabled;
    EPickInventoryType mInventoryPickType;

	// <FS:Ansariel> Mask texture if desired
	bool						mIsMasked;

	LLUIColor					mTextEnabledColor;		// <FS:Zi> Add label/caption colors
	LLUIColor					mTextDisabledColor;		// <FS:Zi> Add label/caption colors
=======
    // <FS:Ansariel> Mask texture if desired
    void setIsMasked(bool masked) { mIsMasked = masked; }

    void setLabelColor(const LLColor4& c)           { mTextEnabledColor = c; updateLabelColor();  } // <FS:Zi> Add label/caption colors
    void setDisabledLabelColor(const LLColor4& c)   { mTextDisabledColor = c; updateLabelColor(); } // <FS:Zi> Add label/caption colors

private:
    bool allowDrop(LLInventoryItem* item, EDragAndDropType cargo_type, std::string& tooltip_msg);
    bool doDrop(LLInventoryItem* item);

    void updateLabelColor();    // <FS:Zi> Add label/caption colors

private:
    drag_n_drop_callback        mDragCallback;
    drag_n_drop_callback        mDropCallback;
    commit_callback_t           mOnCancelCallback;
    commit_callback_t           mOnSelectCallback;
    commit_callback_t           mOnCloseCallback;
    texture_selected_callback   mOnTextureSelectedCallback;
    LLPointer<LLViewerFetchedTexture> mTexturep;
    LLUIColor                   mBorderColor;
    LLUUID                      mImageItemID;
    LLUUID                      mImageAssetID;
    LLUUID                      mDefaultImageAssetID;
    LLUUID                      mBlankImageAssetID;
    LLUUID                      mLocalTrackingID;
    LLUIImagePtr                mFallbackImage;
    std::string                 mDefaultImageName;
    LLHandle<LLFloater>         mFloaterHandle;
    LLTextBox*                  mTentativeLabel;
    LLTextBox*                  mCaption;
    S32                         mCaptionHeight; // <FS:Zi> leave some room underneath the image for the caption
    std::string                 mLabel;
    bool                        mAllowNoTexture; // If true, the user can select "none" as an option
    bool                        mAllowLocalTexture;
    PermissionMask              mImmediateFilterPermMask;
    PermissionMask              mDnDFilterPermMask;
    bool                        mCanApplyImmediately;
    bool                        mCommitOnSelection;
    bool                        mNeedsRawImageData;
    LLViewBorder*               mBorder;
    bool                        mValid;
    bool                        mShowLoadingPlaceholder;
    std::string                 mLoadingPlaceholderString;
    S32                         mLabelWidth;
    bool                        mOpenTexPreview;
    bool                        mBakeTextureEnabled;
    EPickInventoryType mInventoryPickType;

    // <FS:Ansariel> Mask texture if desired
    bool                        mIsMasked;

    LLUIColor                   mTextEnabledColor;      // <FS:Zi> Add label/caption colors
    LLUIColor                   mTextDisabledColor;     // <FS:Zi> Add label/caption colors
>>>>>>> 1a8a5404
};

//////////////////////////////////////////////////////////////////////////////////////////
// LLFloaterTexturePicker
typedef boost::function<void(LLTextureCtrl::ETexturePickOp op, LLPickerSource source, const LLUUID& asset_id, const LLUUID& inventory_id, const LLUUID& tracking_id)> floater_commit_callback;
typedef boost::function<void()> floater_close_callback;
typedef boost::function<void(const LLUUID& asset_id)> set_image_asset_id_callback;
typedef boost::function<void(LLPointer<LLViewerTexture> texture)> set_on_update_image_stats_callback;

class LLFloaterTexturePicker : public LLFloater
{
public:
<<<<<<< HEAD
	LLFloaterTexturePicker(
		LLView* owner,
		LLUUID image_asset_id,
		LLUUID default_image_asset_id,
		LLUUID blank_image_asset_id,
		bool tentative,
		bool allow_no_texture,
		const std::string& label,
		PermissionMask immediate_filter_perm_mask,
		PermissionMask dnd_filter_perm_mask,
		bool can_apply_immediately,
		LLUIImagePtr fallback_image_name,
		EPickInventoryType pick_type);

	virtual ~LLFloaterTexturePicker();

	// LLView overrides
	/*virtual*/ bool	handleDragAndDrop(S32 x, S32 y, MASK mask,
		bool drop, EDragAndDropType cargo_type, void *cargo_data,
		EAcceptance *accept,
		std::string& tooltip_msg);
	/*virtual*/ void	draw();
	/*virtual*/ bool	handleKeyHere(KEY key, MASK mask);
	// <FS:Ansariel> CTRL-F focusses local search editor
	/*virtual*/ bool	hasAccelerators() const { return true; }

	// LLFloater overrides
	/*virtual*/ bool    postBuild();
    /*virtual*/ void	onOpen(const LLSD& key);
	/*virtual*/ void	onClose(bool app_settings);

	// New functions
	void setImageID(const LLUUID& image_asset_id, bool set_selection = true);
	bool updateImageStats(); // true if within limits
	const LLUUID&	getAssetID() { return mImageAssetID; }
	const LLUUID&	findItemID(const LLUUID& asset_id, bool copyable_only, bool ignore_library = false);
	void			setCanApplyImmediately(bool b);

	void			setActive(bool active);

	LLView*			getOwner() const { return mOwner; }
	void			setOwner(LLView* owner) { mOwner = owner; }
	void			stopUsingPipette();

	void commitIfImmediateSet();
=======
    LLFloaterTexturePicker(
        LLView* owner,
        LLUUID image_asset_id,
        LLUUID default_image_asset_id,
        LLUUID blank_image_asset_id,
        bool tentative,
        bool allow_no_texture,
        const std::string& label,
        PermissionMask immediate_filter_perm_mask,
        PermissionMask dnd_filter_perm_mask,
        bool can_apply_immediately,
        LLUIImagePtr fallback_image_name,
        EPickInventoryType pick_type);

    virtual ~LLFloaterTexturePicker();

    // LLView overrides
    /*virtual*/ bool    handleDragAndDrop(S32 x, S32 y, MASK mask,
        bool drop, EDragAndDropType cargo_type, void *cargo_data,
        EAcceptance *accept,
        std::string& tooltip_msg);
    /*virtual*/ void    draw();
    /*virtual*/ bool    handleKeyHere(KEY key, MASK mask);
    // <FS:Ansariel> CTRL-F focusses local search editor
    /*virtual*/ bool    hasAccelerators() const { return true; }

    // LLFloater overrides
    /*virtual*/ bool    postBuild();
    /*virtual*/ void    onOpen(const LLSD& key);
    /*virtual*/ void    onClose(bool app_settings);

    // New functions
    void setImageID(const LLUUID& image_asset_id, bool set_selection = true);
    bool updateImageStats(); // true if within limits
    const LLUUID&   getAssetID() { return mImageAssetID; }
    const LLUUID&   findItemID(const LLUUID& asset_id, bool copyable_only, bool ignore_library = false);
    void            setCanApplyImmediately(bool b);

    void            setActive(bool active);

    LLView*         getOwner() const { return mOwner; }
    void            setOwner(LLView* owner) { mOwner = owner; }
    void            stopUsingPipette();

    void commitIfImmediateSet();
>>>>>>> 1a8a5404
    void commitCallback(LLTextureCtrl::ETexturePickOp op);
    void commitCancel();

    void onFilterEdit(const std::string& search_string);

    void setCanApply(bool can_preview, bool can_apply, bool inworld_image = true);
    void setMinDimentionsLimits(S32 min_dim);
<<<<<<< HEAD
	void setTextureSelectedCallback(const texture_selected_callback& cb) { mTextureSelectedCallback = cb; }
	void setOnFloaterCloseCallback(const floater_close_callback& cb) { mOnFloaterCloseCallback = cb; }
	void setOnFloaterCommitCallback(const floater_commit_callback& cb) { mOnFloaterCommitCallback = cb; }
	void setSetImageAssetIDCallback(const set_image_asset_id_callback& cb) { mSetImageAssetIDCallback = cb; }
	void setOnUpdateImageStatsCallback(const set_on_update_image_stats_callback& cb) { mOnUpdateImageStatsCallback = cb; }
	const LLUUID& getDefaultImageAssetID() { return mDefaultImageAssetID; }
	const LLUUID& getBlankImageAssetID() { return mBlankImageAssetID; }

	static void		onBtnSetToDefault(void* userdata);
	//<FS:Chaser> UUID texture picker
	static void		onBtnApplyTexture(void* userdata);
	//</FS:Chaser>
	static void		onBtnSelect(void* userdata);
	static void		onBtnCancel(void* userdata);
	void			onBtnPipette();
	//static void		onBtnRevert( void* userdata );
	static void		onBtnBlank(void* userdata);
	static void		onBtnTransparent( void* userdata ); // <FS:PP> FIRE-5082: "Transparent" button in Texture Panel
	static void		onBtnNone(void* userdata);
	void			onSelectionChange(const std::deque<LLFolderViewItem*> &items, bool user_action);
	static void		onApplyImmediateCheck(LLUICtrl* ctrl, void* userdata);
	void			onTextureSelect(const LLTextureEntry& te);

	static void		onModeSelect(LLUICtrl* ctrl, void *userdata);
	static void		onBtnAdd(void* userdata);
	static void		onBtnRemove(void* userdata);
	static void		onBtnUpload(void* userdata);
	static void		onLocalScrollCommit(LLUICtrl* ctrl, void* userdata);

	static void		onBakeTextureSelect(LLUICtrl* ctrl, void *userdata);

	void 			setLocalTextureEnabled(bool enabled);
	void 			setBakeTextureEnabled(bool enabled);
=======
    void setTextureSelectedCallback(const texture_selected_callback& cb) { mTextureSelectedCallback = cb; }
    void setOnFloaterCloseCallback(const floater_close_callback& cb) { mOnFloaterCloseCallback = cb; }
    void setOnFloaterCommitCallback(const floater_commit_callback& cb) { mOnFloaterCommitCallback = cb; }
    void setSetImageAssetIDCallback(const set_image_asset_id_callback& cb) { mSetImageAssetIDCallback = cb; }
    void setOnUpdateImageStatsCallback(const set_on_update_image_stats_callback& cb) { mOnUpdateImageStatsCallback = cb; }
    const LLUUID& getDefaultImageAssetID() { return mDefaultImageAssetID; }
    const LLUUID& getBlankImageAssetID() { return mBlankImageAssetID; }

    static void     onBtnSetToDefault(void* userdata);
    //<FS:Chaser> UUID texture picker
    static void     onBtnApplyTexture(void* userdata);
    //</FS:Chaser>
    static void     onBtnSelect(void* userdata);
    static void     onBtnCancel(void* userdata);
    void            onBtnPipette();
    //static void       onBtnRevert( void* userdata );
    static void     onBtnBlank(void* userdata);
    static void     onBtnTransparent( void* userdata ); // <FS:PP> FIRE-5082: "Transparent" button in Texture Panel
    static void     onBtnNone(void* userdata);
    void            onSelectionChange(const std::deque<LLFolderViewItem*> &items, bool user_action);
    static void     onApplyImmediateCheck(LLUICtrl* ctrl, void* userdata);
    void            onTextureSelect(const LLTextureEntry& te);

    static void     onModeSelect(LLUICtrl* ctrl, void *userdata);
    static void     onBtnAdd(void* userdata);
    static void     onBtnRemove(void* userdata);
    static void     onBtnUpload(void* userdata);
    static void     onLocalScrollCommit(LLUICtrl* ctrl, void* userdata);

    static void     onBakeTextureSelect(LLUICtrl* ctrl, void *userdata);

    void            setLocalTextureEnabled(bool enabled);
    void            setBakeTextureEnabled(bool enabled);
>>>>>>> 1a8a5404

    void setInventoryPickType(EPickInventoryType type);
    void setImmediateFilterPermMask(PermissionMask mask);

    static void     onPickerCallback(const std::vector<std::string>& filenames, LLHandle<LLFloater> handle);

protected:
    void changeMode();
    void refreshLocalList();
    void refreshInventoryFilter();
    void setImageIDFromItem(const LLInventoryItem* itemp, bool set_selection = true);

    LLPointer<LLViewerTexture> mTexturep;
    LLPointer<LLFetchedGLTFMaterial> mGLTFMaterial;
<<<<<<< HEAD
    LLPointer<LLViewerTexture> mGLTFPreview;
	LLView*				mOwner;

	LLUUID				mImageAssetID; // Currently selected texture
	LLUIImagePtr		mFallbackImage; // What to show if currently selected texture is null.
	LLUUID				mDefaultImageAssetID;
	LLUUID				mBlankImageAssetID;
	bool				mTentative;
	bool				mAllowNoTexture;
	LLUUID				mSpecialCurrentImageAssetID;  // Used when the asset id has no corresponding texture in the user's inventory.
	LLUUID				mOriginalImageAssetID;
	LLUUID				mTransparentImageAssetID; // <FS:PP> FIRE-5082: "Transparent" button in Texture Panel

	std::string			mLabel;

	LLTextBox*			mTentativeLabel;
	LLTextBox*			mResolutionLabel;
    LLTextBox*          mResolutionWarning;

	std::string			mPendingName;
	bool				mActive;

	LLFilterEditor*		mFilterEdit;
	LLInventoryPanel*	mInventoryPanel;
	PermissionMask		mImmediateFilterPermMask;
	PermissionMask		mDnDFilterPermMask;
	bool				mCanApplyImmediately;
	bool				mNoCopyTextureSelected;
	F32					mContextConeOpacity;
	LLSaveFolderState	mSavedFolderState;
	bool				mSelectedItemPinned;

	// <FS:Ansariel> FIRE-30431: Keep radio button mode selection in texture selection
	//LLComboBox*			mModeSelector;
	LLRadioGroup*		mModeSelector;
	LLScrollListCtrl*	mLocalScrollCtrl;
=======
    LLView*             mOwner;

    LLUUID              mImageAssetID; // Currently selected texture
    LLUIImagePtr        mFallbackImage; // What to show if currently selected texture is null.
    LLUUID              mDefaultImageAssetID;
    LLUUID              mBlankImageAssetID;
    bool                mTentative;
    bool                mAllowNoTexture;
    LLUUID              mSpecialCurrentImageAssetID;  // Used when the asset id has no corresponding texture in the user's inventory.
    LLUUID              mOriginalImageAssetID;
    LLUUID              mTransparentImageAssetID; // <FS:PP> FIRE-5082: "Transparent" button in Texture Panel

    std::string         mLabel;

    LLTextBox*          mTentativeLabel;
    LLTextBox*          mResolutionLabel;
    LLTextBox*          mResolutionWarning;

    std::string         mPendingName;
    bool                mActive;

    LLFilterEditor*     mFilterEdit;
    LLInventoryPanel*   mInventoryPanel;
    PermissionMask      mImmediateFilterPermMask;
    PermissionMask      mDnDFilterPermMask;
    bool                mCanApplyImmediately;
    bool                mNoCopyTextureSelected;
    F32                 mContextConeOpacity;
    LLSaveFolderState   mSavedFolderState;
    bool                mSelectedItemPinned;

    // <FS:Ansariel> FIRE-30431: Keep radio button mode selection in texture selection
    //LLComboBox*           mModeSelector;
    LLRadioGroup*       mModeSelector;
    LLScrollListCtrl*   mLocalScrollCtrl;
>>>>>>> 1a8a5404
    LLButton*           mDefaultBtn;
    LLButton*           mNoneBtn;
    LLButton*           mBlankBtn;
    LLButton*           mPipetteBtn;
    LLButton*           mSelectBtn;
    LLButton*           mCancelBtn;
    // <FS> Special additions
<<<<<<< HEAD
	LLLineEditor*       mUUIDEditor{ nullptr };
=======
    LLLineEditor*       mUUIDEditor{ nullptr };
>>>>>>> 1a8a5404
    LLButton*           mUUIDBtn{ nullptr };
    LLButton*           mTransparentBtn{ nullptr };

private:
    bool mCanApply;
    bool mCanPreview;
    bool mPreviewSettingChanged;
    bool mLimitsSet;
    S32 mMaxDim;
    S32 mMinDim;
    EPickInventoryType mInventoryPickType;


    texture_selected_callback mTextureSelectedCallback;
    floater_close_callback mOnFloaterCloseCallback;
    floater_commit_callback mOnFloaterCommitCallback;
    set_image_asset_id_callback mSetImageAssetIDCallback;
    set_on_update_image_stats_callback mOnUpdateImageStatsCallback;

<<<<<<< HEAD
	bool mBakeTextureEnabled;
=======
    bool mBakeTextureEnabled;
>>>>>>> 1a8a5404

    static S32 sLastPickerMode;
};

#endif  // LL_LLTEXTURECTRL_H<|MERGE_RESOLUTION|>--- conflicted
+++ resolved
@@ -76,10 +76,10 @@
 namespace LLInitParam
 {
     template<>
-	struct TypeValues<EPickInventoryType> : public TypeValuesHelper<EPickInventoryType>
-	{
-		static void declareValues();
-	};
+    struct TypeValues<EPickInventoryType> : public TypeValuesHelper<EPickInventoryType>
+    {
+        static void declareValues();
+    };
 }
 
 enum LLPickerSource
@@ -106,55 +106,12 @@
     } ETexturePickOp;
 
 public:
-<<<<<<< HEAD
-	struct Params : public LLInitParam::Block<Params, LLUICtrl::Params>
-	{
-		Optional<LLUUID>		image_id;
-		Optional<LLUUID>		default_image_id;
-		Optional<std::string>	default_image_name;
-        Optional<EPickInventoryType> pick_type;
-		Optional<bool>			allow_no_texture;
-		Optional<bool>			can_apply_immediately;
-		Optional<bool>			no_commit_on_selection; // alternative mode: commit occurs and the widget gets dirty
-														// only on DnD or when OK is pressed in the picker
-		Optional<S32>			label_width;
-		Optional<LLUIColor>		border_color;
-		Optional<LLUIImage*>	fallback_image;
-		
-		Optional<LLTextBox::Params>	multiselect_text,
-									caption_text;
-
-		Optional<LLViewBorder::Params> border;
-		Optional<bool>			show_caption;			// <FS:Zi> leave some room underneath the image for the caption
-
-		Optional<LLUIColor>		text_enabled_color;		// <FS:Zi> Add label/caption colors
-		Optional<LLUIColor>		text_disabled_color;	// <FS:Zi> Add label/caption colors
-
-		Params()
-		:	image_id("image"),
-			default_image_id("default_image_id"),
-			default_image_name("default_image_name"),
-            pick_type("pick_type", PICK_TEXTURE),
-			allow_no_texture("allow_no_texture", false),
-			can_apply_immediately("can_apply_immediately"),
-			no_commit_on_selection("no_commit_on_selection", false),
-		    label_width("label_width", -1),
-			border_color("border_color"),
-			fallback_image("fallback_image"),
-			multiselect_text("multiselect_text"),
-			show_caption("show_caption", true),			// <FS:Zi> leave some room underneath the image for the caption
-			text_enabled_color("text_enabled_color"),	// <FS:Zi> Add label/caption colors
-			text_disabled_color("text_disabled_color"),	// <FS:Zi> Add label/caption colors
-			caption_text("caption_text"),
-			border("border")
-		{}
-	};
-=======
     struct Params : public LLInitParam::Block<Params, LLUICtrl::Params>
     {
         Optional<LLUUID>        image_id;
         Optional<LLUUID>        default_image_id;
         Optional<std::string>   default_image_name;
+        Optional<EPickInventoryType> pick_type;
         Optional<bool>          allow_no_texture;
         Optional<bool>          can_apply_immediately;
         Optional<bool>          no_commit_on_selection; // alternative mode: commit occurs and the widget gets dirty
@@ -176,6 +133,7 @@
         :   image_id("image"),
             default_image_id("default_image_id"),
             default_image_name("default_image_name"),
+            pick_type("pick_type", PICK_TEXTURE),
             allow_no_texture("allow_no_texture", false),
             can_apply_immediately("can_apply_immediately"),
             no_commit_on_selection("no_commit_on_selection", false),
@@ -190,7 +148,6 @@
             border("border")
         {}
     };
->>>>>>> 1a8a5404
 protected:
     LLTextureCtrl(const Params&);
     friend class LLUICtrlFactory;
@@ -199,7 +156,6 @@
 
     // LLView interface
 
-<<<<<<< HEAD
     bool handleMouseDown(S32 x, S32 y, MASK mask) override;
     bool handleDragAndDrop(S32 x, S32 y, MASK mask,
         bool drop, EDragAndDropType cargo_type, void *cargo_data,
@@ -223,40 +179,6 @@
     void setValue(const LLSD& value) override;
     LLSD getValue() const override;
 
-	// LLTextureCtrl interface
-	void			showPicker(bool take_focus);
-	bool			isPickerShown() { return !mFloaterHandle.isDead(); }
-	void			setLabel(const std::string& label);
-	void			setLabelWidth(S32 label_width) {mLabelWidth =label_width;}	
-	const std::string&	getLabel() const							{ return mLabel; }
-
-	void			setAllowNoTexture( bool b )					{ mAllowNoTexture = b; }
-	bool			getAllowNoTexture() const					{ return mAllowNoTexture; }
-
-	void			setAllowLocalTexture(bool b)					{ mAllowLocalTexture = b; }
-	bool			getAllowLocalTexture() const					{ return mAllowLocalTexture; }
-=======
-    virtual bool    handleMouseDown(S32 x, S32 y, MASK mask);
-    virtual bool    handleDragAndDrop(S32 x, S32 y, MASK mask,
-                        bool drop, EDragAndDropType cargo_type, void *cargo_data,
-                        EAcceptance *accept,
-                        std::string& tooltip_msg);
-    virtual bool    handleHover(S32 x, S32 y, MASK mask);
-    virtual bool    handleUnicodeCharHere(llwchar uni_char);
-
-    virtual void    draw();
-    virtual void    setVisible( bool visible );
-    virtual void    setEnabled( bool enabled );
-
-    void            setValid(bool valid);
-
-    // LLUICtrl interface
-    virtual void    clear();
-
-    // Takes a UUID, wraps get/setImageAssetID
-    virtual void    setValue(const LLSD& value);
-    virtual LLSD    getValue() const;
-
     // LLTextureCtrl interface
     void            showPicker(bool take_focus);
     bool            isPickerShown() { return !mFloaterHandle.isDead(); }
@@ -269,7 +191,6 @@
 
     void            setAllowLocalTexture(bool b)                    { mAllowLocalTexture = b; }
     bool            getAllowLocalTexture() const                    { return mAllowLocalTexture; }
->>>>>>> 1a8a5404
 
     const LLUUID&   getImageItemID() { return mImageItemID; }
 
@@ -286,12 +207,7 @@
     void            setBlankImageAssetID( const LLUUID& id )    { mBlankImageAssetID = id; }
     const LLUUID&   getBlankImageAssetID() const { return mBlankImageAssetID; }
 
-<<<<<<< HEAD
-	void			setCaption(const std::string& caption);
-	void			setCanApplyImmediately(bool b);
-=======
     void            setOpenTexPreview(bool open_preview) { mOpenTexPreview = open_preview; }
->>>>>>> 1a8a5404
 
     void            setCaption(const std::string& caption);
     void            setCanApplyImmediately(bool b);
@@ -313,20 +229,6 @@
                                     const LLUUID& inv_id,
                                     const LLUUID& tracking_id);
 
-<<<<<<< HEAD
-	// This call is returned when a drag is detected. Your callback
-	// should return true if the drag is acceptable.
-	void setDragCallback(drag_n_drop_callback cb)	{ mDragCallback = cb; }
-
-	// This callback is called when the drop happens. Return true if
-	// the drop happened - resulting in an on commit callback, but not
-	// necessariliy any other change.
-	void setDropCallback(drag_n_drop_callback cb)	{ mDropCallback = cb; }
-	
-	void setOnCancelCallback(commit_callback_t cb)	{ mOnCancelCallback = cb; }
-	void setOnCloseCallback(commit_callback_t cb)	{ mOnCloseCallback = cb; }
-	void setOnSelectCallback(commit_callback_t cb)	{ mOnSelectCallback = cb; }
-=======
     // This call is returned when a drag is detected. Your callback
     // should return true if the drag is acceptable.
     void setDragCallback(drag_n_drop_callback cb)   { mDragCallback = cb; }
@@ -339,18 +241,13 @@
     void setOnCancelCallback(commit_callback_t cb)  { mOnCancelCallback = cb; }
     void setOnCloseCallback(commit_callback_t cb)   { mOnCloseCallback = cb; }
     void setOnSelectCallback(commit_callback_t cb)  { mOnSelectCallback = cb; }
->>>>>>> 1a8a5404
 
     /*
      * callback for changing texture selection in inventory list of texture floater
      */
     void setOnTextureSelectedCallback(texture_selected_callback cb);
 
-<<<<<<< HEAD
-	void setShowLoadingPlaceholder(bool showLoadingPlaceholder);
-=======
     void setShowLoadingPlaceholder(bool showLoadingPlaceholder);
->>>>>>> 1a8a5404
 
     LLViewerFetchedTexture* getTexture() { return mTexturep; }
 
@@ -363,64 +260,6 @@
     bool isImageLocal() { return mLocalTrackingID.notNull(); }
     LLUUID getLocalTrackingID() { return mLocalTrackingID; }
 
-<<<<<<< HEAD
-	// <FS:Ansariel> Mask texture if desired
-	void setIsMasked(bool masked) { mIsMasked = masked; }
-
-	void setLabelColor(const LLColor4& c)			{ mTextEnabledColor = c; updateLabelColor();  }	// <FS:Zi> Add label/caption colors
-	void setDisabledLabelColor(const LLColor4& c)	{ mTextDisabledColor = c; updateLabelColor(); }	// <FS:Zi> Add label/caption colors
-
-private:
-	bool allowDrop(LLInventoryItem* item, EDragAndDropType cargo_type, std::string& tooltip_msg);
-	bool doDrop(LLInventoryItem* item);
-
-	void updateLabelColor();	// <FS:Zi> Add label/caption colors
-
-private:
-	drag_n_drop_callback	 	mDragCallback;
-	drag_n_drop_callback	 	mDropCallback;
-	commit_callback_t		 	mOnCancelCallback;
-	commit_callback_t		 	mOnSelectCallback;
-	commit_callback_t		 	mOnCloseCallback;
-	texture_selected_callback	mOnTextureSelectedCallback;
-	LLPointer<LLViewerFetchedTexture> mTexturep;
-	LLPointer<LLFetchedGLTFMaterial> mGLTFMaterial;
-	LLPointer<LLViewerTexture> mGLTFPreview;
-	LLUIColor				 	mBorderColor;
-	LLUUID					 	mImageItemID;
-	LLUUID					 	mImageAssetID;
-	LLUUID					 	mDefaultImageAssetID;
-	LLUUID					 	mBlankImageAssetID;
-    LLUUID						mLocalTrackingID;
-	LLUIImagePtr				mFallbackImage;
-	std::string					mDefaultImageName;
-	LLHandle<LLFloater>			mFloaterHandle;
-	LLTextBox*				 	mTentativeLabel;
-	LLTextBox*				 	mCaption;
-	S32							mCaptionHeight;	// <FS:Zi> leave some room underneath the image for the caption
-	std::string				 	mLabel;
-	bool					 	mAllowNoTexture; // If true, the user can select "none" as an option
-	bool						mAllowLocalTexture;
-	PermissionMask			 	mImmediateFilterPermMask;
-	PermissionMask				mDnDFilterPermMask;
-	bool					 	mCanApplyImmediately;
-	bool					 	mCommitOnSelection;
-	bool					 	mNeedsRawImageData;
-	LLViewBorder*			 	mBorder;
-	bool					 	mValid;
-	bool					 	mShowLoadingPlaceholder;
-	std::string				 	mLoadingPlaceholderString;
-	S32						 	mLabelWidth;
-	bool						mOpenTexPreview;
-	bool						mBakeTextureEnabled;
-    EPickInventoryType mInventoryPickType;
-
-	// <FS:Ansariel> Mask texture if desired
-	bool						mIsMasked;
-
-	LLUIColor					mTextEnabledColor;		// <FS:Zi> Add label/caption colors
-	LLUIColor					mTextDisabledColor;		// <FS:Zi> Add label/caption colors
-=======
     // <FS:Ansariel> Mask texture if desired
     void setIsMasked(bool masked) { mIsMasked = masked; }
 
@@ -441,6 +280,8 @@
     commit_callback_t           mOnCloseCallback;
     texture_selected_callback   mOnTextureSelectedCallback;
     LLPointer<LLViewerFetchedTexture> mTexturep;
+    LLPointer<LLFetchedGLTFMaterial> mGLTFMaterial;
+    LLPointer<LLViewerTexture> mGLTFPreview;
     LLUIColor                   mBorderColor;
     LLUUID                      mImageItemID;
     LLUUID                      mImageAssetID;
@@ -475,7 +316,6 @@
 
     LLUIColor                   mTextEnabledColor;      // <FS:Zi> Add label/caption colors
     LLUIColor                   mTextDisabledColor;     // <FS:Zi> Add label/caption colors
->>>>>>> 1a8a5404
 };
 
 //////////////////////////////////////////////////////////////////////////////////////////
@@ -488,53 +328,6 @@
 class LLFloaterTexturePicker : public LLFloater
 {
 public:
-<<<<<<< HEAD
-	LLFloaterTexturePicker(
-		LLView* owner,
-		LLUUID image_asset_id,
-		LLUUID default_image_asset_id,
-		LLUUID blank_image_asset_id,
-		bool tentative,
-		bool allow_no_texture,
-		const std::string& label,
-		PermissionMask immediate_filter_perm_mask,
-		PermissionMask dnd_filter_perm_mask,
-		bool can_apply_immediately,
-		LLUIImagePtr fallback_image_name,
-		EPickInventoryType pick_type);
-
-	virtual ~LLFloaterTexturePicker();
-
-	// LLView overrides
-	/*virtual*/ bool	handleDragAndDrop(S32 x, S32 y, MASK mask,
-		bool drop, EDragAndDropType cargo_type, void *cargo_data,
-		EAcceptance *accept,
-		std::string& tooltip_msg);
-	/*virtual*/ void	draw();
-	/*virtual*/ bool	handleKeyHere(KEY key, MASK mask);
-	// <FS:Ansariel> CTRL-F focusses local search editor
-	/*virtual*/ bool	hasAccelerators() const { return true; }
-
-	// LLFloater overrides
-	/*virtual*/ bool    postBuild();
-    /*virtual*/ void	onOpen(const LLSD& key);
-	/*virtual*/ void	onClose(bool app_settings);
-
-	// New functions
-	void setImageID(const LLUUID& image_asset_id, bool set_selection = true);
-	bool updateImageStats(); // true if within limits
-	const LLUUID&	getAssetID() { return mImageAssetID; }
-	const LLUUID&	findItemID(const LLUUID& asset_id, bool copyable_only, bool ignore_library = false);
-	void			setCanApplyImmediately(bool b);
-
-	void			setActive(bool active);
-
-	LLView*			getOwner() const { return mOwner; }
-	void			setOwner(LLView* owner) { mOwner = owner; }
-	void			stopUsingPipette();
-
-	void commitIfImmediateSet();
-=======
     LLFloaterTexturePicker(
         LLView* owner,
         LLUUID image_asset_id,
@@ -580,7 +373,6 @@
     void            stopUsingPipette();
 
     void commitIfImmediateSet();
->>>>>>> 1a8a5404
     void commitCallback(LLTextureCtrl::ETexturePickOp op);
     void commitCancel();
 
@@ -588,41 +380,6 @@
 
     void setCanApply(bool can_preview, bool can_apply, bool inworld_image = true);
     void setMinDimentionsLimits(S32 min_dim);
-<<<<<<< HEAD
-	void setTextureSelectedCallback(const texture_selected_callback& cb) { mTextureSelectedCallback = cb; }
-	void setOnFloaterCloseCallback(const floater_close_callback& cb) { mOnFloaterCloseCallback = cb; }
-	void setOnFloaterCommitCallback(const floater_commit_callback& cb) { mOnFloaterCommitCallback = cb; }
-	void setSetImageAssetIDCallback(const set_image_asset_id_callback& cb) { mSetImageAssetIDCallback = cb; }
-	void setOnUpdateImageStatsCallback(const set_on_update_image_stats_callback& cb) { mOnUpdateImageStatsCallback = cb; }
-	const LLUUID& getDefaultImageAssetID() { return mDefaultImageAssetID; }
-	const LLUUID& getBlankImageAssetID() { return mBlankImageAssetID; }
-
-	static void		onBtnSetToDefault(void* userdata);
-	//<FS:Chaser> UUID texture picker
-	static void		onBtnApplyTexture(void* userdata);
-	//</FS:Chaser>
-	static void		onBtnSelect(void* userdata);
-	static void		onBtnCancel(void* userdata);
-	void			onBtnPipette();
-	//static void		onBtnRevert( void* userdata );
-	static void		onBtnBlank(void* userdata);
-	static void		onBtnTransparent( void* userdata ); // <FS:PP> FIRE-5082: "Transparent" button in Texture Panel
-	static void		onBtnNone(void* userdata);
-	void			onSelectionChange(const std::deque<LLFolderViewItem*> &items, bool user_action);
-	static void		onApplyImmediateCheck(LLUICtrl* ctrl, void* userdata);
-	void			onTextureSelect(const LLTextureEntry& te);
-
-	static void		onModeSelect(LLUICtrl* ctrl, void *userdata);
-	static void		onBtnAdd(void* userdata);
-	static void		onBtnRemove(void* userdata);
-	static void		onBtnUpload(void* userdata);
-	static void		onLocalScrollCommit(LLUICtrl* ctrl, void* userdata);
-
-	static void		onBakeTextureSelect(LLUICtrl* ctrl, void *userdata);
-
-	void 			setLocalTextureEnabled(bool enabled);
-	void 			setBakeTextureEnabled(bool enabled);
-=======
     void setTextureSelectedCallback(const texture_selected_callback& cb) { mTextureSelectedCallback = cb; }
     void setOnFloaterCloseCallback(const floater_close_callback& cb) { mOnFloaterCloseCallback = cb; }
     void setOnFloaterCommitCallback(const floater_commit_callback& cb) { mOnFloaterCommitCallback = cb; }
@@ -656,7 +413,6 @@
 
     void            setLocalTextureEnabled(bool enabled);
     void            setBakeTextureEnabled(bool enabled);
->>>>>>> 1a8a5404
 
     void setInventoryPickType(EPickInventoryType type);
     void setImmediateFilterPermMask(PermissionMask mask);
@@ -671,44 +427,7 @@
 
     LLPointer<LLViewerTexture> mTexturep;
     LLPointer<LLFetchedGLTFMaterial> mGLTFMaterial;
-<<<<<<< HEAD
     LLPointer<LLViewerTexture> mGLTFPreview;
-	LLView*				mOwner;
-
-	LLUUID				mImageAssetID; // Currently selected texture
-	LLUIImagePtr		mFallbackImage; // What to show if currently selected texture is null.
-	LLUUID				mDefaultImageAssetID;
-	LLUUID				mBlankImageAssetID;
-	bool				mTentative;
-	bool				mAllowNoTexture;
-	LLUUID				mSpecialCurrentImageAssetID;  // Used when the asset id has no corresponding texture in the user's inventory.
-	LLUUID				mOriginalImageAssetID;
-	LLUUID				mTransparentImageAssetID; // <FS:PP> FIRE-5082: "Transparent" button in Texture Panel
-
-	std::string			mLabel;
-
-	LLTextBox*			mTentativeLabel;
-	LLTextBox*			mResolutionLabel;
-    LLTextBox*          mResolutionWarning;
-
-	std::string			mPendingName;
-	bool				mActive;
-
-	LLFilterEditor*		mFilterEdit;
-	LLInventoryPanel*	mInventoryPanel;
-	PermissionMask		mImmediateFilterPermMask;
-	PermissionMask		mDnDFilterPermMask;
-	bool				mCanApplyImmediately;
-	bool				mNoCopyTextureSelected;
-	F32					mContextConeOpacity;
-	LLSaveFolderState	mSavedFolderState;
-	bool				mSelectedItemPinned;
-
-	// <FS:Ansariel> FIRE-30431: Keep radio button mode selection in texture selection
-	//LLComboBox*			mModeSelector;
-	LLRadioGroup*		mModeSelector;
-	LLScrollListCtrl*	mLocalScrollCtrl;
-=======
     LLView*             mOwner;
 
     LLUUID              mImageAssetID; // Currently selected texture
@@ -744,7 +463,6 @@
     //LLComboBox*           mModeSelector;
     LLRadioGroup*       mModeSelector;
     LLScrollListCtrl*   mLocalScrollCtrl;
->>>>>>> 1a8a5404
     LLButton*           mDefaultBtn;
     LLButton*           mNoneBtn;
     LLButton*           mBlankBtn;
@@ -752,11 +470,7 @@
     LLButton*           mSelectBtn;
     LLButton*           mCancelBtn;
     // <FS> Special additions
-<<<<<<< HEAD
-	LLLineEditor*       mUUIDEditor{ nullptr };
-=======
     LLLineEditor*       mUUIDEditor{ nullptr };
->>>>>>> 1a8a5404
     LLButton*           mUUIDBtn{ nullptr };
     LLButton*           mTransparentBtn{ nullptr };
 
@@ -776,11 +490,7 @@
     set_image_asset_id_callback mSetImageAssetIDCallback;
     set_on_update_image_stats_callback mOnUpdateImageStatsCallback;
 
-<<<<<<< HEAD
-	bool mBakeTextureEnabled;
-=======
     bool mBakeTextureEnabled;
->>>>>>> 1a8a5404
 
     static S32 sLastPickerMode;
 };
