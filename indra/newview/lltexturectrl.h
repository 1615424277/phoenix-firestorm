--- conflicted
+++ resolved
@@ -268,15 +268,11 @@
 	std::string				 	mLoadingPlaceholderString;
 	S32						 	mLabelWidth;
 	bool						mOpenTexPreview;
-<<<<<<< HEAD
-	BOOL						mBakeTextureEnabled;
+	bool						mBakeTextureEnabled;
+    LLTextureCtrl::EPickInventoryType mInventoryPickType;
 
 	// <FS:Ansariel> Mask texture if desired
 	BOOL						mIsMasked;
-=======
-	bool						mBakeTextureEnabled;
-    LLTextureCtrl::EPickInventoryType mInventoryPickType;
->>>>>>> a3dff0db
 };
 
 //////////////////////////////////////////////////////////////////////////////////////////
