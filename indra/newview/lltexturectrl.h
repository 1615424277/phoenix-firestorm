/** 
 * @file lltexturectrl.h
 * @author Richard Nelson, James Cook
 * @brief LLTextureCtrl class header file including related functions
 *
 * $LicenseInfo:firstyear=2002&license=viewerlgpl$
 * Second Life Viewer Source Code
 * Copyright (C) 2010, Linden Research, Inc.
 * 
 * This library is free software; you can redistribute it and/or
 * modify it under the terms of the GNU Lesser General Public
 * License as published by the Free Software Foundation;
 * version 2.1 of the License only.
 * 
 * This library is distributed in the hope that it will be useful,
 * but WITHOUT ANY WARRANTY; without even the implied warranty of
 * MERCHANTABILITY or FITNESS FOR A PARTICULAR PURPOSE.  See the GNU
 * Lesser General Public License for more details.
 * 
 * You should have received a copy of the GNU Lesser General Public
 * License along with this library; if not, write to the Free Software
 * Foundation, Inc., 51 Franklin Street, Fifth Floor, Boston, MA  02110-1301  USA
 * 
 * Linden Research, Inc., 945 Battery Street, San Francisco, CA  94111  USA
 * $/LicenseInfo$
 */

#ifndef LL_LLTEXTURECTRL_H
#define LL_LLTEXTURECTRL_H

#include "llcoord.h"
#include "llfiltereditor.h"
#include "llfloater.h"
#include "llfolderview.h"
#include "lllocalbitmaps.h"
#include "llstring.h"
#include "lluictrl.h"
#include "llpermissionsflags.h"
#include "lltextbox.h" // for params
#include "llviewerinventory.h"
#include "llviewborder.h" // for params
#include "llviewerobject.h"
#include "llviewertexture.h"
#include "llwindow.h"

class LLComboBox;
class LLRadioGroup;
class LLFloaterTexturePicker;
class LLInventoryItem;
class LLViewerFetchedTexture;
class LLFetchedGLTFMaterial;

// used for setting drag & drop callbacks.
typedef boost::function<BOOL (LLUICtrl*, LLInventoryItem*)> drag_n_drop_callback;
typedef boost::function<void (LLInventoryItem*)> texture_selected_callback;

// Helper functions for UI that work with picker
bool get_is_predefined_texture(LLUUID asset_id);

// texture picker works by asset ids since objects normaly do
// not retain inventory ids as result these functions are looking
// for textures in inventory by asset ids
// This search can be performance unfriendly and doesn't warranty
// that the texture is original source of asset
LLUUID get_copy_free_item_by_asset_id(LLUUID image_id, bool no_trans_perm = false);
bool get_can_copy_texture(LLUUID image_id);

enum LLPickerSource
{
    PICKER_INVENTORY,
    PICKER_LOCAL,
    PICKER_BAKE,
    PICKER_UNKNOWN, // on cancel, default ids
};

typedef enum e_pick_inventory_type
{
    PICK_TEXTURE_MATERIAL = 0,
    PICK_TEXTURE = 1,
    PICK_MATERIAL = 2,
} EPickInventoryType;

//////////////////////////////////////////////////////////////////////////////////////////
// LLTextureCtrl


class LLTextureCtrl
: public LLUICtrl
{
public:
	typedef enum e_texture_pick_op
	{
		TEXTURE_CHANGE,
		TEXTURE_SELECT,
		TEXTURE_CANCEL
	} ETexturePickOp;

public:
	struct Params : public LLInitParam::Block<Params, LLUICtrl::Params>
	{
		Optional<LLUUID>		image_id;
		Optional<LLUUID>		default_image_id;
		Optional<std::string>	default_image_name;
		Optional<bool>			allow_no_texture;
		Optional<bool>			can_apply_immediately;
		Optional<bool>			no_commit_on_selection; // alternative mode: commit occurs and the widget gets dirty
														// only on DnD or when OK is pressed in the picker
		Optional<S32>			label_width;
		Optional<LLUIColor>		border_color;
		Optional<LLUIImage*>	fallback_image;
		
		Optional<LLTextBox::Params>	multiselect_text,
									caption_text;

		Optional<LLViewBorder::Params> border;
		Optional<bool>			show_caption;			// <FS:Zi> leave some room underneath the image for the caption

		Optional<LLUIColor>		text_enabled_color;		// <FS:Zi> Add label/caption colors
		Optional<LLUIColor>		text_disabled_color;	// <FS:Zi> Add label/caption colors

		Params()
		:	image_id("image"),
			default_image_id("default_image_id"),
			default_image_name("default_image_name"),
			allow_no_texture("allow_no_texture", false),
			can_apply_immediately("can_apply_immediately"),
			no_commit_on_selection("no_commit_on_selection", false),
		    label_width("label_width", -1),
			border_color("border_color"),
			fallback_image("fallback_image"),
			multiselect_text("multiselect_text"),
			show_caption("show_caption", true),			// <FS:Zi> leave some room underneath the image for the caption
			text_enabled_color("text_enabled_color"),	// <FS:Zi> Add label/caption colors
			text_disabled_color("text_disabled_color"),	// <FS:Zi> Add label/caption colors
			caption_text("caption_text"),
			border("border")
		{}
	};
protected:
	LLTextureCtrl(const Params&);
	friend class LLUICtrlFactory;
public:
	virtual ~LLTextureCtrl();

	// LLView interface

	virtual BOOL	handleMouseDown(S32 x, S32 y, MASK mask);
	virtual BOOL	handleDragAndDrop(S32 x, S32 y, MASK mask,
						BOOL drop, EDragAndDropType cargo_type, void *cargo_data,
						EAcceptance *accept,
						std::string& tooltip_msg);
	virtual BOOL	handleHover(S32 x, S32 y, MASK mask);
	virtual BOOL	handleUnicodeCharHere(llwchar uni_char);

	virtual void	draw();
	virtual void	setVisible( BOOL visible );
	virtual void	setEnabled( BOOL enabled );

	void			setValid(BOOL valid);

	// LLUICtrl interface
	virtual void	clear();

	// Takes a UUID, wraps get/setImageAssetID
	virtual void	setValue(const LLSD& value);
	virtual LLSD	getValue() const;

	// LLTextureCtrl interface
	void			showPicker(BOOL take_focus);
	bool			isPickerShown() { return !mFloaterHandle.isDead(); }
	void			setLabel(const std::string& label);
	void			setLabelWidth(S32 label_width) {mLabelWidth =label_width;}	
	const std::string&	getLabel() const							{ return mLabel; }

	void			setAllowNoTexture( BOOL b )					{ mAllowNoTexture = b; }
	bool			getAllowNoTexture() const					{ return mAllowNoTexture; }

	void			setAllowLocalTexture(BOOL b)					{ mAllowLocalTexture = b; }
	BOOL			getAllowLocalTexture() const					{ return mAllowLocalTexture; }

	const LLUUID&	getImageItemID() { return mImageItemID; }

	virtual void	setImageAssetName(const std::string& name);
	
	void			setImageAssetID(const LLUUID &image_asset_id);
	const LLUUID&	getImageAssetID() const						{ return mImageAssetID; }

	void			setDefaultImageAssetID( const LLUUID& id )	{ mDefaultImageAssetID = id; }
	const LLUUID&	getDefaultImageAssetID() const { return mDefaultImageAssetID; }

	const std::string&	getDefaultImageName() const					{ return mDefaultImageName; }

	void			setBlankImageAssetID( const LLUUID& id )	{ mBlankImageAssetID = id; }
	const LLUUID&	getBlankImageAssetID() const { return mBlankImageAssetID; }

	void			setOpenTexPreview(bool open_preview) { mOpenTexPreview = open_preview; }

	void			setCaption(const std::string& caption);
	void			setCanApplyImmediately(BOOL b);

	void			setCanApply(bool can_preview, bool can_apply);

	void			setImmediateFilterPermMask(PermissionMask mask);
	void			setDnDFilterPermMask(PermissionMask mask)
						{ mDnDFilterPermMask = mask; }
	PermissionMask	getImmediateFilterPermMask() { return mImmediateFilterPermMask; }
    void setFilterPermissionMasks(PermissionMask mask);

	void			closeDependentFloater();

	void			onFloaterClose();
    void			onFloaterCommit(ETexturePickOp op,
                                    LLPickerSource source,
                                    const LLUUID& local_id,
                                    const LLUUID& inv_id,
                                    const LLUUID& tracking_id);

	// This call is returned when a drag is detected. Your callback
	// should return TRUE if the drag is acceptable.
	void setDragCallback(drag_n_drop_callback cb)	{ mDragCallback = cb; }

	// This callback is called when the drop happens. Return TRUE if
	// the drop happened - resulting in an on commit callback, but not
	// necessariliy any other change.
	void setDropCallback(drag_n_drop_callback cb)	{ mDropCallback = cb; }
	
	void setOnCancelCallback(commit_callback_t cb)	{ mOnCancelCallback = cb; }
	void setOnCloseCallback(commit_callback_t cb)	{ mOnCloseCallback = cb; }
	void setOnSelectCallback(commit_callback_t cb)	{ mOnSelectCallback = cb; }

	/*
	 * callback for changing texture selection in inventory list of texture floater
	 */
	void setOnTextureSelectedCallback(texture_selected_callback cb);

	void setShowLoadingPlaceholder(BOOL showLoadingPlaceholder);

	LLViewerFetchedTexture* getTexture() { return mTexturep; }

    void setBakeTextureEnabled(bool enabled);
    bool getBakeTextureEnabled() const { return mBakeTextureEnabled; }

    void setInventoryPickType(EPickInventoryType type);
    EPickInventoryType getInventoryPickType() { return mInventoryPickType; };

    bool isImageLocal() { return mLocalTrackingID.notNull(); }
    LLUUID getLocalTrackingID() { return mLocalTrackingID; }

	// <FS:Ansariel> Mask texture if desired
	void setIsMasked(BOOL masked) { mIsMasked = masked; }

	void setLabelColor(const LLColor4& c)			{ mTextEnabledColor = c; updateLabelColor();  }	// <FS:Zi> Add label/caption colors
	void setDisabledLabelColor(const LLColor4& c)	{ mTextDisabledColor = c; updateLabelColor(); }	// <FS:Zi> Add label/caption colors

private:
	BOOL allowDrop(LLInventoryItem* item, EDragAndDropType cargo_type, std::string& tooltip_msg);
	BOOL doDrop(LLInventoryItem* item);

	void updateLabelColor();	// <FS:Zi> Add label/caption colors

private:
	drag_n_drop_callback	 	mDragCallback;
	drag_n_drop_callback	 	mDropCallback;
	commit_callback_t		 	mOnCancelCallback;
	commit_callback_t		 	mOnSelectCallback;
	commit_callback_t		 	mOnCloseCallback;
	texture_selected_callback	mOnTextureSelectedCallback;
	LLPointer<LLViewerFetchedTexture> mTexturep;
	LLUIColor				 	mBorderColor;
	LLUUID					 	mImageItemID;
	LLUUID					 	mImageAssetID;
	LLUUID					 	mDefaultImageAssetID;
	LLUUID					 	mBlankImageAssetID;
    LLUUID						mLocalTrackingID;
	LLUIImagePtr				mFallbackImage;
	std::string					mDefaultImageName;
	LLHandle<LLFloater>			mFloaterHandle;
	LLTextBox*				 	mTentativeLabel;
	LLTextBox*				 	mCaption;
	S32							mCaptionHeight;	// <FS:Zi> leave some room underneath the image for the caption
	std::string				 	mLabel;
	BOOL					 	mAllowNoTexture; // If true, the user can select "none" as an option
	BOOL						mAllowLocalTexture;
	PermissionMask			 	mImmediateFilterPermMask;
	PermissionMask				mDnDFilterPermMask;
	BOOL					 	mCanApplyImmediately;
	BOOL					 	mCommitOnSelection;
	BOOL					 	mNeedsRawImageData;
	LLViewBorder*			 	mBorder;
	BOOL					 	mValid;
	BOOL					 	mShowLoadingPlaceholder;
	std::string				 	mLoadingPlaceholderString;
	S32						 	mLabelWidth;
	bool						mOpenTexPreview;
	bool						mBakeTextureEnabled;
<<<<<<< HEAD
    LLTextureCtrl::EPickInventoryType mInventoryPickType;

	// <FS:Ansariel> Mask texture if desired
	BOOL						mIsMasked;

	LLUIColor					mTextEnabledColor;		// <FS:Zi> Add label/caption colors
	LLUIColor					mTextDisabledColor;		// <FS:Zi> Add label/caption colors
=======
    EPickInventoryType mInventoryPickType;
>>>>>>> 71bcc897
};

//////////////////////////////////////////////////////////////////////////////////////////
// LLFloaterTexturePicker
typedef boost::function<void(LLTextureCtrl::ETexturePickOp op, LLPickerSource source, const LLUUID& asset_id, const LLUUID& inventory_id, const LLUUID& tracking_id)> floater_commit_callback;
typedef boost::function<void()> floater_close_callback;
typedef boost::function<void(const LLUUID& asset_id)> set_image_asset_id_callback;
typedef boost::function<void(LLPointer<LLViewerTexture> texture)> set_on_update_image_stats_callback;

class LLFloaterTexturePicker : public LLFloater
{
public:
	LLFloaterTexturePicker(
		LLView* owner,
		LLUUID image_asset_id,
		LLUUID default_image_asset_id,
		LLUUID blank_image_asset_id,
		BOOL tentative,
		BOOL allow_no_texture,
		const std::string& label,
		PermissionMask immediate_filter_perm_mask,
		PermissionMask dnd_filter_perm_mask,
		BOOL can_apply_immediately,
		LLUIImagePtr fallback_image_name,
		EPickInventoryType pick_type);

	virtual ~LLFloaterTexturePicker();

	// LLView overrides
	/*virtual*/ BOOL	handleDragAndDrop(S32 x, S32 y, MASK mask,
		BOOL drop, EDragAndDropType cargo_type, void *cargo_data,
		EAcceptance *accept,
		std::string& tooltip_msg);
	/*virtual*/ void	draw();
	/*virtual*/ BOOL	handleKeyHere(KEY key, MASK mask);
	// <FS:Ansariel> CTRL-F focusses local search editor
	/*virtual*/ bool	hasAccelerators() const { return true; }

	// LLFloater overrides
	/*virtual*/ BOOL    postBuild();
    /*virtual*/ void	onOpen(const LLSD& key);
	/*virtual*/ void	onClose(bool app_settings);

	// New functions
	void setImageID(const LLUUID& image_asset_id, bool set_selection = true);
	bool updateImageStats(); // true if within limits
	const LLUUID&	getAssetID() { return mImageAssetID; }
	const LLUUID&	findItemID(const LLUUID& asset_id, BOOL copyable_only, BOOL ignore_library = FALSE);
	void			setCanApplyImmediately(BOOL b);

	void			setActive(BOOL active);

	LLView*			getOwner() const { return mOwner; }
	void			setOwner(LLView* owner) { mOwner = owner; }
	void			stopUsingPipette();

	void commitIfImmediateSet();
    void commitCallback(LLTextureCtrl::ETexturePickOp op);
	void commitCancel();

	void onFilterEdit(const std::string& search_string);

	void setCanApply(bool can_preview, bool can_apply, bool inworld_image = true);
    void setMinDimentionsLimits(S32 min_dim);
	void setTextureSelectedCallback(const texture_selected_callback& cb) { mTextureSelectedCallback = cb; }
	void setOnFloaterCloseCallback(const floater_close_callback& cb) { mOnFloaterCloseCallback = cb; }
	void setOnFloaterCommitCallback(const floater_commit_callback& cb) { mOnFloaterCommitCallback = cb; }
	void setSetImageAssetIDCallback(const set_image_asset_id_callback& cb) { mSetImageAssetIDCallback = cb; }
	void setOnUpdateImageStatsCallback(const set_on_update_image_stats_callback& cb) { mOnUpdateImageStatsCallback = cb; }
	const LLUUID& getDefaultImageAssetID() { return mDefaultImageAssetID; }
	const LLUUID& getBlankImageAssetID() { return mBlankImageAssetID; }

	static void		onBtnSetToDefault(void* userdata);
	//<FS:Chaser> UUID texture picker
	static void		onBtnApplyTexture(void* userdata);
	//</FS:Chaser>
	static void		onBtnSelect(void* userdata);
	static void		onBtnCancel(void* userdata);
	void			onBtnPipette();
	//static void		onBtnRevert( void* userdata );
	static void		onBtnBlank(void* userdata);
	static void		onBtnTransparent( void* userdata ); // <FS:PP> FIRE-5082: "Transparent" button in Texture Panel
	static void		onBtnNone(void* userdata);
	void			onSelectionChange(const std::deque<LLFolderViewItem*> &items, BOOL user_action);
	static void		onApplyImmediateCheck(LLUICtrl* ctrl, void* userdata);
	void			onTextureSelect(const LLTextureEntry& te);

	static void		onModeSelect(LLUICtrl* ctrl, void *userdata);
	static void		onBtnAdd(void* userdata);
	static void		onBtnRemove(void* userdata);
	static void		onBtnUpload(void* userdata);
	static void		onLocalScrollCommit(LLUICtrl* ctrl, void* userdata);

	static void		onBakeTextureSelect(LLUICtrl* ctrl, void *userdata);

	void 			setLocalTextureEnabled(BOOL enabled);
	void 			setBakeTextureEnabled(BOOL enabled);

    void setInventoryPickType(EPickInventoryType type);
    void setImmediateFilterPermMask(PermissionMask mask);

    static void		onPickerCallback(const std::vector<std::string>& filenames, LLHandle<LLFloater> handle);

protected:
    void changeMode();
    void refreshLocalList();
    void refreshInventoryFilter();
    void setImageIDFromItem(const LLInventoryItem* itemp, bool set_selection = true);

	LLPointer<LLViewerTexture> mTexturep;
    LLPointer<LLFetchedGLTFMaterial> mGLTFMaterial;
	LLView*				mOwner;

	LLUUID				mImageAssetID; // Currently selected texture
	LLUIImagePtr		mFallbackImage; // What to show if currently selected texture is null.
	LLUUID				mDefaultImageAssetID;
	LLUUID				mBlankImageAssetID;
	BOOL				mTentative;
	BOOL				mAllowNoTexture;
	LLUUID				mSpecialCurrentImageAssetID;  // Used when the asset id has no corresponding texture in the user's inventory.
	LLUUID				mOriginalImageAssetID;
	LLUUID				mTransparentImageAssetID; // <FS:PP> FIRE-5082: "Transparent" button in Texture Panel

	std::string			mLabel;

	LLTextBox*			mTentativeLabel;
	LLTextBox*			mResolutionLabel;
    LLTextBox*          mResolutionWarning;

	std::string			mPendingName;
	BOOL				mActive;

	LLFilterEditor*		mFilterEdit;
	LLInventoryPanel*	mInventoryPanel;
	PermissionMask		mImmediateFilterPermMask;
	PermissionMask		mDnDFilterPermMask;
	BOOL				mCanApplyImmediately;
	BOOL				mNoCopyTextureSelected;
	F32					mContextConeOpacity;
	LLSaveFolderState	mSavedFolderState;
	BOOL				mSelectedItemPinned;

	// <FS:Ansariel> FIRE-30431: Keep radio button mode selection in texture selection
	//LLComboBox*			mModeSelector;
	LLRadioGroup*		mModeSelector;
	LLScrollListCtrl*	mLocalScrollCtrl;
    LLButton*           mDefaultBtn;
    LLButton*           mNoneBtn;
    LLButton*           mBlankBtn;
    LLButton*           mPipetteBtn;
    LLButton*           mSelectBtn;
    LLButton*           mCancelBtn;
    // <FS> Special additions
	LLLineEditor*       mUUIDEditor{ nullptr };
    LLButton*           mUUIDBtn{ nullptr };
    LLButton*           mTransparentBtn{ nullptr };

private:
	bool mCanApply;
	bool mCanPreview;
	bool mPreviewSettingChanged;
    bool mLimitsSet;
    S32 mMaxDim;
    S32 mMinDim;
    EPickInventoryType mInventoryPickType;


	texture_selected_callback mTextureSelectedCallback;
	floater_close_callback mOnFloaterCloseCallback;
	floater_commit_callback mOnFloaterCommitCallback;
	set_image_asset_id_callback mSetImageAssetIDCallback;
	set_on_update_image_stats_callback mOnUpdateImageStatsCallback;

	BOOL mBakeTextureEnabled;

    static S32 sLastPickerMode;
};

#endif  // LL_LLTEXTURECTRL_H<|MERGE_RESOLUTION|>--- conflicted
+++ resolved
@@ -293,17 +293,13 @@
 	S32						 	mLabelWidth;
 	bool						mOpenTexPreview;
 	bool						mBakeTextureEnabled;
-<<<<<<< HEAD
-    LLTextureCtrl::EPickInventoryType mInventoryPickType;
+    EPickInventoryType mInventoryPickType;
 
 	// <FS:Ansariel> Mask texture if desired
 	BOOL						mIsMasked;
 
 	LLUIColor					mTextEnabledColor;		// <FS:Zi> Add label/caption colors
 	LLUIColor					mTextDisabledColor;		// <FS:Zi> Add label/caption colors
-=======
-    EPickInventoryType mInventoryPickType;
->>>>>>> 71bcc897
 };
 
 //////////////////////////////////////////////////////////////////////////////////////////
