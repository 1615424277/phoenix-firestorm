/** 
 * @file lltexturectrl.h
 * @author Richard Nelson, James Cook
 * @brief LLTextureCtrl class header file including related functions
 *
 * $LicenseInfo:firstyear=2002&license=viewerlgpl$
 * Second Life Viewer Source Code
 * Copyright (C) 2010, Linden Research, Inc.
 * 
 * This library is free software; you can redistribute it and/or
 * modify it under the terms of the GNU Lesser General Public
 * License as published by the Free Software Foundation;
 * version 2.1 of the License only.
 * 
 * This library is distributed in the hope that it will be useful,
 * but WITHOUT ANY WARRANTY; without even the implied warranty of
 * MERCHANTABILITY or FITNESS FOR A PARTICULAR PURPOSE.  See the GNU
 * Lesser General Public License for more details.
 * 
 * You should have received a copy of the GNU Lesser General Public
 * License along with this library; if not, write to the Free Software
 * Foundation, Inc., 51 Franklin Street, Fifth Floor, Boston, MA  02110-1301  USA
 * 
 * Linden Research, Inc., 945 Battery Street, San Francisco, CA  94111  USA
 * $/LicenseInfo$
 */

#ifndef LL_LLTEXTURECTRL_H
#define LL_LLTEXTURECTRL_H

#include "llcoord.h"
#include "llfiltereditor.h"
#include "llfloater.h"
#include "llfolderview.h"
#include "lllocalbitmaps.h"
#include "llstring.h"
#include "lluictrl.h"
#include "llpermissionsflags.h"
#include "lltextbox.h" // for params
#include "llviewerinventory.h"
#include "llviewborder.h" // for params
#include "llviewerobject.h"
#include "llviewertexture.h"
#include "llwindow.h"

class LLComboBox;
class LLRadioGroup;
class LLFloaterTexturePicker;
class LLInventoryItem;
class LLViewerFetchedTexture;
class LLFetchedGLTFMaterial;

// used for setting drag & drop callbacks.
typedef boost::function<BOOL (LLUICtrl*, LLInventoryItem*)> drag_n_drop_callback;
typedef boost::function<void (LLInventoryItem*)> texture_selected_callback;

// Helper functions for UI that work with picker
bool get_is_predefined_texture(LLUUID asset_id);

// texture picker works by asset ids since objects normaly do
// not retain inventory ids as result these functions are looking
// for textures in inventory by asset ids
// This search can be performance unfriendly and doesn't warranty
// that the texture is original source of asset
LLUUID get_copy_free_item_by_asset_id(LLUUID image_id, bool no_trans_perm = false);
bool get_can_copy_texture(LLUUID image_id);

enum LLPickerSource
{
    PICKER_INVENTORY,
    PICKER_LOCAL,
    PICKER_BAKE,
    PICKER_UNKNOWN, // on cancel, default ids
};

//////////////////////////////////////////////////////////////////////////////////////////
// LLTextureCtrl


class LLTextureCtrl
: public LLUICtrl
{
public:
	typedef enum e_texture_pick_op
	{
		TEXTURE_CHANGE,
		TEXTURE_SELECT,
		TEXTURE_CANCEL
	} ETexturePickOp;

    typedef enum e_pick_inventory_type
    {
        PICK_TEXTURE_MATERIAL = 0,
        PICK_TEXTURE = 1,
        PICK_MATERIAL = 2,
    } EPickInventoryType;

public:
	struct Params : public LLInitParam::Block<Params, LLUICtrl::Params>
	{
		Optional<LLUUID>		image_id;
		Optional<LLUUID>		default_image_id;
		Optional<std::string>	default_image_name;
		Optional<bool>			allow_no_texture;
		Optional<bool>			can_apply_immediately;
		Optional<bool>			no_commit_on_selection; // alternative mode: commit occurs and the widget gets dirty
														// only on DnD or when OK is pressed in the picker
		Optional<S32>			label_width;
		Optional<LLUIColor>		border_color;
		Optional<LLUIImage*>	fallback_image;
		
		Optional<LLTextBox::Params>	multiselect_text,
									caption_text;

		Optional<LLViewBorder::Params> border;
		Optional<bool>			show_caption;			// <FS:Zi> leave some room underneath the image for the caption

		Params()
		:	image_id("image"),
			default_image_id("default_image_id"),
			default_image_name("default_image_name"),
			allow_no_texture("allow_no_texture", false),
			can_apply_immediately("can_apply_immediately"),
			no_commit_on_selection("no_commit_on_selection", false),
		    label_width("label_width", -1),
			border_color("border_color"),
			fallback_image("fallback_image"),
			multiselect_text("multiselect_text"),
			show_caption("show_caption", true),			// <FS:Zi> leave some room underneath the image for the caption
			caption_text("caption_text"),
			border("border")
		{}
	};
protected:
	LLTextureCtrl(const Params&);
	friend class LLUICtrlFactory;
public:
	virtual ~LLTextureCtrl();

	// LLView interface

	virtual BOOL	handleMouseDown(S32 x, S32 y, MASK mask);
	virtual BOOL	handleDragAndDrop(S32 x, S32 y, MASK mask,
						BOOL drop, EDragAndDropType cargo_type, void *cargo_data,
						EAcceptance *accept,
						std::string& tooltip_msg);
	virtual BOOL	handleHover(S32 x, S32 y, MASK mask);
	virtual BOOL	handleUnicodeCharHere(llwchar uni_char);

	virtual void	draw();
	virtual void	setVisible( BOOL visible );
	virtual void	setEnabled( BOOL enabled );

	void			setValid(BOOL valid);

	// LLUICtrl interface
	virtual void	clear();

	// Takes a UUID, wraps get/setImageAssetID
	virtual void	setValue(const LLSD& value);
	virtual LLSD	getValue() const;

	// LLTextureCtrl interface
	void			showPicker(BOOL take_focus);
	bool			isPickerShown() { return !mFloaterHandle.isDead(); }
	void			setLabel(const std::string& label);
	void			setLabelWidth(S32 label_width) {mLabelWidth =label_width;}	
	const std::string&	getLabel() const							{ return mLabel; }

	void			setAllowNoTexture( BOOL b )					{ mAllowNoTexture = b; }
	bool			getAllowNoTexture() const					{ return mAllowNoTexture; }

	void			setAllowLocalTexture(BOOL b)					{ mAllowLocalTexture = b; }
	BOOL			getAllowLocalTexture() const					{ return mAllowLocalTexture; }

	const LLUUID&	getImageItemID() { return mImageItemID; }

	virtual void	setImageAssetName(const std::string& name);
	
	void			setImageAssetID(const LLUUID &image_asset_id);
	const LLUUID&	getImageAssetID() const						{ return mImageAssetID; }

	void			setDefaultImageAssetID( const LLUUID& id )	{ mDefaultImageAssetID = id; }
	const LLUUID&	getDefaultImageAssetID() const { return mDefaultImageAssetID; }

	const std::string&	getDefaultImageName() const					{ return mDefaultImageName; }

	void			setBlankImageAssetID( const LLUUID& id )	{ mBlankImageAssetID = id; }
	const LLUUID&	getBlankImageAssetID() const { return mBlankImageAssetID; }

	void			setOpenTexPreview(bool open_preview) { mOpenTexPreview = open_preview; }

	void			setCaption(const std::string& caption);
	void			setCanApplyImmediately(BOOL b);

	void			setCanApply(bool can_preview, bool can_apply);

	void			setImmediateFilterPermMask(PermissionMask mask);
	void			setDnDFilterPermMask(PermissionMask mask)
						{ mDnDFilterPermMask = mask; }
	PermissionMask	getImmediateFilterPermMask() { return mImmediateFilterPermMask; }

	void			closeDependentFloater();

	void			onFloaterClose();
    void			onFloaterCommit(ETexturePickOp op,
                                    LLPickerSource source,
                                    const LLUUID& local_id,
                                    const LLUUID& inv_id,
                                    const LLUUID& tracking_id);

	// This call is returned when a drag is detected. Your callback
	// should return TRUE if the drag is acceptable.
	void setDragCallback(drag_n_drop_callback cb)	{ mDragCallback = cb; }

	// This callback is called when the drop happens. Return TRUE if
	// the drop happened - resulting in an on commit callback, but not
	// necessariliy any other change.
	void setDropCallback(drag_n_drop_callback cb)	{ mDropCallback = cb; }
	
	void setOnCancelCallback(commit_callback_t cb)	{ mOnCancelCallback = cb; }
	void setOnCloseCallback(commit_callback_t cb)	{ mOnCloseCallback = cb; }
	void setOnSelectCallback(commit_callback_t cb)	{ mOnSelectCallback = cb; }

	/*
	 * callback for changing texture selection in inventory list of texture floater
	 */
	void setOnTextureSelectedCallback(texture_selected_callback cb);

	void setShowLoadingPlaceholder(BOOL showLoadingPlaceholder);

	LLViewerFetchedTexture* getTexture() { return mTexturep; }

    void setBakeTextureEnabled(bool enabled);
    bool getBakeTextureEnabled() const { return mBakeTextureEnabled; }

    void setInventoryPickType(EPickInventoryType type);
    EPickInventoryType getInventoryPickType() { return mInventoryPickType; };

<<<<<<< HEAD
	// <FS:Ansariel> Mask texture if desired
	void setIsMasked(BOOL masked) { mIsMasked = masked; }
=======
    bool isImageLocal() { return mLocalTrackingID.notNull(); }
    LLUUID getLocalTrackingID() { return mLocalTrackingID; }
>>>>>>> afa45530

private:
	BOOL allowDrop(LLInventoryItem* item, EDragAndDropType cargo_type, std::string& tooltip_msg);
	BOOL doDrop(LLInventoryItem* item);

private:
	drag_n_drop_callback	 	mDragCallback;
	drag_n_drop_callback	 	mDropCallback;
	commit_callback_t		 	mOnCancelCallback;
	commit_callback_t		 	mOnSelectCallback;
	commit_callback_t		 	mOnCloseCallback;
	texture_selected_callback	mOnTextureSelectedCallback;
	LLPointer<LLViewerFetchedTexture> mTexturep;
	LLUIColor				 	mBorderColor;
	LLUUID					 	mImageItemID;
	LLUUID					 	mImageAssetID;
	LLUUID					 	mDefaultImageAssetID;
	LLUUID					 	mBlankImageAssetID;
    LLUUID						mLocalTrackingID;
	LLUIImagePtr				mFallbackImage;
	std::string					mDefaultImageName;
	LLHandle<LLFloater>			mFloaterHandle;
	LLTextBox*				 	mTentativeLabel;
	LLTextBox*				 	mCaption;
	S32							mCaptionHeight;	// <FS:Zi> leave some room underneath the image for the caption
	std::string				 	mLabel;
	BOOL					 	mAllowNoTexture; // If true, the user can select "none" as an option
	BOOL						mAllowLocalTexture;
	PermissionMask			 	mImmediateFilterPermMask;
	PermissionMask				mDnDFilterPermMask;
	BOOL					 	mCanApplyImmediately;
	BOOL					 	mCommitOnSelection;
	BOOL					 	mNeedsRawImageData;
	LLViewBorder*			 	mBorder;
	BOOL					 	mValid;
	BOOL					 	mShowLoadingPlaceholder;
	std::string				 	mLoadingPlaceholderString;
	S32						 	mLabelWidth;
	bool						mOpenTexPreview;
	bool						mBakeTextureEnabled;
    LLTextureCtrl::EPickInventoryType mInventoryPickType;

	// <FS:Ansariel> Mask texture if desired
	BOOL						mIsMasked;
};

//////////////////////////////////////////////////////////////////////////////////////////
// LLFloaterTexturePicker
typedef boost::function<void(LLTextureCtrl::ETexturePickOp op, LLPickerSource source, const LLUUID& asset_id, const LLUUID& inventory_id, const LLUUID& tracking_id)> floater_commit_callback;
typedef boost::function<void()> floater_close_callback;
typedef boost::function<void(const LLUUID& asset_id)> set_image_asset_id_callback;
typedef boost::function<void(LLPointer<LLViewerTexture> texture)> set_on_update_image_stats_callback;

class LLFloaterTexturePicker : public LLFloater
{
public:
	LLFloaterTexturePicker(
		LLView* owner,
		LLUUID image_asset_id,
		LLUUID default_image_asset_id,
		LLUUID blank_image_asset_id,
		BOOL tentative,
		BOOL allow_no_texture,
		const std::string& label,
		PermissionMask immediate_filter_perm_mask,
		PermissionMask dnd_filter_perm_mask,
		BOOL can_apply_immediately,
		LLUIImagePtr fallback_image_name
		);

	virtual ~LLFloaterTexturePicker();

	// LLView overrides
	/*virtual*/ BOOL	handleDragAndDrop(S32 x, S32 y, MASK mask,
		BOOL drop, EDragAndDropType cargo_type, void *cargo_data,
		EAcceptance *accept,
		std::string& tooltip_msg);
	/*virtual*/ void	draw();
	/*virtual*/ BOOL	handleKeyHere(KEY key, MASK mask);
	// <FS:Ansariel> CTRL-F focusses local search editor
	/*virtual*/ bool	hasAccelerators() const { return true; }

	// LLFloater overrides
	/*virtual*/ BOOL    postBuild();
    /*virtual*/ void	onOpen(const LLSD& key);
	/*virtual*/ void	onClose(bool app_settings);

	// New functions
	void setImageID(const LLUUID& image_asset_id, bool set_selection = true);
	bool updateImageStats(); // true if within limits
	const LLUUID&	getAssetID() { return mImageAssetID; }
	const LLUUID&	findItemID(const LLUUID& asset_id, BOOL copyable_only, BOOL ignore_library = FALSE);
	void			setCanApplyImmediately(BOOL b);

	void			setActive(BOOL active);

	LLView*			getOwner() const { return mOwner; }
	void			setOwner(LLView* owner) { mOwner = owner; }
	void			stopUsingPipette();

	void commitIfImmediateSet();
    void commitCallback(LLTextureCtrl::ETexturePickOp op);
	void commitCancel();

	void onFilterEdit(const std::string& search_string);

	void setCanApply(bool can_preview, bool can_apply, bool inworld_image = true);
    void setMinDimentionsLimits(S32 min_dim);
	void setTextureSelectedCallback(const texture_selected_callback& cb) { mTextureSelectedCallback = cb; }
	void setOnFloaterCloseCallback(const floater_close_callback& cb) { mOnFloaterCloseCallback = cb; }
	void setOnFloaterCommitCallback(const floater_commit_callback& cb) { mOnFloaterCommitCallback = cb; }
	void setSetImageAssetIDCallback(const set_image_asset_id_callback& cb) { mSetImageAssetIDCallback = cb; }
	void setOnUpdateImageStatsCallback(const set_on_update_image_stats_callback& cb) { mOnUpdateImageStatsCallback = cb; }
	const LLUUID& getDefaultImageAssetID() { return mDefaultImageAssetID; }
	const LLUUID& getBlankImageAssetID() { return mBlankImageAssetID; }

	static void		onBtnSetToDefault(void* userdata);
	//<FS:Chaser> UUID texture picker
	static void		onBtnApplyTexture(void* userdata);
	//</FS:Chaser>
	static void		onBtnSelect(void* userdata);
	static void		onBtnCancel(void* userdata);
	void			onBtnPipette();
	//static void		onBtnRevert( void* userdata );
	static void		onBtnBlank(void* userdata);
	static void		onBtnTransparent( void* userdata ); // <FS:PP> FIRE-5082: "Transparent" button in Texture Panel
	static void		onBtnNone(void* userdata);
	void			onSelectionChange(const std::deque<LLFolderViewItem*> &items, BOOL user_action);
	static void		onApplyImmediateCheck(LLUICtrl* ctrl, void* userdata);
	void			onTextureSelect(const LLTextureEntry& te);

	static void		onModeSelect(LLUICtrl* ctrl, void *userdata);
	static void		onBtnAdd(void* userdata);
	static void		onBtnRemove(void* userdata);
	static void		onBtnUpload(void* userdata);
	static void		onLocalScrollCommit(LLUICtrl* ctrl, void* userdata);

	static void		onBakeTextureSelect(LLUICtrl* ctrl, void *userdata);

	void 			setLocalTextureEnabled(BOOL enabled);
	void 			setBakeTextureEnabled(BOOL enabled);

    void setInventoryPickType(LLTextureCtrl::EPickInventoryType type);
    void setImmediateFilterPermMask(PermissionMask mask);

    static void		onPickerCallback(const std::vector<std::string>& filenames, LLHandle<LLFloater> handle);

protected:
    void changeMode();
    void refreshLocalList();
    void refreshInventoryFilter();
    void setImageIDFromItem(const LLInventoryItem* itemp, bool set_selection = true);

	LLPointer<LLViewerTexture> mTexturep;
    LLPointer<LLFetchedGLTFMaterial> mGLTFMaterial;
	LLView*				mOwner;

	LLUUID				mImageAssetID; // Currently selected texture
	LLUIImagePtr		mFallbackImage; // What to show if currently selected texture is null.
	LLUUID				mDefaultImageAssetID;
	LLUUID				mBlankImageAssetID;
	BOOL				mTentative;
	BOOL				mAllowNoTexture;
	LLUUID				mSpecialCurrentImageAssetID;  // Used when the asset id has no corresponding texture in the user's inventory.
	LLUUID				mOriginalImageAssetID;
	LLUUID				mTransparentImageAssetID; // <FS:PP> FIRE-5082: "Transparent" button in Texture Panel

	std::string			mLabel;

	LLTextBox*			mTentativeLabel;
	LLTextBox*			mResolutionLabel;
    LLTextBox*          mResolutionWarning;

	std::string			mPendingName;
	BOOL				mActive;

	LLFilterEditor*		mFilterEdit;
	LLInventoryPanel*	mInventoryPanel;
	PermissionMask		mImmediateFilterPermMask;
	PermissionMask		mDnDFilterPermMask;
	BOOL				mCanApplyImmediately;
	BOOL				mNoCopyTextureSelected;
	F32					mContextConeOpacity;
	LLSaveFolderState	mSavedFolderState;
	BOOL				mSelectedItemPinned;

	// <FS:Ansariel> FIRE-30431: Keep radio button mode selection in texture selection
	//LLComboBox*			mModeSelector;
	LLRadioGroup*		mModeSelector;
	LLScrollListCtrl*	mLocalScrollCtrl;
    LLButton*           mDefaultBtn;
    LLButton*           mNoneBtn;
    LLButton*           mBlankBtn;
    LLButton*           mPipetteBtn;
    LLButton*           mSelectBtn;
    LLButton*           mCancelBtn;
    // <FS> Special additions
	LLLineEditor*       mUUIDEditor{ nullptr };
    LLButton*           mUUIDBtn{ nullptr };
    LLButton*           mTransparentBtn{ nullptr };

private:
	bool mCanApply;
	bool mCanPreview;
	bool mPreviewSettingChanged;
    bool mLimitsSet;
    S32 mMaxDim;
    S32 mMinDim;
    LLTextureCtrl::EPickInventoryType mInventoryPickType;


	texture_selected_callback mTextureSelectedCallback;
	floater_close_callback mOnFloaterCloseCallback;
	floater_commit_callback mOnFloaterCommitCallback;
	set_image_asset_id_callback mSetImageAssetIDCallback;
	set_on_update_image_stats_callback mOnUpdateImageStatsCallback;

	BOOL mBakeTextureEnabled;

    static S32 sLastPickerMode;
};

#endif  // LL_LLTEXTURECTRL_H<|MERGE_RESOLUTION|>--- conflicted
+++ resolved
@@ -237,13 +237,11 @@
     void setInventoryPickType(EPickInventoryType type);
     EPickInventoryType getInventoryPickType() { return mInventoryPickType; };
 
-<<<<<<< HEAD
+    bool isImageLocal() { return mLocalTrackingID.notNull(); }
+    LLUUID getLocalTrackingID() { return mLocalTrackingID; }
+
 	// <FS:Ansariel> Mask texture if desired
 	void setIsMasked(BOOL masked) { mIsMasked = masked; }
-=======
-    bool isImageLocal() { return mLocalTrackingID.notNull(); }
-    LLUUID getLocalTrackingID() { return mLocalTrackingID; }
->>>>>>> afa45530
 
 private:
 	BOOL allowDrop(LLInventoryItem* item, EDragAndDropType cargo_type, std::string& tooltip_msg);
