--- conflicted
+++ resolved
@@ -148,37 +148,21 @@
 
     // LLView interface
 
-<<<<<<< HEAD
-    virtual bool    handleMouseDown(S32 x, S32 y, MASK mask);
-    virtual bool    handleDragAndDrop(S32 x, S32 y, MASK mask,
-                        bool drop, EDragAndDropType cargo_type, void *cargo_data,
-                        EAcceptance *accept,
-                        std::string& tooltip_msg);
-    virtual bool    handleHover(S32 x, S32 y, MASK mask);
-    virtual bool    handleUnicodeCharHere(llwchar uni_char);
-
-    virtual void    draw();
-    virtual void    setVisible( bool visible );
-    virtual void    setEnabled( bool enabled );
-
-    void            setValid(bool valid);
-=======
-    BOOL handleMouseDown(S32 x, S32 y, MASK mask) override;
-    BOOL handleDragAndDrop(S32 x, S32 y, MASK mask,
-        BOOL drop, EDragAndDropType cargo_type, void *cargo_data,
+    bool handleMouseDown(S32 x, S32 y, MASK mask) override;
+    bool handleDragAndDrop(S32 x, S32 y, MASK mask,
+        bool drop, EDragAndDropType cargo_type, void *cargo_data,
         EAcceptance *accept,
         std::string& tooltip_msg) override;
-    BOOL handleHover(S32 x, S32 y, MASK mask) override;
-    BOOL handleUnicodeCharHere(llwchar uni_char) override;
+    bool handleHover(S32 x, S32 y, MASK mask) override;
+    bool handleUnicodeCharHere(llwchar uni_char) override;
 
     void draw() override;
-    void setVisible( BOOL visible ) override;
-    void setEnabled( BOOL enabled ) override;
-
-    void onVisibilityChange(BOOL new_visibility) override;
-
-    void setValid(BOOL valid);
->>>>>>> a73773bc
+    void setVisible( bool visible ) override;
+    void setEnabled( bool enabled ) override;
+
+    void onVisibilityChange(bool new_visibility) override;
+
+    void setValid(bool valid);
 
     // LLUICtrl interface
     void clear() override;
