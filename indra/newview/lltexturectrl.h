/** 
 * @file lltexturectrl.h
 * @author Richard Nelson, James Cook
 * @brief LLTextureCtrl class header file including related functions
 *
 * $LicenseInfo:firstyear=2002&license=viewerlgpl$
 * Second Life Viewer Source Code
 * Copyright (C) 2010, Linden Research, Inc.
 * 
 * This library is free software; you can redistribute it and/or
 * modify it under the terms of the GNU Lesser General Public
 * License as published by the Free Software Foundation;
 * version 2.1 of the License only.
 * 
 * This library is distributed in the hope that it will be useful,
 * but WITHOUT ANY WARRANTY; without even the implied warranty of
 * MERCHANTABILITY or FITNESS FOR A PARTICULAR PURPOSE.  See the GNU
 * Lesser General Public License for more details.
 * 
 * You should have received a copy of the GNU Lesser General Public
 * License along with this library; if not, write to the Free Software
 * Foundation, Inc., 51 Franklin Street, Fifth Floor, Boston, MA  02110-1301  USA
 * 
 * Linden Research, Inc., 945 Battery Street, San Francisco, CA  94111  USA
 * $/LicenseInfo$
 */

#ifndef LL_LLTEXTURECTRL_H
#define LL_LLTEXTURECTRL_H

#include "llcoord.h"
#include "llfiltereditor.h"
#include "llfloater.h"
#include "llfolderview.h"
#include "lllocalbitmaps.h"
#include "llstring.h"
#include "lluictrl.h"
#include "llpermissionsflags.h"
#include "lltextbox.h" // for params
#include "llviewerinventory.h"
#include "llviewborder.h" // for params
#include "llviewerobject.h"
#include "llviewertexture.h"
#include "llwindow.h"

class LLComboBox;
class LLFloaterTexturePicker;
class LLInventoryItem;
class LLViewerFetchedTexture;
class LLFetchedGLTFMaterial;

// used for setting drag & drop callbacks.
typedef boost::function<bool (LLUICtrl*, LLInventoryItem*)> drag_n_drop_callback;
typedef boost::function<void (LLInventoryItem*)> texture_selected_callback;

// Helper functions for UI that work with picker
bool get_is_predefined_texture(LLUUID asset_id);

// texture picker works by asset ids since objects normaly do
// not retain inventory ids as result these functions are looking
// for textures in inventory by asset ids
// This search can be performance unfriendly and doesn't warranty
// that the texture is original source of asset
LLUUID get_copy_free_item_by_asset_id(LLUUID image_id, bool no_trans_perm = false);
bool get_can_copy_texture(LLUUID image_id);

enum LLPickerSource
{
    PICKER_INVENTORY,
    PICKER_LOCAL,
    PICKER_BAKE,
    PICKER_UNKNOWN, // on cancel, default ids
};

typedef enum e_pick_inventory_type
{
    PICK_TEXTURE_MATERIAL = 0,
    PICK_TEXTURE = 1,
    PICK_MATERIAL = 2,
} EPickInventoryType;

//////////////////////////////////////////////////////////////////////////////////////////
// LLTextureCtrl


class LLTextureCtrl
: public LLUICtrl
{
public:
	typedef enum e_texture_pick_op
	{
		TEXTURE_CHANGE,
		TEXTURE_SELECT,
		TEXTURE_CANCEL
	} ETexturePickOp;

public:
	struct Params : public LLInitParam::Block<Params, LLUICtrl::Params>
	{
		Optional<LLUUID>		image_id;
		Optional<LLUUID>		default_image_id;
		Optional<std::string>	default_image_name;
		Optional<bool>			allow_no_texture;
		Optional<bool>			can_apply_immediately;
		Optional<bool>			no_commit_on_selection; // alternative mode: commit occurs and the widget gets dirty
														// only on DnD or when OK is pressed in the picker
		Optional<S32>			label_width;
		Optional<LLUIColor>		border_color;
		Optional<LLUIImage*>	fallback_image;
		
		Optional<LLTextBox::Params>	multiselect_text,
									caption_text;

		Optional<LLViewBorder::Params> border;

		Params()
		:	image_id("image"),
			default_image_id("default_image_id"),
			default_image_name("default_image_name"),
			allow_no_texture("allow_no_texture", false),
			can_apply_immediately("can_apply_immediately"),
			no_commit_on_selection("no_commit_on_selection", false),
		    label_width("label_width", -1),
			border_color("border_color"),
			fallback_image("fallback_image"),
			multiselect_text("multiselect_text"),
			caption_text("caption_text"),
			border("border")
		{}
	};
protected:
	LLTextureCtrl(const Params&);
	friend class LLUICtrlFactory;
public:
	virtual ~LLTextureCtrl();

	// LLView interface

	virtual bool	handleMouseDown(S32 x, S32 y, MASK mask);
	virtual bool	handleDragAndDrop(S32 x, S32 y, MASK mask,
						bool drop, EDragAndDropType cargo_type, void *cargo_data,
						EAcceptance *accept,
						std::string& tooltip_msg);
	virtual bool	handleHover(S32 x, S32 y, MASK mask);
	virtual bool	handleUnicodeCharHere(llwchar uni_char);

	virtual void	draw();
	virtual void	setVisible( bool visible );
	virtual void	setEnabled( bool enabled );

	void			setValid(bool valid);

	// LLUICtrl interface
	virtual void	clear();

	// Takes a UUID, wraps get/setImageAssetID
	virtual void	setValue(const LLSD& value);
	virtual LLSD	getValue() const;

	// LLTextureCtrl interface
	void			showPicker(bool take_focus);
	bool			isPickerShown() { return !mFloaterHandle.isDead(); }
	void			setLabel(const std::string& label);
	void			setLabelWidth(S32 label_width) {mLabelWidth =label_width;}	
	const std::string&	getLabel() const							{ return mLabel; }

	void			setAllowNoTexture( bool b )					{ mAllowNoTexture = b; }
	bool			getAllowNoTexture() const					{ return mAllowNoTexture; }

	void			setAllowLocalTexture(bool b)					{ mAllowLocalTexture = b; }
	bool			getAllowLocalTexture() const					{ return mAllowLocalTexture; }

	const LLUUID&	getImageItemID() { return mImageItemID; }

	virtual void	setImageAssetName(const std::string& name);
	
	void			setImageAssetID(const LLUUID &image_asset_id);
	const LLUUID&	getImageAssetID() const						{ return mImageAssetID; }

	void			setDefaultImageAssetID( const LLUUID& id )	{ mDefaultImageAssetID = id; }
	const LLUUID&	getDefaultImageAssetID() const { return mDefaultImageAssetID; }

	const std::string&	getDefaultImageName() const					{ return mDefaultImageName; }

	void			setBlankImageAssetID( const LLUUID& id )	{ mBlankImageAssetID = id; }
	const LLUUID&	getBlankImageAssetID() const { return mBlankImageAssetID; }

	void			setOpenTexPreview(bool open_preview) { mOpenTexPreview = open_preview; }

	void			setCaption(const std::string& caption);
	void			setCanApplyImmediately(bool b);

	void			setCanApply(bool can_preview, bool can_apply);

	void			setImmediateFilterPermMask(PermissionMask mask);
	void			setDnDFilterPermMask(PermissionMask mask)
						{ mDnDFilterPermMask = mask; }
	PermissionMask	getImmediateFilterPermMask() { return mImmediateFilterPermMask; }
    void setFilterPermissionMasks(PermissionMask mask);

	void			closeDependentFloater();

	void			onFloaterClose();
    void			onFloaterCommit(ETexturePickOp op,
                                    LLPickerSource source,
                                    const LLUUID& local_id,
                                    const LLUUID& inv_id,
                                    const LLUUID& tracking_id);

	// This call is returned when a drag is detected. Your callback
	// should return true if the drag is acceptable.
	void setDragCallback(drag_n_drop_callback cb)	{ mDragCallback = cb; }

	// This callback is called when the drop happens. Return true if
	// the drop happened - resulting in an on commit callback, but not
	// necessariliy any other change.
	void setDropCallback(drag_n_drop_callback cb)	{ mDropCallback = cb; }
	
	void setOnCancelCallback(commit_callback_t cb)	{ mOnCancelCallback = cb; }
	void setOnCloseCallback(commit_callback_t cb)	{ mOnCloseCallback = cb; }
	void setOnSelectCallback(commit_callback_t cb)	{ mOnSelectCallback = cb; }

	/*
	 * callback for changing texture selection in inventory list of texture floater
	 */
	void setOnTextureSelectedCallback(texture_selected_callback cb);

	void setShowLoadingPlaceholder(bool showLoadingPlaceholder);

	LLViewerFetchedTexture* getTexture() { return mTexturep; }

    void setBakeTextureEnabled(bool enabled);
    bool getBakeTextureEnabled() const { return mBakeTextureEnabled; }

    void setInventoryPickType(EPickInventoryType type);
    EPickInventoryType getInventoryPickType() { return mInventoryPickType; };

    bool isImageLocal() { return mLocalTrackingID.notNull(); }
    LLUUID getLocalTrackingID() { return mLocalTrackingID; }

private:
	bool allowDrop(LLInventoryItem* item, EDragAndDropType cargo_type, std::string& tooltip_msg);
	bool doDrop(LLInventoryItem* item);

private:
	drag_n_drop_callback	 	mDragCallback;
	drag_n_drop_callback	 	mDropCallback;
	commit_callback_t		 	mOnCancelCallback;
	commit_callback_t		 	mOnSelectCallback;
	commit_callback_t		 	mOnCloseCallback;
	texture_selected_callback	mOnTextureSelectedCallback;
	LLPointer<LLViewerFetchedTexture> mTexturep;
	LLUIColor				 	mBorderColor;
	LLUUID					 	mImageItemID;
	LLUUID					 	mImageAssetID;
	LLUUID					 	mDefaultImageAssetID;
	LLUUID					 	mBlankImageAssetID;
    LLUUID						mLocalTrackingID;
	LLUIImagePtr				mFallbackImage;
	std::string					mDefaultImageName;
	LLHandle<LLFloater>			mFloaterHandle;
	LLTextBox*				 	mTentativeLabel;
	LLTextBox*				 	mCaption;
	std::string				 	mLabel;
	bool					 	mAllowNoTexture; // If true, the user can select "none" as an option
	bool						mAllowLocalTexture;
	PermissionMask			 	mImmediateFilterPermMask;
	PermissionMask				mDnDFilterPermMask;
	bool					 	mCanApplyImmediately;
	bool					 	mCommitOnSelection;
	bool					 	mNeedsRawImageData;
	LLViewBorder*			 	mBorder;
	bool					 	mValid;
	bool					 	mShowLoadingPlaceholder;
	std::string				 	mLoadingPlaceholderString;
	S32						 	mLabelWidth;
	bool						mOpenTexPreview;
	bool						mBakeTextureEnabled;
    EPickInventoryType mInventoryPickType;
};

//////////////////////////////////////////////////////////////////////////////////////////
// LLFloaterTexturePicker
typedef boost::function<void(LLTextureCtrl::ETexturePickOp op, LLPickerSource source, const LLUUID& asset_id, const LLUUID& inventory_id, const LLUUID& tracking_id)> floater_commit_callback;
typedef boost::function<void()> floater_close_callback;
typedef boost::function<void(const LLUUID& asset_id)> set_image_asset_id_callback;
typedef boost::function<void(LLPointer<LLViewerTexture> texture)> set_on_update_image_stats_callback;

class LLFloaterTexturePicker : public LLFloater
{
public:
	LLFloaterTexturePicker(
		LLView* owner,
		LLUUID image_asset_id,
		LLUUID default_image_asset_id,
		LLUUID blank_image_asset_id,
		bool tentative,
		bool allow_no_texture,
		const std::string& label,
		PermissionMask immediate_filter_perm_mask,
		PermissionMask dnd_filter_perm_mask,
<<<<<<< HEAD
		bool can_apply_immediately,
		LLUIImagePtr fallback_image_name
		);
=======
		BOOL can_apply_immediately,
		LLUIImagePtr fallback_image_name,
		EPickInventoryType pick_type);
>>>>>>> 9567393f

	virtual ~LLFloaterTexturePicker();

	// LLView overrides
	/*virtual*/ bool	handleDragAndDrop(S32 x, S32 y, MASK mask,
		bool drop, EDragAndDropType cargo_type, void *cargo_data,
		EAcceptance *accept,
		std::string& tooltip_msg);
	/*virtual*/ void	draw();
	/*virtual*/ bool	handleKeyHere(KEY key, MASK mask);

	// LLFloater overrides
	/*virtual*/ bool    postBuild();
    /*virtual*/ void	onOpen(const LLSD& key);
	/*virtual*/ void	onClose(bool app_settings);

	// New functions
	void setImageID(const LLUUID& image_asset_id, bool set_selection = true);
	bool updateImageStats(); // true if within limits
	const LLUUID&	getAssetID() { return mImageAssetID; }
	const LLUUID&	findItemID(const LLUUID& asset_id, bool copyable_only, bool ignore_library = false);
	void			setCanApplyImmediately(bool b);

	void			setActive(bool active);

	LLView*			getOwner() const { return mOwner; }
	void			setOwner(LLView* owner) { mOwner = owner; }
	void			stopUsingPipette();

	void commitIfImmediateSet();
    void commitCallback(LLTextureCtrl::ETexturePickOp op);
	void commitCancel();

	void onFilterEdit(const std::string& search_string);

	void setCanApply(bool can_preview, bool can_apply, bool inworld_image = true);
    void setMinDimentionsLimits(S32 min_dim);
	void setTextureSelectedCallback(const texture_selected_callback& cb) { mTextureSelectedCallback = cb; }
	void setOnFloaterCloseCallback(const floater_close_callback& cb) { mOnFloaterCloseCallback = cb; }
	void setOnFloaterCommitCallback(const floater_commit_callback& cb) { mOnFloaterCommitCallback = cb; }
	void setSetImageAssetIDCallback(const set_image_asset_id_callback& cb) { mSetImageAssetIDCallback = cb; }
	void setOnUpdateImageStatsCallback(const set_on_update_image_stats_callback& cb) { mOnUpdateImageStatsCallback = cb; }
	const LLUUID& getDefaultImageAssetID() { return mDefaultImageAssetID; }
	const LLUUID& getBlankImageAssetID() { return mBlankImageAssetID; }

	static void		onBtnSetToDefault(void* userdata);
	static void		onBtnSelect(void* userdata);
	static void		onBtnCancel(void* userdata);
	void			onBtnPipette();
	//static void		onBtnRevert( void* userdata );
	static void		onBtnBlank(void* userdata);
	static void		onBtnNone(void* userdata);
	void			onSelectionChange(const std::deque<LLFolderViewItem*> &items, bool user_action);
	static void		onApplyImmediateCheck(LLUICtrl* ctrl, void* userdata);
	void			onTextureSelect(const LLTextureEntry& te);

	static void		onModeSelect(LLUICtrl* ctrl, void *userdata);
	static void		onBtnAdd(void* userdata);
	static void		onBtnRemove(void* userdata);
	static void		onBtnUpload(void* userdata);
	static void		onLocalScrollCommit(LLUICtrl* ctrl, void* userdata);

	static void		onBakeTextureSelect(LLUICtrl* ctrl, void *userdata);

	void 			setLocalTextureEnabled(bool enabled);
	void 			setBakeTextureEnabled(bool enabled);

    void setInventoryPickType(EPickInventoryType type);
    void setImmediateFilterPermMask(PermissionMask mask);

    static void		onPickerCallback(const std::vector<std::string>& filenames, LLHandle<LLFloater> handle);

protected:
    void changeMode();
    void refreshLocalList();
    void refreshInventoryFilter();
    void setImageIDFromItem(const LLInventoryItem* itemp, bool set_selection = true);

	LLPointer<LLViewerTexture> mTexturep;
    LLPointer<LLFetchedGLTFMaterial> mGLTFMaterial;
	LLView*				mOwner;

	LLUUID				mImageAssetID; // Currently selected texture
	LLUIImagePtr		mFallbackImage; // What to show if currently selected texture is null.
	LLUUID				mDefaultImageAssetID;
	LLUUID				mBlankImageAssetID;
	bool				mTentative;
	bool				mAllowNoTexture;
	LLUUID				mSpecialCurrentImageAssetID;  // Used when the asset id has no corresponding texture in the user's inventory.
	LLUUID				mOriginalImageAssetID;

	std::string			mLabel;

	LLTextBox*			mTentativeLabel;
	LLTextBox*			mResolutionLabel;
    LLTextBox*          mResolutionWarning;

	std::string			mPendingName;
	bool				mActive;

	LLFilterEditor*		mFilterEdit;
	LLInventoryPanel*	mInventoryPanel;
	PermissionMask		mImmediateFilterPermMask;
	PermissionMask		mDnDFilterPermMask;
	bool				mCanApplyImmediately;
	bool				mNoCopyTextureSelected;
	F32					mContextConeOpacity;
	LLSaveFolderState	mSavedFolderState;
	bool				mSelectedItemPinned;

	LLComboBox*			mModeSelector;
	LLScrollListCtrl*	mLocalScrollCtrl;
    LLButton*           mDefaultBtn;
    LLButton*           mNoneBtn;
    LLButton*           mBlankBtn;
    LLButton*           mPipetteBtn;
    LLButton*           mSelectBtn;
    LLButton*           mCancelBtn;

private:
	bool mCanApply;
	bool mCanPreview;
	bool mPreviewSettingChanged;
    bool mLimitsSet;
    S32 mMaxDim;
    S32 mMinDim;
    EPickInventoryType mInventoryPickType;


	texture_selected_callback mTextureSelectedCallback;
	floater_close_callback mOnFloaterCloseCallback;
	floater_commit_callback mOnFloaterCommitCallback;
	set_image_asset_id_callback mSetImageAssetIDCallback;
	set_on_update_image_stats_callback mOnUpdateImageStatsCallback;

	bool mBakeTextureEnabled;

    static S32 sLastPickerMode;
};

#endif  // LL_LLTEXTURECTRL_H<|MERGE_RESOLUTION|>--- conflicted
+++ resolved
@@ -299,15 +299,9 @@
 		const std::string& label,
 		PermissionMask immediate_filter_perm_mask,
 		PermissionMask dnd_filter_perm_mask,
-<<<<<<< HEAD
 		bool can_apply_immediately,
-		LLUIImagePtr fallback_image_name
-		);
-=======
-		BOOL can_apply_immediately,
 		LLUIImagePtr fallback_image_name,
 		EPickInventoryType pick_type);
->>>>>>> 9567393f
 
 	virtual ~LLFloaterTexturePicker();
 
