--- conflicted
+++ resolved
@@ -7,9 +7,6 @@
 		Définir la taille de la fenêtre :
 	</text>
 	<combo_box name="window_size_combo" tool_tip="largeur x hauteur">
-<<<<<<< HEAD
-		<combo_box.item label="1 000 x 700 (défaut)" name="item1"/>
-=======
 		<combo_box.item label="1000 x 700 (par défaut)" name="item1"/>
 		<combo_box.item label="1024 x 768 (4:3 XGA)" name="item2"/>
 		<combo_box.item label="1280 x 720 (16:9 HDTV)" name="item3"/>
@@ -21,7 +18,6 @@
 		<combo_box.item label="1680 x 1050 (8:5 WSXGA+)" name="item10"/>
 		<combo_box.item label="1920 x 1080 (16:9 HDTV)" name="item11"/>
 		<combo_box.item label="1920 x 1200 (8:5 WUXGA)" name="item12"/>
->>>>>>> dab915c1
 	</combo_box>
 	<button label="Choisir" name="set_btn"/>
 	<button label="Annuler" name="cancel_btn"/>
