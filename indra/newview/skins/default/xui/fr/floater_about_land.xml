--- conflicted
+++ resolved
@@ -10,8 +10,6 @@
 				Description :
 			</text>
 			<text_editor name="Description"/>
-<<<<<<< HEAD
-=======
 			<text name="LandType">
 				Type :
 			</text>
@@ -24,7 +22,6 @@
 			<text name="ContentRatingText">
 				Adult
 			</text>
->>>>>>> fcaa1ad4
 			<text length="1" name="Owner:" type="string">
 				Propriétaire :
 			</text>
@@ -60,11 +57,7 @@
 			<text length="1" name="Selling with no objects in parcel." type="string">
 				Objets non inclus dans la vente.
 			</text>
-<<<<<<< HEAD
-			<button label="Annuler la vente du terrain" label_selected="Annuler la vente du terrain" name="Cancel Land Sale" width="165" left="275"/>
-=======
 			<button label="Annuler la vente du terrain" label_selected="Annuler la vente du terrain" left="275" name="Cancel Land Sale" width="165"/>
->>>>>>> fcaa1ad4
 			<text length="1" name="Claimed:" type="string">
 				Acquis :
 			</text>
@@ -72,11 +65,7 @@
 				Tue Aug 15 13:47:25 2006
 			</text>
 			<text length="1" name="PriceLabel" type="string">
-<<<<<<< HEAD
-				Surface :
-=======
 				Superficie :
->>>>>>> fcaa1ad4
 			</text>
 			<text length="1" name="PriceText" type="string">
 				4048 m²
@@ -87,15 +76,9 @@
 			<text length="1" name="DwellText" type="string">
 				0
 			</text>
-<<<<<<< HEAD
-			<button label="Acheter le terrain..." label_selected="Acheter le terrain..." name="Buy Land..." width="125" left="130"/>
-			<button label="Acheter pour le groupe..." label_selected="Acheter pour le groupe..." name="Buy For Group..."/>
-			<button label="Acheter un pass..." label_selected="Acheter un pass..." name="Buy Pass..." tool_tip="Un pass vous donne un accès temporaire à ce terrain." width="125" left="130"/>
-=======
 			<button label="Acheter le terrain..." label_selected="Acheter le terrain..." left="130" name="Buy Land..." width="125"/>
 			<button label="Acheter pour le groupe..." label_selected="Acheter pour le groupe..." name="Buy For Group..."/>
 			<button label="Acheter un pass..." label_selected="Acheter un pass..." left="130" name="Buy Pass..." tool_tip="Un pass vous donne un accès temporaire à ce terrain." width="125"/>
->>>>>>> fcaa1ad4
 			<button label="Abandonner le terrain..." label_selected="Abandonner le terrain..." name="Abandon Land..."/>
 			<button label="Redemander le terrain..." label_selected="Redemander le terrain…" name="Reclaim Land..."/>
 			<button label="Vente Linden..." label_selected="Vente Linden..." name="Linden Sale..." tool_tip="Le terrain doit être la propriété d&apos;un résident, avoir un contenu défini et ne pas être aux enchères."/>
@@ -141,25 +124,11 @@
 			</string>
 		</panel>
 		<panel label="Règlement" name="land_covenant_panel">
-<<<<<<< HEAD
-			<text length="1" name="covenant_timestamp_text" type="string">
-				Last Modified Wed Dec 31 16:00:00 1969
-			</text>
-			<text length="1" name="region_name_lbl" type="string">
-				Région :
-			</text>
-			<text length="1" name="region_name_text" type="string">
-				leyla
-			</text>
-			<text length="1" name="estate_name_lbl" type="string">
-				Domaine :
-=======
 			<text name="estate_section_lbl">
 				Domaine :
 			</text>
 			<text length="1" name="estate_name_lbl" type="string">
 				Nom :
->>>>>>> fcaa1ad4
 			</text>
 			<text length="1" name="estate_name_text" type="string">
 				continent
@@ -170,17 +139,6 @@
 			<text length="1" name="estate_owner_text" type="string">
 				(aucun)
 			</text>
-<<<<<<< HEAD
-			<text length="1" name="resellable_clause" type="string">
-				Le terrain acheté dans cette région ne peut être revendu.
-			</text>
-			<text length="1" name="changeable_clause" type="string">
-				Le terrain acheté dans cette région ne peut être revendu/divisé.
-			</text>
-			<text_editor length="1" name="covenant_editor" type="string">
-				Il n&apos;y a aucun règlement pour ce domaine.
-			</text_editor>
-=======
 			<text_editor length="1" name="covenant_editor" type="string">
 				Il n&apos;y a aucun règlement pour ce domaine.
 			</text_editor>
@@ -220,7 +178,6 @@
 			<text length="1" name="changeable_clause" type="string">
 				Le terrain dans cette région ne peut être fusionné/divisé.
 			</text>
->>>>>>> fcaa1ad4
 			<string name="can_resell">
 				Le terrain acheté dans cette région peut être revendu.
 			</string>
@@ -228,19 +185,12 @@
 				Le terrain acheté dans cette région ne peut pas être revendu.
 			</string>
 			<string name="can_change">
-<<<<<<< HEAD
-				Le terrain acheté dans cette région peut être fusionné ou divisé.
-			</string>
-			<string name="can_not_change">
-				Le terrain acheté dans cette région ne peut pas être fusionné ou divisé.
-=======
 				Le terrain acheté dans cette région peut être fusionné
 ou divisé.
 			</string>
 			<string name="can_not_change">
 				Le terrain acheté dans cette région ne peut pas être fusionné
 ou divisé.
->>>>>>> fcaa1ad4
 			</string>
 		</panel>
 		<panel label="Objets" name="land_objects_panel">
@@ -250,11 +200,7 @@
 			<text length="1" name="Simulator primitive usage:" type="string">
 				Prims utilisées sur la parcelle :
 			</text>
-<<<<<<< HEAD
-			<text name="objects_available" left="214" width="230">
-=======
 			<text left="214" name="objects_available" width="230">
->>>>>>> fcaa1ad4
 				[COUNT] sur [MAX] ([AVAILABLE] disponibles)
 			</text>
 			<string name="objects_available_text">
@@ -266,55 +212,12 @@
 			<text length="1" name="Primitives parcel supports:" type="string" width="200">
 				Prims max. sur la parcelle :
 			</text>
-<<<<<<< HEAD
-			<text length="1" name="object_contrib_text" type="string" left="214" width="152">
-=======
 			<text left="214" length="1" name="object_contrib_text" type="string" width="152">
->>>>>>> fcaa1ad4
 				[COUNT]
 			</text>
 			<text length="1" name="Primitives on parcel:" type="string">
 				Prims sur la parcelle :
 			</text>
-<<<<<<< HEAD
-			<text length="1" name="total_objects_text" type="string" left="214" width="48">
-				[COUNT]
-			</text>
-			<text length="1" name="Owned by parcel owner:" type="string" left="14" width="180">
-				Appartenant au propriétaire :
-			</text>
-			<text length="1" name="owner_objects_text" type="string" left="214" width="48">
-				[COUNT]
-			</text>
-			<button label="Afficher" label_selected="Afficher" name="ShowOwner" right="-135" width="60"/>
-			<button label="Renvoyer..." label_selected="Renvoyer..." name="ReturnOwner..." tool_tip="Renvoyer les objets à leurs propriétaires." right="-10" width="119"/>
-			<text length="1" name="Set to group:" type="string" left="14" width="180">
-				Donnés au groupe :
-			</text>
-			<text length="1" name="group_objects_text" type="string" left="214" width="48">
-				[COUNT]
-			</text>
-			<button label="Afficher" label_selected="Afficher" name="ShowGroup" width="60" right="-135"/>
-			<button label="Renvoyer..." label_selected="Renvoyer..." name="ReturnGroup..." tool_tip="Renvoyer les objets à leurs propriétaires." right="-10" width="119"/>
-			<text length="1" name="Owned by others:" type="string" left="14" width="128">
-				Appartenant à d&apos;autres :
-			</text>
-			<text length="1" name="other_objects_text" type="string" left="214" width="48">
-				[COUNT]
-			</text>
-			<button label="Afficher" label_selected="Afficher" name="ShowOther" right="-135" width="60"/>
-			<button label="Renvoyer..." label_selected="Renvoyer..." name="ReturnOther..." tool_tip="Renvoyer les objets à leurs propriétaires."  right="-10" width="119"/>
-			<text length="1" name="Selected / sat upon:" type="string" left="14" width="193">
-				Sélectionnés/où quelqu&apos;un est assis :
-			</text>
-			<text length="1" name="selected_objects_text" type="string" left="214" width="48">
-				[COUNT]
-			</text>
-			<text name="Autoreturn" width="412" left="4">
-				Renvoi automatique des objets d&apos;autres résidents (minutes, 0 pour désactiver) :
-			</text>
-			<line_editor name="clean other time" right="-6" width="36" />
-=======
 			<text left="214" length="1" name="total_objects_text" type="string" width="48">
 				[COUNT]
 			</text>
@@ -352,7 +255,6 @@
 				Renvoi automatique des objets des autres résidents (min., 0 pour désactiver) :
 			</text>
 			<line_editor name="clean other time" right="-6" width="36"/>
->>>>>>> fcaa1ad4
 			<text length="1" name="Object Owners:" type="string">
 				Propriétaires :
 			</text>
@@ -373,23 +275,6 @@
 			<check_box label="Modifier le terrain" name="edit land check" tool_tip="Si cette option est cochée, n&apos;importe qui peut terraformer votre terrain. Il vaut mieux ne pas cocher cette option pour toujours pouvoir modifer votre propre terrain."/>
 			<check_box label="Créer des repères" name="check landmark"/>
 			<check_box label="Voler" name="check fly" tool_tip="Si cette option est cochée, les résidents peuvent voler sur votre terrain. Si elle n&apos;est pas cochée, ils ne pourront voler que lorsqu&apos;ils arrivent et passent au dessus de votre terrain."/>
-<<<<<<< HEAD
-			<text name="allow_label2" left="152">
-				Créer des objets :
-			</text>
-			<check_box label="Tous les résidents" name="edit objects check" left="285"/>
-			<check_box label="Groupe" name="edit group objects check" left="395"/>
-			<text name="allow_label3" left="152" width="134">
-				Laisser entrer des objets :
-			</text>
-			<check_box label="Tous les résidents" name="all object entry check" left="285"/>
-			<check_box label="Groupe" name="group object entry check" left="395"/>
-			<text name="allow_label4" left="152">
-				Exécuter des scripts :
-			</text>
-			<check_box label="Tous les résidents" name="check other scripts" left="285"/>
-			<check_box label="Groupe" name="check group scripts" left="395"/>
-=======
 			<text left="152" name="allow_label2">
 				Créer des objets :
 			</text>
@@ -405,39 +290,10 @@
 			</text>
 			<check_box label="Tous les résidents" left="285" name="check other scripts"/>
 			<check_box label="Groupe" left="395" name="check group scripts"/>
->>>>>>> fcaa1ad4
 			<text length="1" name="land_options_label" type="string">
 				Options du terrain :
 			</text>
 			<check_box label="Sécurisé (pas de dégâts)" name="check safe" tool_tip="Si cette option est cochée, le terrain est sécurisé et il n&apos;y pas de risques de dommages causés par des combats. Si elle est décochée, des dommages causés par les combats peuvent avoir lieu."/>
-<<<<<<< HEAD
-			<check_box label="Pas de bousculades" left="14" bottom="-140"
-				name="PushRestrictCheck" tool_tip="Empêche l&apos;utilisation de scripts causant des bousculades. Cette option est utile pour empêcher les comportements abusifs sur votre terrain."/>
-			<check_box label="Afficher dans la recherche (30 L$/semaine) sous" name="ShowDirectoryCheck" tool_tip="Afficher la parcelle dans les résultats de recherche" bottom="-160"/>
-			<combo_box name="land category" left="286" width="146" bottom="-160">
-				<combo_box.item name="AnyCategory" label="Toutes catégories"/>
-				<combo_box.item name="LindenLocation" label="Appartenant aux Lindens"/>
-
-
-				<combo_box.item name="Arts&amp;Culture" label="Art et Culture"/>
-				<combo_box.item name="Business" label="Affaires"/>
-				<combo_box.item name="Educational" label="Éducation"/>
-				<combo_box.item name="Gaming" label="Jeux"/>
-				<combo_box.item name="Hangout" label="Favoris"/>
-				<combo_box.item name="NewcomerFriendly" label="Accueil pour les nouveaux"/>
-				<combo_box.item name="Parks&amp;Nature" label="Parcs et Nature"/>
-				<combo_box.item name="Residential" label="Résidentiel"/>
-				<combo_box.item name="Shopping" label="Shopping"/>
-				<combo_box.item name="Other" label="Autre"/>
-			</combo_box>
-			<button label="?" label_selected="?" name="?" left="436" bottom="-160"/>
-			<check_box name="MatureCheck" bottom="-180"/>
-			<text length="1" name="Snapshot:" type="string" bottom="-200">
-				Photo :
-			</text>
-			<texture_picker label="" name="snapshot_ctrl" tool_tip="Cliquez pour sélectionner une image" bottom="-319"/>
-			<text name="landing_point" bottom="-323">
-=======
 			<check_box bottom="-140" label="Pas de bousculades" left="14" name="PushRestrictCheck" tool_tip="Empêche l&apos;utilisation de scripts causant des bousculades. Cette option est utile pour empêcher les comportements abusifs sur votre terrain."/>
 			<check_box bottom="-160" label="Afficher dans la recherche (30 L$/semaine) sous" name="ShowDirectoryCheck" tool_tip="Afficher la parcelle dans les résultats de recherche"/>
 			<string name="search_enabled_tooltip">
@@ -548,23 +404,11 @@
 			</text>
 			<texture_picker bottom="-319" label="" name="snapshot_ctrl" tool_tip="Cliquez pour sélectionner une image"/>
 			<text bottom="-323" name="landing_point">
->>>>>>> fcaa1ad4
 				Lieu d&apos;arrivée : [LANDING]
 			</text>
 			<string name="landing_point_none">
 				(aucun)
 			</string>
-<<<<<<< HEAD
-			<button label="Définir" label_selected="Définir" name="Set" tool_tip="Définit le point d&apos;arrivée des visiteurs. Définit l&apos;emplacement de votre avatar sur ce terrain." bottom="-323"/>
-			<button label="Annuler" label_selected="Annuler" name="Clear" tool_tip="Libérer le lieu d&apos;arrivée." bottom="-323"/>
-			<text length="1" name="Teleport Routing: " type="string" bottom="-343">
-				Règles de téléportation :
-			</text>
-			<combo_box name="landing type" tool_tip="Vous permet de paramétrer les téléportations sur votre terrain." left="140" width="140" bottom="-343">
-				<combo_box.item length="1" name="Blocked" type="string" label="Bloqué"/>
-				<combo_box.item length="1" name="LandingPoint" type="string" label="Lieu d&apos;arrivée fixe"/>
-				<combo_box.item length="1" name="Anywhere" type="string" label="Lieu d&apos;arrivée libre"/>
-=======
 			<button bottom="-323" label="Définir" label_selected="Définir" name="Set" tool_tip="Définit le point d&apos;arrivée des visiteurs. Définit l&apos;emplacement de votre avatar sur ce terrain."/>
 			<button bottom="-323" label="Annuler" label_selected="Annuler" name="Clear" tool_tip="Libérer le lieu d&apos;arrivée."/>
 			<text bottom="-343" length="1" name="Teleport Routing: " type="string">
@@ -580,7 +424,6 @@
 				<combo_item length="1" name="Anywhere" type="string">
 					Lieu d&apos;arrivée libre
 				</combo_item>
->>>>>>> fcaa1ad4
 			</combo_box>
 			<string name="push_restrict_text">
 				Pas de bousculades
@@ -593,38 +436,22 @@
 			<text name="with media:" width="85">
 				Type de média :
 			</text>
-<<<<<<< HEAD
-			<combo_box name="media type" tool_tip="Indiquez s&apos;il s&apos;agit de l&apos;URL d&apos;un film, d&apos;une page web ou autre" left="97"/>
-=======
 			<combo_box left="97" name="media type" tool_tip="Indiquez s&apos;il s&apos;agit de l&apos;URL d&apos;un film, d&apos;une page web ou autre"/>
->>>>>>> fcaa1ad4
 			<text name="mime_type"/>
 			<text name="at URL:" width="85">
 				URL du média :
 			</text>
-<<<<<<< HEAD
-			<line_editor name="media_url" left="97"/>
-=======
 			<line_editor left="97" name="media_url"/>
->>>>>>> fcaa1ad4
 			<button label="Définir..." label_selected="Définir..." name="set_media_url"/>
 			<text name="Description:">
 				Description :
 			</text>
-<<<<<<< HEAD
-			<line_editor name="url_description" tool_tip="Texte affiché à côté du bouton Jouer/Charger" left="97"/>
-=======
 			<line_editor left="97" name="url_description" tool_tip="Texte affiché à côté du bouton Jouer/Charger"/>
->>>>>>> fcaa1ad4
 			<text length="1" name="Media texture:" type="string">
 				Remplacer
 la texture :
 			</text>
-<<<<<<< HEAD
-			<texture_picker label="" name="media texture" tool_tip="Cliquez pour sélectionner une image" left="97"/>
-=======
 			<texture_picker label="" left="97" name="media texture" tool_tip="Cliquez pour sélectionner une image"/>
->>>>>>> fcaa1ad4
 			<text name="replace_texture_help">
 				(Les objets avec cette texture affichent le film ou 
 la page web quand vous cliquez sur la flèche Jouer.)
@@ -633,16 +460,6 @@
 				Options
 média :
 			</text>
-<<<<<<< HEAD
-			<check_box left="97" label="Échelle automatique" name="media_auto_scale" tool_tip="Si vous sélectionnez cette option, le contenu de cette parcelle sera automatiquement mis à l&apos;échelle. La qualité visuelle sera peut-être amoindrie mais vous n&apos;aurez à faire aucune autre mise à l&apos;échelle ou alignement."/>
-			<check_box label="Média en boucle" name="media_loop" tool_tip="Jouer le média en boucle. Lorsque le média aura fini de jouer, il recommencera."/>
-			<check_box left="97" label="Masquer l&apos;URL du média" name="hide_media_url" tool_tip="Si vous cochez cette option, les personnes non autorisées à accéder aux infos de cette parcelle ne verront pas l&apos;URL du média. Cette option n&apos;est pas disponible pour les fichiers HTML."/>
-			<check_box label="Masquer l&apos;URL de la musique" name="hide_music_url" tool_tip="Si vous cochez cette option, les personnes non autorisées à accéder aux infos de cette parcelle ne verront pas l&apos;URL de la musique."/>
-			<text name="media_size" tool_tip="Taille du média Web, laisser 0 pour la valeur par défaut." width="105" left="102">
-				Taille du média :
-			</text>
-			<spinner name="media_size_width" tool_tip="Taille du média Web, laisser 0 pour la valeur par défaut." left_delta="89"/>
-=======
 			<check_box label="Échelle automatique" left="97" name="media_auto_scale" tool_tip="Si vous sélectionnez cette option, le contenu de cette parcelle sera automatiquement mis à l&apos;échelle. La qualité visuelle sera peut-être amoindrie mais vous n&apos;aurez à faire aucune autre mise à l&apos;échelle ou alignement."/>
 			<check_box label="Média en boucle" name="media_loop" tool_tip="Jouer le média en boucle. Lorsque le média aura fini de jouer, il recommencera."/>
 			<check_box label="Masquer l&apos;URL du média" left="97" name="hide_media_url" tool_tip="Si vous cochez cette option, les personnes non autorisées à accéder aux infos de cette parcelle ne verront pas l&apos;URL du média. Cette option n&apos;est pas disponible pour les fichiers HTML."/>
@@ -651,36 +468,10 @@
 				Taille du média :
 			</text>
 			<spinner left_delta="89" name="media_size_width" tool_tip="Taille du média Web, laisser 0 pour la valeur par défaut."/>
->>>>>>> fcaa1ad4
 			<spinner name="media_size_height" tool_tip="Taille du média Web, laisser 0 pour la valeur par défaut."/>
 			<text name="pixels">
 				pixels
 			</text>
-<<<<<<< HEAD
-			<text name="MusicURL:" bottom_delta="-28">
-				URL de la
-musique :
-			</text>
-			<line_editor name="music_url" left="97" bottom_delta="-12"/>
-			<text name="Sound:">
-				Son :
-			</text>
-			<check_box label="Limiter le son ambiant à cette parcelle" name="check sound local" left="97" />
-			<text name="Voice settings:">
-				Voix :
-			</text>
-			<radio_group name="parcel_voice_channel" left="97" width="310">
-				<radio_item name="Estate">
-					Utiliser le canal du domaine
-				</radio_item>
-				<radio_item name="Private">
-					Utiliser un canal privé
-				</radio_item>
-				<radio_item name="Disabled">
-					Désactiver les canaux audios
-				</radio_item>
-			</radio_group>
-=======
 			<text bottom_delta="-28" name="MusicURL:">
 				URL de la
 musique :
@@ -697,7 +488,6 @@
 			<check_box label="Activer le chat vocal" left="97" name="parcel_enable_voice_channel"/>
 			<check_box label="Activer le chat vocal (contrôlé par le domaine)" left="97" name="parcel_enable_voice_channel_is_estate_disabled"/>
 			<check_box label="Limiter le chat vocal à cette parcelle" left="117" name="parcel_enable_voice_channel_parcel"/>
->>>>>>> fcaa1ad4
 		</panel>
 		<panel label="Accès" name="land_access_panel">
 			<text length="1" name="Limit access to this parcel to:" type="string">
@@ -715,17 +505,12 @@
 			<check_box label="Autoriser l&apos;accès au groupe : [GROUP]" name="GroupCheck" tool_tip="Définir le groupe à l&apos;onglet Général."/>
 			<check_box label="Vendre des pass à :" name="PassCheck" tool_tip="Autoriser un accès temporaire à cette parcelle"/>
 			<combo_box name="pass_combo">
-<<<<<<< HEAD
-				<combo_box.item name="Anyone" label="Tout le monde"/>
-				<combo_box.item name="Group" label="Groupe"/>
-=======
 				<combo_item name="Anyone">
 					Tout le monde
 				</combo_item>
 				<combo_item name="Group">
 					Groupe
 				</combo_item>
->>>>>>> fcaa1ad4
 			</combo_box>
 			<spinner label="Prix en L$ :" name="PriceSpin"/>
 			<spinner label="Durée en heures :" name="HoursSpin"/>
