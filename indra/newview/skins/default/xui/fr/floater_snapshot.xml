--- conflicted
+++ resolved
@@ -1,83 +1,4 @@
 <?xml version="1.0" encoding="utf-8" standalone="yes"?>
-<<<<<<< HEAD
-<!--alba-->
-<floater name="Snapshot" title="APERÇU DE LA PHOTO" width="247">
-	<floater.string name="unknown">
-		inconnu
-	</floater.string>
-	<radio_group label="Type de photo" name="snapshot_type_radio">
-		<radio_item label="Env. par e-mail" name="postcard"/>
-		<radio_item label="Enr. dans l'inventaire ([AMOUNT] L$)" name="texture"/>
-		<radio_item label="Enr. sur l'ordinateur" name="local"/>
-		<radio_item label="Env. vers Flickr" name="flickr"/>
-	</radio_group>
-	<text name="file_size_label">
-		[SIZE] Ko
-	</text>
-	<button label="Rafraîchir" name="new_snapshot_btn"/>
-	<button label="Envoyer" name="send_btn"/>
-	<button label="Enreg." name="upload_btn"/>
-	<flyout_button label="Enregistrer" name="save_btn" tool_tip="Enregistrer l&apos;image sous forme de fichier">
-		<flyout_button.item label="Enregistrer" name="save_item"/>
-		<flyout_button.item label="Enregistrer sous..." name="saveas_item"/>
-	</flyout_button>
-	<button label="Plus" name="more_btn" tool_tip="Options avancées"/>
-	<button label="Moins" name="less_btn" tool_tip="Options avancées"/>
-	<button label="Annuler" name="discard_btn"/>
-	<text name="type_label2">
-		Taille
-	</text>
-	<text name="format_label">
-		Format
-	</text>
-	<combo_box label="Résolution" name="postcard_size_combo">
-		<combo_box.item label="Fenêtre actuelle" name="CurrentWindow"/>
-		<combo_box.item label="640 x 480" name="640x480"/>
-		<combo_box.item label="800 x 600" name="800x600"/>
-		<combo_box.item label="1 024 x 768" name="1024x768"/>
-		<combo_box.item label="Personnalisée" name="Custom"/>
-	</combo_box>
-	<combo_box label="Résolution" name="texture_size_combo">
-		<combo_box.item label="Fenêtre actuelle" name="CurrentWindow"/>
-		<combo_box.item label="Petite (128 x 128)" name="Small(128x128)"/>
-		<combo_box.item label="Moyenne (256 x 256)" name="Medium(256x256)"/>
-		<combo_box.item label="Grande (512 x 512)" name="Large(512x512)"/>
-		<combo_box.item label="Personnalisée" name="Custom"/>
-	</combo_box>
-	<combo_box label="Résolution" name="local_size_combo">
-		<combo_box.item label="Fenêtre actuelle" name="CurrentWindow"/>
-		<combo_box.item label="320 x 240" name="320x240"/>
-		<combo_box.item label="640 x 480" name="640x480"/>
-		<combo_box.item label="800 x 600" name="800x600"/>
-		<combo_box.item label="1 024 x 768" name="1024x768"/>
-		<combo_box.item label="1 280 x 1 024" name="1280x1024"/>
-		<combo_box.item label="1 600 x 1 200" name="1600x1200"/>
-		<combo_box.item label="Personnalisée" name="Custom"/>
-	</combo_box>
-	<combo_box label="Format" name="local_format_combo">
-		<combo_box.item label="PNG" name="PNG"/>
-		<combo_box.item label="JPEG" name="JPEG"/>
-		<combo_box.item label="BMP" name="BMP"/>
-	</combo_box>
-	<spinner label="Larg." name="snapshot_width"/>
-	<spinner label="Haut." name="snapshot_height"/>
-	<check_box label="Contraindre les proportions" name="keep_aspect_check"/>
-	<slider label="Qualité de l&apos;image" name="image_quality_slider"/>
-	<text name="layer_type_label">
-		Capture :
-	</text>
-	<combo_box label="Couches d&apos;images" name="layer_types">
-		<combo_box.item label="Couleurs" name="Colors"/>
-		<combo_box.item label="Profondeur" name="Depth"/>
-	</combo_box>
-	<check_box label="Interface" name="ui_check"/>
-	<check_box label="HUD" name="hud_check"/>
-	<check_box label="Garder ouvert après enregistrement" name="keep_open_check"/>
-	<check_box label="Arrêt sur image (plein écran)" name="freeze_frame_check"/>
-	<check_box label="Actualisation automatique" name="auto_snapshot_check"/>
-	<check_box name="temp_check" label="Image temporaire (Gratuit)"
-		tooltip="Définit l'instantané en tant qu'image temporaire. Elle est gratuite, mais n'est valide que sur une courte période avant de disparaître."/>
-=======
 <floater name="Snapshot" title="APERÇU DE LA PHOTO">
 	<floater.string name="unknown">
 		inconnu
@@ -141,5 +62,4 @@
 		<check_box label="Arrêt sur image (plein écran)" name="freeze_frame_check"/>
 		<check_box label="Actualisation automatique" name="auto_snapshot_check"/>
 	</panel>
->>>>>>> f6b8bfd3
 </floater>