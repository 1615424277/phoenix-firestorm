<?xml version="1.0" encoding="utf-8" standalone="yes"?>
<<<<<<< HEAD
<floater name="Snapshot" title="Photos">
	<floater.string name="unknown">inconnu</floater.string>
	<string name="postcard_progress_str">Envoi par mail</string>
	<string name="facebook_progress_str">Publication sur Facebook</string>
	<string name="profile_progress_str">Publication</string>
	<string name="inventory_progress_str">Enregistrement dans l'inventaire</string>
	<string name="local_progress_str">Enregistrement sur le disque</string>
	<string name="facebook_succeeded_str">Image envoyée</string>
	<string name="profile_succeeded_str">Image uploadée</string>
	<string name="postcard_succeeded_str">Mail envoyé !</string>
	<string name="inventory_succeeded_str">Enregistré dans l'inventaire !</string>
	<string name="local_succeeded_str">Enregistré sur le disque !</string>
	<string name="facebook_failed_str">Erreur lors de l'envoi de votre image sur votre Timeline Facebook.</string>
	<string name="profile_failed_str">Erreur lors de l'envoi de l'image sur le flux de votre profil.</string>
	<string name="postcard_failed_str">Erreur lors de l'envoi du mail.</string>
	<string name="inventory_failed_str">Erreur lors de l'enregistrement dans l'inventaire.</string>
	<string name="local_failed_str">Erreur lors de l'enregistrement sur le disque.</string>
	<view name="controls_container">
		<button label="Actualiser" name="new_snapshot_btn"/>
		<panel name="advanced_options_panel">
			<text name="layer_type_label">Capturer :</text>
			<combo_box label="Qualité de l'image" name="layer_types">
				<combo_box.item label="Couleurs" name="Colors"/>
				<combo_box.item label="Profondeur" name="Depth"/>
				<combo_box.item label="Profondeur (24 bits)" name="Depth24"/>
			</combo_box>
			<check_box label="Interface" name="ui_check"/>
			<check_box label="Solde de L$" name="currency_check"/>
			<check_box label="HUD" name="hud_check"/>
			<check_box label="Figer l'écran (plein écran)" name="freeze_frame_check"/>
			<check_box label="Actualisation automatique" name="auto_snapshot_check"/>
			<text name="filter_list_label">Filtre :</text>
			<combo_box name="filters_combobox" tool_tip="Filtres pour l'image"><combo_box.item label="Pas de filtre" name="NoFilter"/></combo_box>
		</panel>
		<panel name="succeeded_panel">
			<text name="succeeded_lbl">Réussi</text>
		</panel>
		<panel name="failed_panel">
			<text name="failed_lbl">Erreur</text>
		</panel>
		<text name="working_lbl">En cours</text>
		<text name="refresh_lbl">Actualisez pour sauvegarder.</text>
	</view>
	<text name="image_res_text">[WIDTH]px (Largeur) x [HEIGHT]px (Hauteur)</text>
	<text name="file_size_label">[SIZE] Ko</text>
=======
<floater name="Snapshot" title="PHOTO">
	<floater.string name="unknown">
		inconnu
	</floater.string>
	<string name="postcard_progress_str">
		Envoi par e-mail
	</string>
	<string name="facebook_progress_str">
		Publication sur Facebook
	</string>
	<string name="profile_progress_str">
		Publication
	</string>
	<string name="inventory_progress_str">
		Enregistrement dans l&apos;inventaire
	</string>
	<string name="local_progress_str">
		Enregistrement sur l&apos;ordinateur
	</string>
	<string name="facebook_succeeded_str">
		Image chargée
	</string>
	<string name="profile_succeeded_str">
		Image chargée
	</string>
	<string name="postcard_succeeded_str">
		Envoi par e-mail effectué !
	</string>
	<string name="inventory_succeeded_str">
		Enregistrement dans l&apos;inventaire effectué !
	</string>
	<string name="local_succeeded_str">
		Enregistrement sur l&apos;ordinateur effectué !
	</string>
	<string name="facebook_failed_str">
		Échec de chargement de l&apos;image dans votre journal Facebook.
	</string>
	<string name="profile_failed_str">
		Échec de chargement de l&apos;image sur le flux de votre profil.
	</string>
	<string name="postcard_failed_str">
		Échec d&apos;envoi par e-mail.
	</string>
	<string name="inventory_failed_str">
		Échec d&apos;enregistrement dans l&apos;inventaire.
	</string>
	<string name="local_failed_str">
		Échec d&apos;enregistrement sur l&apos;ordinateur.
	</string>
	<button label="ACTUALISER" name="new_snapshot_btn"/>
	<panel name="advanced_options_panel">
		<text name="layer_type_label">
			Capturer :
		</text>
		<combo_box label="Couches d&apos;images" name="layer_types">
			<combo_box.item label="Couleurs" name="Colors"/>
			<combo_box.item label="Profondeur" name="Depth"/>
		</combo_box>
		<check_box label="Interface" name="ui_check"/>
		<check_box label="HUD" name="hud_check"/>
		<check_box label="Arrêt sur image (plein écran)" name="freeze_frame_check"/>
		<check_box label="Actualisation automatique" name="auto_snapshot_check"/>
		<text name="filter_list_label">
			Filtre :
		</text>
		<combo_box name="filters_combobox" tool_tip="Filtres d&apos;image">
			<combo_box.item label="Aucun filtre" name="NoFilter"/>
		</combo_box>
	</panel>
	<text name="image_res_text">
		[WIDTH] px (largeur) x [HEIGHT] px (hauteur)
	</text>
	<text name="file_size_label">
		[SIZE] Ko
	</text>
>>>>>>> 61486b9a
</floater><|MERGE_RESOLUTION|>--- conflicted
+++ resolved
@@ -1,51 +1,4 @@
 <?xml version="1.0" encoding="utf-8" standalone="yes"?>
-<<<<<<< HEAD
-<floater name="Snapshot" title="Photos">
-	<floater.string name="unknown">inconnu</floater.string>
-	<string name="postcard_progress_str">Envoi par mail</string>
-	<string name="facebook_progress_str">Publication sur Facebook</string>
-	<string name="profile_progress_str">Publication</string>
-	<string name="inventory_progress_str">Enregistrement dans l'inventaire</string>
-	<string name="local_progress_str">Enregistrement sur le disque</string>
-	<string name="facebook_succeeded_str">Image envoyée</string>
-	<string name="profile_succeeded_str">Image uploadée</string>
-	<string name="postcard_succeeded_str">Mail envoyé !</string>
-	<string name="inventory_succeeded_str">Enregistré dans l'inventaire !</string>
-	<string name="local_succeeded_str">Enregistré sur le disque !</string>
-	<string name="facebook_failed_str">Erreur lors de l'envoi de votre image sur votre Timeline Facebook.</string>
-	<string name="profile_failed_str">Erreur lors de l'envoi de l'image sur le flux de votre profil.</string>
-	<string name="postcard_failed_str">Erreur lors de l'envoi du mail.</string>
-	<string name="inventory_failed_str">Erreur lors de l'enregistrement dans l'inventaire.</string>
-	<string name="local_failed_str">Erreur lors de l'enregistrement sur le disque.</string>
-	<view name="controls_container">
-		<button label="Actualiser" name="new_snapshot_btn"/>
-		<panel name="advanced_options_panel">
-			<text name="layer_type_label">Capturer :</text>
-			<combo_box label="Qualité de l'image" name="layer_types">
-				<combo_box.item label="Couleurs" name="Colors"/>
-				<combo_box.item label="Profondeur" name="Depth"/>
-				<combo_box.item label="Profondeur (24 bits)" name="Depth24"/>
-			</combo_box>
-			<check_box label="Interface" name="ui_check"/>
-			<check_box label="Solde de L$" name="currency_check"/>
-			<check_box label="HUD" name="hud_check"/>
-			<check_box label="Figer l'écran (plein écran)" name="freeze_frame_check"/>
-			<check_box label="Actualisation automatique" name="auto_snapshot_check"/>
-			<text name="filter_list_label">Filtre :</text>
-			<combo_box name="filters_combobox" tool_tip="Filtres pour l'image"><combo_box.item label="Pas de filtre" name="NoFilter"/></combo_box>
-		</panel>
-		<panel name="succeeded_panel">
-			<text name="succeeded_lbl">Réussi</text>
-		</panel>
-		<panel name="failed_panel">
-			<text name="failed_lbl">Erreur</text>
-		</panel>
-		<text name="working_lbl">En cours</text>
-		<text name="refresh_lbl">Actualisez pour sauvegarder.</text>
-	</view>
-	<text name="image_res_text">[WIDTH]px (Largeur) x [HEIGHT]px (Hauteur)</text>
-	<text name="file_size_label">[SIZE] Ko</text>
-=======
 <floater name="Snapshot" title="PHOTO">
 	<floater.string name="unknown">
 		inconnu
@@ -121,5 +74,4 @@
 	<text name="file_size_label">
 		[SIZE] Ko
 	</text>
->>>>>>> 61486b9a
 </floater>