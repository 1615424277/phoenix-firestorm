<<<<<<< HEAD
﻿<?xml version="1.0" encoding="utf-8" standalone="yes" ?>
<floater name="avatar_texture_debug" title="Textures de l&apos;avatar">
	<text name="">
		Baked Textures
	</text>
	<text name="">
		Composite Textures
	</text>
	<text name="baked_label">
=======
<?xml version="1.0" encoding="utf-8" standalone="yes"?>
<floater name="avatar_texture_debug" title="Textures de l&apos;avatar">
	<text name="label">
>>>>>>> fcaa1ad4
		Textures fixées
	</text>
	<text name="composite_label">
		Textures composées
	</text>
<<<<<<< HEAD
	<texture_picker label="Tête" name="baked_head" />
	<texture_picker label="Maquillage" name="head_bodypaint" />
	<texture_picker label="Cheveux" name="hair" />
	<button label="Vider" label_selected="Vider" name="Dump" />
	<texture_picker label="Yeux" name="baked_eyes" />
	<texture_picker label="Œil" name="eye_texture" />
	<texture_picker label="Haut du corps" name="baked_upper_body" />
	<texture_picker label="Tatouage haut du corps" name="upper_bodypaint" />
	<texture_picker label="Tricot" name="undershirt" />
	<texture_picker label="Gants" name="gloves" />
	<texture_picker label="Chemise" name="shirt" />
	<texture_picker label="Veste (en haut)" name="upper_jacket" />
	<texture_picker label="
Bas du corps
" name="baked_lower_body" />
	<texture_picker label="Tatouage bas du corps" name="lower_bodypaint" />
	<texture_picker label="Sous-vêtements" name="underpants" />
	<texture_picker label="Chaussettes" name="socks" />
	<texture_picker label="Chaussures" name="shoes" />
	<texture_picker label="Pantalon" name="pants" />
	<texture_picker label="Veste" name="jacket" />
	<texture_picker label="Jupe" name="baked_skirt" />
	<texture_picker label="Jupe" name="skirt_texture" />
=======
	<button label="Vider ces ID dans la console" label_selected="Vider" name="Dump" left="-185" width="175"/>
	<texture_picker label="Cheveux" name="hair-baked"/>
	<texture_picker label="Cheveux" name="hair"/>
	<texture_picker label="Tête" name="head-baked"/>
	<texture_picker label="Maquillage" name="head bodypaint"/>
	<texture_picker label="Yeux" name="eyes-baked"/>
	<texture_picker label="Œil" name="iris"/>
	<texture_picker label="Haut du corps" name="upper-baked"/>
	<texture_picker label="Tatouage (haut du corps)" name="upper bodypaint"/>
	<texture_picker label="Tricot" name="undershirt"/>
	<texture_picker label="Gants" name="gloves"/>
	<texture_picker label="Chemise" name="shirt"/>
	<texture_picker label="Veste (haut)" name="upper jacket"/>
	<texture_picker label="Bas du corps" name="lower-baked"/>
	<texture_picker label="Tatouage (bas du corps)" name="lower bodypaint"/>
	<texture_picker label="Sous-vêtements" name="underpants"/>
	<texture_picker label="Chaussettes" name="socks"/>
	<texture_picker label="Chaussures" name="shoes"/>
	<texture_picker label="Pantalon" name="pants"/>
	<texture_picker label="Veste" name="lower jacket"/>
	<texture_picker label="Jupe" name="skirt-baked"/>
	<texture_picker label="Jupe" name="skirt"/>
>>>>>>> fcaa1ad4
</floater><|MERGE_RESOLUTION|>--- conflicted
+++ resolved
@@ -1,48 +1,11 @@
-<<<<<<< HEAD
-﻿<?xml version="1.0" encoding="utf-8" standalone="yes" ?>
-<floater name="avatar_texture_debug" title="Textures de l&apos;avatar">
-	<text name="">
-		Baked Textures
-	</text>
-	<text name="">
-		Composite Textures
-	</text>
-	<text name="baked_label">
-=======
 <?xml version="1.0" encoding="utf-8" standalone="yes"?>
 <floater name="avatar_texture_debug" title="Textures de l&apos;avatar">
 	<text name="label">
->>>>>>> fcaa1ad4
 		Textures fixées
 	</text>
 	<text name="composite_label">
 		Textures composées
 	</text>
-<<<<<<< HEAD
-	<texture_picker label="Tête" name="baked_head" />
-	<texture_picker label="Maquillage" name="head_bodypaint" />
-	<texture_picker label="Cheveux" name="hair" />
-	<button label="Vider" label_selected="Vider" name="Dump" />
-	<texture_picker label="Yeux" name="baked_eyes" />
-	<texture_picker label="Œil" name="eye_texture" />
-	<texture_picker label="Haut du corps" name="baked_upper_body" />
-	<texture_picker label="Tatouage haut du corps" name="upper_bodypaint" />
-	<texture_picker label="Tricot" name="undershirt" />
-	<texture_picker label="Gants" name="gloves" />
-	<texture_picker label="Chemise" name="shirt" />
-	<texture_picker label="Veste (en haut)" name="upper_jacket" />
-	<texture_picker label="
-Bas du corps
-" name="baked_lower_body" />
-	<texture_picker label="Tatouage bas du corps" name="lower_bodypaint" />
-	<texture_picker label="Sous-vêtements" name="underpants" />
-	<texture_picker label="Chaussettes" name="socks" />
-	<texture_picker label="Chaussures" name="shoes" />
-	<texture_picker label="Pantalon" name="pants" />
-	<texture_picker label="Veste" name="jacket" />
-	<texture_picker label="Jupe" name="baked_skirt" />
-	<texture_picker label="Jupe" name="skirt_texture" />
-=======
 	<button label="Vider ces ID dans la console" label_selected="Vider" name="Dump" left="-185" width="175"/>
 	<texture_picker label="Cheveux" name="hair-baked"/>
 	<texture_picker label="Cheveux" name="hair"/>
@@ -65,5 +28,4 @@
 	<texture_picker label="Veste" name="lower jacket"/>
 	<texture_picker label="Jupe" name="skirt-baked"/>
 	<texture_picker label="Jupe" name="skirt"/>
->>>>>>> fcaa1ad4
 </floater>