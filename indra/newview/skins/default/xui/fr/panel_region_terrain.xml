--- conflicted
+++ resolved
@@ -1,12 +1,11 @@
 <?xml version="1.0" encoding="utf-8" standalone="yes"?>
 <panel label="Terrain" name="Terrain">
-<<<<<<< HEAD
 	<text name="region_text_lbl">Région :</text>
 	<text name="region_text">inconnue</text>
 	<spinner label="Niveau de la mer" name="water_height_spin"/>
 	<spinner label="Altitude maximale" name="terrain_raise_spin"/>
 	<spinner label="Altitude minimale" name="terrain_lower_spin"/>
-	<text name="detail_texture_text">Textures du terrain (Requis : fichiers .tga de taille 512x512 ou 1024x1024, 24 bits)</text>
+	<text name="detail_texture_text">Textures du terrain (Requis : fichiers .tga de taille 1024x1024, 24 bits)</text>
 	<text name="height_text_lbl" width="95">1 (Basse altitude)</text>
 	<text name="height_text_lbl2" left_pad="60">2</text>
 	<text name="height_text_lbl3" width="70">3</text>
@@ -16,49 +15,6 @@
 	<text name="height_text_lbl11">Mesurées en mètres, la valeur Basse est l'altitude maximum de la première texture, et la valeur Haute est l'altitude minimum de la dernière texture.</text>
 	<text name="height_text_lbl6">Nord-Ouest</text>
 	<text name="height_text_lbl7">Nord-Est</text>
-=======
-	<text name="region_text_lbl">
-		Région :
-	</text>
-	<text name="region_text">
-		(inconnue)
-	</text>
-	<spinner label="Niveau de l&apos;eau" name="water_height_spin"/>
-	<spinner label="Limite d&apos;élévation du 
-terrain" name="terrain_raise_spin"/>
-	<spinner bottom_delta="-34" label="Limite d&apos;abaissement 
-du terrain" name="terrain_lower_spin"/>
-	<text name="detail_texture_text">
-    Textures du terrain (fichiers .tga 1024 x 1024, 24 bit requis)
-  </text>
-	<text name="height_text_lbl">
-		1 (Bas)
-	</text>
-	<text name="height_text_lbl2">
-		2
-	</text>
-	<text name="height_text_lbl3">
-		3
-	</text>
-	<text name="height_text_lbl4">
-		4 (Haut)
-	</text>
-	<text name="height_text_lbl5">
-		Limites d&apos;élévation de texture
-	</text>
-	<text name="height_text_lbl10">
-		Ces valeurs représentent les limites de mélange pour les textures ci-dessus.
-	</text>
-	<text name="height_text_lbl11">
-		En mètres, la valeur BAS correspond à la hauteur MAXIMUM de la texture n°1 et la valeur HAUT à la hauteur MINIMUM de la texture n°4.
-	</text>
-	<text name="height_text_lbl6">
-		Nord-ouest
-	</text>
-	<text name="height_text_lbl7">
-		Nord-est
-	</text>
->>>>>>> 3f6c9e2f
 	<spinner label="Bas" name="height_start_spin_1"/>
 	<spinner label="Bas" name="height_start_spin_3"/>
 	<spinner label="Haut" name="height_range_spin_1"/>
