--- conflicted
+++ resolved
@@ -1,10 +1,5 @@
 <?xml version="1.0" encoding="utf-8" standalone="yes"?>
 <panel name="status">
-<<<<<<< HEAD
-	<panel name="parcel_info_panel">
-		<button name="buy_land_btn" tool_tip="Le terrain est à vendre"/>
-		<text tool_tip="Nom du terrain dans lequel vous vous situez. Cliquez pour plus d'informations." name="parcel_info_text"/>
-=======
 	<panel.string name="packet_loss_tooltip">
 		Perte de paquets
 	</panel.string>
@@ -22,7 +17,6 @@
 	</panel.string>
 	<panel name="menu_search_panel">
 		<search_editor label="Menus de recherche" name="search_menu_edit" tool_tip="Tapez le terme de recherche qui vous intéresse ici. Les résultats seront affichés pour les correspondances partielles en texte intégral dans le menu."/>
->>>>>>> a75582f8
 	</panel>
 	<panel left="-426" name="balance_bg" width="195">
 		<text name="balance" tool_tip="Cliquer sur ce bouton pour actualiser votre solde en L$." value="L$ ??"/>
