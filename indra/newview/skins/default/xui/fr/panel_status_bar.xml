<?xml version="1.0" encoding="utf-8" standalone="yes"?>
<panel name="status">
<<<<<<< HEAD
	<panel.string name="packet_loss_tooltip">
		Perte de paquets
	</panel.string>
	<panel.string name="bandwidth_tooltip">
		Bande passante
	</panel.string>
	<panel.string name="time">
		[hour12, datetime, slt]:[min, datetime, slt] [ampm, datetime, slt] [timezone,datetime, slt]
	</panel.string>
	<panel.string name="timeTooltip">
		[weekday, datetime, slt] [sday, datetime, slt] [month, datetime, slt] [year, datetime, slt]
	</panel.string>
	<panel.string name="buycurrencylabel">
		[AMT] L$
	</panel.string>
	<panel name="balance_bg">
		<text name="balance" tool_tip="Cliquer sur ce bouton pour actualiser votre solde en L$." value="?? L$"/>
		<button label="ACHETER L$" name="buyL" tool_tip="Cliquer pour acheter plus de L$"/>
	</panel>
	<combo_box name="mode_combo" tool_tip="Sélectionnez un mode. Pour une exploration facile et rapide avec chat, choisissez Basique. Pour accéder à plus de fonctionnalités, choisissez Avancé.">
		<combo_box.item label="Mode basique" name="Basic"/>
		<combo_box.item label="Mode avancé" name="Advanced"/>
	</combo_box>
	<text name="TimeText" tool_tip="Heure actuelle (Pacifique)">
		00h00 PST
	</text>
	<panel name="time_and_media_bg">
		<button name="media_toggle_btn" tool_tip="Arrêter tous les médias (musique, vidéo, pages web)"/>
		<button name="volume_btn" tool_tip="Contrôle du volume global"/>
	</panel>
=======
	<panel.string name="packet_loss_tooltip">Perte de paquets</panel.string>
	<panel.string name="bandwidth_tooltip">Bande passante</panel.string>
	<panel.string name="time">[hour12, datetime, slt]:[min, datetime, slt] [ampm, datetime, slt] [timezone,datetime, slt]</panel.string>
	<panel.string name="timeTooltip">[weekday, datetime, slt] [sday, datetime, slt] [month, datetime, slt] [year, datetime, slt]</panel.string>
	<panel.string name="buycurrencylabel">[AMT] L$</panel.string>
	<panel left="-405" name="balance_bg" width="195">
		<text name="balance" tool_tip="Cliquer sur ce bouton pour actualiser votre solde en L$." value="L$ ??"/>
		<button label="Acheter L$" name="buyL" tool_tip="Cliquer pour acheter plus de L$."/>
		<button label="Achats" name="goShop" tool_tip="Ouvrir la Place du marché Second Life." width="75"/>
	</panel>
	<text name="TimeText" tool_tip="Heure actuelle (Pacifique)">00h00 PST</text>
	<button name="media_toggle_btn" tool_tip="Arrêter tous les médias (musique, vidéo, pages web)."/>
	<button name="volume_btn" tool_tip="Régler le volume global."/>
>>>>>>> f155f400
</panel><|MERGE_RESOLUTION|>--- conflicted
+++ resolved
@@ -1,21 +1,10 @@
 <?xml version="1.0" encoding="utf-8" standalone="yes"?>
 <panel name="status">
-<<<<<<< HEAD
-	<panel.string name="packet_loss_tooltip">
-		Perte de paquets
-	</panel.string>
-	<panel.string name="bandwidth_tooltip">
-		Bande passante
-	</panel.string>
-	<panel.string name="time">
-		[hour12, datetime, slt]:[min, datetime, slt] [ampm, datetime, slt] [timezone,datetime, slt]
-	</panel.string>
-	<panel.string name="timeTooltip">
-		[weekday, datetime, slt] [sday, datetime, slt] [month, datetime, slt] [year, datetime, slt]
-	</panel.string>
-	<panel.string name="buycurrencylabel">
-		[AMT] L$
-	</panel.string>
+	<panel.string name="packet_loss_tooltip">Perte de paquets</panel.string>
+	<panel.string name="bandwidth_tooltip">Bande passante</panel.string>
+	<panel.string name="time">[hour12, datetime, slt]:[min, datetime, slt] [ampm, datetime, slt] [timezone,datetime, slt]</panel.string>
+	<panel.string name="timeTooltip">[weekday, datetime, slt] [sday, datetime, slt] [month, datetime, slt] [year, datetime, slt]</panel.string>
+	<panel.string name="buycurrencylabel">[AMT] L$</panel.string>
 	<panel name="balance_bg">
 		<text name="balance" tool_tip="Cliquer sur ce bouton pour actualiser votre solde en L$." value="?? L$"/>
 		<button label="ACHETER L$" name="buyL" tool_tip="Cliquer pour acheter plus de L$"/>
@@ -31,19 +20,4 @@
 		<button name="media_toggle_btn" tool_tip="Arrêter tous les médias (musique, vidéo, pages web)"/>
 		<button name="volume_btn" tool_tip="Contrôle du volume global"/>
 	</panel>
-=======
-	<panel.string name="packet_loss_tooltip">Perte de paquets</panel.string>
-	<panel.string name="bandwidth_tooltip">Bande passante</panel.string>
-	<panel.string name="time">[hour12, datetime, slt]:[min, datetime, slt] [ampm, datetime, slt] [timezone,datetime, slt]</panel.string>
-	<panel.string name="timeTooltip">[weekday, datetime, slt] [sday, datetime, slt] [month, datetime, slt] [year, datetime, slt]</panel.string>
-	<panel.string name="buycurrencylabel">[AMT] L$</panel.string>
-	<panel left="-405" name="balance_bg" width="195">
-		<text name="balance" tool_tip="Cliquer sur ce bouton pour actualiser votre solde en L$." value="L$ ??"/>
-		<button label="Acheter L$" name="buyL" tool_tip="Cliquer pour acheter plus de L$."/>
-		<button label="Achats" name="goShop" tool_tip="Ouvrir la Place du marché Second Life." width="75"/>
-	</panel>
-	<text name="TimeText" tool_tip="Heure actuelle (Pacifique)">00h00 PST</text>
-	<button name="media_toggle_btn" tool_tip="Arrêter tous les médias (musique, vidéo, pages web)."/>
-	<button name="volume_btn" tool_tip="Régler le volume global."/>
->>>>>>> f155f400
 </panel>