--- conflicted
+++ resolved
@@ -29,13 +29,8 @@
 		Échec d&apos;initialisation des graphiques. Veuillez mettre votre pilote graphique à jour.
 	</string>
 	<string name="AboutHeader">
-<<<<<<< HEAD
 		[APP_NAME] [VIEWER_VERSION_0].[VIEWER_VERSION_1].[VIEWER_VERSION_2] ([VIEWER_VERSION_3]) [BUILD_DATE] [BUILD_TIME] ([ADDRESS_SIZE]bit) ([CHANNEL])
-[[VIEWER_RELEASE_NOTES_URL] [Notes de version]]
-=======
-		[CHANNEL] [VIEWER_VERSION_0].[VIEWER_VERSION_1].[VIEWER_VERSION_2].[VIEWER_VERSION_3] ([ADDRESS_SIZE]bit) 
 [[VIEWER_RELEASE_NOTES_URL] [ReleaseNotes]]
->>>>>>> 9ce455f8
 	</string>
 	<string name="AboutCompiler">
 		Compilé avec [COMPILER] version [COMPILER_VERSION]
@@ -61,20 +56,12 @@
 		Version OpenGL : [OPENGL_VERSION]
 	</string>
 	<string name="AboutLibs">
-<<<<<<< HEAD
 Version libcurl : [LIBCURL_VERSION]
 Version J2C Decoder : [J2C_VERSION]
 Version Audio Driver : [AUDIO_DRIVER_VERSION]
-Version CEF : [LIBCEF_VERSION]
+[LIBCEF_VERSION]
 Version LibVLC : [LIBVLC_VERSION]
 Version serveur vocal : [VOICE_VERSION]
-=======
-		J2C Decoder Version: [J2C_VERSION] 
-Audio Driver Version: [AUDIO_DRIVER_VERSION] 
-[LIBCEF_VERSION] 
-LibVLC Version: [LIBVLC_VERSION] 
-Voice Server Version: [VOICE_VERSION]
->>>>>>> 9ce455f8
 	</string>
 	<string name="AboutTraffic">
 		Paquets perdus : [PACKETS_LOST,number,0]/[PACKETS_IN,number,0] ([PACKETS_PCT,number,1]%)
