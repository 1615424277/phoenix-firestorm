--- conflicted
+++ resolved
@@ -16,10 +16,7 @@
 					<stat_bar label="KTris par image" name="ktrisframe"/>
 					<stat_bar label="KTris par seconde" name="ktrissec"/>
 					<stat_bar label="Total d'objets" name="totalobjs"/>
-<<<<<<< HEAD
-=======
 					<stat_bar label="Total des objets" name="objs"/>
->>>>>>> cb43d15c
 					<stat_bar label="Objets en cache" name="cachedobjs"/>
 					<stat_bar label="Nouveaux objets" name="newobjs"/>
 					<stat_bar label="Taux de réussite du cache des objets" name="object_cache_hits"/>
@@ -37,12 +34,9 @@
 					<stat_bar label="Mémoire brute" name="rawmemstat"/>
 					<stat_bar label="Mémoire liée" name="glboundmemstat"/>
 				</stat_view>
-<<<<<<< HEAD
-=======
 				<stat_view label="Matériau" name="material">
 					<stat_bar label="Nombre" name="nummaterials"/>
 				</stat_view>
->>>>>>> cb43d15c
 				<stat_view label="Mémoire utilisée" name="memory">
 					<stat_bar label="Interface" name="LLView"/>
 					<stat_bar label="Polices" name="LLFontFreetype"/>
