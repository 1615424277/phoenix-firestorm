--- conflicted
+++ resolved
@@ -1,76 +1,71 @@
 <?xml version="1.0" encoding="utf-8" standalone="yes"?>
+<!-- Side tray panel -->
 <panel label="Résidents" name="people_panel">
-	<string name="no_recent_people">Aucun contact récent. Essayez [secondlife:///app/search/people la recherche] ou [secondlife:///app/worldmap La carte du monde] pour trouver des gens avec qui passer du temps !</string>
-	<string name="no_filtered_recent_people">Vous n'avez pas trouvé ce que vous cherchiez ? Essayez [secondlife:///app/search/people/[SEARCH_TERM] La recherche].</string>
-	<string name="no_one_near">Personne à proximité. Essayez [secondlife:///app/search/people la recherche] ou [secondlife:///app/worldmap La carte du monde] pour trouver des gens avec qui passer du temps !</string>
-	<string name="no_one_filtered_near">Vous n'avez pas trouvé ce que vous cherchiez ? Essayez [secondlife:///app/search/people/[SEARCH_TERM] La recherche].</string>
-	<string name="no_friends_online">Aucun ami connecté</string>
-	<string name="no_friends">Pas encore d'amis :(</string>
+	<string name="no_recent_people" value="Personne de récent. Pour rechercher des résidents avec qui passer du temps, voir [secondlife:///app/search/people Rechercher] ou [secondlife:///app/worldmap Carte du monde]."/>
+	<string name="no_filtered_recent_people" value="Vous n&apos;avez pas trouvé ce que vous cherchiez ? Essayez [secondlife:///app/search/people/[SEARCH_TERM] Rechercher]."/>
+	<string name="no_one_near" value="Personne près de vous. Pour rechercher des résidents avec qui passer du temps, voir [secondlife:///app/search/people Rechercher] ou [secondlife:///app/worldmap Carte du monde]."/>
+	<string name="no_one_filtered_near" value="Vous n&apos;avez pas trouvé ce que vous cherchiez ? Essayez [secondlife:///app/search/people/[SEARCH_TERM] Rechercher]."/>
+	<string name="no_friends_online" value="Pas d&apos;amis connectés"/>
+	<string name="no_friends" value="Pas d&apos;amis"/>
 	<string name="no_friends_msg">
-         Trouvez des amis en utilisant [secondlife:///app/search/people La recherche] ou faites un clic droit sur le résident pour l'ajouter comme ami.
- Vous recherchez des personnes avec qui passer du temps ? Essayez [secondlife:///app/worldmap La carte du monde].
+		Pour rechercher des amis, utilisez [secondlife:///app/search/people Rechercher] ou cliquez-droit sur le résident à ajouter comme ami.
+Pour rechercher des résidents avec qui passer du temps, utilisez [secondlife:///app/worldmap Carte du monde].
 	</string>
-	<string name="no_filtered_friends_msg">Vous n'avez pas trouvé ce que vous cherchiez ? Essayez [secondlife:///app/search/people/[SEARCH_TERM] La recherche].</string>
-	<string name="no_filtered_groups_msg">Vous n'avez pas trouvé ce que vous cherchiez ? Essayez [secondlife:///app/search/groups/[SEARCH_TERM] La recherche].</string>
-	<string name="no_groups_msg">Si vous cherchez à rejoindre des groupes, essayez [secondlife:///app/search/groups La recherche].</string>
-	<string name="MiniMapToolTipMsg">[REGION] (Double-clic pour ouvrir la carte, maintenez shift et faites glisser pour voir aux alentours)</string>
-	<string name="AltMiniMapToolTipMsg">[REGION] (Double-clic pour ouvrir la carte, maintenez shift et faites glisser pour voir aux alentours)</string>
-	<string name="GroupCountWithInfo">Vous appartenez à [COUNT] groupes, et pouvez encore en rejoindre [REMAINING]. [secondlife:/// Besoin de plus ?]</string>
-	<panel.string name="empty_list">Ce cercle est vide.</panel.string>
-	<panel.string name="no_sets">Pas de cercles</panel.string>
-	<panel.string name="all_sets">Tous les cercles</panel.string>
-	<panel.string name="pseudonyms">Surnoms</panel.string>
-	<panel.string name="AllFriendsTitle">Tous ([ALL])</panel.string>
-	<panel.string name="OnlineFriendsTitle">En ligne ([ONLINE])</panel.string>
+	<string name="no_filtered_friends_msg">
+		Vous n&apos;avez pas trouvé ce que vous cherchiez ? Essayez [secondlife:///app/search/people/[SEARCH_TERM] Rechercher].
+	</string>
+	<string name="no_filtered_groups_msg" value="Vous n&apos;avez pas trouvé ce que vous cherchiez ? Essayez [secondlife:///app/search/groups/[SEARCH_TERM] Rechercher]."/>
+	<string name="no_groups_msg" value="Vous souhaitez trouver des groupes à rejoindre ? Utilisez [secondlife:///app/search/groups Rechercher]."/>
+	<string name="MiniMapToolTipMsg" value="[REGION](Carte : double-clic ; Panoramique : Maj + faire glisser)"/>
+	<string name="AltMiniMapToolTipMsg" value="[REGION](Téléportation : double-clic ; Panoramique : Maj + faire glisser)"/>
+	<string name="GroupCountWithInfo" value="Vous appartenez à [COUNT] groupes, et pouvez en rejoindre [REMAINING] autres.  [secondlife:/// Vous en voulez plus ?]"/>
 	<tab_container name="tabs">
-		<panel label="À proximité" name="nearby_panel"/>
-		<panel label="Amis" name="friends_panel">
+		<panel label="PRÈS DE VOUS" name="nearby_panel">
+			<panel label="bottom_panel" name="nearby_buttons_panel">
+				<filter_editor label="Filtrer les personnes" name="nearby_filter_input"/>
+				<button name="gear_btn" tool_tip="Actions sur la personne sélectionnée"/>
+				<menu_button name="nearby_view_btn" tool_tip="Options d&apos;affichage/de tri"/>
+				<button name="add_friend_btn" tool_tip="Proposer à ce résident de devenir votre ami"/>
+				<dnd_button name="nearby_del_btn" tool_tip="Supprimer la personne sélectionnée des amis"/>
+			</panel>
+		</panel>
+		<panel label="AMIS" name="friends_panel">
 			<panel label="bottom_panel" name="friends_buttons_panel">
 				<filter_editor label="Filtrer les personnes" name="friends_filter_input"/>
 				<button name="gear_btn" tool_tip="Actions sur la personne sélectionnée"/>
-				<menu_button name="friends_view_btn" tool_tip="Options d'affichage/de tri"/>
-				<button name="friends_add_btn" tool_tip="Devenir amis"/>
-				<button name="GlobalOnlineStatusToggle" tool_tip="Activer/Désactiver la visibilité de ma présence"/>
-				<dnd_button name="friends_del_btn" tool_tip="Supprimer cet ami"/>
+				<menu_button name="friends_view_btn" tool_tip="Options d&apos;affichage/de tri"/>
+				<button name="friends_add_btn" tool_tip="Proposer à ce résident de devenir votre ami"/>
+				<dnd_button name="friends_del_btn" tool_tip="Supprimer la personne sélectionnée des amis"/>
 			</panel>
-<<<<<<< HEAD
-			<tab_container name="friends_accordion">
-				<panel name="tab_online" title="En ligne"/>
-				<panel name="tab_all" title="Tous"/>
-				<panel name="tab_suggested_friends" title="Amis possibles"/>
-			</tab_container>
-=======
 			<accordion name="friends_accordion">
 				<accordion_tab name="tab_online" title="En ligne"/>
 				<accordion_tab name="tab_all" title="Tout"/>
 				<accordion_tab name="tab_suggested_friends" title="Personnes avec lesquelles vous aimeriez peut-être devenir ami(e)"/>
 			</accordion>
->>>>>>> 61486b9a
 		</panel>
-		<panel label="Groupes" name="groups_panel">
+		<panel label="GROUPES" name="groups_panel">
 			<panel label="bottom_panel" name="groups_buttons_panel">
 				<filter_editor label="Filtrer les groupes" name="groups_filter_input"/>
 				<menu_button name="groups_gear_btn" tool_tip="Actions sur le groupe sélectionné"/>
-				<menu_button name="groups_view_btn" tool_tip="Options d'affichage/de tri"/>
-				<menu_button name="plus_btn" tool_tip="Rejoindre/Créer un nouveau groupe"/>
+				<menu_button name="groups_view_btn" tool_tip="Options d&apos;affichage/de tri"/>
+				<menu_button name="plus_btn" tool_tip="Rejoindre/créer un nouveau groupe"/>
 				<dnd_button name="minus_btn" tool_tip="Quitter le groupe sélectionné"/>
 			</panel>
-			<text name="groupcount">Vous appartenez à [COUNT] groupes et pouvez en rejoindre [REMAINING] autres.</text>
+			<text name="groupcount">
+				Vous appartenez à [COUNT] groupes, et pouvez en rejoindre [REMAINING] autres.
+			</text>
 		</panel>
-		<panel label="Récents" name="recent_panel">
+		<panel label="RÉCENT" name="recent_panel">
 			<panel label="bottom_panel" name="recent_buttons_panel">
 				<filter_editor label="Filtrer les personnes" name="recent_filter_input"/>
 				<button name="gear_btn" tool_tip="Actions sur la personne sélectionnée"/>
-				<menu_button name="recent_view_btn" tool_tip="Options d'affichage/de tri"/>
-				<button name="add_friend_btn" tool_tip="Devenir amis"/>
-				<dnd_button name="recent_del_btn" tool_tip="Supprimer cet ami"/>
+				<menu_button name="recent_view_btn" tool_tip="Options d&apos;affichage/de tri"/>
+				<button name="add_friend_btn" tool_tip="Proposer à ce résident de devenir votre ami"/>
+				<dnd_button name="recent_del_btn" tool_tip="Supprimer la personne sélectionnée des amis"/>
 			</panel>
 		</panel>
-		<panel label="Ignorés" name="blocked_panel">
-			<panel name="panel_block_list_sidetray" label="Résidents &amp; Objets ignorés"/>
-		</panel>
-		<panel label="Cercles" name="contact_sets_panel">
-			<panel name="panel_people_contacts_sidetray" label="Cercles"/>
+		<panel label="BLOQUÉ" name="blocked_panel">
+			<panel label="Résidents et objets ignorés" name="panel_block_list_sidetray"/>
 		</panel>
 	</tab_container>
 </panel>