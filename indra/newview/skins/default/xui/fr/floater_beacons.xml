<?xml version="1.0" encoding="utf-8" standalone="yes"?>
<floater name="beacons" title="Balises">
	<panel name="beacons_panel">
		<text name="label_show">Montrer :</text>
		<check_box label="Boîtes de contour pour l'éclairage dans la scène" name="lights_bounding_boxes"/>
		<check_box label="Balises" name="beacons"/>
		<check_box label="Eclairage élevé" name="highlights"/>
		<check_box label="Balise de texte d'information dans la fenêtre d'affichage" name="FSRenderBeaconText"/>
		<text tool_tip="Largeur de Balise" name="beacon_width_label">Largeur :</text>
		<text name="label_objects">Pour ces objets :</text>
		<check_box label="Physique" name="physical"/>
		<check_box label="Scripté" name="scripted"/>
		<check_box label="Toucher seulement" name="touch_only"/>
		<check_box label="Sources du son" name="sounds"/>
		<check_box label="Sources des particules" name="particles"/>
<<<<<<< HEAD
		<check_box label="Sources du Media" name="moapbeacon"/>
=======
		<check_box label="Sources des médias" name="moapbeacon"/>
		<check_box label="Soleil" name="sun"/>
		<check_box label="Lune" name="moon"/>
>>>>>>> 3191a5dd
	</panel>
</floater><|MERGE_RESOLUTION|>--- conflicted
+++ resolved
@@ -1,24 +1,24 @@
 <?xml version="1.0" encoding="utf-8" standalone="yes"?>
-<floater name="beacons" title="Balises">
+<floater name="beacons" title="BALISES">
 	<panel name="beacons_panel">
-		<text name="label_show">Montrer :</text>
-		<check_box label="Boîtes de contour pour l'éclairage dans la scène" name="lights_bounding_boxes"/>
+		<text name="label_show">
+			Afficher :
+		</text>
 		<check_box label="Balises" name="beacons"/>
-		<check_box label="Eclairage élevé" name="highlights"/>
-		<check_box label="Balise de texte d'information dans la fenêtre d'affichage" name="FSRenderBeaconText"/>
-		<text tool_tip="Largeur de Balise" name="beacon_width_label">Largeur :</text>
-		<text name="label_objects">Pour ces objets :</text>
+		<check_box label="Surbrillances" name="highlights"/>
+		<text name="beacon_width_label" tool_tip="Largeur de la balise">
+			Largeur :
+		</text>
+		<text name="label_objects">
+			Pour ces objets :
+		</text>
 		<check_box label="Physique" name="physical"/>
 		<check_box label="Scripté" name="scripted"/>
-		<check_box label="Toucher seulement" name="touch_only"/>
-		<check_box label="Sources du son" name="sounds"/>
+		<check_box label="Toucher uniquement" name="touch_only"/>
+		<check_box label="Sources sonores" name="sounds"/>
 		<check_box label="Sources des particules" name="particles"/>
-<<<<<<< HEAD
-		<check_box label="Sources du Media" name="moapbeacon"/>
-=======
 		<check_box label="Sources des médias" name="moapbeacon"/>
 		<check_box label="Soleil" name="sun"/>
 		<check_box label="Lune" name="moon"/>
->>>>>>> 3191a5dd
 	</panel>
 </floater>