<?xml version="1.0" encoding="utf-8"?>
<notifications>
	<global name="skipnexttime">
		Ne plus afficher
	</global>
	<global name="alwayschoose">
		Toujours choisir cette option
	</global>
	<global name="implicitclosebutton">
		Fermer
	</global>
	<template name="okbutton">
		<form>
			<button name="OK_okbutton" text="$yestext"/>
		</form>
	</template>
	<template name="okignore">
		<form>
			<button name="OK_okignore" text="$yestext"/>
		</form>
	</template>
	<template name="okcancelbuttons">
		<form>
			<button name="OK_okcancelbuttons" text="$yestext"/>
			<button name="Cancel_okcancelbuttons" text="$notext"/>
		</form>
	</template>
	<template name="okcancelignore">
		<form>
			<button name="OK_okcancelignore" text="$yestext"/>
			<button name="Cancel_okcancelignore" text="$notext"/>
		</form>
	</template>
	<template name="okhelpbuttons">
		<form>
			<button name="OK_okhelpbuttons" text="$yestext"/>
			<button name="Help" text="$helptext"/>
		</form>
	</template>
	<template name="yesnocancelbuttons">
		<form>
			<button name="Yes" text="$yestext"/>
			<button name="No" text="$notext"/>
			<button name="Cancel_yesnocancelbuttons" text="$canceltext"/>
		</form>
	</template>
	<notification functor="GenericAcknowledge" label="Message de notification inconnu" name="MissingAlert">
		Votre version de [APP_NAME] ne peut afficher ce message de notification.  Veuillez vous assurer que vous avez bien la toute dernière version du client.

Détails de l&apos;erreur : La notification, appelée &apos;[_NAME]&apos;, est introuvable dans notifications.xml.
		<usetemplate name="okbutton" yestext="OK"/>
	</notification>
	<notification name="FloaterNotFound">
		Erreur floater : impossible de trouver les contrôles suivants :

[CONTROLS]
		<usetemplate name="okbutton" yestext="OK"/>
	</notification>
	<notification name="TutorialNotFound">
		Aucun didacticiel n&apos;est disponible actuellement.
		<usetemplate name="okbutton" yestext="OK"/>
	</notification>
	<notification name="GenericAlert">
		[MESSAGE]
	</notification>
	<notification name="GenericAlertYesCancel">
		[MESSAGE]
		<usetemplate name="okcancelbuttons" notext="Annuler" yestext="Oui"/>
	</notification>
	<notification name="BadInstallation">
		Une erreur est survenue lors de la mise à jour de [APP_NAME].  Veuillez [http://get.secondlife.com télécharger la dernière version] du client.
		<usetemplate name="okbutton" yestext="OK"/>
	</notification>
	<notification name="LoginFailedNoNetwork">
		Connexion à [SECOND_LIFE_GRID] impossible.
    &apos;[DIAGNOSTIC]&apos;
Veuillez vérifier votre connexion Internet.
		<usetemplate name="okbutton" yestext="OK"/>
	</notification>
	<notification name="MessageTemplateNotFound">
		Le modèle de message [PATH] est introuvable.
		<usetemplate name="okbutton" yestext="OK"/>
	</notification>
	<notification name="WearableSave">
		Enregistrer les changements dans la partie du corps/les habits actuels ?
		<usetemplate canceltext="Cancel" name="yesnocancelbuttons" notext="Ne pas enregistrer" yestext="Enregistrer"/>
	</notification>
	<notification name="ConfirmNoCopyToOutbox">
		Vous n&apos;êtes pas autorisé à copier un ou plusieurs de ces articles dans la boîte d&apos;envoi vendeur. Vous pouvez les déplacer ou les laisser.
		<usetemplate name="okcancelbuttons" notext="Ne pas déplacer les articles" yestext="Déplacer les articles"/>
	</notification>
	<notification name="OutboxFolderCreated">
		Un nouveau dossier a été créé pour chaque article que vous avez transféré vers le niveau supérieur de votre boîte d&apos;envoi vendeur.
		<usetemplate ignoretext="Un nouveau dossier a été créé dans la boîte d&apos;envoi vendeur." name="okignore" yestext="OK"/>
	</notification>
	<notification name="OutboxImportComplete">
		Transfert réussi

Tous les dossiers ont été envoyés vers la Place du marché.
		<usetemplate ignoretext="Tous les dossiers envoyés vers la Place du marché" name="okignore" yestext="OK"/>
	</notification>
	<notification name="OutboxImportHadErrors">
		Impossible de transférer certains dossiers

Des erreurs se sont produites lors de l&apos;envoi de certains dossiers vers la Place du marché. Ces dossiers sont toujours disponibles dans votre boîte d&apos;envoi vendeur.

Pour plus d&apos;informations, consultez le [[MARKETPLACE_IMPORTS_URL] journal des erreurs].
		<usetemplate name="okbutton" yestext="OK"/>
	</notification>
	<notification name="OutboxImportFailed">
		Échec de transfert

Aucun dossier n&apos;a été envoyé vers la Place du marché en raison d&apos;une erreur système ou réseau. Veuillez réessayer ultérieurement.
		<usetemplate name="okbutton" yestext="OK"/>
	</notification>
	<notification name="OutboxInitFailed">
		Échec d&apos;initialisation de la Place du marché

L&apos;initialisation de la Place du marché a échoué en raison d&apos;une erreur système ou réseau. Veuillez réessayer ultérieurement.
		<usetemplate name="okbutton" yestext="OK"/>
	</notification>
	<notification name="CompileQueueSaveText">
		Une erreur est survenue lors du chargement du texte pour un script, suite au problème suivant : [REASON]. Veuillez réessayer ultérieurement.
	</notification>
	<notification name="CompileQueueSaveBytecode">
		Une erreur est survenue lors du chargement du script compilé, suite au problème suivant : [REASON]. Veuillez réessayer ultérieurement.
	</notification>
	<notification name="WriteAnimationFail">
		Une erreur est survenue lors de l&apos;écriture des données d&apos;animation. Veuillez réessayer ultérieurement.
	</notification>
	<notification name="UploadAuctionSnapshotFail">
		Un problème est survenu lors du chargement du script compilé, suite au problème suivant : [REASON]
	</notification>
	<notification name="UnableToViewContentsMoreThanOne">
		Impossible d&apos;afficher les contenus de plus d&apos;un objet à la fois.
Veuillez ne sélectionner qu&apos;un seul objet.
	</notification>
	<notification name="SaveClothingBodyChanges">
		Enregistrer tous les changements dans les habits/parties du corps ?
		<usetemplate canceltext="Annuler" name="yesnocancelbuttons" notext="Ne pas enregistrer" yestext="Tout enregistrer"/>
	</notification>
	<notification name="FriendsAndGroupsOnly">
		Les résidents qui ne sont pas vos amis ne sauront pas que vous avez choisi d&apos;ignorer leurs appels et leurs messages instantanés.
		<usetemplate name="okbutton" yestext="OK"/>
	</notification>
	<notification name="FavoritesOnLogin">
		Remarque : si vous activez cette option, toutes les personnes utilisant cet ordinateur pourront voir votre liste d&apos;endroits favoris.
		<usetemplate name="okbutton" yestext="OK"/>
	</notification>
	<notification name="GrantModifyRights">
		Lorsque vous accordez des droits de modification à un autre résident, vous lui permettez de changer, supprimer ou prendre n&apos;importe lequel de vos objets dans Second Life. Réfléchissez bien avant d&apos;accorder ces droits.
Voulez-vous vraiment accorder des droits de modification à [NAME] ?
		<usetemplate name="okcancelbuttons" notext="Non" yestext="Oui"/>
	</notification>
	<notification name="GrantModifyRightsMultiple">
		Lorsque vous accordez des droits d&apos;édition à un autre résident, vous lui permettez de changer n&apos;importe lequel de vos objets dans le Monde. Réfléchissez bien avant d&apos;accorder ces droits.
Souhaitez-vous accorder des droits d&apos;édition aux résidents sélectionnés ?
		<usetemplate name="okcancelbuttons" notext="Non" yestext="Oui"/>
	</notification>
	<notification name="RevokeModifyRights">
		Voulez-vous retirer les droits de modification à [NAME] ?
		<usetemplate name="okcancelbuttons" notext="Non" yestext="Oui"/>
	</notification>
	<notification name="RevokeModifyRightsMultiple">
		Souhaitez-vous retirer les droits d&apos;édition aux résidents selectionnés ?
		<usetemplate name="okcancelbuttons" notext="Non" yestext="Oui"/>
	</notification>
	<notification name="UnableToCreateGroup">
		Impossible de créer le groupe.
[MESSAGE]
		<usetemplate name="okbutton" yestext="OK"/>
	</notification>
	<notification name="PanelGroupApply">
		[NEEDS_APPLY_MESSAGE]
[WANT_APPLY_MESSAGE]
		<usetemplate canceltext="Annuler" name="yesnocancelbuttons" notext="Ignorer les modifications" yestext="Enregistrer les modifications"/>
	</notification>
	<notification name="MustSpecifyGroupNoticeSubject">
		Pour envoyer une notice au groupe, vous devez indiquer un sujet.
		<usetemplate name="okbutton" yestext="OK"/>
	</notification>
	<notification name="AddGroupOwnerWarning">
		Vous êtes sur le point d&apos;ajouter des membres du groupe dans le rôle de [ROLE_NAME].
Les membres ne peuvent pas être destitués de ce rôle.
Ils doivent donner eux-mêmes leur démission.
Êtes-vous certain de vouloir continuer ?
		<usetemplate ignoretext="Confirmer avant d&apos;ajouter un nouveau propriétaire" name="okcancelignore" notext="Non" yestext="Oui"/>
	</notification>
	<notification name="AssignDangerousActionWarning">
		Vous êtes sur le point d&apos;ajouter le pouvoir « [ACTION_NAME] » au rôle « [ROLE_NAME] ».
 *Avertissement*
 Tout membre disposant de ce pouvoir peut s&apos;affecter lui-même, ainsi que tout autre membre, à des rôles disposant de pouvoirs plus importants, et accéder potentiellement à des pouvoirs proches de ceux d&apos;un propriétaire. Assurez-vous de bien comprendre ce que vous faites avant d&apos;attribuer ce pouvoir.

Ajouter ce pouvoir à « [ROLE_NAME] » ?
		<usetemplate name="okcancelbuttons" notext="Non" yestext="Oui"/>
	</notification>
	<notification name="AssignDangerousAbilityWarning">
		Vous êtes sur le point d&apos;ajouter le pouvoir « [ACTION_NAME] » au rôle « [ROLE_NAME] ».

 *Avertissement*
 Tout membre dans un rôle avec ce pouvoir peut s&apos;attribuer à lui-même, ainsi qu&apos;à tout autre membre, Tous les pouvoirs, et accéder potentiellement à des pouvoirs proches de ceux d&apos;un propriétaire.

Ajouter ce pouvoir à « [ROLE_NAME] » ?
		<usetemplate name="okcancelbuttons" notext="Non" yestext="Oui"/>
	</notification>
	<notification name="AttachmentDrop">
		Vous êtes sur le point d&apos;abandonner l&apos;élément joint.
Voulez-vous vraiment continuer ?
		<usetemplate ignoretext="Confirmer avant d&apos;abandonner les éléments joints" name="okcancelignore" notext="Non" yestext="Oui"/>
	</notification>
	<notification name="JoinGroupCanAfford">
		Rejoindre ce groupe coûte [COST] [CUR].
Voulez-vous continuer ?
		<usetemplate name="okcancelbuttons" notext="Annuler" yestext="Rejoindre"/>
	</notification>
	<notification name="JoinGroupNoCost">
		Vous vous apprêtez à rejoindre le groupe [NAME].
Voulez-vous continuer ?
		<usetemplate name="okcancelbuttons" notext="Annuler" yestext="Fusionner"/>
	</notification>
	<notification name="JoinGroupCannotAfford">
		Rejoindre ce groupe coûte [COST] [CUR].
Vous n&apos;avez pas suffisamment de [CUR] pour rejoindre ce groupe.
	</notification>
	<notification name="CreateGroupCost">
		La création de ce groupe coûte 100 [CUR].
Les groupes doivent comporter plus d&apos;un membre, sinon ils sont supprimés.
Veuillez inviter des membres d&apos;ici 48 heures.
		<usetemplate canceltext="Annuler" name="okcancelbuttons" notext="Annuler" yestext="Créer un groupe pour 100 [CUR]"/>
	</notification>
	<notification name="LandBuyPass">
		Pour [COST] [CUR] vous pouvez pénétrer sur ce terrain ([PARCEL_NAME]) et y rester [TIME] heures. Acheter un pass ?
		<usetemplate name="okcancelbuttons" notext="Annuler" yestext="OK"/>
	</notification>
	<notification name="SalePriceRestriction">
		Pour rendre l&apos;annonce disponible à tous, le prix de vente doit être supérieur à 0 [CUR].
Si le prix de vente est de 0 [CUR], vous devez choisir un acheteur spécifique.
	</notification>
	<notification name="ConfirmLandSaleChange">
		Le terrain sélectionné, de [LAND_SIZE] m², est mis en vente.
Votre prix de vente sera de [SALE_PRICE] [CUR] et la vente sera disponible à [NAME].
		<usetemplate name="okcancelbuttons" notext="Annuler" yestext="OK"/>
	</notification>
	<notification name="ConfirmLandSaleToAnyoneChange">
		ATTENTION : en cliquant sur Vendre à n&apos;importe qui, vous rendez votre terrain disponible à toute la communauté de [CURRENT_GRID], même aux personnes qui ne sont pas dans cette région.

Le terrain sélectionné, de [LAND_SIZE] m², est mis en vente.
Votre prix de vente sera de [SALE_PRICE][CUR] et la vente sera disponible à [NAME].
		<usetemplate name="okcancelbuttons" notext="Annuler" yestext="OK"/>
	</notification>
	<notification name="ReturnObjectsDeededToGroup">
		Êtes-vous certain de vouloir renvoyer tous les objets partagés par le groupe [NAME] sur cette parcelle dans l&apos;inventaire du propriétaire précédent ?

*Avertissement* Tous les objets non transférables cédés au groupe seront supprimés !

Objets : [N]
		<usetemplate name="okcancelbuttons" notext="Annuler" yestext="OK"/>
	</notification>
	<notification name="ReturnObjectsOwnedByUser">
		Etes-vous certain de vouloir renvoyer tous les objets que [NAME] possède sur cette parcelle dans son inventaire ?

Objets : [N]
		<usetemplate name="okcancelbuttons" notext="Annuler" yestext="OK"/>
	</notification>
	<notification name="ReturnObjectsOwnedBySelf">
		Êtes-vous certain de vouloir renvoyer tous les objets que vous possédez sur cette parcelle dans votre inventaire ?

Objets : [N]
		<usetemplate name="okcancelbuttons" notext="Annuler" yestext="OK"/>
	</notification>
	<notification name="ReturnObjectsNotOwnedBySelf">
		Êtes-vous certain de vouloir renvoyer tous les objets que vous ne possédez pas sur cette parcelle dans l&apos;inventaire de leur propriétaire ?
Les objets transférables cédés à un groupe seront renvoyés aux propriétaires précédents.

*Avertissement* Tous les objets non transférables cédés au groupe seront supprimés !

Objets : [N]
		<usetemplate name="okcancelbuttons" notext="Annuler" yestext="OK"/>
	</notification>
	<notification name="ReturnObjectsNotOwnedByUser">
		Êtes-vous certain de vouloir renvoyer tous les objets que [NAME] ne possède pas sur cette parcelle dans l&apos;inventaire de leur propriétaire ?
Les objets transférables cédés à un groupe seront renvoyés aux propriétaires précédents.

*Avertissement* Tous les objets non transférables cédés au groupe seront supprimés !

Objets : [N]
		<usetemplate name="okcancelbuttons" notext="Annuler" yestext="OK"/>
	</notification>
	<notification name="ReturnAllTopObjects">
		Êtes-vous certain de vouloir renvoyer tous les objets de la liste dans l&apos;inventaire de leur propriétaire ?
		<usetemplate name="okcancelbuttons" notext="Annuler" yestext="OK"/>
	</notification>
	<notification name="DisableAllTopObjects">
		Êtes-vous certain de vouloir désactiver tous les objets dans cette région ?
		<usetemplate name="okcancelbuttons" notext="Annuler" yestext="OK"/>
	</notification>
	<notification name="ReturnObjectsNotOwnedByGroup">
		Renvoyer les objets de cette parcelle qui ne sont pas partagés avec le groupe [NAME] à leur propriétaire ?

Objets : [N]
		<usetemplate name="okcancelbuttons" notext="Annuler" yestext="OK"/>
	</notification>
	<notification name="UnableToDisableOutsideScripts">
		Impossible de désactiver les scripts.
Les dégâts sont autorisés dans toute la région.
Pour que les armes fonctionnent, les scripts doivent être autorisés.
	</notification>
	<notification name="MultipleFacesSelected">
		Plusieurs faces sont sélectionnées.
Si vous poursuivez cette action, des instances séparées du média seront définies sur plusieurs faces de l&apos;objet.
Pour ne placer le média que sur une seule face, choisissez Sélectionner une face, cliquez sur la face de l&apos;objet de votre choix, puis sur Ajouter.
		<usetemplate ignoretext="Le média sera défini sur plusieurs faces sélectionnées" name="okcancelignore" notext="Annuler" yestext="OK"/>
	</notification>
	<notification name="MustBeInParcel">
		Pour définir le point d&apos;atterrissage, vous devez vous trouver à l&apos;intérieur de la parcelle.
	</notification>
	<notification name="PromptRecipientEmail">
		Veuillez saisir une adresse e-mail valide pour le(s) destinataire(s).
	</notification>
	<notification name="PromptSelfEmail">
		Veuillez saisir votre adresse e-mail.
	</notification>
	<notification name="PromptMissingSubjMsg">
		Envoyer la photo avec l&apos;objet ou le message par défaut ?
		<usetemplate name="okcancelbuttons" notext="Annuler" yestext="OK"/>
	</notification>
	<notification name="ErrorProcessingSnapshot">
		Erreur dans le traitement des données de la photo
	</notification>
	<notification name="ErrorEncodingSnapshot">
		Erreur d&apos;encodage de la photo.
	</notification>
	<notification name="ErrorUploadingPostcard">
		Une erreur est survenue lors du chargement du script compilé, suite au problème suivant : [REASON]
	</notification>
	<notification name="ErrorUploadingReportScreenshot">
		Une erreur est survenue lors du chargement de la capture d&apos;écran destinée au rapport, suite au problème suivant : [REASON]
	</notification>
	<notification name="MustAgreeToLogIn">
		Pour vous connecter à [CURRENT_GRID], vous devez accepter les Conditions d&apos;utilisation.
	</notification>
	<notification name="CouldNotPutOnOutfit">
		Impossible de mettre cet ensemble.
Ce dossier ne contient pas d&apos;habits, de parties du corps ni de pièces jointes.
	</notification>
	<notification name="CannotWearTrash">
		Vous ne pouvez pas porter d&apos;habits ni de parties du corps se trouvant dans la corbeille.
	</notification>
	<notification name="MaxAttachmentsOnOutfit">
		Impossible de joindre l&apos;objet.
La limite de [MAX_ATTACHMENTS] objets joints a été dépassée. Veuillez commencer par supprimer un objet joint existant.
	</notification>
	<notification name="CannotWearInfoNotComplete">
		Vous ne pouvez pas porter cet article car il n&apos;a pas encore été chargé. Veuillez réessayer dans une minute.
	</notification>
	<notification name="MustHaveAccountToLogIn">
		Zut ! Vous avez oublié de fournir certaines informations.
Vous devez saisir le nom d&apos;utilisateur de votre avatar.

Pour entrer dans [CURRENT_GRID], vous devez disposer d&apos;un compte. Voulez-vous en créer un maintenant ?
		<url name="url">
			https://join.secondlife.com/index.php?lang=fr-FR
		</url>
		<usetemplate name="okcancelbuttons" notext="Réessayer" yestext="Créer un compte"/>
	</notification>
	<notification name="InvalidCredentialFormat">
		Saisissez soit le nom d&apos;utilisateur soit à la fois le prénom et le nom de votre avatar dans le champ Nom d&apos;utilisateur, puis connectez-vous.
	</notification>
	<notification name="DeleteClassified">
		Supprimer l&apos;annonce [NAME] ?
Une fois payés, les frais ne sont pas remboursables.
		<usetemplate name="okcancelbuttons" notext="Annuler" yestext="OK"/>
	</notification>
	<notification name="DeleteMedia">
		Vous avez choisi de supprimer le média associé à cette face.
Voulez-vous vraiment continuer ?
		<usetemplate ignoretext="Confirmer avant de supprimer un média d&apos;un objet" name="okcancelignore" notext="Non" yestext="Oui"/>
	</notification>
	<notification name="ClassifiedSave">
		Enregistrer les changements dans l&apos;annonce [NAME] ?
		<usetemplate canceltext="Annuler" name="yesnocancelbuttons" notext="Ne pas enregistrer" yestext="Enregistrer"/>
	</notification>
	<notification name="ClassifiedInsufficientFunds">
		Fonds insuffisants pour créer la petite annonce.
		<usetemplate name="okbutton" yestext="OK"/>
	</notification>
	<notification name="DeleteAvatarPick">
		Supprimer la sélection &lt;nolink&gt;[PICK]&lt;/nolink&gt; ?
		<usetemplate name="okcancelbuttons" notext="Annuler" yestext="OK"/>
	</notification>
	<notification name="DeleteOutfits">
		Supprimer la ou les tenues sélectionnées ?
		<usetemplate name="okcancelbuttons" notext="Annuler" yestext="OK"/>
	</notification>
	<notification name="PromptGoToEventsPage">
		Aller à la page web de [CURRENT_GRID] réservée aux événements ?
		<url name="url">
			http://secondlife.com/events/?lang=fr-FR
		</url>
		<usetemplate name="okcancelbuttons" notext="Annuler" yestext="OK"/>
	</notification>
	<notification name="SelectProposalToView">
		Veuillez sélectionner une proposition.
	</notification>
	<notification name="SelectHistoryItemToView">
		Veuillez sélectionner un historique.
	</notification>
	<notification name="CacheWillClear">
		Le cache sera vidé après le redémarrage de [APP_NAME].
	</notification>
	<notification name="CacheWillBeMoved">
		Le cache sera déplacé après le redémarrage de [APP_NAME].
Remarque : cela videra le cache.
	</notification>
	<notification name="ChangeConnectionPort">
		Les paramètres du port prendront effet après le redémarrage de [APP_NAME].
	</notification>
	<notification name="ChangeSkin">
		Le nouveau thème apparaîtra après le redémarrage de [APP_NAME].
	</notification>
	<notification name="ChangeLanguage">
		Le changement de langue sera effectué au redémarrage de [APP_NAME].
	</notification>
	<notification name="GoToAuctionPage">
		Aller à la page web de [CURRENT_GRID] pour voir le détail des enchères ou enchérir ?
		<url name="url">
			http://secondlife.com/auctions/auction-detail.php?id=[AUCTION_ID]
		</url>
		<usetemplate name="okcancelbuttons" notext="Annuler" yestext="OK"/>
	</notification>
	<notification name="SaveChanges">
		Enregistrer les changements ?
		<usetemplate canceltext="Annuler" name="yesnocancelbuttons" notext="Ne pas enregistrer" yestext="Enregistrer"/>
	</notification>
	<notification name="GestureSaveFailedTooManySteps">
		L&apos;enregistrement du geste a échoué.
Il y a trop d&apos;étapes dans ce geste.
Essayez d&apos;en supprimer quelques-unes.
	</notification>
	<notification name="GestureSaveFailedTryAgain">
		L&apos;enregistrement du geste a échoué. Veuillez réessayer dans une minute.
	</notification>
	<notification name="GestureSaveFailedObjectNotFound">
		Le geste n&apos;a pas pu être enregistré car l&apos;objet ou l&apos;inventaire de l&apos;objet associé n&apos;a pas été trouvé.
L&apos;objet est peut-être inaccessible ou a peut-être été supprimé.
	</notification>
	<notification name="GestureSaveFailedReason">
		Une erreur est survenue lors de l&apos;enregistrement du geste, suite au problème suivant : [REASON]. Essayez d&apos;enregistrer votre geste ultérieurement.
	</notification>
	<notification name="SaveNotecardFailObjectNotFound">
		La note n&apos;a pas pu être enregistrée car l&apos;objet ou l&apos;inventaire de l&apos;objet associé n&apos;a pas été trouvé.
L&apos;objet est peut-être inaccessible ou a peut-être été supprimé.
	</notification>
	<notification name="SaveNotecardFailReason">
		Une erreur est survenue lors de l&apos;enregistrement de la note, suite au problème suivant : [REASON]. Essayez d&apos;enregistrer votre note ultérieurement.
	</notification>
	<notification name="ScriptCannotUndo">
		Impossible d&apos;annuler tous les changements dans votre version du script.
Souhaitez-vous charger la dernière version enregistrée sur le serveur ?
(**Attention** Cette opération est irréversible.)
		<usetemplate name="okcancelbuttons" notext="Annuler" yestext="OK"/>
	</notification>
	<notification name="SaveScriptFailReason">
		Une erreur est survenue lors de l&apos;enregistrement du script, suite au problème suivant : [REASON]. Essayez d&apos;enregistrer votre script ultérieurement.
	</notification>
	<notification name="SaveScriptFailObjectNotFound">
		Impossible d&apos;enregistrer le script car l&apos;objet qui le contient est introuvable.
L&apos;objet est peut-être inaccessible ou a peut-être été supprimé.
	</notification>
	<notification name="SaveBytecodeFailReason">
		Une erreur est survenue lors de l&apos;enregistrement du script compilé, suite au problème suivant : [REASON]. Essayez d&apos;enregistrer votre script ultérieurement.
	</notification>
	<notification name="StartRegionEmpty">
		Vous n&apos;avez pas défini de région de départ.
Veuillez saisir le nom de la région dans la case Lieu de départ, ou choisissez Dernier emplacement ou Domicile comme Lieu de départ.
		<usetemplate name="okbutton" yestext="OK"/>
	</notification>
	<notification name="CouldNotStartStopScript">
		Impossible de lancer ou d&apos;arrêter le script car l&apos;objet qui le contient est introuvable.
L&apos;objet est peut-être inaccessible ou a peut-être été supprimé.
	</notification>
	<notification name="CannotDownloadFile">
		Impossible de télécharger le fichier
	</notification>
	<notification name="CannotWriteFile">
		Impossible d&apos;écrire le fichier [[FILE]]
	</notification>
	<notification name="UnsupportedHardware">
		Votre ordinateur ne satisfait pas la configuration système requise pour [APP_NAME]. Les performances risquent d&apos;être médiocres. Malheureusement, la section [SUPPORT_SITE] n&apos;offre aucune aide pour les problèmes de configuration système.

Consulter [_URL] pour en savoir plus ?
		<url name="url" option="0">
			http://secondlife.com/support/sysreqs.php?lang=fr
		</url>
		<usetemplate ignoretext="Mon matériel n&apos;est pas pris en charge" name="okcancelignore" notext="Non" yestext="Oui"/>
	</notification>
	<notification name="UnknownGPU">
		Votre système contient une carte graphique que [APP_NAME] ne reconnaît pas.
Cela est souvent le cas avec le nouveau matériel qui n&apos;a pas encore été testé avec [APP_NAME].  Cela ne posera probablement pas de problème, mais vous devrez peut-être ajuster vos paramètres graphiques.
(Moi &gt; Préférences &gt; Graphiques).
		<form name="form">
			<ignore name="ignore" text="Ma carte graphique ne peut être identifiée"/>
		</form>
	</notification>
	<notification name="DisplaySettingsNoShaders">
		[APP_NAME] a planté lors de l&apos;initialisation des drivers graphiques.
La qualité des graphiques sera paramétrée sur Faible pour éviter certaines erreurs de driver fréquentes. Certaines fonctionnalités graphiques seront donc désactivées.
Nous vous recommandons de mettre à jour les drivers de votre carte graphique.
La qualité des graphiques peut être augmentée à la section Préférences &gt; Graphiques
	</notification>
	<notification name="RegionNoTerraforming">
		Le terraformage est interdit dans la région [REGION].
	</notification>
	<notification name="CannotCopyWarning">
		Vous n&apos;êtes pas autorisé à copier les articles suivants :
[ITEMS].
Ceux-ci disparaîtront donc de votre inventaire si vous les donnez. Voulez-vous vraiment offrir ces articles ?
		<usetemplate name="okcancelbuttons" notext="Non" yestext="Oui"/>
	</notification>
	<notification name="CannotGiveItem">
		Impossible de donner l&apos;objet de l&apos;inventaire.
	</notification>
	<notification name="TransactionCancelled">
		Transaction annulée.
	</notification>
	<notification name="TooManyItems">
		Impossible de donner plus de 42 objets au cours d&apos;un seul transfert d&apos;inventaire.
	</notification>
	<notification name="NoItems">
		Vous n&apos;êtes pas autorisé à transférer les objets sélectionnés.
	</notification>
	<notification name="CannotCopyCountItems">
		Vous n&apos;êtes pas autorisé à copier [COUNT] des objets sélectionnés. Ces objets disparaîtront de votre inventaire.
Souhaitez-vous vraiment donner ces objets ?
		<usetemplate name="okcancelbuttons" notext="Non" yestext="Oui"/>
	</notification>
	<notification name="CannotGiveCategory">
		Vous n&apos;êtes pas autorisé à transférer le dossier sélectionné.
	</notification>
	<notification name="FreezeAvatar">
		Figer cet avatar ?
Il ou elle ne pourra temporairement plus bouger, chatter, ou interagir dans le Monde.
		<usetemplate canceltext="Annuler" name="yesnocancelbuttons" notext="Libérer" yestext="Figer"/>
	</notification>
	<notification name="FreezeAvatarFullname">
		Figer [AVATAR_NAME] ?
Il ou elle ne pourra temporairement plus bouger, chatter, ou interagir dans le Monde.
		<usetemplate canceltext="Annuler" name="yesnocancelbuttons" notext="Libérer" yestext="Figerf"/>
	</notification>
	<notification name="EjectAvatarFullname">
		Expulser [AVATAR_NAME] de votre terrain ?
		<usetemplate canceltext="Annuler" name="yesnocancelbuttons" notext="Expulser et bannir" yestext="Expulser"/>
	</notification>
	<notification name="EjectAvatarNoBan">
		Expulser cet avatar de votre terrain ?
		<usetemplate name="okcancelbuttons" notext="Annuler" yestext="Expulser"/>
	</notification>
	<notification name="EjectAvatarFullnameNoBan">
		Expulser [AVATAR_NAME] de votre terrain ?
		<usetemplate name="okcancelbuttons" notext="Annuler" yestext="Expulser"/>
	</notification>
	<notification name="EjectAvatarFromGroup">
		Vous avez expulsé [AVATAR_NAME] du groupe [GROUP_NAME]
	</notification>
	<notification name="AcquireErrorTooManyObjects">
		Erreur d&apos;acquisition : trop d&apos;objets sélectionnés.
	</notification>
	<notification name="AcquireErrorObjectSpan">
		Erreur d&apos;acquisition : les objets sont répartis dans plus d&apos;une région.
Veuillez mettre tous les objets que vous souhaitez acquérir dans la même région.
	</notification>
	<notification name="PromptGoToCurrencyPage">
		[EXTRA]

Aller sur [_URL] pour obtenir des informations sur l&apos;achat de [CUR] ?
		<url name="url">
			http://secondlife.com/app/currency/?lang=fr-FR
		</url>
		<usetemplate name="okcancelbuttons" notext="Annuler" yestext="OK"/>
	</notification>
	<notification name="UnableToLinkObjects">
		Impossible de lier ces [COUNT] objets.
Vous pouvez lier un maximum de [MAX] objets.
	</notification>
	<notification name="CannotLinkIncompleteSet">
		Vous ne pouvez lier que des ensembles d&apos;objets complets et vous devez choisir un minimum de deux objets.
	</notification>
	<notification name="CannotLinkModify">
		Impossible de lier car vous n&apos;avez pas le droit de modifier tous les objets.

Assurez-vous que vous êtes le propriétaire de tous les objets et qu&apos;aucun d&apos;eux n&apos;est verrouillé.
	</notification>
	<notification name="CannotLinkDifferentOwners">
		Impossible de lier car les objets n&apos;ont pas tous le même propriétaire.

Assurez-vous que vous êtes le propriétaire de tous les objets sélectionnés.
	</notification>
	<notification name="NoFileExtension">
		Pas d&apos;extension pour le fichier suivant : &apos;[FILE]&apos;

Assurez-vous que le fichier a l&apos;extension correcte.
	</notification>
	<notification name="InvalidFileExtension">
		Extension de fichier [EXTENSION] invalide
[VALIDS] attendu
		<usetemplate name="okbutton" yestext="OK"/>
	</notification>
	<notification name="CannotUploadSoundFile">
		Impossible de lire le fichier son chargé :
[FILE]
	</notification>
	<notification name="SoundFileNotRIFF">
		Il semble que le fichier ne soit pas un fichier RIFF WAVE :
[FILE]
	</notification>
	<notification name="SoundFileNotPCM">
		Il semble que le fichier ne soit pas un fichier audio PCM WAVE :
[FILE]
	</notification>
	<notification name="SoundFileInvalidChannelCount">
		Le fichier contient un nombre de canaux invalide (doit être mono ou stéréo) :
[FILE]
	</notification>
	<notification name="SoundFileInvalidSampleRate">
		Le fichier ne semble pas être pris en charge (doit être 44,1 k) :
[FILE]
	</notification>
	<notification name="SoundFileInvalidWordSize">
		Le fichier ne semble pas être pris en charge (doit faire 8 ou 16 bit) :
[FILE]
	</notification>
	<notification name="SoundFileInvalidHeader">
		Impossible de trouver les données dans l&apos;en-tête WAV :
[FILE]
	</notification>
	<notification name="SoundFileInvalidChunkSize">
		Taille de fragment incorrecte dans le fichier WAV :
[FILE]
	</notification>
	<notification name="SoundFileInvalidTooLong">
		Le fichier audio est trop long (10 secondes maximum) :
[FILE]
	</notification>
	<notification name="ProblemWithFile">
		Problème avec le fichier [FILE] :

[ERROR]
	</notification>
	<notification name="CannotOpenTemporarySoundFile">
		Impossible d&apos;ouvrir le fichier son compressé temporaire : [FILE]
	</notification>
	<notification name="UnknownVorbisEncodeFailure">
		Échec d&apos;encodage Vorbis inconnu sur : [FILE]
	</notification>
	<notification name="CannotEncodeFile">
		Impossible d&apos;encoder le fichier : [FILE]
	</notification>
	<notification name="CorruptedProtectedDataStore">
		Impossible de renseigner votre nom d&apos;utilisateur et mot de passe.  Cette situation peut se produire lorsque vous changez la configuration du réseau.
		<usetemplate name="okbutton" yestext="OK"/>
	</notification>
	<notification name="CorruptResourceFile">
		Fichier ressource corrompu : [FILE]
	</notification>
	<notification name="UnknownResourceFileVersion">
		Version de fichier ressource Linden inconnu : [FILE]
	</notification>
	<notification name="UnableToCreateOutputFile">
		Impossible de créer le fichier de sortie : [FILE]
	</notification>
	<notification name="DoNotSupportBulkAnimationUpload">
		Actuellement, [APP_NAME] ne prend pas en charge le chargement par lot de fichiers d&apos;animation au format BVH.
	</notification>
	<notification name="CannotUploadReason">
		Impossible de charger [FILE] suite au problème suivant : [REASON]
Veuillez réessayer ultérieurement.
	</notification>
	<notification name="LandmarkCreated">
		Vous avez ajouté [LANDMARK_NAME] à votre dossier [FOLDER_NAME].
	</notification>
	<notification name="LandmarkAlreadyExists">
		Vous avez déjà un repère pour cet emplacement.
		<usetemplate name="okbutton" yestext="OK"/>
	</notification>
	<notification name="CannotCreateLandmarkNotOwner">
		Vous ne pouvez pas créer de repère ici car le propriétaire du terrain ne l&apos;autorise pas.
	</notification>
	<notification name="CannotRecompileSelectObjectsNoScripts">
		Impossible d&apos;effectuer les recompilations.
Sélectionnez un objet avec un script.
	</notification>
	<notification name="CannotRecompileSelectObjectsNoPermission">
		Impossible d&apos;effectuer les recompilations.

Sélectionnez des objets qui ont des scripts et que vous pouvez modifier.
	</notification>
	<notification name="CannotResetSelectObjectsNoScripts">
		Impossible d&apos;effectuer la réinitialisation.

Veuillez sélectionner des objets avec des scripts.
	</notification>
	<notification name="CannotResetSelectObjectsNoPermission">
		Impossible d&apos;effectuer la réinitialisation.

Sélectionnez des objets qui ont des scripts et que vous pouvez modifier.
	</notification>
	<notification name="CannotOpenScriptObjectNoMod">
		Impossible d&apos;ouvrir le script de l&apos;objet sans droits de modification.
	</notification>
	<notification name="CannotSetRunningSelectObjectsNoScripts">
		Impossible de définir les scripts sur « exécution ».

Veuillez sélectionner des objets avec des scripts.
	</notification>
	<notification name="CannotSetRunningNotSelectObjectsNoScripts">
		Impossible de définir les scripts sur « non-exécution ».

Veuillez sélectionner des objets avec des scripts.
	</notification>
	<notification name="NoFrontmostFloater">
		Aucun floater frontmost à sauvegarder.
	</notification>
	<notification name="SeachFilteredOnShortWords">
		Votre requête a été modifiée et les mots trops courts ont été supprimés.

Recherche effectuée : [FINALQUERY]
	</notification>
	<notification name="SeachFilteredOnShortWordsEmpty">
		Vos termes de recherche étaient trop courts et aucune recherche n&apos;a été effectuée.
	</notification>
	<notification name="CouldNotTeleportReason">
		Échec de la téléportation.
[REASON]
	</notification>
	<notification name="invalid_tport">
		Nous avons rencontré des problèmes en essayant de vous téléporter. Vous devrez peut-être vous reconnecter avant de pouvoir vous téléporter.
Si ce message persiste, veuillez consulter la page [SUPPORT_SITE].
	</notification>
	<notification name="invalid_region_handoff">
		Nous avons rencontré des problèmes en essayant de vous téléporter. Vous devrez peut-être vous reconnecter avant de pouvoir traverser des régions.
Si ce message persiste, veuillez consulter la page [SUPPORT_SITE].
	</notification>
	<notification name="blocked_tport">
		Désolé, la téléportation est bloquée actuellement. Veuillez réessayer dans un moment.
Si vous ne parvenez toujours pas à être téléporté, déconnectez-vous puis reconnectez-vous pour résoudre le problème.
	</notification>
	<notification name="nolandmark_tport">
		Désolé, le système n&apos;a pas réussi à localiser la destination de votre repère.
	</notification>
	<notification name="timeout_tport">
		Désolé, la connexion vers votre lieu de téléportation n&apos;a pas abouti.
Veuillez réessayer dans un moment.
	</notification>
	<notification name="noaccess_tport">
		Désolé, vous n&apos;avez pas accès à cette destination.
	</notification>
	<notification name="missing_attach_tport">
		Vos pieces-jointes ne sont pas encore arrivées. Attendez quelques secondes de plus ou déconnectez-vous puis reconnectez-vous avant d&apos;essayer de vous téléporter.
	</notification>
	<notification name="too_many_uploads_tport">
		Le trafic vers cette région est bouché en ce moment. Votre téléportation ne pourra pas avoir lieu immédiatement. Veuillez réessayer dans quelques minutes ou bien aller dans une zone moins fréquentée.
	</notification>
	<notification name="expired_tport">
		Désolé, votre demande de téléportation n&apos;a pas abouti assez rapidement. Veuillez réessayer dans quelques minutes.
	</notification>
	<notification name="expired_region_handoff">
		Désolé, votre demande pour passer dans une autre région n&apos;a pas abouti assez rapidement. Veuillez réessayer dans quelques minutes.
	</notification>
	<notification name="no_host">
		Impossible de trouver la destination de la téléportation. Il est possible que cette destination soit temporairement indisponible ou qu&apos;elle n&apos;existe plus. Veuillez réessayer dans quelques minutes.
	</notification>
	<notification name="no_inventory_host">
		L&apos;inventaire est temporairement indisponible.
	</notification>
	<notification name="CannotSetLandOwnerNothingSelected">
		Impossible de définir le propriétaire foncier :
aucune parcelle sélectionnée.
	</notification>
	<notification name="CannotSetLandOwnerMultipleRegions">
		Impossible de définir un propriétaire car la sélection couvre plusieurs régions. Veuillez sélectionner une zone plus petite et réessayer.
	</notification>
	<notification name="ForceOwnerAuctionWarning">
		Cette parcelle est mise aux enchères. Définir un propriétaire annulerait les enchères, ce qui pourrait être gênant pour certains résidents si ces dernières ont commencé.
Définir un propriétaire ?
		<usetemplate name="okcancelbuttons" notext="Annuler" yestext="OK"/>
	</notification>
	<notification name="CannotContentifyNothingSelected">
		Problème :
Aucune parcelle sélectionnée.
	</notification>
	<notification name="CannotContentifyNoRegion">
		Problème :
Aucune région sélectionnée.
	</notification>
	<notification name="CannotReleaseLandNothingSelected">
		Impossible d&apos;abandonner le terrain :
aucune parcelle sélectionnée.
	</notification>
	<notification name="CannotReleaseLandNoRegion">
		Impossible d&apos;abandonner le terrain :
la région est introuvable.
	</notification>
	<notification name="CannotBuyLandNothingSelected">
		Impossible d&apos;acheter le terrain :
aucune parcelle sélectionnée.
	</notification>
	<notification name="CannotBuyLandNoRegion">
		Impossible d&apos;acheter le terrain :
la région dans laquelle il est situé est introuvable.
	</notification>
	<notification name="CannotCloseFloaterBuyLand">
		Vous ne pouvez pas fermer la fenêtre Acheter le terrain avant que [APP_NAME] n&apos;estime le montant de cette transaction.
	</notification>
	<notification name="CannotDeedLandNothingSelected">
		Cession du terrain impossible :
aucune parcelle sélectionnée.
	</notification>
	<notification name="CannotDeedLandNoGroup">
		Cession du terrain impossible :
aucun groupe sélectionné.
	</notification>
	<notification name="CannotDeedLandNoRegion">
		Cession du terrain impossible :
la région dans laquelle il est situé est introuvable.
	</notification>
	<notification name="CannotDeedLandMultipleSelected">
		Cession du terrain impossible :
plusieurs parcelles sélectionnées.

Essayez de ne sélectionner qu&apos;une seule parcelle.
	</notification>
	<notification name="CannotDeedLandWaitingForServer">
		Cession du terrain impossible :
rapport de propriété sur le point d&apos;être envoyé par le serveur.

Merci de réessayer.
	</notification>
	<notification name="CannotDeedLandNoTransfer">
		Cession du terrain impossible :
la cession de terrain est interdite dans la région [REGION].
	</notification>
	<notification name="CannotReleaseLandWatingForServer">
		Impossible d&apos;abandonner le terrain :
mise à jour des informations sur la parcelle sur le point d&apos;être envoyée par le serveur.

Veuillez réessayer dans quelques secondes.
	</notification>
	<notification name="CannotReleaseLandSelected">
		Impossible d&apos;abandonner le terrain :
vous n&apos;êtes pas le propriétaire des parcelles sélectionnées.

Veuillez sélectionner une seule parcelle.
	</notification>
	<notification name="CannotReleaseLandDontOwn">
		Impossible d&apos;abandonner le terrain :
vous n&apos;avez pas le droit de libérer cette parcelle.
Les parcelles qui vous appartiennent sont en vert.
	</notification>
	<notification name="CannotReleaseLandRegionNotFound">
		Impossible d&apos;abandonner le terrain :
la région dans laquelle il est situé est introuvable.
	</notification>
	<notification name="CannotReleaseLandNoTransfer">
		Impossible d&apos;abandonner le terrain :
le transfert de terrain est interdit dans la région [REGION].
	</notification>
	<notification name="CannotReleaseLandPartialSelection">
		Impossible d&apos;abandonner le terrain :
vous devez sélectionner une parcelle entière pour la libérer.

Sélectionnez toute la parcelle ou divisez-la d&apos;abord.
	</notification>
	<notification name="ReleaseLandWarning">
		Vous vous apprêtez à libérer [AREA] m² de terrain.
Si vous libérez cette parcelle, elle sera supprimée de votre patrimoine, mais vous ne recevrez pas de [CUR].

Libérer ce terrain ?
		<usetemplate name="okcancelbuttons" notext="Annuler" yestext="OK"/>
	</notification>
	<notification name="CannotDivideLandNothingSelected">
		Division du terrain impossible :

aucune parcelle sélectionnée.
	</notification>
	<notification name="CannotDivideLandPartialSelection">
		Division du terrain impossible :

Toute la parcelle est sélectionnée.
Sélectionnez une partie de la parcelle uniquement.
	</notification>
	<notification name="LandDivideWarning">
		Si vous divisez ce terrain, cette parcelle sera partagée en deux et chaque parcelle pourra avoir ses propres paramètres. Après cette opération, certains paramètres reviendront aux paramètres par défaut.

Diviser le terrain ?
		<usetemplate name="okcancelbuttons" notext="Annuler" yestext="OK"/>
	</notification>
	<notification name="CannotDivideLandNoRegion">
		Division du terrain impossible :
la région dans laquelle il est situé est introuvable.
	</notification>
	<notification name="CannotJoinLandNoRegion">
		Impossible de fusionner le terrain :
la région dans laquelle il est situé est introuvable.
	</notification>
	<notification name="CannotJoinLandNothingSelected">
		Impossible de fusionner le terrain :
aucune parcelle sélectionnée.
	</notification>
	<notification name="CannotJoinLandEntireParcelSelected">
		Impossible de fusionner le terrain :
vous avez sélectionné une seule parcelle.

Sélectionnez le terrain sur les deux parcelles.
	</notification>
	<notification name="CannotJoinLandSelection">
		Impossible de fusionner le terrain :
vous devez sélectionner au moins deux parcelles.

Sélectionnez le terrain sur les deux parcelles.
	</notification>
	<notification name="JoinLandWarning">
		En fusionnant ce terrain, vous créerez une grande parcelle composée de toutes les parcelles se trouvant dans le rectangle sélectionné.
Vous devrez réinitialiser le nom et les options de la nouvelle parcelle.

Fusionner le terrain ?
		<usetemplate name="okcancelbuttons" notext="Annuler" yestext="OK"/>
	</notification>
	<notification name="ConfirmNotecardSave">
		Cette note doit être sauvegardée avant que l&apos;objet ne puisse être copié ou visualisé. Enregistrer la note ?
		<usetemplate name="okcancelbuttons" notext="Annuler" yestext="OK"/>
	</notification>
	<notification name="ConfirmItemCopy">
		Copier cet objet dans votre inventaire ?
		<usetemplate name="okcancelbuttons" notext="Annuler" yestext="Copier"/>
	</notification>
	<notification name="ResolutionSwitchFail">
		Échec du changement de résolution (à [RESX], de [RESY])
	</notification>
	<notification name="ErrorUndefinedGrasses">
		Erreur : herbes non identifiées : [SPECIES]
	</notification>
	<notification name="ErrorUndefinedTrees">
		Erreur : arbres non identifiés : [SPECIES]
	</notification>
	<notification name="CannotSaveWearableOutOfSpace">
		Impossible de sauvegarder [NAME]. Pour pouvoir sauvegarder ce fichier, vous devez d&apos;abord libérer de la mémoire sur votre ordinateur.
	</notification>
	<notification name="CannotSaveToAssetStore">
		Impossible de sauvegarder le fichier [NAME] dans la base de données centrale.
Cette erreur est généralement temporaire. Veuillez modifier et sauvegarder l&apos;élément endossable à nouveau d&apos;ici quelques minutes.
	</notification>
	<notification name="YouHaveBeenLoggedOut">
		Zut. Vous avez été déconnecté(e) de [CURRENT_GRID]
            [MESSAGE]
		<usetemplate name="okcancelbuttons" notext="Quitter" yestext="Afficher IM et chat"/>
	</notification>
	<notification name="OnlyOfficerCanBuyLand">
		Impossible d&apos;acheter du terrain pour le groupe :
Vous n&apos;avez pas le droit d&apos;acheter de terrain pour votre groupe.
	</notification>
	<notification label="Devenir amis" name="AddFriendWithMessage">
		Vous pouvez suivre les déplacements de vos amis sur la carte et voir lorsqu&apos;ils se connectent.

Proposer à [NAME] de devenir votre ami(e) ?
		<form name="form">
			<input name="message">
				Voulez-vous être mon ami(e) ?
			</input>
			<button name="Offer" text="OK"/>
			<button name="Cancel" text="Annuler"/>
		</form>
	</notification>
	<notification label="Enregistrer la tenue" name="SaveOutfitAs">
		Enregistrer ce que je porte comme nouvelle tenue :
		<form name="form">
			<input name="message">
				[DESC] (nouv.)
			</input>
			<button name="OK" text="OK"/>
			<button name="Cancel" text="Annuler"/>
		</form>
	</notification>
	<notification label="Enregistrer l&apos;article à porter" name="SaveWearableAs">
		Enregistrer l&apos;article dans mon inventaire comme :
		<form name="form">
			<input name="message">
				[DESC] (nouv.)
			</input>
			<button name="OK" text="OK"/>
			<button name="Cancel" text="Annuler"/>
		</form>
	</notification>
	<notification label="Renommer la tenue" name="RenameOutfit">
		Nouveau nom de la tenue :
		<form name="form">
			<input name="new_name">
				[NAME]
			</input>
			<button name="OK" text="OK"/>
			<button name="Cancel" text="Annuler"/>
		</form>
	</notification>
	<notification name="RemoveFromFriends">
		Voulez-vous supprimer &lt;nolink&gt;[NAME]&lt;/nolink&gt; de votre liste d&apos;amis ?
		<usetemplate name="okcancelbuttons" notext="Annuler" yestext="OK"/>
	</notification>
	<notification name="RemoveMultipleFromFriends">
		Voulez-vous supprimer plusieurs résidents de votre liste d&apos;amis ?
		<usetemplate name="okcancelbuttons" notext="Annuler" yestext="OK"/>
	</notification>
	<notification name="GodDeleteAllScriptedPublicObjectsByUser">
		Êtes-vous certain de vouloir supprimer tous les objets scriptés appartenant à ** [AVATAR_NAME] ** sur tous les terrains des autres résidents dans cette région ?
		<usetemplate name="okcancelbuttons" notext="Annuler" yestext="OK"/>
	</notification>
	<notification name="GodDeleteAllScriptedObjectsByUser">
		Êtes-vous certain de vouloir supprimer tous les objets scriptés appartenant à ** [AVATAR_NAME] ** sur tous les terrains de cette région ?
		<usetemplate name="okcancelbuttons" notext="Annuler" yestext="OK"/>
	</notification>
	<notification name="GodDeleteAllObjectsByUser">
		Êtes-vous certain de vouloir supprimer tous les objets (scriptés ou pas) appartenant à ** [AVATAR_NAME] ** sur tous les terrains de cette région ?
		<usetemplate name="okcancelbuttons" notext="Annuler" yestext="OK"/>
	</notification>
	<notification name="BlankClassifiedName">
		Vous devez choisir un nom pour votre petite annonce.
	</notification>
	<notification name="MinClassifiedPrice">
		Le coût de l&apos;annonce doit être de [MIN_PRICE] [CUR] minimum.

Veuillez saisir un montant plus élevé.
	</notification>
	<notification name="ConfirmItemDeleteHasLinks">
		Des articles liés pointent vers au moins un article sélectionné. Les liens arrêteront définitivement de fonctionner si vous supprimez cet article. Il est vivement conseillé de supprimer d&apos;abord ces liens.

Voulez-vous vraiment supprimer ces articles ?
		<usetemplate name="okcancelbuttons" notext="Annuler" yestext="OK"/>
	</notification>
	<notification name="ConfirmObjectDeleteLock">
		Au moins un des objets que vous avez sélectionnés est verrouillé.

Êtes-vous certain de vouloir supprimer ces objets ?
		<usetemplate name="okcancelbuttons" notext="Annuler" yestext="OK"/>
	</notification>
	<notification name="ConfirmObjectDeleteNoCopy">
		Au moins un des objets que vous avez sélectionnés n&apos;est pas copiable.

Êtes-vous certain de vouloir supprimer ces objets ?
		<usetemplate name="okcancelbuttons" notext="Annuler" yestext="OK"/>
	</notification>
	<notification name="ConfirmObjectDeleteNoOwn">
		Au moins un des objets que vous avez sélectionnés ne vous appartient pas.

Êtes-vous certain de vouloir supprimer ces objets ?
		<usetemplate name="okcancelbuttons" notext="Annuler" yestext="OK"/>
	</notification>
	<notification name="ConfirmObjectDeleteLockNoCopy">
		Au moins un des objets est verrouillé.
Au moins un des objets n&apos;est pas copiable.

Êtes-vous certain de vouloir supprimer ces objets ?
		<usetemplate name="okcancelbuttons" notext="Annuler" yestext="OK"/>
	</notification>
	<notification name="ConfirmObjectDeleteLockNoOwn">
		Au moins un des objets est verrouillé.
Au moins un des objets ne vous appartient pas.

Êtes-vous certain de vouloir supprimer ces objets ?
		<usetemplate name="okcancelbuttons" notext="Annuler" yestext="OK"/>
	</notification>
	<notification name="ConfirmObjectDeleteNoCopyNoOwn">
		Au moins un des objets n&apos;est pas copiable.
Au moins un des objets ne vous appartient pas.

Êtes-vous certain de vouloir supprimer ces objets ?
		<usetemplate name="okcancelbuttons" notext="Annuler" yestext="OK"/>
	</notification>
	<notification name="ConfirmObjectDeleteLockNoCopyNoOwn">
		Au moins un des objets est verrouillé.
Au moins un des objets n&apos;est pas copiable.
Au moins un des objets ne vous appartient pas.

Êtes-vous certain de vouloir supprimer ces objets ?
		<usetemplate name="okcancelbuttons" notext="annuler" yestext="OK"/>
	</notification>
	<notification name="ConfirmObjectTakeLock">
		Au moins un des objets est verrouillé.

Êtes-vous certain de vouloir prendre ces objets ?
		<usetemplate name="okcancelbuttons" notext="Annuler" yestext="OK"/>
	</notification>
	<notification name="ConfirmObjectTakeNoOwn">
		Vous n&apos;êtes pas le propriétaire de tous les objets que vous prenez.
Si vous continuez, les droits accordés au prochain propriétaire seront activés et vous risquez de ne plus pouvoir modifier ou copier les objets.

Êtes-vous certain de vouloir prendre ces objets ?
		<usetemplate name="okcancelbuttons" notext="Annuler" yestext="OK"/>
	</notification>
	<notification name="ConfirmObjectTakeLockNoOwn">
		Au moins un des objets est verrouillé.
Vous n&apos;êtes pas le propriétaire de tous les objets que vous prenez.
Si vous continuez, les droits accordés au prochain propriétaire seront activés et vous risquez de ne plus pouvoir modifier ou copier les objets.
Par contre, vous pouvez prendre les objets sélectionnés.

Êtes-vous certain de vouloir prendre ces objets ?
		<usetemplate name="okcancelbuttons" notext="Annuler" yestext="OK"/>
	</notification>
	<notification name="CantBuyLandAcrossMultipleRegions">
		Impossible d&apos;acheter le terrain car la sélection couvre plusieurs régions.

Veuillez sélectionner une zone plus petite et réessayer.
	</notification>
	<notification name="DeedLandToGroup">
		Si vous cédez ce terrain, le groupe devra avoir les moyens de le prendre en charge.
Le prix de la vente du terrain n&apos;est pas remboursé par le propriétaire. Si la parcelle que vous cédez se vend, le prix de la vente sera divisé en parts égales parmi les membres du groupe.

Céder ces [AREA] m² de terrain au groupe [GROUP_NAME] ?
		<usetemplate name="okcancelbuttons" notext="Annuler" yestext="OK"/>
	</notification>
	<notification name="DeedLandToGroupWithContribution">
		La cession de cette parcelle requiert que le groupe dispose en permanence d&apos;un crédit suffisant pour payer les frais d&apos;occupation de terrain.
Elle inclura une contribution simultanée au groupe de la part de [NAME].
Le prix d&apos;achat du terrain n&apos;est pas remboursé au propriétaire. Si une parcelle cédée est vendue, son prix de vente est redistribué à part égale entre les membres du groupe.

Céder ces [AREA] m² de terrain au groupe [GROUP_NAME] ?
		<usetemplate name="okcancelbuttons" notext="Annuler" yestext="OK"/>
	</notification>
	<notification name="DisplaySetToSafe">
		Les paramètres d&apos;affichage sont au niveau le plus sûr, comme vous l&apos;aviez indiqué.
	</notification>
	<notification name="DisplaySetToRecommendedGPUChange">
		Les paramètres d&apos;affichage ont été modifiés selon les niveaux recommandés car votre carte graphique
[LAST_GPU] a été remplacée
par une carte [THIS_GPU].
	</notification>
	<notification name="DisplaySetToRecommendedFeatureChange">
		Les paramètres d&apos;affichage ont été modifiés selon les niveaux recommandés en raison d&apos;un changement relatif au sous-système de rendu.
	</notification>
	<notification name="ErrorMessage">
		[ERROR_MESSAGE]
		<usetemplate name="okbutton" yestext="OK"/>
	</notification>
	<notification name="AvatarMovedDesired">
		La destination que vous avez choisie n&apos;est pas disponible actuellement.
Vous avez été téléporté vers une région voisine.
	</notification>
	<notification name="AvatarMovedLast">
		Votre dernière destination n&apos;est pas disponible actuellement.
Vous avez été téléporté vers une région voisine.
	</notification>
	<notification name="AvatarMovedHome">
		La destination que vous avez choisie n&apos;est pas disponible actuellement.
Vous avez été téléporté vers une région voisine.
Nous vous conseillons de définir votre domicile ailleurs.
	</notification>
	<notification name="ClothingLoading">
		Vos habits sont en cours de téléchargement.
Vous pouvez utiliser [CURRENT_GRID] normalement, les autres résidents vous voient correctement.
		<form name="form">
			<ignore name="ignore" text="Vos habits prennent du temps à télécharger"/>
		</form>
	</notification>
	<notification name="FirstRun">
		L&apos;installation de [APP_NAME] est terminée.

Si vous utilisez [CURRENT_GRID] pour la première fois, vous devez ouvrir un compte avant de pouvoir vous connecter.
Retourner sur [http://join.secondlife.com secondlife.com] pour ouvrir un nouveau compte ?
		<usetemplate name="okcancelbuttons" notext="Continuer" yestext="Nouveau compte..."/>
	</notification>
	<notification name="LoginPacketNeverReceived">
		Nous avons des difficultés à vous connecter. Il y a peut-être un problème avec votre connexion Internet ou la [SECOND_LIFE_GRID].

Vérifiez votre connexion Internet et réessayez dans quelques minutes, cliquez sur Aide pour consulter la page [SUPPORT_SITE] ou bien sur Téléporter pour essayer d&apos;aller chez vous.
		<url name="url">
			http://fr.secondlife.com/support/
		</url>
		<form name="form">
			<button name="OK" text="OK"/>
			<button name="Help" text="Aide"/>
			<button name="Teleport" text="Téléporter"/>
		</form>
	</notification>
	<notification name="WelcomeChooseSex">
		Votre personnage va apparaître dans un moment.

Pour marcher, utilisez les flèches de direction.
Appuyez sur F1 pour obtenir de l&apos;aide ou en savoir plus sur [CURRENT_GRID].
Choisissez un avatar homme ou femme.
Vous pourrez revenir sur votre décision plus tard.
		<usetemplate name="okcancelbuttons" notext="Femme" yestext="Homme"/>
	</notification>
	<notification name="CantTeleportToGrid">
		Téléportation vers [SLURL] impossible car cet endroit existe sur une grille ([GRID]) différente de la grille actuelle ([CURRENT_GRID]). Veuillez fermer votre client et réessayer.
		<usetemplate name="okbutton" yestext="OK"/>
	</notification>
	<notification name="GeneralCertificateError">
		Connexion au serveur impossible.
[REASON]

Nom du sujet : [SUBJECT_NAME_STRING]
Émetteur : [ISSUER_NAME_STRING]
Début de validité : [VALID_FROM]
Fin de validité : [VALID_TO]
Empreinte MD5 : [SHA1_DIGEST]
Empreinte SHA1 : [MD5_DIGEST]
Utilisation de la clé : [KEYUSAGE]
Utilisation étendue de la clé : [EXTENDEDKEYUSAGE]
Identifiant de la clé du sujet : [SUBJECTKEYIDENTIFIER]
		<usetemplate name="okbutton" yestext="OK"/>
	</notification>
	<notification name="TrustCertificateError">
		Autorité de certification de ce serveur inconnue.

Informations sur le certificat :
Nom du sujet : [SUBJECT_NAME_STRING]
Émetteur : [ISSUER_NAME_STRING]
Début de validité : [VALID_FROM]
Fin de validité : [VALID_TO]
Empreinte MD5 : [SHA1_DIGEST]
Empreinte SHA1 : [MD5_DIGEST]
Utilisation de la clé : [KEYUSAGE]
Utilisation étendue de la clé : [EXTENDEDKEYUSAGE]
Identifiant de la clé du sujet : [SUBJECTKEYIDENTIFIER]

Approuver cette autorité ?
		<usetemplate name="okcancelbuttons" notext="Annuler" yestext="Approuver"/>
	</notification>
	<notification name="NotEnoughCurrency">
		[NAME] [PRICE] [CUR] Vous n&apos;avez pas suffisamment de [CUR] pour faire cela.
	</notification>
	<notification name="GrantedModifyRights">
		[NAME] vous a donné la permission de modifier ses objets.
	</notification>
	<notification name="RevokedModifyRights">
		Vous n&apos;avez plus la permission de modifier les objets de [NAME]
	</notification>
	<notification name="FlushMapVisibilityCaches">
		Cela videra le cache cartographique de cette région.
Cela n&apos;est vraiment utile que pour faire du débugage.
(En production, attendez 5 minutes. Les cartes seront mises à jour après reconnexion.)
		<usetemplate name="okcancelbuttons" notext="Annuler" yestext="OK"/>
	</notification>
	<notification name="BuyOneObjectOnly">
		Impossible d&apos;acheter plus d&apos;un objet à  la fois.  Veuillez ne sélectionner qu&apos;un seul objet.
	</notification>
	<notification name="OnlyCopyContentsOfSingleItem">
		Impossible de copier les contenus de plus d&apos;un objet à la fois.
Veuillez ne sélectionner qu&apos;un seul objet.
		<usetemplate name="okcancelbuttons" notext="Annuler" yestext="OK"/>
	</notification>
	<notification name="KickUsersFromRegion">
		Téléporter tous les résidents de cette région chez eux ?
		<usetemplate name="okcancelbuttons" notext="Annuler" yestext="OK"/>
	</notification>
	<notification name="EstateObjectReturn">
		Etes-vous certain de vouloir renvoyer les objets appartenant à [USER_NAME] ?
		<usetemplate name="okcancelbuttons" notext="Annuler" yestext="OK"/>
	</notification>
	<notification name="InvalidTerrainBitDepth">
		Impossible de definir les textures de la région :
La texture du terrain [TEXTURE_NUM] a une profondeur invalide ([TEXTURE_BIT_DEPTH]).

Remplacer la texture [TEXTURE_NUM] avec une image de 24 bits, 1024 X 1024, ou plus petite, puis cliquez à nouveau sur Appliquer.
	</notification>
	<notification name="InvalidTerrainSize">
		Impossible de definir les textures de la région :
La texture du terrain [TEXTURE_NUM] est trop volumineuse ([TEXTURE_SIZE_X] X [TEXTURE_SIZE_Y]).

Remplacer la texture [TEXTURE_NUM] avec une image de 24 bits, 1024 X 1024, ou plus petite, puis cliquez à nouveau sur Appliquer.
	</notification>
	<notification name="RawUploadStarted">
		Le chargement a commencé. Cela va prendre une à deux minutes,
suivant votre vitesse de connexion.
	</notification>
	<notification name="ConfirmBakeTerrain">
		Etes-vous sûr(e) de vouloir figer le relief actuel, en faire le point central des limites d&apos;élévation/abaissement de relief et la valeur par défaut du bouton Annuler modification ?
		<usetemplate name="okcancelbuttons" notext="Annuler" yestext="OK"/>
	</notification>
	<notification name="MaxAllowedAgentOnRegion">
		Vous ne pouvez pas autoriser plus de [MAX_AGENTS] résidents.
	</notification>
	<notification name="MaxBannedAgentsOnRegion">
		Vous ne pouvez pas bannir plus de [MAX_BANNED] résidents.
	</notification>
	<notification name="MaxAgentOnRegionBatch">
		Echec lors de la tentative d&apos;ajout de [NUM_ADDED] agents :
Dépasse la limite fixée à [MAX_AGENTS] [LIST_TYPE] de [NUM_EXCESS].
	</notification>
	<notification name="MaxAllowedGroupsOnRegion">
		Vous ne pouvez pas avoir plus que [MAX_GROUPS] groupes autorisés.
		<usetemplate name="okcancelbuttons" notext="Annuler" yestext="Figer"/>
	</notification>
	<notification name="MaxManagersOnRegion">
		Vous ne pouvez avoir que [MAX_MANAGER] gérants de domaine.
	</notification>
	<notification name="OwnerCanNotBeDenied">
		Impossible d&apos;ajouter le propriétaire du domaine à la liste des résidents bannis.
	</notification>
	<notification name="CanNotChangeAppearanceUntilLoaded">
		Impossible de changer d&apos;apparence jusqu&apos;à ce que les habits et la silhouette soient chargés.
	</notification>
	<notification name="ClassifiedMustBeAlphanumeric">
		Le nom de votre petite annonce doit commencer par un chiffre ou une lettre (A à Z). La ponctuation n&apos;est pas autorisée.
	</notification>
	<notification name="CantSetBuyObject">
		Cet objet n&apos;est pas à vendre.
Veuillez choisir un objet à vendre et réessayer.
	</notification>
	<notification name="FinishedRawDownload">
		Chargement du fichier de terrain raw effectué vers :
[DOWNLOAD_PATH].
	</notification>
	<notification name="DownloadWindowsMandatory">
		Une nouvelle version de [APP_NAME] est disponible.
[MESSAGE]
Pour utiliser [APP_NAME], vous devez télécharger cette mise à jour.
		<usetemplate name="okcancelbuttons" notext="Quitter" yestext="Télécharger"/>
	</notification>
	<notification name="DownloadWindows">
		Une mise à jour de [APP_NAME] est disponible.
[MESSAGE]
Cette mise à jour n&apos;est pas requise mais si vous voulez une meilleure performance et plus de stabilité, nous vous recommandons de l&apos;installer.
		<usetemplate name="okcancelbuttons" notext="Continuer" yestext="Télécharger"/>
	</notification>
	<notification name="DownloadWindowsReleaseForDownload">
		Une mise à jour de [APP_NAME] est disponible.
[MESSAGE]
Cette mise à jour n&apos;est pas requise mais si vous voulez une meilleure performance et plus de stabilité, nous vous recommandons de l&apos;installer.
		<usetemplate name="okcancelbuttons" notext="Continuer" yestext="Télécharger"/>
	</notification>
	<notification name="DownloadLinuxMandatory">
		Une nouvelle version de [APP_NAME] est disponible.
[MESSAGE]
Pour utiliser [APP_NAME], vous devez télécharger cette mise à jour.
		<usetemplate name="okcancelbuttons" notext="Quitter" yestext="Télécharger"/>
	</notification>
	<notification name="DownloadLinux">
		Une mise à jour de [APP_NAME] est disponible.
[MESSAGE]
Cette mise à jour n&apos;est pas requise mais si vous voulez une meilleure performance et plus de stabilité, nous vous recommandons de l&apos;installer.
		<usetemplate name="okcancelbuttons" notext="Continuer" yestext="Télécharger"/>
	</notification>
	<notification name="DownloadLinuxReleaseForDownload">
		Une mise à jour de [APP_NAME] est disponible.
[MESSAGE]
Cette mise à jour n&apos;est pas requise mais si vous voulez une meilleure performance et plus de stabilité, nous vous recommandons de l&apos;installer.
		<usetemplate name="okcancelbuttons" notext="Continuer" yestext="Télécharger"/>
	</notification>
	<notification name="DownloadMacMandatory">
		Une nouvelle version de [APP_NAME] est disponible.
[MESSAGE]
Pour utiliser [APP_NAME], vous devez télécharger cette mise à jour.

Télécharger vers le dossier Applications ?
		<usetemplate name="okcancelbuttons" notext="Quitter" yestext="Télécharger"/>
	</notification>
	<notification name="DownloadMac">
		Une mise à jour de [APP_NAME] est disponible.
[MESSAGE]
Cette mise à jour n&apos;est pas requise mais si vous voulez une meilleure performance et plus de stabilité, nous vous recommandons de l&apos;installer.

Télécharger vers le dossier Applications ?
		<usetemplate name="okcancelbuttons" notext="Continuer" yestext="Télécharger"/>
	</notification>
	<notification name="DownloadMacReleaseForDownload">
		Une mise à jour de [APP_NAME] est disponible.
[MESSAGE]
Cette mise à jour n&apos;est pas requise mais si vous voulez une meilleure performance et plus de stabilité, nous vous recommandons de l&apos;installer.

Télécharger vers le dossier Applications ?
		<usetemplate name="okcancelbuttons" notext="Continuer" yestext="Télécharger"/>
	</notification>
	<notification name="FailedUpdateInstall">
		Une erreur est survenue lors de l&apos;installation de la mise à jour du client.
Veuillez télécharger et installer la dernière version du client à la page Web
http://secondlife.com/download.
		<usetemplate name="okbutton" yestext="OK"/>
	</notification>
	<notification name="FailedRequiredUpdateInstall">
		Impossible d&apos;installer une mise à jour requise. 
Vous ne pourrez pas vous connecter tant que [APP_NAME] ne sera pas mis à jour.

Veuillez télécharger et installer la dernière version du client à la page Web
http://secondlife.com/download.
		<usetemplate name="okbutton" yestext="Quitter"/>
	</notification>
	<notification name="UpdaterServiceNotRunning">
		Une mise à jour requise pour votre installation Second Life existe.

Pour la télécharger, accédez à http://www.secondlife.com/downloads.
Vous pouvez également l&apos;installer dès maintenant.
		<usetemplate name="okcancelbuttons" notext="Quitter Second Life" yestext="Télécharger et installer maintenant"/>
	</notification>
	<notification name="DownloadBackgroundTip">
		Nous avons téléchargé une mise à jour de votre installation [APP_NAME].
Version [VERSION] [[RELEASE_NOTES_FULL_URL] Informations relatives à cette mise à jour]
		<usetemplate name="okcancelbuttons" notext="Ultérieurement..." yestext="Installer maintenant et redémarrer [APP_NAME]"/>
	</notification>
	<notification name="DownloadBackgroundDialog">
		Nous avons téléchargé une mise à jour de votre installation [APP_NAME].
Version [VERSION] [[RELEASE_NOTES_FULL_URL] Informations relatives à cette mise à jour]
		<usetemplate name="okcancelbuttons" notext="Ultérieurement..." yestext="Installer maintenant et redémarrer [APP_NAME]"/>
	</notification>
	<notification name="RequiredUpdateDownloadedVerboseDialog">
		Nous avons téléchargé une mise à jour logicielle requise.
Version [VERSION]

[APP_NAME] doit être redémarré pour que la mise à jour soit installée.
		<usetemplate name="okbutton" yestext="OK"/>
	</notification>
	<notification name="RequiredUpdateDownloadedDialog">
		[APP_NAME] doit être redémarré pour que la mise à jour soit installée.
		<usetemplate name="okbutton" yestext="OK"/>
	</notification>
	<notification name="DeedObjectToGroup">
		Si vous cédez cet objet, le groupe :
* recevra les [CUR] versés pour l&apos;objet ;
		<usetemplate ignoretext="Confirmer avant que je ne cède un objet à un groupe" name="okcancelignore" notext="Annuler" yestext="Céder"/>
	</notification>
	<notification name="WebLaunchExternalTarget">
		Voulez-vous ouvrir votre navigateur web système pour afficher ce contenu ?
		<usetemplate ignoretext="Ouvrir mon navigateur pour consulter une page web" name="okcancelignore" notext="Annuler" yestext="OK"/>
	</notification>
	<notification name="WebLaunchJoinNow">
		Accéder à votre [http://secondlife.com/account/ Page d&apos;accueil] pour gérer votre compte ?
		<usetemplate ignoretext="Lancer mon navigateur pour gérer mon compte" name="okcancelignore" notext="Annuler" yestext="OK"/>
	</notification>
	<notification name="WebLaunchSecurityIssues">
		Pour apprendre à signaler un problème de sécurité, consultez le Wiki de [CURRENT_GRID].
		<usetemplate ignoretext="Lancer mon navigateur pour apprendre comment signaler un problème de sécurité" name="okcancelignore" notext="Annuler" yestext="OK"/>
	</notification>
	<notification name="WebLaunchQAWiki">
		Consultez le Wiki sur l&apos;Assurance Qualité de [CURRENT_GRID].
		<usetemplate ignoretext="Lancer mon navigateur web pour consulter la page Wiki sur l&apos;Assurance Qualité" name="okcancelignore" notext="Annuler" yestext="OK"/>
	</notification>
	<notification name="WebLaunchPublicIssue">
		Pour signaler des bugs et autres problèmes, utilisez le JIRA de [CURRENT_GRID].
		<usetemplate ignoretext="Lancer mon navigateur pour utiliser le Public Issue Tracker (JIRA)" name="okcancelignore" notext="Annuler" yestext="Aller sur cette page"/>
	</notification>
	<notification name="WebLaunchSupportWiki">
		Visitez le blog officiel des Lindens pour les dernières nouvelles et informations.
		<usetemplate ignoretext="Lancer mon navigateur web pour consulter le blog" name="okcancelignore" notext="Annuler" yestext="Aller à la page"/>
	</notification>
	<notification name="WebLaunchLSLGuide">
		Voulez-vous ouvrir le guide pour l&apos;écriture de scripts ?
		<usetemplate ignoretext="Lancer mon navigateur web pour consulter le guide pour l&apos;écriture de scripts" name="okcancelignore" notext="Annuler" yestext="OK"/>
	</notification>
	<notification name="WebLaunchLSLWiki">
		Voulez-vous ouvrir le portail LSL pour l&apos;écriture de scripts ?
		<usetemplate ignoretext="Lancer mon navigateur web pour consulter le portail LSL" name="okcancelignore" notext="Annuler" yestext="Aller à la page"/>
	</notification>
	<notification name="ReturnToOwner">
		Êtes-vous certain de vouloir renvoyer les objets sélectionnés à leur propriétaire ? Les objets donnés transférables seront renvoyés à leur ancien propriétaire.

*Avertissement* Les objets non transférables seront supprimés !
		<usetemplate ignoretext="Confirmer avant de rendre les objets à leurs propriétaires" name="okcancelignore" notext="Annuler" yestext="OK"/>
	</notification>
	<notification name="GroupLeaveConfirmMember">
		Vous êtes actuellement membre du groupe &lt;nolink&gt;[GROUP]&lt;/nolink&gt;.
Quitter le groupe ?
		<usetemplate name="okcancelbuttons" notext="Annuler" yestext="OK"/>
	</notification>
	<notification name="ConfirmKick">
		Souhaitez-vous vraiment éjecter tous les résidents de la grille ?
		<usetemplate name="okcancelbuttons" notext="Annuler" yestext="Éjecter tous les résidents"/>
	</notification>
	<notification name="MuteLinden">
		Désolé, vous ne pouvez pas ignorer un Linden.
		<usetemplate name="okbutton" yestext="OK"/>
	</notification>
	<notification name="CannotStartAuctionAlreadyForSale">
		Vous ne pouvez pas démarrer des enchères sur une parcelle déjà en vente.  Si vous êtes certain de vouloir démarrer des enchères, mettez fin à la vente.
	</notification>
	<notification label="L&apos;interdiction de l&apos;objet par nom a échoué." name="MuteByNameFailed">
		Vous avez déjà interdit ce nom.
		<usetemplate name="okbutton" yestext="OK"/>
	</notification>
	<notification name="RemoveItemWarn">
		Si vous supprimez des contenus, vous risquez d&apos;endommager l&apos;objet. Souhaitez-vous supprimer cet objet ?
		<usetemplate name="okcancelbuttons" notext="Annuler" yestext="OK"/>
	</notification>
	<notification name="CantOfferCallingCard">
		Impossible d&apos;offrir une carte de visite actuellement. Veuillez réessayer dans un moment.
		<usetemplate name="okbutton" yestext="OK"/>
	</notification>
	<notification name="CantOfferFriendship">
		Impossible de proposer votre amitié actuellement. Veuillez réessayer dans un moment.
		<usetemplate name="okbutton" yestext="OK"/>
	</notification>
	<notification name="BusyModeSet">
		Le mode Occupé est sélectionné.
Les chats et les messages instantanés ne s&apos;afficheront pas. Les messages instantanés génèreront la réponse en mode occupé que vous avez créée. Toutes les offres de téléportation seront refusées. Toutes les offres d&apos;inventaire iront dans la corbeille.
		<usetemplate ignoretext="Je change mon statut en mode Occupé" name="okignore" yestext="OK"/>
	</notification>
	<notification name="JoinedTooManyGroupsMember">
		Vous avez atteint le nombre de groupes maximum. Avant de pouvoir rejoindre ce groupe, vous devez en quitter un ou refuser cette offre.
[NAME] vous invite à rejoindre un groupe.
		<usetemplate name="okcancelbuttons" notext="Refuser" yestext="Rejoindre"/>
	</notification>
	<notification name="JoinedTooManyGroups">
		Vous avez atteint le nombre de groupes maximum. Vous devez en quitter un avant d&apos;en rejoindre ou d&apos;en créer un nouveau.
		<usetemplate name="okbutton" yestext="OK"/>
	</notification>
	<notification name="KickUser">
		Éjecter ce résident avec quel message ?
		<form name="form">
			<input name="message">
				Un administrateur vous a déconnecté.
			</input>
			<button name="OK" text="OK"/>
			<button name="Cancel" text="Annuler"/>
		</form>
	</notification>
	<notification name="KickAllUsers">
		Éjecter tous les résidents actuellement en ligne avec quel message ?
		<form name="form">
			<input name="message">
				Un administrateur vous a déconnecté.
			</input>
			<button name="OK" text="OK"/>
			<button name="Cancel" text="Annuler"/>
		</form>
	</notification>
	<notification name="FreezeUser">
		Figer ce résident avec quel message ?
		<form name="form">
			<input name="message">
				Vous avez été figé. Vous ne pouvez ni bouger ni chatter. Un administrateur va vous envoyer un message instantané (IM).
			</input>
			<button name="OK" text="OK"/>
			<button name="Cancel" text="Annuler"/>
		</form>
	</notification>
	<notification name="UnFreezeUser">
		Libérer ce résident avec quel message ?
		<form name="form">
			<input name="message">
				Vous n&apos;êtes plus figé.
			</input>
			<button name="OK" text="OK"/>
			<button name="Cancel" text="Annuler"/>
		</form>
	</notification>
	<notification name="SetDisplayNameSuccess">
		Bonjour [DISPLAY_NAME],

Comme dans la vie réelle, il faut quelque temps aux gens pour qu&apos;ils se familiarisent avec un nouveau nom. Veuillez compter quelques jours avant la [http://wiki.secondlife.com/wiki/Setting_your_display_name mise à jour de votre nom] au niveau des objets, scripts, recherches, etc.
	</notification>
	<notification name="SetDisplayNameBlocked">
		Impossible de changer de nom d&apos;affichage. Si vous pensez qu&apos;il s&apos;agit d&apos;une erreur, contactez l&apos;Assistance.
	</notification>
	<notification name="SetDisplayNameFailedLength">
		Le nom saisi est trop long. Le nombre de caractères maximum est de [LENGTH].

Veuillez essayer avec un nom plus court.
	</notification>
	<notification name="SetDisplayNameFailedGeneric">
		Impossible de définir votre nom d&apos;affichage. Veuillez réessayer ultérieurement.
	</notification>
	<notification name="SetDisplayNameMismatch">
		Non-concordance des noms d&apos;affichage saisis. Effectuez une nouvelle saisie.
	</notification>
	<notification name="AgentDisplayNameUpdateThresholdExceeded">
		Le délai au bout duquel vous pouvez changer de nom d&apos;affichage n&apos;est pas encore écoulé.

Voir http://wiki.secondlife.com/wiki/Setting_your_display_name

Veuillez réessayer ultérieurement.
	</notification>
	<notification name="AgentDisplayNameSetBlocked">
		Impossible de définir le nom demandé car il contient un terme interdit.
 
 Veuillez essayer avec un nom différent.
	</notification>
	<notification name="AgentDisplayNameSetInvalidUnicode">
		Le nom d&apos;affichage que vous souhaitez définir contient des caractères non valides.
	</notification>
	<notification name="AgentDisplayNameSetOnlyPunctuation">
		Votre nom d&apos;affichage doit contenir des lettres autres que des signes de ponctuation.
	</notification>
	<notification name="DisplayNameUpdate">
		[OLD_NAME] ([SLID]) a désormais le nom [NEW_NAME].
	</notification>
	<notification name="OfferTeleport">
		Proposez une téléportation avec le message suivant ?
		<form name="form">
			<input name="message">
				On se rejoint à [REGION] ?
			</input>
			<button name="OK" text="OK"/>
			<button name="Cancel" text="Annuler"/>
		</form>
	</notification>
	<notification name="TooManyTeleportOffers">
		Vous avez essayé d&apos;effectuer [OFFERS] offres de téléportation,
or ce nombre dépasse la limite autorisée fixée à [LIMIT].
		<usetemplate name="okbutton" yestext="OK"/>
	</notification>
	<notification name="OfferTeleportFromGod">
		Exiger du résident qu&apos;il vienne vous rejoindre ?
		<form name="form">
			<input name="message">
				On se rejoint à [REGION] ?
			</input>
			<button name="OK" text="OK"/>
			<button name="Cancel" text="Annuler"/>
		</form>
	</notification>
	<notification name="TeleportFromLandmark">
		Souhaitez-vous vraiment vous téléporter vers &lt;nolink&gt;[LOCATION]&lt;/nolink&gt; ?
		<usetemplate ignoretext="Confirmer que je veux me téléporter à un repère" name="okcancelignore" notext="Annuler" yestext="Téléporter"/>
	</notification>
	<notification name="TeleportToPick">
		Vous téléporter vers [PICK] ?
		<usetemplate ignoretext="Confirmer que je veux me téléporter à un endroit dans mes Favoris" name="okcancelignore" notext="Annuler" yestext="Téléporter"/>
	</notification>
	<notification name="TeleportToClassified">
		Vous téléporter vers [CLASSIFIED] ?
		<usetemplate ignoretext="Confirmer que je veux me téléporter à un endroit dans les Petites annonces" name="okcancelignore" notext="Annuler" yestext="Téléporter"/>
	</notification>
	<notification name="TeleportToHistoryEntry">
		Vous téléporter vers [HISTORY_ENTRY] ?
		<usetemplate ignoretext="Confirmer que je veux me téléporter à un endroit de l&apos;historique" name="okcancelignore" notext="Annuler" yestext="Téléporter"/>
	</notification>
	<notification label="Envoyer un message à tout le monde dans votre domaine" name="MessageEstate">
		Saisissez un message court qui sera envoyé à tous les résidents se trouvant actuellement sur votre domaine.
		<form name="form">
			<input name="message"/>
			<button name="OK" text="OK"/>
			<button name="Cancel" text="Annuler"/>
		</form>
	</notification>
	<notification label="Modifier un domaine Linden" name="ChangeLindenEstate">
		Vous vous apprêtez à modifier un domaine appartenant aux Lindens (continent, zone réservée aux ados, orientation etc.).

Cela est extrêmement délicat car l&apos;expérience des résidents est en jeu.  Sur le continent, cette action modifiera des milliers de régions et sera difficile à digérer pour le serveur.

Continuer ?
		<usetemplate name="okcancelbuttons" notext="Annuler" yestext="OK"/>
	</notification>
	<notification label="Modifier l&apos;accès à un domaine Linden" name="ChangeLindenAccess">
		Vous vous apprêtez à modifier la liste d&apos;accès à un domaine appartenant aux Linden (continent, zone réservée aux ados, orientation etc.).

Cette action est délicate et ne doit être effectuée que pour appeler le hack autorisant des objets/[CUR] à être transférés à l&apos;intérieur/extérieur de la grille.
Cette action modifiera des milliers de régions et sera difficile à digérer pour le serveur.
		<usetemplate name="okcancelbuttons" notext="Annuler" yestext="OK"/>
	</notification>
	<notification label="Choisir le domaine" name="EstateAllowedAgentAdd">
		Ajouter à la liste des résidents autorisés uniquement pour ce domaine ou pour [ALL_ESTATES] ?
		<usetemplate canceltext="Annuler" name="yesnocancelbuttons" notext="Tous les domaines" yestext="Ce domaine"/>
	</notification>
	<notification label="Choisir le domaine" name="EstateAllowedAgentRemove">
		Supprimer de la liste des résidents autorisés uniquement pour ce domaine ou pour [ALL_ESTATES] ?
		<usetemplate canceltext="Annuler" name="yesnocancelbuttons" notext="Tous les domaines" yestext="Ce domaine"/>
	</notification>
	<notification label="Choisir le domaine" name="EstateAllowedGroupAdd">
		Ajouter à la liste des groupes autorisés uniquement pour ce domaine ou pour [ALL_ESTATES] ?
		<usetemplate canceltext="Annuler" name="yesnocancelbuttons" notext="Tous les domaines" yestext="Ce domaine"/>
	</notification>
	<notification label="Choisir le domaine" name="EstateAllowedGroupRemove">
		Supprimer de la liste des groupes autorisés uniquement pour ce domaine ou pour [ALL_ESTATES] ?
		<usetemplate canceltext="Annuler" name="yesnocancelbuttons" notext="Tous les domaines" yestext="Ce domaine"/>
	</notification>
	<notification label="Choisir le domaine" name="EstateBannedAgentAdd">
		Refuser l&apos;accès à ce domaine uniquement ou à [ALL_ESTATES] ?
		<usetemplate canceltext="Annuler" name="yesnocancelbuttons" notext="Tous les domaines" yestext="Ce domaine"/>
	</notification>
	<notification label="Choisir le domaine" name="EstateBannedAgentRemove">
		Supprimer ce résident de la liste des résidents bannis pour ce domaine uniquement ou pour [ALL_ESTATES] ?
		<usetemplate canceltext="Annuler" name="yesnocancelbuttons" notext="Tous les domaines" yestext="Ce domaine"/>
	</notification>
	<notification label="Choisir le domaine" name="EstateManagerAdd">
		Ajouter un gérant de domaine pour ce domaine uniquement ou pour [ALL_ESTATES] ?
		<usetemplate canceltext="Annuler" name="yesnocancelbuttons" notext="Tous les domaines" yestext="Ce domaine"/>
	</notification>
	<notification label="Choisir le domaine" name="EstateManagerRemove">
		Supprimer le gérant de domaine pour ce domaine uniquement ou pour [ALL_ESTATES] ?
		<usetemplate canceltext="Annuler" name="yesnocancelbuttons" notext="Tous les domaines" yestext="Ce domaine"/>
	</notification>
	<notification label="Confirmer" name="EstateKickUser">
		Éjecter [EVIL_USER] de ce domaine ?
		<usetemplate name="okcancelbuttons" notext="Annuler" yestext="OK"/>
	</notification>
	<notification name="EstateChangeCovenant">
		Êtes-vous certain de vouloir modifier le règlement du domaine ?
		<usetemplate name="okcancelbuttons" notext="Annuler" yestext="OK"/>
	</notification>
	<notification name="RegionEntryAccessBlocked">
		Votre catégorie d&apos;accès ne vous autorise pas à pénétrer dans cette région. Cela vient peut-être du fait qu&apos;il manquait des informations pour valider votre âge.

Vérifiez que vous avez la toute dernière version du client et consultez les pages d&apos;aide pour savoir comment accéder aux zones ayant ce niveau d&apos;accès.
		<usetemplate name="okbutton" yestext="OK"/>
	</notification>
	<notification name="RegionEntryAccessBlocked_KB">
		Votre catégorie d&apos;accès ne vous permet pas de pénétrer dans cette région.

Souhaitez-vous en savoir plus sur les différentes catégories d&apos;accès ?
		<url name="url">
			http://wiki.secondlife.com/wiki/Linden_Lab_Official:Maturity_ratings:_an_overview/fr
		</url>
		<usetemplate ignoretext="Je ne peux pas pénétrer dans cette région car je n&apos;ai pas accès à cette catégorie de contenu" name="okcancelignore" notext="Fermer" yestext="Consulter les pages d&apos;aide"/>
	</notification>
	<notification name="RegionEntryAccessBlocked_Notify">
		Votre catégorie d&apos;accès ne vous permet pas de pénétrer dans cette région.
	</notification>
	<notification name="RegionEntryAccessBlocked_Change">
		La catégorie de contenu définie dans vos préférences ne vous permet pas de pénétrer dans cette région.

Pour cela, vous devez modifier votre paramètre de catégorie de contenu. Vous pourrez alors rechercher du contenu [REGIONMATURITY] et y accéder. Pour annuler vos modifications, accédez à Moi &gt; Préférences &gt; Général.
		<form name="form">
			<button name="OK" text="Modifier les préférences"/>
			<button default="true" name="Cancel" text="Fermer"/>
			<ignore name="ignore" text="La catégorie de contenu que j&apos;ai choisie m&apos;empêche de pénétrer dans une région"/>
		</form>
	</notification>
	<notification name="PreferredMaturityChanged">
		Votre préférence de catégorie de contenu est désormais [RATING].
	</notification>
	<notification name="LandClaimAccessBlocked">
		Votre catégorie d&apos;accès ne vous permet pas de réclamer cette région. Cela vient peut-être du fait qu&apos;il manquait des informations pour valider votre âge.

Vérifiez que vous avez la toute dernière version du client et consultez les pages d&apos;aide pour savoir comment accéder aux zones ayant ce niveau d&apos;accès.
		<usetemplate name="okbutton" yestext="OK"/>
	</notification>
	<notification name="LandClaimAccessBlocked_KB">
		Votre catégorie d&apos;accès ne vous permet pas de réclamer cette région.

Souhaitez-vous en savoir plus sur les différentes catégories d&apos;accès ?
		<url name="url">
			http://wiki.secondlife.com/wiki/Linden_Lab_Official:Maturity_ratings:_an_overview/fr
		</url>
		<usetemplate ignoretext="Je ne peux pas réclamer cette région car je n&apos;ai pas accès à cette catégorie de contenu" name="okcancelignore" notext="Fermer" yestext="Consulter les pages d&apos;aide"/>
	</notification>
	<notification name="LandClaimAccessBlocked_Notify">
		Votre catégorie d&apos;accès ne vous autorise pas à réclamer cette région.
	</notification>
	<notification name="LandClaimAccessBlocked_Change">
		Votre catégorie d&apos;accès ne vous permet pas de réclamer cette région.

En cliquant sur Modifier les préférences, vous pourrez changer votre catégorie d&apos;accès et pénétrer dans la région. À partir de maintenant, vous pouvez rechercher et accéder au contenu [REGIONMATURITY]. Vous pouvez modifier ce paramètre à partir du menu Moi &gt; Préférences &gt; Général.
		<usetemplate ignoretext="La catégorie de contenu que j&apos;ai choisie m&apos;empêche de réclamer un terrain" name="okcancelignore" notext="Fermer" yestext="Modifier les Préférences"/>
	</notification>
	<notification name="LandBuyAccessBlocked">
		Votre catégorie d&apos;accès ne vous permet pas d&apos;acheter cette région. Cela vient peut-être du fait qu&apos;il manquait des informations pour valider votre âge.

Vérifiez que vous avez la toute dernière version du client et consultez les pages d&apos;aide pour savoir comment accéder aux zones ayant ce niveau d&apos;accès.
		<usetemplate name="okbutton" yestext="OK"/>
	</notification>
	<notification name="LandBuyAccessBlocked_KB">
		Votre catégorie d&apos;accès ne vous permet pas d&apos;acheter cette région.

Souhaitez-vous en savoir plus sur les différentes catégories d&apos;accès ?
		<url name="url">
			http://wiki.secondlife.com/wiki/Linden_Lab_Official:Maturity_ratings:_an_overview/fr
		</url>
		<usetemplate ignoretext="Je ne peux pas acheter ce terrain car je n&apos;ai pas accès à cette catégorie de contenu" name="okcancelignore" notext="Fermer" yestext="Consulter les pages d&apos;aide"/>
	</notification>
	<notification name="LandBuyAccessBlocked_Notify">
		Votre catégorie d&apos;accès ne vous permet pas d&apos;acheter cette région.
	</notification>
	<notification name="LandBuyAccessBlocked_Change">
		Votre catégorie d&apos;accès ne vous autorise pas à acheter cette région.

En cliquant sur Modifier les préférences, vous pourrez changer votre catégorie d&apos;accès et pénétrer dans la région. À partir de maintenant, vous pouvez rechercher et accéder au contenu [REGIONMATURITY]. Vous pouvez modifier ce paramètre à partir du menu Moi &gt; Préférences &gt; Général.
		<usetemplate ignoretext="La catégorie de contenu que j&apos;ai choisie m&apos;empêche d&apos;acheter un terrain" name="okcancelignore" notext="Fermer" yestext="Modifier les Préférences"/>
	</notification>
	<notification name="TooManyPrimsSelected">
		Vous avez sélectionné trop de prims.  Veuillez sélectionner au maximum [MAX_PRIM_COUNT] prims et réessayer.
		<usetemplate name="okbutton" yestext="OK"/>
	</notification>
	<notification name="ProblemImportingEstateCovenant">
		Problème lors de l&apos;importation du règlement du domaine.
		<usetemplate name="okbutton" yestext="OK"/>
	</notification>
	<notification name="ProblemAddingEstateManager">
		Problèmes lors de l&apos;ajout d&apos;un nouveau gérant de domaine. Il est possible qu&apos;au moins un des domaines ait une liste de gérants complète.
	</notification>
	<notification name="ProblemAddingEstateGeneric">
		Problème lors de l&apos;ajout à la liste de ce domaine. Il est possible qu&apos;au moins un des domaines ait une liste complète.
	</notification>
	<notification name="UnableToLoadNotecardAsset">
		Impossible de charger les données de la note actuellement.
		<usetemplate name="okbutton" yestext="OK"/>
	</notification>
	<notification name="NotAllowedToViewNotecard">
		Droits pour afficher la note insuffisants.
		<usetemplate name="okbutton" yestext="OK"/>
	</notification>
	<notification name="MissingNotecardAssetID">
		Les références de la note ne se trouvent pas dans la base de données.
		<usetemplate name="okbutton" yestext="OK"/>
	</notification>
	<notification name="PublishClassified">
		Rappel : les frais pour passer des petites annonces ne sont pas remboursables.

Publier cette petite annonce maintenant pour [AMOUNT] [CUR] ?
		<usetemplate name="okcancelbuttons" notext="Annuler" yestext="OK"/>
	</notification>
	<notification name="SetClassifiedMature">
		Cette petite annonce contient-elle du contenu Modéré ?
		<usetemplate canceltext="Annuler" name="yesnocancelbuttons" notext="Non" yestext="Oui"/>
	</notification>
	<notification name="SetGroupMature">
		Ce groupe contient-il du contenu Modéré ?
		<usetemplate canceltext="Annuler" name="yesnocancelbuttons" notext="Non" yestext="Oui"/>
	</notification>
	<notification label="Confirmer le redémarrage" name="ConfirmRestart">
		Souhaitez-vous vraiment redémarrer cette région?
		<usetemplate name="okcancelbuttons" notext="Annuler" yestext="OK"/>
	</notification>
	<notification label="Envoyer un message à la région" name="MessageRegion">
		Saisissez un message qui sera envoyé à tous les résidents présents dans cette région.
		<form name="form">
			<input name="message"/>
			<button name="OK" text="OK"/>
			<button name="Cancel" text="Annuler"/>
		</form>
	</notification>
	<notification label="Catégorie de la région modifiée" name="RegionMaturityChange">
		Le niveau de maturité de cette région a été mis à jour.
Ce changement n&apos;apparaîtra pas immédiatement sur la carte.

Pour entrer dans les régions Adultes, le résident doit avoir vérifié son compte, que ce soit par vérification de l&apos;âge ou du mode de paiement.
	</notification>
	<notification label="Versions de voix non compatibles" name="VoiceVersionMismatch">
		Cette version de [APP_NAME] n&apos;est pas compatible avec la fonctionnalité de chat vocal dans cette région. Vous devez mettre à jour [APP_NAME] pour que le chat vocal fonctionne correctement.
	</notification>
	<notification label="Impossible d&apos;acheter des objets" name="BuyObjectOneOwner">
		Impossible d&apos;acheter simultanément des objets de propriétaires différents.
Veuillez ne sélectionner qu&apos;un seul objet.
	</notification>
	<notification label="Impossible d&apos;acheter des contenus" name="BuyContentsOneOnly">
		Impossible d&apos;acheter les contenus de plus d&apos;un objet à la fois.
Veuillez ne sélectionner qu&apos;un seul objet.
	</notification>
	<notification label="Impossible d&apos;acheter des contenus" name="BuyContentsOneOwner">
		Impossible d&apos;acheter simultanément des objets de propriétaires différents.
Veuillez ne sélectionner qu&apos;un seul objet.
	</notification>
	<notification name="BuyOriginal">
		Acheter l&apos;objet original pour [PRICE] [CUR] à [PRICE] ?
Vous deviendrez le propriétaire de cet objet.
Vous pourrez :
 Modifier : [MODIFYPERM]
 Copier : [COPYPERM]
 Revendre ou donner : [RESELLPERM]
		<usetemplate name="okcancelbuttons" notext="Annuler" yestext="OK"/>
	</notification>
	<notification name="BuyOriginalNoOwner">
		Acheter l&apos;objet original pour [PRICE] [CUR] ?
Vous deviendrez le propriétaire de cet objet.
Vous pourrez :
 Modifier : [MODIFYPERM]
 Copier : [COPYPERM]
 Revendre ou donner : [RESELLPERM]
		<usetemplate name="okcancelbuttons" notext="Annuler" yestext="OK"/>
	</notification>
	<notification name="BuyCopy">
		Acheter une copie pour [PRICE] [CUR] à [OWNER] ?
L&apos;objet sera copié dans votre inventaire.
Vous pourrez :
 Modifier : [MODIFYPERM]
 Copier : [COPYPERM]
 Revendre ou donner : [RESELLPERM]
		<usetemplate name="okcancelbuttons" notext="Annuler" yestext="OK"/>
	</notification>
	<notification name="BuyCopyNoOwner">
		Acheter une copie pour [PRICE] [CUR] ?
L&apos;objet sera copié dans votre inventaire.
Vous pourrez :
 Modifier : [MODIFYPERM]
 Copier : [COPYPERM]
 Revendre ou donner : [RESELLPERM]
		<usetemplate name="okcancelbuttons" notext="Annuler" yestext="OK"/>
	</notification>
	<notification name="BuyContents">
		Acheter des contenus pour [PRICE] [CUR] à [OWNER] ?
Ils seront copiés dans votre inventaire.
		<usetemplate name="okcancelbuttons" notext="Annuler" yestext="OK"/>
	</notification>
	<notification name="BuyContentsNoOwner">
		Acheter des contenus pour [PRICE] [CUR] ?
Ils seront copiés dans votre inventaire.
		<usetemplate name="okcancelbuttons" notext="Annuler" yestext="OK"/>
	</notification>
	<notification name="ConfirmPurchase">
		Suite à cette transaction, vous allez :
[ACTION]

Êtes-vous certain de vouloir effectuer cette transaction ?
		<usetemplate name="okcancelbuttons" notext="Annuler" yestext="OK"/>
	</notification>
	<notification name="ConfirmPurchasePassword">
		Suite à cette transaction, vous allez :
[ACTION]

Êtes-vous certain de vouloir effectuer cette transaction ?
Veuillez saisir à nouveau votre mot de passe et cliquer sur OK.
		<form name="form">
			<button name="ConfirmPurchase" text="OK"/>
			<button name="Cancel" text="Annuler"/>
		</form>
	</notification>
	<notification name="SetPickLocation">
		Remarque :
vous avez mis à jour l&apos;emplacement de ce favori mais les autres détails resteront inchangés.
		<usetemplate name="okbutton" yestext="OK"/>
	</notification>
	<notification name="MoveInventoryFromObject">
		Vous avez sélectionné des objets non copiables.
Ces objets seront déplacés dans votre inventaire et non pas copiés.

Déplacer les objets de l&apos;inventaire ?
		<usetemplate ignoretext="M&apos;avertir avant que je ne déplace des objets pour lesquels la copie est interdite" name="okcancelignore" notext="Annuler" yestext="OK"/>
	</notification>
	<notification name="MoveInventoryFromScriptedObject">
		Vous avez sélectionné des objets de l&apos;inventaire qui ne peuvent pas être copiés. Ces objets seront déplacés vers votre inventaire, et non pas copiés.
L&apos;objet les contenant est scripté, déplacer ces objets peut causer des problèmes au niveau du script.

Déplacer les objets de l&apos;inventaire ?
		<usetemplate ignoretext="M&apos;avertir avant que je ne déplace des objets pour lesquels la copie est interdite et qui pourraient casser des objets scriptés" name="okcancelignore" notext="Annuler" yestext="OK"/>
	</notification>
	<notification name="ClickActionNotPayable">
		Avertissement : l&apos;action du clic Payer l&apos;objet a été définie mais ne fonctionnera que si un script est ajouté avec l&apos;event money().
		<form name="form">
			<ignore name="ignore" text="Je définis l&apos;action du clic Payer l&apos;objet lorsque je construis un objet sans le script money()"/>
		</form>
	</notification>
	<notification name="OpenObjectCannotCopy">
		Vous n&apos;êtes autorisé à copier aucun élément dans cet objet.
	</notification>
	<notification name="WebLaunchAccountHistory">
		Accéder à votre [http://secondlife.com/account/ Page d&apos;accueil] pour consulter l&apos;historique de votre compte ?
		<usetemplate ignoretext="Lancer mon navigateur pour consulter l&apos;historique de mon compte" name="okcancelignore" notext="Annuler" yestext="Aller sur cette page"/>
	</notification>
	<notification name="ConfirmQuit">
		Êtes-vous certain de vouloir quitter ?
		<usetemplate ignoretext="Confirmer avant de quitter" name="okcancelignore" notext="Ne pas quitter" yestext="Quitter"/>
	</notification>
	<notification name="ConfirmRestoreToybox">
		Cette action rétablira vos boutons et barres d&apos;outils par défaut.

Vous ne pouvez pas l&apos;annuler.
		<usetemplate name="okcancelbuttons" notext="Annuler" yestext="OK"/>
	</notification>
	<notification name="ConfirmClearAllToybox">
		Cette action replacera tous les boutons dans la boîte à outils de sorte que vos barres d&apos;outils seront vides.
    
Vous ne pouvez pas l&apos;annuler.
		<usetemplate name="okcancelbuttons" notext="Annuler" yestext="OK"/>
	</notification>
	<notification name="DeleteItems">
		[QUESTION]
		<usetemplate ignoretext="Confirmer avant de supprimer des articles" name="okcancelignore" notext="Annuler" yestext="OK"/>
	</notification>
	<notification name="HelpReportAbuseEmailLL">
		Utilisez cet outil pour signaler des infractions aux [http://secondlife.com/corporate/tos.php Conditions d’utilisation] et aux [http://secondlife.com/corporate/cs.php Règles communautaires].

Lorsqu&apos;elles sont signalées, toutes les infractions font l&apos;objet d&apos;une enquête et sont résolues.
	</notification>
	<notification name="HelpReportAbuseSelectCategory">
		Veuillez choisir une catégorie pour ce rapport d&apos;infraction.
Le choix d&apos;une catégorie nous permet de traiter les rapports d&apos;infraction plus rapidement.
	</notification>
	<notification name="HelpReportAbuseAbuserNameEmpty">
		Veuillez saisir le nom du contrevenant.
Lorsque nous avons le nom du contrevenant, nous sommes en mesure de traiter les rapports plus rapidement.
	</notification>
	<notification name="HelpReportAbuseAbuserLocationEmpty">
		Veuillez indiquer l&apos;endroit où l&apos;infraction a eu lieu.
Les informations précises et exactes nous permettent de traiter les rapports plus rapidement.
	</notification>
	<notification name="HelpReportAbuseSummaryEmpty">
		Veuillez saisir un récapitulatif de l&apos;infraction.
Les récapitulatifs précis nous permettent de traiter les rapports plus rapidement.
	</notification>
	<notification name="HelpReportAbuseDetailsEmpty">
		Veuillez saisir une description détaillée de l&apos;infraction.
Soyez aussi précis que possible et essayez de fournir des noms ainsi que des détails sur l&apos;incident que vous signalez.
Les descriptions précises nous permettent de traiter les rapports plus rapidement.
	</notification>
	<notification name="HelpReportAbuseContainsCopyright">
		Cher résident,

Il semble que vous souhaitiez reporter une infraction à des droits de propriété intellectuelle. Pour signaler correctement cette infraction :

(1) Remplissez un rapport d&apos;infraction. Vous pouvez soumettre un rapport d&apos;infraction si vous pensez qu&apos;un résident exploite le système de droits de [CURRENT_GRID], par exemple en utilisant un CopyBot ou des outils similaires pour enfreindre des droits de propriété intellectuelle. Notre équipe chargée des infractions mènera une enquête et prendra les mesures nécessaires à l&apos;encontre du résident non respectueux des [CURRENT_GRID] [http://secondlife.com/corporate/tos.php Conditions d&apos;utilisation] ou des [http://secondlife.com/corporate/cs.php Règles communautaires]. Sachez toutefois que l&apos;équipe chargée des infractions ne supprimera pas de contenu à l&apos;intérieur de [CURRENT_GRID].

(2) Demandez à ce que du contenu à l&apos;intérieur de Second Life soit supprimé. Pour demander à ce que du contenu soit supprimé de [CURRENT_GRID], vous devez soumettre un rapport d&apos;infraction valide, tel que fourni dans notre [http://secondlife.com/corporate/dmca.php Règlement contre les violations des droits d&apos;auteur].

Si vous souhaitez toujours reporter cette infraction, veuillez fermer cette fenêtre et soumettre votre rapport.  Vous devrez peut-être sélectionner la catégorie CopyBot ou exploitation abusive des droits.

Merci,

Linden Lab
	</notification>
	<notification name="FailedRequirementsCheck">
		Les composantes requises suivantes ne se trouvent pas dans [FLOATER]:
[COMPONENTS]
	</notification>
	<notification label="Remplacer la pièce jointe existante" name="ReplaceAttachment">
		Vous avez déjà un objet sur cette partie du corps.
Voulez-vous le remplacer par l&apos;objet sélectionné ?
		<form name="form">
			<ignore name="ignore" save_option="true" text="Remplacer une pièce jointe existante par l&apos;objet sélectionné"/>
			<button ignore="Remplacer automatiquement" name="Yes" text="OK"/>
			<button ignore="Ne jamais remplacer" name="No" text="Annuler"/>
		</form>
	</notification>
	<notification label="Réponse si occupé(e)" name="BusyModePay">
		Vous êtes en mode occupé et vous ne recevrez donc aucun objet en échange de ce paiement.

Souhaitez-vous quitter le mode occupé avant de terminer cette transaction ?
		<form name="form">
			<ignore name="ignore" save_option="true" text="Je suis sur le point de payer une personne ou un objet mais suis en mode Occupé"/>
			<button ignore="Toujours quitter le mode occupé" name="Yes" text="OK"/>
			<button ignore="Ne jamais quitter le mode occupé" name="No" text="Annuler"/>
		</form>
	</notification>
	<notification name="ConfirmDeleteProtectedCategory">
		Le dossier [FOLDERNAME] est un dossier système. La suppression d&apos;un dossier système peut provoquer une instabilité.  Voulez-vous vraiment le supprimer ?
		<usetemplate ignoretext="Confirmer avant la suppression d&apos;un dossier système" name="okcancelignore" notext="Annuler" yestext="OK"/>
	</notification>
	<notification name="ConfirmEmptyTrash">
		Êtes-vous certain de vouloir supprimer le contenu de votre corbeille de manière permanente ?
		<usetemplate ignoretext="Confirmer avant de vider la corbeille" name="okcancelignore" notext="Annuler" yestext="OK"/>
	</notification>
	<notification name="ConfirmClearBrowserCache">
		Êtes-vous certain de vouloir supprimer l&apos;historique de vos visites et recherches ?
		<usetemplate name="okcancelbuttons" notext="Annuler" yestext="OK"/>
	</notification>
	<notification name="ConfirmClearCache">
		Voulez-vous vraiment vider le cache de votre client ?
		<usetemplate name="okcancelbuttons" notext="Annuler" yestext="OK"/>
	</notification>
	<notification name="ConfirmClearCookies">
		Êtes-vous certain de vouloir supprimer vos cookies ?
		<usetemplate name="okcancelbuttons" notext="Annuler" yestext="Oui"/>
	</notification>
	<notification name="ConfirmClearMediaUrlList">
		Êtes-vous certain de vouloir supprimer la liste des URL enregistrées ?
		<usetemplate name="okcancelbuttons" notext="Annuler" yestext="Oui"/>
	</notification>
	<notification name="ConfirmEmptyLostAndFound">
		Êtes-vous certain de vouloir supprimer le contenu de votre dossier Objets trouvés de manière permanente ?
		<usetemplate ignoretext="Confirmer avant de vider le dossier Objets trouvés" name="okcancelignore" notext="Non" yestext="Oui"/>
	</notification>
	<notification name="CopySLURL">
		La SLurl suivante a été copiée dans votre presse-papiers :
 [SLURL]

Liez-la à partir d&apos;une page web pour permettre aux autres résidents d&apos;accéder facilement à cet endroit ou bien collez-la dans la barre d&apos;adresse de votre navigateur.
		<form name="form">
			<ignore name="ignore" text="La SLurl est copiée dans mon presse-papiers"/>
		</form>
	</notification>
	<notification name="WLSavePresetAlert">
		Voulez-vous écraser l&apos;option précédemment enregistrée ?
		<usetemplate name="okcancelbuttons" notext="Non" yestext="Oui"/>
	</notification>
	<notification name="WLNoEditDefault">
		Vous ne pouvez pas modifier ou supprimer un préréglage par défaut.
	</notification>
	<notification name="WLMissingSky">
		Une dossier semble manquer au Cycle du jour : [SKY].
	</notification>
	<notification name="WLRegionApplyFail">
		Impossible d&apos;appliquer les réglages à la région. Le problème est parfois résolu en quittant la région puis en y revenant. Motif fourni : [FAIL_REASON]
	</notification>
	<notification name="EnvCannotDeleteLastDayCycleKey">
		Impossible de supprimer la dernière clé de ce cycle du jour car ce dernier ne peut pas être vide. Modifiez la dernière clé restante au lieu d&apos;essayer de la supprimer puis d&apos;en créer une nouvelle.
		<usetemplate name="okbutton" yestext="OK"/>
	</notification>
	<notification name="DayCycleTooManyKeyframes">
		Impossible d&apos;ajouter plus d&apos;images-clés à ce cycle du jour. Un maximum de [MAX] images-clés peut être associé aux cycles du jour de type [SCOPE].
		<usetemplate name="okbutton" yestext="OK"/>
	</notification>
	<notification name="EnvUpdateRate">
		Vous ne pouvez mettre à jour les paramètres d&apos;environnement d&apos;une région que toutes les [WAIT] secondes. Veuillez patienter pendant au moins ce délai avant de réessayer.
		<usetemplate name="okbutton" yestext="OK"/>
	</notification>
	<notification name="PPSaveEffectAlert">
		Certains effets post-traitement existent. Voulez-vous quand même écraser ce fichier ?
		<usetemplate name="okcancelbuttons" notext="Non" yestext="Oui"/>
	</notification>
	<notification name="ChatterBoxSessionStartError">
		Impossible de démarrer une nouvelle session de chat avec [RECIPIENT].
[REASON]
		<usetemplate name="okbutton" yestext="OK"/>
	</notification>
	<notification name="ChatterBoxSessionEventError">
		[EVENT]
[REASON]
		<usetemplate name="okbutton" yestext="OK"/>
	</notification>
	<notification name="ForceCloseChatterBoxSession">
		Vous devez terminer votre session de chat avec [NAME].
[REASON]
		<usetemplate name="okbutton" yestext="OK"/>
	</notification>
	<notification name="Cannot_Purchase_an_Attachment">
		Vous ne pouvez pas acheter un objet s&apos;il fait partie d&apos;une pièce jointe.
	</notification>
	<notification label="À propos des requêtes pour les autorisations de débit" name="DebitPermissionDetails">
		Accepter cette requête donne au script l&apos;autorisation de prélever des dollars Linden ([CUR]) sur votre compte de manière continue. Pour révoquer cette autorisation, le propriétaire de l&apos;objet doit supprimer l&apos;objet ou bien réinitialiser les scripts dans l&apos;objet.
		<usetemplate name="okbutton" yestext="OK"/>
	</notification>
	<notification name="AutoWearNewClothing">
		Voulez-vous automatiquement porter l&apos;habit que vous allez créer ?
		<usetemplate ignoretext="Porter automatiquement tout en modifiant mon apparence" name="okcancelignore" notext="Non" yestext="Oui"/>
	</notification>
	<notification name="NotAgeVerified">
		Vous devez avoir au moins 18 ans pour accéder au contenu et aux zones Adulte dans [CURRENT_GRID]. Visitez la page de vérification de l&apos;âge afin de confirmer que vous avez plus de 18 ans. 
Cette opération lancera votre navigateur Web.

[_URL]
		<url name="url" option="0">
			https://secondlife.com/my/account/verification.php
		</url>
		<usetemplate ignoretext="Je n&apos;ai pas procédé à la vérification de mon âge" name="okcancelignore" notext="Annuler" yestext="Accéder à la page de vérification de l&apos;âge"/>
	</notification>
	<notification name="Cannot enter parcel: no payment info on file">
		Pour pouvoir pénétrer dans cette zone, vous devez avoir enregistré vos informations de paiement.  Souhaitez-vous aller sur [CURRENT_GRID] et enregistrer vos informations de paiement ?

[_URL]
		<url name="url" option="0">
			https://secondlife.com/account/index.php?lang=fr
		</url>
		<usetemplate ignoretext="Mes informations de paiement ne sont pas enregistrées" name="okcancelignore" notext="Non" yestext="Oui"/>
	</notification>
	<notification name="MissingString">
		The string [STRING_NAME] is missing from strings.xml
	</notification>
	<notification name="SystemMessageTip">
		[MESSAGE]
	</notification>
	<notification name="IMSystemMessageTip">
		[MESSAGE]
	</notification>
	<notification name="Cancelled">
		Annulé
	</notification>
	<notification name="CancelledSit">
		Action annulée
	</notification>
	<notification name="CancelledAttach">
		Attachement annulé
	</notification>
	<notification name="ReplacedMissingWearable">
		Habits et parties du corps manquants remplacés par les éléments par défaut.
	</notification>
	<notification name="GroupNotice">
		Sujet : [SUBJECT], Message : [MESSAGE]
	</notification>
	<notification name="FriendOnline">
		[NAME] est en ligne.
	</notification>
	<notification name="FriendOffline">
		[NAME] est hors ligne.
	</notification>
	<notification name="AddSelfFriend">
		Même si vous êtes extrêmement sympathique, vous ne pouvez pas devenir ami avec vous-même.
	</notification>
	<notification name="UploadingAuctionSnapshot">
		Importation de photos SL et Web en cours...
(prend environ 5 minutes.)
	</notification>
	<notification name="UploadPayment">
		Le chargement a coûté [AMOUNT] [CUR].
	</notification>
	<notification name="UploadWebSnapshotDone">
		Photo Web importée
	</notification>
	<notification name="UploadSnapshotDone">
		Photo SL importée
	</notification>
	<notification name="TerrainDownloaded">
		Fichier terrain.raw téléchargé
	</notification>
	<notification name="GestureMissing">
		Geste [NAME] absent de la base de données.
	</notification>
	<notification name="UnableToLoadGesture">
		Impossible de charger le geste [NAME].
	</notification>
	<notification name="LandmarkMissing">
		Repère absent de la base de données.
	</notification>
	<notification name="UnableToLoadLandmark">
		Impossible de charger le repère. Merci de réessayer.
	</notification>
	<notification name="CapsKeyOn">
		La touche Verr.maj est activée.
Cela risque d&apos;impacter votre mot de passe.
	</notification>
	<notification name="NotecardMissing">
		Note absente de la base de données.
	</notification>
	<notification name="NotecardNoPermissions">
		Vous n&apos;avez pas le droit de consulter cette note.
	</notification>
	<notification name="RezItemNoPermissions">
		Droits insuffisants pour rezzer l&apos;objet.
	</notification>
	<notification name="IMAcrossParentEstates">
		Impossible d&apos;envoyer d&apos;IM entre domaines parents.
	</notification>
	<notification name="TransferInventoryAcrossParentEstates">
		Impossible de transférer l&apos;inventaire entre domaines parents.
	</notification>
	<notification name="UnableToLoadNotecard">
		Impossible de lire les données de la note actuellement.
	</notification>
	<notification name="ScriptMissing">
		Script absent de la base de données.
	</notification>
	<notification name="ScriptNoPermissions">
		Droits insuffisants pour voir le script.
	</notification>
	<notification name="UnableToLoadScript">
		Impossible de charger le script. Merci de réessayer.
	</notification>
	<notification name="IncompleteInventory">
		Tous les éléments que vous souhaitez transférer ne sont pas encore disponibles sur le serveur.
Merci d&apos;essayer à nouveau dans une minute.
	</notification>
	<notification name="CannotModifyProtectedCategories">
		Vous ne pouvez pas modifier de catégories protégées.
	</notification>
	<notification name="CannotRemoveProtectedCategories">
		Vous ne pouvez pas supprimer de catégories protégées.
	</notification>
	<notification name="UnableToBuyWhileDownloading">
		Achat impossible durant le chargement de l&apos;objet.
Merci de réessayer.
	</notification>
	<notification name="UnableToLinkWhileDownloading">
		Impossible de lier durant le chargement de l&apos;objet.
Merci de réessayer.
	</notification>
	<notification name="CannotBuyObjectsFromDifferentOwners">
		Vous ne pouvez pas acheter simultanément des objets de propriétaires différents.
Veuillez sélectionner un seul objet.
	</notification>
	<notification name="ObjectNotForSale">
		Cet objet n&apos;est pas à vendre.
	</notification>
	<notification name="EnteringGodMode">
		Activation du mode divin : niveau [LEVEL]
	</notification>
	<notification name="LeavingGodMode">
		Désactivation du mode divin : niveau [LEVEL]
	</notification>
	<notification name="CopyFailed">
		Vous n&apos;avez pas le droit de copier ceci.
	</notification>
	<notification name="InventoryAccepted">
		[NAME] a reçu votre offre d&apos;inventaire.
	</notification>
	<notification name="InventoryDeclined">
		[NAME] a refusé votre envoi.
	</notification>
	<notification name="ObjectMessage">
		[NAME]: [MESSAGE]
	</notification>
	<notification name="CallingCardAccepted">
		Votre carte de visite a été acceptée.
	</notification>
	<notification name="CallingCardDeclined">
		Votre carte de visite a été refusée.
	</notification>
	<notification name="TeleportToLandmark">
		Pour vous téléporter vers un lieu tel que [NAME], cliquez sur le bouton Endroits,
    puis sélectionnez l&apos;onglet Repères dans la fenêtre qui s&apos;ouvre. Cliquez sur n&apos;importe quel
    repère pour le sélectionner, puis sur Téléportation en bas de la fenêtre.
    (Vous pouvez aussi double-cliquer sur le repère ou cliquer-droit dessus et
    choisir Téléportation).
	</notification>
	<notification name="TeleportToPerson">
		Pour contacter un résident tel que [NAME], cliquez sur le bouton Personnes, sélectionnez le résident dans la fenêtre qui s&apos;ouvre, puis cliquez sur IM en
    bas de la fenêtre.
    (Vous pouvez aussi double-cliquer sur le nom du résident dans la liste ou cliquer-droit dessus et choisir IM.)
	</notification>
	<notification name="CantSelectLandFromMultipleRegions">
		Vous ne pouvez pas sélectionner de terrain en dehors des limites du serveur.
Veuillez sélectionner un terrain plus petit.
	</notification>
	<notification name="SearchWordBanned">
		Certains termes de votre recherche ont été exclus car ils ne correspondaient pas aux standards fixés dans les Règles communautaires.
	</notification>
	<notification name="NoContentToSearch">
		Veuillez sélectionner au moins un type de contenu à rechercher (Général, Modéré ou Adulte)
	</notification>
	<notification name="SystemMessage">
		[MESSAGE]
	</notification>
	<notification name="PaymentReceived">
		[MESSAGE]
	</notification>
	<notification name="PaymentSent">
		[MESSAGE]
	</notification>
	<notification name="PaymentFailure">
		[MESSAGE]
	</notification>
	<notification name="EventNotification">
		Avis d&apos;événement :

[NAME]
[DATE]
		<form name="form">
			<button name="Details" text="Détails"/>
			<button name="Cancel" text="Annuler"/>
		</form>
	</notification>
	<notification name="TransferObjectsHighlighted">
		Tous les objets de cette parcelle qui seront transférés à l&apos;acheteur sont maintenant mis en surbrillance.

* Les arbres et la pelouse qui seront transférés ne sont pas mis en surbrillance.
		<form name="form">
			<button name="Done" text="Transfert effectué"/>
		</form>
	</notification>
	<notification name="DeactivatedGesturesTrigger">
		Gestes désactivés ayant le même mot-clé :
[NAMES]
	</notification>
	<notification name="NoQuickTime">
		Le logiciel Apple QuickTime ne semble pas installé sur votre système.
Pour voir les vidéos sur les terrains qui le permettent, allez sur le [http://www.apple.com/quicktime site de QuickTime] et installez le lecteur QuickTime.
	</notification>
	<notification name="NoPlugin">
		Aucun Media Plugin n&apos;a été trouvé pour prendre en charge [MIME_TYPE].  Les médias de ce type ne sont pas disponibles.
	</notification>
	<notification name="MediaPluginFailed">
		Le Media Plugin suivant a échoué :
    [PLUGIN]

Si le problème persiste, veuillez réinstaller le plugin ou contacter le vendeur.
		<form name="form">
			<ignore name="ignore" text="L&apos;exécution d&apos;un Media Plugin a échoué"/>
		</form>
	</notification>
	<notification name="OwnedObjectsReturned">
		Les objets que vous possédez sur la parcelle de terrain sélectionnée ont été renvoyés dans votre inventaire.
	</notification>
	<notification name="OtherObjectsReturned">
		Les objets de la parcelle de terrain sélectionnée appartenant à [NAME] ont été renvoyés vers son inventaire.
	</notification>
	<notification name="OtherObjectsReturned2">
		Les objets sur la parcelle de terrain sélectionnée appartenant au résident [NAME] ont été rendus à leur propriétaire.
	</notification>
	<notification name="GroupObjectsReturned">
		Les objets sélectionnés sur la parcelle de terrain partagée avec le groupe [GROUPNAME] ont été renvoyés dans l&apos;inventaire de leur propriétaire.
Les objets donnés transférables ont étés renvoyés à leur propriétaire.
Les objets non transférables donnés au groupe ont étés supprimés.
	</notification>
	<notification name="UnOwnedObjectsReturned">
		Les objets sélectionnés sur la parcelle et qui ne sont pas à vous ont été rendus à leurs propriétaires.
	</notification>
	<notification name="ServerObjectMessage">
		Message de [NAME] :
&lt;nolink&gt;[MSG]&lt;/nolink&gt;
	</notification>
	<notification name="NotSafe">
		Les dégâts sont autorisés sur ce terrain.
Vous pouvez être blessé ici. Si vous décédez, vous serez téléporté à votre domicile.
	</notification>
	<notification name="NoFly">
		Le vol est interdit dans cette zone.
Vous ne pouvez pas voler ici.
	</notification>
	<notification name="PushRestricted">
		Les bousculades sont interdites dans cette zone. Vous ne pouvez pas pousser les autres à moins que vous soyez propriétaire de ce terrain.
	</notification>
	<notification name="NoVoice">
		Le chat vocal est interdit dans cette zone. Vous n&apos;entendrez personne parler.
	</notification>
	<notification name="NoBuild">
		La construction est interdite dans cette zone. Vous ne pouvez pas construite ou rezzer d&apos;objets ici.
	</notification>
	<notification name="SeeAvatars">
		Cette parcelle masque les avatars et le chat écrit des autres parcelles. Vous ne pouvez pas voir les résidents qui se trouvent en dehors, et ceux qui se trouvent en dehors ne peuvent pas vous voir. Le chat écrit habituel sur le canal 0 est également bloqué.
	</notification>
	<notification name="ScriptsStopped">
		Un administrateur a temporairement stoppé les scripts dans cette région.
	</notification>
	<notification name="ScriptsNotRunning">
		Aucun script ne fonctionne dans cette région.
	</notification>
	<notification name="NoOutsideScripts">
		Les scripts externes sont désactivés sur ce terrain.

Aucun script ne marche ici à part ceux du propriétaire du terrain.
	</notification>
	<notification name="ClaimPublicLand">
		Vous ne pouvez réclamer qu&apos;un terrain public dans la région où vous vous trouvez actuellement.
	</notification>
	<notification name="RegionTPAccessBlocked">
		Votre catégorie d&apos;accès ne vous autorise pas à pénétrer dans cette région. Vous devez sans doute procéder à la vérification de votre âge ou installer une version plus récente du client.

Pour savoir comment accéder aux zones ayant un tel niveau d&apos;accès, veuillez consulter les pages d&apos;aide.
	</notification>
	<notification name="URBannedFromRegion">
		Vous avez été banni de cette région.
	</notification>
	<notification name="NoTeenGridAccess">
		Votre compte ne peut pas se connecter à cette région du Teen grid.
	</notification>
	<notification name="ImproperPaymentStatus">
		Vous n&apos;avez pas le statut de paiement approprié pour pénétrer dans cette région.
	</notification>
	<notification name="MustGetAgeRgion">
		Pour pouvoir pénétrer dans cette région, vous devez avoir procédé à la vérification de votre âge.
	</notification>
	<notification name="MustGetAgeParcel">
		Pour pouvoir pénétrer sur cette parcelle, vous devez avoir procédé à la vérification de votre âge.
	</notification>
	<notification name="NoDestRegion">
		Région de destination introuvable.
	</notification>
	<notification name="NotAllowedInDest">
		Vous n&apos;êtes pas autorisé dans cette région.
	</notification>
	<notification name="RegionParcelBan">
		Impossible de traverser une parcelle bannie. Veuillez trouver une autre solution.
	</notification>
	<notification name="TelehubRedirect">
		Vous avez été redirigé vers un téléhub.
	</notification>
	<notification name="CouldntTPCloser">
		Il n&apos;a pas été possible de vous téléporter vers une destination plus proche.
	</notification>
	<notification name="TPCancelled">
		Téléportation annulée.
	</notification>
	<notification name="FullRegionTryAgain">
		La région dans laquelle vous essayez de pénétrer est pleine actuellement.
Veuillez réessayer dans quelques minutes.
	</notification>
	<notification name="GeneralFailure">
		Panne générale.
	</notification>
	<notification name="RoutedWrongRegion">
		Dirigé vers la mauvaise région. Merci de réessayer.
	</notification>
	<notification name="NoValidAgentID">
		ID agent non valide.
	</notification>
	<notification name="NoValidSession">
		ID de session non valide.
	</notification>
	<notification name="NoValidCircuit">
		Aucun code de circuit valide.
	</notification>
	<notification name="NoValidTimestamp">
		Timestamp non valide.
	</notification>
	<notification name="NoPendingConnection">
		Impossible de créer la connexion en attente.
	</notification>
	<notification name="InternalUsherError">
		Erreur interne lors de la tentative de connexion.
	</notification>
	<notification name="NoGoodTPDestination">
		Impossible de trouver un lieu de téléportation valide dans cette région.
	</notification>
	<notification name="InternalErrorRegionResolver">
		Une erreur interne est survenue lors de la résolution des coodonnées de la région.
	</notification>
	<notification name="NoValidLanding">
		Impossible de trouver un point d&apos;atterrissage valide.
	</notification>
	<notification name="NoValidParcel">
		Aucune parcelle valide n&apos;a été trouvée.
	</notification>
	<notification name="ObjectGiveItem">
		Un objet nommé &lt;nolink&gt;[OBJECTFROMNAME]&lt;/nolink&gt; appartenant à [NAME_SLURL] vous a donné un objet de type [OBJECTTYPE] :
&lt;nolink&gt;[ITEM_SLURL]&lt;/nolink&gt;
		<form name="form">
			<button name="Keep" text="Garder"/>
			<button name="Discard" text="Jeter"/>
			<button name="Mute" text="Ignorer le propriétaire"/>
		</form>
	</notification>
	<notification name="OwnObjectGiveItem">
		Votre objet nommé &lt;nolink&gt;[OBJECTFROMNAME]&lt;/nolink&gt; vous a donné un objet de type [OBJECTTYPE] :
&lt;nolink&gt;[ITEM_SLURL]&lt;/nolink&gt;
		<form name="form">
			<button name="Keep" text="Garder"/>
			<button name="Discard" text="Jeter"/>
		</form>
	</notification>
	<notification name="UserGiveItem">
		[NAME_SLURL] vous a donné un [OBJECTTYPE] :
[ITEM_SLURL]
		<form name="form">
			<button name="Show" text="Afficher"/>
			<button name="Discard" text="Jeter"/>
			<button name="Mute" text="Ignorer"/>
		</form>
	</notification>
	<notification name="GodMessage">
		[NAME]

[MESSAGE]
	</notification>
	<notification name="JoinGroup">
		[MESSAGE]
		<form name="form">
			<button name="Join" text="Rejoindre"/>
			<button name="Decline" text="Refuser"/>
			<button name="Info" text="Infos"/>
		</form>
	</notification>
	<notification name="TeleportOffered">
		[NAME_SLURL] propose de vous téléporter à son emplacement :

[MESSAGE] - [MATURITY_STR] &lt;icon&gt;[MATURITY_ICON]&lt;/icon&gt;
		<form name="form">
			<button name="Teleport" text="Téléporter"/>
			<button name="Cancel" text="Annuler"/>
		</form>
	</notification>
	<notification name="TeleportOfferSent">
		Offre de téléportation envoyée à [TO_NAME]
	</notification>
	<notification name="GotoURL">
		[MESSAGE]
[URL]
		<form name="form">
			<button name="Later" text="Plus tard"/>
			<button name="GoNow..." text="Y aller maintenant..."/>
		</form>
	</notification>
	<notification name="OfferFriendship">
		[NAME_SLURL] vous demande de devenir son ami(e).

[MESSAGE]

(Par défaut, chacun pourra voir si l&apos;autre est connecté.)
		<form name="form">
			<button name="Accept" text="Accepter"/>
			<button name="Decline" text="Refuser"/>
		</form>
	</notification>
	<notification name="FriendshipOffered">
		Vous avez proposé à [TO_NAME] de devenir votre ami(e)
	</notification>
	<notification name="OfferFriendshipNoMessage">
		[NAME_SLURL] vous demande de devenir son ami(e).

(Par défaut, chacun pourra voir si l&apos;autre est connecté.)
		<form name="form">
			<button name="Accept" text="Accepter"/>
			<button name="Decline" text="Refuser"/>
		</form>
	</notification>
	<notification name="FriendshipAccepted">
		&lt;nolink&gt;[NAME]&lt;/nolink&gt; a accepté votre amitié.
	</notification>
	<notification name="FriendshipDeclined">
		&lt;nolink&gt;[NAME]&lt;/nolink&gt; a refusé votre amitié.
	</notification>
	<notification name="FriendshipAcceptedByMe">
		Amitié acceptée.
	</notification>
	<notification name="FriendshipDeclinedByMe">
		Amitié refusée.
	</notification>
	<notification name="OfferCallingCard">
		[NAME] vous offre sa carte de visite.
Un signet sera ajouté dans votre inventaire afin que vous puissiez envoyer rapidement un IM à ce résident.
		<form name="form">
			<button name="Accept" text="Accepter"/>
			<button name="Decline" text="Refuser"/>
		</form>
	</notification>
	<notification name="RegionRestartMinutes">
		La région va redémarrer dans [MINUTES] minutes.
Si vous restez dans cette région, vous serez déconnecté(e).
	</notification>
	<notification name="RegionRestartSeconds">
		La région va redémarrer dans [SECONDS] secondes.
Si vous restez dans cette région, vous serez déconnecté(e).
	</notification>
	<notification name="LoadWebPage">
		Charger la page Web [URL] ?

[MESSAGE]

Venant de l&apos;objet : &lt;nolink&gt;[OBJECTNAME]&lt;/nolink&gt;, propriétaire : [NAME] ?
		<form name="form">
			<button name="Gotopage" text="Charger"/>
			<button name="Cancel" text="Annuler"/>
		</form>
	</notification>
	<notification name="FailedToFindWearableUnnamed">
		La recherche du [TYPE] dans la base de données a échoué.
	</notification>
	<notification name="FailedToFindWearable">
		La recherche du [TYPE] nommé(e) [DESC] dans la base de données a échoué.
	</notification>
	<notification name="InvalidWearable">
		L&apos;objet que vous essayez de porter utilise une fonctionnalité que le client ne peut lire. Pour porter cet objet, veuillez télécharger une mise à jour de [APP_NAME].
	</notification>
	<notification name="ScriptQuestion">
		&lt;nolink&gt;[OBJECTNAME]&lt;/nolink&gt;, un objet appartenant à [NAME], aimerait :

[QUESTIONS]
Acceptez-vous ?
		<form name="form">
			<button name="Yes" text="Oui"/>
			<button name="No" text="Non"/>
			<button name="Mute" text="Interdire"/>
		</form>
	</notification>
	<notification name="ScriptQuestionCaution">
		Un objet nommé &lt;nolink&gt;[OBJECTNAME]&lt;/nolink&gt;, appartenant à [NAME], aimerait :

[QUESTIONS]
Si vous n&apos;avez pas confiance en cet objet ni en son créateur, refusez cette requête.

Accepter cette requête ?
		<form name="form">
			<button name="Grant" text="Accepter"/>
			<button name="Deny" text="Refuser"/>
			<button name="Details" text="Détails..."/>
		</form>
	</notification>
	<notification name="ScriptDialog">
		&lt;nolink&gt;[TITLE]&lt;/nolink&gt; de [NAME]
[MESSAGE]
		<form name="form">
<<<<<<< HEAD
			<button name="Client_Side_Mute" text="Ignorer"/>
=======
			<button name="Client_Side_Mute" text="Bloquer"/>
>>>>>>> a519e34f
			<button name="Client_Side_Ignore" text="Ignorer"/>
		</form>
	</notification>
	<notification name="ScriptDialogGroup">
		&lt;nolink&gt;[TITLE]&lt;/nolink&gt; de [GROUPNAME]
[MESSAGE]
		<form name="form">
<<<<<<< HEAD
			<button name="Client_Side_Mute" text="Ignorer"/>
=======
			<button name="Client_Side_Mute" text="Bloquer"/>
>>>>>>> a519e34f
			<button name="Client_Side_Ignore" text="Ignorer"/>
		</form>
	</notification>
	<notification name="BuyLindenDollarSuccess">
		Nous vous remercions de votre paiement.

Votre solde en [CUR] sera mis à jour une fois le traitement terminé. Si le traitement prend plus de 20 minutes, il est possible que votre transaction soit annulée. Dans ce cas, le montant de l&apos;achat sera crédité sur votre solde en US$.

Vous pouvez consulter le statut de votre paiement à la page Historique de mes transactions sur votre [http://secondlife.com/account/ Page d&apos;accueil]
	</notification>
	<notification name="FirstOverrideKeys">
		Vos mouvements sont maintenant pris en charge par un objet.
Essayez les flèches de votre clavier ou AWSD pour voir à quoi elles servent.
Certains objets (comme les armes) nécessitent l&apos;activation du mode Vue subjective pour être utilisés.
Pour cela, appuyez sur la touche M.
	</notification>
	<notification name="FirstSandbox">
		Cette région est un bac à sable et est utilisée par les résidents pour apprendre à construire.

Les objets que vous construisez ici seront supprimés après votre départ. N&apos;oubliez donc pas de cliquer droit et de choisir Prendre pour sauvegarder votre création dans votre inventaire.
	</notification>
	<notification name="MaxListSelectMessage">
		Vous ne pouvez sélectionner que [MAX_SELECT] objets maximum dans cette liste.
	</notification>
	<notification name="VoiceInviteP2P">
		[NAME] vous invite à un chat vocal.
Pour y participer, cliquez sur Accepter. Sinon, cliquez sur Refuser. Pour ignorer cette personne, cliquez sur Ignorer.
		<form name="form">
			<button name="Accept" text="Accepter"/>
			<button name="Decline" text="Refuser"/>
			<button name="Mute" text="Ignorer"/>
		</form>
	</notification>
	<notification name="AutoUnmuteByIM">
		[NAME] a reçu un message instantané et n&apos;est donc plus ignoré.
	</notification>
	<notification name="AutoUnmuteByMoney">
		[NAME] a reçu de l&apos;argent et n&apos;est donc plus ignoré.
	</notification>
	<notification name="AutoUnmuteByInventory">
		[NAME] a reçu une offre d&apos;inventaire et n&apos;est donc plus ignoré.
	</notification>
	<notification name="VoiceInviteGroup">
		[NAME] a rejoint un chat vocal avec le groupe [GROUP].
Pour y participer, cliquez sur Accepter. Sinon, cliquez sur Refuser. Pour ignorer cette personne, cliquez sur Ignorer.
		<form name="form">
			<button name="Accept" text="Accepter"/>
			<button name="Decline" text="Refuser"/>
			<button name="Mute" text="Ignorer"/>
		</form>
	</notification>
	<notification name="VoiceInviteAdHoc">
		[NAME] a rejoint un chat vocal avec conférence.
Pour y participer, cliquez sur Accepter. Sinon, cliquez sur Refuser. Pour ignorer cette personne, cliquez sur Ignorer.
		<form name="form">
			<button name="Accept" text="Accepter"/>
			<button name="Decline" text="Refuser"/>
			<button name="Mute" text="Ignorer"/>
		</form>
	</notification>
	<notification name="InviteAdHoc">
		[NAME] vous invite à un chat conférence.
Pour y participer, cliquez sur Accepter. Sinon, cliquez sur Refuser. Pour ignorer cette personne, cliquez sur Ignorer.
		<form name="form">
			<button name="Accept" text="Accepter"/>
			<button name="Decline" text="Refuser"/>
			<button name="Mute" text="Ignorer"/>
		</form>
	</notification>
	<notification name="VoiceChannelFull">
		L&apos;appel auquel vous essayez de participer, [VOICE_CHANNEL_NAME], a atteint le nombre maximum de participants. Veuillez réessayer ultérieurement.
	</notification>
	<notification name="ProximalVoiceChannelFull">
		Nous sommes désolés. Le nombre maximum de conversations vocales a été atteint dans cette zone. Veuillez trouver un autre endroit pour discuter.
	</notification>
	<notification name="VoiceChannelDisconnected">
		Vous avez été déconnecté(e) de [VOICE_CHANNEL_NAME].  Vous allez maintenant être reconnecté(e) au chat vocal près de vous.
	</notification>
	<notification name="VoiceChannelDisconnectedP2P">
		[VOICE_CHANNEL_NAME] a mis fin à l&apos;appel.  Vous allez maintenant être reconnecté(e) au chat vocal près de vous.
	</notification>
	<notification name="P2PCallDeclined">
		[VOICE_CHANNEL_NAME] a refusé votre appel.  Vous allez maintenant être reconnecté(e) au chat vocal près de vous.
	</notification>
	<notification name="P2PCallNoAnswer">
		[VOICE_CHANNEL_NAME] ne peut pas prendre votre appel.  Vous allez maintenant être reconnecté(e) au chat vocal près de vous.
	</notification>
	<notification name="VoiceChannelJoinFailed">
		Échec de la connexion avec [VOICE_CHANNEL_NAME], veuillez réessayer ultérieurement.  Vous allez maintenant être reconnecté(e) au chat vocal près de vous.
	</notification>
	<notification name="VoiceLoginRetry">
		Nous sommes en train de créer un canal vocal pour vous. Veuillez patienter quelques instants.
	</notification>
	<notification name="VoiceEffectsExpired">
		Au moins l&apos;un des effets de voix auxquels vous êtes abonné a expiré.
[[URL] Cliquez ici] pour renouveler votre abonnement.
	</notification>
	<notification name="VoiceEffectsExpiredInUse">
		L&apos;effet de voix actif a expiré. Vos paramètres de voix normaux ont été rétablis.
[[URL] Cliquez ici] pour renouveler votre abonnement.
	</notification>
	<notification name="VoiceEffectsWillExpire">
		Au moins l&apos;un de vos effets de voix expirera dans moins de [INTERVAL] jours.
[[URL] Cliquez ici] pour renouveler votre abonnement.
	</notification>
	<notification name="VoiceEffectsNew">
		De nouveaux effets de voix sont disponibles !
	</notification>
	<notification name="Cannot enter parcel: not a group member">
		Seuls les membres d&apos;un certain groupe peuvent visiter cette zone.
	</notification>
	<notification name="Cannot enter parcel: banned">
		Vous ne pouvez pas pénétrer sur ce terrain car l&apos;accès vous y est interdit.
	</notification>
	<notification name="Cannot enter parcel: not on access list">
		Vous ne pouvez pas pénétrer sur ce terrain car vous n&apos;avez pas les droits d&apos;accès requis.
	</notification>
	<notification name="VoiceNotAllowed">
		Vous n&apos;êtes pas autorisé à vous connecter au chat vocal pour [VOICE_CHANNEL_NAME].
	</notification>
	<notification name="VoiceCallGenericError">
		Une erreur est survenue pendant la connexion au chat vocal pour [VOICE_CHANNEL_NAME]. Veuillez réessayer ultérieurement.
	</notification>
	<notification name="UnsupportedCommandSLURL">
		La SLurl que vous avez saisie n&apos;est pas prise en charge.
	</notification>
	<notification name="BlockedSLURL">
		Une SLurl a été reçue d&apos;un navigateur non sécurisé et a été bloquée pour votre sécurité.
	</notification>
	<notification name="ThrottledSLURL">
		Plusieurs SLurl ont été reçues d&apos;un navigateur non sécurisé pendant un court laps de temps.
Elles vont être bloquées pendant quelques secondes pour votre sécurité.
	</notification>
	<notification name="IMToast">
		[MESSAGE]
		<form name="form">
			<button name="respondbutton" text="Répondre"/>
		</form>
	</notification>
	<notification name="ConfirmCloseAll">
		Êtes-vous certain de vouloir fermer tous les IM ?
		<usetemplate ignoretext="Confirmer avant de fermer tous les IM" name="okcancelignore" notext="Annuler" yestext="OK"/>
	</notification>
	<notification name="AttachmentSaved">
		L&apos;élément joint a été sauvegardé.
	</notification>
	<notification name="UnableToFindHelpTopic">
		Impossible de trouver l&apos;aide.
	</notification>
	<notification name="ObjectMediaFailure">
		Erreur serveur : Échec de la mise à jour ou de l&apos;obtention du média.
&apos;[ERROR]&apos;
		<usetemplate name="okbutton" yestext="OK"/>
	</notification>
	<notification name="TextChatIsMutedByModerator">
		Le modérateur ignore votre chat écrit.
		<usetemplate name="okbutton" yestext="OK"/>
	</notification>
	<notification name="VoiceIsMutedByModerator">
		Le modérateur ignore vos paroles.
		<usetemplate name="okbutton" yestext="OK"/>
	</notification>
	<notification name="UploadCostConfirmation">
		Ce chargement coûtera [PRICE] [CUR]. Continuer ?
		<usetemplate name="okcancelbuttons" notext="Annuler" yestext="Charger"/>
	</notification>
	<notification name="ConfirmClearTeleportHistory">
		Voulez-vous vraiment supprimer votre historique des téléportations ?
		<usetemplate name="okcancelbuttons" notext="Annuler" yestext="OK"/>
	</notification>
	<notification name="BottomTrayButtonCanNotBeShown">
		Le bouton sélectionné ne peut pas être affiché actuellement.
Le bouton sera affiché quand il y aura suffisamment de place.
	</notification>
	<notification name="ShareNotification">
		Sélectionnez les résidents avec lesquels partager l&apos;élément.
	</notification>
	<notification name="MeshUploadError">
		Échec de chargement de [LABEL] : [MESSAGE] [IDENTIFIER] 

Voir le fichier journal pour plus de détails.
	</notification>
	<notification name="MeshUploadPermError">
		Erreur lors de la demande des autorisations de chargement de maillage.
	</notification>
	<notification name="RegionCapabilityRequestError">
		Impossible d&apos;obtenir la capacité de région : [CAPABILITY].
	</notification>
	<notification name="ShareItemsConfirmation">
		Voulez-vous vraiment partager les articles suivants :

&lt;nolink&gt;[ITEMS]&lt;/nolink&gt;

avec les résidents suivants :

[RESIDENTS] ?
		<usetemplate name="okcancelbuttons" notext="Annuler" yestext="OK"/>
	</notification>
	<notification name="ShareFolderConfirmation">
		Vous ne pouvez partager qu&apos;un dossier à la fois.

Voulez-vous vraiment partager les articles suivants :

&lt;nolink&gt;[ITEMS]&lt;/nolink&gt;

avec les résidents suivants :

[RESIDENTS] ?
		<usetemplate name="okcancelbuttons" notext="Annuler" yestext="Ok"/>
	</notification>
	<notification name="ItemsShared">
		Articles partagés.
	</notification>
	<notification name="DeedToGroupFail">
		Échec de cession au groupe.
	</notification>
	<notification name="ReleaseLandThrottled">
		Impossible d&apos;abandonner la parcelle [PARCEL_NAME] actuellement.
	</notification>
	<notification name="ReleasedLandWithReclaim">
		La parcelle [PARCEL_NAME] de [AREA] m² a été libérée.

Vous disposerez d&apos;un délai de récupération à 0 [CUR] de [RECLAIM_PERIOD] heures avant qu&apos;elle soit mise en vente pour tous.
	</notification>
	<notification name="ReleasedLandNoReclaim">
		La parcelle [PARCEL_NAME] de [AREA] m² a été libérée.

Elle est désormais disponible à l&apos;achat auprès de tous.
	</notification>
	<notification name="AvatarRezNotification">
		([EXISTENCE] secondes d&apos;existence)
Nuage de l&apos;avatar [NAME] disparu au bout de [TIME] secondes.
	</notification>
	<notification name="AvatarRezSelfBakedDoneNotification">
		([EXISTENCE] secondes d&apos;existence)
Tenue figée au bout de [TIME] secondes.
	</notification>
	<notification name="AvatarRezSelfBakedUpdateNotification">
		([EXISTENCE] secondes d&apos;existence)
Mise à jour de votre apparence transmise au bout de [TIME] secondes.
[STATUS]
	</notification>
	<notification name="AvatarRezCloudNotification">
		([EXISTENCE] secondes d&apos;existence)
Transformation de l&apos;avatar [NAME] en nuage.
	</notification>
	<notification name="AvatarRezArrivedNotification">
		([EXISTENCE] secondes d&apos;existence)
L&apos;avatar [NAME] est apparu.
	</notification>
	<notification name="AvatarRezLeftCloudNotification">
		([EXISTENCE] secondes d&apos;existence)
Départ de l&apos;avatar [NAME] après [TIME] secondes sous forme de nuage.
	</notification>
	<notification name="AvatarRezEnteredAppearanceNotification">
		([EXISTENCE] secondes d&apos;existence)
L&apos;avatar [NAME] est entré en mode Apparence.
	</notification>
	<notification name="AvatarRezLeftAppearanceNotification">
		([EXISTENCE] secondes d&apos;existence)
L&apos;avatar [NAME] a quitté le mode Apparence.
	</notification>
	<notification name="NoConnect">
		Problèmes de connexion via [PROTOCOL] [HOSTID].
Veuillez vérifier la configuration de votre réseau et de votre pare-feu.
		<usetemplate name="okbutton" yestext="OK"/>
	</notification>
	<notification name="NoVoiceConnect">
		Problèmes de connexion à votre serveur vocal :

[HOSTID]

Aucune communication vocale n&apos;est disponible.
Veuillez vérifier la configuration de votre réseau et de votre pare-feu.
		<usetemplate name="okbutton" yestext="OK"/>
	</notification>
	<notification name="AvatarRezLeftNotification">
		([EXISTENCE] secondes d&apos;existence)
Départ de l&apos;avatar [NAME] entièrement chargé.
	</notification>
	<notification name="AvatarRezSelfBakedTextureUploadNotification">
		([EXISTENCE] secondes d&apos;existence)
Texture figée de [RESOLUTION] chargée pour [BODYREGION] au bout de [TIME] secondes.
	</notification>
	<notification name="AvatarRezSelfBakedTextureUpdateNotification">
		([EXISTENCE] secondes d&apos;existence)
Texture figée de [RESOLUTION] mise à jour localement pour [BODYREGION] au bout de [TIME] secondes.
	</notification>
	<notification name="ConfirmLeaveCall">
		Voulez-vous vraiment quitter cet appel ?
		<usetemplate ignoretext="Confirmer avant de quitter l&apos;appel" name="okcancelignore" notext="Non" yestext="Oui"/>
	</notification>
	<notification name="ConfirmMuteAll">
		Vous avez choisi d&apos;ignorer l&apos;ensemble des participants de l&apos;appel du groupe.
Les résidents rejoignant l&apos;appel ultérieurement seront également
ignorés, même si vous quittez l&apos;appel.

Ignorer les autres ?
		<usetemplate ignoretext="Confirmer avant d&apos;ignorer les autres lors d&apos;un appel de groupe" name="okcancelignore" notext="Annuler" yestext="OK"/>
	</notification>
	<notification label="Chat" name="HintChat">
		Pour participer à la conversation, saisissez du texte dans le champ de chat situé en dessous.
	</notification>
	<notification label="Se lever" name="HintSit">
		Pour passer d&apos;une position assise à une position debout, cliquez sur le bouton Me lever.
	</notification>
	<notification label="Parler" name="HintSpeak">
		Cliquez sur le bouton Parler pour activer/désactiver le micro.

Cliquez sur la flèche vers le haut pour afficher le panneau de contrôle de la voix.

Si vous masquez le bouton Parler, la fonction Voix sera désactivée.
	</notification>
	<notification label="Explorer le monde" name="HintDestinationGuide">
		Le Guide des destinations comprend des milliers d&apos;endroits nouveaux à découvrir. Sélectionnez-en un, puis cliquez sur Téléporter pour commencer à l&apos;explorer.
	</notification>
	<notification label="Panneau latéral" name="HintSidePanel">
		Obtenir un accès rapide à votre inventaire, à vos habits, à vos profils et bien plus encore dans le panneau latéral.
	</notification>
	<notification label="Bouger" name="HintMove">
		Pour marcher ou courir, cliquez sur le bouton Bouger, puis naviguez à l&apos;aide des flèches directionnelles. Vous pouvez également utiliser les touches fléchées de votre clavier.
	</notification>
	<notification label="" name="HintMoveClick">
		1. Cliquer pour marcher
Cliquez n&apos;importe où sur le sol pour vous diriger vers ce point en marchant.

2. Cliquer et faire glisser pour faire pivoter la vue
Cliquez sur un point dans le monde et faites glisser votre souris pour faire tourner la caméra.
	</notification>
	<notification label="Nom d&apos;affichage" name="HintDisplayName">
		Définissez ici votre nom d&apos;affichage personnalisable. Cette fonctionnalité vous est fournie en plus de votre nom d&apos;utilisateur unique qui, lui, ne peut être changé. Vous pouvez modifier l&apos;apparence des noms des autres résidents dans vos préférences.
	</notification>
	<notification label="Affichage" name="HintView">
		Pour changer d&apos;angle de vision, utilisez les contrôles Faire tourner et Faire un panoramique. Pour réinitialiser la vue, appuyez sur Échap ou marchez.
	</notification>
	<notification label="Inventaire" name="HintInventory">
		Permet de rechercher des articles dans l&apos;inventaire. Pour accéder aux derniers articles ajoutés, cliquez sur l&apos;onglet Récent.
	</notification>
	<notification label="Vous possédez des Linden dollars !" name="HintLindenDollar">
		Votre solde actuel en [CUR] est celui-ci. Pour y ajouter d&apos;autres Linden dollars, cliquez sur Acheter [CUR].
	</notification>
	<notification name="LowMemory">
		Pool de mémoire faible. Certaines fonctions de SL ont été désactivées afin d&apos;éviter un plantage. Veuillez fermer les autres applications. Si le problème persiste, redémarrez SL.
	</notification>
	<notification name="ForceQuitDueToLowMemory">
		Mémoire insuffisante : fermeture de SL dans 30 secondes.
	</notification>
	<notification name="PopupAttempt">
		Impossible d&apos;ouvrir une fenêtre popup.
		<form name="form">
			<ignore name="ignore" text="Activer toutes les fenêtres popup"/>
			<button name="open" text="Ouvrir la fenêtre popup"/>
		</form>
	</notification>
	<notification name="SOCKS_NOT_PERMITTED">
		Le proxy SOCKS 5 &quot;[HOST]:[PORT]&quot; a refusé la connexion, non autorisée par le jeu de règles défini.
		<usetemplate name="okbutton" yestext="OK"/>
	</notification>
	<notification name="SOCKS_CONNECT_ERROR">
		Le proxy SOCKS 5 &quot;[HOST]:[PORT]&quot; a refusé la connexion. Impossible d&apos;ouvrir le canal TCP.
		<usetemplate name="okbutton" yestext="OK"/>
	</notification>
	<notification name="SOCKS_NOT_ACCEPTABLE">
		Le proxy SOCKS 5 &quot;[HOST]:[PORT]&quot; a refusé le système d&apos;authentification sélectionné.
		<usetemplate name="okbutton" yestext="OK"/>
	</notification>
	<notification name="SOCKS_AUTH_FAIL">
		Le proxy SOCKS 5 &quot;[HOST]:[PORT]&quot; indique que vos identifiants ne sont pas valides.
		<usetemplate name="okbutton" yestext="OK"/>
	</notification>
	<notification name="SOCKS_UDP_FWD_NOT_GRANTED">
		Le proxy SOCKS 5 &quot;[HOST]:[PORT]&quot; a refusé la demande d&apos;association UDP (UDP ASSOCIATE).
		<usetemplate name="okbutton" yestext="OK"/>
	</notification>
	<notification name="SOCKS_HOST_CONNECT_FAILED">
		Connexion au serveur de proxy SOCKS 5 &quot;[HOST]:[PORT]&quot; impossible.
		<usetemplate name="okbutton" yestext="OK"/>
	</notification>
	<notification name="SOCKS_UNKNOWN_STATUS">
		Erreur de proxy inconnue avec le serveur &quot;[HOST]:[PORT]&quot;.
		<usetemplate name="okbutton" yestext="OK"/>
	</notification>
	<notification name="SOCKS_INVALID_HOST">
		Adresse ou port &quot;[HOST]:[PORT]&quot; de proxy SOCKS non valide.
		<usetemplate name="okbutton" yestext="OK"/>
	</notification>
	<notification name="SOCKS_BAD_CREDS">
		Nom d&apos;utilisateur ou mot de passe SOCKS 5 non valide.
		<usetemplate name="okbutton" yestext="OK"/>
	</notification>
	<notification name="PROXY_INVALID_HTTP_HOST">
		Adresse ou port &quot;[HOST]:[PORT]&quot; de proxy HTTP non valide.
		<usetemplate name="okbutton" yestext="OK"/>
	</notification>
	<notification name="PROXY_INVALID_SOCKS_HOST">
		Adresse ou port &quot;[HOST]:[PORT]&quot; de proxy SOCKS non valide.
		<usetemplate name="okbutton" yestext="OK"/>
	</notification>
	<notification name="ChangeProxySettings">
		Les paramètres de proxy seront appliqués au redémarrage de [APP_NAME].
		<usetemplate name="okbutton" yestext="OK"/>
	</notification>
	<notification name="AuthRequest">
		Nom d&apos;utilisateur et mot de passe requis pour le site se trouvant à l&apos;emplacement suivant : &apos;&lt;nolink&gt;[HOST_NAME]&lt;/nolink&gt;&apos;, domaine &apos;[REALM]&apos;.
		<form name="form">
			<input name="username" text="Nom d&apos;utilisateur"/>
			<input name="password" text="Mot de passe"/>
			<button name="ok" text="Soumettre"/>
			<button name="cancel" text="Annuler"/>
		</form>
	</notification>
	<notification label="" name="NoClassifieds">
		Pour créer et modifier des petites annonces, vous devez utiliser le mode Avancé. Voulez-vous quitter l&apos;application afin de changer de mode ? Le sélecteur de mode se trouve sur l&apos;écran de connexion.
		<usetemplate name="okcancelbuttons" notext="Ne pas quitter" yestext="Quitter"/>
	</notification>
	<notification label="" name="NoGroupInfo">
		Pour créer et modifier des groupes, vous devez utiliser le mode Avancé. Voulez-vous quitter l&apos;application afin de changer de mode ? Le sélecteur de mode se trouve sur l&apos;écran de connexion.
		<usetemplate name="okcancelbuttons" notext="Ne pas quitter" yestext="Quitter"/>
	</notification>
	<notification label="" name="NoPlaceInfo">
		L&apos;affichage du profil du lieu est uniquement disponible en mode Avancé. Voulez-vous quitter l&apos;application afin de changer de mode ? Le sélecteur de mode se trouve sur l&apos;écran de connexion.
		<usetemplate name="okcancelbuttons" notext="Ne pas quitter" yestext="Quitter"/>
	</notification>
	<notification label="" name="NoPicks">
		Pour créer et modifier des favoris, vous devez utiliser le mode Avancé. Voulez-vous quitter l&apos;application afin de changer de mode ? Le sélecteur de mode se trouve sur l&apos;écran de connexion.
		<usetemplate name="okcancelbuttons" notext="Ne pas quitter" yestext="Quitter"/>
	</notification>
	<notification label="" name="NoWorldMap">
		Pour afficher la carte du monde, vous devez utiliser le mode Avancé. Voulez-vous quitter l&apos;application afin de changer de mode ? Le sélecteur de mode se trouve sur l&apos;écran de connexion.
		<usetemplate name="okcancelbuttons" notext="Ne pas quitter" yestext="Quitter"/>
	</notification>
	<notification label="" name="NoVoiceCall">
		Les appels vocaux sont uniquement disponibles en mode Avancé. Voulez-vous quitter l&apos;application afin de changer de mode ?
		<usetemplate name="okcancelbuttons" notext="Ne pas quitter" yestext="Quitter"/>
	</notification>
	<notification label="" name="NoAvatarShare">
		Le partage est uniquement disponible en mode Avancé. Voulez-vous quitter l&apos;application afin de changer de mode ?
		<usetemplate name="okcancelbuttons" notext="Ne pas quitter" yestext="Quitter"/>
	</notification>
	<notification label="" name="NoAvatarPay">
		Pour pouvoir payer d&apos;autres résidents, vous devez utiliser le mode Avancé. Voulez-vous quitter l&apos;application afin de changer de mode ?
		<usetemplate name="okcancelbuttons" notext="Ne pas quitter" yestext="Quitter"/>
	</notification>
	<notification label="" name="NoInventory">
		L&apos;affichage de l&apos;inventaire est uniquement disponible en mode Avancé. Voulez-vous quitter l&apos;application afin de changer de mode ?
		<usetemplate name="okcancelbuttons" notext="Ne pas quitter" yestext="Quitter"/>
	</notification>
	<notification label="" name="NoAppearance">
		L&apos;Éditeur d&apos;apparence est uniquement disponible en mode Avancé. Voulez-vous quitter l&apos;application afin de changer de mode ?
		<usetemplate name="okcancelbuttons" notext="Ne pas quitter" yestext="Quitter"/>
	</notification>
	<notification label="" name="NoSearch">
		La recherche est uniquement disponible en mode Avancé. Voulez-vous quitter l&apos;application afin de changer de mode ?
		<usetemplate name="okcancelbuttons" notext="Ne pas quitter" yestext="Quitter"/>
	</notification>
	<notification label="" name="ConfirmHideUI">
		Cette action masquera tous les boutons et articles de menu. Pour les récupérer, cliquez de nouveau sur [SHORTCUT].
		<usetemplate ignoretext="Confirmer avant de masquer l&apos;interface" name="okcancelignore" notext="Annuler" yestext="OK"/>
	</notification>
	<global name="UnsupportedGLRequirements">
		Vous semblez ne pas avoir le matériel requis pour utiliser [APP_NAME]. [APP_NAME] requiert une carte graphique OpenGL avec une prise en charge du multitexturing. Si vous avez une telle carte, assurez-vous que vous avez aussi les pilotes les plus récents pour la carte, ainsi que les service packs et les patchs pour votre système d&apos;exploitation.

Si vous avez toujours des problèmes, veuillez consulter la page [SUPPORT_SITE].
	</global>
	<global name="UnsupportedCPUAmount">
		796
	</global>
	<global name="UnsupportedRAMAmount">
		510
	</global>
	<global name="UnsupportedGPU">
		- Votre carte graphique ne remplit pas les conditions minimum requises.
	</global>
	<global name="UnsupportedRAM">
		- Votre mémoire système ne remplit pas les conditions minimum requises.
	</global>
	<global name="You can only set your &apos;Home Location&apos; on your land or at a mainland Infohub.">
		Si vous possédez un terrain, vous pouvez le définir comme domicile.
Sinon, consultez la carte et trouvez les &quot; infohubs &quot;.
	</global>
	<global name="You died and have been teleported to your home location">
		Vous êtes mort et avez été téléporté à votre domicile.
	</global>
</notifications><|MERGE_RESOLUTION|>--- conflicted
+++ resolved
@@ -2630,11 +2630,7 @@
 		&lt;nolink&gt;[TITLE]&lt;/nolink&gt; de [NAME]
 [MESSAGE]
 		<form name="form">
-<<<<<<< HEAD
-			<button name="Client_Side_Mute" text="Ignorer"/>
-=======
 			<button name="Client_Side_Mute" text="Bloquer"/>
->>>>>>> a519e34f
 			<button name="Client_Side_Ignore" text="Ignorer"/>
 		</form>
 	</notification>
@@ -2642,11 +2638,7 @@
 		&lt;nolink&gt;[TITLE]&lt;/nolink&gt; de [GROUPNAME]
 [MESSAGE]
 		<form name="form">
-<<<<<<< HEAD
-			<button name="Client_Side_Mute" text="Ignorer"/>
-=======
 			<button name="Client_Side_Mute" text="Bloquer"/>
->>>>>>> a519e34f
 			<button name="Client_Side_Ignore" text="Ignorer"/>
 		</form>
 	</notification>
