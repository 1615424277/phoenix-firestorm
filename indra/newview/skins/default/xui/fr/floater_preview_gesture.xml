<?xml version="1.0" encoding="utf-8" standalone="yes"?>
<floater name="gesture_preview">
	<floater.string name="step_anim">Animations à jouer :</floater.string>
	<floater.string name="step_sound">Son à jouer :</floater.string>
	<floater.string name="step_chat">Message :</floater.string>
	<floater.string name="step_wait">Faire une pause :</floater.string>
	<floater.string name="stop_txt">Stop</floater.string>
	<floater.string name="preview_txt">Aperçu</floater.string>
	<floater.string name="none_text">-- Aucun --</floater.string>
	<floater.string name="Title">Geste : [NAME]</floater.string>
	<text name="desc_label">Description :</text>
	<text name="trigger_label">Déclencheur :</text>
	<text name="replace_text" tool_tip="Remplacer le mot déclencheur avec ces mots. Par exemple, déclencheur 'hello' remplacer par 'Salut' fera tourner le chat 'Je voulais dire hello' dans 'Je dirai Salut' aussi bien pour jouer le geste !">Substitution :</text>
	<line_editor name="replace_editor" tool_tip="Remplacer le mot déclencheur avec ces mots. Par exemple, déclencheur 'hello' remplacer par 'Salut' fera tourner le chat 'Je voulais dire hello' dans 'Je dirai Salut' aussi bien pour jouer le geste"/>
	<text name="key_label">Raccourci :</text>
	<combo_box label="Non" name="modifier_combo"/>
	<combo_box label="Non" name="key_combo"/>
<<<<<<< HEAD
	<text name="library_label">Librairie :</text>
=======
	<text name="library_label">Bibliothèque :</text>
>>>>>>> ac0d6afb
	<button label="Ajouter &gt;&gt;" name="add_btn"/>
	<text name="steps_label">Étapes:</text>
	<button label="Haut" name="up_btn"/>
	<button label="Bas" name="down_btn"/>
	<button label="Supprimer" name="delete_btn"/>
	<text name="options_text">(options)</text>
	<radio_group name="animation_trigger_type">
		<radio_item label="Démarrer" name="start"/>
		<radio_item label="Arrêter" name="stop"/>
	</radio_group>
<<<<<<< HEAD
=======
	<check_box label="jusqu'au relâchement de la touche" name="wait_key_release_check"/>
>>>>>>> ac0d6afb
	<check_box label="Jusqu'à ce que les anims. soient jouées" name="wait_anim_check"/>
	<check_box label="Durée en secondes :" name="wait_time_check"/>
	<text name="help_label">Toutes les étapes se produisent simultanément, sauf si vous insérez des pauses.</text>
	<check_box label="Actif" name="active_check" tool_tip="Les gestes peuvent être déclenchés par le chat par un mot déclencheur ou en appuyant sur une touches de raccourci. Les gestes deviennent habituellement inactifs quand il y a un conflit de liaison de mot clé."/>
	<button label="Aperçu" name="preview_btn"/>
	<button label="Enregistrer" name="save_btn"/>
</floater><|MERGE_RESOLUTION|>--- conflicted
+++ resolved
@@ -15,11 +15,7 @@
 	<text name="key_label">Raccourci :</text>
 	<combo_box label="Non" name="modifier_combo"/>
 	<combo_box label="Non" name="key_combo"/>
-<<<<<<< HEAD
-	<text name="library_label">Librairie :</text>
-=======
 	<text name="library_label">Bibliothèque :</text>
->>>>>>> ac0d6afb
 	<button label="Ajouter &gt;&gt;" name="add_btn"/>
 	<text name="steps_label">Étapes:</text>
 	<button label="Haut" name="up_btn"/>
@@ -30,10 +26,7 @@
 		<radio_item label="Démarrer" name="start"/>
 		<radio_item label="Arrêter" name="stop"/>
 	</radio_group>
-<<<<<<< HEAD
-=======
 	<check_box label="jusqu'au relâchement de la touche" name="wait_key_release_check"/>
->>>>>>> ac0d6afb
 	<check_box label="Jusqu'à ce que les anims. soient jouées" name="wait_anim_check"/>
 	<check_box label="Durée en secondes :" name="wait_time_check"/>
 	<text name="help_label">Toutes les étapes se produisent simultanément, sauf si vous insérez des pauses.</text>
