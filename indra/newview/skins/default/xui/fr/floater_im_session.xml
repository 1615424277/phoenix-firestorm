--- conflicted
+++ resolved
@@ -12,9 +12,6 @@
 			</layout_panel>
 			<layout_panel name="chat_layout_panel">
 				<layout_stack name="input_panels">
-<<<<<<< HEAD
-					<layout_panel name="input_button_layout_panel"><button name="minz_btn" tool_tip="Affiche/Masque le panneau des messages"/></layout_panel>
-=======
 					<layout_panel name="input_editor_layout_panel">
 						<button name="emoji_recent_panel_toggle_btn" tool_tip="Affiche/masque les émojis récents"/>
 					</layout_panel>
@@ -27,7 +24,6 @@
 						</text>
 						<button name="emoji_picker_show_btn" label="Plus" tool_tip="Affiche/masque le sélecteur d'émojis"/>
 					</layout_panel>
->>>>>>> cfdca912
 				</layout_stack>
 			</layout_panel>
 		</layout_stack>
