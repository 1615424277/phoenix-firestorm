<?xml version="1.0" encoding="utf-8" standalone="yes"?>
<floater name="panel_im">
<<<<<<< HEAD
	<layout_stack name="im_panels">
		<layout_panel name="panel_im_control_lp">
			<line_editor label="À" name="chat_editor"/>
		</layout_panel>
	</layout_stack>
=======
	<floater.string name="call_btn_start">
		Conv_toolbar_open_call
	</floater.string>
	<floater.string name="call_btn_stop">
		Conv_toolbar_hang_up
	</floater.string>
	<floater.string name="collapseline_icon" value="Conv_collapse_to_one_line"/>
	<floater.string name="expandline_icon" value="Conv_expand_one_line"/>
	<floater.string name="collapse_icon" value="Conv_toolbar_collapse"/>
	<floater.string name="expand_icon" value="Conv_toolbar_expand"/>
	<floater.string name="tear_off_icon" value="Conv_toolbar_arrow_ne"/>
	<floater.string name="return_icon" value="Conv_toolbar_arrow_sw"/>
	<floater.string name="participant_added" value="[NAME] a été invité à la conversation."/>
	<floater.string name="multiple_participants_added" value="[NAME] ont été invités à la conversation."/>
	<floater.string name="tooltip_to_separate_window" value="Déplacer cette conversation dans une fenêtre distincte"/>
	<floater.string name="tooltip_to_main_window" value="Replacer cette conversation dans la fenêtre principale"/>
	<floater.string name="start_call_button_tooltip" value="Ouvrir une connexion vocale"/>
	<floater.string name="end_call_button_tooltip" value="Fermer la connexion vocale"/>
	<floater.string name="expcol_button_not_tearoff_tooltip" value="Réduire ce panneau"/>
	<floater.string name="expcol_button_tearoff_and_expanded_tooltip" value="Réduire la liste des participants"/>
	<floater.string name="expcol_button_tearoff_and_collapsed_tooltip" value="Développer la liste des participants"/>
	<view name="contents_view">
		<layout_stack name="main_stack">
			<layout_panel name="toolbar_panel">
				<menu_button name="view_options_btn" tool_tip="Options d&apos;affichage/de tri"/>
				<menu_button name="gear_btn" tool_tip="Actions sur la personne sélectionnée"/>
				<button name="add_btn" tool_tip="Ajouter un participant à cette conversation"/>
				<button name="voice_call_btn" tool_tip="Ouvrir une connexion vocale"/>
				<button name="close_btn" tool_tip="Mettre fin à cette conversation"/>
				<button name="expand_collapse_btn" tool_tip="Réduire/Développer ce panneau"/>
			</layout_panel>
			<layout_panel name="body_panel">
				<layout_stack name="im_panels">
					<layout_panel name="right_part_holder">
						<panel name="trnsAndChat_panel">
							<layout_stack name="translate_and_chat_stack">
								<layout_panel name="translate_chat_checkbox_lp">
									<check_box label="Traduire le chat" name="translate_chat_checkbox"/>
								</layout_panel>
							</layout_stack>
						</panel>
					</layout_panel>
				</layout_stack>
			</layout_panel>
			<layout_panel name="chat_layout_panel">
				<layout_stack name="input_panels">
					<layout_panel name="input_editor_layout_panel">
						<chat_editor label="À" name="chat_editor"/>
					</layout_panel>
					<layout_panel name="input_button_layout_panel">
						<button name="minz_btn" tool_tip="Affiche/Masque le panneau des messages"/>
					</layout_panel>
				</layout_stack>
			</layout_panel>
		</layout_stack>
	</view>
>>>>>>> f6282b17
</floater><|MERGE_RESOLUTION|>--- conflicted
+++ resolved
@@ -1,12 +1,5 @@
 <?xml version="1.0" encoding="utf-8" standalone="yes"?>
 <floater name="panel_im">
-<<<<<<< HEAD
-	<layout_stack name="im_panels">
-		<layout_panel name="panel_im_control_lp">
-			<line_editor label="À" name="chat_editor"/>
-		</layout_panel>
-	</layout_stack>
-=======
 	<floater.string name="call_btn_start">
 		Conv_toolbar_open_call
 	</floater.string>
@@ -63,5 +56,4 @@
 			</layout_panel>
 		</layout_stack>
 	</view>
->>>>>>> f6282b17
 </floater>