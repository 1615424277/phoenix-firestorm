--- conflicted
+++ resolved
@@ -1,11 +1,5 @@
 <?xml version="1.0" encoding="utf-8" standalone="yes" ?>
 <context_menu name="Outfit">
-<<<<<<< HEAD
-	<menu_item_call label="Porter - Remplacer votre tenue" name="wear_replace" />
-	<menu_item_call label="Porter - Ajouter à votre tenue" name="wear_add" />
-	<menu_item_call label="Retirer - Retirer de votre tenue" name="take_off" />
-	<menu_item_call label="Photo..." name="thumbnail" />
-=======
 	<menu_item_call label="Remplacer votre tenue" name="wear_replace" />
 	<menu_item_call label="Ajouter à votre tenue" name="wear_add" />
 	<menu_item_call label="Retirer de votre tenue" name="take_off" />
@@ -14,7 +8,6 @@
 	<menu_item_call label="Renommer votre tenue" name="rename"/>
 	<menu_item_call label="Enregistrer dans cette tenue" name="save"/>
 	<menu_item_call label="Supprimer la tenue" name="delete" />
->>>>>>> 31dd2fb6
 	<menu label="Nouveau vêtement" name="New Clothes">
 		<menu_item_call label="Nouvelle chemise" name="New Shirt"/>
 		<menu_item_call label="Nouveaux pantalons" name="New Pants"/>
@@ -35,7 +28,4 @@
 		<menu_item_call label="Nouveaux cheveux" name="New Hair"/>
 		<menu_item_call label="Nouveaux yeux" name="New Eyes"/>
 	</menu>
-	<menu_item_call label="Modifier votre tenue" name="edit" />
-	<menu_item_call label="Renommer la tenue" name="rename" />
-	<menu_item_call label="Supprimer la tenue" name="delete" />
 </context_menu>