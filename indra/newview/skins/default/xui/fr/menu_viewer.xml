<?xml version="1.0" encoding="utf-8" standalone="yes"?>
<menu_bar name="Main Menu">
	<menu label="Moi" name="Me">
		<menu_item_call label="Compte" name="Manage Account"/>
		<menu_item_call label="Annonces de Place du marché..." name="MarketplaceListings"/>
		<menu_item_call label="Acheter des L$..." name="Buy and Sell L$"/>
		<menu_item_call label="Inventaire" name="NewInventoryWindow"/>
		<menu_item_check label="Inventaire" name="Inventory"/>
		<menu_item_check label="Dossiers protégés" name="Protected Folders"/>
		<menu_item_check label="Éléments portés favoris" name="WearableFavorites"/>
		<menu_item_call label="Favoris..." name="Picks"/>
		<menu_item_call label="Expériences..." name="Experiences"/>
		<menu_item_call label="Profil..." name="Profile"/>
		<menu_item_call label="Mon apparence" name="NowWearing" />
		<menu_item_check label="Tenues" name="ChangeOutfit"/>
		<menu label="Enlever" name="Take Off &gt;">
			<menu label="Vêtements" name="Clothes &gt;">
				<menu_item_call label="Chemise" name="Shirt" />
				<menu_item_call label="Pantalons" name="Pants" />
				<menu_item_call label="Jupe" name="Skirt" />
				<menu_item_call label="Chaussures" name="Shoes" />
				<menu_item_call label="Chaussettes" name="Socks" />
				<menu_item_call label="Veste" name="Jacket" />
				<menu_item_call label="Gants" name="Gloves" />
				<menu_item_call label="Maillot de corps" name="Self Undershirt" />
				<menu_item_call label="Caleçon" name="Self Underpants" />
				<menu_item_call label="Tatouage" name="Self Tattoo" />
				<menu_item_call label="Physiques" name="Self Physics" />
				<menu_item_call label="Couches alpha" name="Self Alpha" />
				<menu_item_call label="Tous les vêtements" name="All Clothes" />
			</menu>
			<menu label="Détacher" name="Avatar Detach" />
			<menu_item_call label="Tout détacher" name="Detach All" />
			<menu_item_call label="Détacher les éléments sélectionnés" name="Remove Selected Attachments"/>
		</menu>
		<menu_item_call label="Choisir un avatar..." name="Avatar Picker"/>
		<menu label="Déplacements" name="Movement">
			<menu_item_call label="M&apos;asseoir" name="Sit Down Here"/>
			<menu_item_call label="Me lever" name="Stand up"/>
			<menu_item_check label="Voler" name="Fly"/>
			<menu_item_call label="Arrêter de voler" name="Stop flying"/>
			<menu_item_check label="Toujours courir" name="Always Run"/>
			<menu_item_check label="Forcer à s'asseoir" name="Force Toggle Sitting"/>
			<menu_item_check label="Figer" name="Move Lock"/>
			<menu_item_check label="Saut rapide" name="Avatar Ignore Prejump"/>
		</menu>
		<menu_item_check label="Contrôles des mouvements" name="Movement Controls"/>
		<menu_item_check label="Contrôles de la caméra..." name="Camera Controls"/>
		<menu label="Santé de l'avatar" name="avhealth">
			<menu_item_call label="Arrêter les animations de l'avatar" name="Stop Animating My Avatar"/>
			<menu_item_call label="Arrêter les animations de l'avatar &amp; révoquer les permissions" name="Stop Animating My Avatar With Revoke"/>
			<menu_item_call label="Remettre en forme l'avatar" name="undeform_avatar"/>
			<menu_item_call label="Réinitialiser le squelette" name="Reset Skeleton"/>
			<menu_item_call label="Réinitialisation du squelette et les animations" name="Reset Skeleton And Animations"/>
			<menu_item_call label="Forcer l'actualisation de l'apparence (Rebake)" name="Rebake Texture"/>
			<menu_item_call label="Actualiser les attachements" name="Refresh Attachments"/>
			<menu_item_call label="Utiliser l'avatar masculin de base (Character Test)" name="ResetDefaultAvM"/>
			<menu_item_call label="Utiliser l'avatar féminin de base (Character Test)" name="ResetDefaultAvF"/>
			<menu_item_check label="Afficher la complexité de l'avatar" name="Avatar Draw Info"/>
			<menu_item_call label="Scripts" name="MyScripts"/>
			<menu_item_call label="Indicateur de lag" name="Lag Meter"/>
			<menu_item_call label="Recréer le Bridge LSL" name="Recreate LSL Bridge"/>
		</menu>
		<menu_item_call label="Photo" name="Take Snapshot"/>
		<menu_item_call label="Photos 360°" name="Capture 360"/>
		<menu_item_call label="Suivi des transactions" name="money_tracker"/>
		<menu_item_call label="Stand de pose..." name="pose_stand"/>
		<menu_item_call label="Préférences..." name="Preferences"/>
		<menu_item_call label="Boutons de la barre d'outils" name="Toolbar Buttons"/>
		<menu_item_check label="Afficher les éléments HUD" name="Show HUD Attachments"/>
		<menu_item_check label="Afficher l'interface utilisateur" name="Show User Interface"/>
		<menu_item_call label="Demander le statut Administrateur" name="Request Admin Options"/>
		<menu_item_call label="Quitter le statut Administrateur" name="Leave Admin Options"/>
		<menu_item_call label="Quitter [APP_NAME]" name="Quit"/>
	</menu>
	<menu label="Communiquer" name="Communicate">
		<menu label="Statut de connexion" name="Status">
			<menu_item_check label="Indisponible" name="Away"/>
			<menu_item_check label="Ne pas déranger" name="Do Not Disturb"/>
			<menu_item_check label="Réponse automatique" name="Set Autorespond"/>
			<menu_item_check label="Réponse automatique aux non-amis" name="Set Autorespond to non-friends"/>
			<menu_item_check label="Rejeter les offres et les demandes de téléportation" name="Automatically reject teleport offers"/>
			<menu_item_check label="Rejeter toutes les invitations pour un groupe" name="Reject all group invites"/>
			<menu_item_check label="Rejeter toutes les demandes d'amitié" name="Reject all friendship requests"/>
		</menu>
		<menu_item_call label="Amis" name="My Friends"/>
		<menu_item_check label="Contacts" name="Contacts"/>
		<menu_item_call label="Groupes de contacts" name="Contact Sets"/>
		<menu_item_call label="Groupes" name="My Groups"/>
		<menu_item_check label="Chat près de moi..." name="Nearby Chat"/>
		<menu_item_check label="Personnes" name="People"/>
		<menu_item_check label="Conversations..." name="Conversations"/>
		<menu_item_check label="Gestes..." name="Gestures"/>
		<menu_item_call label="Flickr..." name="Flickr"/>
		<menu_item_call label="Discord..." name="Discord"/>
		<menu label="Effets de voix" name="VoiceMorphing">
			<menu_item_check label="Aucun effet de voix" name="NoVoiceMorphing"/>
			<menu_item_check label="Aperçu..." name="Preview"/>
			<menu_item_call label="S&apos;abonner..." name="Subscribe"/>
			<menu_item_call label="Avantage Premium..." name="PremiumPerk"/>
		</menu>
		<menu_item_check label="Journal des conversations..." name="Conversation Log..."/>
		<menu_item_check label="Chat vocal à proximité" name="Nearby Voice"/>
		<menu_item_call label="Liste des ignorés" name="Block List"/>
	</menu>
	<menu label="Monde" name="World">
		<menu_item_call label="Resynchroniser les animations" name="Resync Animations"/>
		<menu_item_call label="Personnes à proximité" name="Active Speakers"/>
		<menu_item_check label="Radar" name="Radar"/>
		<menu_item_call label="Historique de téléportation" name="Teleport History"/>
		<menu_item_check label="Lieux" name="Places"/>
		<menu_item_call label="Destinations..." name="Destinations"/>
		<menu_item_call label="Événements" name="Events"/>
		<menu_item_check label="Mini-carte" name="Mini-Map"/>
		<menu_item_check label="Carte du monde" name="World Map"/>
		<menu_item_check label="Suivi des régions" name="Region Tracker"/>
		<menu_item_check label="Joué actuellement" name="Stream Title" />
		<menu_item_call label="Créer un repère pour ce lieu" name="Create Landmark Here"/>
		<menu_item_call label="Profil du lieu" name="Place Profile"/>
		<menu_item_call label="À propos du terrain" name="About Land"/>
		<menu_item_call label="Région/Domaine" name="RegionEstate"/>
		<menu_item_call label="Définir le domicile ici" name="Set Home to Here"/>
		<menu_item_call label="Acheter ce terrain" name="Buy Land"/>
		<menu_item_call label="Mes terrains..." name="My Land"/>
		<menu_item_call label="Ma maison (Linden Home)" name="Linden Home"/>
		<menu label="Afficher" name="LandShow">
			<menu_item_check label="Cacher les lignes d'interdiction" name="Hide Ban Lines"/>
			<menu_item_check label="Lignes d'interdiction suite à une collision" name="Show Ban Lines On Collision"/>
			<menu_item_check label="Lignes d'interdiction à proximité" name="Show Ban Lines On Proximity"/>
			<menu_item_check label="Balises" name="beacons"/>
			<menu_item_check label="Limites du terrain" name="Property Lines"/>
			<menu_item_check label="Propriétaires de terrains" name="Land Owners"/>
			<menu_item_check label="Coordonnées" name="Coordinates"/>
			<menu_item_check label="Propriétés de la parcelle" name="Parcel Properties"/>
			<menu_item_check label="Menu Avancé" name="Show Advanced Menu"/>
		</menu>
		<menu_item_check label="Améliorer les performances graphiques..." name="Performance" />
		<menu_item_call label="Me téléporter chez moi" name="Teleport Home"/>
		<menu label="Environnement" name="Environment">
			<menu_item_check label="Aube" name="Sunrise"/>
			<menu_item_check label="Midi" name="Noon"/>
			<menu_item_check label="Crépuscule" name="Sunset"/>
			<menu_item_check label="Minuit" name="Midnight"/>
			<menu_item_check label="Utiliser l'environnement partagé" name="Use Shared Environment"/>
			<menu_item_call label="Mes environnements..." name="my_environs"/>
			<menu_item_call label="Éclairage personnel..." name="adjustment_tool"/>
			<menu_item_check label="Mettre les nuages en pause" name="pause_clouds"/>
			<menu label="Importation par lot" name="WL Bulk Import">
				<menu_item_call label="Jours..." name="WL Bulk Import Days"/>
				<menu_item_call label="Ciels..." name="WL Bulk Import Skies"/>
				<menu_item_call label="Eau..." name="WL Bulk Import Water"/>
			</menu>
		</menu>
		<menu label="Photo et vidéo" name="photo_and_video">
			<menu_item_call label="Outils de prise de vue" name="phototools_item_call"/>
			<menu_item_call label="Contrôle de la caméra" name="cameratools_item_call"/>
			<menu_item_check label="Verrouillage de la mise au point de la PdC" name="lock_focus_point"/>
		</menu>
		<menu_item_call label="Recherche dans la région" name="area_search"/>
		<menu_item_call label="Explorateur de sons" name="Sound Explorer"/>
		<menu_item_call label="Explorateur d'animations" name="Animation Explorer"/>
		<menu_item_call label="Liste noire d'éléments" name="asset_blacklist"/>
		<menu_item_call label="Paramètres d'affichage de l'avatar" name="Avatar Render Settings"/>
<<<<<<< HEAD
=======
		<menu_item_check label="Toujours afficher complètement les amis" name="Always show Friends normally"/>
>>>>>>> 7740cfc2
		<menu_item_check label="N'afficher que les amis" name="Render Friends Only"/>
	</menu>
	<menu label="Construire" name="BuildTools">
		<menu_item_check label="Construire" name="Show Build Tools"/>
		<menu label="Sélectionner un outil de construction" name="Select Tool">
			<menu_item_call label="Outil de mise au point" name="Focus"/>
			<menu_item_call label="Outil de déplacement" name="Move"/>
			<menu_item_call label="Outil de modification" name="Edit"/>
			<menu_item_call label="Outil de création" name="Create"/>
			<menu_item_call label="Outil Terrain" name="Land"/>
		</menu>
		<menu_item_call label="Lien" name="Link"/>
		<menu_item_call label="Annuler le lien" name="Unlink"/>
		<menu_item_check label="Modifier les parties liées" name="Edit Linked Parts"/>
		<menu label="Sélectionner des éléments" name="Select Elements">
			<menu_item_call label="Sélectionner la partie suivante ou le visage" name="Select Next Part or Face"/>
			<menu_item_call label="Sélectionner la partie précédente ou le visage" name="Select Previous Part or Face"/>
			<menu_item_call label="Inclure la partie suivante ou le visage" name="Include Next Part or Face"/>
			<menu_item_call label="Inclure la partie précédente ou le visage" name="Include Previous Part or Face"/>
		</menu>
		<menu_item_call label="Objets des régions" name="pathfinding_linkset_menu_item"/>
		<menu_item_call label="Point central sur la sélection" name="Focus on Selection"/>
		<menu_item_call label="Zoomer sur la sélection" name="Zoom to Selection"/>
		<menu label="Objet" name="Object">
			<menu_item_call label="Acheter" name="Menu Object Buy"/>
			<menu_item_call label="Prendre" name="Menu Object Take"/>
			<menu_item_call label="Prendre une copie" name="Take Copy"/>
			<menu_item_call label="Dupliquer" name="Duplicate"/>
			<menu_item_call label="Modifier les particles" name="Menu Object Edit Particles"/>
			<menu_item_call label="Enregistrer dans le contenu des objets" name="Save Object Back to Object Contents"/>
			<menu_item_call label="Renvoi de l&apos;objet" name="Return Object back to Owner"/>
			<menu label="Enregistrer sous" name="Export Menu">
				<menu_item_call label="Sauvegarde" name="Backup"/>
			</menu>
		</menu>
		<menu label="Scripts" name="Scripts">
			<menu_item_call label="Avertissements/erreurs de script" name="Script Debug"/>
			<menu_item_call label="Informations sur le script (Compteur)" name="Script Info"/>
			<menu_item_call label="Recompiler les scripts (Mono)" name="Mono"/>
			<menu_item_call label="Recompiler les scripts (LSL)" name="LSL"/>
			<menu_item_call label="Réinitialiser les scripts" name="Reset Scripts"/>
			<menu_item_call label="Définir les scripts sur Exécution" name="Set Scripts to Running"/>
			<menu_item_call label="Définir les scripts sur Pas d&apos;exécution" name="Set Scripts to Not Running"/>
			<menu_item_call label="Supprimer les scripts de la sélection" name="Remove Scripts From Selection"/>
		</menu>
		<menu label="Recherche de chemin" name="Pathfinding">
			<menu_item_call label="Objets des régions" name="pathfinding_linksets_menu_item"/>
			<menu_item_call label="Personnages..." name="pathfinding_characters_menu_item"/>
			<menu_item_call label="Vue / test..." name="pathfinding_console_menu_item"/>
			<menu_item_call label="Refiger la région" name="pathfinding_rebake_navmesh_item"/>
		</menu>
		<menu label="Options" name="Options">
			<menu_item_check label="Afficher les droits avancés" name="DebugPermissions"/>
			<menu_item_check label="Sélectionner mes objets uniquement" name="Select Only My Objects"/>
			<menu_item_check label="Sélectionner les objets déplaçables uniquement" name="Select Only Movable Objects"/>
			<menu_item_check label="Ne sélectionner que les objets verrouillés" name="Select Only Locked Objects"/>
			<menu_item_check label="Ne sélectionner que les objets copiables" name="Select Only Copyable Objects"/>
			<menu_item_check label="Sélectionner en entourant" name="Select By Surrounding"/>
			<menu_item_check label="Inclure les objets appartenant à un groupe" name="Include Group-Owned Objects"/>
			<menu_item_check label="Afficher la forme physique lors d'une modification" name="Show Physics Shape"/>
			<menu_item_check label="Afficher les contours de la sélection" name="Show Selection Outlines"/>
			<menu_item_check label="Afficher la sélection masquée" name="Show Hidden Selection"/>
			<menu_item_check label="Afficher le rayon lumineux pour la sélection" name="Show Light Radius for Selection"/>
			<menu_item_check label="Afficher le faisceau de sélection lumineux" name="Show Selection Beam"/>
			<menu_item_check label="Mettre la transparence en surbrillance" name="Highlight Transparent"/>
			<menu_item_check label="- Inclure les transparents riggés" name="Include Transparent Rigged"/>
			<menu_item_check label="Fixer sur la grille" name="Snap to Grid"/>
			<menu_item_call label="Fixer les coordonnées XY de l&apos;objet sur la grille" name="Snap Object XY to Grid"/>
			<menu_item_call label="Utiliser la sélection pour la grille" name="Use Selection for Grid"/>
			<menu_item_call label="Options de la grille..." name="Grid Options"/>
			<menu_item_call label="Définir les permissions par défaut..." name="Set default permissions"/>
		</menu>
		<menu label="Charger" name="Upload">
			<menu_item_call label="Image..." name="Upload Image"/>
			<menu_item_call label="Son ([COST] L$)..." name="Upload Sound"/>
			<menu_item_call label="Animation ([COST] L$)..." name="Upload Animation"/>
			<menu_item_call label="Modèle..." name="Upload Model"/>
			<menu_item_call label="Lot..." name="Bulk Upload"/>
			<menu_item_call label="Importer un groupe d'objets" name="import linkset"/>
		</menu>
		<menu_item_call label="Maillage local" name="local_mesh"/>
		<menu_item_call label="Annuler" name="Undo"/>
		<menu_item_call label="Refaire" name="Redo"/>
	</menu>
	<menu label="Contenu" name="Content">
		<menu_item_check label="Recherche" name="Search"/>
		<menu_item_call label="Marketplace SL" name="SL Marketplace"/>
		<menu_item_call label="Taux de change du L$" name="LindenXchange"/>
		<menu_item_call label="Bibliothèque de scripts" name="Script Library"/>
		<menu_item_call label="Communauté SL (blogs, forums, nouvelles)" name="SL Community Pages"/>
		<menu_item_call label="Blog Firestorm" name="Firestorm Blog"/>
		<menu_item_call label="Flickr Firestorm" name="Firestorm Flickr"/>
		<menu_item_call label="YouTube Firestorm" name="Firestorm YouTube"/>
		<menu_item_call label="Twitter Firestorm" name="Firestorm Twitter"/>
		<menu_item_call label="Plurk Firestorm" name="Firestorm Plurk"/>
		<menu_item_call label="Message du jour" name="Firestorm MoTD"/>
	</menu>
	<menu label="Aide" name="Help">
		<menu_item_check label="Affficher les conseils" name="Enable Hints"/>
		<menu_item_call label="Wiki Firestorm" name="Firestorm Wiki"/>
		<menu_item_call label="Dépannage" name="Troubleshooting"/>
		<menu_item_call label="Rejoindre un groupe d'aide Firestorm" name="firestorm_support_group"/>
		<menu_item_call label="Horaires des classes Firestorm" name="Firestorm Classes Schedule"/>
		<menu_item_call label="Calendrier des évènements Firestorm" name="Firestorm Events Calendar"/>
		<menu_item_check label="Guide" name="How To"/>
<<<<<<< HEAD
		<menu_item_call label="Aide [CURRENT_GRID]" name="current_grid_help"/>
		<menu_item_call label="À propos de [CURRENT_GRID]" name="current_grid_about"/>
=======
		<!-- <menu_item_call label="Aide Second Life" name="Second Life Help"/>-->
		<menu_item_call label="Aide [CURRENT_GRID]" name="current_grid_help"/>
		<menu_item_call label="À propos de [CURRENT_GRID]" name="current_grid_about"/>
		<!-- <menu_item_call label="Tutoriels" name="Tutorial"/>
		<menu_item_call label="Base de connaissance" name="Knowledge Base"/>
		<menu_item_call label="Wiki" name="Wiki"/>
		<menu_item_call label="Forums communautaires" name="Community Forums"/>
		<menu_item_call label="Portail d'assistance" name="Support portal"/>
		<menu_item_call label="Nouvelles de [SECOND_LIFE]" name="Second Life News"/>
		<menu_item_call label="Blogs de [SECOND_LIFE]" name="Second Life Blogs"/>-->
		<menu_item_call name="whitelist_folders" label="Conseils de liste blanche"/>
>>>>>>> 7740cfc2
		<menu_item_check label="Consulter l'état de la grille" name="Grid Status"/>
		<menu_item_call label="Signaler une infraction" name="Report Abuse"/>
		<menu_item_call label="Signaler un problème" name="Report Bug"/>
		<menu_item_call label="Collisions, coups et bousculades" name="Bumps, Pushes &amp;amp; Hits"/>
		<menu_item_check label="Activer le bouton Sysinfo" name="Enable Sysinfo Button"/>
		<menu_item_call label="À propos de [APP_NAME]" name="About Second Life"/>
	</menu>
	<menu label="Avancé" name="Advanced">
		<menu_item_call label="Refixer les textures" name="Rebake Texture"/>
		<menu_item_call label="Actualiser les attachements" name="Refresh Attachments"/>
		<menu_item_call label="Taille de l&apos;interface par défaut" name="Set UI Size to Default"/>
		<menu_item_call label="Définir la taille de la fenêtre…" name="Set Window Size..."/>
		<menu_item_check label="Limiter la distance de sélection" name="Limit Select Distance"/>
		<menu_item_check label="Désactiver les contraintes de la caméra" name="Disable Camera Distance"/>
		<menu_item_check label="Photo haute résolution" name="HighResSnapshot"/>
		<menu_item_check label="Photos discrètes sur disque" name="QuietSnapshotsToDisk"/>
		<menu label="Outils de performance" name="Performance Tools">
			<menu_item_call label="Mesure du lag" name="Lag Meter"/>
			<menu_item_check label="Barre de statistiques" name="Statistics Bar"/>
			<menu_item_check label="Statistiques de chargement de scène" name="Scene Load Statistics"/>
			<menu_item_check label="Améliorer les performances graphiques..." name="Performance"/>
			<menu_item_check label="Afficher les informations de complexité de l’avatar" name="Avatar Draw Info"/>
		</menu>
		<menu label="Surbrillance et visibilité" name="Highlighting and Visibility">
			<menu_item_check label="Balise animée" name="Cheesy Beacon"/>
			<menu_item_check label="Masquer les particules" name="Hide Particles"/>
			<menu_item_check label="Masquer la sélection" name="Hide Selected"/>
			<menu_item_check label="Afficher le réticule de la vue subjective" name="ShowCrosshairs"/>
			<menu label="Conseils" name="Hover Tips">
				<menu_item_check label="Afficher les conseils" name="Show Tips"/>
				<menu_item_check label="Afficher les conseils à propose des terrains" name="Land Tips"/>
				<menu_item_check label="Afficher les conseils sur tous les objets" name="Tips On All Objects"/>
			</menu>
		</menu>
		<menu label="Types de rendu" name="Rendering Types">
			<menu_item_check label="Simple" name="Rendering Type Simple"/>
			<menu_item_check label="Alpha" name="Rendering Type Alpha"/>
			<menu_item_check label="Arbre" name="Rendering Type Tree"/>
			<menu_item_check label="Avatars" name="Rendering Type Character"/>
			<menu_item_check label="Patch de surface" name="Rendering Type Surface Patch"/>
			<menu_item_check label="Ciel" name="Rendering Type Sky"/>
			<menu_item_check label="Eau" name="Rendering Type Water"/>
			<menu_item_check label="Sol" name="Rendering Type Ground"/>
			<menu_item_check label="Volume" name="Rendering Type Volume"/>
			<menu_item_check label="Herbe" name="Rendering Type Grass"/>
			<menu_item_check label="Nuages" name="Rendering Type Clouds"/>
			<menu_item_check label="Particules" name="Rendering Type Particles"/>
			<menu_item_check label="Placage de relief" name="Rendering Type Bump"/>
		</menu>
		<menu label="Fonctionnalités de rendu" name="Rendering Features">
			<menu_item_check label="Interface" name="ToggleUI"/>
			<menu_item_check label="Sélection" name="Selected"/>
			<menu_item_check label="En surbrillance" name="Highlighted"/>
			<menu_item_check label="Textures dynamiques" name="Dynamic Textures"/>
			<menu_item_check label="Ombres des pieds" name="Foot Shadows"/>
			<menu_item_check label="Brouillard" name="Fog"/>
			<menu_item_check label="Tester FRInfo" name="Test FRInfo"/>
			<menu_item_check label="Objets flexibles" name="Flexible Objects"/>
		</menu>
		<menu label="Sauvegarde des flux de médias" name="media_stream_import_export">
			<menu_item_call label="Importer une liste XML de flux..." name="media_stream_import"/>
			<menu_item_call label="Exporter une liste XML de flux..." name="media_stream_export"/>
		</menu>
		<menu_item_check label="Utiliser le thread de lecture de plug-in" name="Use Plugin Read Thread"/>
		<menu_item_call label="Effacer le cache du groupe" name="ClearGroupCache"/>
		<menu_item_check label="Effet de lissage de la souris" name="Mouse Smoothing"/>
		<menu_item_call label="Libérer les touches" name="Release Keys"/>
		<menu label="Raccourcis" name="Shortcuts">
			<menu_item_check label="Recherche" name="Search"/>
			<menu_item_check label="Afficher le menu Avancé - raccourci existant" name="Show Advanced Menu - legacy shortcut"/>
			<menu_item_check label="Téléportation par double clic" name="DoubleClick Teleport"/>
			<menu_item_check label="Toujours courir" name="Always Run"/>
			<menu_item_check label="Voler" name="Fly"/>
			<menu_item_call label="Fermer la fenêtre" name="Close Window"/>
			<menu_item_call label="Fermer toutes les fenêtres" name="Close All Windows"/>
			<menu_item_call label="Photo sur disque" name="Snapshot to Disk"/>
			<menu_item_call label="Vue subjective" name="Mouselook"/>
			<menu_item_check label="Joystick Flycam" name="Joystick Flycam"/>
			<menu_item_call label="Réinitialiser la vue" name="Reset View"/>
			<menu_item_call label="Réinitialiser les angles de la caméra" name="Reset Camera Angles"/>
			<menu_item_call label="Regarder la dernière conversation" name="Look at Last Chatter"/>
			<menu_item_call label="Zoomer en avant" name="Zoom In"/>
			<menu_item_call label="Zoom par défaut" name="Zoom Default"/>
			<menu_item_call label="Zoomer en arrière" name="Zoom Out"/>
		</menu>
		<menu_item_check label="Ignorer l'interdiction de voler" name="Fly Override"/>
		<menu_item_check label="API RestrainedLove" name="RLV API"/>
		<menu_item_call label="Afficher les paramètres de débogage" name="Debug Settings"/>
		<menu_item_check label="Afficher le menu Développeurs" name="Debug Mode"/>
	</menu>
	<menu label="Développeurs" name="Develop">
		<menu label="Consoles" name="Consoles">
			<menu_item_check label="Console de textures" name="Texture Console"/>
			<menu_item_check label="Console de débogage" name="Debug Console"/>
			<menu_item_call label="Console de notifications" name="Notifications"/>
			<menu_item_check label="Console de débogage de région" name="Region Debug Console"/>
			<menu_item_check label="Chronos" name="Fast Timers"/>
			<menu_item_check label="Mémoire" name="Memory"/>
			<menu_item_check label="Statistiques de la scène" name="Scene Statistics"/>
			<menu_item_check label="Moniteur de chargement de scène" name="Scene Loading Monitor"/>
			<menu_item_call label="Console de débogage de la récupération des textures" name="Texture Fetch Debug Console"/>
			<menu_item_call label="Infos de région vers la console de débogage" name="Region Info to Debug Console"/>
			<menu_item_call label="Infos de groupe vers la console de débogage" name="Group Info to Debug Console"/>
			<menu_item_call label="Infos de capacités vers la console de débogage" name="Capabilities Info to Debug Console"/>
			<menu_item_check label="Caméra" name="Camera"/>
			<menu_item_check label="Vent" name="Wind"/>
			<menu_item_check label="Angle de champ" name="FOV"/>
			<menu_item_check label="Badge" name="Badge"/>
		</menu>
		<menu label="Afficher les infos" name="Display Info">
			<menu_item_check label="Afficher l&apos;heure" name="Show Time"/>
			<menu_item_check label="Afficher la transaction d'upload" name="Show Upload Transaction"/>
			<menu_item_check label="Afficher les infos de texture" name="Show Texture Info"/>
			<menu_item_call label="Utilisation de VRAM par objet" name="VRAM usage per object"/>
			<menu_item_check label="Afficher les infos de rendu de l'avatar" name="Show Avatar Render Info"/>
			<menu_item_check label="Afficher les infos de rendu" name="Show Render Info"/>
			<menu_item_check label="Afficher les matrices" name="Show Matrices"/>
			<menu_item_check label="Afficher la couleur sous le curseur" name="Show Color Under Cursor"/>
			<menu_item_check label="Afficher la mémoire" name="Show Memory"/>
			<menu_item_check label="Afficher les mises à jour des objets" name="Show Updates"/>
		</menu>
		<menu label="Profilage/Télémétrie" name="Enable / Disable telemetry capture">
			<menu_item_check label="Profilage" name="Profiling"/>
			<menu_item_check label="Démarrage à la connexion" name="Start when telemetry client connects"/>
		</menu>
		<menu label="Forcer une erreur" name="Force Errors">
			<menu_item_call label="Forcer le point de rupture" name="Force Breakpoint"/>
			<menu_item_call label="Forcer LLError et plantage" name="Force LLError And Crash"/>
			<menu_item_call label="Forcer LLError, Message et plantage" name="Force LLError Message And Crash"/>
			<menu_item_call label="Forcer un mauvais accès à la mémoire" name="Force Bad Memory Access"/>
			<menu_item_call label="Forcer un mauvais accès mémoire dans une coroutine" name="Force Bad Memory Access in Coroutine"/>
			<menu_item_call label="Forcer une boucle infinie" name="Force Infinite Loop"/>
			<menu_item_call label="Forcer le plantage du driver" name="Force Driver Carsh"/>
			<menu_item_call label="Forcer une exception logicielle" name="Force Software Exception"/>
			<menu_item_call label="Forcer une exception logicielle dans une coroutine" name="Force a Crash in a Coroutine"/>
			<menu_item_call label="Forcer un plantage dans un processus" name="Force a Crash in a Thread"/>
			<menu_item_call label="Forcer la déconnexion du client" name="Force Disconnect Viewer"/>
			<menu_item_call label="Simuler une fuite de mémoire" name="Memory Leaking Simulation"/>
		</menu>
		<menu label="Tests de rendu" name="Render Tests">
			<menu_item_check label="Décalage de la caméra" name="Camera Offset"/>
			<menu_item_check label="Taux de défilement aléatoire" name="Randomize Framerate"/>
			<menu_item_check label="Cadre lent périodique" name="Periodic Slow Frame"/>
			<menu_item_check label="Test cadre" name="Frame Test"/>
			<menu_item_call label="Profil du cadre" name="Frame Profile"/>
			<menu_item_call label="Référence" name="Benchmark"/>
		</menu>
		<menu label="Métadonnées de rendu" name="Render Metadata">
			<menu_item_check label="Cadres" name="Bounding Boxes"/>
			<menu_item_check label="Boîtes de collision de l'avatar'" name="Avatar Hitboxes"/>
			<menu_item_check label="Normales" name="Normals"/>
			<menu_item_check label="Octree" name="Octree"/>
			<menu_item_check label="Shadow Frusta" name="Shadow Frusta"/>
			<menu_item_check label="Formes physiques" name="Physics Shapes"/>
			<menu_item_check label="Occlusion" name="Occlusion"/>
			<menu_item_check label="Lots de rendu" name="Render Batches"/>
			<menu_item_check label="Type de mise à jour" name="Update Type"/>
			<menu_item_check label="Textures animées" name="Texture Anim"/>
			<menu_item_check label="Texture Anim" name="Texture Anim"/>
			<menu_item_check label="Priorité de la texture" name="Texture Priority"/>
			<menu_item_check label="Zone de texture" name="Texture Area"/>
			<menu_item_check label="Zone de face" name="Face Area"/>
			<menu_item_check label="Infos sur le niveau de détail" name="LOD Info"/>
			<menu_item_check label="Nombre de triangles" name="Triangle Count"/>
			<menu_item_check label="File d&apos;attente pour la construction" name="Build Queue"/>
			<menu_item_check label="Lumières" name="Lights"/>
			<menu_item_check label="Particules" name="Particles"/>
			<menu_item_check label="Squelette de collision" name="Collision Skeleton"/>
			<menu_item_check label="Articulations" name="Joints"/>
			<menu_item_check label="Rayons" name="Raycast"/>
			<menu_item_check label="Vecteurs de vent" name="Wind Vectors"/>
			<menu_item_check label="Sculpture" name="Sculpt"/>
			<menu_item_check label="Taille des textures" name="Texture Size"/>
			<menu label="Densité des textures" name="Texture Density">
				<menu_item_check label="Aucune" name="None"/>
				<menu_item_check label="Actuelle" name="Current"/>
				<menu_item_check label="Souhaitée" name="Desired"/>
				<menu_item_check label="Complète" name="Full"/>
			</menu>
		</menu>
		<menu label="Rendu" name="Rendering">
			<menu_item_check label="Axes" name="Axes"/>
			<menu_item_check label="Tangente" name="Tangent Basis"/>
			<menu_item_call label="Base des infos de la texture sélectionnée" name="Selected Texture Info Basis"/>
			<menu_item_call label="Infos sur les matériaux sélectionnés" name="Selected Material Info"/>
			<menu_item_check label="Filaire" name="Wireframe"/>
			<menu_item_check label="Occlusion objet-objet" name="Object-Object Occlusion"/>
			<menu_item_check label="Modèle d&apos;éclairage avancé" name="Advanced Lighting Model"/>
			<menu_item_check label="Ombres du soleil/de la lune/des projecteurs" name="Shadows from Sun/Moon/Projectors"/>
			<menu_item_check label="SSAO et lissage des ombres" name="SSAO and Shadow Smoothing"/>
			<menu_item_check label="Débogage GL au prochain démarrage" name="Debug GL"/>
			<menu_item_check label="Débogage pipeline" name="Debug Pipeline"/>
			<menu_item_check label="Masques alpha automatiques (différés)" name="Automatic Alpha Masks (deferred)"/>
			<menu_item_check label="Masques alpha automatiques (non différés)" name="Automatic Alpha Masks (non-deferred)"/>
			<menu_item_check label="Textures d&apos;animation" name="Animation Textures"/>
			<menu_item_check label="Désactiver les textures" name="Disable Textures"/>
			<menu_item_call label="Ne pas afficher les animesh" name="Derender Animesh"/>
			<menu_item_check label="Textures pleine résolution (dangereux)" name="Full Res Textures"/>
			<menu_item_check label="Désactiver l&apos;ambiance" name="Disable Ambient"/>
			<menu_item_check label="Désactiver la lumière du soleil" name="Disable Sunlight"/>
			<menu_item_check label="Désactiver les lumières locales" name="Disable Local Lights"/>
			<menu_item_check label="Textures pleine résolution" name="Rull Res Textures"/>
			<menu_item_check label="Rendu des lumières jointes" name="Render Attached Lights"/>
			<menu_item_check label="Rendu des particules jointes" name="Render Attached Particles"/>
			<menu_item_check label="Objets en surbrillance avec le pointeur" name="Hover Glow Objects"/>
			<menu_item_call label="Vider le cache immédiatement" name="Cache Clear"/>
		</menu>
		<menu label="Réseau" name="Network">
			<menu_item_check label="Pauser l&apos;avatar" name="AgentPause"/>
			<menu_item_call label="Activer le journal des messages" name="Enable Message Log"/>
			<menu_item_call label="Désactiver le journal des messages" name="Disable Message Log"/>
			<menu_item_check label="Objets d&apos;interpolation de vitesse" name="Velocity Interpolate Objects"/>
			<menu_item_check label="Interpolation ping des positions des objets" name="Ping Interpolate Object Positions"/>
			<menu_item_call label="Abandonner un paquet" name="Drop a Packet"/>
		</menu>
		<menu label="Cache" name="Cache">
			<menu_item_call label="Purger le cache du disque" name="Purge Disk Cache"/>
		</menu>
		<menu_item_call label="Dump caméra scriptée" name="Dump Scripted Camera"/>
		<menu label="Enregistreur" name="Recorder">
			<menu_item_call label="Commencer la lecture" name="Start Playback"/>
			<menu_item_call label="Arrêter la lecture" name="Stop Playback"/>
			<menu_item_check label="Lecture en boucle" name="Loop Playback"/>
			<menu_item_call label="Commencer l&apos;enregistrement" name="Start Record"/>
			<menu_item_call label="Arrêter l&apos;enregistrement" name="Stop Record"/>
		</menu>
		<menu label="Monde" name="DevelopWorld">
			<menu_item_check label="Ignorer les paramètres du soleil de la sim" name="Sim Sun Override"/>
			<menu_item_check label="Météo fixe" name="Fixed Weather"/>
			<menu_item_call label="Vidage de cache d&apos;objets de la région" name="Dump Region Object Cache"/>
			<menu_item_call label="Liste d'intérêt : Mise à jour complète" name="Interest List: Full Update"/>
			<menu_item_call label="Envoie les fonctionnalités du simulateur dans le chat local" name="DumpSimFeaturesToChat"/>
		</menu>
		<menu label="Interface" name="UI">
			<menu_item_call label="Test du navigateur de médias" name="Web Browser Test"/>
			<menu_item_check label="Test de redémarrage de la région..." name="Region Restart Test"/>
			<menu_item_call label="Navigateur de contenus Web" name="Web Content Browser"/>
			<menu_item_call label="Aide pour les vignettes d'inventaire" name="Inventory Thumbnails Helper"/>
			<menu_item_call label="Vider les polices" name="Dump Fonts"/>
			<menu_item_call label="Vider les textures des polices" name="Dump Font Textures"/>
			<menu_item_call label="Test de connexion FB" name="FB Connect Test"/>
			<menu_item_call label="Dump SelectMgr" name="Dump SelectMgr"/>
			<menu_item_call label="Dump inventaire" name="Dump Inventory"/>
			<menu_item_call label="Dump Timers" name="Dump Timers"/>
			<menu_item_call label="Dump Focus Holder" name="Dump Focus Holder"/>
			<menu_item_call label="Imprimer les infos sur l&apos;objet sélectionné" name="Print Selected Object Info"/>
			<menu_item_call label="Imprimer les infos sur l&apos;avatar" name="Print Agent Info"/>
			<menu_item_check label="Pilote automatique par double-clic" name="Double-ClickAuto-Pilot"/>
			<menu_item_check label="Téléportation par double-clic" name="DoubleClick Teleport"/>
			<menu_item_check label="Débogage SelectMgr" name="Debug SelectMgr"/>
			<menu_item_check label="Débogage clics" name="Debug Clicks"/>
			<menu_item_check label="Débogage des vues" name="Debug Views"/>
			<menu_item_check label="Déboguer l'Unicode" name="Debug Unicode"/>
			<menu_item_check label="Déboguer les contrôles de la caméra" name="Debug Camera Controls"/>
			<menu_item_check label="Débogage des info-bulles de noms" name="Debug Name Tooltips"/>
			<menu_item_check label="Débogage des événements de souris" name="Debug Mouse Events"/>
			<menu_item_check label="Débogage touches" name="Debug Keys"/>
			<menu_item_check label="Débogage WindowProc" name="Debug WindowProc"/>
		</menu>
		<menu label="XUI" name="XUI">
			<menu_item_call label="Recharger les paramètres de couleurs" name="Reload Color Settings"/>
			<menu_item_call label="Afficher le test de police" name="Show Font Test"/>
			<menu_item_call label="Charge à partir d'XML" name="Load from XML"/>
			<menu_item_call label="Enregistre en XML" name="Save to XML"/>
			<menu_item_check label="Afficher les noms XUI" name="Show XUI Names"/>
			<menu_item_check label="Affiche les info de débogage pour les vues" name="DebugViews"/>
			<menu_item_call label="Outil de prévisualisation de XUI" name="UI Preview Tool"/>
			<menu_item_call label="Envoyer des IM tests" name="Send Test IMs"/>
			<menu_item_call label="Vider les caches de noms" name="Flush Names Caches"/>
		</menu>
		<menu label="Avatar" name="Character">
			<menu label="Récupérer la texture fixée" name="Grab Baked Texture">
				<menu_item_call label="Iris" name="Grab Iris"/>
				<menu_item_call label="Tête" name="Grab Head"/>
				<menu_item_call label="Haut du corps" name="Grab Upper Body"/>
				<menu_item_call label="Bas du corps" name="Grab Lower Body"/>
				<menu_item_call label="Jupe" name="Grab Skirt"/>
			</menu>
			<menu label="Tests personnages" name="Character Tests">
				<menu_item_call label="Apparence dans XML" name="Appearance To XML"/>
				<menu_item_call label="Basculer la géométrie des personnages" name="Toggle Character Geometry"/>
				<menu_item_call label="Test homme" name="Test Male"/>
				<menu_item_call label="Test femme" name="Test Female"/>
				<menu_item_check label="Autoriser la sélection de l&apos;avatar" name="Allow Select Avatar"/>
			</menu>
			<menu label="Vitesse d&apos;animation" name="Animation Speed">
				<menu_item_call label="Toutes les animations 10 % plus rapides" name="All Animations 10 Faster"/>
				<menu_item_call label="Toutes les animations 10 % plus lentes" name="All Animations 10 Slower"/>
				<menu_item_call label="Réinitialiser la vitesse de toutes les animations" name="Reset All Animation Speed"/>
				<menu_item_check label="Animations au ralenti" name="Slow Motion Animations"/>
			</menu>
			<menu_item_call label="Forcer les paramètres par défaut" name="Force Params to Default"/>
			<menu_item_check label="Infos sur l&apos;animation" name="Animation Info"/>
			<menu_item_check label="Afficher la direction du regard" name="Show Look At"/>
			<menu_item_check label="Afficher la direction du pointeur" name="Show Point At"/>
			<menu_item_check label="Débogages des mises à jour" name="Debug Joint Updates"/>
			<menu_item_check label="Désactiver LOD" name="Disable LOD"/>
			<menu_item_check label="Debogage Character Vis" name="Debug Character Vis"/>
			<menu_item_check label="Afficher le squelette de collision" name="Show Collision Skeleton"/>
			<menu_item_check label="Voir les os" name="Show Bones"/>
			<menu_item_check label="Afficher la cible de l&apos;avatar" name="Display Agent Target"/>
			<menu_item_check label="Afficher les étendues d&apos;imposteur" name="Show Impostor Extents"/>
			<menu_item_call label="Enregistre les données sur les attachements" name="Dump Attachments"/>
			<menu_item_call label="Débogage des textures des avatars" name="Debug Avatar Textures"/>
			<menu_item_call label="Enregistre les données sur les textures" name="Dump Local Textures"/>
			<menu_item_call label="Recharger les particules de l'avatar en nuage" name="Reload Avatar Cloud Particle"/>
		</menu>
		<menu_item_check label="Textures HTTP" name="HTTP Textures"/>
		<menu_item_call label="Compresser les images" name="Compress Images"/>
		<menu_item_call label="Test de compression de fichiers" name="Compress File Test" />
		<menu_item_call label="Activer Visual Leak Detector" name="Enable Visual Leak Detector"/>
		<menu_item_check label="Aperçu du Journal de débogage" name="Output Debug Minidump"/>
		<menu_item_check label="Ouvrir la console de débogage au prochain lancement" name="Console Window"/>
		<menu label="Définir le niveau de connexion" name="Set Logging Level">
			<menu_item_check label="Débogage" name="Debug"/>
			<menu_item_check label="Infos" name="Info"/>
			<menu_item_check label="Avertissement" name="Warning"/>
			<menu_item_check label="Erreur" name="Error"/>
			<menu_item_check label="Aucun" name="None"/>
		</menu>
		<menu_item_call label="Demander le statut Admin" name="Request Admin Options"/>
		<menu_item_call label="Quitter le statut Admin" name="Leave Admin Options"/>
		<menu_item_check label="Afficher le menu Admin" name="View Admin Options"/>
	</menu>
	<menu label="Admin" name="Admin">
		<menu label="Objet" name="AdminObject">
			<menu_item_call label="Prendre une copie" name="Admin Take Copy"/>
			<menu_item_call label="Me faire devenir propriétaire" name="Force Owner To Me"/>
			<menu_item_call label="Forcer la permission du propriétaire" name="Force Owner Permissive"/>
			<menu_item_call label="Supprimer" name="Delete"/>
			<menu_item_call label="Verrouiller" name="Lock"/>
			<menu_item_call label="Obtenir les ID des actifs" name="Get Assets IDs"/>
		</menu>
		<menu label="Parcelle" name="Parcel">
			<menu_item_call label="Téléporter le propriétaire" name="Owner To Me"/>
			<menu_item_call label="Définir sur le contenu Linden" name="Set to Linden Content"/>
			<menu_item_call label="Réclamer un terrain public" name="Claim Public Land"/>
		</menu>
		<menu label="Région" name="Region">
			<menu_item_call label="Enregistre les données sur les éléments temporaires" name="Dump Temp Asset Data"/>
			<menu_item_call label="Enregistrer l&apos;état de la région" name="Save Region State"/>
		</menu>
		<menu_item_call label="Outils divins" name="God Tools"/>
	</menu>
	<menu label="Admin" name="Deprecated">
		<menu label="Joindre l&apos;objet" name="Attach Object"/>
		<menu label="Détacher l&apos;objet" name="Detach Object"/>
		<menu label="Me déshabiller" name="Take Off Clothing">
			<menu_item_call label="Chemise" name="Shirt"/>
			<menu_item_call label="Pantalon" name="Pants"/>
			<menu_item_call label="Chaussures" name="Shoes"/>
			<menu_item_call label="Chaussettes" name="Socks"/>
			<menu_item_call label="Veste" name="Jacket"/>
			<menu_item_call label="Gants" name="Gloves"/>
			<menu_item_call label="Débardeur" name="Menu Undershirt"/>
			<menu_item_call label="Caleçon" name="Menu Underpants"/>
			<menu_item_call label="Jupe" name="Skirt"/>
			<menu_item_call label="Alpha" name="Alpha"/>
			<menu_item_call label="Tatouage" name="Tattoo"/>
			<menu_item_call label="Universel" name="Universal"/>
			<menu_item_call label="Propriétés physiques" name="Physics"/>
			<menu_item_call label="Tous les habits" name="All Clothes"/>
		</menu>
		<menu label="Aide" name="DeprecatedHelp">
			<menu_item_call label="Blog officiel des Linden" name="Official Linden Blog"/>
			<menu_item_call label="Portail d&apos;écriture de scripts" name="Scripting Portal"/>
			<menu label="Signaler un bug" name="Bug Reporting">
				<menu_item_call label="JIRA" name="Public Issue Tracker"/>
				<menu_item_call label="Aide du JIRA" name="Publc Issue Tracker Help"/>
				<menu_item_call label="Comment signaler des bugs" name="Bug Reporing 101"/>
				<menu_item_call label="Problèmes de sécurité" name="Security Issues"/>
				<menu_item_call label="Wiki sur l&apos;Assurance Qualité" name="QA Wiki"/>
			</menu>
		</menu>
	</menu>
</menu_bar><|MERGE_RESOLUTION|>--- conflicted
+++ resolved
@@ -161,10 +161,6 @@
 		<menu_item_call label="Explorateur d'animations" name="Animation Explorer"/>
 		<menu_item_call label="Liste noire d'éléments" name="asset_blacklist"/>
 		<menu_item_call label="Paramètres d'affichage de l'avatar" name="Avatar Render Settings"/>
-<<<<<<< HEAD
-=======
-		<menu_item_check label="Toujours afficher complètement les amis" name="Always show Friends normally"/>
->>>>>>> 7740cfc2
 		<menu_item_check label="N'afficher que les amis" name="Render Friends Only"/>
 	</menu>
 	<menu label="Construire" name="BuildTools">
@@ -270,10 +266,6 @@
 		<menu_item_call label="Horaires des classes Firestorm" name="Firestorm Classes Schedule"/>
 		<menu_item_call label="Calendrier des évènements Firestorm" name="Firestorm Events Calendar"/>
 		<menu_item_check label="Guide" name="How To"/>
-<<<<<<< HEAD
-		<menu_item_call label="Aide [CURRENT_GRID]" name="current_grid_help"/>
-		<menu_item_call label="À propos de [CURRENT_GRID]" name="current_grid_about"/>
-=======
 		<!-- <menu_item_call label="Aide Second Life" name="Second Life Help"/>-->
 		<menu_item_call label="Aide [CURRENT_GRID]" name="current_grid_help"/>
 		<menu_item_call label="À propos de [CURRENT_GRID]" name="current_grid_about"/>
@@ -285,7 +277,6 @@
 		<menu_item_call label="Nouvelles de [SECOND_LIFE]" name="Second Life News"/>
 		<menu_item_call label="Blogs de [SECOND_LIFE]" name="Second Life Blogs"/>-->
 		<menu_item_call name="whitelist_folders" label="Conseils de liste blanche"/>
->>>>>>> 7740cfc2
 		<menu_item_check label="Consulter l'état de la grille" name="Grid Status"/>
 		<menu_item_call label="Signaler une infraction" name="Report Abuse"/>
 		<menu_item_call label="Signaler un problème" name="Report Bug"/>
