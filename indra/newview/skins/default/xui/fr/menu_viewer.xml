--- conflicted
+++ resolved
@@ -316,12 +316,7 @@
 			<menu_item_check label="Masques alpha automatiques (non différés)" name="Automatic Alpha Masks (non-deferred)"/>
 			<menu_item_check label="Textures d&apos;animation" name="Animation Textures"/>
 			<menu_item_check label="Désactiver les textures" name="Disable Textures"/>
-<<<<<<< HEAD
 			<menu_item_check label="Textures pleine résolution (dangerous)" name="Full Res Textures"/>
-			<menu_item_check label="Audit Textures" name="Audit Textures"/>
-=======
-			<menu_item_check label="Textures pleine résolution" name="Rull Res Textures"/>
->>>>>>> dab915c1
 			<menu_item_check label="Atlas des textures (expérimental)" name="Texture Atlas"/>
 			<menu_item_check label="Rendu des lumières jointes" name="Render Attached Lights"/>
 			<menu_item_check label="Rendu des particules jointes" name="Render Attached Particles"/>
