<?xml version="1.0" encoding="utf-8" standalone="yes"?>
<menu_bar name="Main Menu">
	<menu label="Moi" name="Me">
		<menu_item_call label="Préférences" name="Preferences"/>
		<menu_item_call label="Ma Page d&apos;accueil" name="Manage My Account">
			<menu_item_call.on_click name="ManageMyAccount_url" parameter="WebLaunchJoinNow,http://secondlife.com/account/index.php?lang=fr"/>
		</menu_item_call>
    <menu_item_call label="mon compte" name="Manage Account"/>
    <menu_item_call label="Acheter des L$" name="Buy and Sell L$"/>
		<menu_item_call label="Mon profil" name="Profile"/>
		<menu_item_call label="Mon apparence" name="ChangeOutfit"/>
		<menu_item_call label="Contrôles de la caméra..." name="Camera Controls"/>
    <menu_item_check label="Photo" name="Take Snapshot"/>
    <menu_item_check label="Mon inventaire" name="Inventory"/>
		<menu_item_check label="Mon inventaire" name="ShowSidetrayInventory"/>
		<menu_item_check label="Mes gestes" name="Gestures"/>
		<menu_item_check label="Ma voix" name="ShowVoice"/>
		<menu label="Déplacement" name="Movement">
			<menu_item_call label="M&apos;asseoir" name="Sit Down Here"/>
			<menu_item_check label="Voler" name="Fly"/>
			<menu_item_check label="Toujours courir" name="Always Run"/>
			<menu_item_call label="Arrêter mon animation" name="Stop Animating My Avatar"/>
			<menu_item_call label="Marcher / Courir / Voler..." name="Walk / run / fly"/>
		</menu>
		<menu label="Statut" name="Status"/>
		<menu_item_call label="Acheter des L$..." name="Buy and Sell L$"/>
		<menu_item_call label="Boîte d&apos;envoi vendeur..." name="MerchantOutbox"/>
		<menu_item_call label="Page d&apos;accueil du compte..." name="Manage My Account">
			<menu_item_call.on_click name="ManageMyAccount_url" parameter="WebLaunchJoinNow,http://secondlife.com/account/index.php?lang=fr"/>
		</menu_item_call>
		<menu_item_call label="Préférences..." name="Preferences"/>
		<menu_item_call label="Boutons des barres d&apos;outils..." name="Toolbars"/>
		<menu_item_call label="Masquer tous les contrôles" name="Hide UI"/>
		<menu_item_check label="Afficher les éléments HUD" name="Show HUD Attachments"/>
		<menu_item_call label="Quitter [APP_NAME]" name="Quit"/>
	</menu>
	<menu label="Communiquer" name="Communicate">
		<menu_item_check label="Conversations..." name="Conversations"/>
		<menu_item_check label="Chat près de moi..." name="Nearby Chat"/>
		<menu_item_check label="Parler" name="Speak"/>
		<menu label="Effet de voix" name="VoiceMorphing">
			<menu_item_check label="Aucun effet de voix" name="NoVoiceMorphing"/>
			<menu_item_check label="Aperçu..." name="Preview"/>
			<menu_item_call label="S&apos;abonner..." name="Subscribe"/>
		</menu>
		<menu_item_check label="Gestes..." name="Gestures"/>
		<menu_item_check label="Amis" name="My Friends"/>
		<menu_item_check label="Groupes" name="My Groups"/>
		<menu_item_check label="Personnes près de vous" name="Active Speakers"/>
		<menu_item_call label="Liste des ignorés" name="Block List"/>
	</menu>
	<menu label="Monde" name="World">
		<menu_item_call label="Créer un repère pour ce lieu" name="Create Landmark Here"/>
		<menu_item_call label="Destinations..." name="Destinations"/>
		<menu_item_check label="Carte du monde" name="World Map"/>
		<menu_item_check label="Mini-carte" name="Mini-Map"/>
		<menu_item_check label="Rechercher" name="Search"/>
		<menu_item_call label="Me téléporter chez moi" name="Teleport Home"/>
		<menu_item_call label="Définir le domicile ici" name="Set Home to Here"/>
		<menu_item_call label="Photo" name="Take Snapshot"/>
		<menu_item_call label="Profil du lieu" name="Place Profile"/>
		<menu_item_call label="À propos du terrain" name="About Land"/>
		<menu_item_call label="Région/Domaine" name="Region/Estate"/>
		<menu_item_call label="Mes terrains..." name="My Land"/>
		<menu_item_call label="Acheter ce terrain" name="Buy Land"/>
		<menu label="Afficher" name="LandShow">
			<menu_item_check label="Lignes d&apos;interdiction" name="Ban Lines"/>
			<menu_item_check label="Balises" name="beacons"/>
			<menu_item_check label="Limites du terrain" name="Property Lines"/>
			<menu_item_check label="Propriétaires de terrains" name="Land Owners"/>
			<menu_item_check label="Coordonnées" name="Coordinates"/>
			<menu_item_check label="Propriétés de la parcelle" name="Parcel Properties"/>
			<menu_item_check label="Menu Avancé" name="Show Advanced Menu"/>
		</menu>
		<menu label="Luminosité" name="Sun">
			<menu_item_call label="Aube" name="Sunrise"/>
			<menu_item_call label="Milieu de journée" name="Noon"/>
			<menu_item_call label="Coucher de soleil" name="Sunset"/>
			<menu_item_call label="Minuit" name="Midnight"/>
			<menu_item_call label="Utiliser les réglages de la région" name="Use Region Settings"/>
		</menu>
		<menu label="Éditeur d&apos;environnement" name="Environment Editor">
			<menu_item_call label="Paramètres d&apos;environnement..." name="Environment Settings"/>
			<menu label="Préréglages de l&apos;eau" name="Water Presets">
				<menu_item_call label="Nouveau préréglage..." name="new_water_preset"/>
				<menu_item_call label="Modifier un préréglage..." name="edit_water_preset"/>
				<menu_item_call label="Supprimer un préréglage..." name="delete_water_preset"/>
			</menu>
			<menu label="Préréglages du ciel" name="Sky Presets">
				<menu_item_call label="Nouveau préréglage..." name="new_sky_preset"/>
				<menu_item_call label="Modifier un préréglage..." name="edit_sky_preset"/>
				<menu_item_call label="Supprimer un préréglage..." name="delete_sky_preset"/>
			</menu>
			<menu label="Préréglages du jour" name="Day Presets">
				<menu_item_call label="Nouveau préréglage..." name="new_day_preset"/>
				<menu_item_call label="Modifier un préréglage..." name="edit_day_preset"/>
				<menu_item_call label="Supprimer un préréglage..." name="delete_day_preset"/>
			</menu>
		</menu>
	</menu>
	<menu label="Construire" name="BuildTools">
		<menu_item_check label="Construire" name="Show Build Tools"/>
		<menu label="Sélectionner un outil de construction" name="Select Tool">
			<menu_item_call label="Outil de mise au point" name="Focus"/>
			<menu_item_call label="Outil de déplacement" name="Move"/>
			<menu_item_call label="Outil de modification" name="Edit"/>
			<menu_item_call label="Outil de création" name="Create"/>
			<menu_item_call label="Outil Terrain" name="Land"/>
		</menu>
		<menu_item_call label="Lien" name="Link"/>
		<menu_item_call label="Annuler le lien" name="Unlink"/>
		<menu_item_check label="Modifier les parties liées" name="Edit Linked Parts"/>
		<menu label="Sélectionner les parties liées" name="Select Linked Parts">
			<menu_item_call label="Sélectionner la partie suivante" name="Select Next Part"/>
			<menu_item_call label="Sélectionner la partie précédente" name="Select Previous Part"/>
			<menu_item_call label="Inclure la partie suivante" name="Include Next Part"/>
			<menu_item_call label="Inclure la partie précédente" name="Include Previous Part"/>
		</menu>
		<menu_item_call label="Point central sur la sélection" name="Focus on Selection"/>
		<menu_item_call label="Zoomer sur la sélection" name="Zoom to Selection"/>
		<menu label="Objet" name="Object">
			<menu_item_call label="Acheter" name="Menu Object Buy"/>
			<menu_item_call label="Prendre" name="Menu Object Take"/>
			<menu_item_call label="Prendre une copie" name="Take Copy"/>
			<menu_item_call label="Enregistrer dans le contenu des objets" name="Save Object Back to Object Contents"/>
			<menu_item_call label="Renvoi de l&apos;objet" name="Return Object back to Owner"/>
		</menu>
		<menu label="Scripts" name="Scripts">
			<menu_item_call label="Recompiler les scripts (Mono)" name="Mono"/>
			<menu_item_call label="Recompiler les scripts (LSL)" name="LSL"/>
			<menu_item_call label="Réinitialiser les scripts" name="Reset Scripts"/>
			<menu_item_call label="Définir les scripts sur Exécution" name="Set Scripts to Running"/>
			<menu_item_call label="Définir les scripts sur Pas d&apos;exécution" name="Set Scripts to Not Running"/>
		</menu>
		<menu label="Recherche de chemin" name="Pathfinding">
			<menu_item_call label="Groupes de liens..." name="pathfinding_linksets_menu_item"/>
			<menu_item_call label="Personnages..." name="pathfinding_characters_menu_item"/>
			<menu_item_call label="Vue / test..." name="pathfinding_console_menu_item"/>
			<menu_item_call label="Refiger la région" name="pathfinding_rebake_navmesh_item"/>
		</menu>
		<menu label="Options" name="Options">
			<menu_item_check label="Afficher les droits avancés" name="DebugPermissions"/>
			<menu_item_check label="Sélectionner mes objets uniquement" name="Select Only My Objects"/>
			<menu_item_check label="Sélectionner les objets déplaçables uniquement" name="Select Only Movable Objects"/>
			<menu_item_check label="Sélectionner en entourant" name="Select By Surrounding"/>
			<menu_item_check label="Afficher les contours de la sélection" name="Show Selection Outlines"/>
			<menu_item_check label="Afficher la sélection masquée" name="Show Hidden Selection"/>
			<menu_item_check label="Afficher le rayon lumineux pour la sélection" name="Show Light Radius for Selection"/>
			<menu_item_check label="Afficher le faisceau de sélection lumineux" name="Show Selection Beam"/>
			<menu_item_check label="Fixer sur la grille" name="Snap to Grid"/>
			<menu_item_call label="Fixer les coordonnées XY de l&apos;objet sur la grille" name="Snap Object XY to Grid"/>
			<menu_item_call label="Utiliser la sélection pour la grille" name="Use Selection for Grid"/>
			<menu_item_call label="Options de la grille" name="Grid Options"/>
		</menu>
		<menu label="Charger" name="Upload">
			<menu_item_call label="Image ([COST])..." name="Upload Image"/>
			<menu_item_call label="Son ([COST])..." name="Upload Sound"/>
			<menu_item_call label="Animation ([COST])..." name="Upload Animation"/>
			<menu_item_call label="Modèle..." name="Upload Model"/>
			<menu_item_call label="Lot ([COST] par fichier)..." name="Bulk Upload"/>
			<menu_item_call label="Définir les droits de chargement par défaut" name="perm prefs"/>
		</menu>
		<menu_item_call label="Annuler" name="Undo"/>
		<menu_item_call label="Refaire" name="Redo"/>
	</menu>
	<menu label="Aide" name="Help">
<<<<<<< HEAD
		<menu_item_call label="Aide de [CURRENT_GRID]" name="current_grid_help"/>
		<menu_item_check label="Activer les astuces" name="Enable Hints"/>
=======
		<menu_item_call label="Aide rapide..." name="How To"/>
		<menu_item_call label="Aide de [SECOND_LIFE]" name="Second Life Help"/>
		<menu_item_call label="Guide de l&apos;utilisateur" name="User’s guide"/>
		<menu_item_call label="Base de connaissances" name="Knowledge Base"/>
		<menu_item_call label="Wiki" name="Wiki"/>
		<menu_item_call label="Forums de la communauté" name="Community Forums"/>
		<menu_item_call label="Portail d&apos;assistance" name="Support portal"/>
		<menu_item_call label="Actualités [SECOND_LIFE]" name="Second Life News"/>
		<menu_item_call label="Blogs [SECOND_LIFE]" name="Second Life Blogs"/>
>>>>>>> f6282b17
		<menu_item_call label="Signaler une infraction" name="Report Abuse"/>
		<menu_item_call label="Signaler un bug" name="Report Bug"/>
        <menu_item_call label="Collisions, coups et bousculades" name="Bumps, Pushes &amp;amp; Hits"/>
		<menu_item_call label="À propos de [APP_NAME]" name="About Second Life"/>
	</menu>
	<menu label="Avancé" name="Advanced">
		<menu_item_call label="Refixer les textures" name="Rebake Texture"/>
		<menu_item_call label="Taille de l&apos;interface par défaut" name="Set UI Size to Default"/>
		<menu_item_call label="Définir la taille de la fenêtre…" name="Set Window Size..."/>
		<menu_item_check label="Limiter la distance de sélection" name="Limit Select Distance"/>
		<menu_item_check label="Désactiver les contraintes de la caméra" name="Disable Camera Distance"/>
		<menu_item_check label="Photo haute résolution" name="HighResSnapshot"/>
		<menu_item_check label="Photos discrètes sur disque" name="QuietSnapshotsToDisk"/>
		<menu label="Outils de performance" name="Performance Tools">
			<menu_item_call label="Mesure du lag" name="Lag Meter"/>
			<menu_item_check label="Barre de statistiques" name="Statistics Bar"/>
			<menu_item_check label="Afficher le poids de dessin pour les avatars" name="Avatar Rendering Cost"/>
		</menu>
		<menu label="Surbrillance et visibilité" name="Highlighting and Visibility">
			<menu_item_check label="Balise animée" name="Cheesy Beacon"/>
			<menu_item_check label="Masquer les particules" name="Hide Particles"/>
			<menu_item_check label="Masquer la sélection" name="Hide Selected"/>
			<menu_item_check label="Mettre la transparence en surbrillance" name="Highlight Transparent"/>
			<menu_item_check label="Afficher le réticule de la vue subjective" name="ShowCrosshairs"/>
		</menu>
		<menu label="Types de rendu" name="Rendering Types">
			<menu_item_check label="Simple" name="Rendering Type Simple"/>
			<menu_item_check label="Alpha" name="Rendering Type Alpha"/>
			<menu_item_check label="Arbre" name="Rendering Type Tree"/>
			<menu_item_check label="Avatars" name="Rendering Type Character"/>
			<menu_item_check label="Patch de surface" name="Rendering Type Surface Patch"/>
			<menu_item_check label="Ciel" name="Rendering Type Sky"/>
			<menu_item_check label="Eau" name="Rendering Type Water"/>
			<menu_item_check label="Sol" name="Rendering Type Ground"/>
			<menu_item_check label="Volume" name="Rendering Type Volume"/>
			<menu_item_check label="Herbe" name="Rendering Type Grass"/>
			<menu_item_check label="Nuages" name="Rendering Type Clouds"/>
			<menu_item_check label="Particules" name="Rendering Type Particles"/>
			<menu_item_check label="Placage de relief" name="Rendering Type Bump"/>
		</menu>
		<menu label="Fonctionnalités de rendu" name="Rendering Features">
			<menu_item_check label="Interface" name="ToggleUI"/>
			<menu_item_check label="Sélection" name="Selected"/>
			<menu_item_check label="En surbrillance" name="Highlighted"/>
			<menu_item_check label="Textures dynamiques" name="Dynamic Textures"/>
			<menu_item_check label="Ombres des pieds" name="Foot Shadows"/>
			<menu_item_check label="Brouillard" name="Fog"/>
			<menu_item_check label="Tester FRInfo" name="Test FRInfo"/>
			<menu_item_check label="Objets flexibles" name="Flexible Objects"/>
		</menu>
		<menu_item_check label="Utiliser le thread de lecture de plug-in" name="Use Plugin Read Thread"/>
		<menu_item_call label="Effacer le cache du groupe" name="ClearGroupCache"/>
		<menu_item_check label="Effet de lissage de la souris" name="Mouse Smoothing"/>
		<menu_item_call label="Libérer les touches" name="Release Keys"/>
		<menu label="Raccourcis" name="Shortcuts">
			<menu_item_check label="Afficher le menu Avancé - raccourci existant" name="Show Advanced Menu - legacy shortcut"/>
			<menu_item_call label="Fermer la fenêtre" name="Close Window"/>
			<menu_item_call label="Fermer toutes les fenêtres" name="Close All Windows"/>
			<menu_item_call label="Photo sur disque" name="Snapshot to Disk"/>
			<menu_item_call label="Vue subjective" name="Mouselook"/>
			<menu_item_check label="Joystick Flycam" name="Joystick Flycam"/>
			<menu_item_call label="Réinitialiser la vue" name="Reset View"/>
			<menu_item_call label="Regarder la dernière conversation" name="Look at Last Chatter"/>
			<menu_item_call label="Zoomer en avant" name="Zoom In"/>
			<menu_item_call label="Zoom par défaut" name="Zoom Default"/>
			<menu_item_call label="Zoomer en arrière" name="Zoom Out"/>
		</menu>
		<menu_item_call label="Afficher les paramètres de débogage" name="Debug Settings"/>
		<menu_item_check label="Afficher le menu Développeurs" name="Debug Mode"/>
	</menu>
	<menu label="Développeurs" name="Develop">
		<menu label="Consoles" name="Consoles">
			<menu_item_check label="Console de textures" name="Texture Console"/>
			<menu_item_check label="Console de débogage" name="Debug Console"/>
			<menu_item_call label="Console de notifications" name="Notifications"/>
			<menu_item_check label="Chronos" name="Fast Timers"/>
			<menu_item_check label="Mémoire" name="Memory"/>
			<menu_item_check label="Statistiques de la scène" name="Scene Statistics"/>
			<menu_item_call label="Console de débogage de la récupération des textures" name="Texture Fetch Debug Console"/>
			<menu_item_call label="Infos de région vers la console de débogage" name="Region Info to Debug Console"/>
			<menu_item_call label="Infos de groupe vers la console de débogage" name="Group Info to Debug Console"/>
			<menu_item_call label="Infos de capacités vers la console de débogage" name="Capabilities Info to Debug Console"/>
			<menu_item_check label="Caméra" name="Camera"/>
			<menu_item_check label="Vent" name="Wind"/>
			<menu_item_check label="Angle de champ" name="FOV"/>
			<menu_item_check label="Badge" name="Badge"/>
		</menu>
		<menu label="Afficher les infos" name="Display Info">
			<menu_item_check label="Afficher l&apos;heure" name="Show Time"/>
			<menu_item_check label="Afficher le coût du chargement" name="Show Upload Cost"/>
			<menu_item_check label="Afficher les infos de rendu" name="Show Render Info"/>
			<menu_item_check label="Afficher les infos de texture" name="Show Texture Info"/>
			<menu_item_check label="Afficher les matrices" name="Show Matrices"/>
			<menu_item_check label="Afficher la couleur sous le curseur" name="Show Color Under Cursor"/>
			<menu_item_check label="Afficher la mémoire" name="Show Memory"/>
			<menu_item_check label="Afficher les infos de mémoire privées" name="Show Private Mem Info"/>
			<menu_item_check label="Afficher les mises à jour des objets" name="Show Updates"/>
		</menu>
		<menu label="Forcer une erreur" name="Force Errors">
			<menu_item_call label="Forcer le point de rupture" name="Force Breakpoint"/>
			<menu_item_call label="Forcer LLError et plantage" name="Force LLError And Crash"/>
			<menu_item_call label="Forcer un mauvais accès à la mémoire" name="Force Bad Memory Access"/>
			<menu_item_call label="Forcer une boucle infinie" name="Force Infinite Loop"/>
			<menu_item_call label="Forcer le plantage du driver" name="Force Driver Carsh"/>
			<menu_item_call label="Forcer une exception logicielle" name="Force Software Exception"/>
			<menu_item_call label="Forcer la déconnexion du client" name="Force Disconnect Viewer"/>
			<menu_item_call label="Simuler une fuite de mémoire" name="Memory Leaking Simulation"/>
		</menu>
		<menu label="Tests de rendu" name="Render Tests">
			<menu_item_check label="Décalage de la caméra" name="Camera Offset"/>
			<menu_item_check label="Taux de défilement aléatoire" name="Randomize Framerate"/>
			<menu_item_check label="Cadre lent périodique" name="Periodic Slow Frame"/>
			<menu_item_check label="Test cadre" name="Frame Test"/>
		</menu>
		<menu label="Métadonnées de rendu" name="Render Metadata">
			<menu_item_check label="Cadres" name="Bounding Boxes"/>
			<menu_item_check label="Normales" name="Normals"/>
			<menu_item_check label="Octree" name="Octree"/>
			<menu_item_check label="Shadow Frusta" name="Shadow Frusta"/>
			<menu_item_check label="Formes physiques" name="Physics Shapes"/>
			<menu_item_check label="Occlusion" name="Occlusion"/>
			<menu_item_check label="Lots de rendu" name="Render Batches"/>
			<menu_item_check label="Type de mise à jour" name="Update Type"/>
			<menu_item_check label="Texture Anim" name="Texture Anim"/>
			<menu_item_check label="Priorité de la texture" name="Texture Priority"/>
			<menu_item_check label="Zone de texture" name="Texture Area"/>
			<menu_item_check label="Zone de face" name="Face Area"/>
			<menu_item_check label="Infos sur le niveau de détail" name="LOD Info"/>
			<menu_item_check label="File d&apos;attente pour la construction" name="Build Queue"/>
			<menu_item_check label="Lumières" name="Lights"/>
			<menu_item_check label="Squelette de collision" name="Collision Skeleton"/>
			<menu_item_check label="Rayons" name="Raycast"/>
			<menu_item_check label="Vecteurs de vent" name="Wind Vectors"/>
			<menu_item_check label="Complexité du rendu" name="rendercomplexity"/>
			<menu_item_check label="Octets d&apos;éléments attachés" name="attachment bytes"/>
			<menu_item_check label="Sculpture" name="Sculpt"/>
			<menu label="Densité des textures" name="Texture Density">
				<menu_item_check label="Aucune" name="None"/>
				<menu_item_check label="Actuelle" name="Current"/>
				<menu_item_check label="Souhaitée" name="Desired"/>
				<menu_item_check label="Complète" name="Full"/>
			</menu>
		</menu>
		<menu label="Rendu" name="Rendering">
			<menu_item_check label="Axes" name="Axes"/>
			<menu_item_check label="Tangente" name="Tangent Basis"/>
			<menu_item_call label="Base des infos de la texture sélectionnée" name="Selected Texture Info Basis"/>
			<menu_item_check label="Filaire" name="Wireframe"/>
			<menu_item_check label="Occlusion objet-objet" name="Object-Object Occlusion"/>
			<menu_item_check label="Éclairage et ombres" name="Lighting and Shadows"/>
			<menu_item_check label="Ombres du soleil/de la lune/des projecteurs" name="Shadows from Sun/Moon/Projectors"/>
			<menu_item_check label="SSAO et lissage des ombres" name="SSAO and Shadow Smoothing"/>
			<menu_item_check label="Débogage GL" name="Debug GL"/>
			<menu_item_check label="Débogage pipeline" name="Debug Pipeline"/>
			<menu_item_check label="Masques alpha automatiques (différés)" name="Automatic Alpha Masks (deferred)"/>
			<menu_item_check label="Masques alpha automatiques (non différés)" name="Automatic Alpha Masks (non-deferred)"/>
			<menu_item_check label="Textures d&apos;animation" name="Animation Textures"/>
			<menu_item_check label="Désactiver les textures" name="Disable Textures"/>
			<menu_item_check label="Textures pleine résolution (dangerous)" name="Full Res Textures"/>
			<menu_item_check label="Atlas des textures (expérimental)" name="Texture Atlas"/>
			<menu_item_check label="Rendu des lumières jointes" name="Render Attached Lights"/>
			<menu_item_check label="Rendu des particules jointes" name="Render Attached Particles"/>
			<menu_item_check label="Objets en surbrillance avec le pointeur" name="Hover Glow Objects"/>
		</menu>
		<menu label="Réseau" name="Network">
			<menu_item_check label="Pauser l&apos;avatar" name="AgentPause"/>
			<menu_item_call label="Activer le journal des messages" name="Enable Message Log"/>
			<menu_item_call label="Désactiver le journal des messages" name="Disable Message Log"/>
			<menu_item_check label="Objets d&apos;interpolation de vitesse" name="Velocity Interpolate Objects"/>
			<menu_item_check label="Interpolation ping des positions des objets" name="Ping Interpolate Object Positions"/>
			<menu_item_call label="Abandonner un paquet" name="Drop a Packet"/>
		</menu>
		<menu_item_call label="Dump caméra scriptée" name="Dump Scripted Camera"/>
		<menu label="Enregistreur" name="Recorder">
			<menu_item_call label="Commencer la lecture" name="Start Playback"/>
			<menu_item_call label="Arrêter la lecture" name="Stop Playback"/>
			<menu_item_check label="Lecture en boucle" name="Loop Playback"/>
			<menu_item_call label="Commencer l&apos;enregistrement" name="Start Record"/>
			<menu_item_call label="Arrêter l&apos;enregistrement" name="Stop Record"/>
		</menu>
		<menu label="Monde" name="DevelopWorld">
			<menu_item_check label="Ignorer les paramètres du soleil de la sim" name="Sim Sun Override"/>
			<menu_item_check label="Météo fixe" name="Fixed Weather"/>
			<menu_item_call label="Vidage de cache d&apos;objet de la région" name="Dump Region Object Cache"/>
		</menu>
		<menu label="Interface" name="UI">
			<menu_item_call label="Test du navigateur de médias" name="Web Browser Test"/>
			<menu_item_call label="Navigateur du contenu Web" name="Web Content Browser"/>
			<menu_item_call label="Dump SelectMgr" name="Dump SelectMgr"/>
			<menu_item_call label="Dump inventaire" name="Dump Inventory"/>
			<menu_item_call label="Dump Timers" name="Dump Timers"/>
			<menu_item_call label="Dump Focus Holder" name="Dump Focus Holder"/>
			<menu_item_call label="Imprimer les infos sur l&apos;objet sélectionné" name="Print Selected Object Info"/>
			<menu_item_call label="Imprimer les infos sur l&apos;avatar" name="Print Agent Info"/>
			<menu_item_check label="Console de débogage de région" name="Region Debug Console"/>
			<menu_item_check label="Débogage SelectMgr" name="Debug SelectMgr"/>
			<menu_item_check label="Débogage clics" name="Debug Clicks"/>
			<menu_item_check label="Débogage des vues" name="Debug Views"/>
			<menu_item_check label="Débogage des info-bulles de noms" name="Debug Name Tooltips"/>
			<menu_item_check label="Débogage des événements de souris" name="Debug Mouse Events"/>
			<menu_item_check label="Débogage touches" name="Debug Keys"/>
			<menu_item_check label="Débogage WindowProc" name="Debug WindowProc"/>
		</menu>
		<menu label="XUI" name="XUI">
			<menu_item_call label="Recharger les paramètres de couleurs" name="Reload Color Settings"/>
			<menu_item_call label="Afficher le test de police" name="Show Font Test"/>
			<menu_item_check label="Afficher les noms XUI" name="Show XUI Names"/>
			<menu_item_call label="Envoyer des IM tests" name="Send Test IMs"/>
			<menu_item_call label="Vider les caches de noms" name="Flush Names Caches"/>
		</menu>
		<menu label="Avatar" name="Character">
			<menu label="Récupérer la texture fixée" name="Grab Baked Texture">
				<menu_item_call label="Iris" name="Grab Iris"/>
				<menu_item_call label="Tête" name="Grab Head"/>
				<menu_item_call label="Haut du corps" name="Grab Upper Body"/>
				<menu_item_call label="Bas du corps" name="Grab Lower Body"/>
				<menu_item_call label="Jupe" name="Grab Skirt"/>
			</menu>
			<menu label="Tests personnages" name="Character Tests">
				<menu_item_call label="Apparence dans XML" name="Appearance To XML"/>
				<menu_item_call label="Basculer la géométrie des personnages" name="Toggle Character Geometry"/>
				<menu_item_call label="Test homme" name="Test Male"/>
				<menu_item_call label="Test femme" name="Test Female"/>
				<menu_item_check label="Autoriser la sélection de l&apos;avatar" name="Allow Select Avatar"/>
			</menu>
			<menu label="Vitesse d&apos;animation" name="Animation Speed">
				<menu_item_call label="Toutes les animations 10 % plus rapides" name="All Animations 10 Faster"/>
				<menu_item_call label="Toutes les animations 10 % plus lentes" name="All Animations 10 Slower"/>
				<menu_item_call label="Réinitialiser la vitesse de toutes les animations" name="Reset All Animation Speed"/>
				<menu_item_check label="Animations au ralenti" name="Slow Motion Animations"/>
			</menu>
			<menu_item_call label="Forcer les paramètres par défaut" name="Force Params to Default"/>
			<menu_item_check label="Infos sur l&apos;animation" name="Animation Info"/>
			<menu_item_check label="Afficher la direction du regard" name="Show Look At"/>
			<menu_item_check label="Afficher la direction du pointeur" name="Show Point At"/>
			<menu_item_check label="Débogages des mises à jour" name="Debug Joint Updates"/>
			<menu_item_check label="Désactiver LOD" name="Disable LOD"/>
			<menu_item_check label="Debogage Character Vis" name="Debug Character Vis"/>
			<menu_item_check label="Afficher le squelette de collision" name="Show Collision Skeleton"/>
			<menu_item_check label="Afficher la cible de l&apos;avatar" name="Display Agent Target"/>
			--&gt;
			<menu_item_call label="Dump Attachments" name="Dump Attachments"/>
			<menu_item_call label="Débogage des textures des avatars" name="Debug Avatar Textures"/>
			<menu_item_call label="Dump Local Textures" name="Dump Local Textures"/>
		</menu>
		<menu_item_check label="Textures HTTP" name="HTTP Textures"/>
		<menu_item_check label="Inventaire HTTP" name="HTTP Inventory"/>
		<menu_item_call label="Compresser les images" name="Compress Images"/>
		<menu_item_call label="Activer Visual Leak Detector" name="Enable Visual Leak Detector"/>
		<menu_item_check label="Output Debug Minidump" name="Output Debug Minidump"/>
		<menu_item_check label="Console Window on next Run" name="Console Window"/>
		<menu label="Définir le niveau de connexion" name="Set Logging Level">
			<menu_item_check label="Débogage" name="Debug"/>
			<menu_item_check label="Infos" name="Info"/>
			<menu_item_check label="Avertissement" name="Warning"/>
			<menu_item_check label="Erreur" name="Error"/>
			<menu_item_check label="Aucun" name="None"/>
		</menu>
		<menu_item_call label="Demander le statut Admin" name="Request Admin Options"/>
		<menu_item_call label="Quitter le statut Admin" name="Leave Admin Options"/>
		<menu_item_check label="Afficher le menu Admin" name="View Admin Options"/>
	</menu>
	<menu label="Admin" name="Admin">
		<menu label="Objet" name="AdminObject">
			<menu_item_call label="Prendre une copie" name="Admin Take Copy"/>
			<menu_item_call label="Me faire devenir propriétaire" name="Force Owner To Me"/>
			<menu_item_call label="Forcer la permission du propriétaire" name="Force Owner Permissive"/>
			<menu_item_call label="Supprimer" name="Delete"/>
			<menu_item_call label="Verrouiller" name="Lock"/>
			<menu_item_call label="Obtenir les ID des actifs" name="Get Assets IDs"/>
		</menu>
		<menu label="Parcelle" name="Parcel">
			<menu_item_call label="Téléporter le propriétaire" name="Owner To Me"/>
			<menu_item_call label="Définir sur le contenu Linden" name="Set to Linden Content"/>
			<menu_item_call label="Réclamer un terrain public" name="Claim Public Land"/>
		</menu>
		<menu label="Région" name="Region">
			<menu_item_call label="Dump Temp Asset Data" name="Dump Temp Asset Data"/>
			<menu_item_call label="Enregistrer l&apos;état de la région" name="Save Region State"/>
		</menu>
		<menu_item_call label="Outils divins" name="God Tools"/>
	</menu>
	<menu label="Admin" name="Deprecated">
		<menu label="Joindre l&apos;objet" name="Attach Object"/>
		<menu label="Détacher l&apos;objet" name="Detach Object"/>
		<menu label="Me déshabiller" name="Take Off Clothing">
			<menu_item_call label="Chemise" name="Shirt"/>
			<menu_item_call label="Pantalon" name="Pants"/>
			<menu_item_call label="Chaussures" name="Shoes"/>
			<menu_item_call label="Chaussettes" name="Socks"/>
			<menu_item_call label="Veste" name="Jacket"/>
			<menu_item_call label="Gants" name="Gloves"/>
			<menu_item_call label="Débardeur" name="Menu Undershirt"/>
			<menu_item_call label="Caleçon" name="Menu Underpants"/>
			<menu_item_call label="Jupe" name="Skirt"/>
			<menu_item_call label="Alpha" name="Alpha"/>
			<menu_item_call label="Tatouage" name="Tattoo"/>
			<menu_item_call label="Propriétés physiques" name="Physics"/>
			<menu_item_call label="Tous les habits" name="All Clothes"/>
		</menu>
		<menu label="Aide" name="DeprecatedHelp">
			<menu_item_call label="Blog officiel des Linden" name="Official Linden Blog"/>
			<menu_item_call label="Portail d&apos;écriture de scripts" name="Scripting Portal"/>
			<menu label="Signaler un bug" name="Bug Reporting">
				<menu_item_call label="JIRA" name="Public Issue Tracker"/>
				<menu_item_call label="Aide du JIRA" name="Publc Issue Tracker Help"/>
				<menu_item_call label="Comment signaler des bugs" name="Bug Reporing 101"/>
				<menu_item_call label="Problèmes de sécurité" name="Security Issues"/>
				<menu_item_call label="Wiki sur l&apos;Assurance Qualité" name="QA Wiki"/>
			</menu>
		</menu>
	</menu>
</menu_bar><|MERGE_RESOLUTION|>--- conflicted
+++ resolved
@@ -164,12 +164,8 @@
 		<menu_item_call label="Refaire" name="Redo"/>
 	</menu>
 	<menu label="Aide" name="Help">
-<<<<<<< HEAD
 		<menu_item_call label="Aide de [CURRENT_GRID]" name="current_grid_help"/>
 		<menu_item_check label="Activer les astuces" name="Enable Hints"/>
-=======
-		<menu_item_call label="Aide rapide..." name="How To"/>
-		<menu_item_call label="Aide de [SECOND_LIFE]" name="Second Life Help"/>
 		<menu_item_call label="Guide de l&apos;utilisateur" name="User’s guide"/>
 		<menu_item_call label="Base de connaissances" name="Knowledge Base"/>
 		<menu_item_call label="Wiki" name="Wiki"/>
@@ -177,7 +173,6 @@
 		<menu_item_call label="Portail d&apos;assistance" name="Support portal"/>
 		<menu_item_call label="Actualités [SECOND_LIFE]" name="Second Life News"/>
 		<menu_item_call label="Blogs [SECOND_LIFE]" name="Second Life Blogs"/>
->>>>>>> f6282b17
 		<menu_item_call label="Signaler une infraction" name="Report Abuse"/>
 		<menu_item_call label="Signaler un bug" name="Report Bug"/>
         <menu_item_call label="Collisions, coups et bousculades" name="Bumps, Pushes &amp;amp; Hits"/>
