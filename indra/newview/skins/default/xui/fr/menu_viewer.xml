--- conflicted
+++ resolved
@@ -31,10 +31,7 @@
 			</menu>
 			<menu label="Détacher" name="Avatar Detach" />
 			<menu_item_call label="Tout détacher" name="Detach All" />
-<<<<<<< HEAD
-=======
 			<menu_item_call label="Détacher les éléments sélectionnés" name="Remove Selected Attachments"/>
->>>>>>> ac0d6afb
 		</menu>
 		<menu_item_call label="Choisir un avatar..." name="Avatar Picker"/>
 		<menu label="Déplacements" name="Movement">
