--- conflicted
+++ resolved
@@ -43,46 +43,31 @@
 					<text name="cloud_scale_label">
 						Taille des nuages :
 					</text>
-<<<<<<< HEAD
-					<text name="scene_gamma_label">
-						Gamma de la scène :
-=======
 					<text name="reflection_probe_ambiance_label">Ambiance de la sonde de réflexion :</text>
 					<slider name="probe_ambiance" tool_tip="L'intensité de l'éclairage indirect basé sur l'environnement. À zéro, l'échelle HDR devient Luminosité"/>
 					<text name="scene_gamma_label">
 						Luminosité :
->>>>>>> cb43d15c
 					</text>
 				</layout_panel>
 				<layout_panel name="lp_3">
 					<text name="label">
 						Soleil :
 					</text>
-<<<<<<< HEAD
-=======
 					<text name="sun_azimuth_label">
 						Azimut :
 					</text>
 					<text name="sun_elevation_label">
 						Élévation :
 					</text>
->>>>>>> cb43d15c
 					<check_box label="Montrer la balise" name="sunbeacon"/>
 					<text name="scale_label">
 						Échelle :
 					</text>
 					<text name="glow_focus_label">
-<<<<<<< HEAD
-						Glow Focus :
-					</text>
-					<text name="glow_size_label">
-						Taille de la lueur :
-=======
 						Netteté de l'éclat :
 					</text>
 					<text name="glow_size_label">
 						Taille de l'éclat :
->>>>>>> cb43d15c
 					</text>
 					<text name="star_brightness_label">
 						Brillance des étoiles :
@@ -92,15 +77,12 @@
 					<text name="label">
 						Lune :
 					</text>
-<<<<<<< HEAD
-=======
 					<text name="moon_azimuth_label">
 						Azimut :
 					</text>
 					<text name="moon_elevation_label">
 						Élévation :
 					</text>
->>>>>>> cb43d15c
 					<check_box label="Montrer la balise" name="moonbeacon"/>
 				</layout_panel>
 			</layout_stack>
