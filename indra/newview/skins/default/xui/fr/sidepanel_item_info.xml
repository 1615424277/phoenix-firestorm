--- conflicted
+++ resolved
@@ -18,12 +18,6 @@
 	<panel.string name="owner_can">
 		Le propriétaire peut :
 	</panel.string>
-<<<<<<< HEAD
-	<panel.string name="acquiredDate">
-		[wkday,datetime,slt] [mth,datetime,slt] [day,datetime,slt] [hour,datetime,slt]:[min,datetime,slt]:[second,datetime,slt] [year,datetime,slt]
-	</panel.string>
-=======
->>>>>>> 1a8a5404
 	<panel.string name="origin_inventory">
 		(inventaire)
 	</panel.string>
@@ -33,11 +27,8 @@
 	<layout_stack name="main_stack">
 		<layout_panel name="layout_item_name">
 			<line_editor name="LabelItemName" tool_tip="Le nom est limité à 63 caractères. Les noms de prim plus longs sont écourtés. Les noms ne peuvent contenir que des caractères imprimables trouvés dans le jeu de caractères ASCII-7 (non étendu), à l&apos;exception de la barre / pipe verticale &apos;|&apos;."/>
-<<<<<<< HEAD
-=======
 		</layout_panel>
 		<layout_panel name="layout_item_details">
->>>>>>> 1a8a5404
 			<text name="LabelOwnerTitle">
 				Propriétaire :
 			</text>
