<?xml version="1.0" encoding="utf-8" standalone="yes"?>
<panel name="item properties" title="Profil de l&apos;article">
<<<<<<< HEAD
	<panel.string name="loading_experience">
		(chargement)
	</panel.string>
	<panel.string name="unknown">
		(inconnu)
	</panel.string>
	<panel.string name="unknown_multiple">
		(valeur inconnue ou valeurs multiples)
	</panel.string>
	<panel.string name="public">
		(public)
	</panel.string>
	<panel.string name="you_can">
		Vous pouvez :
	</panel.string>
	<panel.string name="owner_can">
		Le propriétaire peut :
	</panel.string>
	<panel.string name="acquiredDate">
		[wkday,datetime,local] [mth,datetime,local] [day,datetime,local] [hour,datetime,local]:[min,datetime,local]:[second,datetime,local] [year,datetime,local]
	</panel.string>
	<panel.string name="origin_inventory">
		(inventaire)
	</panel.string>
	<panel.string name="origin_inworld">
		(dans Second Life)
	</panel.string>
=======
	<panel.string name="unknown">(inconnu)</panel.string>
	<panel.string name="unknown_multiple">(valeur inconnue ou valeurs multiples)</panel.string>
	<panel.string name="public">(public)</panel.string>
	<panel.string name="you_can">Vous pouvez :</panel.string>
	<panel.string name="owner_can">Le propriétaire peut :</panel.string>
	<panel.string name="acquiredDate">[wkday,datetime,local] [mth,datetime,local] [day,datetime,local] [hour,datetime,local]:[min,datetime,local]:[second,datetime,local] [year,datetime,local]</panel.string>
	<panel.string name="origin_inventory">(inventaire)</panel.string>
	<panel.string name="origin_inworld">(dans Second Life)</panel.string>
>>>>>>> 02757fc9
	<text name="title" value="Profil de l&apos;article"/>
	<text name="origin" value="(inventaire)"/>
	<scroll_container name="item_profile_scroll">
		<panel label="" name="item_profile">
<<<<<<< HEAD
			<text name="LabelItemNameTitle">
				Nom :
			</text>
			<text name="LabelItemDescTitle">
				Description :
			</text>
			<text name="LabelCreatorTitle">
				Créateur :
			</text>
			<text name="LabelOwnerTitle">
				Propriétaire :
			</text>
			<text name="LabelAcquiredTitle">
				Acquis le :
			</text>
			<text name="LabelItemExperienceTitle">
				Expérience :
			</text>
=======
			<text name="LabelItemNameTitle">Nom :</text>
			<text name="LabelItemDescTitle">Description :</text>
			<text name="LabelCreatorTitle">Créateur :</text>
			<text name="LabelOwnerTitle">Propriétaire :</text>
			<text name="LabelAcquiredTitle">Acquis le :</text>
>>>>>>> 02757fc9
			<panel name="perms_inv">
				<text name="perm_modify">Vous pouvez :</text>
				<check_box label="Modifier" name="CheckOwnerModify"/>
				<check_box label="Copier" name="CheckOwnerCopy"/>
				<check_box label="Transférer" name="CheckOwnerTransfer"/>
				<text name="AnyoneLabel">N&apos;importe qui :</text>
				<check_box label="Copier" name="CheckEveryoneCopy"/>
				<text name="GroupLabel">Groupe :</text>
				<check_box label="Partager" name="CheckShareWithGroup" tool_tip="Autoriser tous les membres du groupe choisi à partager vos droits de modification pour cet objet. Pour activer les restrictions de rôles, vous devez d&apos;abord cliquer sur Céder."/>
				<text name="NextOwnerLabel">Prochain propriétaire :</text>
				<check_box label="Modifier" name="CheckNextOwnerModify"/>
				<check_box label="Copier" name="CheckNextOwnerCopy"/>
				<check_box label="Transférer" name="CheckNextOwnerTransfer" tool_tip="Le prochain propriétaire peut donner ou revendre cet objet."/>
			</panel>
			<check_box label="À vendre" name="CheckPurchase"/>
			<combo_box name="ComboBoxSaleType">
				<combo_box.item label="Copier" name="Copy"/>
				<combo_box.item label="Contenu" name="Contents"/>
				<combo_box.item label="Original" name="Original"/>
			</combo_box>
			<spinner label="Prix : L$" name="Edit Cost"/>
		</panel>
	</scroll_container>
	<panel name="button_panel">
		<button label="Annuler" name="cancel_btn"/>
	</panel>
</panel><|MERGE_RESOLUTION|>--- conflicted
+++ resolved
@@ -1,34 +1,8 @@
 <?xml version="1.0" encoding="utf-8" standalone="yes"?>
 <panel name="item properties" title="Profil de l&apos;article">
-<<<<<<< HEAD
 	<panel.string name="loading_experience">
 		(chargement)
 	</panel.string>
-	<panel.string name="unknown">
-		(inconnu)
-	</panel.string>
-	<panel.string name="unknown_multiple">
-		(valeur inconnue ou valeurs multiples)
-	</panel.string>
-	<panel.string name="public">
-		(public)
-	</panel.string>
-	<panel.string name="you_can">
-		Vous pouvez :
-	</panel.string>
-	<panel.string name="owner_can">
-		Le propriétaire peut :
-	</panel.string>
-	<panel.string name="acquiredDate">
-		[wkday,datetime,local] [mth,datetime,local] [day,datetime,local] [hour,datetime,local]:[min,datetime,local]:[second,datetime,local] [year,datetime,local]
-	</panel.string>
-	<panel.string name="origin_inventory">
-		(inventaire)
-	</panel.string>
-	<panel.string name="origin_inworld">
-		(dans Second Life)
-	</panel.string>
-=======
 	<panel.string name="unknown">(inconnu)</panel.string>
 	<panel.string name="unknown_multiple">(valeur inconnue ou valeurs multiples)</panel.string>
 	<panel.string name="public">(public)</panel.string>
@@ -37,37 +11,16 @@
 	<panel.string name="acquiredDate">[wkday,datetime,local] [mth,datetime,local] [day,datetime,local] [hour,datetime,local]:[min,datetime,local]:[second,datetime,local] [year,datetime,local]</panel.string>
 	<panel.string name="origin_inventory">(inventaire)</panel.string>
 	<panel.string name="origin_inworld">(dans Second Life)</panel.string>
->>>>>>> 02757fc9
 	<text name="title" value="Profil de l&apos;article"/>
 	<text name="origin" value="(inventaire)"/>
 	<scroll_container name="item_profile_scroll">
 		<panel label="" name="item_profile">
-<<<<<<< HEAD
-			<text name="LabelItemNameTitle">
-				Nom :
-			</text>
-			<text name="LabelItemDescTitle">
-				Description :
-			</text>
-			<text name="LabelCreatorTitle">
-				Créateur :
-			</text>
-			<text name="LabelOwnerTitle">
-				Propriétaire :
-			</text>
-			<text name="LabelAcquiredTitle">
-				Acquis le :
-			</text>
-			<text name="LabelItemExperienceTitle">
-				Expérience :
-			</text>
-=======
 			<text name="LabelItemNameTitle">Nom :</text>
 			<text name="LabelItemDescTitle">Description :</text>
 			<text name="LabelCreatorTitle">Créateur :</text>
 			<text name="LabelOwnerTitle">Propriétaire :</text>
 			<text name="LabelAcquiredTitle">Acquis le :</text>
->>>>>>> 02757fc9
+			<text name="LabelItemExperienceTitle">Expérience :</text>
 			<panel name="perms_inv">
 				<text name="perm_modify">Vous pouvez :</text>
 				<check_box label="Modifier" name="CheckOwnerModify"/>
