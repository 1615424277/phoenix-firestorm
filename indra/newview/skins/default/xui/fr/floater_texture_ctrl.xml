<?xml version="1.0" encoding="utf-8" standalone="yes"?>
<floater name="texture picker" title="CHOISIR : TEXTURE">
	<floater.string name="choose_picture">
		Cliquez pour sélectionner une image
	</floater.string>
	<floater.string name="pick title">
		Choisir :
	</floater.string>
	<text name="Multiple">
		Textures multiples
	</text>
<<<<<<< HEAD
	<combo_box name="mode_selection">
		<combo_box.item label="Inventaire" name="inventory"/>
		<combo_box.item label="Local" name="local"/>
		<combo_box.item label="Figer" name="bake"/>
	</combo_box>
	<text name="size_lbl">
		Taille:
[DIMENSIONS]
=======
	<radio_group name="mode_selection">
		<radio_item label="Inventaire" name="inventory" value="0"/>
		<radio_item label="Local" name="local" value="1"/>
		<radio_item label="Figer" name="bake" value="2"/>
	</radio_group>
	<text name="unknown">
		Taille: [DIMENSIONS]
>>>>>>> 000b3284
	</text>
	<button label="Défaut" label_selected="Défaut" name="Default" width="60"/>
	<button label="Vierge" label_selected="Vierge" name="Blank" width="60"/>
	<button label="Aucune" label_selected="Aucune" left="68" name="None" width="60"/>
	<button bottom="-240" label="" label_selected="" name="Pipette"/>
	<text name="preview_disabled" value="Aperçu désactivé"/>
	<filter_editor label="Filtrer les textures" name="inventory search editor"/>
	<check_box initial_value="false" label="Afficher les dossiers" name="show_folders_check"/>
	<button label="Ajouter" label_selected="Ajouter" name="l_add_btn"/>
	<button label="Supprimer" label_selected="Supprimer" name="l_rem_btn"/>
	<button label="Charger" label_selected="Charger" name="l_upl_btn"/>
	<scroll_list name="l_name_list">
		<column label="Nom" name="unit_name"/>
		<column label="ID" name="unit_id_HIDDEN"/>
	</scroll_list>
	<combo_box name="l_bake_use_texture_combo_box" tool_tip="Choisir la texture mixte">
		<combo_box.item label="Aucun" name="None"/>
		<combo_box.item label="BAKED_HEAD" name="BAKED_HEAD"/>
		<combo_box.item label="BAKED_UPPER" name="BAKED_UPPER"/>
		<combo_box.item label="BAKED_LOWER" name="BAKED_LOWER"/>
		<combo_box.item label="BAKED_EYES" name="BAKED_EYES"/>
		<combo_box.item label="BAKED_SKIRT" name="BAKED_SKIRT"/>
		<combo_box.item label="BAKED_HAIR" name="BAKED_HAIR"/>
		<combo_box.item label="BAKED_LEFTARM" name="BAKED_LEFTARM"/>
		<combo_box.item label="BAKED_LEFTLEG" name="BAKED_LEFTLEG"/>
		<combo_box.item label="BAKED_AUX1" name="BAKED_AUX1"/>
		<combo_box.item label="BAKED_AUX2" name="BAKED_AUX2"/>
		<combo_box.item label="BAKED_AUX3" name="BAKED_AUX3"/>
	</combo_box>
	<check_box initial_value="false" label="Masquer la région maillée de base" name="hide_base_mesh_region"/>
	<button label="OK" label_selected="OK" name="Select"/>
	<button label="Annuler" label_selected="Annuler" name="Cancel"/>
	<check_box initial_value="true" label="Appliquer" name="apply_immediate_check"/>
</floater><|MERGE_RESOLUTION|>--- conflicted
+++ resolved
@@ -9,24 +9,13 @@
 	<text name="Multiple">
 		Textures multiples
 	</text>
-<<<<<<< HEAD
 	<combo_box name="mode_selection">
 		<combo_box.item label="Inventaire" name="inventory"/>
 		<combo_box.item label="Local" name="local"/>
 		<combo_box.item label="Figer" name="bake"/>
 	</combo_box>
 	<text name="size_lbl">
-		Taille:
-[DIMENSIONS]
-=======
-	<radio_group name="mode_selection">
-		<radio_item label="Inventaire" name="inventory" value="0"/>
-		<radio_item label="Local" name="local" value="1"/>
-		<radio_item label="Figer" name="bake" value="2"/>
-	</radio_group>
-	<text name="unknown">
 		Taille: [DIMENSIONS]
->>>>>>> 000b3284
 	</text>
 	<button label="Défaut" label_selected="Défaut" name="Default" width="60"/>
 	<button label="Vierge" label_selected="Vierge" name="Blank" width="60"/>
