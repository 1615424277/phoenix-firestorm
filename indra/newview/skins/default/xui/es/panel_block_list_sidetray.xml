<?xml version="1.0" encoding="utf-8" standalone="yes"?>
<panel name="block_list_panel">
<<<<<<< HEAD
	<layout_stack name="block_list_sidetray_main">
		<layout_panel name="back_button_container">
			<text name="title_text">
				Lista de bloqueados
			</text>
		</layout_panel>
		<layout_panel name="block_list_blocklaypanels">
			<scroll_list name="blocked" tool_tip="Lista de avatares y objetos actualmente bloqueados">
				<scroll_list.columns label="Nombre" name="item_name"/>
				<scroll_list.columns label="Tipo" name="item_type"/>
			</scroll_list>
			<button label="Bloquear avatar..." name="Block resident..." tool_tip="Elige a un avatar a ignorar" width="210"/>
			<button label="Bloquear objetos según su nombre..." name="Block object by name..." width="210"/>
			<button label="Desbloquear" name="Unblock" tool_tip="Quita al avatar o al objeto de la lista de bloqueo" width="210"/>
			<button label="Perfil" name="Profile" tool_tip="Abre el perfil del avatar seleccionado" width="210"/>
		</layout_panel>
	</layout_stack>
=======
	<panel label="bottom_panel" name="blocked_buttons_panel">
		<filter_editor label="Filtro" name="blocked_filter_input"/>
		<menu_button name="blocked_gear_btn" tool_tip="Acciones en la persona o el objeto seleccionado"/>
		<menu_button name="view_btn" tool_tip="Opciones de clasificación"/>
		<menu_button name="plus_btn" tool_tip="Elige un residente o un objeto para ignorarlo"/>
		<button name="unblock_btn" tool_tip="Quita al Residente o al objeto de la lista de ignorados"/>
	</panel>
	<block_list name="blocked" tool_tip="Lista de los residentes ignorados actualmente"/>
>>>>>>> f6282b17
</panel><|MERGE_RESOLUTION|>--- conflicted
+++ resolved
@@ -1,6 +1,5 @@
 <?xml version="1.0" encoding="utf-8" standalone="yes"?>
 <panel name="block_list_panel">
-<<<<<<< HEAD
 	<layout_stack name="block_list_sidetray_main">
 		<layout_panel name="back_button_container">
 			<text name="title_text">
@@ -18,14 +17,4 @@
 			<button label="Perfil" name="Profile" tool_tip="Abre el perfil del avatar seleccionado" width="210"/>
 		</layout_panel>
 	</layout_stack>
-=======
-	<panel label="bottom_panel" name="blocked_buttons_panel">
-		<filter_editor label="Filtro" name="blocked_filter_input"/>
-		<menu_button name="blocked_gear_btn" tool_tip="Acciones en la persona o el objeto seleccionado"/>
-		<menu_button name="view_btn" tool_tip="Opciones de clasificación"/>
-		<menu_button name="plus_btn" tool_tip="Elige un residente o un objeto para ignorarlo"/>
-		<button name="unblock_btn" tool_tip="Quita al Residente o al objeto de la lista de ignorados"/>
-	</panel>
-	<block_list name="blocked" tool_tip="Lista de los residentes ignorados actualmente"/>
->>>>>>> f6282b17
 </panel>