--- conflicted
+++ resolved
@@ -1,17 +1,8 @@
 <?xml version="1.0" encoding="utf-8" standalone="yes"?>
 <floater name="settings_debug" title="Configuración del depurador">
 	<combo_box name="boolean_combo">
-<<<<<<< HEAD
-		<combo_item name="TRUE">
-			VERDADERO
-		</combo_item>
-		<combo_item name="FALSE">
-			FALSO
-		</combo_item>
-=======
 		<combo_box.item name="TRUE" label="TRUE" />
 		<combo_box.item name="FALSE" label="FALSE" />
->>>>>>> 3ac3a4b2
 	</combo_box>
 	<color_swatch label="Color" name="color_swatch"/>
 	<spinner label="x" name="val_spinner_1"/>
