<?xml version="1.0" encoding="utf-8" standalone="yes"?>
<panel label="Comunicación" name="im">
<<<<<<< HEAD
	<tab_container label="Privacidad" name="tabs">
		<panel label="General" name="tab-general">
			<panel.string name="log_in_to_change">
				conéctate para que cambie
			</panel.string>
			<button label="Limpiar historial"
	     tool_tip="Borra la imagen de fondo de la conexión, la última posición, el historial de teleportes y la caché web y de texturas" name="clear_cache"/>
			<text name="cache_size_label" height="19">
				(Localizaciones, imágenes, web, historial de búsqueda)
			</text>
			<check_box label="Publicar mi avatar en los resultados de búsqueda" name="online_searchresults" top_pad="10"/>
			<check_box label="Sólo mis amigos y grupos pueden ver si estoy conectado" name="online_visibility"/>
			<check_box label="Sólo mis amigos y grupos pueden llamarme o enviarme MI" name="voice_call_friends_only_check"/>
			<check_box label="Apagar micrófono cuando terminan las llamadas" name="auto_disengage_mic_check"/>
			<check_box label="Aceptar automáticamente nuevos items de inventario" name="Auto_Accept_New_Inventory"/>
			<check_box label="Utilizar mensajes clásicos de aceptación/rechazo de ofertas de inventario" name="FSUseLegacyInventoryAcceptMessages" tool_tip="Si lo activas, el visor sólo enviará mensajes de aceptación o rechazo tras pulsar el botón correspondiente. Si lo desactivas, la respuesta de aceptación se enviará tan pronto como la oferta haya sido recibida. Esta opción no tiene ningún efecto si las ofertas de inventario se aceptan de forma automática."/>
			<check_box label="Mostrar automáticamente en el inventario los items recién aceptados" name="Show_In_Inventory"/>
			<check_box label="Mostrar automáticamente las notas, texturas e hitos al aceptarlos" name="Show_New_Inventory"/>
			<check_box label="Crear efecto de partículas al entregar items del inventario a otros avatares" name="FSCreateGiveInventoryParticleEffect"/>
			<check_box label="Mostrar mis hitos favoritos en el desplegable &apos;Iniciar en&apos; de la pantalla de conexión" name="favorites_on_login_check"/>
			<text name="logging_label">
				Guardar:
			</text>
			<check_box name="LogNearbyChat" label="Guardar transcripción del chat local" tool_tip="Guardar una transcripción del chat local en mi equipo"/>
			<combo_box name="conversation_log_combo" width="170" tool_tip="Registro (Registro de conversación): La lista de de conversaciones iniciadas por ti o por otras partes. Transcripción: El texto escrito real tal como aparece en pantalla.">
				<item name="log_and_transcripts" label="Registro y transcripciones"/>
				<item name="log_only" label="Sólo registro"/>
				<item name="no_log_or_transcript" label="Ni registro ni transcripciones"/>
			</combo_box>
			<button label="Limpiar registros..." name="clear_log"/>
			<button label="Borrar transcripciones..." name="delete_transcripts"/>
			<text name="log_location_label">
				Ubicación:
			</text>
			<check_box label="Usar el formato clásico de nombre de archivo para las transcripciones" name="UseLegacyIMLogNames" tool_tip="Si lo activas, se usará el formato de nombre de archivo para las transcripciones (nombre de usuario) en vez del nuevo formato (nombre_de_usuario)."/>
			<check_box label="Añadir marca horaria a los nombres de archivo de registro" name="LogFileNamewithDate" tool_tip="Añadir fecha y hora a los nombres de archivo de los registros de MI y chat, con formato chat-YYYY-MM-DD y 'nombre_MI'-YYYY-MM."/>
			<check_box label="Usar el visor de transcripciones incorporado" name="FSUseBuiltInHistory" tool_tip="Utiliza el visor incorporado de transcripciones. Si lo desactivas, las transcripciones se abrirán en el editor de texto predefinido en tu sistema operativo."/>
			<button label="Administrar lista de bloqueados/silenciados" name="block_list"/>
		</panel>
		<panel label="Puntos de mira" name="tab-lookat">
			<check_box label="Mostrar puntos de mira de foco:" name="showlookat" tool_tip="El punto de mira es una pista para la animación que los visores usan para saber hacia dónde mover tus ojos, cabeza y torso. También puede ser usado para determinar hacia dónde está enfoncando la cámara de un avatar."/>
			<text name="lookatshownames" tool_tip="Formato de nombre a mostrar en los puntos de mira" width="220">
				Mostrar nombres en los puntos de mira:
			</text>
			<combo_box name="lookatshownames_combobox">
				<combo_box.item label="Ninguno" name="None"/>
				<combo_box.item label="Nombre completo" name="Complete_Name"/>
				<combo_box.item label="DisplayName" name="Display_Name"/>
				<combo_box.item label="Nombre antiguo" name="Legacy_Name"/>
				<combo_box.item label="Nombre de usuario" name="User_Name"/>
			</combo_box>
			<check_box label="No mostrarme mi punto de mira" name="LookAtHideOwn" tool_tip="No mostrarme los puntos de mira de mi propia cámara"/>
			<text name="mylookat">
				Mi punto de mira:
			</text>
			<check_box label="No enviar mis puntos de mira a otros" name="privatelookat" tool_tip="Evita la difusión de los puntos a los que estás enfocando"/>
			<check_box label="No difundir mis puntos de enfoque en absoluto, ni siquiera a mí mismo" name="privateLocalLookat" tool_tip="Evita que la cabeza de tu avatar se mueva para mirar donde enfocas en tu propia  pantalla. Este movimiento no es necesariamente visible para otros, independientemente de que actives o no esta opción."/>
			<check_box label="No envíes pistas sobre mi selección" name="privatepointat" tool_tip="Evita mostrar a los demás los objetos que estás seleccionando"/>
		</panel>
		<panel label="Autorrespuesta" name="tab-autoresponse">
			<text name="text_box3" width="425">
				Respuesta automática para el estado de NO DISPONIBLE (p. ej. OCUPADO):
			</text>
			<text name="autorespond_response_label">
				Respuesta automática a todos los avatares para el estado de AUTORRESPUESTA:
			</text>
			<text name="autorespond_nf_response_label">
				Respuesta automática a no-amigos para el estado de AUTORRESPUESTA A NO-AMIGOS):
			</text>
			<text name="autorespond_rto_response_label">
				Respuesta automática para el modo RECHAZAR OFERTAS DE TELEPORTE:
			</text>
			<check_box label="Enviar autorrespuesta a avatares bloqueados:" name="send_muted_av_response" tool_tip="Responde con el siguiente texto cuando alguien a quien has bloqueado te envía un MI."/>
			<check_box label="Enviar autorrespuesta para el estado de AUSENTE:" name="send_away_av_response" tool_tip="Responde con el siguiente texto cuando alguien te envía un MI mientras estás en modo ausente."/>
		</panel>
	</tab_container>
=======
	<panel.string name="log_in_to_change">
		Conéctate para que cambie
	</panel.string>
	<button label="Limpiar el historial" name="clear_cache" tool_tip="Limpia la imagen de la pantalla de conexión, la última posición, el historial de teleportes, web y caché de las texturas."/>
	<text name="cache_size_label_l">
		(Localizaciones, imágenes, web, historial de búsqueda)
	</text>
	<check_box label="Mostrarme información de perfil en los resultados de la búsqueda" name="online_searchresults"/>
	<check_box label="Sólo saben si estoy conectado mis amigos y grupos" name="online_visibility"/>
	<check_box label="Sólo pueden llamarme o mandarme un MI mis amigos y grupos" name="voice_call_friends_only_check"/>
	<check_box label="Desconectar el micrófono cuando finalicen las llamadas" name="auto_disengage_mic_check"/>
	<check_box label="Mostrar mis Hitos favoritos al Inicio de sesión (menú desplegable &quot;Empezar &#10;en&quot;)" name="favorites_on_login_check" top_pad="15"/>
	<text name="Logs:">
		Registros de chat:
	</text>
	<check_box label="Guardar en mi ordenador registros del chat" name="log_nearby_chat"/>
	<check_box label="Guardar en mi ordenador registros de los MI" name="log_instant_messages"/>
	<check_box label="Añadir fecha y hora a todas las líneas del registro de chat" name="show_timestamps_check_im"/>
	<check_box label="Añadir la fecha al nombre del archivo del registro." name="logfile_name_datestamp"/>
	<text name="log_path_desc">
		Ruta de los registros:
	</text>
	<line_editor left="278" name="log_path_string" right="-20"/>
	<button label="Elegir" label_selected="Elegir" name="log_path_button" width="120"/>
	<button label="Lista de ignorados" name="block_list"/>
	<text name="block_list_label">
		(Gente u objetos que has bloqueado)
	</text>
>>>>>>> 530fe90d
</panel><|MERGE_RESOLUTION|>--- conflicted
+++ resolved
@@ -1,6 +1,5 @@
 <?xml version="1.0" encoding="utf-8" standalone="yes"?>
 <panel label="Comunicación" name="im">
-<<<<<<< HEAD
 	<tab_container label="Privacidad" name="tabs">
 		<panel label="General" name="tab-general">
 			<panel.string name="log_in_to_change">
@@ -11,7 +10,7 @@
 			<text name="cache_size_label" height="19">
 				(Localizaciones, imágenes, web, historial de búsqueda)
 			</text>
-			<check_box label="Publicar mi avatar en los resultados de búsqueda" name="online_searchresults" top_pad="10"/>
+			<check_box label="Mostrarme información de perfil en los resultados de la búsqueda" name="online_searchresults"/>
 			<check_box label="Sólo mis amigos y grupos pueden ver si estoy conectado" name="online_visibility"/>
 			<check_box label="Sólo mis amigos y grupos pueden llamarme o enviarme MI" name="voice_call_friends_only_check"/>
 			<check_box label="Apagar micrófono cuando terminan las llamadas" name="auto_disengage_mic_check"/>
@@ -77,34 +76,4 @@
 			<check_box label="Enviar autorrespuesta para el estado de AUSENTE:" name="send_away_av_response" tool_tip="Responde con el siguiente texto cuando alguien te envía un MI mientras estás en modo ausente."/>
 		</panel>
 	</tab_container>
-=======
-	<panel.string name="log_in_to_change">
-		Conéctate para que cambie
-	</panel.string>
-	<button label="Limpiar el historial" name="clear_cache" tool_tip="Limpia la imagen de la pantalla de conexión, la última posición, el historial de teleportes, web y caché de las texturas."/>
-	<text name="cache_size_label_l">
-		(Localizaciones, imágenes, web, historial de búsqueda)
-	</text>
-	<check_box label="Mostrarme información de perfil en los resultados de la búsqueda" name="online_searchresults"/>
-	<check_box label="Sólo saben si estoy conectado mis amigos y grupos" name="online_visibility"/>
-	<check_box label="Sólo pueden llamarme o mandarme un MI mis amigos y grupos" name="voice_call_friends_only_check"/>
-	<check_box label="Desconectar el micrófono cuando finalicen las llamadas" name="auto_disengage_mic_check"/>
-	<check_box label="Mostrar mis Hitos favoritos al Inicio de sesión (menú desplegable &quot;Empezar &#10;en&quot;)" name="favorites_on_login_check" top_pad="15"/>
-	<text name="Logs:">
-		Registros de chat:
-	</text>
-	<check_box label="Guardar en mi ordenador registros del chat" name="log_nearby_chat"/>
-	<check_box label="Guardar en mi ordenador registros de los MI" name="log_instant_messages"/>
-	<check_box label="Añadir fecha y hora a todas las líneas del registro de chat" name="show_timestamps_check_im"/>
-	<check_box label="Añadir la fecha al nombre del archivo del registro." name="logfile_name_datestamp"/>
-	<text name="log_path_desc">
-		Ruta de los registros:
-	</text>
-	<line_editor left="278" name="log_path_string" right="-20"/>
-	<button label="Elegir" label_selected="Elegir" name="log_path_button" width="120"/>
-	<button label="Lista de ignorados" name="block_list"/>
-	<text name="block_list_label">
-		(Gente u objetos que has bloqueado)
-	</text>
->>>>>>> 530fe90d
 </panel>