--- conflicted
+++ resolved
@@ -25,8 +25,7 @@
 		<menu_item_call label="Mostrar las Condiciones del Servicio (&apos;TOS&apos;)" name="TOS"/>
 		<menu_item_call label="Mostrar mensaje crítico" name="Critical"/>
 		<menu_item_call label="Prueba de depuración de ventanas de contenido web" name="Web Content Floater Debug Test"/>
-<<<<<<< HEAD
-		<menu label="Nivel de registro" name="Set Logging Level">
+		<menu label="Configurar el nivel de registro" name="Set Logging Level"/>
 			<menu_item_check name="Debug Level Debug" label="Depuración"/>
 			<menu_item_check name="Debug Level Info" label="Información"/>
 			<menu_item_check name="Debug Level Warn" label="Advertencias"/>
@@ -34,10 +33,6 @@
 			<menu_item_check name="Debug Level None" label="Ninguno"/>
 		</menu>
 		<menu_item_check label="Mostrar selector de red" name="Show Grid Picker"/>
-=======
-		<menu label="Configurar el nivel de registro" name="Set Logging Level"/>
-		<menu_item_check label="Mostrar el selector de Grid" name="Show Grid Picker"/>
->>>>>>> a519e34f
 		<menu_item_call label="Mostrar la consola de notificaciones" name="Show Notifications Console"/>
 	</menu>
 </menu_bar>