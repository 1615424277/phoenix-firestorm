--- conflicted
+++ resolved
@@ -19,8 +19,7 @@
 	<panel.string name="buycurrencylabel">
 		[AMT] [CUR]
 	</panel.string>
-<<<<<<< HEAD
-	<panel name="balance_bg">
+	<panel left="-410" name="balance_bg" width="200">
 		<text name="balance" tool_tip="Haz clic para actualizar tu saldo en [CUR]" value="??? [CUR]"/>
 		<button name="buyL" label="COMPRAR [CUR]" halign="left" tool_tip="Pulsa para comprar más [CUR]"/>
 	</panel>
@@ -31,11 +30,5 @@
 		<button name="stream_toggle_btn" tool_tip="Iniciar/detener la reproducción del flujo de audio de la parcela"/>
 		<button name="media_toggle_btn" tool_tip="Iniciar/detener la reproducción de todos los medios (música, vídeo, páginas web)"/>
 		<button name="volume_btn" tool_tip="Control general del volumen"/>
-=======
-	<panel left="-410" name="balance_bg" width="200">
-		<text name="balance" tool_tip="Haz clic para actualizar tu saldo en L$" value="20 L$"/>
-		<button label="Comprar L$" name="buyL" tool_tip="Pulsa para comprar más L$"/>
-		<button label="Comprar" name="goShop" tool_tip="Abrir el mercado de Second Life" width="80"/>
->>>>>>> a519e34f
 	</panel>
 </panel>