<?xml version="1.0" encoding="utf-8" standalone="yes"?>
<panel label="Cosas" name="main inventory panel">
	<panel.string name="ItemcountFetching">
		Obteniendo [ITEM_COUNT] Objetos y [CATEGORY_COUNT] Carpetas... [FILTER]
	</panel.string>
	<panel.string name="ItemcountCompleted">
		[ITEM_COUNT] Objetos y [CATEGORY_COUNT] Carpetas [FILTER]
	</panel.string>
<<<<<<< HEAD
	<layout_stack name="nav_stack">
=======
	<layout_stack name="top_stack">
>>>>>>> cb43d15c
		<layout_panel name="nav_buttons">
			<button name="back_btn" tool_tip="Regresa" />
			<button name="forward_btn" tool_tip="Avanzar" />
			<button name="up_btn" tool_tip="Sube un nivel" />
		</layout_panel>
		<layout_panel name="filter_panel">
			<filter_editor label="Filtrar" name="inventory search editor" tool_tip="Escribe uno o más términos a buscar, separados por '+' "/>
		</layout_panel>
	</layout_stack>
	<layout_stack name="ctrl_stack">
		<layout_panel name="collapse_expand_buttons">
			<button name="collapse_btn" label="Contraer"/>
			<button name="expand_btn" label="Expandir"/>
		</layout_panel>
		<layout_panel name="filter_ctrls">
			<text name="filter_label" value="Filtrar:"/>
			<combo_box name="filter_combo_box">
				<combo_box.item value="filter_type_all" label="Todo"/>
				<combo_box.item value="filter_type_animations" label="Animaciones"/>
				<combo_box.item value="filter_type_calling_cards" label="Tarjetas de visita"/>
				<combo_box.item value="filter_type_clothing" label="Ropa / Partes del cuerpo"/>
				<combo_box.item value="filter_type_gestures" label="Gestos"/>
				<combo_box.item value="filter_type_landmarks" label="Hitos"/>
				<combo_box.item value="filter_type_notecards" label="Notas"/>
				<combo_box.item value="filter_type_objects" label="Objetos"/>
				<combo_box.item value="filter_type_scripts" label="Scripts"/>
				<combo_box.item value="filter_type_sounds" label="Sonidos"/>
				<combo_box.item value="filter_type_textures" label="Texturas"/>
				<combo_box.item value="filter_type_snapshots" label="Fotografías"/>
				<combo_box.item value="filter_type_custom" label="Personalizado..."/>
			</combo_box>
			<menu_button tool_tip="Mostrar opciones de visibilidad de búsqueda" name="options_visibility_btn" />
		</layout_panel>
	</layout_stack>
	<panel name="default_inventory_panel">
		<tab_container name="inventory filter tabs">
			<inventory_panel label="INVENTARIO" name="All Items"/>
			<recent_inventory_panel label="RECIENTE" name="Recent Items"/>
			<worn_inventory_panel label="EN USO" name="Worn Items"/>
		</tab_container>
	</panel>
	<panel name="bottom_panel">
		<panel name="options_gear_btn_panel">
			<menu_button name="options_gear_btn" tool_tip="Ver más opciones"/>
		</panel>
		<panel name="add_btn_panel">
			<button name="add_btn" tool_tip="Añadir un ítem nuevo"/>
		</panel>
		<panel name="new_inventory_panel">
			<button name="new_inv_btn" tool_tip="Ventana de inventario adicional"/>
		</panel>
		<!-- Used by StarLight skins -->
		<panel name="collapse_panel">
			<button label="Contraer" name="collapse_btn" tool_tip="Contraer todas las carpetas"/>
		</panel>
		<panel name="expand_panel">
			<button label="Expandir" name="expand_btn" tool_tip="Expandir todas las carpetas"/>
		</panel>
		<!-- / Used by StarLight skins -->
		<panel name="dummy_panel">
			<text name="ItemcountText">
				Items
			</text>
		</panel>
		<panel name="trash_btn_panel">
			<dnd_button name="trash_btn" tool_tip="Eliminar ítem(s) seleccionado(s)"/>
		</panel>
	</panel>
</panel><|MERGE_RESOLUTION|>--- conflicted
+++ resolved
@@ -6,11 +6,7 @@
 	<panel.string name="ItemcountCompleted">
 		[ITEM_COUNT] Objetos y [CATEGORY_COUNT] Carpetas [FILTER]
 	</panel.string>
-<<<<<<< HEAD
-	<layout_stack name="nav_stack">
-=======
 	<layout_stack name="top_stack">
->>>>>>> cb43d15c
 		<layout_panel name="nav_buttons">
 			<button name="back_btn" tool_tip="Regresa" />
 			<button name="forward_btn" tool_tip="Avanzar" />
