<?xml version="1.0" encoding="utf-8" standalone="yes"?>
<panel name="avatar_list_item">
	<string name="FormatSeconds">
		[COUNT] seg.
	</string>
	<string name="FormatMinutes">
		[COUNT] min.
	</string>
	<string name="FormatHours">
		[COUNT] h.
	</string>
	<string name="FormatDays">
		[COUNT] d.
	</string>
	<string name="FormatWeeks">
		[COUNT] sem.
	</string>
	<string name="FormatMonths">
		[COUNT] mes/es
	</string>
	<string name="FormatYears">
		[COUNT] año/s
	</string>
	<text name="avatar_name" value="(cargando...)"/>
	<icon name="payment_info" tool_tip="Hay información de pago"/>
	<icon name="permission_edit_theirs_icon" tool_tip="Puedes editar los objetos de este amigo"/>
<<<<<<< HEAD
	<button name="permission_edit_mine_btn" tool_tip="Este amigo puede editar, eliminar o manipular tus objetos"/>
	<button name="permission_map_btn" tool_tip="Este amigo puede encontrarte en el mapa"/>
	<button name="permission_online_btn" tool_tip="Este amigo puede ver cuándo estás conectado"/>
	<slider name="volume_slider" tool_tip="Volumen de la voz"/>
=======
	<icon name="permission_edit_mine_icon" tool_tip="Este amigo puede editar, eliminar o manipular tus objetos"/>
	<icon name="permission_map_icon" tool_tip="Este amigo puede encontrarte en el mapa"/>
	<icon name="permission_online_icon" tool_tip="Este amigo puede ver cuándo estás conectado"/>
	<button name="info_btn" tool_tip="Más información"/>
>>>>>>> f6282b17
	<button name="profile_btn" tool_tip="Ver el perfil"/>
</panel><|MERGE_RESOLUTION|>--- conflicted
+++ resolved
@@ -24,16 +24,10 @@
 	<text name="avatar_name" value="(cargando...)"/>
 	<icon name="payment_info" tool_tip="Hay información de pago"/>
 	<icon name="permission_edit_theirs_icon" tool_tip="Puedes editar los objetos de este amigo"/>
-<<<<<<< HEAD
 	<button name="permission_edit_mine_btn" tool_tip="Este amigo puede editar, eliminar o manipular tus objetos"/>
 	<button name="permission_map_btn" tool_tip="Este amigo puede encontrarte en el mapa"/>
 	<button name="permission_online_btn" tool_tip="Este amigo puede ver cuándo estás conectado"/>
 	<slider name="volume_slider" tool_tip="Volumen de la voz"/>
-=======
-	<icon name="permission_edit_mine_icon" tool_tip="Este amigo puede editar, eliminar o manipular tus objetos"/>
-	<icon name="permission_map_icon" tool_tip="Este amigo puede encontrarte en el mapa"/>
-	<icon name="permission_online_icon" tool_tip="Este amigo puede ver cuándo estás conectado"/>
 	<button name="info_btn" tool_tip="Más información"/>
->>>>>>> f6282b17
 	<button name="profile_btn" tool_tip="Ver el perfil"/>
 </panel>