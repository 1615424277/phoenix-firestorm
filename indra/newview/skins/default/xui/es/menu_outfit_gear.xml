<?xml version="1.0" encoding="utf-8" standalone="yes"?>
<toggleable_menu name="Gear Outfit">
	<menu_item_call label="Ponerme - Reemplazar el vestuario actual" name="wear"/>
	<menu_item_call label="Ponerme - Añadir al vestuario actual" name="wear_add"/>
	<menu_item_call label="Quitarme - Quitar del vestuario actual" name="take_off"/>
	<menu_item_call label="Subir una foto ([UPLOAD_COST] L$)" name="upload_photo"/>
	<menu_item_call label="Seleccionar foto" name="select_photo"/>
	<menu_item_call label="Hacer una foto" name="take_snapshot"/>
	<menu_item_call label="Quitar foto" name="remove_photo"/>
	<context_menu label="Ropas nuevas" name="New Clothes">
		<menu_item_call label="Camisa nueva" name="New Shirt"/>
		<menu_item_call label="Pantalón nuevo" name="New Pants"/>
		<menu_item_call label="Zapatos nuevos" name="New Shoes"/>
		<menu_item_call label="Calcetines nuevos" name="New Socks"/>
		<menu_item_call label="Chaqueta nueva" name="New Jacket"/>
		<menu_item_call label="Falda nueva" name="New Skirt"/>
		<menu_item_call label="Guantes nuevos" name="New Gloves"/>
		<menu_item_call label="Camiseta nueva" name="New Undershirt"/>
		<menu_item_call label="Ropa interior nueva" name="New Underpants"/>
		<menu_item_call label="Nueva Alfa" name="New Alpha"/>
		<menu_item_call label="Nueva física" name="New Physics"/>
		<menu_item_call label="Tatuaje nuevo" name="New Tattoo"/>
<<<<<<< HEAD
	</context_menu>
	<context_menu label="Nuevas partes del cuerpo" name="New Body Parts">
=======
		<menu_item_call label="Nuevo Universal" name="New Universal"/>
	</menu>
	<menu label="Nuevas partes del cuerpo" name="New Body Parts">
>>>>>>> 3191a5dd
		<menu_item_call label="Anatomía nueva" name="New Shape"/>
		<menu_item_call label="Piel nueva" name="New Skin"/>
		<menu_item_call label="Pelo nuevo" name="New Hair"/>
		<menu_item_call label="Ojos nuevos" name="New Eyes"/>
	</context_menu>
	<menu_item_call label="Abrir todas las carpetas" name="expand"/>
	<menu_item_call label="Cerrar todas las carpetas" name="collapse"/>
	<menu_item_call label="Renombrar el vestuario" name="rename"/>
	<menu_item_call label="Borrar el vestuario" name="delete_outfit"/>
	<menu_item_check label="Ordenar las carpetas siempre alfabéticamente" name="sort_folders_by_name"/>
</toggleable_menu><|MERGE_RESOLUTION|>--- conflicted
+++ resolved
@@ -20,14 +20,9 @@
 		<menu_item_call label="Nueva Alfa" name="New Alpha"/>
 		<menu_item_call label="Nueva física" name="New Physics"/>
 		<menu_item_call label="Tatuaje nuevo" name="New Tattoo"/>
-<<<<<<< HEAD
+		<menu_item_call label="Nuevo Universal" name="New Universal"/>
 	</context_menu>
 	<context_menu label="Nuevas partes del cuerpo" name="New Body Parts">
-=======
-		<menu_item_call label="Nuevo Universal" name="New Universal"/>
-	</menu>
-	<menu label="Nuevas partes del cuerpo" name="New Body Parts">
->>>>>>> 3191a5dd
 		<menu_item_call label="Anatomía nueva" name="New Shape"/>
 		<menu_item_call label="Piel nueva" name="New Skin"/>
 		<menu_item_call label="Pelo nuevo" name="New Hair"/>
