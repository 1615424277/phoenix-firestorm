--- conflicted
+++ resolved
@@ -3,15 +3,11 @@
 	<menu_item_call label="Ponerme - Reemplazar el vestuario actual" name="wear"/>
 	<menu_item_call label="Ponerme - Añadir al vestuario actual" name="wear_add"/>
 	<menu_item_call label="Quitarme - Quitar del vestuario actual" name="take_off"/>
-<<<<<<< HEAD
-	<context_menu label="Ropas nuevas" name="New Clothes">
-=======
-	<menu_item_call label="Subir una foto (10 L$)" name="upload_photo"/>
+	<menu_item_call label="Subir una foto ([UPLOAD_COST] L$)" name="upload_photo"/>
 	<menu_item_call label="Seleccionar foto" name="select_photo"/>
 	<menu_item_call label="Hacer una foto" name="take_snapshot"/>
 	<menu_item_call label="Quitar foto" name="remove_photo"/>
-	<menu label="Ropas nuevas" name="New Clothes">
->>>>>>> 9bfcda0a
+	<context_menu label="Ropas nuevas" name="New Clothes">
 		<menu_item_call label="Camisa nueva" name="New Shirt"/>
 		<menu_item_call label="Pantalón nuevo" name="New Pants"/>
 		<menu_item_call label="Zapatos nuevos" name="New Shoes"/>
