--- conflicted
+++ resolved
@@ -37,13 +37,11 @@
 		[APP_NAME] [VIEWER_VERSION_0].[VIEWER_VERSION_1].[VIEWER_VERSION_2] ([VIEWER_VERSION_3]) [BUILD_DATE] [BUILD_TIME] ([CHANNEL])
 [[VIEWER_RELEASE_NOTES_URL] [ReleaseNotes]]
 	</string>
-<<<<<<< HEAD
+	<string name="BuildConfig">
+		Configuración de constitución [BUILD_CONFIG]
+	</string>
 	<string name="AboutCompiler">
 		Compilado con [COMPILER], versión [COMPILER_VERSION]
-=======
-	<string name="BuildConfig">
-		Configuración de constitución [BUILD_CONFIG]
->>>>>>> 2de32f24
 	</string>
 	<string name="AboutPosition">
 		Estás en la posición [POSITION_LOCAL_0,number,1], [POSITION_LOCAL_1,number,1], [POSITION_LOCAL_2,number,1], de [REGION], alojada en &lt;nolink&gt;[HOSTNAME]&lt;/nolink&gt; ([HOSTIP])
@@ -4417,7 +4415,12 @@
 	<string name="OfflineStatus">
 		Desconectado/a
 	</string>
-<<<<<<< HEAD
+	<string name="not_online_msg">
+		El usuario no está conectado: el mensaje se almacenará para entregárselo más tarde.
+	</string>
+	<string name="not_online_inventory">
+		El usuario no está conectado: el inventario se ha guardado.
+	</string>
 	<string name="IM_unblock_only_groups_friends">
 		Para ver este mensaje, debes desmarcar &apos;Sólo mis amigos y grupos pueden llamarme o enviarme MI&apos; en Preferencias/Privacidad.
 	</string>
@@ -4426,13 +4429,6 @@
 	</string>
 	<string name="IM_autoresponse_sent">
 		Autorrespuesta enviada: [MESSAGE]
-=======
-	<string name="not_online_msg">
-		El usuario no está conectado: el mensaje se almacenará para entregárselo más tarde.
-	</string>
-	<string name="not_online_inventory">
-		El usuario no está conectado: el inventario se ha guardado.
->>>>>>> 2de32f24
 	</string>
 	<string name="answered_call">
 		Han respondido a tu llamada
