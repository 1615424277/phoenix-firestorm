<?xml version="1.0" encoding="utf-8" standalone="yes" ?>
<strings>
	<string name="SECOND_LIFE">
		[CURRENT_GRID]
	</string>
	<string name="APP_NAME">
		Firestorm
	</string>
	<string name="CAPITALIZED_APP_NAME">
		FIRESTORM
	</string>
	<string name="SECOND_LIFE_GRID">
		Red de Second Life
	</string>
	<string name="SUPPORT_SITE">
		Portal de Soporte de Second Life
	</string>
	<string name="StartupDetectingHardware">
		Identificando el hardware...
	</string>
	<string name="StartupLoading">
		Cargando [APP_NAME]...
	</string>
	<string name="StartupClearingCache">
		Limpiando la caché...
	</string>
	<string name="StartupInitializingTextureCache">
		Iniciando la caché de texturas...
	</string>
	<string name="StartupInitializingVFS">
		Inicializando VFS...
	</string>
	<string name="StartupRequireDriverUpdate">
		Error de inicialización de gráficos. Actualiza tu controlador de gráficos.
	</string>
	<string name="AboutHeader">
		[APP_NAME] [VIEWER_VERSION_0].[VIEWER_VERSION_1].[VIEWER_VERSION_2].[VIEWER_VERSION_3] ([CHANNEL] [ADDRESS_SIZE]bit)
[[VIEWER_RELEASE_NOTES_URL] [ReleaseNotes]]
	</string>
	<string name="BuildConfig">
		Configuración de constitución [BUILD_CONFIG]
	</string>
	<string name="AboutCompiler">
		Compilado con [COMPILER], versión [COMPILER_VERSION]
	</string>
	<string name="AboutPosition">
		Estás en la posición [POSITION_LOCAL_0,number,1], [POSITION_LOCAL_1,number,1], [POSITION_LOCAL_2,number,1], de [REGION], alojada en &lt;nolink&gt;[HOSTNAME]&lt;/nolink&gt; ([HOSTIP])
SLURL: &lt;nolink&gt;[SLURL]&lt;/nolink&gt;
(coordenadas globales [POSITION_0,number,1], [POSITION_1,number,1], [POSITION_2,number,1])
[SERVER_VERSION]
[SERVER_RELEASE_NOTES_URL]
	</string>
	<string name="AboutSystem">
		CPU: [CPU]
Memoria: [MEMORY_MB] MB
Versión del Sistema Operativo: [OS_VERSION]
Fabricante de la tarjeta gráfica: [GRAPHICS_CARD_VENDOR]
Tarjeta gráfica: [GRAPHICS_CARD]
	</string>
	<string name="AboutDriver">
		Versión de Windows Graphics Driver: [GRAPHICS_DRIVER_VERSION]
	</string>
	<string name="AboutOGL">
		Versión de OpenGL: [OPENGL_VERSION]
	</string>
	<string name="AboutOSXHiDPI">
		Modo de visualización HiDPi: [HIDPI]
	</string>
	<string name="AboutLibs">
RestrainedLove API: [RLV_VERSION]
Versión de libcurl: [LIBCURL_VERSION]
Versión de J2C Decoder: [J2C_VERSION]
Versión de Audio Driver: [AUDIO_DRIVER_VERSION]
[LIBCEF_VERSION]
Versión LibVLC: [LIBVLC_VERSION] 
Versión del servidor de voz: [VOICE_VERSION]
	</string>
	<string name="AboutTraffic">
		Paquetes perdidos: [PACKETS_LOST,number,0]/[PACKETS_IN,number,0] ([PACKETS_PCT,number,1]%)
	</string>
	<string name="AboutTime">
		[month, datetime, slt] [day, datetime, slt] [year, datetime, slt] [hour, datetime, slt]:[min, datetime, slt]:[second,datetime,slt]
	</string>
	<string name="ErrorFetchingServerReleaseNotesURL">
		Error al obtener la URL de las notas de la versión del servidor.
	</string>
	<string name="BuildConfiguration">
		Configuración de constitución
	</string>
	<string name="ProgressRestoring">
		Restaurando...
	</string>
	<string name="ProgressChangingResolution">
		Cambiando la resolución...
	</string>
	<string name="Fullbright">
		Brillo al máximo (antiguo)
	</string>
	<string name="LoginInProgress">
		Iniciando la sesión. [APP_NAME] puede parecer congelado. Por favor, espere.
	</string>
	<string name="LoginInProgressNoFrozen">
		Iniciando la sesión...
	</string>
	<string name="LoginAuthenticating">
		Autenticando...
	</string>
	<string name="LoginMaintenance">
		Realizando el mantenimiento de la cuenta...
	</string>
	<string name="LoginAttempt">
		Ha fallado el intento previo de iniciar sesión. Iniciando sesión, intento [NUMBER]...
	</string>
	<string name="LoginPrecaching">
		Cargando el mundo...
	</string>
	<string name="LoginInitializingBrowser">
		Inicializando el navegador web incorporado...
	</string>
	<string name="LoginInitializingMultimedia">
		Inicializando multimedia...
	</string>
	<string name="LoginInitializingFonts">
		Cargando fuentes...
	</string>
	<string name="LoginVerifyingCache">
		Comprobando los archivos de la caché (puede tardar entre 60 y 90 segundos)...
	</string>
	<string name="LoginProcessingResponse">
		Procesando la respuesta...
	</string>
	<string name="LoginInitializingWorld">
		Inicializando el mundo...
	</string>
	<string name="LoginDecodingImages">
		Decodificando las imágenes...
	</string>
	<string name="LoginInitializingQuicktime">
		Inicializando QuickTime...
	</string>
	<string name="LoginQuicktimeNotFound">
		No se ha encontrado QuickTime. Imposible inicializarlo.
	</string>
	<string name="LoginQuicktimeOK">
		QuickTime se ha inicializado adecuadamente.
	</string>
	<string name="LoginRequestSeedCapGrant">
		Solicitando capacidades de la región...
	</string>
	<string name="LoginRetrySeedCapGrant">
		Solicitando capacidades de la región, intento [NUMBER]...
	</string>
	<string name="LoginWaitingForRegionHandshake">
		Esperando la conexión con la región...
	</string>
	<string name="LoginConnectingToRegion">
		Conectando con la región...
	</string>
	<string name="LoginDownloadingClothing">
		Descargando la ropa...
	</string>
	<string name="InvalidCertificate">
		El servidor devolvió un certificado no válido o dañado. Ponte en contacto con el administrador de la red de simuladores.
	</string>
	<string name="CertInvalidHostname">
		El nombre de host utilizado para acceder al servidor no es válido. Comprueba tu SLURL o el nombre de host de la red de simuladores.
	</string>
	<string name="CertExpired">
		Parece que el certificado que devolvió la red de simuladores está caducado. Comprueba el reloj del sistema o consulta al administrador de dicha red.
	</string>
	<string name="CertKeyUsage">
		El certificado que devolvió el servidor no puede utilizarse para SSL. Ponte en contacto con el administrador de la red de simuladores.
	</string>
	<string name="CertBasicConstraints">
		La cadena de certificado del servidor contenía demasiados certificados. Ponte en contacto con el administrador de la red de simuladores.
	</string>
	<string name="CertInvalidSignature">
		No se pudo verificar la firma del certificado devuelta por el servidor de la red de simuladores. Ponte en contacto con el administrador de dicha red.
	</string>
	<string name="LoginFailedNoNetwork">
		Error de red: no se ha podido conectar; por favor, revisa tu conexión a internet.
	</string>
	<string name="LoginFailed">
		Error en el inicio de sesión.
	</string>
	<string name="Quit">
		Salir
	</string>
	<string name="create_account_url">
		http://join.secondlife.com/?sourceid=[sourceid]
	</string>
	<string name="LoginFailedViewerNotPermitted">
		Ya no puedes acceder a Second Life con el visor que estás utilizando. Visita la siguiente página para descargar un nuevo visor:
http://firestormviewer.org/downloads
 
Si deseas obtener más información, consulta las preguntas frecuentes que aparecen a continuación:
http://secondlife.com/viewer-access-faq
	</string>
	<string name="LoginIntermediateOptionalUpdateAvailable">
		Actualización opcional del visor disponible: [VERSION]
	</string>
	<string name="LoginFailedRequiredUpdate">
		Actualización necesaria del visor: [VERSION]
	</string>
	<string name="LoginFailedAlreadyLoggedIn">
		El agente ya ha iniciado sesión.
	</string>
	<string name="LoginFailedAuthenticationFailed">
		Lo sentimos. No ha sido posible iniciar sesión.
Comprueba si has introducido correctamente
    * El nombre de usuario (como juangarcia12 o estrella.polar)
    * Contraseña
Asimismo, asegúrate de que la tecla Bloq. Mayús. esté desactivada.
	</string>
	<string name="LoginFailedPasswordChanged">
		Como precaución de seguridad, se ha modificado tu contraseña.
Dirígete a la página de tu cuenta en http://secondlife.com/password
y responde a la pregunta de seguridad para restablecer la contraseña.
Lamentamos las molestias.
	</string>
	<string name="LoginFailedPasswordReset">
		Hemos realizado unos cambios en nuestro sistema, por lo que deberás restablecer la contraseña.
Dirígete a la página de tu cuenta en http://secondlife.com/password
y responde a la pregunta de seguridad para restablecer la contraseña.
Lamentamos las molestias.
	</string>
	<string name="LoginFailedEmployeesOnly">
		Second Life no está disponible temporalmente debido a tareas de mantenimiento.
Actualmente, solo se permite iniciar sesión a los empleados.
Consulta www.secondlife.com/status si deseas más información.
	</string>
	<string name="LoginFailedPremiumOnly">
		Las conexiones a Second Life se han restringido provisionalmente para garantizar que los usuarios que ya están conectados tengan la mejor experiencia posible.

Durante este tiempo, las personas con cuentas gratuitas no podrán acceder a Second Life, ya que tienen prioridad los usuarios con una cuenta de pago.
	</string>
	<string name="LoginFailedComputerProhibited">
		No se puede acceder a Second Life desde este ordenador.
Si crees que se trata de un error, ponte en contacto con
support@secondlife.com.
	</string>
	<string name="LoginFailedAcountSuspended">
		No se podrá acceder a tu cuenta hasta las
[TIME] (horario de la costa del Pacífico).
	</string>
	<string name="LoginFailedAccountDisabled">
		En este momento no podemos completar la solicitud.
Si deseas obtener asistencia, ponte en contacto con el departamento de soporte de Second Life a través de la página http://secondlife.com/support.
Si no puedes cambiar la contraseña, llama al número (866) 476-9763.
	</string>
	<string name="LoginFailedTransformError">
		Se han detectado datos incorrectos en el inicio de sesión.
Ponte en contacto con support@secondlife.com.
	</string>
	<string name="LoginFailedAccountMaintenance">
		Se están realizando tareas rutinarias de mantenimiento en tu cuenta.
No se podrá acceder a tu cuenta hasta las
[TIME] (horario de la costa del Pacífico de EEUU).
Si crees que se trata de un error, ponte en contacto con support@secondlife.com.
	</string>
	<string name="LoginFailedPendingLogoutFault">
		La solicitud de cierre de sesión ha obtenido como resultado un error del simulador.
	</string>
	<string name="LoginFailedPendingLogout">
		El sistema te desconectará. 
Por favor, aguarda un momento antes de intentar conectarte nuevamente.
	</string>
	<string name="LoginFailedUnableToCreateSession">
		No se ha podido crear una sesión válida.
	</string>
	<string name="LoginFailedUnableToConnectToSimulator">
		No se ha podido establecer la conexión con un simulador.
	</string>
	<string name="LoginFailedRestrictedHours">
		Tu cuenta solo puede acceder a Second Life
entre las [START] y las [END] (horario de la costa del Pacífico de EEUU).
Inténtalo de nuevo durante ese horario.
Si crees que se trata de un error, ponte en contacto con support@secondlife.com.
	</string>
	<string name="LoginFailedIncorrectParameters">
		Parámetros incorrectos.
Si crees que se trata de un error, ponte en contacto con support@secondlife.com.
	</string>
	<string name="LoginFailedFirstNameNotAlphanumeric">
		El parámetro correspondiente al nombre debe contener caracteres alfanuméricos.
Si crees que se trata de un error, ponte en contacto con support@secondlife.com.
	</string>
	<string name="LoginFailedLastNameNotAlphanumeric">
		El parámetro correspondiente al apellido debe contener caracteres alfanuméricos.
Si crees que se trata de un error, ponte en contacto con support@secondlife.com.
	</string>
	<string name="LogoutFailedRegionGoingOffline">
		La región se está desconectando.
Intenta iniciar sesión de nuevo en unos instantes.
	</string>
	<string name="LogoutFailedAgentNotInRegion">
		El agente no se encuentra en la región.
Intenta iniciar sesión de nuevo en unos instantes.
	</string>
	<string name="LogoutFailedPendingLogin">
		A esta región ya se ha accedido en otra sesión.
Intenta iniciar sesión de nuevo en unos instantes.
	</string>
	<string name="LogoutFailedLoggingOut">
		Se ha salido de la región en la sesión anterior.
Intenta iniciar sesión de nuevo en unos instantes.
	</string>
	<string name="LogoutFailedStillLoggingOut">
		La región aún está cerrando la sesión anterior.
Intenta iniciar sesión de nuevo en unos instantes.
	</string>
	<string name="LogoutSucceeded">
		Se ha salido de la región en la última sesión.
Intenta iniciar sesión de nuevo en unos instantes.
	</string>
	<string name="LogoutFailedLogoutBegun">
		La región ha comenzado el proceso de cierre de sesión.
Intenta iniciar sesión de nuevo en unos instantes.
	</string>
	<string name="LoginFailedLoggingOutSession">
		El sistema ha comenzado a cerrar la última sesión.
Intenta iniciar sesión de nuevo en unos instantes.
	</string>
	<string name="AgentLostConnection">
		Esta región puede estar teniendo problemas. Por favor, comprueba tu conexión a Internet.
	</string>
	<string name="SavingSettings">
		Guardando tus configuraciones...
	</string>
	<string name="LoggingOut">
		Cerrando sesión...
	</string>
	<string name="ShuttingDown">
		Cerrando...
	</string>
	<string name="YouHaveBeenDisconnected">
		Has sido desconectado de la región en la que estabas.
	</string>
	<string name="SentToInvalidRegion">
		Has sido enviado a una región no válida.
	</string>
	<string name="TestingDisconnect">
		Probando la desconexión del visor
	</string>
	<string name="SocialFacebookConnecting">
		Conectando a Facebook...
	</string>
	<string name="SocialFacebookPosting">
		Publicando...
	</string>
	<string name="SocialFacebookDisconnecting">
		Desconectando de Facebook...
	</string>
	<string name="SocialFacebookErrorConnecting">
		Problema conectando con Facebook
	</string>
	<string name="SocialFacebookErrorPosting">
		Problema publicando en Facebook
	</string>
	<string name="SocialFacebookErrorDisconnecting">
		Problema desconectando de Facebook
	</string>
	<string name="SocialFlickrConnecting">
		Conectándose a Flickr...
	</string>
	<string name="SocialFlickrPosting">
		Publicando...
	</string>
	<string name="SocialFlickrDisconnecting">
		Desconectándose de Flickr...
	</string>
	<string name="SocialFlickrErrorConnecting">
		Problema con la conexión a Flickr
	</string>
	<string name="SocialFlickrErrorPosting">
		Problema al publicar en Flickr
	</string>
	<string name="SocialFlickrErrorDisconnecting">
		Problema con la desconexión de Flickr
	</string>
	<string name="SocialTwitterConnecting">
		Conectándose a Twitter...
	</string>
	<string name="SocialTwitterPosting">
		Publicando...
	</string>
	<string name="SocialTwitterDisconnecting">
		Desconectándose de Twitter...
	</string>
	<string name="SocialTwitterErrorConnecting">
		Problema con la conexión a Twitter
	</string>
	<string name="SocialTwitterErrorPosting">
		Problema al publicar en Twitter
	</string>
	<string name="SocialTwitterErrorDisconnecting">
		Problema con la desconexión de Twitter
	</string>
	<string name="BlackAndWhite">
		Blanco y negro
	</string>
	<string name="Colors1970">
		Colores de los 70
	</string>
	<string name="Intense">
		Intenso
	</string>
	<string name="Newspaper">
		Periódico
	</string>
	<string name="Sepia">
		Sepia
	</string>
	<string name="Spotlight">
		Foco
	</string>
	<string name="Video">
		Vídeo
	</string>
	<string name="Autocontrast">
		Contraste automático
	</string>
	<string name="LensFlare">
		Destello de lente
	</string>
	<string name="Miniature">
		Miniatura
	</string>
	<string name="Toycamera">
		Cámara de juguete
	</string>
	<string name="TooltipPerson">
		Persona
	</string>
	<string name="TooltipNoName">
		(sin nombre)
	</string>
	<string name="TooltipOwner">
		Propietario:
	</string>
	<string name="TooltipPublic">
		Público
	</string>
	<string name="TooltipIsGroup">
		(Grupo)
	</string>
	<string name="TooltipForSaleL$">
		En venta: [AMOUNT] L$
	</string>
	<string name="TooltipFlagGroupBuild">
		Construir el grupo
	</string>
	<string name="TooltipFlagNoBuild">
		No construir
	</string>
	<string name="TooltipFlagNoEdit">
		Construir el grupo
	</string>
	<string name="TooltipFlagNotSafe">
		No seguro
	</string>
	<string name="TooltipFlagNoFly">
		No volar
	</string>
	<string name="TooltipFlagGroupScripts">
		Scripts el grupo
	</string>
	<string name="TooltipFlagNoScripts">
		No scripts
	</string>
	<string name="TooltipLand">
		Terreno:
	</string>
	<string name="TooltipMustSingleDrop">
		Aquí se puede arrastrar sólo un ítem
	</string>
	<string name="TooltipTooManyWearables">
		No puedes tener una carpeta de prendas que contenga más de [AMOUNT] elementos.  Puedes cambiar este límite en Avanzado &gt; Mostrar las configuraciones del depurador &gt; WearFolderLimit.
	</string>
	<string name="TooltipPrice" value="[AMOUNT] L$:"/>
	<string name="TooltipFlagScript">Script</string>
	<string name="TooltipFlagPhysics">Física</string>
	<string name="TooltipOutboxDragToWorld">
		No se pueden mostrar artículos desde la carpeta Artículos del mercado
	</string>
	<string name="TooltipOutboxWorn">
		Los artículos que tienes puestos no se pueden colocar en la carpeta Artículos del mercado
	</string>
	<string name="TooltipOutboxFolderLevels">
		La profundidad de carpetas anidadas excede de [AMOUNT]. Disminuye la profundidad de las carpetas anidadas; si es necesario, agrupa los artículos.
	</string>
	<string name="TooltipOutboxTooManyFolders">
		La cantidad de subcarpetas excede de [AMOUNT]. Disminuye la cantidad de carpetas de tu lista de artículos; si es necesario, agrupa los artículos.
	</string>
	<string name="TooltipOutboxTooManyObjects">
		La cantidad de artículos excede de [AMOUNT]. Para vender más de [AMOUNT] artículos en la misma lista, debes agrupar algunos.
	</string>
	<string name="TooltipOutboxTooManyStockItems">
		La cantidad de artículos en stock excede de [AMOUNT].
	</string>
	<string name="TooltipOutboxCannotDropOnRoot">
		Solo se pueden soltar artículos o carpetas en la pestaña TODOS. Selecciona esta pestaña y mueve otra vez los artículos o carpetas.
	</string>
	<string name="TooltipFlagTouch">Tocar</string>
	<string name="TooltipFlagL$">L$</string>
	<string name="TooltipFlagDropInventory">Soltar inventario</string>
	<string name="TooltipFlagPhantom">Fantasma</string>
	<string name="TooltipFlagTemporary">Temporal</string>
	<string name="TooltipPrimCount">Primitivas: [COUNT]</string>
	<string name="TooltipPrimEquivalent">, Impacto en el Terreno: [PEWEIGHT]</string>
	<string name="TooltipPrimEquivalentLoading">, cargando Impacto en el Terreno...</string>
	<string name="TooltipPrimEquivalentUnavailable">, Impacto en el terreno no disponible</string>
	<string name="TooltipDistance">Distancia: [DISTANCE] m</string>
	<string name="TooltipPosition">Posición: [POSITION]</string>
	<string name="TooltipOutboxNoTransfer">
		Uno o varios de estos objetos no se pueden vender o transferir
	</string>
	<string name="TooltipOutboxNotInInventory">
		Solo puedes colocar en el mercado artículos de tu inventario
	</string>
	<string name="TooltipOutboxLinked">
		No puedes poner carpetas o artículos vinculados en el Mercado
	</string>
	<string name="TooltipOutboxCallingCard">
		No puedes colocar tarjetas de visita en el Mercado
	</string>
	<string name="TooltipOutboxDragActive">
		No se puede mover una lista de artículos publicada
	</string>
	<string name="TooltipOutboxCannotMoveRoot">
		No se puede mover la carpeta raíz de artículos del Mercado
	</string>
	<string name="TooltipOutboxMixedStock">
		Todos los artículos de una carpeta de stock deben tener el mismo tipo y permiso
	</string>
	<string name="TooltipDragOntoOwnChild">
		No puedes mover una carpeta a su carpeta secundaria
	</string>
	<string name="TooltipDragOntoSelf">
		No puedes mover una carpeta dentro de sí misma
	</string>
	<string name="TooltipHttpUrl">
		Pulsa para ver esta página web
	</string>
	<string name="TooltipSLURL">
		Pulsa para ver la información de este lugar
	</string>
	<string name="TooltipAgentUrl">
		Pulsa para ver el perfil del Residente
	</string>
	<string name="TooltipAgentInspect">
		Obtén más información acerca de este residente
	</string>
	<string name="TooltipAgentMute">
		Pulsa para silenciar a este Residente
	</string>
	<string name="TooltipAgentUnmute">
		Pulsa para quitar el silencio a este Residente
	</string>
	<string name="TooltipAgentIM">
		Pulsa para enviar un MI a este Residente
	</string>
	<string name="TooltipAgentPay">
		Pulsa para pagar a este Residente
	</string>
	<string name="TooltipAgentOfferTeleport">
		Pulsa para ofrecer teleporte a tu posición a este Residente
	</string>
	<string name="TooltipAgentRequestFriend">
		Pulsa para ofrecer amistad a este Residente
	</string>
	<string name="TooltipGroupUrl">
		Pulsa para ver la descripción de este grupo
	</string>
	<string name="TooltipEventUrl">
		Pulsa para ver la descripción de este evento
	</string>
	<string name="TooltipClassifiedUrl">
		Pulsa para ver este clasificado
	</string>
	<string name="TooltipParcelUrl">
		Pulsa para ver la descripción de esta parcela
	</string>
	<string name="TooltipTeleportUrl">
		Pulsa para teleportarte a esta posición
	</string>
	<string name="TooltipObjectIMUrl">
		Pulsa para ver la descripción de este objeto
	</string>
	<string name="TooltipMapUrl">
		Pulsa para ver en el mapa esta localización
	</string>
	<string name="TooltipSLAPP">
		Pulsa para ejecutar el comando secondlife://
	</string>
	<string name="CurrentURL" value="URL actual: [CurrentURL]"/>
	<string name="SLurlLabelTeleport">
		Teleportarse a
	</string>
	<string name="SLurlLabelShowOnMap">
		Mostrarla en el mapa
	</string>
	<string name="SLappAgentMute">
		Silenciar
	</string>
	<string name="SLappAgentUnmute">
		Quitar el silencio
	</string>
	<string name="SLappAgentIM">
		MI
	</string>
	<string name="SLappAgentPay">
		Pagar
	</string>
	<string name="SLappAgentOfferTeleport">
		Ofrecer teleporte a
	</string>
	<string name="SLappAgentRequestFriend">
		Ofrecimiento de amistad
	</string>
	<string name="SLappAgentRemoveFriend">
		Disolución de amistad
	</string>
	<string name="BUTTON_CLOSE_DARWIN">
		Cerrar (⌘W)
	</string>
	<string name="BUTTON_CLOSE_WIN">
		Cerrar (Ctrl+W)
	</string>
	<string name="BUTTON_CLOSE_CHROME">
		Cerrar
	</string>
	<string name="BUTTON_RESTORE">
		Restaurar
	</string>
	<string name="BUTTON_MINIMIZE">
		Minimizar
	</string>
	<string name="BUTTON_TEAR_OFF">
		Separar la ventana
	</string>
	<string name="BUTTON_DOCK">
		Fijar
	</string>
	<string name="BUTTON_HELP">
		Ver la Ayuda
	</string>
	<string name="TooltipNotecardNotAllowedTypeDrop">
		Los objetos de este tipo no se pueden adjuntar 
a las notas de esta región.
	</string>
	<string name="TooltipNotecardOwnerRestrictedDrop">
		Sólo los objetos con permisos 
«próximo propietario» sin restricciones 
pueden adjuntarse a las notas.
	</string>
	<string name="Searching">
		Buscando...
	</string>
	<string name="NoneFound">
		No se ha encontrado.
	</string>
	<string name="RetrievingData">
		Obteniendo...
	</string>
	<string name="ReleaseNotes">
		Notas de la versión
	</string>
	<!--
	<string name="RELEASE_NOTES_BASE_URL">
		https://releasenotes.secondlife.com/viewer/
	</string>
	-->
	<string name="LoadingData">
		Cargando...
	</string>
	<string name="ProtectedFolder">
		protegido
	</string>
	<string name="AvatarNameNobody">
		(nadie)
	</string>
	<string name="AvatarNameWaiting">
		(Cargando...)
	</string>
 	<string name="AvatarNameMultiple">
		(multiple)
	</string>
	<string name="GroupNameNone">
		(ninguno)
	</string>
	<string name="AvalineCaller">
		Avaline: [ORDER]
	</string>
	<string name="AssetErrorNone">
		No hay ningún error
	</string>
	<string name="AssetErrorRequestFailed">
		Petición de activo: fallida
	</string>
	<string name="AssetErrorNonexistentFile">
		Petición de activo: el archivo no existe
	</string>
	<string name="AssetErrorNotInDatabase">
		Petición de activo: no se encontró el activo en la base de datos
	</string>
	<string name="AssetErrorEOF">
		Fin del archivo
	</string>
	<string name="AssetErrorCannotOpenFile">
		No se puede abrir el archivo
	</string>
	<string name="AssetErrorFileNotFound">
		No se ha encontrado el archivo
	</string>
	<string name="AssetErrorTCPTimeout">
		Excedido el tiempo máximo de transferencia del archivo
	</string>
	<string name="AssetErrorCircuitGone">
		Circuito desconectado
	</string>
	<string name="AssetErrorPriceMismatch">
		No concuerda el precio en el visor y en el servidor
	</string>
	<string name="AssetErrorUnknownStatus">
		Estado desconocido
	</string>
	<string name="SettingValidationError">
		Error en la validación para importar los parámetros [NAME]
	</string>
	<string name="SettingImportFileError">
		No se pudo abrir el archivo [FILE]
	</string>
	<string name="SettingParseFileError">
		No se pudo abrir el archivo [FILE]
	</string>
	<string name="SettingTranslateError">
		No se pudo traducir el Viento de luz legado [NAME]
	</string>
	<string name="texture">
		la textura
	</string>
	<string name="sound">
		el sonido
	</string>
	<string name="calling card">
		la tarjeta de visita
	</string>
	<string name="landmark">
		el hito
	</string>
	<string name="legacy script">
		el script antiguo
	</string>
	<string name="clothing">
		esa ropa
	</string>
	<string name="object">
		el objeto
	</string>
	<string name="note card">
		la nota
	</string>
	<string name="folder">
		la carpeta
	</string>
	<string name="root">
		la raíz
	</string>
	<string name="lsl2 script">
		ese script de LSL2
	</string>
	<string name="lsl bytecode">
		el código intermedio de LSL
	</string>
	<string name="tga texture">
		esa textura tga
	</string>
	<string name="body part">
		esa parte del cuerpo
	</string>
	<string name="snapshot">
		la foto
	</string>
	<string name="lost and found">
		Objetos Perdidos
	</string>
	<string name="targa image">
		esa imagen targa
	</string>
	<string name="trash">
		la Papelera
	</string>
	<string name="jpeg image">
		esa imagen jpeg
	</string>
	<string name="animation">
		la animación
	</string>
	<string name="gesture">
		el gesto
	</string>
	<string name="simstate">
		el estado del sim
	</string>
	<string name="favorite">
		ese favorito
	</string>
	<string name="symbolic link">
		el enlace
	</string>
	<string name="symbolic folder link">
		enlace de la carpeta
	</string>
	<string name="settings blob">
		opciones
	</string>
	<string name="mesh">
		el modelo mesh
	</string>
	<string name="AvatarEditingAppearance">
		(Editando Apariencia)
	</string>
	<string name="AvatarAway">
		Ausente
	</string>
	<string name="AvatarDoNotDisturb">
		No disponible
	</string>
	<string name="AvatarMuted">
		Bloqueado/a
	</string>
	<string name="anim_express_afraid">
		Asustado/a
	</string>
	<string name="anim_express_anger">
		Enfadado/a
	</string>
	<string name="anim_away">
		Ausente
	</string>
	<string name="anim_backflip">
		Salto mortal hacia atrás
	</string>
	<string name="anim_express_laugh">
		Carcajada
	</string>
	<string name="anim_express_toothsmile">
		Gran sonrisa
	</string>
	<string name="anim_blowkiss">
		Mandar un beso
	</string>
	<string name="anim_express_bored">
		Aburrido/a
	</string>
	<string name="anim_bow">
		Reverencia
	</string>
	<string name="anim_clap">
		Aplauso
	</string>
	<string name="anim_courtbow">
		Reverencia floreada
	</string>
	<string name="anim_express_cry">
		Llanto
	</string>
	<string name="anim_dance1">
		Baile 1
	</string>
	<string name="anim_dance2">
		Baile 2
	</string>
	<string name="anim_dance3">
		Baile 3
	</string>
	<string name="anim_dance4">
		Baile 4
	</string>
	<string name="anim_dance5">
		Baile 5
	</string>
	<string name="anim_dance6">
		Baile 6
	</string>
	<string name="anim_dance7">
		Baile 7
	</string>
	<string name="anim_dance8">
		Baile 8
	</string>
	<string name="anim_express_disdain">
		Desdén
	</string>
	<string name="anim_drink">
		Beber
	</string>
	<string name="anim_express_embarrased">
		Avergonzarse
	</string>
	<string name="anim_angry_fingerwag">
		Negar con el dedo
	</string>
	<string name="anim_fist_pump">
		Éxito con el puño
	</string>
	<string name="anim_yoga_float">
		Yoga flotando
	</string>
	<string name="anim_express_frown">
		Fruncir el ceño
	</string>
	<string name="anim_impatient">
		Impaciente
	</string>
	<string name="anim_jumpforjoy">
		Salto de alegría
	</string>
	<string name="anim_kissmybutt">
		Bésame el culo
	</string>
	<string name="anim_express_kiss">
		Besar
	</string>
	<string name="anim_laugh_short">
		Reír
	</string>
	<string name="anim_musclebeach">
		Sacar músculo
	</string>
	<string name="anim_no_unhappy">
		No (con enfado)
	</string>
	<string name="anim_no_head">
		No
	</string>
	<string name="anim_nyanya">
		Ña-Ña-Ña
	</string>
	<string name="anim_punch_onetwo">
		Puñetazo uno-dos
	</string>
	<string name="anim_express_open_mouth">
		Abrir la boca
	</string>
	<string name="anim_peace">
		'V' con los dedos
	</string>
	<string name="anim_point_you">
		Señalar a otro/a
	</string>
	<string name="anim_point_me">
		Señalarse
	</string>
	<string name="anim_punch_l">
		Puñetazo izquierdo
	</string>
	<string name="anim_punch_r">
		Puñetazo derecho
	</string>
	<string name="anim_rps_countdown">
		PPT cuenta
	</string>
	<string name="anim_rps_paper">
		PPT papel
	</string>
	<string name="anim_rps_rock">
		PPT piedra
	</string>
	<string name="anim_rps_scissors">
		PPT tijera
	</string>
	<string name="anim_express_repulsed">
		Repulsa
	</string>
	<string name="anim_kick_roundhouse_r">
		Patada giratoria
	</string>
	<string name="anim_express_sad">
		Triste
	</string>
	<string name="anim_salute">
		Saludo militar
	</string>
	<string name="anim_shout">
		Gritar
	</string>
	<string name="anim_express_shrug">
		Encogerse de hombros
	</string>
	<string name="anim_express_smile">
		Sonreír
	</string>
	<string name="anim_smoke_idle">
		Fumar: en la mano
	</string>
	<string name="anim_smoke_inhale">
		Fumar
	</string>
	<string name="anim_smoke_throw_down">
		Fumar: tirar el cigarro
	</string>
	<string name="anim_express_surprise">
		Sorprendido/a
	</string>
	<string name="anim_sword_strike_r">
		Estocada
	</string>
	<string name="anim_angry_tantrum">
		Berrinche
	</string>
	<string name="anim_express_tongue_out">
		Sacar la lengua
	</string>
	<string name="anim_hello">
		Agitar la mano
	</string>
	<string name="anim_whisper">
		Susurrar
	</string>
	<string name="anim_whistle">
		Silbar
	</string>
	<string name="anim_express_wink">
		Guiño
	</string>
	<string name="anim_wink_hollywood">
		Guiño (Hollywood)
	</string>
	<string name="anim_express_worry">
		Preocupado/a
	</string>
	<string name="anim_yes_happy">
		Sí (contento)
	</string>
	<string name="anim_yes_head">
		Sí
	</string>
	<string name="multiple_textures">
		Múltiple
	</string>
	<string name="use_texture">
		Usar textura
	</string>
	<string name="manip_hint1">
		Pasa el cursor del ratón sobre la regla
	</string>
	<string name="manip_hint2">
		para ajustar a la cuadrícula
	</string>
	<string name="texture_loading">
		Cargando...
	</string>
	<string name="worldmap_offline">
		Sin conexión
	</string>
	<string name="worldmap_item_tooltip_format">
		[PRICE] L$ por [AREA] m² ([SQMPRICE] L$/m²)
	</string>
	<string name="worldmap_results_none_found">
		No se ha encontrado.
	</string>
	<string name="worldmap_agent_position">
		Usted está aquí
	</string>
	<string name="minimap_distance">
		(Distancia: [DISTANCE] m)
	</string>
	<string name="minimap_no_focus">
		La cámara no puede enfocar al avatar porque está fuera de tu distancia de dibujo.
	</string>
	<string name="Ok">
		OK
	</string>
	<string name="Premature end of file">
		Fin prematuro del archivo
	</string>
	<string name="ST_NO_JOINT">
		No se puede encontrar ROOT o JOINT.
	</string>
	<string name="no_name_object">
		(sin nombre)
	</string>
	<string name="NearbyChatTitle">
		Chat local
	</string>
	<string name="NearbyChatLabel">
		(Chat local)
	</string>
	<string name="whisper">
		susurra:
	</string>
	<string name="shout">
		grita:
	</string>
	<string name="ringing">
		Conectando al chat de voz...
	</string>
	<string name="connected">
		Conectado
	</string>
	<string name="unavailable">
		La voz no está disponible en tu localización actual
	</string>
	<string name="hang_up">
		Desconectado del chat de voz
	</string>
	<string name="reconnect_nearby">
		Vas a ser reconectado al chat de voz con la gente cercana
	</string>
	<string name="ScriptQuestionCautionChatGranted">
		'[OBJECTNAME]', un objeto propiedad de '[OWNERNAME]', localizado en [REGIONNAME] con la posición [REGIONPOS], ha recibido permiso para: [PERMISSIONS].
	</string>
	<string name="ScriptQuestionCautionChatDenied">
		A '[OBJECTNAME]', un objeto propiedad de '[OWNERNAME]', localizado en [REGIONNAME] con la posición [REGIONPOS], se le ha denegado el permiso para: [PERMISSIONS].
	</string>
	<string name="AdditionalPermissionsRequestHeader">
		Si permites acceso a tu cuenta, también estarás permitiendo al objeto:
	</string>
	<string name="AdditionalPermissionsRequestHeader">
		Si autorizas el acceso a tu cuenta, también permitirás al objeto:
	</string>
	<string name="ScriptTakeMoney">
		Obtener de usted dólares Linden (L$)
	</string>
	<string name="ActOnControlInputs">
		Actuar en sus controles de entrada
	</string>
	<string name="RemapControlInputs">
		Reconfigurar sus controles de entrada
	</string>
	<string name="AnimateYourAvatar">
		Ejecutar animaciones en su avatar
	</string>
	<string name="AttachToYourAvatar">
		Anexarse a su avatar
	</string>
	<string name="ReleaseOwnership">
		Anular la propiedad y que pase a ser público
	</string>
	<string name="LinkAndDelink">
		Enlazar y desenlazar de otros objetos
	</string>
	<string name="AddAndRemoveJoints">
		Añadir y quitar uniones con otros objetos
	</string>
	<string name="ChangePermissions">
		Cambiar sus permisos
	</string>
	<string name="TrackYourCamera">
		Seguir tu cámara
	</string>
	<string name="ControlYourCamera">
		Controlar tu cámara
	</string>
	<string name="TeleportYourAgent">
		Teleportarte
	</string>
	<string name="ForceSitAvatar">
		Forzar que el avatar se siente
	</string>
	<string name="ChangeEnvSettings">
		Cambiar tu configuración del entorno
	</string>
	<string name="AgentNameSubst">
		(Tú)
	</string>
	<string name="JoinAnExperience"/><!-- intentionally blank -->
	<string name="ManageEstateSilently">
		Gestionar tus fincas silenciosamente
	</string>
	<string name="ChangeYourDefaultAnimations">
		Cambiar tus animaciones por defecto
	</string>
	<string name="SilentlyManageEstateAccess">
		Silenciar notificaciones sobre las modificaciones de acceso al Estado
	</string>
	<string name="OverrideYourAnimations">
		Reemplazar tus animaciones por defecto
	</string>
	<string name="ScriptReturnObjects">
		Devolver objetos en tu nombre
	</string>
	<string name="NotConnected">
		No conectado/a
	</string>
	<string name="AgentNameSubst">
		(Tú)
	</string>
	<string name="UnknownScriptPermission">
		(desconocido)!
	</string>
	<string name="SIM_ACCESS_PG">
		General
	</string>
	<string name="SIM_ACCESS_MATURE">
		Moderado
	</string>
	<string name="SIM_ACCESS_ADULT">
		Adulto
	</string>
	<string name="SIM_ACCESS_DOWN">
		Desconectado
	</string>
	<string name="SIM_ACCESS_MIN">
		Desconocido
	</string>
	<string name="land_type_unknown">
		(desconocido)
	</string>
	<string name="Estate / Full Region">
		Estado / Región completa
	</string>
	<string name="Estate / Homestead">
		Estado / Residencial
	</string>
	<string name="Mainland / Homestead">
		Continente / Residencial
	</string>
	<string name="Mainland / Full Region">
		Continente / Región completa
	</string>
	<string name="all_files">
		Todos los archivos
	</string>
	<string name="sound_files">
		Sonidos
	</string>
	<string name="animation_files">
		Animaciones
	</string>
	<string name="image_files">
		Imágenes
	</string>
	<string name="save_file_verb">
		Guardar
	</string>
	<string name="load_file_verb">
		Cargar
	</string>
	<string name="targa_image_files">
		Imágenes Targa
	</string>
	<string name="bitmap_image_files">
		Imágenes de mapa de bits
	</string>
	<string name="png_image_files">
		Imágenes PNG
	</string>
	<string name="save_texture_image_files">
		Imágenes Targa o PNG
	</string>
	<string name="avi_movie_file">
		Archivo de película AVI
	</string>
	<string name="xaf_animation_file">
		Archivo de anim. XAF
	</string>
	<string name="xml_file">
		Archivo XML
	</string>
	<string name="raw_file">
		Archivo RAW
	</string>
	<string name="compressed_image_files">
		Imágenes comprimidas
	</string>
	<string name="load_files">
		Cargar archivos
	</string>
	<string name="choose_the_directory">
		Elegir directorio
	</string>
	<string name="script_files">
		Scripts
	</string>
	<string name="dictionary_files">
		Diccionarios
	</string>
	<string name="backup_files">
		Respaldos de objetos
	</string>
	<string name="collada_files">
		Modelos COLLADA
	</string>
	<string name="LSLTipSleepTime">
		Duerme el script durante [SLEEP_TIME] segundos.
	</string>
	<string name="shape">
		Anatomía
	</string>
	<string name="skin">
		Piel
	</string>
	<string name="hair">
		Pelo
	</string>
	<string name="eyes">
		Ojos
	</string>
	<string name="shirt">
		Camisa
	</string>
	<string name="pants">
		Pantalón
	</string>
	<string name="shoes">
		Zapatos
	</string>
	<string name="socks">
		Calcetines
	</string>
	<string name="jacket">
		Chaqueta
	</string>
	<string name="gloves">
		Guantes
	</string>
	<string name="undershirt">
		Camiseta
	</string>
	<string name="underpants">
		Ropa interior
	</string>
	<string name="skirt">
		Falda
	</string>
	<string name="alpha">
		Alfa
	</string>
	<string name="tattoo">
		Tatuaje
	</string>
	<string name="universal">
		Universal
	</string>
	<string name="physics">
		Física
	</string>
	<string name="invalid">
		inválido/a
	</string>
	<string name="none">
		ninguno
	</string>
	<string name="shirt_not_worn">
		Camisa no puesta
	</string>
	<string name="pants_not_worn">
		Pantalones no puestos
	</string>
	<string name="shoes_not_worn">
		Zapatos no puestos
	</string>
	<string name="socks_not_worn">
		Calcetines no puestos
	</string>
	<string name="jacket_not_worn">
		Chaqueta no puesta
	</string>
	<string name="gloves_not_worn">
		Guantes no puestos
	</string>
	<string name="undershirt_not_worn">
		Camiseta no puesta
	</string>
	<string name="underpants_not_worn">
		Ropa interior no puesta
	</string>
	<string name="skirt_not_worn">
		Falda no puesta
	</string>
	<string name="alpha_not_worn">
		Alfa no puesta
	</string>
	<string name="tattoo_not_worn">
		Tatuaje no puesto
	</string>
	<string name="universal_not_worn">
		Universal no puesto
	</string>
	<string name="physics_not_worn">
		Física no puesta
	</string>
	<string name="invalid_not_worn">
		no válido/a
	</string>
	<string name="create_new_shape">
		Crear una anatomía nueva
	</string>
	<string name="create_new_skin">
		Crear una piel nueva
	</string>
	<string name="create_new_hair">
		Crear pelo nuevo
	</string>
	<string name="create_new_eyes">
		Crear ojos nuevos
	</string>
	<string name="create_new_shirt">
		Crear una camisa nueva
	</string>
	<string name="create_new_pants">
		Crear unos pantalones nuevos
	</string>
	<string name="create_new_shoes">
		Crear unos zapatos nuevos
	</string>
	<string name="create_new_socks">
		Crear unos calcetines nuevos
	</string>
	<string name="create_new_jacket">
		Crear una chaqueta nueva
	</string>
	<string name="create_new_gloves">
		Crear unos guantes nuevos
	</string>
	<string name="create_new_undershirt">
		Crear una camiseta nueva
	</string>
	<string name="create_new_underpants">
		Crear ropa interior nueva
	</string>
	<string name="create_new_skirt">
		Crear una falda nueva
	</string>
	<string name="create_new_alpha">
		Crear una capa alfa nueva
	</string>
	<string name="create_new_tattoo">
		Crear un tatuaje nuevo
	</string>
	<string name="create_new_universal">
		Crear unos guantes nuevos
	</string>
	<string name="create_new_physics">
		Crear nueva física
	</string>
	<string name="create_new_invalid">
		no válido/a
	</string>
	<string name="NewWearable">
		Nuevo [WEARABLE_ITEM]
	</string>
	<string name="next">
		Siguiente
	</string>
	<string name="ok">
		OK
	</string>
	<string name="GroupNotifyGroupNotice">
		Aviso de grupo
	</string>
	<string name="GroupNotifyGroupNotices">
		Avisos del grupo
	</string>
	<string name="GroupNotifySentBy">
		Enviado por
	</string>
	<string name="GroupNotifyAttached">
		Adjunto:
	</string>
	<string name="GroupNotifyViewPastNotices">
		Ver los avisos pasados u optar por dejar de recibir aquí estos mensajes.
	</string>
	<string name="GroupNotifyOpenAttachment">
		Abrir el adjunto
	</string>
	<string name="GroupNotifySaveAttachment">
		Guardar el adjunto
	</string>
	<string name="GroupNotifySender">
		Enviado por [SENDER], [GROUPNAME]</string>
	<string name="TeleportOffer">
		Ofrecimiento de teleporte
	</string>
	<string name="StartUpNotifications">
		Llegaron avisos nuevos mientras estabas ausente...
	</string>
	<string name="OverflowInfoChannelString">
		Tienes [%d] aviso(s) más
	</string>
	<string name="BodyPartsRightArm">
		Brazo der.
	</string>
	<string name="BodyPartsHead">
		Cabeza
	</string>
	<string name="BodyPartsLeftArm">
		Brazo izq.
	</string>
	<string name="BodyPartsLeftLeg">
		Pierna izq.
	</string>
	<string name="BodyPartsTorso">
		Torso
	</string>
	<string name="BodyPartsRightLeg">
		Pierna der.
	</string>
	<string name="BodyPartsEnhancedSkeleton">
		Esqueleto mejorado
	</string>
	<string name="GraphicsQualityLow">
		Bajo
	</string>
	<string name="GraphicsQualityMid">
		Medio
	</string>
	<string name="GraphicsQualityHigh">
		Alto
	</string>
	<string name="LeaveMouselook">
		Pulsa ESC para salir de la vista subjetiva
	</string>
	<string name="InventoryNoMatchingItems">
		¿No encuentras lo que buscas? Prueba con la [secondlife:///app/search/all/[SEARCH_TERM] Búsqueda].
	</string>
	<string name="InventoryNoMatchingRecentItems">
		¿No encuentras lo que buscas? Intenta [secondlife:///app/inventory/filters Show filters].
	</string>
	<string name="PlacesNoMatchingItems">
		¿No encuentras lo que buscas? Prueba con la [secondlife:///app/search/places/[SEARCH_TERM] Búsqueda].
	</string>
	<string name="FavoritesNoMatchingItems">
		Arrastra aquí un hito para añadirlo a tus favoritos.
	</string>
	<string name="MarketplaceNoMatchingItems">
		No se han encontrado artículos. Comprueba si has escrito correctamente la cadena de búsqueda y vuelve a intentarlo.
	</string>
	<string name="InventoryNoTexture">
		No tienes en tu inventario una copia de esta textura.
	</string>
	<string name="InventoryInboxNoItems">
		Aquí aparecerán algunos de los objetos que recibas, como los regalos Premium. Después puedes arrastrarlos a tu inventario.
	</string>
	<string name="MarketplaceURL">
		https://marketplace.[MARKETPLACE_DOMAIN_NAME]/
	</string>
	<string name="MarketplaceURL_CreateStore">
		http://community.secondlife.com/t5/English-Knowledge-Base/Selling-in-the-Marketplace/ta-p/700193#Section_.3
	</string>
	<string name="MarketplaceURL_Dashboard">
		https://marketplace.[MARKETPLACE_DOMAIN_NAME]/merchants/store/dashboard
	</string>
	<string name="MarketplaceURL_Imports">
		https://marketplace.[MARKETPLACE_DOMAIN_NAME]/merchants/store/imports
	</string>
	<string name="MarketplaceURL_LearnMore">
		https://marketplace.[MARKETPLACE_DOMAIN_NAME]/learn_more
	</string>
	<string name="InventoryPlayAnimationTooltip">
		Abrir la ventana con las opciones del Juego
	</string>
	<string name="InventoryPlayGestureTooltip">
		Realizar gesto seleccionado en el mundo.
	</string>
	<string name="InventoryPlaySoundTooltip">
		Abrir la ventana con las opciones del Juego
	</string>
	<string name="InventoryOutboxNotMerchantTitle">
		Cualquier usuario puede vender objetos en el mercado.
	</string>
	<string name="InventoryOutboxNotMerchantTooltip"/>
	<string name="InventoryOutboxNotMerchant">
		Para hacerte comerciante debes [[MARKETPLACE_CREATE_STORE_URL] crear una tienda del Mercado].
	</string>
	<string name="InventoryOutboxNoItemsTitle">
		El buzón de salida está vacío.
	</string>
	<string name="InventoryOutboxNoItemsTooltip"/>
	<string name="InventoryOutboxNoItems">
		Arrastra carpetas a esta sección y pulsa en &quot;Enviar al Mercado&quot; para incluirlas en la lista de venta del [[MARKETPLACE_DASHBOARD_URL] Mercado].
	</string>
	<string name="InventoryOutboxInitializingTitle">
		Inicializando el Mercado.
	</string>
	<string name="InventoryOutboxInitializing">
		Estamos accediendo a tu cuenta de la [[MARKETPLACE_CREATE_STORE_URL] tienda del Mercado].
	</string>
	<string name="InventoryOutboxErrorTitle">
		Errores del Mercado.
	</string>
	<string name="InventoryOutboxError">
		La [[MARKETPLACE_CREATE_STORE_URL] tienda del Mercado] devuelve errores.
	</string>
	<string name="InventoryMarketplaceError">
		Se ha producido un error al abrir Artículos del Mercado.
Si sigues recibiendo el mismo mensaje, solicita ayuda al personal de asistencia de Second Life en http://support.secondlife.com
	</string>
	<string name="InventoryMarketplaceListingsNoItemsTitle">
		Tu carpeta Artículos del mercado está vacía.
	</string>
	<string name="InventoryMarketplaceListingsNoItems">
		Arrastra carpetas a esta sección para incluirlas en la lista de venta del [[MARKETPLACE_DASHBOARD_URL] Mercado].
	</string>
	<string name="InventoryItemsCount">
		([ITEMS]/[CATEGORIES] Objetos)
	</string>
	<string name="Marketplace Validation Warning Stock">
		La carpeta de stock debe estar contenida en una carpeta de versión
	</string>
	<string name="Marketplace Validation Error Mixed Stock">
		: Error: todos los artículos de una carpeta de stock deben ser del mismo tipo y que no se puedan copiar
	</string>
	<string name="Marketplace Validation Error Subfolder In Stock">
		: Error: la carpeta de stock no puede contener subcarpetas
	</string>
	<string name="Marketplace Validation Warning Empty">
		: Atención: la carpeta no contiene ningún artículo
	</string>
	<string name="Marketplace Validation Warning Create Stock">
		: Atención: creando carpeta de stock
	</string>
	<string name="Marketplace Validation Warning Create Version">
		: Atención: creando la carpeta de versión
	</string>
	<string name="Marketplace Validation Warning Move">
		: Atención: moviendo artículos
	</string>
	<string name="Marketplace Validation Warning Delete">
		: Atención: se ha transferido el contenido de la carpeta a la carpeta de stock, y se eliminará la carpeta vacía
	</string>
	<string name="Marketplace Validation Error Stock Item">
		: Error: los artículos que no se pueden copiar deben estar contenidos en una carpeta de stock
	</string>
	<string name="Marketplace Validation Warning Unwrapped Item">
		: Atención: los artículos deben estar contenidos en una carpeta de versión
	</string>
	<string name="Marketplace Validation Error">
		: Error:
	</string>
	<string name="Marketplace Validation Warning">
		: Atención:
	</string>
	<string name="Marketplace Validation Error Empty Version">
		: Atención: la carpeta de versión debe contener al menos un artículo
	</string>
	<string name="Marketplace Validation Error Empty Stock">
		: Atención: la carpeta de stock debe contener al menos un artículo
	</string>
	<string name="Marketplace Validation No Error">
		No se han producido errores ni advertencias
	</string>
	<string name="Marketplace Error None">
		Sin errores
	</string>
	<string name="Marketplace Error Prefix">
		Error:
	</string>
	<string name="Marketplace Error Not Merchant">
		Para poder enviar objetos al mercado, debes registrarte como comerciante (es gratis).
	</string>
	<string name="Marketplace Error Not Accepted">
		No se puede mover el artículo a esa carpeta.
	</string>
	<string name="Marketplace Error Unsellable Item">
		Este artículo no se puede vender en el Mercado.
	</string>
	<string name="MarketplaceNoID">
		no Mkt ID
	</string>
	<string name="MarketplaceLive">
		en la lista
	</string>
	<string name="MarketplaceActive">
		activa
	</string>
	<string name="MarketplaceMax">
		máx.
	</string>
	<string name="MarketplaceStock">
		stock
	</string>
	<string name="MarketplaceNoStock">
		existencias agotadas
	</string>
	<string name="MarketplaceUpdating">
		actualizando...
	</string>
	<string name="Open landmarks">
		Abrir hitos
	</string>
	<string name="Unconstrained">
		Sin restricciones
	</string>
	<string name="no_transfer" value="(no transferible)"/>
	<string name="no_modify" value="(no modificable)"/>
	<string name="no_copy" value="(no copiable)"/>
	<string name="worn" value="(puesto)"/>
	<string name="link" value="(enlace)"/>
	<string name="broken_link" value="(enlace roto)&quot;"/>
	<string name="LoadingContents">
		Cargando el contenido...
	</string>
	<string name="NoContents">
		No hay contenido
	</string>
	<string name="WornOnAttachmentPoint" value="(lo llevas en: [ATTACHMENT_POINT])"/>
	<string name="AttachmentErrorMessage" value="([ATTACHMENT_ERROR])"/>
	<string name="ActiveGesture" value="[GESLABEL] (activo)"/>
	<string name="Chat Message" value="Chat:"/>
	<string name="Sound" value="Sonido :"/>
	<string name="Wait" value="--- Espera :"/>
	<string name="AnimFlagStop" value="Parar la animación:"/>
	<string name="AnimFlagStart" value="Empezar la animación:"/>
	<string name="Wave" value="Onda"/>
	<string name="GestureActionNone" value="Ninguno"/>
	<string name="HelloAvatar" value="¡Hola, avatar!"/>
	<string name="ViewAllGestures" value="Ver todos &gt;&gt;"/>
	<string name="GetMoreGestures" value="Obtener más &gt;&gt;"/>
	<string name="Animations" value="Animaciones,"/>
	<string name="Calling Cards" value="Tarjetas de visita,"/>
	<string name="Clothing" value="Ropa,"/>
	<string name="Gestures" value="Gestos,"/>
	<string name="Landmarks" value="Hitos,"/>
	<string name="Notecards" value="Notas,"/>
	<string name="Objects" value="Objetos,"/>
	<string name="Scripts" value="Scripts,"/>
	<string name="Sounds" value="Sonidos,"/>
	<string name="Textures" value="Texturas,"/>
	<string name="Snapshots" value="Fotos,"/>
	<string name="No Filters" value="No"/>
	<string name="Since Logoff" value="- Desde la desconexión"/>
	<string name="InvFolder My Inventory">
		Inventario
	</string>
	<string name="InvFolder Library">
		Librería
	</string>
	<string name="InvFolder Textures">
		Texturas
	</string>
	<string name="InvFolder Sounds">
		Sonidos
	</string>
	<string name="InvFolder Calling Cards">
		Tarjetas de visita
	</string>
	<string name="InvFolder Landmarks">
		Hitos
	</string>
	<string name="InvFolder Scripts">
		Scripts
	</string>
	<string name="InvFolder Clothing">
		Ropa
	</string>
	<string name="InvFolder Objects">
		Objetos
	</string>
	<string name="InvFolder Notecards">
		Notas
	</string>
	<string name="InvFolder New Folder">
		Carpeta nueva
	</string>
	<string name="InvFolder Inventory">
		Inventario
	</string>
	<string name="InvFolder Uncompressed Images">
		Imágenes sin comprimir
	</string>
	<string name="InvFolder Body Parts">
		Partes del cuerpo
	</string>
	<string name="InvFolder Trash">
		Papelera
	</string>
	<string name="InvFolder Photo Album">
		Álbum de fotos
	</string>
	<string name="InvFolder Lost And Found">
		Objetos Perdidos
	</string>
	<string name="InvFolder Uncompressed Sounds">
		Sonidos sin comprimir
	</string>
	<string name="InvFolder Animations">
		Animaciones
	</string>
	<string name="InvFolder Gestures">
		Gestos
	</string>
	<string name="InvFolder Favorites">
		Favoritos
	</string>
	<string name="InvFolder favorite">
		Favoritos
	</string>
	<string name="InvFolder Favorites">
		Mis Favoritos
	</string>
	<string name="InvFolder favorites">
		Mis Favoritos
	</string>
	<string name="InvFolder Current Outfit">
		Vestuario actual
	</string>
	<string name="InvFolder Initial Outfits">
		Vestuarios iniciales
	</string>
	<string name="InvFolder My Outfits">
		Vestuarios
	</string>
	<string name="InvFolder Accessories">
		Accesorios
	</string>
	<string name="InvFolder Meshes">
		Modelos mesh
	</string>
	<string name="InvFolder Received Items">
		Items recibidos
	</string>
	<string name="InvFolder Merchant Outbox">
		Merchant Outbox
	</string>
	<string name="InvFolder Received Items">
		Objetos recibidos
	</string>
	<string name="InvFolder Merchant Outbox">
		Buzón de salida de comerciante
	</string>
	<string name="InvFolder Friends">
		Amigos
	</string>
	<string name="InvFolder All">
		Todas
	</string>
	<string name="no_attachments">
		No tienes accesorios puestos
	</string>
	<string name="Attachments remain">
		Anexos (quedan [COUNT] ranuras)
	</string>
	<string name="Buy">
		Comprar
	</string>
	<string name="BuyforL$">
		Comprar por L$
	</string>
	<string name="Stone">
		Piedra
	</string>
	<string name="Metal">
		Metal
	</string>
	<string name="Glass">
		Cristal
	</string>
	<string name="Wood">
		Madera
	</string>
	<string name="Flesh">
		Carne
	</string>
	<string name="Plastic">
		Plástico
	</string>
	<string name="Rubber">
		Goma
	</string>
	<string name="Light">
		Luz
	</string>
	<string name="KBShift">
		Mayús
	</string>
	<string name="KBCtrl">
		Ctrl
	</string>
	<string name="Chest">
		Tórax
	</string>
	<string name="Skull">
		Cráneo
	</string>
	<string name="Left Shoulder">
		Hombro izquierdo
	</string>
	<string name="Right Shoulder">
		Hombro derecho
	</string>
	<string name="Left Hand">
		Mano izquierda
	</string>
	<string name="Right Hand">
		Mano derecha
	</string>
	<string name="Left Foot">
		Pie izquierdo
	</string>
	<string name="Right Foot">
		Pie derecho
	</string>
	<string name="Spine">
		Columna
	</string>
	<string name="Pelvis">
		Pelvis
	</string>
	<string name="Mouth">
		Boca
	</string>
	<string name="Chin">
		Barbilla
	</string>
	<string name="Left Ear">
		Oreja izquierda
	</string>
	<string name="Right Ear">
		Oreja derecha
	</string>
	<string name="Left Eyeball">
		Ojo izquierdo
	</string>
	<string name="Right Eyeball">
		Ojo derecho
	</string>
	<string name="Nose">
		Nariz
	</string>
	<string name="R Upper Arm">
		Brazo derecho
	</string>
	<string name="R Forearm">
		Antebrazo derecho
	</string>
	<string name="L Upper Arm">
		Brazo izquierdo
	</string>
	<string name="L Forearm">
		Antebrazo izquierdo
	</string>
	<string name="Right Hip">
		Cadera derecha
	</string>
	<string name="R Upper Leg">
		Muslo derecho
	</string>
	<string name="R Lower Leg">
		Pantorrilla derecha
	</string>
	<string name="Left Hip">
		Cadera izquierda
	</string>
	<string name="L Upper Leg">
		Muslo izquierdo
	</string>
	<string name="L Lower Leg">
		Pantorrilla izquierda
	</string>
	<string name="Stomach">
		Abdomen
	</string>
	<string name="Left Pec">
		Pecho izquierdo
	</string>
	<string name="Right Pec">
		Pecho derecho
	</string>
	<string name="Neck">
		Cuello
	</string>
	<string name="Avatar Center">
		Centro del avatar
	</string>
	<string name="Left Ring Finger">
		Dedo anular izquierdo
	</string>
	<string name="Right Ring Finger">
		Dedo anular derecho
	</string>
	<string name="Tail Base">
		Base de la cola
	</string>
	<string name="Tail Tip">
		Extremo de la cola
	</string>
	<string name="Left Wing">
		Ala izquierda
	</string>
	<string name="Right Wing">
		Ala derecha
	</string>
	<string name="Jaw">
		Mandíbula
	</string>
	<string name="Alt Left Ear">
		Oreja izquierda alternativa
	</string>
	<string name="Alt Right Ear">
		Oreja derecha alternativa
	</string>
	<string name="Alt Left Eye">
		Ojo izquierdo alternativo
	</string>
	<string name="Alt Right Eye">
		Ojo derecho alternativo
	</string>
	<string name="Tongue">
		Lengua
	</string>
	<string name="Groin">
		Ingle
	</string>
	<string name="Left Hind Foot">
		Pata trasera izquierda
	</string>
	<string name="Right Hind Foot">
		Pata trasera derecha
	</string>
	<string name="Invalid Attachment">
		Punto de anexión no válido
	</string>
	<string name="ATTACHMENT_MISSING_ITEM">
		Error: falta un artículo
	</string>
	<string name="ATTACHMENT_MISSING_BASE_ITEM">
		Error: falta el artículo de base
	</string>
	<string name="ATTACHMENT_NOT_ATTACHED">
		Error: el objeto se encuentra en el vestuario actual, pero no está anexado
	</string>
	<string name="YearsMonthsOld">
		[AGEYEARS] [AGEMONTHS]
	</string>
	<string name="YearsOld">
		[AGEYEARS] de edad
	</string>
	<string name="MonthsOld">
		[AGEMONTHS] de edad
	</string>
	<string name="WeeksOld">
		[AGEWEEKS] de edad
	</string>
	<string name="DaysOld">
		[AGEDAYS] de edad
	</string>
	<string name="TodayOld">
		Registrado hoy
	</string>
	<string name="hud_description_total">
		Tu HUD
	</string>
	<string name="hud_name_with_joint">
		[OBJ_NAME] (lo llevas en [JNT_NAME])
	</string>
	<string name="hud_render_memory_warning">
		[HUD_DETAILS] usa mucha memoria de textura
	</string>
	<string name="hud_render_cost_warning">
		[HUD_DETAILS] contiene muchas texturas y objetos complicados
	</string>
	<string name="hud_render_heavy_textures_warning">
		[HUD_DETAILS] contiene muchas texturas grandes
	</string>
	<string name="hud_render_cramped_warning">
		[HUD_DETAILS] contiene demasiados objetos
	</string>
	<string name="hud_render_textures_warning">
		[HUD_DETAILS] contiene demasiadas texturas
	</string>
	<string name="AgeYearsA">
		[COUNT] año
	</string>
	<string name="AgeYearsB">
		[COUNT] años
	</string>
	<string name="AgeYearsC">
		[COUNT] años
	</string>
	<string name="AgeMonthsA">
		[COUNT] mes
	</string>
	<string name="AgeMonthsB">
		[COUNT] meses
	</string>
	<string name="AgeMonthsC">
		[COUNT] meses
	</string>
	<string name="AgeWeeksA">
		[COUNT] semana
	</string>
	<string name="AgeWeeksB">
		[COUNT] semanas
	</string>
	<string name="AgeWeeksC">
		[COUNT] semanas
	</string>
	<string name="AgeDaysA">
		[COUNT] día
	</string>
	<string name="AgeDaysB">
		[COUNT] días
	</string>
	<string name="AgeDaysC">
		[COUNT] días
	</string>
	<string name="GroupMembersA">
		[COUNT] miembro
	</string>
	<string name="GroupMembersB">
		[COUNT] miembros
	</string>
	<string name="GroupMembersC">
		[COUNT] miembros
	</string>
	<string name="AcctTypeResident">
		Residente
	</string>
	<string name="AcctTypeTrial">
		Prueba
	</string>
	<string name="AcctTypeCharterMember">
		Miembro fundador
	</string>
	<string name="AcctTypeEmployee">
		Empleado de Linden Lab
	</string>
	<string name="PaymentInfoUsed">
		Ha usado una forma de pago
	</string>
	<string name="PaymentInfoOnFile">
		Existe información sobre formas de pago
	</string>
	<string name="NoPaymentInfoOnFile">
		Sin información sobre formas de pago
	</string>
	<string name="AgeVerified">
		Edad verificada
	</string>
	<string name="NotAgeVerified">
		Edad no verificada
	</string>
	<string name="Center 2">
		Centro 2
	</string>
	<string name="Top Right">
		Superior derecha
	</string>
	<string name="Top">
		Superior
	</string>
	<string name="Top Left">
		Superior izquierda
	</string>
	<string name="Center">
		Centro
	</string>
	<string name="Bottom Left">
		Inferior izquierda
	</string>
	<string name="Bottom">
		Inferior
	</string>
	<string name="Bottom Right">
		Inferior derecha
	</string>
	<string name="CompileQueueDownloadedCompiling">
		Descargado, compilándolo
	</string>
	<string name="CompileQueueServiceUnavailable">
		El servicio de compilación de scripts no está disponible
	</string>
	<string name="CompileQueueScriptNotFound">
		No se encuentra el script en el servidor.
	</string>
	<string name="CompileQueueProblemDownloading">
		Problema al descargar
	</string>
	<string name="CompileQueueInsufficientPermDownload">
		Permisos insuficientes para descargar un script.
	</string>
	<string name="CompileQueueInsufficientPermFor">
		Permisos insuficientes para
	</string>
	<string name="CompileQueueUnknownFailure">
		Fallo desconocido en la descarga
	</string>
	<string name="CompileQueueTitle">
		Progreso de la recompilación
	</string>
	<string name="CompileQueueStart">
		recompilar
	</string>
	<string name="ResetQueueTitle">
		Progreso del reinicio
	</string>
	<string name="ResetQueueStart">
		restaurar
	</string>
	<string name="RunQueueTitle">
		Configurando como ejecutándose
	</string>
	<string name="RunQueueStart">
		ejecutar
	</string>
	<string name="NotRunQueueTitle">
		Configurando como no ejecutándose
	</string>
	<string name="NotRunQueueStart">
		no ejecutar
	</string>
	<string name="DeleteQueueTitle">
		Progreso de la eliminación
	</string>
	<string name="DeleteQueueStart">
		Eliminando
	</string>
	<string name="Compiling">
		Compilando [NAME]
	</string>
	<string name="CompileSuccessful">
		¡Compilación correcta!
	</string>
	<string name="CompileSuccessfulSaving">
		Compilación correcta, guardando...
	</string>
	<string name="SaveComplete">
		Guardado.
	</string>
	<string name="UploadFailed">
		Error al subir el archivo:
	</string>
	<string name="ObjectOutOfRange">
		Script (objeto fuera de rango)
	</string>
	<string name="ScriptWasDeleted">
		Script (eliminado del inventario)
	</string>
	<string name="GodToolsObjectOwnedBy">
		El objeto [OBJECT] es propiedad de [OWNER]
	</string>
	<string name="GroupsNone">
		ninguno
	</string>
	<string name="CompileNoExperiencePerm">
		Omitiendo el script [SCRIPT] con la experiencia [EXPERIENCE].
	</string>
	<string name="Group" value="(grupo)"/>
	<string name="Unknown">
		(Desconocido)
	</string>
	<string name="SummaryForTheWeek" value="Resumen de esta semana, empezando el "/>
	<string name="NextStipendDay" value=". El próximo día de pago es el "/>
	<string name="GroupPlanningDate">
		[mthnum,datetime,utc]/[day,datetime,utc]/[year,datetime,utc]
	</string>
	<string name="GroupIndividualShare" value="Grupo       Aportaciones individuales"/>
	<string name="GroupColumn" value="Grupo"/>
	<string name="Balance">
		Saldo
	</string>
	<string name="Credits">
		Créditos
	</string>
	<string name="Debits">
		Débitos
	</string>
	<string name="Total">
		Total
	</string>
	<string name="NoGroupDataFound">
		No se encontraron datos del grupo
	</string>
	<string name="IMParentEstate">
		parent estate
	</string>
	<string name="IMMainland">
		continente
	</string>
	<string name="IMTeen">
		adolescente
	</string>
	<string name="Anyone">
		cualquiera
	</string>
	<string name="RegionInfoError">
		error
	</string>
	<string name="RegionInfoAllEstatesOwnedBy">
		todos los estados propiedad de [OWNER]
	</string>
	<string name="RegionInfoAllEstatesYouOwn">
		todos los estados que posees
	</string>
	<string name="RegionInfoAllEstatesYouManage">
		todos los estados que administras para [OWNER]
	</string>
	<string name="RegionInfoAllowedResidents">
		Residentes autorizados: ([ALLOWEDAGENTS], máx. [MAXACCESS])
	</string>
	<string name="RegionInfoAllowedGroups">
		Grupos autorizados: ([ALLOWEDGROUPS], máx. [MAXACCESS])
	</string>
	<string name="RegionInfoEstateManagers">
		Administradores de estado: ([ESTATEMANAGERS], máx. [MAXMANAGERS])
	</string>
	<string name="RegionInfoBannedResidents">
		Residentes con acceso prohibido: ([BANNEDAGENTS], máx. [MAXBANNED])
	</string>
	<string name="RegionInfoListTypeAllowedAgents">
		Residentes permitidos
	</string>
	<string name="RegionInfoListTypeBannedAgents">
		Residentes con acceso prohibido
	</string>
	<string name="RegionInfoAllEstates">
		todos los estados
	</string>
	<string name="RegionInfoManagedEstates">
		estados administrados
	</string>
	<string name="RegionInfoThisEstate">
		este estado
	</string>
	<string name="AndNMore">
		y [EXTRA_COUNT] más
	</string>
	<string name="ScriptLimitsParcelScriptMemory">
		Memoria de scripts de la parcela
	</string>
	<string name="ScriptLimitsParcelsOwned">
		Parcelas listadas: [PARCELS]
	</string>
	<string name="ScriptLimitsMemoryUsed">
		Memoria usada: [COUNT] KB de un máx de [MAX] KB; [AVAILABLE] KB disponibles
	</string>
	<string name="ScriptLimitsMemoryUsedSimple">
		Memoria usada: [COUNT] KB
	</string>
	<string name="ScriptLimitsParcelScriptURLs">
		URLs de los scripts de la parcela
	</string>
	<string name="ScriptLimitsURLsUsed">
		URLs usadas: [COUNT] de un máx. de [MAX]; [AVAILABLE] disponibles
	</string>
	<string name="ScriptLimitsURLsUsedSimple">
		URLs usadas: [COUNT]
	</string>
	<string name="ScriptLimitsRequestError">
		Error al obtener la información
	</string>
	<string name="ScriptLimitsRequestNoParcelSelected">
		No hay una parcela seleccionada
	</string>
	<string name="ScriptLimitsRequestWrongRegion">
		Error: la información de scripts sólo está disponible en tu región actual
	</string>
	<string name="ScriptLimitsRequestWaiting">
		Obteniendo la información...
	</string>
	<string name="ScriptLimitsRequestDontOwnParcel">
		No tienes permiso para examinar esta parcela
	</string>
	<string name="SITTING_ON">
		Sentado en
	</string>
	<string name="ATTACH_CHEST">
		Tórax
	</string>
	<string name="ATTACH_HEAD">
		Cráneo
	</string>
	<string name="ATTACH_LSHOULDER">
		Hombro izquierdo
	</string>
	<string name="ATTACH_RSHOULDER">
		Hombro derecho
	</string>
	<string name="ATTACH_LHAND">
		Mano izquierda
	</string>
	<string name="ATTACH_RHAND">
		Mano derecha
	</string>
	<string name="ATTACH_LFOOT">
		Pie izquierdo
	</string>
	<string name="ATTACH_RFOOT">
		Pie derecho
	</string>
	<string name="ATTACH_BACK">
		Columna
	</string>
	<string name="ATTACH_PELVIS">
		Pelvis
	</string>
	<string name="ATTACH_MOUTH">
		Boca
	</string>
	<string name="ATTACH_CHIN">
		Barbilla
	</string>
	<string name="ATTACH_LEAR">
		Oreja izquierda
	</string>
	<string name="ATTACH_REAR">
		Oreja derecha
	</string>
	<string name="ATTACH_LEYE">
		Ojo izquierdo
	</string>
	<string name="ATTACH_REYE">
		Ojo derecho
	</string>
	<string name="ATTACH_NOSE">
		Nariz
	</string>
	<string name="ATTACH_RUARM">
		Brazo derecho
	</string>
	<string name="ATTACH_RLARM">
		Antebrazo derecho
	</string>
	<string name="ATTACH_LUARM">
		Brazo izquierdo
	</string>
	<string name="ATTACH_LLARM">
		Antebrazo izquierdo
	</string>
	<string name="ATTACH_RHIP">
		Cadera derecha
	</string>
	<string name="ATTACH_RULEG">
		Muslo derecho
	</string>
	<string name="ATTACH_RLLEG">
		Pantorrilla derecha
	</string>
	<string name="ATTACH_LHIP">
		Cadera izquierda
	</string>
	<string name="ATTACH_LULEG">
		Muslo izquierdo
	</string>
	<string name="ATTACH_LLLEG">
		Pantorrilla izquierda
	</string>
	<string name="ATTACH_BELLY">
		Abdomen
	</string>
	<string name="ATTACH_LEFT_PEC">
		Pectoral izquierdo
	</string>
	<string name="ATTACH_RIGHT_PEC">
		Pectoral derecho
	</string>
	<string name="ATTACH_HUD_CENTER_2">
		HUD: Centro 2
	</string>
	<string name="ATTACH_HUD_TOP_RIGHT">
		HUD Superior derecho
	</string>
	<string name="ATTACH_HUD_TOP_CENTER">
		HUD Superior central
	</string>
	<string name="ATTACH_HUD_TOP_LEFT">
		HUD Superior izquierdo
	</string>
	<string name="ATTACH_HUD_CENTER_1">
		HUD Central 1
	</string>
	<string name="ATTACH_HUD_BOTTOM_LEFT">
		HUD Inferior izquierdo
	</string>
	<string name="ATTACH_HUD_BOTTOM">
		HUD Inferior
	</string>
	<string name="ATTACH_HUD_BOTTOM_RIGHT">
		HUD Inferior derecho
	</string>
	<string name="ATTACH_NECK">
		Cuello
	</string>
	<string name="ATTACH_AVATAR_CENTER">
		Centro del avatar
	</string>
	<string name="ATTACH_LHAND_RING1">
		Dedo anular izquierdo
	</string>
	<string name="ATTACH_RHAND_RING1">
		Dedo anular derecho
	</string>
	<string name="ATTACH_TAIL_BASE">
		Base de la cola
	</string>
	<string name="ATTACH_TAIL_TIP">
		Extremo de la cola
	</string>
	<string name="ATTACH_LWING">
		Ala izquierda
	</string>
	<string name="ATTACH_RWING">
		Ala derecha
	</string>
	<string name="ATTACH_FACE_JAW">
		Mandíbula
	</string>
	<string name="ATTACH_FACE_LEAR">
		Oreja izquierda alternativa
	</string>
	<string name="ATTACH_FACE_REAR">
		Oreja derecha alternativa
	</string>
	<string name="ATTACH_FACE_LEYE">
		Ojo izquierdo alternativo
	</string>
	<string name="ATTACH_FACE_REYE">
		Ojo derecho alternativo
	</string>
	<string name="ATTACH_FACE_TONGUE">
		Lengua
	</string>
	<string name="ATTACH_GROIN">
		Ingle
	</string>
	<string name="ATTACH_HIND_LFOOT">
		Pata trasera izquierda
	</string>
	<string name="ATTACH_HIND_RFOOT">
		Pata trasera derecha
	</string>
	<string name="CursorPos">
		Línea [LINE], Columna [COLUMN]
	</string>
	<string name="PanelDirCountFound">
		[COUNT] resultados
	</string>
	<string name="PanelDirTimeStr">
		[hour12,datetime,slt]:[min,datetime,slt] [ampm,datetime,slt]
	</string>
	<string name="PanelDirEventsDateText">
		[day,datetime,slt]/[mthnum,datetime,slt]
	</string>
	<string name="PanelContentsTooltip">
		Contenido del objeto
	</string>
	<string name="PanelContentsNewScript">
		Script nuevo
	</string>
	<string name="DoNotDisturbModeResponseDefault">
		Este residente tiene activado el modo &apos;No disponible&apos; y verá tu mensaje más tarde.
	</string>
	<string name="MuteByName">
		(Por el nombre)
	</string>
	<string name="MuteAgent">
		(Residente)
	</string>
	<string name="MuteObject">
		(Objeto)
	</string>
	<string name="MuteGroup">
		(Grupo)
	</string>
	<string name="MuteExternal">
		(Externo)
	</string>
	<string name="RegionNoCovenant">
		No se ha aportado un contrato para este estado.
	</string>
	<string name="RegionNoCovenantOtherOwner">
		No se ha aportado un contrato para este estado. El terreno de este estado lo vende el propietario del estado. Por favor, contacta con ese propietario para informarte sobre la venta.
	</string>
	<string name="covenant_last_modified"
		 value="Última modificación: " />
	<string name="none_text"
		 value="(no hay)" />
	<string name="never_text"
		 value=" (nunca)" />
	<string name="GroupOwned">
		Propiedad del grupo
	</string>
	<string name="Public">
		Público
	</string>
	<string name="LocalSettings">
		Configuración local
	</string>
	<string name="RegionSettings">
		Configuración de la región
	</string>
	<string name="NoEnvironmentSettings">
		Esta región no es compatible con las opciones de entorno.
	</string>
	<string name="EnvironmentSun">
		Sol
	</string>
	<string name="EnvironmentMoon">
		Luna
	</string>
	<string name="EnvironmentBloom">
		Florecimiento
	</string>
	<string name="EnvironmentCloudNoise">
		Ruido de nubes
	</string>
	<string name="EnvironmentNormalMap">
		Vista Normal
	</string>
	<string name="EnvironmentTransparent">
		Transparente
	</string>
	<string name="ClassifiedClicksTxt">
		Clics: [TELEPORT] teleportes, [MAP] mapa, [PROFILE] perfil
	</string>
	<string name="ClassifiedUpdateAfterPublish">
		(se actualizará tras la publicación)
	</string>
	<string name="NoPicksClassifiedsText">
		No has creado destacados ni clasificados. Pulsa el botón Más para crear uno.
	</string>
	<string name="NoAvatarPicksClassifiedsText">
		El usuario no tiene clasificados ni destacados
	</string>
	<string name="PicksClassifiedsLoadingText">
		Cargando...
	</string>
	<string name="NoPicksText">No has creado ningún destacado.</string>
	<string name="NoAvatarPicksText">El usuario no tiene destacados</string>
	<string name="NoClassifiedsText">No has creado ningún clasificado. Pulsa el botón '+' para crear uno.</string>
	<string name="NoAvatarClassifiedsText">El usuario no tiene clasificados</string>
	<string name="MultiPreviewTitle">
		Vista previa
	</string>
	<string name="MultiPropertiesTitle">
		Propiedades
	</string>
	<string name="InvOfferAnObjectNamed">
		Un objeto de nombre
	</string>
	<string name="InvOfferOwnedByGroup">
		propiedad del grupo
	</string>
	<string name="InvOfferOwnedByUnknownGroup">
		propiedad de un grupo desconocido
	</string>
	<string name="InvOfferOwnedBy">
		propiedad de
	</string>
	<string name="InvOfferOwnedByUnknownUser">
		propiedad de un usuario desconocido
	</string>
	<string name="InvOfferGaveYou">
		te ha dado
	</string>
	<string name="InvOfferYouDecline">
		Rechazas
	</string>
	<string name="InvOfferDecline">
		Has rechazado [DESC] de [NAME].
	</string>
	<string name="InvOfferFrom">
		de
	</string>
	<string name="GroupMoneyTotal">
		Total
	</string>
	<string name="GroupMoneyBought">
		comprado
	</string>
	<string name="GroupMoneyPaidYou">
		pagado a ti
	</string>
	<string name="GroupMoneyPaidInto">
		pagado en
	</string>
	<string name="GroupMoneyBoughtPassTo">
		pase comprado a
	</string>
	<string name="GroupMoneyPaidFeeForEvent">
		cuotas pagadas para el evento
	</string>
	<string name="GroupMoneyPaidPrizeForEvent">
		precio pagado por el evento
	</string>
	<string name="GroupMoneyBalance">
		Saldo
	</string>
	<string name="GroupMoneyCredits">
		Créditos
	</string>
	<string name="GroupMoneyDebits">
		Débitos
	</string>
	<string name="GroupMoneyDate">
		[weekday,datetime,utc] [mth,datetime,utc] [day,datetime,utc], [year,datetime,utc]
	</string>
	<string name="AcquiredItems">
		Artículos adquiridos
	</string>
	<string name="Cancel">
		Cancelar
	</string>
	<string name="UploadingCosts">
		Subir [NAME] cuesta [AMOUNT] L$
	</string>
	<string name="BuyingCosts">
		Comprar esto cuesta [AMOUNT] L$
	</string>
	<string name="UnknownFileExtension">
		Extensión de archivo desconocida [.%s]
Se esperaba .wav, .tga, .bmp, .jpg, .jpeg, o .bvh
	</string>
	<string name="MuteObject2">
		Bloquear
	</string>
	 <string name="MuteAvatar">
		Bloquear
	</string>
	<string name="UnmuteObject">
		Desbloquear
	</string>
	<string name="UnmuteAvatar">
		Desbloquear
	</string>
	<string name="AddLandmarkNavBarMenu">
		Guardar este hito...
	</string>
	<string name="EditLandmarkNavBarMenu">
		Editar este hito...
	</string>
	<string name="accel-mac-control">
		⌃
	</string>
	<string name="accel-mac-command">
		⌘
	</string>
	<string name="accel-mac-option">
		⌥
	</string>
	<string name="accel-mac-shift">
		⇧
	</string>
	<string name="accel-win-control">
		Ctrl+
	</string>
	<string name="accel-win-alt">
		Alt+
	</string>
	<string name="accel-win-shift">
		Mayús+
	</string>
	<string name="FileSaved">
		Archivo guardado
	</string>
	<string name="Receiving">
		Recibiendo
	</string>
	<string name="AM">
		AM
	</string>
	<string name="PM">
		PM
	</string>
	<string name="PST">
		PST
	</string>
	<string name="PDT">
		PDT
	</string>
	<string name="Direction_Forward">
		Adelante
	</string>
	<string name="Direction_Left">
		Izquierda
	</string>
	<string name="Direction_Right">
		Derecha
	</string>
	<string name="Direction_Back">
		Atrás
	</string>
	<string name="Direction_North">
		Norte
	</string>
	<string name="Direction_South">
		Sur
	</string>
	<string name="Direction_West">
		Oeste
	</string>
	<string name="Direction_East">
		Este
	</string>
	<string name="Direction_Up">
		Arriba
	</string>
	<string name="Direction_Down">
		Abajo
	</string>
	<string name="Any Category">
		Cualquier categoría
	</string>
	<string name="Shopping">
		Compras
	</string>
	<string name="Land Rental">
		Terreno en alquiler
	</string>
	<string name="Property Rental">
		Propiedad en alquiler
	</string>
	<string name="Special Attraction">
		Atracción especial
	</string>
	<string name="New Products">
		Nuevos productos
	</string>
	<string name="Employment">
		Empleo
	</string>
	<string name="Wanted">
		Se busca
	</string>
	<string name="Service">
		Servicios
	</string>
	<string name="Personal">
		Personal
	</string>
	<string name="None">
		Ninguno
	</string>
	<string name="Linden Location">
		Localización Linden
	</string>
	<string name="Adult">
		Adulto
	</string>
	<!-- FS:Ansariel: Fixed to match PARCEL_CATEGORY_UI_STRING array -->
	<string name="Arts and Culture">
		Arte y Cultura
	</string>
	<string name="Business">
		Negocios
	</string>
	<string name="Educational">
		Educativo
	</string>
	<string name="Gaming">
		Juegos de azar
	</string>
	<string name="Hangout">
		Entretenimiento
	</string>
	<string name="Newcomer Friendly">
		Para recién llegados
	</string>
	<!-- FS:Ansariel: Fixed to match PARCEL_CATEGORY_UI_STRING array -->
	<string name="Parks and Nature">
		Parques y Naturaleza
	</string>
	<string name="Residential">
		Residencial
	</string>
	<string name="Stage">
		Artes escénicas
	</string>
	<string name="Other">
		Otra
	</string>
	<string name="Rental">
		Terreno en alquiler
	</string>
	<string name="Any">
		Cualquiera
	</string>
	<string name="You">
		Tú
	</string>
	<string name="Multiple Media">
		Múltiples medios
	</string>
	<string name="Play Media">
		Reproduce/Pausa los medios
	</string>
	<string name="StreamtitleNowPlaying">
		Reproduciendo:
	</string>
	<string name="IntelDriverPage">
		http://www.intel.com/p/en_US/support/detect/graphics
	</string>
	<string name="NvidiaDriverPage">
		http://www.nvidia.com/Download/index.aspx?lang=es
	</string>
	<string name="AMDDriverPage">
		http://support.amd.com/us/Pages/AMDSupportHub.aspx
	</string>
	<string name="MBCmdLineError">
		Ha habido un error analizando la línea de comando.
Por favor, consulta: http://wiki.secondlife.com/wiki/Client_parameters
Error:
	</string>
	<string name="MBCmdLineUsg">
		[APP_NAME] Uso de línea de comando:
	</string>
	<string name="MBUnableToAccessFile">
		[APP_NAME] no puede acceder a un archivo que necesita.

Puede ser porque estés ejecutando varias copias, o porque tu sistema crea -equivocadamente- que el archivo está abierto.
Si este mensaje persiste, reinicia tu ordenador y vuelve a intentarlo.
Si aun así sigue apareciendo el mensaje, debes desinstalar completamente [APP_NAME] y reinstalarlo.
	</string>
	<string name="MBFatalError">
		Error fatal
	</string>
	<string name="MBApplicationError">
		Error de la aplicación - No te asustes
	</string>
	<string name="MBApplicationErrorDetails">
		Lo sentimos, pero [APP_NAME] ha fallado y tiene que cerrarse. Si el problema se produce repetidamente, por favor contacta con nuestro equipo de soporte y hazle llegar el siguiente mensaje:

[ERROR_DETAILS]
	</string>
	<string name="MBRequiresAltiVec">
		[APP_NAME] requiere un procesador con AltiVec (G4 o posterior).
	</string>
	<string name="MBAlreadyRunning">
		[APP_NAME] ya se está ejecutando.
Revisa tu barra de tareas para encontrar una copia minimizada del programa.
Si este mensaje persiste, reinicia tu ordenador.
	</string>
	<string name="MBFrozenCrashed">
		En su anterior ejecución, [APP_NAME] se congeló o se cayó.
¿Quieres enviar un informe de caída?
	</string>
	<string name="MBAlert">
		Alerta
	</string>
	<string name="MBNoDirectX">
		[APP_NAME] no encuentra DirectX 9.0b o superior.
[APP_NAME] usa DirectX para detectar el hardware o los drivers no actualizados que pueden provocar problemas de estabilidad, ejecución pobre y caídas.  Aunque puedes ejecutar [APP_NAME] sin él, recomendamos encarecidamente hacerlo con DirectX 9.0b.

¿Quieres continuar?
	</string>
	<string name="MBWarning">
		¡Atención!
	</string>
	<string name="MBNoAutoUpdate">
		Las actualizaciones automáticas no están todavía implementadas para Linux.
Por favor, descarga la última versión desde www.secondlife.com.
	</string>
	<string name="MBRegClassFailed">
		Fallo en RegisterClass
	</string>
	<string name="MBError">
		Error
	</string>
	<string name="MBFullScreenErr">
		No puede ejecutarse a pantalla completa de [WIDTH] x [HEIGHT].
Ejecutándose en una ventana.
	</string>
	<string name="MBDestroyWinFailed">
		Error Shutdown destruyendo la ventana (DestroyWindow() failed)
	</string>
	<string name="MBShutdownErr">
		Error Shutdown
	</string>
	<string name="MBDevContextErr">
		No se puede construir el 'GL device context'
	</string>
	<string name="MBPixelFmtErr">
		No se puede encontrar un formato adecuado de píxel
	</string>
	<string name="MBPixelFmtDescErr">
		No se puede conseguir la descripción del formato de píxel
	</string>
	<string name="MBTrueColorWindow">
		Para ejecutarse, [APP_NAME] necesita Color Verdadero (32-bit).
Por favor, en las configuraciones de tu ordenador ajusta el modo de color a 32-bit.
	</string>
	<string name="MBAlpha">
		[APP_NAME] no puede ejecutarse porque no puede obtener un canal alpha de 8 bit. Generalmente, se debe a alguna cuestión de los drivers de la tarjeta de vídeo.
Por favor, comprueba que tienes instalados los últimos drivers para tu tarjeta de vídeo.
Comprueba también que tu monitor esta configurado para Color Verdadero (32-bit) en Panel de Control &gt; Apariencia y temas &gt; Pantalla.
Si sigues recibiendo este mensaje, contacta con [SUPPORT_SITE].
	</string>
	<string name="MBPixelFmtSetErr">
		No se puede configurar el formato de píxel
	</string>
	<string name="MBGLContextErr">
		No se puede crear el 'GL rendering context'
	</string>
	<string name="MBGLContextActErr">
		No se puede activar el 'GL rendering context'
	</string>
	<string name="MBVideoDrvErr">
		[APP_NAME] no puede ejecutarse porque los drivers de tu tarjeta de vídeo o no están bien instalados, o no están actualizados, o son para hardware no admitido. Por favor, comprueba que tienes los drivers más actuales para tu tarjeta de vídeo, y, aunque los tengas, intenta reinstalarlos.
 
Si sigues recibiendo este mensaje, contacta con [SUPPORT_SITE].
	</string>
	<string name="5 O'Clock Shadow">
		Barba del día
	</string>
	<string name="All White">
		Blanco del todo
	</string>
	<string name="Anime Eyes">
		Ojos de cómic
	</string>
	<string name="Arced">
		Arqueadas
	</string>
	<string name="Arm Length">
		Brazos: longitud
	</string>
	<string name="Attached">
		Cortos
	</string>
	<string name="Attached Earlobes">
		Lóbulos
	</string>
	<string name="Back Fringe">
		Nuca: largo
	</string>
	<string name="Baggy">
		Marcadas
	</string>
	<string name="Bangs">
		Bangs
	</string>
	<string name="Beady Eyes">
		Ojos pequeños
	</string>
	<string name="Belly Size">
		Barriga: tamaño
	</string>
	<string name="Big">
		Grande
	</string>
	<string name="Big Butt">
		Culo grande
	</string>
	<string name="Big Hair Back">
		Pelo: moño
	</string>
	<string name="Big Hair Front">
		Pelo: tupé
	</string>
	<string name="Big Hair Top">
		Pelo: melena alta
	</string>
	<string name="Big Head">
		Cabeza grande
	</string>
	<string name="Big Pectorals">
		Grandes pectorales
	</string>
	<string name="Big Spikes">
		Crestas grandes
	</string>
	<string name="Black">
		Negro
	</string>
	<string name="Blonde">
		Rubio
	</string>
	<string name="Blonde Hair">
		Pelo rubio
	</string>
	<string name="Blush">
		Rubor
	</string>
	<string name="Blush Color">
		Color del rubor
	</string>
	<string name="Blush Opacity">
		Opacidad del rubor
	</string>
	<string name="Body Definition">
		Definición del cuerpo
	</string>
	<string name="Body Fat">
		Cuerpo: gordura
	</string>
	<string name="Body Freckles">
		Pecas del cuerpo
	</string>
	<string name="Body Thick">
		Cuerpo grueso
	</string>
	<string name="Body Thickness">
		Cuerpo: grosor
	</string>
	<string name="Body Thin">
		Cuerpo delgado
	</string>
	<string name="Bow Legged">
		Abiertas
	</string>
	<string name="Breast Buoyancy">
		Busto: firmeza
	</string>
	<string name="Breast Cleavage">
		Busto: canalillo
	</string>
	<string name="Breast Size">
		Busto: tamaño
	</string>
	<string name="Bridge Width">
		Puente: ancho
	</string>
	<string name="Broad">
		Aumentar
	</string>
	<string name="Brow Size">
		Arco ciliar
	</string>
	<string name="Bug Eyes">
		Ojos saltones
	</string>
	<string name="Bugged Eyes">
		Ojos saltones
	</string>
	<string name="Bulbous">
		Bulbosa
	</string>
	<string name="Bulbous Nose">
		Nariz bulbosa
	</string>
	<string name="Breast Physics Mass">
		Masa del busto
	</string>
	<string name="Breast Physics Smoothing">
		Suavizado del busto
	</string>
	<string name="Breast Physics Gravity">
		Gravedad del busto
	</string>
	<string name="Breast Physics Drag">
		Aerodinámica del busto
	</string>
	<string name="Breast Physics InOut Max Effect">
		Efecto máx.
	</string>
	<string name="Breast Physics InOut Spring">
		Elasticidad
	</string>
	<string name="Breast Physics InOut Gain">
		Ganancia
	</string>
	<string name="Breast Physics InOut Damping">
		Amortiguación
	</string>
	<string name="Breast Physics UpDown Max Effect">
		Efecto máx.
	</string>
	<string name="Breast Physics UpDown Spring">
		Elasticidad
	</string>
	<string name="Breast Physics UpDown Gain">
		Ganancia
	</string>
	<string name="Breast Physics UpDown Damping">
		Amortiguación
	</string>
	<string name="Breast Physics LeftRight Max Effect">
		Efecto máx.
	</string>
	<string name="Breast Physics LeftRight Spring">
		Elasticidad
	</string>
	<string name="Breast Physics LeftRight Gain">
		Ganancia
	</string>
	<string name="Breast Physics LeftRight Damping">
		Amortiguación
	</string>
	<string name="Belly Physics Mass">
		Masa de la barriga
	</string>
	<string name="Belly Physics Smoothing">
		Suavizado de la barriga
	</string>
	<string name="Belly Physics Gravity">
		Gravedad de la barriga
	</string>
	<string name="Belly Physics Drag">
		Aerodinámica de la barriga
	</string>
	<string name="Belly Physics UpDown Max Effect">
		Efecto máx.
	</string>
	<string name="Belly Physics UpDown Spring">
		Elasticidad
	</string>
	<string name="Belly Physics UpDown Gain">
		Ganancia
	</string>
	<string name="Belly Physics UpDown Damping">
		Amortiguación
	</string>
	<string name="Butt Physics Mass">
		Masa del culo
	</string>
	<string name="Butt Physics Smoothing">
		Suavizado del culo
	</string>
	<string name="Butt Physics Gravity">
		Gravedad del culo
	</string>
	<string name="Butt Physics Drag">
		Aerodinámica del culo
	</string>
	<string name="Butt Physics UpDown Max Effect">
		Efecto máx.
	</string>
	<string name="Butt Physics UpDown Spring">
		Elasticidad
	</string>
	<string name="Butt Physics UpDown Gain">
		Ganancia
	</string>
	<string name="Butt Physics UpDown Damping">
		Amortiguación
	</string>
	<string name="Butt Physics LeftRight Max Effect">
		Efecto máx.
	</string>
	<string name="Butt Physics LeftRight Spring">
		Elasticidad
	</string>
	<string name="Butt Physics LeftRight Gain">
		Ganancia
	</string>
	<string name="Butt Physics LeftRight Damping">
		Amortiguación
	</string>
	<string name="Bushy Eyebrows">
		Cejijuntas
	</string>
	<string name="Bushy Hair">
		Pelo tupido
	</string>
	<string name="Butt Size">
		Culo: tamaño
	</string>
	<string name="Butt Gravity">
		Gravedad del culo
	</string>
	<string name="bustle skirt">
		Polisón
	</string>
	<string name="no bustle">
		Sin polisón
	</string>
	<string name="more bustle">
		Con polisón
	</string>
	<string name="Chaplin">
		Cortito
	</string>
	<string name="Cheek Bones">
		Pómulos
	</string>
	<string name="Chest Size">
		Tórax: tamaño
	</string>
	<string name="Chin Angle">
		Barbilla: ángulo
	</string>
	<string name="Chin Cleft">
		Barbilla: contorno
	</string>
	<string name="Chin Curtains">
		Barba en collar
	</string>
	<string name="Chin Depth">
		Barbilla: largo
	</string>
	<string name="Chin Heavy">
		Hacia la barbilla
	</string>
	<string name="Chin In">
		Barbilla retraída
	</string>
	<string name="Chin Out">
		Barbilla prominente
	</string>
	<string name="Chin-Neck">
		Papada
	</string>
	<string name="Clear">
		Transparente
	</string>
	<string name="Cleft">
		Remarcar
	</string>
	<string name="Close Set Eyes">
		Ojos juntos
	</string>
	<string name="Closed">
		Cerrar
	</string>
	<string name="Closed Back">
		Trasera cerrada
	</string>
	<string name="Closed Front">
		Frontal cerrado
	</string>
	<string name="Closed Left">
		Cerrada
	</string>
	<string name="Closed Right">
		Cerrada
	</string>
	<string name="Coin Purse">
		Poco abultada
	</string>
	<string name="Collar Back">
		Espalda
	</string>
	<string name="Collar Front">
		Escote
	</string>
	<string name="Corner Down">
		Hacia abajo
	</string>
	<string name="Corner Up">
		Hacia arriba
	</string>
	<string name="Creased">
		Caídos
	</string>
	<string name="Crooked Nose">
		Nariz torcida
	</string>
	<string name="Cuff Flare">
		Acampanado
	</string>
	<string name="Dark">
		Oscuridad
	</string>
	<string name="Dark Green">
		Verde oscuro
	</string>
	<string name="Darker">
		Más oscuros
	</string>
	<string name="Deep">
		Remarcar
	</string>
	<string name="Default Heels">
		Tacones por defecto
	</string>
	<string name="Dense">
		Densas
	</string>
	<string name="Double Chin">
		Mucha papada
	</string>
	<string name="Downturned">
		Poco
	</string>
	<string name="Duffle Bag">
		Muy abultada
	</string>
	<string name="Ear Angle">
		Orejas: ángulo
	</string>
	<string name="Ear Size">
		Orejas: tamaño
	</string>
	<string name="Ear Tips">
		Orejas: forma
	</string>
	<string name="Egg Head">
		Cabeza: ahuevada
	</string>
	<string name="Eye Bags">
		Ojos: bolsas
	</string>
	<string name="Eye Color">
		Ojos: color
	</string>
	<string name="Eye Depth">
		Ojos: profundidad
	</string>
	<string name="Eye Lightness">
		Ojos: brillo
	</string>
	<string name="Eye Opening">
		Ojos: apertura
	</string>
	<string name="Eye Pop">
		Ojos: simetría
	</string>
	<string name="Eye Size">
		Ojos: tamaño
	</string>
	<string name="Eye Spacing">
		Ojos: separación
	</string>
	<string name="Eyebrow Arc">
		Cejas: arco
	</string>
	<string name="Eyebrow Density">
		Cejas: densidad
	</string>
	<string name="Eyebrow Height">
		Cejas: altura
	</string>
	<string name="Eyebrow Points">
		Cejas: en V
	</string>
	<string name="Eyebrow Size">
		Cejas: tamaño
	</string>
	<string name="Eyelash Length">
		Pestañas: longitud
	</string>
	<string name="Eyeliner">
		Contorno de ojos
	</string>
	<string name="Eyeliner Color">
		Contorno de ojos: color
	</string>
	<string name="Eyes Bugged">
		Ojos Desorbitados
	</string>
	<string name="Face Shear">
		Cara: simetría
	</string>
	<string name="Facial Definition">
		Rasgos marcados
	</string>
	<string name="Far Set Eyes">
		Ojos separados
	</string>
	<string name="Fat Lips">
		Prominentes
	</string>
	<string name="Female">
		Mujer
	</string>
	<string name="Fingerless">
		Sin dedos
	</string>
	<string name="Fingers">
		Con dedos
	</string>
	<string name="Flared Cuffs">
		Campana
	</string>
	<string name="Flat">
		Redondeadas
	</string>
	<string name="Flat Butt">
		Culo plano
	</string>
	<string name="Flat Head">
		Cabeza plana
	</string>
	<string name="Flat Toe">
		Empeine bajo
	</string>
	<string name="Foot Size">
		Pie: tamaño
	</string>
	<string name="Forehead Angle">
		Frente: ángulo
	</string>
	<string name="Forehead Heavy">
		Hacia la frente
	</string>
	<string name="Freckles">
		Pecas
	</string>
	<string name="Front Fringe">
		Flequillo
	</string>
	<string name="Full Back">
		Sin cortar
	</string>
	<string name="Full Eyeliner">
		Contorno completo
	</string>
	<string name="Full Front">
		Sin cortar
	</string>
	<string name="Full Hair Sides">
		Pelo: volumen a los lados
	</string>
	<string name="Full Sides">
		Volumen total
	</string>
	<string name="Glossy">
		Con brillo
	</string>
	<string name="Glove Fingers">
		Guantes: dedos
	</string>
	<string name="Glove Length">
		Guantes: largo
	</string>
	<string name="Hair">
		Pelo
	</string>
	<string name="Hair Back">
		Pelo: nuca
	</string>
	<string name="Hair Front">
		Pelo: delante
	</string>
	<string name="Hair Sides">
		Pelo: lados
	</string>
	<string name="Hair Sweep">
		Peinado: dirección
	</string>
	<string name="Hair Thickess">
		Pelo: espesor
	</string>
	<string name="Hair Thickness">
		Pelo: espesor
	</string>
	<string name="Hair Tilt">
		Pelo: inclinación
	</string>
	<string name="Hair Tilted Left">
		A la izq.
	</string>
	<string name="Hair Tilted Right">
		A la der.
	</string>
	<string name="Hair Volume">
		Pelo: volumen
	</string>
	<string name="Hand Size">
		Manos: tamaño
	</string>
	<string name="Handlebars">
		Muy largo
	</string>
	<string name="Head Length">
		Cabeza: longitud
	</string>
	<string name="Head Shape">
		Cabeza: forma
	</string>
	<string name="Head Size">
		Cabeza: tamaño
	</string>
	<string name="Head Stretch">
		Cabeza: estiramiento
	</string>
	<string name="Heel Height">
		Tacón: altura
	</string>
	<string name="Heel Shape">
		Tacón: forma
	</string>
	<string name="Height">
		Altura
	</string>
	<string name="High">
		Subir
	</string>
	<string name="High Heels">
		Tacones altos
	</string>
	<string name="High Jaw">
		Mandíbula alta
	</string>
	<string name="High Platforms">
		Plataformas
	</string>
	<string name="High and Tight">
		Pegada
	</string>
	<string name="Higher">
		Más arriba
	</string>
	<string name="Hip Length">
		Cadera: altura
	</string>
	<string name="Hip Width">
		Cadera: ancho
	</string>
	<string name="Hover">
		Flotar
	</string>
	<string name="In">
		Pegadas
	</string>
	<string name="In Shdw Color">
		Línea de ojos: color
	</string>
	<string name="In Shdw Opacity">
		Línea de ojos: opacidad
	</string>
	<string name="Inner Eye Corner">
		Ojos: lagrimal
	</string>
	<string name="Inner Eye Shadow">
		Ojos: sombra interior
	</string>
	<string name="Inner Shadow">
		Línea de ojos
	</string>
	<string name="Jacket Length">
		Chaqueta: largo
	</string>
	<string name="Jacket Wrinkles">
		Chaqueta: arrugas
	</string>
	<string name="Jaw Angle">
		Mandíbula: ángulo
	</string>
	<string name="Jaw Jut">
		Maxilar inferior
	</string>
	<string name="Jaw Shape">
		Mandíbula: forma
	</string>
	<string name="Join">
		Más junto
	</string>
	<string name="Jowls">
		Mofletes
	</string>
	<string name="Knee Angle">
		Rodillas: ángulo
	</string>
	<string name="Knock Kneed">
		Zambas
	</string>
	<string name="Large">
		Aumentar
	</string>
	<string name="Large Hands">
		Manos grandes
	</string>
	<string name="Left Part">
		Raya: izq.
	</string>
	<string name="Leg Length">
		Piernas: longitud
	</string>
	<string name="Leg Muscles">
		Piernas: musculatura
	</string>
	<string name="Less">
		Menos
	</string>
	<string name="Less Body Fat">
		Menos gordura
	</string>
	<string name="Less Curtains">
		Menos tupida
	</string>
	<string name="Less Freckles">
		Menos pecas
	</string>
	<string name="Less Full">
		Menos grosor
	</string>
	<string name="Less Gravity">
		Más levantado
	</string>
	<string name="Less Love">
		Menos michelines
	</string>
	<string name="Less Muscles">
		Pocos músculos
	</string>
	<string name="Less Muscular">
		Poca musculatura
	</string>
	<string name="Less Rosy">
		Menos sonrosada
	</string>
	<string name="Less Round">
		Menos redondeada
	</string>
	<string name="Less Saddle">
		Menos cartucheras
	</string>
	<string name="Less Square">
		Menos cuadrada
	</string>
	<string name="Less Volume">
		Menos volumen
	</string>
	<string name="Less soul">
		Pequeña
	</string>
	<string name="Lighter">
		Más luminosos
	</string>
	<string name="Lip Cleft">
		Labio: hoyuelo
	</string>
	<string name="Lip Cleft Depth">
		Hoyuelo marcado
	</string>
	<string name="Lip Fullness">
		Labios: grosor
	</string>
	<string name="Lip Pinkness">
		Labios sonrosados
	</string>
	<string name="Lip Ratio">
		Labios: ratio
	</string>
	<string name="Lip Thickness">
		Labios: prominencia
	</string>
	<string name="Lip Width">
		Labios: ancho
	</string>
	<string name="Lipgloss">
		Brillo de labios
	</string>
	<string name="Lipstick">
		Barra de labios
	</string>
	<string name="Lipstick Color">
		Barra de labios: color
	</string>
	<string name="Long">
		Más
	</string>
	<string name="Long Head">
		Cabeza alargada
	</string>
	<string name="Long Hips">
		Cadera larga
	</string>
	<string name="Long Legs">
		Piernas largas
	</string>
	<string name="Long Neck">
		Cuello largo
	</string>
	<string name="Long Pigtails">
		Coletas largas
	</string>
	<string name="Long Ponytail">
		Cola de caballo larga
	</string>
	<string name="Long Torso">
		Torso largo
	</string>
	<string name="Long arms">
		Brazos largos
	</string>
	<string name="Loose Pants">
		Pantalón suelto
	</string>
	<string name="Loose Shirt">
		Camiseta suelta
	</string>
	<string name="Loose Sleeves">
		Puños anchos
	</string>
	<string name="Love Handles">
		Michelines
	</string>
	<string name="Low">
		Bajar
	</string>
	<string name="Low Heels">
		Tacones bajos
	</string>
	<string name="Low Jaw">
		Mandíbula baja
	</string>
	<string name="Low Platforms">
		Suela fina
	</string>
	<string name="Low and Loose">
		Suelta
	</string>
	<string name="Lower">
		Abajo
	</string>
	<string name="Lower Bridge">
		Puente: abajo
	</string>
	<string name="Lower Cheeks">
		Mejillas: abajo
	</string>
	<string name="Male">
		Varón
	</string>
	<string name="Middle Part">
		Raya: en medio
	</string>
	<string name="More">
		Más
	</string>
	<string name="More Blush">
		Más colorete
	</string>
	<string name="More Body Fat">
		Más gordura
	</string>
	<string name="More Curtains">
		Más tupida
	</string>
	<string name="More Eyeshadow">
		Más
	</string>
	<string name="More Freckles">
		Más pecas
	</string>
	<string name="More Full">
		Más grosor
	</string>
	<string name="More Gravity">
		Menos levantado
	</string>
	<string name="More Lipstick">
		Más barra de labios
	</string>
	<string name="More Love">
		Más michelines
	</string>
	<string name="More Lower Lip">
		Más el inferior
	</string>
	<string name="More Muscles">
		Más músculos
	</string>
	<string name="More Muscular">
		Más musculatura
	</string>
	<string name="More Rosy">
		Más sonrosada
	</string>
	<string name="More Round">
		Más redondeada
	</string>
	<string name="More Saddle">
		Más cartucheras
	</string>
	<string name="More Sloped">
		Más inclinada
	</string>
	<string name="More Square">
		Más cuadrada
	</string>
	<string name="More Upper Lip">
		Más el superior
	</string>
	<string name="More Vertical">
		Más recta
	</string>
	<string name="More Volume">
		Más volumen
	</string>
	<string name="More soul">
		Grande
	</string>
	<string name="Moustache">
		Bigote
	</string>
	<string name="Mouth Corner">
		Comisuras
	</string>
	<string name="Mouth Position">
		Boca: posición
	</string>
	<string name="Mowhawk">
		Rapado
	</string>
	<string name="Muscular">
		Muscular
	</string>
	<string name="Mutton Chops">
		Patillas largas
	</string>
	<string name="Nail Polish">
		Uñas pintadas
	</string>
	<string name="Nail Polish Color">
		Uñas pintadas: color
	</string>
	<string name="Narrow">
		Disminuir
	</string>
	<string name="Narrow Back">
		Rapada
	</string>
	<string name="Narrow Front">
		Entradas
	</string>
	<string name="Narrow Lips">
		Labios estrechos
	</string>
	<string name="Natural">
		Natural
	</string>
	<string name="Neck Length">
		Cuello: longitud
	</string>
	<string name="Neck Thickness">
		Cuello: grosor
	</string>
	<string name="No Blush">
		Sin colorete
	</string>
	<string name="No Eyeliner">
		Sin contorno
	</string>
	<string name="No Eyeshadow">
		Menos
	</string>
	<string name="No Lipgloss">
		Sin brillo
	</string>
	<string name="No Lipstick">
		Sin barra de labios
	</string>
	<string name="No Part">
		Sin raya
	</string>
	<string name="No Polish">
		Sin pintar
	</string>
	<string name="No Red">
		Nada
	</string>
	<string name="No Spikes">
		Sin crestas
	</string>
	<string name="No White">
		Sin blanco
	</string>
	<string name="No Wrinkles">
		Sin arrugas
	</string>
	<string name="Normal Lower">
		Normal Lower
	</string>
	<string name="Normal Upper">
		Normal Upper
	</string>
	<string name="Nose Left">
		Nariz a la izq.
	</string>
	<string name="Nose Right">
		Nariz a la der.
	</string>
	<string name="Nose Size">
		Nariz: tamaño
	</string>
	<string name="Nose Thickness">
		Nariz: grosor
	</string>
	<string name="Nose Tip Angle">
		Nariz: respingona
	</string>
	<string name="Nose Tip Shape">
		Nariz: punta
	</string>
	<string name="Nose Width">
		Nariz: ancho
	</string>
	<string name="Nostril Division">
		Ventana: altura
	</string>
	<string name="Nostril Width">
		Ventana: ancho
	</string>
	<string name="Opaque">
		Opaco
	</string>
	<string name="Open">
		Abrir
	</string>
	<string name="Open Back">
		Apertura trasera
	</string>
	<string name="Open Front">
		Apertura frontal
	</string>
	<string name="Open Left">
		Abierta
	</string>
	<string name="Open Right">
		Abierta
	</string>
	<string name="Orange">
		Anaranjado
	</string>
	<string name="Out">
		De soplillo
	</string>
	<string name="Out Shdw Color">
		Sombra de ojos: color
	</string>
	<string name="Out Shdw Opacity">
		Sombra de ojos: opacidad
	</string>
	<string name="Outer Eye Corner">
		Ojos: comisura
	</string>
	<string name="Outer Eye Shadow">
		Outer Eye Shadow
	</string>
	<string name="Outer Shadow">
		Sombra de ojos
	</string>
	<string name="Overbite">
		Retraído
	</string>
	<string name="Package">
		Pubis
	</string>
	<string name="Painted Nails">
		Pintadas
	</string>
	<string name="Pale">
		Pálida
	</string>
	<string name="Pants Crotch">
		Pantalón: cruz
	</string>
	<string name="Pants Fit">
		Ceñido
	</string>
	<string name="Pants Length">
		Pernera: largo
	</string>
	<string name="Pants Waist">
		Cintura
	</string>
	<string name="Pants Wrinkles">
		Pantalón: arrugas
	</string>
	<string name="Part">
		Raya
	</string>
	<string name="Part Bangs">
		Flequillo partido
	</string>
	<string name="Pectorals">
		Pectorales
	</string>
	<string name="Pigment">
		Tono
	</string>
	<string name="Pigtails">
		Coletas
	</string>
	<string name="Pink">
		Rosa
	</string>
	<string name="Pinker">
		Más sonrosados
	</string>
	<string name="Platform Height">
		Suela: altura
	</string>
	<string name="Platform Width">
		Suela: ancho
	</string>
	<string name="Pointy">
		En punta
	</string>
	<string name="Pointy Heels">
		De aguja
	</string>
	<string name="Ponytail">
		Cola de caballo
	</string>
	<string name="Poofy Skirt">
		Con vuelo
	</string>
	<string name="Pop Left Eye">
		Izquierdo más grande
	</string>
	<string name="Pop Right Eye">
		Derecho más grande
	</string>
	<string name="Puffy">
		Hinchadas
	</string>
	<string name="Puffy Eyelids">
		Ojeras
	</string>
	<string name="Rainbow Color">
		Irisación
	</string>
	<string name="Red Hair">
		Pelirrojo
	</string>
	<string name="Regular">
		Regular
	</string>
	<string name="Right Part">
		Raya: der.
	</string>
	<string name="Rosy Complexion">
		Tez sonrosada
	</string>
	<string name="Round">
		Redondear
	</string>
	<string name="Ruddiness">
		Rubicundez
	</string>
	<string name="Ruddy">
		Rojiza
	</string>
	<string name="Rumpled Hair">
		Pelo encrespado
	</string>
	<string name="Saddle Bags">
		Cartucheras
	</string>
	<string name="Scrawny Leg">
		Piernas flacas
	</string>
	<string name="Separate">
		Más ancho
	</string>
	<string name="Shallow">
		Sin marcar
	</string>
	<string name="Shear Back">
		Nuca: corte
	</string>
	<string name="Shear Face">
		Shear Face
	</string>
	<string name="Shear Front">
		Shear Front
	</string>
	<string name="Shear Left Up">
		Arriba - izq.
	</string>
	<string name="Shear Right Up">
		Arriba - der.
	</string>
	<string name="Sheared Back">
		Rapada
	</string>
	<string name="Sheared Front">
		Rapada
	</string>
	<string name="Shift Left">
		A la izq.
	</string>
	<string name="Shift Mouth">
		Boca: ladeada
	</string>
	<string name="Shift Right">
		A la der.
	</string>
	<string name="Shirt Bottom">
		Alto de cintura
	</string>
	<string name="Shirt Fit">
		Ceñido
	</string>
	<string name="Shirt Wrinkles">
		Camisa: arrugas
	</string>
	<string name="Shoe Height">
		Caña: altura
	</string>
	<string name="Short">
		Menos
	</string>
	<string name="Short Arms">
		Brazos cortos
	</string>
	<string name="Short Legs">
		Piernas cortas
	</string>
	<string name="Short Neck">
		Cuello corto
	</string>
	<string name="Short Pigtails">
		Coletas cortas
	</string>
	<string name="Short Ponytail">
		Cola de caballo corta
	</string>
	<string name="Short Sideburns">
		Patillas cortas
	</string>
	<string name="Short Torso">
		Torso corto
	</string>
	<string name="Short hips">
		Cadera corta
	</string>
	<string name="Shoulders">
		Hombros
	</string>
	<string name="Side Fringe">
		Lados: franja
	</string>
	<string name="Sideburns">
		Patillas
	</string>
	<string name="Sides Hair">
		Pelo: lados
	</string>
	<string name="Sides Hair Down">
		Bajar lados del pelo
	</string>
	<string name="Sides Hair Up">
		Subir lados del pelo
	</string>
	<string name="Skinny Neck">
		Cuello estrecho
	</string>
	<string name="Skirt Fit">
		Falda: vuelo
	</string>
	<string name="Skirt Length">
		Falda: largo
	</string>
	<string name="Slanted Forehead">
		Frente inclinada
	</string>
	<string name="Sleeve Length">
		Largo de manga
	</string>
	<string name="Sleeve Looseness">
		Ancho de puños
	</string>
	<string name="Slit Back">
		Raja trasera
	</string>
	<string name="Slit Front">
		Raja frontal
	</string>
	<string name="Slit Left">
		Raja a la izq.
	</string>
	<string name="Slit Right">
		Raja a la der.
	</string>
	<string name="Small">
		Disminuir
	</string>
	<string name="Small Hands">
		Manos pequeñas
	</string>
	<string name="Small Head">
		Cabeza pequeña
	</string>
	<string name="Smooth">
		Leves
	</string>
	<string name="Smooth Hair">
		Pelo liso
	</string>
	<string name="Socks Length">
		Calcetines: largo
	</string>
	<string name="Soulpatch">
		Perilla
	</string>
	<string name="Sparse">
		Depiladas
	</string>
	<string name="Spiked Hair">
		Crestas
	</string>
	<string name="Square">
		Cuadrada
	</string>
	<string name="Square Toe">
		Punta cuadrada
	</string>
	<string name="Squash Head">
		Cabeza aplastada
	</string>
	<string name="Stretch Head">
		Cabeza estirada
	</string>
	<string name="Sunken">
		Chupadas
	</string>
	<string name="Sunken Chest">
		Estrecho de pecho
	</string>
	<string name="Sunken Eyes">
		Ojos hundidos
	</string>
	<string name="Sweep Back">
		Sweep Back
	</string>
	<string name="Sweep Forward">
		Sweep Forward
	</string>
	<string name="Tall">
		Más
	</string>
	<string name="Taper Back">
		Cubierta trasera
	</string>
	<string name="Taper Front">
		Cubierta frontal
	</string>
	<string name="Thick Heels">
		Tacones grandes
	</string>
	<string name="Thick Neck">
		Cuello ancho
	</string>
	<string name="Thick Toe">
		Empeine alto
	</string>
	<string name="Thin">
		Delgadas
	</string>
	<string name="Thin Eyebrows">
		Cejas finas
	</string>
	<string name="Thin Lips">
		Hacia dentro
	</string>
	<string name="Thin Nose">
		Nariz fina
	</string>
	<string name="Tight Chin">
		Poca papada
	</string>
	<string name="Tight Cuffs">
		Sin campana
	</string>
	<string name="Tight Pants">
		Pantalón ceñido
	</string>
	<string name="Tight Shirt">
		Camisa ceñida
	</string>
	<string name="Tight Skirt">
		Falda ceñida
	</string>
	<string name="Tight Sleeves">
		Puños ceñidos
	</string>
	<string name="Toe Shape">
		Punta: forma
	</string>
	<string name="Toe Thickness">
		Empeine
	</string>
	<string name="Torso Length">
		Torso: longitud
	</string>
	<string name="Torso Muscles">
		Torso: musculatura
	</string>
	<string name="Torso Scrawny">
		Torso flacucho
	</string>
	<string name="Unattached">
		Largos
	</string>
	<string name="Uncreased">
		Abiertos
	</string>
	<string name="Underbite">
		Prognatismo
	</string>
	<string name="Unnatural">
		No natural
	</string>
	<string name="Upper Bridge">
		Puente: arriba
	</string>
	<string name="Upper Cheeks">
		Mejillas: arriba
	</string>
	<string name="Upper Chin Cleft">
		Barbilla: prominencia
	</string>
	<string name="Upper Eyelid Fold">
		Párpados
	</string>
	<string name="Upturned">
		Mucho
	</string>
	<string name="Very Red">
		Del todo
	</string>
	<string name="Waist Height">
		Cintura
	</string>
	<string name="Well-Fed">
		Mofletes
	</string>
	<string name="White Hair">
		Pelo blanco
	</string>
	<string name="Wide">
		Aumentar
	</string>
	<string name="Wide Back">
		Completa
	</string>
	<string name="Wide Front">
		Completa
	</string>
	<string name="Wide Lips">
		Labios anchos
	</string>
	<string name="Wild">
		Total
	</string>
	<string name="Wrinkles">
		Arrugas
	</string>
	<string name="LocationCtrlAddLandmarkTooltip">
		Añadir a mis hitos
	</string>
	<string name="LocationCtrlEditLandmarkTooltip">
		Editar mis hitos
	</string>
	<string name="LocationCtrlInfoBtnTooltip">
		Ver más información de esta localización
	</string>
	<string name="LocationCtrlComboBtnTooltip">
		Historial de mis localizaciones
	</string>
	<string name="LocationCtrlForSaleTooltip">
		Comprar este terreno
	</string>
	<string name="LocationCtrlVoiceTooltip">
		Voz no disponible aquí
	</string>
	<string name="LocationCtrlFlyTooltip">
		No se permite volar
	</string>
	<string name="LocationCtrlPushTooltip">
		No se permiten empujones
	</string>
	<string name="LocationCtrlBuildTooltip">
		No se permite construir/soltar objetos
	</string>
	<string name="LocationCtrlScriptsTooltip">
		No se permiten scripts
	</string>
	<string name="LocationCtrlDamageTooltip">
		Salud
	</string>
	<string name="LocationCtrlAdultIconTooltip">
		Región Adulta
	</string>
	<string name="LocationCtrlModerateIconTooltip">
		Región Moderada
	</string>
	<string name="LocationCtrlGeneralIconTooltip">
		Región General
	</string>
	<string name="LocationCtrlSeeAVsTooltip">
		Los avatares en esta parcela no pueden ser vistos ni oídos por otros avatares desde fuera de la misma
	</string>
	<string name="LocationCtrlPathfindingDirtyTooltip">
		Los objetos móviles pueden no comportarse adecuadamente en esta región hasta que ésta sea recargada.
	</string>
	<string name="LocationCtrlPathfindingDisabledTooltip">
		Pathfinding dinámico no activado en esta región.
	</string>
	<string name="LocationCtrlPathfindingDirtyTooltip">
		Los objetos que se mueven pueden presentar un comportamiento incorrecto en la región hasta que ésta se recargue.
	</string>
	<string name="LocationCtrlPathfindingDisabledTooltip">
		Esta región no tiene activado el pathfinding dinámico.
	</string>
	<string name="UpdaterWindowTitle">
		Actualizar [APP_NAME]
	</string>
	<string name="UpdaterNowUpdating">
		Actualizando [APP_NAME]...
	</string>
	<string name="UpdaterNowInstalling">
		Instalando [APP_NAME]...
	</string>
	<string name="UpdaterUpdatingDescriptive">
		Tu visor [APP_NAME] se está actualizando a la última versión.  Llevará algún tiempo, paciencia.
	</string>
	<string name="UpdaterProgressBarTextWithEllipses">
		Descargando la actualización...
	</string>
	<string name="UpdaterProgressBarText">
		Descargando la actualización
	</string>
	<string name="UpdaterFailDownloadTitle">
		Fallo en la descarga de la actualización
	</string>
	<string name="UpdaterFailUpdateDescriptive">
		Ha habido un error actualizando [APP_NAME]. Por favor, descarga la última versión desde www.secondlife.com.
	</string>
	<string name="UpdaterFailInstallTitle">
		Fallo al instalar la actualización
	</string>
	<string name="UpdaterFailStartTitle">
		Fallo al iniciar el visor
	</string>
	<string name="ItemsComingInTooFastFrom">
		[APP_NAME]: Los items se reciben muy rápido de [FROM_NAME]; desactivada la vista previa automática durante [TIME] sgs.
	</string>
	<string name="ItemsComingInTooFast">
		[APP_NAME]: Los items se reciben muy rápido; desactivada la vista previa automática durante [TIME] sgs.
	</string>
	<string name="IM_logging_string">
		-- Activado el registro de los mensajes instantáneos --
	</string>
	<string name="IM_typing_start_string">
		[NAME] está escribiendo...
	</string>
	<string name="Unnamed">
		(sin nombre)
	</string>
	<string name="IM_moderated_chat_label">
		(Moderado: por defecto, desactivada la voz)
	</string>
	<string name="IM_unavailable_text_label">
		No está permitido el chat de text para esta llamada.
	</string>
	<string name="IM_muted_text_label">
		Un moderador del grupo ha desactivado tu chat de texto.
	</string>
	<string name="IM_default_text_label">
		Pulsa aquí para enviar un mensaje instantáneo.
	</string>
	<string name="IM_to_label">
		A
	</string>
	<string name="IM_moderator_label">
		(Moderador)
	</string>
	<string name="Saved_message">
		(Guardado [LONG_TIMESTAMP])
	</string>
	<string name="OnlineStatus">
		Conectado/a
	</string>
	<string name="OfflineStatus">
		Desconectado/a
	</string>
	<string name="not_online_msg">
		El usuario no está conectado: el mensaje se almacenará para entregárselo más tarde.
	</string>
	<string name="not_online_inventory">
		El usuario no está conectado: el inventario se ha guardado.
	</string>
	<string name="IM_unblock_only_groups_friends">
		Para ver este mensaje, debes desmarcar &apos;Sólo mis amigos y grupos pueden llamarme o enviarme MI&apos; en Preferencias/Privacidad.
	</string>
	<string name="IM_announce_incoming">
		Mensaje entrante de  [NAME]
	</string>
	<string name="IM_autoresponse_sent">
		Autorrespuesta enviada: [MESSAGE]
	</string>
	<string name="answered_call">
		Han respondido a tu llamada
	</string>
	<string name="you_started_call">
		Has iniciado una llamada de voz
	</string>
	<string name="you_joined_call">
		Has entrado en la llamada de voz
	</string>
	<string name="you_auto_rejected_call-im">
		Rechazaste la llamada de voz automáticamente porque estaba activado el modo &apos;No disponible&apos;.
	</string>
	<string name="name_started_call">
		[NAME] inició una llamada de voz
	</string>
	<string name="ringing-im">
		Haciendo la llamada de voz...
	</string>
	<string name="connected-im">
		Conectado, pulsa Colgar para salir
	</string>
	<string name="hang_up-im">
		Se colgó la llamada de voz
	</string>
	<string name="conference-title">
		Chat multi-persona
	</string>
	<string name="answering-im">
		Conectando...
	</string>
	<string name="conference-title">
		Multiconferencia
	</string>
	<string name="conference-title-incoming">
		Conferencia con [AGENT_NAME]
	</string>
	<string name="inventory_item_offered-im">
		Ítem del inventario &apos;[ITEM_NAME]&apos; ofrecido
	</string>
	<string name="inventory_folder_offered-im">
		Carpeta del inventario &apos;[ITEM_NAME]&apos; ofrecida
	</string>
	<string name="inventory_item_offered_rlv">
		Ofrecido ítem de inventario a [NAME]
	</string>
	<string name="share_alert">
		Arrastra aquí items del inventario
	</string>
	<string name="facebook_post_success">
		Has publicado en Facebook.
	</string>
	<string name="flickr_post_success">
		Has publicado en Flickr.
	</string>
	<string name="twitter_post_success">
		Has publicado en Twitter.
	</string>
	<string name="no_session_message">
		(La sesión de MI no existe)
	</string>
	<string name="only_user_message">
		Eres el único usuario en esta sesión.
	</string>
	<string name="offline_message">
		[NAME] está desconectado(a).
	</string>
	<string name="invite_message">
		Pulsa el botón [BUTTON NAME] para aceptar/conectar a este chat de voz.
	</string>
	<string name="muted_message">
		Has bloqueado a este residente. Enviándole un mensaje lo desbloquearás.
	</string>
	<string name="generic">
		Error en lo solicitado, por favor, inténtalo más tarde.
	</string>
	<string name="generic_request_error">
		Error al hacer lo solicitado; por favor, inténtalo más tarde.
	</string>
	<string name="insufficient_perms_error">
		No tienes permisos suficientes.
	</string>
	<string name="session_does_not_exist_error">
		La sesión terminó
	</string>
	<string name="no_ability_error">
		No tienes esa capacidad.
	</string>
	<string name="no_ability">
		No tienes esa capacidad.
	</string>
	<string name="not_a_mod_error">
		No eres es un moderador de la sesión.
	</string>
	<string name="muted">
		Un moderador del grupo ha desactivado tu chat de texto.
	</string>
	<string name="muted_error">
		Un moderador del grupo te ha desactivado el chat de texto.
	</string>
	<string name="add_session_event">
		No se ha podido añadir usuarios a la sesión de chat con [RECIPIENT].
	</string>
	<string name="message">
		El mensaje enviado a [RECIPIENT] aún se está procesando.
Si el mensaje no aparece en los próximos minutos, puede haber sido descartado por el servidor.
	</string>
	<string name="message_session_event">
		El mensaje enviado a [RECIPIENT] aún se está procesando.
Si el mensaje no aparece en los próximos minutos, puede haber sido descartado por el servidor.
	</string>
	<string name="mute">
		Error moderando.
	</string>
	<string name="removed">
		Se te ha sacado del grupo.
	</string>
	<string name="removed_from_group">
		Has sido eliminado del grupo.
	</string>
	<string name="close_on_no_ability">
		Ya no tendrás más la capacidad de estar en la sesión de chat.
	</string>
	<string name="unread_chat_single">
		[SOURCES] ha dicho algo nuevo
	</string>
	<string name="unread_chat_multiple">
		[SOURCES] ha dicho algo nuevo
	</string>
	<string name="session_initialization_timed_out_error">
		Se ha agotado el tiempo del inicio de sesión
	</string>
	<string name="Home position set.">
		Posición inicial establecida.
	</string>
	<string name="voice_morphing_url">
		https://secondlife.com/destination/voice-island
	</string>
	<string name="premium_voice_morphing_url">
		https://secondlife.com/destination/voice-morphing-premium
	</string>
	<string name="paid_you_ldollars">
		[NAME] te ha pagado [AMOUNT] L$ [REASON].
	</string>
	<string name="paid_you_ldollars_gift">
		[NAME] te ha pagado [AMOUNT] L$: [REASON]
	</string>
	<string name="paid_you_ldollars_no_reason">
		[NAME] te ha pagado [AMOUNT] L$.
	</string>
	<string name="you_paid_ldollars">
		Has pagado [AMOUNT] L$ a [NAME] por [REASON].
	</string>
	<string name="you_paid_ldollars_gift">
		Has pagado [AMOUNT] L$ a [NAME]: [REASON]
	</string>
	<string name="you_paid_ldollars_no_info">
		Has pagado[AMOUNT] L$
	</string>
	<string name="you_paid_ldollars_no_reason">
		Has pagado [AMOUNT] L$ a [NAME].
	</string>
	<string name="you_paid_ldollars_no_name">
		Has pagado [AMOUNT] L$ por [REASON].
	</string>
	<string name="you_paid_failure_ldollars">
		No has pagado a [NAME] [AMOUNT] L$ [REASON].
	</string>
	<string name="you_paid_failure_ldollars_gift">
		No has pagado a [NAME] [AMOUNT] L$: [REASON]
	</string>
	<string name="you_paid_failure_ldollars_no_info">
		No has pagado [AMOUNT] L$.
	</string>
	<string name="you_paid_failure_ldollars_no_reason">
		No has pagado a [NAME] [AMOUNT] L$.
	</string>
	<string name="you_paid_failure_ldollars_no_name">
		No has pagado [AMOUNT] L$ [REASON].
	</string>
	<string name="for item">
		por [ITEM]
	</string>
	<string name="for a parcel of land">
		por una parcela de terreno
	</string>
	<string name="for a land access pass">
		por un pase de acceso a terrenos
	</string>
	<string name="for deeding land">
		para ceder terreno
	</string>
	<string name="to create a group">
		para crear un grupo
	</string>
	<string name="to join a group">
		para entrar a un grupo
	</string>
	<string name="to upload">
		por subir
	</string>
	<string name="to publish a classified ad">
		para publicar un anuncio clasificado
	</string>
	<string name="giving">
		Dando [AMOUNT] L$
	</string>
	<string name="uploading_costs">
		Subir esto cuesta [AMOUNT] L$
	</string>
	<string name="this_costs">
		Esto cuesta [AMOUNT] L$
	</string>
	<string name="buying_selected_land">
		Compra del terreno seleccionado por [AMOUNT] L$
	</string>
	<string name="this_object_costs">
		Este objeto cuesta [AMOUNT] L$
	</string>
	<string name="group_role_everyone">
		Todos
	</string>
	<string name="group_role_officers">
		Oficiales
	</string>
	<string name="group_role_owners">
		Propietarios
	</string>
	<string name="group_member_status_online">
		Conectado/a
	</string>
	<string name="uploading_abuse_report">
		Subiendo...

Denuncia de infracción
	</string>
	<string name="New Shape">
		Anatomía nueva
	</string>
	<string name="New Skin">
		Piel nueva
	</string>
	<string name="New Hair">
		Pelo nuevo
	</string>
	<string name="New Eyes">
		Ojos nuevos
	</string>
	<string name="New Shirt">
		Camisa nueva
	</string>
	<string name="New Pants">
		Pantalón nuevo
	</string>
	<string name="New Shoes">
		Zapatos nuevos
	</string>
	<string name="New Socks">
		Calcetines nuevos
	</string>
	<string name="New Jacket">
		Chaqueta nueva
	</string>
	<string name="New Gloves">
		Guantes nuevos
	</string>
	<string name="New Undershirt">
		Camiseta nueva
	</string>
	<string name="New Underpants">
		Ropa interior nueva
	</string>
	<string name="New Skirt">
		Falda nueva
	</string>
	<string name="New Alpha">
		Nueva Alfa
	</string>
	<string name="New Tattoo">
		Tatuaje nuevo
	</string>
	<string name="New Universal">
		Nuevo Universal
	</string>
	<string name="New Physics">
		Nueva física
	</string>
	<string name="Invalid Wearable">
		No se puede poner
	</string>
	<string name="New Gesture">
		Gesto nuevo
	</string>
	<string name="New Script">
		Script nuevo
	</string>
	<string name="New Note">
		Nota nueva
	</string>
	<string name="New Folder">
		Carpeta nueva
	</string>
	<string name="Contents">
		Contenidos
	</string>
	<string name="Gesture">
		Gestos
	</string>
	<string name="Male Gestures">
		Gestos masculinos
	</string>
	<string name="Female Gestures">
		Gestos femeninos
	</string>
	<string name="Other Gestures">
		Otros gestos
	</string>
	<string name="Speech Gestures">
		Gestos al hablar
	</string>
	<string name="Common Gestures">
		Gestos corrientes
	</string>
	<string name="Male - Excuse me">
		Varón - Disculpa
	</string>
	<string name="Male - Get lost">
		Varón – Déjame en paz
	</string>
	<string name="Male - Blow kiss">
		Varón - Lanzar un beso
	</string>
	<string name="Male - Boo">
		Varón - Abucheo
	</string>
	<string name="Male - Bored">
		Varón - Aburrido
	</string>
	<string name="Male - Hey">
		Varón – ¡Eh!
	</string>
	<string name="Male - Laugh">
		Varón - Risa
	</string>
	<string name="Male - Repulsed">
		Varón - Rechazo
	</string>
	<string name="Male - Shrug">
		Varón - Encogimiento de hombros
	</string>
	<string name="Male - Stick tougue out">
		Hombre - Sacando la lengua
	</string>
	<string name="Male - Wow">
		Varón - Admiración
	</string>
	<string name="Female - Chuckle">
		Mujer - Risa suave
	</string>
	<string name="Female - Cry">
		Mujer - Llorar
	</string>
	<string name="Female - Embarrassed">
		Mujer - Ruborizada
	</string>
	<string name="Female - Excuse me">
		Mujer - Disculpa
	</string>
	<string name="Female - Get lost">
		Mujer – Déjame en paz
	</string>
	<string name="Female - Blow kiss">
		Mujer - Lanzar un beso
	</string>
	<string name="Female - Boo">
		Mujer - Abucheo
	</string>
	<string name="Female - Bored">
		Mujer - Aburrida
	</string>
	<string name="Female - Hey">
		Mujer - ¡Eh!
	</string>
	<string name="Female - Hey baby">
		Mujer - ¡Eh, encanto!
	</string>
	<string name="Female - Laugh">
		Mujer - Risa
	</string>
	<string name="Female - Looking good">
		Mujer - Buen aspecto
	</string>
	<string name="Female - Over here">
		Mujer - Por aquí
	</string>
	<string name="Female - Please">
		Mujer - Por favor
	</string>
	<string name="Female - Repulsed">
		Mujer - Rechazo
	</string>
	<string name="Female - Shrug">
		Mujer - Encogimiento de hombros
	</string>
	<string name="Female - Stick tougue out">
		Mujer - Sacando la lengua
	</string>
	<string name="Female - Wow">
		Mujer - Admiración
	</string>
	<string name="New Daycycle">
		Nuevo Ciclo del día
	</string>
	<string name="New Water">
		Nueva Agua
	</string>
	<string name="New Sky">
		Nuevo Cielo
	</string>
	<string name="/bow">
		/reverencia
	</string>
	<string name="/clap">
		/aplaudir
	</string>
	<string name="/count">
		/contar
	</string>
	<string name="/extinguish">
		/apagar
	</string>
	<string name="/kmb">
		/bmc
	</string>
	<string name="/muscle">
		/músculo
	</string>
	<string name="/no">
		/no
	</string>
	<string name="/no!">
		/¡no!
	</string>
	<string name="/paper">
		/papel
	</string>
	<string name="/pointme">
		/señalarme
	</string>
	<string name="/pointyou">
		/señalarte
	</string>
	<string name="/rock">
		/piedra
	</string>
	<string name="/scissor">
		/tijera
	</string>
	<string name="/smoke">
		/fumar
	</string>
	<string name="/stretch">
		/estirar
	</string>
	<string name="/whistle">
		/silbar
	</string>
	<string name="/yes">
		/sí
	</string>
	<string name="/yes!">
		/¡sí!
	</string>
	<string name="afk">
		ausente
	</string>
	<string name="dance1">
		baile1
	</string>
	<string name="dance2">
		baile2
	</string>
	<string name="dance3">
		baile3
	</string>
	<string name="dance4">
		baile4
	</string>
	<string name="dance5">
		baile5
	</string>
	<string name="dance6">
		baile6
	</string>
	<string name="dance7">
		baile7
	</string>
	<string name="dance8">
		baile8
	</string>
	<string name="AvatarBirthDateFormat">
		[day,datetime,slt]/[mthnum,datetime,slt]/[year,datetime,slt]
	</string>
	<string name="DefaultMimeType">
		ninguno/ninguno
	</string>
	<string name="texture_load_dimensions_error">
		No se puede subir imágenes mayores de [WIDTH]*[HEIGHT]
	</string>
	<string name="outfit_photo_load_dimensions_error">
		La foto del vestuario puede tener como máx. un tamaño de [WIDTH]*[HEIGHT]. Cambia el tamaño o utiliza otra imagen
	</string>
	<string name="outfit_photo_select_dimensions_error">
		La foto del vestuario puede tener como máx. un tamaño de [WIDTH]*[HEIGHT]. Selecciona otra textura
	</string>
	<string name="outfit_photo_verify_dimensions_error">
		No se pueden verificar las dimensiones de la foto. Espera hasta que aparezca el tamaño de la foto en el selector
	</string>
	<string name="words_separator" value=","/>
	<string name="server_is_down">
		Parece que hay algún problema que ha escapado a nuestros controles.

Visita https://secondlife-status.statuspage.io para ver si hay alguna incidencia conocida que esté afectando al servicio.
        Si sigues teniendo problemas, comprueba la configuración de la red y del servidor de seguridad.
	</string>
	<string name="dateTimeWeekdaysNames">
		Domingo:Lunes:Martes:Miércoles:Jueves:Viernes:Sábado
	</string>
	<string name="dateTimeWeekdaysShortNames">
		Dom:Lun:Mar:Mié:Jue:Vie:Sáb
	</string>
	<string name="dateTimeMonthNames">
		Enero:Febrero:Marzo:Abril:Mayo:Junio:Julio:Agosto:Septiembre:Octubre:Noviembre:Diciembre
	</string>
	<string name="dateTimeMonthShortNames">
		Ene:Feb:Mar:Abr:May:Jun:Jul:Ago:Sep:Oct:Nov:Dic
	</string>
	<string name="dateTimeDayFormat">
		[MDAY]
	</string>
	<string name="dateTimeAM">
		AM
	</string>
	<string name="dateTimePM">
		PM
	</string>
	<string name="LocalEstimateUSD">
		[AMOUNT] US$
	</string>
	<string name="free">
		gratis
	</string>
	<string name="Group Ban">
		Expulsión de grupo
	</string>
	<string name="Membership">
		Membresía
	</string>
	<string name="Roles">
		Roles
	</string>
	<string name="Group Identity">
		Indentidad de grupo
	</string>
	<string name="Parcel Management">
		Gestión de la parcela
	</string>
	<string name="Parcel Identity">
		Identidad de la parcela
	</string>
	<string name="Parcel Settings">
		Configuración de la parcela
	</string>
	<string name="Parcel Powers">
		Poderes de la parcela
	</string>
	<string name="Parcel Access">
		Acceso a la parcela
	</string>
	<string name="Parcel Content">
		Contenido de la parcela
	</string>
	<string name="Object Management">
		Gestión de objetos
	</string>
	<string name="Accounting">
		Contabilidad
	</string>
	<string name="Notices">
		Avisos
	</string>
	<string name="Chat">
		Chat
	</string>
	<string name="DeleteItems">
		¿Deseas eliminar los elementos seleccionados?
	</string>
	<string name="DeleteItem">
		¿Deseas eliminar el elemento seleccionado?
	</string>
	<string name="EmptyOutfitText">
		No hay elementos en este vestuario
	</string>
	<string name="ExternalEditorNotSet">
		Selecciona un editor mediante la configuración de ExternalEditor.
	</string>
	<string name="ExternalEditorNotFound">
		No se encuentra el editor externo especificado.
Inténtalo incluyendo la ruta de acceso al editor entre comillas
(por ejemplo, &quot;/ruta a mi/editor&quot; &quot;%s&quot;).
	</string>
	<string name="ExternalEditorCommandParseError">
		Error al analizar el comando de editor externo.
	</string>
	<string name="ExternalEditorFailedToRun">
		Error al ejecutar el editor externo.
	</string>
	<string name="TranslationFailed">
		Falló la trducción: [REASON]
	</string>
	<string name="TranslationResponseParseError">
		Error al analizar la respuesta de traducción.
	</string>
	<string name="Esc">
		Esc
	</string>
	<string name="Space">
		Espacio
	</string>
	<string name="Enter">
		Enter
	</string>
	<string name="Tab">
		Tab
	</string>
	<string name="Ins">
		Ins
	</string>
	<string name="Del">
		Supr
	</string>
	<string name="Backsp">
		Retr
	</string>
	<string name="Shift">
		Mayús
	</string>
	<string name="Ctrl">
		Ctrl
	</string>
	<string name="Alt">
		Alt
	</string>
	<string name="CapsLock">
		Bloq Mayús
	</string>
	<string name="Left">
		Cursor izquierda
	</string>
	<string name="Right">
		Cursor derecha
	</string>
	<string name="Up">
		Cursor arriba
	</string>
	<string name="Down">
		Cursor abajo
	</string>
	<string name="Home">
		Inicio
	</string>
	<string name="End">
		Fin
	</string>
	<string name="PgUp">
		Re pág
	</string>
	<string name="PgDn">
		Av pág
	</string>
	<string name="F1">
		F1
	</string>
	<string name="F2">
		F2
	</string>
	<string name="F3">
		F3
	</string>
	<string name="F4">
		F4
	</string>
	<string name="F5">
		F5
	</string>
	<string name="F6">
		F6
	</string>
	<string name="F7">
		F7
	</string>
	<string name="F8">
		F8
	</string>
	<string name="F9">
		F9
	</string>
	<string name="F10">
		F10
	</string>
	<string name="F11">
		F11
	</string>
	<string name="F12">
		F12
	</string>
	<string name="Add">
		Sumar
	</string>
	<string name="Subtract">
		Restar
	</string>
	<string name="Multiply">
		Multiplicar
	</string>
	<string name="Divide">
		Dividir
	</string>
	<string name="PAD_DIVIDE">
		PAD_DIVIDE
	</string>
	<string name="PAD_LEFT">
		PAD_LEFT
	</string>
	<string name="PAD_RIGHT">
		PAD_RIGHT
	</string>
	<string name="PAD_DOWN">
		PAD_DOWN
	</string>
	<string name="PAD_UP">
		PAD_UP
	</string>
	<string name="PAD_HOME">
		PAD_HOME
	</string>
	<string name="PAD_END">
		PAD_END
	</string>
	<string name="PAD_PGUP">
		PAD_PGUP
	</string>
	<string name="PAD_PGDN">
		PAD_PGDN
	</string>
	<string name="PAD_CENTER">
		PAD_CENTER
	</string>
	<string name="PAD_INS">
		PAD_INS
	</string>
	<string name="PAD_DEL">
		PAD_DEL
	</string>
	<string name="PAD_Enter">
		PAD_Enter
	</string>
	<string name="PAD_BUTTON0">
		PAD_BUTTON0
	</string>
	<string name="PAD_BUTTON1">
		PAD_BUTTON1
	</string>
	<string name="PAD_BUTTON2">
		PAD_BUTTON2
	</string>
	<string name="PAD_BUTTON3">
		PAD_BUTTON3
	</string>
	<string name="PAD_BUTTON4">
		PAD_BUTTON4
	</string>
	<string name="PAD_BUTTON5">
		PAD_BUTTON5
	</string>
	<string name="PAD_BUTTON6">
		PAD_BUTTON6
	</string>
	<string name="PAD_BUTTON7">
		PAD_BUTTON7
	</string>
	<string name="PAD_BUTTON8">
		PAD_BUTTON8
	</string>
	<string name="PAD_BUTTON9">
		PAD_BUTTON9
	</string>
	<string name="PAD_BUTTON10">
		PAD_BUTTON10
	</string>
	<string name="PAD_BUTTON11">
		PAD_BUTTON11
	</string>
	<string name="PAD_BUTTON12">
		PAD_BUTTON12
	</string>
	<string name="PAD_BUTTON13">
		PAD_BUTTON13
	</string>
	<string name="PAD_BUTTON14">
		PAD_BUTTON14
	</string>
	<string name="PAD_BUTTON15">
		PAD_BUTTON15
	</string>
	<string name="-">
		-
	</string>
	<string name="=">
		=
	</string>
	<string name="`">
		`
	</string>
	<string name=";">
		;
	</string>
	<string name="[">
		[
	</string>
	<string name="]">
		]
	</string>
	<string name="\">
		\
	</string>
	<string name="0">
		0
	</string>
	<string name="1">
		1
	</string>
	<string name="2">
		2
	</string>
	<string name="3">
		3
	</string>
	<string name="4">
		4
	</string>
	<string name="5">
		5
	</string>
	<string name="6">
		6
	</string>
	<string name="7">
		7
	</string>
	<string name="8">
		8
	</string>
	<string name="9">
		9
	</string>
	<string name="A">
		A
	</string>
	<string name="B">
		B
	</string>
	<string name="C">
		C
	</string>
	<string name="D">
		D
	</string>
	<string name="E">
		E
	</string>
	<string name="F">
		F
	</string>
	<string name="G">
		G
	</string>
	<string name="H">
		H
	</string>
	<string name="I">
		I
	</string>
	<string name="J">
		J
	</string>
	<string name="K">
		K
	</string>
	<string name="L">
		L
	</string>
	<string name="M">
		M
	</string>
	<string name="N">
		N
	</string>
	<string name="O">
		O
	</string>
	<string name="P">
		P
	</string>
	<string name="Q">
		Q
	</string>
	<string name="R">
		R
	</string>
	<string name="S">
		S
	</string>
	<string name="T">
		T
	</string>
	<string name="U">
		U
	</string>
	<string name="V">
		V
	</string>
	<string name="W">
		W
	</string>
	<string name="X">
		X
	</string>
	<string name="Y">
		Y
	</string>
	<string name="Z">
		Z
	</string>
	<string name="BeaconParticle">
		Viendo balizas de partículas (azules)
	</string>
	<string name="BeaconPhysical">
		Viendo balizas de objetos materiales (verdes)
	</string>
	<string name="BeaconScripted">
		Viendo balizas de objetos con script (rojas)
	</string>
	<string name="BeaconScriptedTouch">
		Viendo balizas de objetos con script con función táctil (rojas)
	</string>
	<string name="BeaconSound">
		Viendo balizas de sonido (amarillas)
	</string>
	<string name="BeaconMedia">
		Viendo balizas de medios (blancas)
	</string>
	<string name="BeaconSun">
		Visualización de la baliza de dirección del sol (naranja)
	</string>
	<string name="BeaconMoon">
		Visualización de la baliza de dirección de la luna (violeta)
	</string>
	<string name="ParticleHiding">
		Ocultando las partículas
	</string>
	<string name="Command_AboutLand_Label">
		Acerca del terreno
	</string>
	<string name="Command_Appearance_Label">
		Apariencia
	</string>
	<string name="Command_Avatar_Label">
		Avatar
	</string>
	<string name="Command_Build_Label">
		Construir
	</string>
	<string name="Command_Chat_Label">
		Chat
	</string>
	<string name="Command_Conversations_Label">
		Conversaciones
	</string>
	<string name="Command_Compass_Label">
		Brújula
	</string>
	<string name="Command_Destinations_Label">
		Destinos
	</string>
<<<<<<< HEAD
	<string name="Command_Environments_Label">
		Mis entornos
	</string>
	<string name="Command_Facebook_Label">
		Facebook
	</string>
=======
>>>>>>> 0314b6a8
	<string name="Command_Flickr_Label">
		Flickr
	</string>
	<string name="Command_Gestures_Label">
		Gestos
	</string>
	<string name="Command_Grid_Status_Label">
		Estado del Grid
	</string>
	<string name="Command_HowTo_Label">
		Cómo
	</string>
	<string name="Command_Inventory_Label">
		Inventario
	</string>
	<string name="Command_Map_Label">
		Mapa
	</string>
	<string name="Command_Marketplace_Label">
		Mercado
	</string>
	<string name="Command_MarketplaceListings_Label">
		Mercado
	</string>
	<string name="Command_MiniMap_Label">
		Minimapa
	</string>
	<string name="Command_Move_Label">
		Caminar / Correr / Volar
	</string>
	<string name="Command_Outbox_Label">
		Buzón de salida de comerciante
	</string>
	<string name="Command_People_Label">
		Gente
	</string>
	<string name="Command_Picks_Label">
		Destacados
	</string>
	<string name="Command_Places_Label">
		Lugares
	</string>
	<string name="Command_Preferences_Label">
		Preferencias
	</string>
	<string name="Command_Profile_Label">
		Perfil
	</string>
	<string name="Command_Report_Abuse_Label">
		Denunciar una infracción
	</string>
	<string name="Command_Search_Label">
		Buscar
	</string>
	<string name="Command_Snapshot_Label">
		Foto
	</string>
	<string name="Command_Social_Label">
		Facebook
	</string>
	<string name="Command_Speak_Label">
		Hablar
	</string>
	<string name="Command_Twitter_Label">
		Twitter
	</string>
	<string name="Command_View_Label">
		Controles de la cámara
	</string>
	<string name="Command_Voice_Label">
		Configuración de voz
	</string>
	<string name="Command_Quickprefs_Label">
		Preferencias rápidas
	</string>
	<string name="Command_AO_Label">
		Animation Overrider
	</string>
	<string name="Command_Webbrowser_Label">
		Navegador web
	</string>
	<string name="Command_Default_Chat_Bar_Label">
		Chat
	</string>
	<string name="Command_Areasearch_Label">
		Buscar en el área
	</string>
	<string name="Command_Settings_Debug_Label">
		Configuraciones del depurador
	</string>
	<string name="Command_Statistics_Label">
		Estadísticas
	</string>
	<string name="Command_Region_Label">
		Región/Estado
	</string>
	<string name="Command_Fly_Label">
		Volar
	</string>
	<string name="Command_Groundsit_Label">
		Sentarse en el suelo
	</string>
	<string name="Command_Sound_Explorer_Label">
		Explorador de sonidos
	</string>
	<string name="Command_Asset_Blacklist_Label">
		Lista negra
	</string>
	<string name="Command_Phototools_Label">
		Phototools
	</string>
	<string name="Command_Phototools_View_Label">
		Cameratools
	</string>
	<string name="Command_Contact_Sets_Label">
		Contact sets
	</string>
	<string name="Command_Mouselook_Label">
		Vista subjetiva
	</string>
	<string name="Command_Landmark_Here_Label">
		Crear hito
	</string>
	<string name="Command_Teleport_History_Label">
		Historial de teleportes
	</string>
	<string name="Command_Pose_Stand_Label">
		Pose
	</string>
	<string name="Command_Snapshot_To_Disk_Label">
		Foto a disco
	</string>
	<string name="Command_Radar_Label">
		Radar
	</string>
	<string name="Command_Conversation_Log_Label">
		Registro de chat
	</string>
	<string name="Command_Move_Lock_Label">
		Bloqueo de movimiento
	</string>
	<string name="Command_AboutLand_Tooltip">
		Información sobre el terreno que vas a visitar
	</string>
	<string name="Command_Appearance_Tooltip">
		Cambiar tu avatar
	</string>
	<string name="Command_Avatar_Tooltip">
		Elegir un avatar completo
	</string>
	<string name="Command_Build_Tooltip">
		Construir objetos y modificar la forma del terreno
	</string>
	<string name="Command_Chat_Tooltip">
		Habla por chat de texto con las personas próximas
	</string>
	<string name="Command_Conversations_Tooltip">
		Conversar con todos
	</string>
	<string name="Command_Compass_Tooltip">
		Brújula
	</string>
	<string name="Command_Destinations_Tooltip">
		Destinos de interés
	</string>
<<<<<<< HEAD
	<string name="Command_Environments_Tooltip">
		Mis entornos
	</string>
	<string name="Command_Facebook_Tooltip">
		Publicar en Facebook
	</string>
=======
>>>>>>> 0314b6a8
	<string name="Command_Flickr_Tooltip">
		Subir a Flickr
	</string>
	<string name="Command_Gestures_Tooltip">
		Gestos para tu avatar
	</string>
	<string name="Command_Grid_Status_Tooltip">
		Mostrar el estado actual del Grid
	</string>
	<string name="Command_HowTo_Tooltip">
		Cómo hacer las tareas habituales
	</string>
	<string name="Command_Inventory_Tooltip">
		Ver y usar tus pertenencias
	</string>
	<string name="Command_Map_Tooltip">
		Mapa del mundo
	</string>
	<string name="Command_Marketplace_Tooltip">
		Ir de compras
	</string>
	<string name="Command_MarketplaceListings_Tooltip">
		Vende tu creación
	</string>
	<string name="Command_MiniMap_Tooltip">
		Mostrar la gente que está cerca
	</string>
	<string name="Command_Move_Tooltip">
		Desplazar el avatar
	</string>
	<string name="Command_Outbox_Tooltip">
		Transfiere objetos a tu mercado para venderlos
	</string>
	<string name="Command_People_Tooltip">
		Amigos, grupos y residentes próximos
	</string>
	<string name="Command_Picks_Tooltip">
		Lugares que se mostrarán como favoritos en tu perfil
	</string>
	<string name="Command_Places_Tooltip">
		Lugares que has guardado
	</string>
	<string name="Command_Preferences_Tooltip">
		Preferencias
	</string>
	<string name="Command_Profile_Tooltip">
		Consulta o edita tu perfil
	</string>
	<string name="Command_Report_Abuse_Tooltip">
		Denunciar una infracción
	</string>
	<string name="Command_Search_Tooltip">
		Buscar lugares, eventos y residentes
	</string>
	<string name="Command_Snapshot_Tooltip">
		Tomar una fotografía
	</string>
	<string name="Command_Social_Tooltip">
		Publicar en Facebook
	</string>
	<string name="Command_Speak_Tooltip">
		Utiliza el micrófono para hablar con la gente próxima
	</string>
	<string name="Command_Twitter_Tooltip">
		Twitter
	</string>
	<string name="Command_View_Tooltip">
		Cambiar el ángulo de la cámara
	</string>
	<string name="Command_Voice_Tooltip">
		Controles de volumen para las llamadas y la gente que se encuentre cerca de ti en el mundo virtual
	</string>
	<string name="Command_Quickprefs_Tooltip">Preferencias rápidas para cambiar configuraciones de uso frecuente</string>
	<string name="Command_AO_Tooltip">Animation Overrider</string>
	<string name="Command_Webbrowser_Tooltip">Abre el navegador web interno</string>
	<string name="Command_Default_Chat_Bar_Tooltip">Muestra u oculta la barra de chat</string>
	<string name="Command_Areasearch_Tooltip">Buscar objetos a tu alrededor</string>
	<string name="Command_Settings_Debug_Tooltip">Cambia valores de configuración del visor</string>
	<string name="Command_Statistics_Tooltip">Muestra las estadísticas del visor</string>
	<string name="Command_Region_Tooltip">Abre las herramientas de región/estado</string>
	<string name="Command_Groundsit_Tooltip">Sentarse en / levantarse del suelo (CTRL+ALT+S)</string>
	<string name="Command_Sound_Explorer_Tooltip">Abre el explorador de sonidos</string>
	<string name="Command_Asset_Blacklist_Tooltip">Abre la lista de todos los items que has desdibujado</string>
	<string name="Command_Phototools_Tooltip">Herramientas para aprovechar al máximo las posibilidades de la fotografía</string>
	<string name="Command_Phototools_View_Tooltip">
		Controles avanzados de Cámara de Phototools
	</string>
	<string name="Command_Contact_Sets_Tooltip">
		Abre la ventana de gestión de los grupos de contactos (CTRL+ALT+SHIFT+C)
	</string>
	<string name="Command_Mouselook_Tooltip">
		Entra en modo de vista subjetiva (M)
	</string>
	<string name="Command_Landmark_Here_Tooltip">
		Crea un hito en tu posición actual
	</string>
	<string name="Command_Teleport_History_Tooltip">
		Abre el historial de teleportes
	</string>
	<string name="Command_Pose_Stand_Tooltip">
		Pose del avatar para ajustar accesorios
	</string>
	<string name="Command_Snapshot_To_Disk_Tooltip">
		Toma una fotografía rápida y la guarda en disco
	</string>
	<string name="Command_Radar_Tooltip">
		Abre el radar de avatares cercanos
	</string>
	<string name="Command_Conversation_Log_Tooltip">
		Abre el registro de conversaciones para ver las transcripciones de chats anteriores
	</string>
	<string name="Command_Move_Lock_Tooltip">
		Bloquea tu avatar en la posición actual
	</string>
	<string name="Toolbar_Bottom_Tooltip">
		actualmente en tu barra de herramientas inferior
	</string>
	<string name="Toolbar_Left_Tooltip">
		actualmente en tu barra de herramientas izquierda
	</string>
	<string name="Toolbar_Right_Tooltip">
		actualmente en tu barra de herramientas derecha
	</string>
	<string name="Command_Fly_Tooltip">Activar/desactivar el modo de vuelo</string>
	<string name="Command_Stop_Animations_Label">
		Detener mis animaciones
	</string>
	<string name="Command_Stop_Animations_Tooltip">
		Detener mis animaciones
	</string>
	<string name="Retain%">
		% retención
	</string>
	<string name="Detail">
		Detalle
	</string>
	<string name="Better Detail">
		Más detallado
	</string>
	<string name="Surface">
		Superficie
	</string>
	<string name="Solid">
		Sólido
	</string>
	<string name="Wrap">
		Envoltura
	</string>
	<string name="Preview">
		Vista previa
	</string>
	<string name="Normal">
		Normal
	</string>
	<string name="Pathfinding_Wiki_URL">
		http://wiki.secondlife.com/wiki/Pathfinding_Tools_in_the_Second_Life_Viewer
	</string>
	<string name="Pathfinding_Object_Attr_None">
		Ninguno
	</string>
	<string name="Pathfinding_Object_Attr_Permanent">
		Afecta al navmesh
	</string>
	<string name="Pathfinding_Object_Attr_Character">
		Personaje
	</string>
	<string name="Pathfinding_Object_Attr_MultiSelect">
		(Múltiple)
	</string>
	<string name="snapshot_quality_very_low">
		Muy bajo
	</string>
	<string name="snapshot_quality_low">
		Baja
	</string>
	<string name="snapshot_quality_medium">
		Media
	</string>
	<string name="snapshot_quality_high">
		Alta
	</string>
	<string name="snapshot_quality_very_high">
		Muy alta
	</string>
	<string name="IMPrefix">
		MI:
	</string>
	<string name="SanityCheckEquals">
		La configuración de &quot;[CONTROL_NAME]&quot; debería establecerse a [VALUE_1].
	</string>
	<string name="SanityCheckNotEquals">
		La configuración de &quot;[CONTROL_NAME]&quot; no debería establecerse a [VALUE_1].
	</string>
	<string name="SanityCheckLessThan">
		La configuración de &quot;[CONTROL_NAME]&quot; debería ser inferior a [VALUE_1].
	</string>
	<string name="SanityCheckGreaterThan">
		La configuración de &quot;[CONTROL_NAME]&quot; debería ser superior a [VALUE_1].
	</string>
	<string name="SanityCheckBetween">
		La configuración de &quot;[CONTROL_NAME]&quot; debería establecerse entre [VALUE_1] y [VALUE_2].
	</string>
	<string name="SanityCheckNotBetween">
		La configuración de &quot;[CONTROL_NAME]&quot; no debería estar entre [VALUE_1] y [VALUE_2].
	</string>
	<string name="MediaFilterActionAllow">Permitir</string>
	<string name="MediaFilterActionDeny">Denegar</string>
	<string name="MediaFilterConditionAlways">Siempre</string>
	<string name="MediaFilterConditionAlwaysLower">siempre</string>
	<string name="MediaFilterConditionNever">Nunca</string>
	<string name="MediaFilterConditionNeverLower">nunca</string>
	<string name="MediaFilterMediaContentBlocked">Los medios del dominio [DOMAIN] han sido bloqueados.</string>
	<string name="MediaFilterMediaContentDomainAlwaysAllowed">Los medios del dominio [DOMAIN] podrán ser siempre reproducidos.</string>
	<string name="MediaFilterMediaContentDomainAlwaysBlocked">Los medios del dominio [DOMAIN] nunca serán reproducidos.</string>
	<string name="MediaFilterMediaContentUrlAlwaysAllowed">Los medios de la URL [MEDIAURL] podrán ser siempre reproducidos.</string>
	<string name="MediaFilterMediaContentUrlAlwaysBlocked">Los medios de la URL [MEDIAURL] nunca serán reproducidos.</string>
	<string name="MediaFilterAudioContentBlocked">El audio del dominio [DOMAIN] ha sido bloqueado.</string>
	<string name="MediaFilterAudioContentDomainAlwaysAllowed">El audio del dominio [DOMAIN] podrá ser siempre reproducido.</string>
	<string name="MediaFilterAudioContentDomainAlwaysBlocked">El audio del dominio [DOMAIN] nunca será reproducido.</string>
	<string name="MediaFilterAudioContentUrlAlwaysAllowed">El audio de la URL [MEDIAURL] podrá ser siempre reproducido.</string>
	<string name="MediaFilterAudioContentUrlAlwaysBlocked">El audio de la URL [MEDIAURL] nunca será reproducido.</string>
	<string name="UnknownRegion">(región desconocida)</string>
	<string name="UnknownPosition">(posición desconocida)</string>
	<string name="FSCmdLineRSP">Máximo ancho de banda establecido en: [VALUE] KBPS.</string>
	<string name="NetMapDoubleClickShowWorldMapToolTipMsg">[AGENT][REGION](Doble clic para abrir el Mapa, mayús. y arrastrar para obtener panorámica)</string>
	<string name="NetMapDoubleClickTeleportToolTipMsg">[REGION](Doble clic para teleportarte, mayús. y arrastrar para obtener panorámica)</string>
	<string name="Collision_Bump">[NAME] te ha empujado.</string>
	<string name="Collision_PushObject">[NAME] te ha empujado mediante un script.</string>
	<string name="Collision_ObjectCollide">[NAME] te ha golpeado con un objeto.</string>
	<string name="Collision_ScriptedObject">[NAME] te ha golpeado con un objeto con scripts.</string>
	<string name="Collision_PhysicalObject">[NAME] te ha golpeado con un objeto físico.</string>
	<string name="Collision_UnknownType">[NAME] ha causado una colisión de tipo desconocido.</string>
	<string name="MovelockEnabled">Bloqueo de movimiento activado</string>
	<string name="MovelockDisabled">Bloqueo de movimiento desactivado</string>
	<string name="BusyResponse">respuesta de ocupado</string>
	<string name="TeleportMaturityExceeded">
		El residente no puede visitar esta región.
	</string>
	<string name="UserDictionary">
		[Usuario]
	</string>
	<string name="logging_calls_disabled_log_empty">
		No se están registrando las conversaciones. Para empezar a grabar un registro, elige &quot;Guardar: Solo registro&quot; o &quot;Guardar: Registro y transcripciones&quot; en Preferencias &gt; Chat.
	</string>
	<string name="logging_calls_disabled_log_not_empty">
		No se registrarán más conversaciones. Para reanudar la grabación de un registro, elige &quot;Guardar: Solo registro&quot; o &quot;Guardar: Registro y transcripciones&quot; en Preferencias &gt; Chat.
	</string>
	<string name="logging_calls_enabled_log_empty">
		No hay conversaciones grabadas. Después de contactar con una persona, o de que alguien contacte contigo, aquí se mostrará una entrada de registro.
	</string>
	<string name="loading_chat_logs">
		Cargando...
	</string>
	<string name="RLVaStatusDisabled">
		(deshabilitado)
	</string>
	<string name="experience_tools_experience">
		Experiencia
	</string>
	<string name="ExperienceNameNull">
		(sin experiencia)
	</string>
	<string name="ExperienceNameUntitled">
		(experiencia sin título)
	</string>
	<string name="Land-Scope">
		Activa en el terreno
	</string>
	<string name="Grid-Scope">
		Activa en el Grid
	</string>
	<string name="Allowed_Experiences_Tab">
		PERMITIDO
	</string>
	<string name="Blocked_Experiences_Tab">
		BLOQUEADO
	</string>
	<string name="Contrib_Experiences_Tab">
		COLABORADOR
	</string>
	<string name="Admin_Experiences_Tab">
		ADMIN.
	</string>
	<string name="Recent_Experiences_Tab">
		RECIENTE
	</string>
	<string name="Owned_Experiences_Tab">
		PROPIEDAD
	</string>
	<string name="ExperiencesCounter">
		([EXPERIENCES], máx. [MAXEXPERIENCES])
	</string>
	<string name="ExperiencePermission1">
		hacerte con tus controles
	</string>
	<string name="ExperiencePermission3">
		activar animaciones en tu avatar
	</string>
	<string name="ExperiencePermission4">
		anexar a tu avatar
	</string>
	<string name="ExperiencePermission9">
		seguimiento de la cámara
	</string>
	<string name="ExperiencePermission10">
		controlar tu cámara
	</string>
	<string name="ExperiencePermission11">
		teleportarte
	</string>
	<string name="ExperiencePermission12">
		aceptar automáticamente permisos de experiencias
	</string>
	<string name="ExperiencePermission16">
		forzar que el avatar se siente
	</string>
	<string name="ExperiencePermission17">
		cambiar tu configuración del entorno
	</string>
	<string name="ExperiencePermissionShortUnknown">
		ha realizado una operación desconocida: [Permission]
	</string>
	<string name="ExperiencePermissionShort1">
		Ponerte al mando
	</string>
	<string name="ExperiencePermissionShort3">
		Activar animaciones
	</string>
	<string name="ExperiencePermissionShort4">
		Anexar
	</string>
	<string name="ExperiencePermissionShort9">
		Seguir la cámara
	</string>
	<string name="ExperiencePermissionShort10">
		Controlar la cámara
	</string>
	<string name="ExperiencePermissionShort11">
		Teleportarte
	</string>
	<string name="ExperiencePermissionShort12">
		Otorgar permisos
	</string>
	<string name="ExperiencePermissionShort16">
		Sentarte
	</string>
	<string name="ExperiencePermissionShort17">
		Entorno
	</string>
	<string name="LoadCameraPositionNoneSaved">Todavía no ha sido guardada ninguna vista de cámara.</string>
	<string name="LoadCameraPositionOutsideDrawDistance">No se puede restaurar la vista de cámara porque su posición está más allá de tu distancia de dibujo.</string>
	<string name="DrawDistanceSteppingGestureObsolete">Debido a cambios en el código, ya no es necesario usar este gesto. La distancia de dibujo progresiva ha sido activada.</string>
	<string name="FSCmdLineDrawDistanceSet">Distancia de dibujo establecida en [DISTANCE]m.</string>
	<string name="FSCameraPositionCopied">Posición de la cámara [POS] copiada al portapapeles.</string>
	<string name="FSWithHavok">con soporte Havok</string>
	<string name="FSWithOpensim">con soporte OpenSimulator</string>
	<string name="not_found">&apos;[TEXT]&apos; no encontrado</string>
	<string name="no_results">No hay resultados</string>
	<string name="searching">Buscando...</string>
	<string name="all_categories">Todas las categorías</string>
	<string name="search_banned">Algunos términos de tu búsqueda han sido excluídos debido a restricciones de contenido, detallados en los Community Standards.</string>
	<string name="search_short">Tus términos de búsqueda son demasiado cortos y no se ha podido realizar.</string>
	<string name="search_disabled">La búsqueda clásica ha sido desactivada en esta región.</string>
	<string name="render_quality_low">Baja (1/7)</string>
	<string name="render_quality_mediumlow">Media-baja (2/7)</string>
	<string name="render_quality_medium">Media (3/7)</string>
	<string name="render_quality_mediumhigh">Media-alta (4/7)</string>
	<string name="render_quality_high">Alta (5/7)</string>
	<string name="render_quality_highultra">Alta-Ultra (6/7)</string>
	<string name="render_quality_ultra">Ultra (7/7)</string>
	<string name="render_quality_unknown">Desconocida, por encima del rango normal, comprueba la configuración del depurador RenderQualityPerformance</string>
	<string name="fsbridge_cant_create_disabled">Firestorm no puede crear el LSL bridge si "Activar el LSL-Client Bridge" está desactivado en Preferencias.</string>
	<string name="fsbridge_no_library">Firestorm no ha podido crear un LSL bridge. Por favor, activa tu librería y vuelve a iniciar sesión.</string>
	<string name="fsbridge_already_creating">Creación del bridge en curso, no se puede iniciar otra. Por favor espera unos minutos antes de volverlo a intentar.</string>
	<string name="fsbridge_creating">Creando el bridge. Puede tardar un momento, por favor espera.</string>
	<string name="fsbridge_failure_creation_bad_name">No se ha creado el bridge. El bridge tiene un nombre incorrecto. Por favor, usa Avatar -> Salud del avatar -> Regenerar el LSL Bridge para crearlo de nuevo.</string>
	<string name="fsbridge_failure_creation_null">No se ha creado el bridge. No se ha podido encontrar el bridge en el inventario. Por favor, usa Avatar -> Salud del avatar -> Regenerar el LSL Bridge para crearlo de nuevo.</string>
	<string name="fsbridge_failure_attach_wrong_object">El bridge no ha podido ser anexado a tu avatar. No es la versión actual del bridge. Por favor, usa Avatar -> Salud del avatar -> Regenerar el LSL Bridge para crearlo de nuevo.</string>
	<string name="fsbridge_failure_attach_wrong_location">El bridge no ha podido ser anexado a tu avatar. No se encontró el bridge en el lugar adecuado del inventario. Por favor, usa Avatar -> Salud del avatar -> Regenerar el LSL Bridge para crearlo de nuevo.</string>
	<string name="fsbridge_failure_attach_point_in_use">El bridge no ha podido ser anexado a tu avatar. Algo está usando el punto de anclaje del bridge. Por favor, usa Avatar -> Salud del avatar -> Regenerar el LSL Bridge para crearlo de nuevo.</string>
	<string name="fsbridge_failure_not_found">No se ha podido encontrar el objeto del bridge. No se puede proceder a su creación. Saliendo.</string>
	<string name="fsbridge_warning_unexpected_items">El inventario del bridge contiene items inesperados.</string>
	<string name="fsbridge_warning_not_finished">El bridge no se terminó de crear. Puede que tengas que usar Avatar -> Salud del avatar -> Regenerar el LSL Bridge para crearlo de nuevo antes de usarlo.</string>
	<string name="fsbridge_detached">Bridge quitado.</string>
	<string name="fsbridge_created">Bridge creado.</string>
	<string name="QP Draw Distance">Distancia de dibujo</string>
	<string name="QP Max Particles"># máx. partículas</string>
	<string name="QP Avatar Physics LOD">Detalle física av.</string>
	<string name="QP LOD Factor">Nivel de detalle</string>
	<string name="QP Max Avatars"># máximo avatares</string>
	<string name="QP Tags Offset">Altura etiquetas</string>
	<string name="QP Name Tags">Etiquetas nombre</string>
	<string name="QP LookAt Target">Puntos de mira</string>
	<string name="QP Color Under Cursor">Color bajo el cursor</string>
	<string name="PS_T_Pose">Pose "T"</string>
	<string name="PS_Arms_Down_Legs_together">Brazos abajo, piernas juntas</string>
	<string name="PS_Arms_down_sitting">Brazos abajo, sentado</string>
	<string name="PS_Arms_downward_Legs_together">Brazos hacia abajo, piernas juntas</string>
	<string name="PS_Arms_downward_Legs_apart">Brazos hacia abajo, piernas separadas</string>
	<string name="PS_Arms_forward_Legs_apart">Brazos hacia delante, piernas separadas</string>
	<string name="PS_Arms_forward_Legs_together">Brazos hacia delante, piernas juntas</string>
	<string name="PS_Arms_straight_Legs_apart">Brazos rectos, piernas separadas</string>
	<string name="PS_Arms_straight_sitting">Brazos rectos, sentado</string>
	<string name="PS_Arms_upward_Legs_apart">Brazos hacia arriba, piernas separadas</string>
	<string name="PS_Arms_upward_Legs_together">Brazos hacia arriba, piernas juntas</string>
	<string name="QP_WL_Region_Default">Por defecto de la región</string>
	<string name="QP_WL_Day_Cycle_Based">Basado en ciclo de día</string>
	<string name="QP_WL_None">Ninguno</string>
	<string name="GroupChatMuteNotice">Silenciando el chat de grupo de [NAME].</string>
	<string name="camera_no_focus">La cámara no puede enfocar a [AVATARNAME] porque está fuera de tu distancia de dibujo.</string>
	<string name="entering_draw_distance">ha entrado en tu distancia de dibujo ([DISTANCE] m).</string>
	<string name="leaving_draw_distance">ha salido de tu distancia de dibujo.</string>
	<string name="entering_chat_range">ha entrado en distancia de chat ([DISTANCE] m).</string>
	<string name="leaving_chat_range">ha salido de la distancia de chat.</string>
	<string name="entering_region">ha entrado en la región.</string>
	<string name="entering_region_distance">ha entrado en la región ([DISTANCE] m).</string>
	<string name="leaving_region">ha salido de la región.</string>
	<string name="TotalScriptCountChangeIncrease">El total de scripts en la región ha subido de [OLD_VALUE] a [NEW_VALUE] ([DIFFERENCE]).</string>
	<string name="TotalScriptCountChangeDecrease">El total de scripts en la región ha bajado de [OLD_VALUE] a [NEW_VALUE] ([DIFFERENCE]).</string>
	<string name="preproc_toggle_warning">La conmutación del preprocesador no será efectiva hasta que no cierres y reabras este editor.</string>
	<string name="skin_defaults_starlight_location">
		Mostrar tu localizacion actual en la barra de menú ha sido desactivado como opción por defecto en la serie de skins Starlight.
	</string>
	<string name="skin_defaults_starlight_navbar">
		Mostrar la barra de navegación ha sido activado como opción por defecto en la serie de skins Starlight.
	</string>
	<string name="animation_explorer_seconds_ago">
		Hace [SECONDS] segundos
	</string>
	<string name="animation_explorer_still_playing">
		Reproduciéndose
	</string>
	<string name="couldnt_resolve_host">
		Error de DNS al resolver el nombre del host([HOSTNAME]). 
Por favor verifica si puedes conectarte al sitio web www.secondlife.com. 
Si puedes conectarte, pero aún recibes este error, por favor accede a 
la sección Soporte y genera un informe del problema.
	</string>
	<string name="ssl_peer_certificate">
		El servidor de inicio de sesión no pudo verificarse vía SSL. 
Si aún recibes este error, por favor accede a 
la sección Soporte del sitio web Secondlife.com 
y genera un informe del problema.
	</string>
	<string name="ssl_connect_error">
		En general esto significa que el horario de tu computadora no está bien configurado. 
Por favor accede al Panel de control y asegúrate de que la hora y la fecha estén 
bien configurados. Verifica también que tu red y tu cortafuegos estén bien 
configurados. Si aún recibes este error, por favor accede a la sección Soporte 
del sitio web Secondlife.com y genera un informe del problema. 

[https://community.secondlife.com/knowledgebase/english/error-messages-r520/#Section__3 Base de conocimientos]
	</string>
</strings><|MERGE_RESOLUTION|>--- conflicted
+++ resolved
@@ -5553,15 +5553,9 @@
 	<string name="Command_Destinations_Label">
 		Destinos
 	</string>
-<<<<<<< HEAD
 	<string name="Command_Environments_Label">
 		Mis entornos
 	</string>
-	<string name="Command_Facebook_Label">
-		Facebook
-	</string>
-=======
->>>>>>> 0314b6a8
 	<string name="Command_Flickr_Label">
 		Flickr
 	</string>
@@ -5727,15 +5721,9 @@
 	<string name="Command_Destinations_Tooltip">
 		Destinos de interés
 	</string>
-<<<<<<< HEAD
 	<string name="Command_Environments_Tooltip">
 		Mis entornos
 	</string>
-	<string name="Command_Facebook_Tooltip">
-		Publicar en Facebook
-	</string>
-=======
->>>>>>> 0314b6a8
 	<string name="Command_Flickr_Tooltip">
 		Subir a Flickr
 	</string>
