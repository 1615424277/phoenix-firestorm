<?xml version="1.0" encoding="utf-8" standalone="yes" ?>
<strings>
	<string name="SECOND_LIFE">
		[CURRENT_GRID]
	</string>
	<string name="APP_NAME">
		Firestorm
	</string>
	<string name="CAPITALIZED_APP_NAME">
		FIRESTORM
	</string>
	<string name="SECOND_LIFE_GRID">
		Red de Second Life
	</string>
	<string name="SUPPORT_SITE">
		Portal de Soporte de Second Life
	</string>
	<string name="StartupDetectingHardware">
		Identificando el hardware...
	</string>
	<string name="StartupLoading">
		Cargando [APP_NAME]...
	</string>
	<string name="StartupClearingCache">
		Limpiando la caché...
	</string>
	<string name="StartupInitializingTextureCache">
		Iniciando la caché de texturas...
	</string>
	<string name="StartupInitializingVFS">
		Inicializando VFS...
	</string>
	<string name="StartupRequireDriverUpdate">
		Error de inicialización de gráficos. Actualiza tu controlador de gráficos.
	</string>
	<string name="AboutHeader">
		[APP_NAME] [VIEWER_VERSION_0].[VIEWER_VERSION_1].[VIEWER_VERSION_2] ([VIEWER_VERSION_3]) [BUILD_DATE] [BUILD_TIME] ([CHANNEL])
[[VIEWER_RELEASE_NOTES_URL] [ReleaseNotes]]
	</string>
	<string name="AboutCompiler">
		Compilado con [COMPILER], versión [COMPILER_VERSION]
	</string>
	<string name="AboutPosition">
		Estás en la posición [POSITION_LOCAL_0,number,1], [POSITION_LOCAL_1,number,1], [POSITION_LOCAL_2,number,1], de [REGION], alojada en &lt;nolink&gt;[HOSTNAME]&lt;/nolink&gt; ([HOSTIP])
SLURL: &lt;nolink&gt;[SLURL]&lt;/nolink&gt;
(coordenadas globales [POSITION_0,number,1], [POSITION_1,number,1], [POSITION_2,number,1])
[SERVER_VERSION]
[SERVER_RELEASE_NOTES_URL]
	</string>
	<string name="AboutSystem">
		CPU: [CPU]
Memoria: [MEMORY_MB] MB
Versión del Sistema Operativo: [OS_VERSION]
Fabricante de la tarjeta gráfica: [GRAPHICS_CARD_VENDOR]
Tarjeta gráfica: [GRAPHICS_CARD]
	</string>
	<string name="AboutDriver">
		Versión de Windows Graphics Driver: [GRAPHICS_DRIVER_VERSION]
	</string>
	<string name="AboutLibs">
		Versión de OpenGL: [OPENGL_VERSION]

Versión de libcurl: [LIBCURL_VERSION]
Versión de J2C Decoder: [J2C_VERSION]
Versión de Audio Driver: [AUDIO_DRIVER_VERSION]
Versión de Qt Webkit: [QT_WEBKIT_VERSION]
Versión del servidor de voz: [VOICE_VERSION]
	</string>
	<string name="AboutTraffic">
		Paquetes perdidos: [PACKETS_LOST,number,0]/[PACKETS_IN,number,0] ([PACKETS_PCT,number,1]%)
	</string>
	<string name="ErrorFetchingServerReleaseNotesURL">
		Error al obtener la URL de las notas de la versión del servidor.
	</string>
	<string name="ProgressRestoring">
		Restaurando...
	</string>
	<string name="ProgressChangingResolution">
		Cambiando la resolución...
	</string>
	<string name="Fullbright">
		Brillo al máximo (antiguo)
	</string>
	<string name="LoginInProgress">
		Iniciando la sesión. [APP_NAME] puede parecer congelado. Por favor, espere.
	</string>
	<string name="LoginInProgressNoFrozen">
		Iniciando la sesión...
	</string>
	<string name="LoginAuthenticating">
		Autenticando...
	</string>
	<string name="LoginMaintenance">
		Realizando el mantenimiento de la cuenta...
	</string>
	<string name="LoginAttempt">
		Ha fallado el intento previo de iniciar sesión. Iniciando sesión, intento [NUMBER]...
	</string>
	<string name="LoginPrecaching">
		Cargando el mundo...
	</string>
	<string name="LoginInitializingBrowser">
		Inicializando el navegador web incorporado...
	</string>
	<string name="LoginInitializingMultimedia">
		Inicializando multimedia...
	</string>
	<string name="LoginInitializingFonts">
		Cargando fuentes...
	</string>
	<string name="LoginVerifyingCache">
		Comprobando los archivos de la caché (puede tardar entre 60 y 90 segundos)...
	</string>
	<string name="LoginProcessingResponse">
		Procesando la respuesta...
	</string>
	<string name="LoginInitializingWorld">
		Inicializando el mundo...
	</string>
	<string name="LoginDecodingImages">
		Decodificando las imágenes...
	</string>
	<string name="LoginInitializingQuicktime">
		Inicializando QuickTime...
	</string>
	<string name="LoginQuicktimeNotFound">
		No se ha encontrado QuickTime. Imposible inicializarlo.
	</string>
	<string name="LoginQuicktimeOK">
		QuickTime se ha inicializado adecuadamente.
	</string>
	<string name="LoginRequestSeedCapGrant">
		Solicitando capacidades de la región...
	</string>
	<string name="LoginRetrySeedCapGrant">
		Solicitando capacidades de la región, intento [NUMBER]...
	</string>
	<string name="LoginWaitingForRegionHandshake">
		Esperando la conexión con la región...
	</string>
	<string name="LoginConnectingToRegion">
		Conectando con la región...
	</string>
	<string name="LoginDownloadingClothing">
		Descargando la ropa...
	</string>
	<string name="InvalidCertificate">
		El servidor devolvió un certificado no válido o dañado. Ponte en contacto con el administrador de la red de simuladores.
	</string>
	<string name="CertInvalidHostname">
		El nombre de host utilizado para acceder al servidor no es válido. Comprueba tu SLURL o el nombre de host de la red de simuladores.
	</string>
	<string name="CertExpired">
		Parece que el certificado que devolvió la red de simuladores está caducado. Comprueba el reloj del sistema o consulta al administrador de dicha red.
	</string>
	<string name="CertKeyUsage">
		El certificado que devolvió el servidor no puede utilizarse para SSL. Ponte en contacto con el administrador de la red de simuladores.
	</string>
	<string name="CertBasicConstraints">
		La cadena de certificado del servidor contenía demasiados certificados. Ponte en contacto con el administrador de la red de simuladores.
	</string>
	<string name="CertInvalidSignature">
		No se pudo verificar la firma del certificado devuelta por el servidor de la red de simuladores. Ponte en contacto con el administrador de dicha red.
	</string>
	<string name="LoginFailedNoNetwork">
		Error de red: no se ha podido conectar; por favor, revisa tu conexión a internet.
	</string>
	<string name="LoginFailed">
		Error en el inicio de sesión.
	</string>
	<string name="Quit">
		Salir
	</string>
	<string name="create_account_url">
		http://join.secondlife.com/?sourceid=[sourceid]
	</string>
	<string name="LoginFailedViewerNotPermitted">
		Ya no puedes acceder a Second Life con el visor que estás utilizando. Visita la siguiente página para descargar un nuevo visor:
http://firestormviewer.org/downloads
 
Si deseas obtener más información, consulta las preguntas frecuentes que aparecen a continuación:
http://secondlife.com/viewer-access-faq
	</string>
	<string name="LoginIntermediateOptionalUpdateAvailable">
		Actualización opcional del visor disponible: [VERSION]
	</string>
	<string name="LoginFailedRequiredUpdate">
		Actualización necesaria del visor: [VERSION]
	</string>
	<string name="LoginFailedAlreadyLoggedIn">
		El agente ya ha iniciado sesión.
	</string>
	<string name="LoginFailedAuthenticationFailed">
		Lo sentimos. No ha sido posible iniciar sesión.
Comprueba si has introducido correctamente
    * El nombre de usuario (como juangarcia12 o estrella.polar)
    * Contraseña
Asimismo, asegúrate de que la tecla Bloq. Mayús. esté desactivada.
	</string>
	<string name="LoginFailedPasswordChanged">
		Como precaución de seguridad, se ha modificado tu contraseña.
Dirígete a la página de tu cuenta en http://secondlife.com/password
y responde a la pregunta de seguridad para restablecer la contraseña.
Lamentamos las molestias.
	</string>
	<string name="LoginFailedPasswordReset">
		Hemos realizado unos cambios en nuestro sistema, por lo que deberás restablecer la contraseña.
Dirígete a la página de tu cuenta en http://secondlife.com/password
y responde a la pregunta de seguridad para restablecer la contraseña.
Lamentamos las molestias.
	</string>
	<string name="LoginFailedEmployeesOnly">
		Second Life no está disponible temporalmente debido a tareas de mantenimiento.
Actualmente, solo se permite iniciar sesión a los empleados.
Consulta www.secondlife.com/status si deseas más información.
	</string>
	<string name="LoginFailedPremiumOnly">
		Las conexiones a Second Life se han restringido provisionalmente para garantizar que los usuarios que ya están conectados tengan la mejor experiencia posible.

Durante este tiempo, las personas con cuentas gratuitas no podrán acceder a Second Life, ya que tienen prioridad los usuarios con una cuenta de pago.
	</string>
	<string name="LoginFailedComputerProhibited">
		No se puede acceder a Second Life desde este ordenador.
Si crees que se trata de un error, ponte en contacto con
support@secondlife.com.
	</string>
	<string name="LoginFailedAcountSuspended">
		No se podrá acceder a tu cuenta hasta las
[TIME] (horario de la costa del Pacífico).
	</string>
	<string name="LoginFailedAccountDisabled">
		En este momento no podemos completar la solicitud.
Si deseas obtener asistencia, ponte en contacto con el departamento de soporte de Second Life a través de la página http://secondlife.com/support.
Si no puedes cambiar la contraseña, llama al número (866) 476-9763.
	</string>
	<string name="LoginFailedTransformError">
		Se han detectado datos incorrectos en el inicio de sesión.
Ponte en contacto con support@secondlife.com.
	</string>
	<string name="LoginFailedAccountMaintenance">
		Se están realizando tareas rutinarias de mantenimiento en tu cuenta.
No se podrá acceder a tu cuenta hasta las
[TIME] (horario de la costa del Pacífico de EEUU).
Si crees que se trata de un error, ponte en contacto con support@secondlife.com.
	</string>
	<string name="LoginFailedPendingLogoutFault">
		La solicitud de cierre de sesión ha obtenido como resultado un error del simulador.
	</string>
	<string name="LoginFailedPendingLogout">
		El sistema está cerrando tu sesión en estos momentos.
Tu cuenta no estará disponible hasta las
[TIME] (horario de la costa del Pacífico de EEUU).
	</string>
	<string name="LoginFailedUnableToCreateSession">
		No se ha podido crear una sesión válida.
	</string>
	<string name="LoginFailedUnableToConnectToSimulator">
		No se ha podido establecer la conexión con un simulador.
	</string>
	<string name="LoginFailedRestrictedHours">
		Tu cuenta solo puede acceder a Second Life
entre las [START] y las [END] (horario de la costa del Pacífico de EEUU).
Inténtalo de nuevo durante ese horario.
Si crees que se trata de un error, ponte en contacto con support@secondlife.com.
	</string>
	<string name="LoginFailedIncorrectParameters">
		Parámetros incorrectos.
Si crees que se trata de un error, ponte en contacto con support@secondlife.com.
	</string>
	<string name="LoginFailedFirstNameNotAlphanumeric">
		El parámetro correspondiente al nombre debe contener caracteres alfanuméricos.
Si crees que se trata de un error, ponte en contacto con support@secondlife.com.
	</string>
	<string name="LoginFailedLastNameNotAlphanumeric">
		El parámetro correspondiente al apellido debe contener caracteres alfanuméricos.
Si crees que se trata de un error, ponte en contacto con support@secondlife.com.
	</string>
	<string name="LogoutFailedRegionGoingOffline">
		La región se está desconectando.
Intenta iniciar sesión de nuevo en unos instantes.
	</string>
	<string name="LogoutFailedAgentNotInRegion">
		El agente no se encuentra en la región.
Intenta iniciar sesión de nuevo en unos instantes.
	</string>
	<string name="LogoutFailedPendingLogin">
		A esta región ya se ha accedido en otra sesión.
Intenta iniciar sesión de nuevo en unos instantes.
	</string>
	<string name="LogoutFailedLoggingOut">
		Se ha salido de la región en la sesión anterior.
Intenta iniciar sesión de nuevo en unos instantes.
	</string>
	<string name="LogoutFailedStillLoggingOut">
		La región aún está cerrando la sesión anterior.
Intenta iniciar sesión de nuevo en unos instantes.
	</string>
	<string name="LogoutSucceeded">
		Se ha salido de la región en la última sesión.
Intenta iniciar sesión de nuevo en unos instantes.
	</string>
	<string name="LogoutFailedLogoutBegun">
		La región ha comenzado el proceso de cierre de sesión.
Intenta iniciar sesión de nuevo en unos instantes.
	</string>
	<string name="LoginFailedLoggingOutSession">
		El sistema ha comenzado a cerrar la última sesión.
Intenta iniciar sesión de nuevo en unos instantes.
	</string>
	<string name="AgentLostConnection">
		Esta región puede estar teniendo problemas. Por favor, comprueba tu conexión a Internet.
	</string>
	<string name="SavingSettings">
		Guardando tus configuraciones...
	</string>
	<string name="LoggingOut">
		Cerrando sesión...
	</string>
	<string name="ShuttingDown">
		Cerrando...
	</string>
	<string name="YouHaveBeenDisconnected">
		Has sido desconectado de la región en la que estabas.
	</string>
	<string name="SentToInvalidRegion">
		Has sido enviado a una región no válida.
	</string>
	<string name="TestingDisconnect">
		Probando la desconexión del visor
	</string>
	<string name="SocialFacebookConnecting">
		Conectando a Facebook...
	</string>
	<string name="SocialFacebookPosting">
		Publicando...
	</string>
	<string name="SocialFacebookDisconnecting">
		Desconectando de Facebook...
	</string>
	<string name="SocialFacebookErrorConnecting">
		Problema conectando con Facebook
	</string>
	<string name="SocialFacebookErrorPosting">
		Problema publicando en Facebook
	</string>
	<string name="SocialFacebookErrorDisconnecting">
		Problema desconectando de Facebook
	</string>
	<string name="SocialFlickrConnecting">
		Conectándose a Flickr...
	</string>
	<string name="SocialFlickrPosting">
		Publicando...
	</string>
	<string name="SocialFlickrDisconnecting">
		Desconectándose de Flickr...
	</string>
	<string name="SocialFlickrErrorConnecting">
		Problema con la conexión a Flickr
	</string>
	<string name="SocialFlickrErrorPosting">
		Problema al publicar en Flickr
	</string>
	<string name="SocialFlickrErrorDisconnecting">
		Problema con la desconexión de Flickr
	</string>
	<string name="SocialTwitterConnecting">
		Conectándose a Twitter...
	</string>
	<string name="SocialTwitterPosting">
		Publicando...
	</string>
	<string name="SocialTwitterDisconnecting">
		Desconectándose de Twitter...
	</string>
	<string name="SocialTwitterErrorConnecting">
		Problema con la conexión a Twitter
	</string>
	<string name="SocialTwitterErrorPosting">
		Problema al publicar en Twitter
	</string>
	<string name="SocialTwitterErrorDisconnecting">
		Problema con la desconexión de Twitter
	</string>
	<string name="BlackAndWhite">
		Blanco y negro
	</string>
	<string name="Colors1970">
		Colores de los 70
	</string>
	<string name="Intense">
		Intenso
	</string>
	<string name="Newspaper">
		Periódico
	</string>
	<string name="Sepia">
		Sepia
	</string>
	<string name="Spotlight">
		Foco
	</string>
	<string name="Video">
		Vídeo
	</string>
	<string name="Autocontrast">
		Contraste automático
	</string>
	<string name="LensFlare">
		Destello de lente
	</string>
	<string name="Miniature">
		Miniatura
	</string>
	<string name="Toycamera">
		Cámara de juguete
	</string>
	<string name="TooltipPerson">
		Persona
	</string>
	<string name="TooltipNoName">
		(sin nombre)
	</string>
	<string name="TooltipOwner">
		Propietario:
	</string>
	<string name="TooltipPublic">
		Público
	</string>
	<string name="TooltipIsGroup">
		(Grupo)
	</string>
	<string name="TooltipForSaleL$">
		En venta: [AMOUNT] L$
	</string>
	<string name="TooltipFlagGroupBuild">
		Construir el grupo
	</string>
	<string name="TooltipFlagNoBuild">
		No construir
	</string>
	<string name="TooltipFlagNoEdit">
		Construir el grupo
	</string>
	<string name="TooltipFlagNotSafe">
		No seguro
	</string>
	<string name="TooltipFlagNoFly">
		No volar
	</string>
	<string name="TooltipFlagGroupScripts">
		Scripts el grupo
	</string>
	<string name="TooltipFlagNoScripts">
		No scripts
	</string>
	<string name="TooltipLand">
		Terreno:
	</string>
	<string name="TooltipMustSingleDrop">
		Aquí se puede arrastrar sólo un ítem
	</string>
	<string name="TooltipTooManyWearables">
		No puedes tener una carpeta de prendas que contenga más de [AMOUNT] elementos.  Puedes cambiar este límite en Avanzado &gt; Mostrar las configuraciones del depurador &gt; WearFolderLimit.
	</string>
	<string name="TooltipPrice" value="[AMOUNT] L$:"/>
	<string name="TooltipFlagScript">Script</string>
	<string name="TooltipFlagPhysics">Física</string>
	<string name="TooltipOutboxDragToWorld">
		No se pueden mostrar artículos desde la carpeta Artículos del mercado
	</string>
	<string name="TooltipOutboxWorn">
		Los artículos que tienes puestos no se pueden colocar en la carpeta Artículos del mercado
	</string>
	<string name="TooltipOutboxFolderLevels">
		La profundidad de carpetas anidadas excede de [AMOUNT]. Disminuye la profundidad de las carpetas anidadas; si es necesario, agrupa los artículos.
	</string>
	<string name="TooltipOutboxTooManyFolders">
		La cantidad de subcarpetas excede de [AMOUNT]. Disminuye la cantidad de carpetas de tu lista de artículos; si es necesario, agrupa los artículos.
	</string>
	<string name="TooltipOutboxTooManyObjects">
		La cantidad de artículos excede de [AMOUNT]. Para vender más de [AMOUNT] artículos en la misma lista, debes agrupar algunos.
	</string>
	<string name="TooltipOutboxTooManyStockItems">
		La cantidad de artículos en stock excede de [AMOUNT].
	</string>
	<string name="TooltipOutboxCannotDropOnRoot">
		Solo se pueden soltar artículos o carpetas en la pestaña TODOS. Selecciona esta pestaña y mueve otra vez los artículos o carpetas.
	</string>
	<string name="TooltipFlagTouch">Tocar</string>
	<string name="TooltipFlagL$">L$</string>
	<string name="TooltipFlagDropInventory">Soltar inventario</string>
	<string name="TooltipFlagPhantom">Fantasma</string>
	<string name="TooltipFlagTemporary">Temporal</string>
	<string name="TooltipPrimCount">Primitivas: [COUNT]</string>
	<string name="TooltipPrimEquivalent">, Impacto en el Terreno: [PEWEIGHT] PE</string>
	<string name="TooltipPrimEquivalentLoading">, cargando Impacto en el Terreno...</string>
	<string name="TooltipPrimEquivalentUnavailable">, Impacto en el terreno no disponible</string>
	<string name="TooltipDistance">Distancia: [DISTANCE] m</string>
	<string name="TooltipPosition">Posición: [POSITION]</string>
	<string name="TooltipOutboxNoTransfer">
<<<<<<< HEAD
		Uno o varios de estos objetos no pueden ser vendidos o transferidos a otro usuario
=======
		Uno o varios de estos objetos no se pueden vender o transferir
>>>>>>> f155f400
	</string>
	<string name="TooltipOutboxNotInInventory">
		Solo puedes colocar en el mercado artículos de tu inventario
	</string>
	<string name="TooltipOutboxLinked">
		No puedes poner carpetas o artículos vinculados en el Mercado
	</string>
	<string name="TooltipOutboxCallingCard">
		No puedes colocar tarjetas de visita en el Mercado
	</string>
	<string name="TooltipOutboxDragActive">
		No se puede mover una lista de artículos publicada
	</string>
	<string name="TooltipOutboxCannotMoveRoot">
		No se puede mover la carpeta raíz de artículos del Mercado
	</string>
	<string name="TooltipOutboxMixedStock">
		Todos los artículos de una carpeta de stock deben tener el mismo tipo y permiso
	</string>
	<string name="TooltipDragOntoOwnChild">
		No puedes mover una carpeta a su carpeta secundaria
	</string>
	<string name="TooltipDragOntoSelf">
		No puedes mover una carpeta dentro de sí misma
	</string>
	<string name="TooltipHttpUrl">
		Pulsa para ver esta página web
	</string>
	<string name="TooltipSLURL">
		Pulsa para ver la información de este lugar
	</string>
	<string name="TooltipAgentUrl">
		Pulsa para ver el perfil del Residente
	</string>
	<string name="TooltipAgentInspect">
		Obtén más información acerca de este residente
	</string>
	<string name="TooltipAgentMute">
		Pulsa para silenciar a este Residente
	</string>
	<string name="TooltipAgentUnmute">
		Pulsa para quitar el silencio a este Residente
	</string>
	<string name="TooltipAgentIM">
		Pulsa para enviar un MI a este Residente
	</string>
	<string name="TooltipAgentPay">
		Pulsa para pagar a este Residente
	</string>
	<string name="TooltipAgentOfferTeleport">
		Pulsa para ofrecer teleporte a tu posición a este Residente
	</string>
	<string name="TooltipAgentRequestFriend">
		Pulsa para ofrecer amistad a este Residente
	</string>
	<string name="TooltipGroupUrl">
		Pulsa para ver la descripción de este grupo
	</string>
	<string name="TooltipEventUrl">
		Pulsa para ver la descripción de este evento
	</string>
	<string name="TooltipClassifiedUrl">
		Pulsa para ver este clasificado
	</string>
	<string name="TooltipParcelUrl">
		Pulsa para ver la descripción de esta parcela
	</string>
	<string name="TooltipTeleportUrl">
		Pulsa para teleportarte a esta posición
	</string>
	<string name="TooltipObjectIMUrl">
		Pulsa para ver la descripción de este objeto
	</string>
	<string name="TooltipMapUrl">
		Pulsa para ver en el mapa esta localización
	</string>
	<string name="TooltipSLAPP">
		Pulsa para ejecutar el comando secondlife://
	</string>
	<string name="CurrentURL"
		 value="URL actual: [CurrentURL]" />
	<string name="SLurlLabelTeleport">
		Teleportarse a
	</string>
	<string name="SLurlLabelShowOnMap">
		Mostrarla en el mapa
	</string>
	<string name="SLappAgentMute">
		Silenciar
	</string>
	<string name="SLappAgentUnmute">
		Quitar el silencio
	</string>
	<string name="SLappAgentIM">
		MI
	</string>
	<string name="SLappAgentPay">
		Pagar
	</string>
	<string name="SLappAgentOfferTeleport">
		Ofrecer teleporte a
	</string>
	<string name="SLappAgentRequestFriend">
		Ofrecimiento de amistad
	</string>
	<string name="SLappAgentRemoveFriend">
		Disolución de amistad
	</string>
	<string name="BUTTON_CLOSE_DARWIN">
		Cerrar (⌘W)
	</string>
	<string name="BUTTON_CLOSE_WIN">
		Cerrar (Ctrl+W)
	</string>
	<string name="BUTTON_CLOSE_CHROME">
		Cerrar
	</string>
	<string name="BUTTON_RESTORE">
		Restaurar
	</string>
	<string name="BUTTON_MINIMIZE">
		Minimizar
	</string>
	<string name="BUTTON_TEAR_OFF">
		Separar la ventana
	</string>
	<string name="BUTTON_DOCK">
		Fijar
	</string>
	<string name="BUTTON_HELP">
		Ver la Ayuda
	</string>
	<string name="Searching">
		Buscando...
	</string>
	<string name="NoneFound">
		No se ha encontrado.
	</string>
	<string name="RetrievingData">
		Obteniendo...
	</string>
	<string name="ReleaseNotes">
		Notas de la versión
	</string>
	<!--
	<string name="RELEASE_NOTES_BASE_URL">
		http://wiki.secondlife.com/wiki/Release_Notes/
	</string>
	-->
	<string name="LoadingData">
		Cargando...
	</string>
	<string name="ProtectedFolder">
		protegido
	</string>
	<string name="AvatarNameNobody">
		(nadie)
	</string>
	<string name="AvatarNameWaiting">
		(Cargando...)
	</string>
 	<string name="AvatarNameMultiple">
		(multiple)
	</string>
	<string name="GroupNameNone">
		(ninguno)
	</string>
	<string name="AvalineCaller">
		Avaline: [ORDER]
	</string>
	<string name="AssetErrorNone">
		No hay ningún error
	</string>
	<string name="AssetErrorRequestFailed">
		Petición de activo: fallida
	</string>
	<string name="AssetErrorNonexistentFile">
		Petición de activo: el archivo no existe
	</string>
	<string name="AssetErrorNotInDatabase">
		Petición de activo: no se encontró el activo en la base de datos
	</string>
	<string name="AssetErrorEOF">
		Fin del archivo
	</string>
	<string name="AssetErrorCannotOpenFile">
		No se puede abrir el archivo
	</string>
	<string name="AssetErrorFileNotFound">
		No se ha encontrado el archivo
	</string>
	<string name="AssetErrorTCPTimeout">
		Excedido el tiempo máximo de transferencia del archivo
	</string>
	<string name="AssetErrorCircuitGone">
		Circuito desconectado
	</string>
	<string name="AssetErrorPriceMismatch">
		No concuerda el precio en el visor y en el servidor
	</string>
	<string name="AssetErrorUnknownStatus">
		Estado desconocido
	</string>
	<string name="texture">
		la textura
	</string>
	<string name="sound">
		el sonido
	</string>
	<string name="calling card">
		la tarjeta de visita
	</string>
	<string name="landmark">
		el hito
	</string>
	<string name="legacy script">
		el script antiguo
	</string>
	<string name="clothing">
		esa ropa
	</string>
	<string name="object">
		el objeto
	</string>
	<string name="note card">
		la nota
	</string>
	<string name="folder">
		la carpeta
	</string>
	<string name="root">
		la raíz
	</string>
	<string name="lsl2 script">
		ese script de LSL2
	</string>
	<string name="lsl bytecode">
		el código intermedio de LSL
	</string>
	<string name="tga texture">
		esa textura tga
	</string>
	<string name="body part">
		esa parte del cuerpo
	</string>
	<string name="snapshot">
		la foto
	</string>
	<string name="lost and found">
		Objetos Perdidos
	</string>
	<string name="targa image">
		esa imagen targa
	</string>
	<string name="trash">
		la Papelera
	</string>
	<string name="jpeg image">
		esa imagen jpeg
	</string>
	<string name="animation">
		la animación
	</string>
	<string name="gesture">
		el gesto
	</string>
	<string name="simstate">
		el estado del sim
	</string>
	<string name="favorite">
		ese favorito
	</string>
	<string name="symbolic link">
		el enlace
	</string>
	<string name="symbolic folder link">
		enlace de la carpeta
	</string>
	<string name="mesh">
		el modelo mesh
	</string>
	<string name="AvatarEditingAppearance">
		(Editando Apariencia)
	</string>
	<string name="AvatarAway">
		Ausente
	</string>
	<string name="AvatarDoNotDisturb">
		No disponible
	</string>
	<string name="AvatarMuted">
		Bloqueado/a
	</string>
	<string name="anim_express_afraid">
		Asustado/a
	</string>
	<string name="anim_express_anger">
		Enfadado/a
	</string>
	<string name="anim_away">
		Ausente
	</string>
	<string name="anim_backflip">
		Salto mortal hacia atrás
	</string>
	<string name="anim_express_laugh">
		Carcajada
	</string>
	<string name="anim_express_toothsmile">
		Gran sonrisa
	</string>
	<string name="anim_blowkiss">
		Mandar un beso
	</string>
	<string name="anim_express_bored">
		Aburrido/a
	</string>
	<string name="anim_bow">
		Reverencia
	</string>
	<string name="anim_clap">
		Aplauso
	</string>
	<string name="anim_courtbow">
		Reverencia floreada
	</string>
	<string name="anim_express_cry">
		Llanto
	</string>
	<string name="anim_dance1">
		Baile 1
	</string>
	<string name="anim_dance2">
		Baile 2
	</string>
	<string name="anim_dance3">
		Baile 3
	</string>
	<string name="anim_dance4">
		Baile 4
	</string>
	<string name="anim_dance5">
		Baile 5
	</string>
	<string name="anim_dance6">
		Baile 6
	</string>
	<string name="anim_dance7">
		Baile 7
	</string>
	<string name="anim_dance8">
		Baile 8
	</string>
	<string name="anim_express_disdain">
		Desdén
	</string>
	<string name="anim_drink">
		Beber
	</string>
	<string name="anim_express_embarrased">
		Avergonzarse
	</string>
	<string name="anim_angry_fingerwag">
		Negar con el dedo
	</string>
	<string name="anim_fist_pump">
		Éxito con el puño
	</string>
	<string name="anim_yoga_float">
		Yoga flotando
	</string>
	<string name="anim_express_frown">
		Fruncir el ceño
	</string>
	<string name="anim_impatient">
		Impaciente
	</string>
	<string name="anim_jumpforjoy">
		Salto de alegría
	</string>
	<string name="anim_kissmybutt">
		Bésame el culo
	</string>
	<string name="anim_express_kiss">
		Besar
	</string>
	<string name="anim_laugh_short">
		Reír
	</string>
	<string name="anim_musclebeach">
		Sacar músculo
	</string>
	<string name="anim_no_unhappy">
		No (con enfado)
	</string>
	<string name="anim_no_head">
		No
	</string>
	<string name="anim_nyanya">
		Ña-Ña-Ña
	</string>
	<string name="anim_punch_onetwo">
		Puñetazo uno-dos
	</string>
	<string name="anim_express_open_mouth">
		Abrir la boca
	</string>
	<string name="anim_peace">
		'V' con los dedos
	</string>
	<string name="anim_point_you">
		Señalar a otro/a
	</string>
	<string name="anim_point_me">
		Señalarse
	</string>
	<string name="anim_punch_l">
		Puñetazo izquierdo
	</string>
	<string name="anim_punch_r">
		Puñetazo derecho
	</string>
	<string name="anim_rps_countdown">
		PPT cuenta
	</string>
	<string name="anim_rps_paper">
		PPT papel
	</string>
	<string name="anim_rps_rock">
		PPT piedra
	</string>
	<string name="anim_rps_scissors">
		PPT tijera
	</string>
	<string name="anim_express_repulsed">
		Repulsa
	</string>
	<string name="anim_kick_roundhouse_r">
		Patada giratoria
	</string>
	<string name="anim_express_sad">
		Triste
	</string>
	<string name="anim_salute">
		Saludo militar
	</string>
	<string name="anim_shout">
		Gritar
	</string>
	<string name="anim_express_shrug">
		Encogerse de hombros
	</string>
	<string name="anim_express_smile">
		Sonreír
	</string>
	<string name="anim_smoke_idle">
		Fumar: en la mano
	</string>
	<string name="anim_smoke_inhale">
		Fumar
	</string>
	<string name="anim_smoke_throw_down">
		Fumar: tirar el cigarro
	</string>
	<string name="anim_express_surprise">
		Sorprendido/a
	</string>
	<string name="anim_sword_strike_r">
		Estocada
	</string>
	<string name="anim_angry_tantrum">
		Berrinche
	</string>
	<string name="anim_express_tongue_out">
		Sacar la lengua
	</string>
	<string name="anim_hello">
		Agitar la mano
	</string>
	<string name="anim_whisper">
		Susurrar
	</string>
	<string name="anim_whistle">
		Silbar
	</string>
	<string name="anim_express_wink">
		Guiño
	</string>
	<string name="anim_wink_hollywood">
		Guiño (Hollywood)
	</string>
	<string name="anim_express_worry">
		Preocupado/a
	</string>
	<string name="anim_yes_happy">
		Sí (contento)
	</string>
	<string name="anim_yes_head">
		Sí
	</string>
	<string name="multiple_textures">
		Múltiple
	</string>
	<string name="use_texture">
		Usar textura
	</string>
	<string name="manip_hint1">
		Pasa el cursor del ratón sobre la regla
	</string>
	<string name="manip_hint2">
		para ajustar a la cuadrícula
	</string>
	<string name="texture_loading">
		Cargando...
	</string>
	<string name="worldmap_offline">
		Sin conexión
	</string>
	<string name="worldmap_item_tooltip_format">
		[PRICE] L$ por [AREA] m² ([SQMPRICE] L$/m²)
	</string>
	<string name="worldmap_results_none_found">
		No se ha encontrado.
	</string>
	<string name="worldmap_agent_position">
		Usted está aquí
	</string>
	<string name="minimap_distance">
		(Distancia: [DISTANCE] m)
	</string>
	<string name="minimap_no_focus">
		La cámara no puede enfocar al avatar porque está fuera de tu distancia de dibujo.
	</string>
	<string name="Ok">
		OK
	</string>
	<string name="Premature end of file">
		Fin prematuro del archivo
	</string>
	<string name="ST_NO_JOINT">
		No se puede encontrar ROOT o JOINT.
	</string>
	<string name="no_name_object">
		(sin nombre)
	</string>
	<string name="NearbyChatTitle">
		Chat local
	</string>
	<string name="NearbyChatLabel">
		(Chat local)
	</string>
	<string name="whisper">
		susurra:
	</string>
	<string name="shout">
		grita:
	</string>
	<string name="ringing">
		Conectando al chat de voz...
	</string>
	<string name="connected">
		Conectado
	</string>
	<string name="unavailable">
		La voz no está disponible en tu localización actual
	</string>
	<string name="hang_up">
		Desconectado del chat de voz
	</string>
	<string name="reconnect_nearby">
		Vas a ser reconectado al chat de voz con la gente cercana
	</string>
	<string name="ScriptQuestionCautionChatGranted">
		'[OBJECTNAME]', un objeto propiedad de '[OWNERNAME]', localizado en [REGIONNAME] con la posición [REGIONPOS], ha recibido permiso para: [PERMISSIONS].
	</string>
	<string name="ScriptQuestionCautionChatDenied">
		A '[OBJECTNAME]', un objeto propiedad de '[OWNERNAME]', localizado en [REGIONNAME] con la posición [REGIONPOS], se le ha denegado el permiso para: [PERMISSIONS].
	</string>
	<string name="AdditionalPermissionsRequestHeader">
		Si permites acceso a tu cuenta, también estarás permitiendo al objeto:
	</string>
	<string name="AdditionalPermissionsRequestHeader">
		Si autorizas el acceso a tu cuenta, también permitirás al objeto:
	</string>
	<string name="ScriptTakeMoney">
		Obtener de usted dólares Linden (L$)
	</string>
	<string name="ActOnControlInputs">
		Actuar en sus controles de entrada
	</string>
	<string name="RemapControlInputs">
		Reconfigurar sus controles de entrada
	</string>
	<string name="AnimateYourAvatar">
		Ejecutar animaciones en su avatar
	</string>
	<string name="AttachToYourAvatar">
		Anexarse a su avatar
	</string>
	<string name="ReleaseOwnership">
		Anular la propiedad y que pase a ser público
	</string>
	<string name="LinkAndDelink">
		Enlazar y desenlazar de otros objetos
	</string>
	<string name="AddAndRemoveJoints">
		Añadir y quitar uniones con otros objetos
	</string>
	<string name="ChangePermissions">
		Cambiar sus permisos
	</string>
	<string name="TrackYourCamera">
		Seguir tu cámara
	</string>
	<string name="ControlYourCamera">
		Controlar tu cámara
	</string>
	<string name="TeleportYourAgent">
		Teleportarte
	</string>
	<string name="AgentNameSubst">
		(Tú)
	</string>
<<<<<<< HEAD
	<string name="JoinAnExperience"/>
	<string name="ManageEstateSilently">
		Gestionar tus fincas silenciosamente
	</string>
	<string name="ChangeYourDefaultAnimations">
		Cambiar tus animaciones por defecto
=======
	<string name="JoinAnExperience">
		Únete a una experiencia
>>>>>>> f155f400
	</string>
	<string name="SilentlyManageEstateAccess">
		Silenciar notificaciones sobre las modificaciones de acceso al Estado
	</string>
	<string name="OverrideYourAnimations">
		Reemplazar tus animaciones por defecto
	</string>
	<string name="ScriptReturnObjects">
		Devolver objetos en tu nombre
	</string>
	<string name="NotConnected">
		No conectado/a
	</string>
	<string name="AgentNameSubst">
		(Tú)
	</string>
	<string name="UnknownScriptPermission">
		(desconocido)!
	</string>
	<string name="SIM_ACCESS_PG">
		General
	</string>
	<string name="SIM_ACCESS_MATURE">
		Moderado
	</string>
	<string name="SIM_ACCESS_ADULT">
		Adulto
	</string>
	<string name="SIM_ACCESS_DOWN">
		Desconectado
	</string>
	<string name="SIM_ACCESS_MIN">
		Desconocido
	</string>
	<string name="land_type_unknown">
		(desconocido)
	</string>
	<string name="Estate / Full Region">
		Estado / Región completa
	</string>
	<string name="Estate / Homestead">
		Estado / Residencial
	</string>
	<string name="Mainland / Homestead">
		Continente / Residencial
	</string>
	<string name="Mainland / Full Region">
		Continente / Región completa
	</string>
	<string name="all_files">
		Todos los archivos
	</string>
	<string name="sound_files">
		Sonidos
	</string>
	<string name="animation_files">
		Animaciones
	</string>
	<string name="image_files">
		Imágenes
	</string>
	<string name="save_file_verb">
		Guardar
	</string>
	<string name="load_file_verb">
		Cargar
	</string>
	<string name="targa_image_files">
		Imágenes Targa
	</string>
	<string name="bitmap_image_files">
		Imágenes de mapa de bits
	</string>
	<string name="png_image_files">
		Imágenes PNG
	</string>
	<string name="save_texture_image_files">
		Imágenes Targa o PNG
	</string>
	<string name="avi_movie_file">
		Archivo de película AVI
	</string>
	<string name="xaf_animation_file">
		Archivo de anim. XAF
	</string>
	<string name="xml_file">
		Archivo XML
	</string>
	<string name="raw_file">
		Archivo RAW
	</string>
	<string name="compressed_image_files">
		Imágenes comprimidas
	</string>
	<string name="load_files">
		Cargar archivos
	</string>
	<string name="choose_the_directory">
		Elegir directorio
	</string>
	<string name="script_files">
		Scripts
	</string>
	<string name="dictionary_files">
		Diccionarios
	</string>
	<string name="backup_files">
		Respaldos de objetos
	</string>
	<string name="collada_files">
		Modelos COLLADA
	</string>
	<string name="LSLTipSleepTime">
		Duerme el script durante [SLEEP_TIME] segundos.
	</string>
	<string name="shape">
		Anatomía
	</string>
	<string name="skin">
		Piel
	</string>
	<string name="hair">
		Pelo
	</string>
	<string name="eyes">
		Ojos
	</string>
	<string name="shirt">
		Camisa
	</string>
	<string name="pants">
		Pantalón
	</string>
	<string name="shoes">
		Zapatos
	</string>
	<string name="socks">
		Calcetines
	</string>
	<string name="jacket">
		Chaqueta
	</string>
	<string name="gloves">
		Guantes
	</string>
	<string name="undershirt">
		Camiseta
	</string>
	<string name="underpants">
		Ropa interior
	</string>
	<string name="skirt">
		Falda
	</string>
	<string name="alpha">
		Alfa
	</string>
	<string name="tattoo">
		Tatuaje
	</string>
	<string name="physics">
		Física
	</string>
	<string name="invalid">
		inválido/a
	</string>
	<string name="none">
		ninguno
	</string>
	<string name="shirt_not_worn">
		Camisa no puesta
	</string>
	<string name="pants_not_worn">
		Pantalones no puestos
	</string>
	<string name="shoes_not_worn">
		Zapatos no puestos
	</string>
	<string name="socks_not_worn">
		Calcetines no puestos
	</string>
	<string name="jacket_not_worn">
		Chaqueta no puesta
	</string>
	<string name="gloves_not_worn">
		Guantes no puestos
	</string>
	<string name="undershirt_not_worn">
		Camiseta no puesta
	</string>
	<string name="underpants_not_worn">
		Ropa interior no puesta
	</string>
	<string name="skirt_not_worn">
		Falda no puesta
	</string>
	<string name="alpha_not_worn">
		Alfa no puesta
	</string>
	<string name="tattoo_not_worn">
		Tatuaje no puesto
	</string>
	<string name="physics_not_worn">
		Física no puesta
	</string>
	<string name="invalid_not_worn">
		no válido/a
	</string>
	<string name="create_new_shape">
		Crear una anatomía nueva
	</string>
	<string name="create_new_skin">
		Crear una piel nueva
	</string>
	<string name="create_new_hair">
		Crear pelo nuevo
	</string>
	<string name="create_new_eyes">
		Crear ojos nuevos
	</string>
	<string name="create_new_shirt">
		Crear una camisa nueva
	</string>
	<string name="create_new_pants">
		Crear unos pantalones nuevos
	</string>
	<string name="create_new_shoes">
		Crear unos zapatos nuevos
	</string>
	<string name="create_new_socks">
		Crear unos calcetines nuevos
	</string>
	<string name="create_new_jacket">
		Crear una chaqueta nueva
	</string>
	<string name="create_new_gloves">
		Crear unos guantes nuevos
	</string>
	<string name="create_new_undershirt">
		Crear una camiseta nueva
	</string>
	<string name="create_new_underpants">
		Crear ropa interior nueva
	</string>
	<string name="create_new_skirt">
		Crear una falda nueva
	</string>
	<string name="create_new_alpha">
		Crear una capa alfa nueva
	</string>
	<string name="create_new_tattoo">
		Crear un tatuaje nuevo
	</string>
	<string name="create_new_physics">
		Crear nueva física
	</string>
	<string name="create_new_invalid">
		no válido/a
	</string>
	<string name="NewWearable">
		Nuevo [WEARABLE_ITEM]
	</string>
	<string name="next">
		Siguiente
	</string>
	<string name="ok">
		OK
	</string>
	<string name="GroupNotifyGroupNotice">
		Aviso de grupo
	</string>
	<string name="GroupNotifyGroupNotices">
		Avisos del grupo
	</string>
	<string name="GroupNotifySentBy">
		Enviado por
	</string>
	<string name="GroupNotifyAttached">
		Adjunto:
	</string>
	<string name="GroupNotifyViewPastNotices">
		Ver los avisos pasados u optar por dejar de recibir aquí estos mensajes.
	</string>
	<string name="GroupNotifyOpenAttachment">
		Abrir el adjunto
	</string>
	<string name="GroupNotifySaveAttachment">
		Guardar el adjunto
	</string>
	<string name="GroupNotifySender">
		Enviado por [SENDER], [GROUPNAME]</string>
	<string name="TeleportOffer">
		Ofrecimiento de teleporte
	</string>
	<string name="StartUpNotifications">
		Llegaron avisos nuevos mientras estabas ausente...
	</string>
	<string name="OverflowInfoChannelString">
		Tienes [%d] aviso(s) más
	</string>
	<string name="BodyPartsRightArm">
		Brazo der.
	</string>
	<string name="BodyPartsHead">
		Cabeza
	</string>
	<string name="BodyPartsLeftArm">
		Brazo izq.
	</string>
	<string name="BodyPartsLeftLeg">
		Pierna izq.
	</string>
	<string name="BodyPartsTorso">
		Torso
	</string>
	<string name="BodyPartsRightLeg">
		Pierna der.
	</string>
	<string name="GraphicsQualityLow">
		Bajo
	</string>
	<string name="GraphicsQualityMid">
		Medio
	</string>
	<string name="GraphicsQualityHigh">
		Alto
	</string>
	<string name="LeaveMouselook">
		Pulsa ESC para salir de la vista subjetiva
	</string>
	<string name="InventoryNoMatchingItems">
		¿No encuentras lo que buscas? Prueba con la [secondlife:///app/search/all/[SEARCH_TERM] Búsqueda].
	</string>
	<string name="PlacesNoMatchingItems">
		¿No encuentras lo que buscas? Prueba con la [secondlife:///app/search/places/[SEARCH_TERM] Búsqueda].
	</string>
	<string name="FavoritesNoMatchingItems">
		Arrastra aquí un hito para añadirlo a tus favoritos.
	</string>
	<string name="MarketplaceNoMatchingItems">
		No se han encontrado artículos. Comprueba si has escrito correctamente la cadena de búsqueda y vuelve a intentarlo.
	</string>
	<string name="InventoryNoTexture">
		No tienes en tu inventario una copia de esta textura.
	</string>
	<string name="InventoryInboxNoItems">
		Aquí aparecerán algunos de los objetos que recibas, como los regalos Premium. Después puedes arrastrarlos a tu inventario.
	</string>
	<string name="MarketplaceURL">
		https://marketplace.[MARKETPLACE_DOMAIN_NAME]/
	</string>
	<string name="MarketplaceURL_CreateStore">
		http://community.secondlife.com/t5/English-Knowledge-Base/Selling-in-the-Marketplace/ta-p/700193#Section_.3
	</string>
	<string name="MarketplaceURL_Dashboard">
		https://marketplace.[MARKETPLACE_DOMAIN_NAME]/merchants/store/dashboard
	</string>
	<string name="MarketplaceURL_Imports">
		https://marketplace.[MARKETPLACE_DOMAIN_NAME]/merchants/store/imports
	</string>
	<string name="MarketplaceURL_LearnMore">
		https://marketplace.[MARKETPLACE_DOMAIN_NAME]/learn_more
	</string>
	<string name="InventoryOutboxNotMerchantTitle">
		Cualquier usuario puede vender objetos en el mercado.
	</string>
	<string name="InventoryOutboxNotMerchantTooltip"/>
	<string name="InventoryOutboxNotMerchant">
		Para hacerte comerciante debes [[MARKETPLACE_CREATE_STORE_URL] crear una tienda del Mercado].
	</string>
	<string name="InventoryOutboxNoItemsTitle">
		El buzón de salida está vacío.
	</string>
	<string name="InventoryOutboxNoItemsTooltip"/>
	<string name="InventoryOutboxNoItems">
		Arrastra carpetas a esta sección y pulsa en &quot;Enviar al Mercado&quot; para incluirlas en la lista de venta del [[MARKETPLACE_DASHBOARD_URL] Mercado].
	</string>
	<string name="InventoryOutboxInitializingTitle">
		Inicializando el Mercado.
	</string>
	<string name="InventoryOutboxInitializing">
		Estamos accediendo a tu cuenta de la [[MARKETPLACE_CREATE_STORE_URL] tienda del Mercado].
	</string>
	<string name="InventoryOutboxErrorTitle">
		Errores del Mercado.
	</string>
	<string name="InventoryOutboxError">
		La [[MARKETPLACE_CREATE_STORE_URL] tienda del Mercado] devuelve errores.
	</string>
	<string name="InventoryMarketplaceError">
		Esta función está actualmente en versión beta. Si quieres participar, añade tu nombre a este [http://goo.gl/forms/FCQ7UXkakz Formulario de Google].
	</string>
	<string name="InventoryMarketplaceListingsNoItemsTitle">
		Tu carpeta Artículos del mercado está vacía.
	</string>
	<string name="InventoryMarketplaceListingsNoItems">
		Arrastra carpetas a esta sección para incluirlas en la lista de venta del [[MARKETPLACE_DASHBOARD_URL] Mercado].
	</string>
	<string name="Marketplace Validation Warning Stock">
		La carpeta de stock debe estar contenida en una carpeta de versión
	</string>
	<string name="Marketplace Validation Error Mixed Stock">
		: Error: todos los artículos de una carpeta de stock deben ser del mismo tipo y que no se puedan copiar
	</string>
	<string name="Marketplace Validation Error Subfolder In Stock">
		: Error: la carpeta de stock no puede contener subcarpetas
	</string>
	<string name="Marketplace Validation Warning Empty">
		: Atención: la carpeta no contiene ningún artículo
	</string>
	<string name="Marketplace Validation Warning Create Stock">
		: Atención: creando carpeta de stock
	</string>
	<string name="Marketplace Validation Warning Create Version">
		: Atención: creando la carpeta de versión
	</string>
	<string name="Marketplace Validation Warning Move">
		: Atención: moviendo artículos
	</string>
	<string name="Marketplace Validation Warning Delete">
		: Atención: se ha transferido el contenido de la carpeta a la carpeta de stock, y se eliminará la carpeta vacía
	</string>
	<string name="Marketplace Validation Error Stock Item">
		: Error: los artículos que no se pueden copiar deben estar contenidos en una carpeta de stock
	</string>
	<string name="Marketplace Validation Warning Unwrapped Item">
		: Atención: los artículos deben estar contenidos en una carpeta de versión
	</string>
	<string name="Marketplace Validation Error">
		: Error:
	</string>
	<string name="Marketplace Validation Warning">
		: Atención:
	</string>
	<string name="Marketplace Validation Error Empty Version">
		: Atención: la carpeta de versión debe contener al menos un artículo
	</string>
	<string name="Marketplace Validation Error Empty Stock">
		: Atención: la carpeta de stock debe contener al menos un artículo
	</string>
	<string name="Marketplace Validation No Error">
		No se han producido errores ni advertencias
	</string>
	<string name="Marketplace Error None">
		Sin errores
	</string>
	<string name="Marketplace Error Prefix">
		Error:
	</string>
	<string name="Marketplace Error Not Merchant">
		Para poder enviar objetos al mercado, debes registrarte como comerciante (es gratis).
	</string>
	<string name="Marketplace Error Not Accepted">
		No se puede mover el artículo a esa carpeta.
	</string>
<<<<<<< HEAD
	<string name="Marketplace Error Unassociated Products">
		Error: Este objeto no se pudo subir porque tu cuenta de comerciante tiene demasiados objetos que no están asociados a productos. Para corregirlo, inicia sesión en la página web Marketplace y reduce el número de objetos no asociados.
=======
	<string name="Marketplace Error Unsellable Item">
		Este artículo no se puede vender en el Mercado.
>>>>>>> f155f400
	</string>
	<string name="MarketplaceNoID">
		no Mkt ID
	</string>
	<string name="MarketplaceLive">
		en la lista
	</string>
	<string name="MarketplaceActive">
		activa
	</string>
	<string name="MarketplaceMax">
		máx.
	</string>
<<<<<<< HEAD
	<string name="Marketplace Error Internal Import">
		Error: Se ha producido un problema con este objeto. Vuelve a intentarlo más tarde.
=======
	<string name="MarketplaceStock">
		stock
	</string>
	<string name="MarketplaceNoStock">
		existencias agotadas
	</string>
	<string name="MarketplaceUpdating">
		actualizando...
>>>>>>> f155f400
	</string>
	<string name="Open landmarks">
		Abrir hitos
	</string>
	<string name="Unconstrained">
		Sin restricciones
	</string>
	<string name="no_transfer"
		 value="(no transferible)" />
	<string name="no_modify"
		 value="(no modificable)" />
	<string name="no_copy"
		 value="(no copiable)" />
	<string name="worn"
		 value="(puesto)" />
	<string name="link"
		 value="(enlace)" />
	<string name="broken_link"
		 value="(enlace roto)&quot;" />
	<string name="LoadingContents">
		Cargando el contenido...
	</string>
	<string name="NoContents">
		No hay contenido
	</string>
<<<<<<< HEAD
	<string name="WornOnAttachmentPoint"
		 value="(lo llevas en: [ATTACHMENT_POINT])" />
	<string name="ActiveGesture"
		 value="[GESLABEL] (activo)" />
	<string name="PermYes">
		Sí
	</string>
	<string name="PermNo">
		No
	</string>
	<string name="Chat Message"
		 value="Chat:" />
	<string name="Sound"
		 value="Sonido:" />
	<string name="Wait"
		 value="--- Espera:" />
	<string name="AnimFlagStop"
		 value="Detener la animación:" />
	<string name="AnimFlagStart"
		 value="Iniciar la animación:" />
	<string name="Wave"
		 value="Onda" />
	<string name="GestureActionNone"
		 value="Ninguno" />
	<string name="HelloAvatar"
		 value="¡Hola, avatar!" />
	<string name="ViewAllGestures"
		 value="Ver todos &gt;&gt;" />
	<string name="GetMoreGestures"
		 value="Obtener más &gt;&gt;" />
	<string name="Animations"
		 value="Animaciones," />
	<string name="Calling Cards"
		 value="Tarjetas de visita," />
	<string name="Clothing"
		 value="Ropa," />
	<string name="Gestures"
		 value="Gestos," />
	<string name="Landmarks"
		 value="Hitos," />
	<string name="Notecards"
		 value="Notas," />
	<string name="Objects"
		 value="Objetos," />
	<string name="Scripts"
		 value="Scripts," />
	<string name="Sounds"
		 value="Sonidos," />
	<string name="Textures"
		 value="Texturas," />
	<string name="Snapshots"
		 value="Fotos," />
	<string name="No Filters"
		 value="No" />
	<string name="Since Logoff"
		 value="desde la desconexión" />
=======
	<string name="WornOnAttachmentPoint" value="(lo llevas en: [ATTACHMENT_POINT])"/>
	<string name="AttachmentErrorMessage" value="([ATTACHMENT_ERROR])"/>
	<string name="ActiveGesture" value="[GESLABEL] (activo)"/>
	<string name="Chat Message" value="Chat:"/>
	<string name="Sound" value="Sonido :"/>
	<string name="Wait" value="--- Espera :"/>
	<string name="AnimFlagStop" value="Parar la animación:"/>
	<string name="AnimFlagStart" value="Empezar la animación:"/>
	<string name="Wave" value="Onda"/>
	<string name="GestureActionNone" value="Ninguno"/>
	<string name="HelloAvatar" value="¡Hola, avatar!"/>
	<string name="ViewAllGestures" value="Ver todos &gt;&gt;"/>
	<string name="GetMoreGestures" value="Obtener más &gt;&gt;"/>
	<string name="Animations" value="Animaciones,"/>
	<string name="Calling Cards" value="Tarjetas de visita,"/>
	<string name="Clothing" value="Ropa,"/>
	<string name="Gestures" value="Gestos,"/>
	<string name="Landmarks" value="Hitos,"/>
	<string name="Notecards" value="Notas,"/>
	<string name="Objects" value="Objetos,"/>
	<string name="Scripts" value="Scripts,"/>
	<string name="Sounds" value="Sonidos,"/>
	<string name="Textures" value="Texturas,"/>
	<string name="Snapshots" value="Fotos,"/>
	<string name="No Filters" value="No"/>
	<string name="Since Logoff" value="- Desde la desconexión"/>
>>>>>>> f155f400
	<string name="InvFolder My Inventory">
		Inventario
	</string>
	<string name="InvFolder Library">
		Librería
	</string>
	<string name="InvFolder Textures">
		Texturas
	</string>
	<string name="InvFolder Sounds">
		Sonidos
	</string>
	<string name="InvFolder Calling Cards">
		Tarjetas de visita
	</string>
	<string name="InvFolder Landmarks">
		Hitos
	</string>
	<string name="InvFolder Scripts">
		Scripts
	</string>
	<string name="InvFolder Clothing">
		Ropa
	</string>
	<string name="InvFolder Objects">
		Objetos
	</string>
	<string name="InvFolder Notecards">
		Notas
	</string>
	<string name="InvFolder New Folder">
		Carpeta nueva
	</string>
	<string name="InvFolder Inventory">
		Inventario
	</string>
	<string name="InvFolder Uncompressed Images">
		Imágenes sin comprimir
	</string>
	<string name="InvFolder Body Parts">
		Partes del cuerpo
	</string>
	<string name="InvFolder Trash">
		Papelera
	</string>
	<string name="InvFolder Photo Album">
		Álbum de fotos
	</string>
	<string name="InvFolder Lost And Found">
		Objetos Perdidos
	</string>
	<string name="InvFolder Uncompressed Sounds">
		Sonidos sin comprimir
	</string>
	<string name="InvFolder Animations">
		Animaciones
	</string>
	<string name="InvFolder Gestures">
		Gestos
	</string>
	<string name="InvFolder Favorites">
		Favoritos
	</string>
	<string name="InvFolder favorite">
		Favoritos
	</string>
	<string name="InvFolder Favorites">
		Mis Favoritos
	</string>
	<string name="InvFolder favorites">
		Mis Favoritos
	</string>
	<string name="InvFolder Current Outfit">
		Vestuario actual
	</string>
	<string name="InvFolder Initial Outfits">
		Vestuarios iniciales
	</string>
	<string name="InvFolder My Outfits">
		Vestuarios
	</string>
	<string name="InvFolder Accessories">
		Accesorios
	</string>
	<string name="InvFolder Meshes">
		Modelos mesh
	</string>
	<string name="InvFolder Received Items">
		Items recibidos
	</string>
	<string name="InvFolder Merchant Outbox">
		Merchant Outbox
	</string>
	<string name="InvFolder Received Items">
		Objetos recibidos
	</string>
	<string name="InvFolder Merchant Outbox">
		Buzón de salida de comerciante
	</string>
	<string name="InvFolder Friends">
		Amigos
	</string>
	<string name="InvFolder All">
		Todas
	</string>
	<string name="no_attachments">
		No tienes accesorios puestos
	</string>
	<string name="Attachments remain">
		Anexos (quedan [COUNT] ranuras)
	</string>
	<string name="Buy">
		Comprar
	</string>
	<string name="BuyforL$">
		Comprar por L$
	</string>
	<string name="Stone">
		Piedra
	</string>
	<string name="Metal">
		Metal
	</string>
	<string name="Glass">
		Cristal
	</string>
	<string name="Wood">
		Madera
	</string>
	<string name="Flesh">
		Carne
	</string>
	<string name="Plastic">
		Plástico
	</string>
	<string name="Rubber">
		Goma
	</string>
	<string name="Light">
		Luz
	</string>
	<string name="KBShift">
		Mayús
	</string>
	<string name="KBCtrl">
		Ctrl
	</string>
	<string name="Chest">
		Tórax
	</string>
	<string name="Skull">
		Cráneo
	</string>
	<string name="Left Shoulder">
		Hombro izquierdo
	</string>
	<string name="Right Shoulder">
		Hombro derecho
	</string>
	<string name="Left Hand">
		Mano izquierda
	</string>
	<string name="Right Hand">
		Mano derecha
	</string>
	<string name="Left Foot">
		Pie izquierdo
	</string>
	<string name="Right Foot">
		Pie derecho
	</string>
	<string name="Spine">
		Columna
	</string>
	<string name="Pelvis">
		Pelvis
	</string>
	<string name="Mouth">
		Boca
	</string>
	<string name="Chin">
		Barbilla
	</string>
	<string name="Left Ear">
		Oreja izquierda
	</string>
	<string name="Right Ear">
		Oreja derecha
	</string>
	<string name="Left Eyeball">
		Ojo izquierdo
	</string>
	<string name="Right Eyeball">
		Ojo derecho
	</string>
	<string name="Nose">
		Nariz
	</string>
	<string name="R Upper Arm">
		Brazo derecho
	</string>
	<string name="R Forearm">
		Antebrazo derecho
	</string>
	<string name="L Upper Arm">
		Brazo izquierdo
	</string>
	<string name="L Forearm">
		Antebrazo izquierdo
	</string>
	<string name="Right Hip">
		Cadera derecha
	</string>
	<string name="R Upper Leg">
		Muslo derecho
	</string>
	<string name="R Lower Leg">
		Pantorrilla derecha
	</string>
	<string name="Left Hip">
		Cadera izquierda
	</string>
	<string name="L Upper Leg">
		Muslo izquierdo
	</string>
	<string name="L Lower Leg">
		Pantorrilla izquierda
	</string>
	<string name="Stomach">
		Abdomen
	</string>
	<string name="Left Pec">
		Pecho izquierdo
	</string>
	<string name="Right Pec">
		Pecho derecho
	</string>
	<string name="Neck">
		Cuello
	</string>
	<string name="Avatar Center">
		Centro del avatar
	</string>
	<string name="Invalid Attachment">
		Punto de anexión no válido
	</string>
	<string name="ATTACHMENT_MISSING_ITEM">
		Error: falta un artículo
	</string>
	<string name="ATTACHMENT_MISSING_BASE_ITEM">
		Error: falta el artículo de base
	</string>
	<string name="ATTACHMENT_NOT_ATTACHED">
		Error: el objeto se encuentra en el vestuario actual, pero no está anexado
	</string>
	<string name="YearsMonthsOld">
		[AGEYEARS] [AGEMONTHS]
	</string>
	<string name="YearsOld">
		[AGEYEARS] de edad
	</string>
	<string name="MonthsOld">
		[AGEMONTHS] de edad
	</string>
	<string name="WeeksOld">
		[AGEWEEKS] de edad
	</string>
	<string name="DaysOld">
		[AGEDAYS] de edad
	</string>
	<string name="TodayOld">
		Registrado hoy
	</string>
	<string name="AgeYearsA">
		[COUNT] año
	</string>
	<string name="AgeYearsB">
		[COUNT] años
	</string>
	<string name="AgeYearsC">
		[COUNT] años
	</string>
	<string name="AgeMonthsA">
		[COUNT] mes
	</string>
	<string name="AgeMonthsB">
		[COUNT] meses
	</string>
	<string name="AgeMonthsC">
		[COUNT] meses
	</string>
	<string name="AgeWeeksA">
		[COUNT] semana
	</string>
	<string name="AgeWeeksB">
		[COUNT] semanas
	</string>
	<string name="AgeWeeksC">
		[COUNT] semanas
	</string>
	<string name="AgeDaysA">
		[COUNT] día
	</string>
	<string name="AgeDaysB">
		[COUNT] días
	</string>
	<string name="AgeDaysC">
		[COUNT] días
	</string>
	<string name="GroupMembersA">
		[COUNT] miembro
	</string>
	<string name="GroupMembersB">
		[COUNT] miembros
	</string>
	<string name="GroupMembersC">
		[COUNT] miembros
	</string>
	<string name="AcctTypeResident">
		Residente
	</string>
	<string name="AcctTypeTrial">
		Prueba
	</string>
	<string name="AcctTypeCharterMember">
		Miembro fundador
	</string>
	<string name="AcctTypeEmployee">
		Empleado de Linden Lab
	</string>
	<string name="PaymentInfoUsed">
		Ha usado una forma de pago
	</string>
	<string name="PaymentInfoOnFile">
		Existe información sobre formas de pago
	</string>
	<string name="NoPaymentInfoOnFile">
		Sin información sobre formas de pago
	</string>
	<string name="AgeVerified">
		Edad verificada
	</string>
	<string name="NotAgeVerified">
		Edad no verificada
	</string>
	<string name="Center 2">
		Centro 2
	</string>
	<string name="Top Right">
		Superior derecha
	</string>
	<string name="Top">
		Superior
	</string>
	<string name="Top Left">
		Superior izquierda
	</string>
	<string name="Center">
		Centro
	</string>
	<string name="Bottom Left">
		Inferior izquierda
	</string>
	<string name="Bottom">
		Inferior
	</string>
	<string name="Bottom Right">
		Inferior derecha
	</string>
	<string name="CompileQueueDownloadedCompiling">
		Descargado, compilándolo
	</string>
	<string name="CompileQueueServiceUnavailable">
		El servicio de compilación de scripts no está disponible
	</string>
	<string name="CompileQueueScriptNotFound">
		No se encuentra el script en el servidor.
	</string>
	<string name="CompileQueueProblemDownloading">
		Problema al descargar
	</string>
	<string name="CompileQueueInsufficientPermDownload">
		Permisos insuficientes para descargar un script.
	</string>
	<string name="CompileQueueInsufficientPermFor">
		Permisos insuficientes para
	</string>
	<string name="CompileQueueUnknownFailure">
		Fallo desconocido en la descarga
	</string>
	<string name="CompileQueueTitle">
		Progreso de la recompilación
	</string>
	<string name="CompileQueueStart">
		recompilar
	</string>
	<string name="ResetQueueTitle">
		Progreso del reinicio
	</string>
	<string name="ResetQueueStart">
		restaurar
	</string>
	<string name="RunQueueTitle">
		Configurando como ejecutándose
	</string>
	<string name="RunQueueStart">
		ejecutar
	</string>
	<string name="NotRunQueueTitle">
		Configurando como no ejecutándose
	</string>
	<string name="NotRunQueueStart">
		no ejecutar
	</string>
	<string name="DeleteQueueTitle">
		Progreso de la eliminación
	</string>
	<string name="DeleteQueueStart">
		Eliminando
	</string>
	<string name="Compiling">
		Compilando [NAME]
	</string>
	<string name="CompileSuccessful">
		¡Compilación correcta!
	</string>
	<string name="CompileSuccessfulSaving">
		Compilación correcta, guardando...
	</string>
	<string name="SaveComplete">
		Guardado.
	</string>
	<string name="UploadFailed">
		Error al subir el archivo:
	</string>
	<string name="ObjectOutOfRange">
		Script (objeto fuera de rango)
	</string>
	<string name="GodToolsObjectOwnedBy">
		El objeto [OBJECT] es propiedad de [OWNER]
	</string>
	<string name="GroupsNone">
		ninguno
	</string>
<<<<<<< HEAD
	<string name="Group"
		 value="(grupo)" />
=======
	<string name="CompileNoExperiencePerm">
		Omitiendo el script [SCRIPT] con la experiencia [EXPERIENCE].
	</string>
	<string name="Group" value="(grupo)"/>
>>>>>>> f155f400
	<string name="Unknown">
		(Desconocido)
	</string>
	<string name="SummaryForTheWeek"
		 value="Resumen de esta semana, empezando el " />
	<string name="NextStipendDay"
		 value=". El próximo día de pago es el " />
	<string name="GroupPlanningDate">
		[mthnum,datetime,utc]/[day,datetime,utc]/[year,datetime,utc]
	</string>
	<string name="GroupIndividualShare"
		 value="Grupo       Aportaciones individuales" />
	<string name="GroupColumn"
		 value="Grupo" />
	<string name="Balance">
		Saldo
	</string>
	<string name="Credits">
		Créditos
	</string>
	<string name="Debits">
		Débitos
	</string>
	<string name="Total">
		Total
	</string>
	<string name="NoGroupDataFound">
		No se encontraron datos del grupo
	</string>
	<string name="IMParentEstate">
		parent estate
	</string>
	<string name="IMMainland">
		continente
	</string>
	<string name="IMTeen">
		adolescente
	</string>
	<string name="Anyone">
		cualquiera
	</string>
	<string name="RegionInfoError">
		error
	</string>
	<string name="RegionInfoAllEstatesOwnedBy">
		todos los estados propiedad de [OWNER]
	</string>
	<string name="RegionInfoAllEstatesYouOwn">
		todos los estados que posees
	</string>
	<string name="RegionInfoAllEstatesYouManage">
		todos los estados que administras para [OWNER]
	</string>
	<string name="RegionInfoAllowedResidents">
		Residentes autorizados: ([ALLOWEDAGENTS], máx. [MAXACCESS])
	</string>
	<string name="RegionInfoAllowedGroups">
		Grupos autorizados: ([ALLOWEDGROUPS], máx. [MAXACCESS])
	</string>
	<string name="RegionInfoEstateManagers">
		Administradores de estado: ([ESTATEMANAGERS], máx. [MAXMANAGERS])
	</string>
	<string name="RegionInfoBannedResidents">
		Residentes con acceso prohibido: ([BANNEDAGENTS], máx. [MAXBANNED])
	</string>
	<string name="RegionInfoListTypeAllowedAgents">
		Residentes permitidos
	</string>
	<string name="RegionInfoListTypeBannedAgents">
		Residentes con acceso prohibido
	</string>
	<string name="ScriptLimitsParcelScriptMemory">
		Memoria de scripts de la parcela
	</string>
	<string name="ScriptLimitsParcelsOwned">
		Parcelas listadas: [PARCELS]
	</string>
	<string name="ScriptLimitsMemoryUsed">
		Memoria usada: [COUNT] KB de un máx de [MAX] KB; [AVAILABLE] KB disponibles
	</string>
	<string name="ScriptLimitsMemoryUsedSimple">
		Memoria usada: [COUNT] KB
	</string>
	<string name="ScriptLimitsParcelScriptURLs">
		URLs de los scripts de la parcela
	</string>
	<string name="ScriptLimitsURLsUsed">
		URLs usadas: [COUNT] de un máx. de [MAX]; [AVAILABLE] disponibles
	</string>
	<string name="ScriptLimitsURLsUsedSimple">
		URLs usadas: [COUNT]
	</string>
	<string name="ScriptLimitsRequestError">
		Error al obtener la información
	</string>
	<string name="ScriptLimitsRequestNoParcelSelected">
		No hay una parcela seleccionada
	</string>
	<string name="ScriptLimitsRequestWrongRegion">
		Error: la información de scripts sólo está disponible en tu región actual
	</string>
	<string name="ScriptLimitsRequestWaiting">
		Obteniendo la información...
	</string>
	<string name="ScriptLimitsRequestDontOwnParcel">
		No tienes permiso para examinar esta parcela
	</string>
	<string name="SITTING_ON">
		Sentado en
	</string>
	<string name="ATTACH_CHEST">
		Tórax
	</string>
	<string name="ATTACH_HEAD">
		Cabeza
	</string>
	<string name="ATTACH_LSHOULDER">
		Hombro izquierdo
	</string>
	<string name="ATTACH_RSHOULDER">
		Hombro derecho
	</string>
	<string name="ATTACH_LHAND">
		Mano izquierda
	</string>
	<string name="ATTACH_RHAND">
		Mano derecha
	</string>
	<string name="ATTACH_LFOOT">
		Pie izquierdo
	</string>
	<string name="ATTACH_RFOOT">
		Pie derecho
	</string>
	<string name="ATTACH_BACK">
		Espalda
	</string>
	<string name="ATTACH_PELVIS">
		Pelvis
	</string>
	<string name="ATTACH_MOUTH">
		Boca
	</string>
	<string name="ATTACH_CHIN">
		Barbilla
	</string>
	<string name="ATTACH_LEAR">
		Oreja izquierda
	</string>
	<string name="ATTACH_REAR">
		Oreja derecha
	</string>
	<string name="ATTACH_LEYE">
		Ojo izquierdo
	</string>
	<string name="ATTACH_REYE">
		Ojo derecho
	</string>
	<string name="ATTACH_NOSE">
		Nariz
	</string>
	<string name="ATTACH_RUARM">
		Brazo derecho
	</string>
	<string name="ATTACH_RLARM">
		Antebrazo derecho
	</string>
	<string name="ATTACH_LUARM">
		Brazo izquierdo
	</string>
	<string name="ATTACH_LLARM">
		Antebrazo izquierdo
	</string>
	<string name="ATTACH_RHIP">
		Cadera derecha
	</string>
	<string name="ATTACH_RULEG">
		Muslo derecho
	</string>
	<string name="ATTACH_RLLEG">
		Pantorrilla derecha
	</string>
	<string name="ATTACH_LHIP">
		Cadera izquierda
	</string>
	<string name="ATTACH_LULEG">
		Muslo izquierdo
	</string>
	<string name="ATTACH_LLLEG">
		Pantorrilla izquierda
	</string>
	<string name="ATTACH_BELLY">
		Vientre
	</string>
	<string name="ATTACH_RPEC">
		Pecho derecho
	</string>
	<string name="ATTACH_LPEC">
		Pecho izquierdo
	</string>
	<string name="ATTACH_HUD_CENTER_2">
		HUD: Centro 2
	</string>
	<string name="ATTACH_HUD_TOP_RIGHT">
		HUD Superior derecho
	</string>
	<string name="ATTACH_HUD_TOP_CENTER">
		HUD Superior central
	</string>
	<string name="ATTACH_HUD_TOP_LEFT">
		HUD Superior izquierdo
	</string>
	<string name="ATTACH_HUD_CENTER_1">
		HUD Central 1
	</string>
	<string name="ATTACH_HUD_BOTTOM_LEFT">
		HUD Inferior izquierdo
	</string>
	<string name="ATTACH_HUD_BOTTOM">
		HUD Inferior
	</string>
	<string name="ATTACH_HUD_BOTTOM_RIGHT">
		HUD Inferior derecho
	</string>
	<string name="ATTACH_NECK">
		Cuello
	</string>
	<string name="ATTACH_AVATAR_CENTER">
		Centro del avatar
	</string>
	<string name="ATTACH_BRIDGE">
		Bridge
	</string>
	<string name="CursorPos">
		Línea [LINE], Columna [COLUMN]
	</string>
	<string name="PanelDirCountFound">
		[COUNT] resultados
	</string>
	<string name="PanelDirTimeStr">
		[hour12,datetime,slt]:[min,datetime,slt] [ampm,datetime,slt]
	</string>
	<string name="PanelDirEventsDateText">
		[day,datetime,slt]/[mthnum,datetime,slt]
	</string>
	<string name="PanelContentsTooltip">
		Contenido del objeto
	</string>
	<string name="PanelContentsNewScript">
		Script nuevo
	</string>
	<string name="DoNotDisturbModeResponseDefault">
		Este residente tiene activado el modo &apos;No disponible&apos; y verá tu mensaje más tarde.
	</string>
	<string name="MuteByName">
		(Por el nombre)
	</string>
	<string name="MuteAgent">
		(Residente)
	</string>
	<string name="MuteObject">
		(Objeto)
	</string>
	<string name="MuteGroup">
		(Grupo)
	</string>
	<string name="MuteExternal">
		(Externo)
	</string>
	<string name="RegionNoCovenant">
		No se ha aportado un contrato para este estado.
	</string>
	<string name="RegionNoCovenantOtherOwner">
		No se ha aportado un contrato para este estado. El terreno de este estado lo vende el propietario del estado. Por favor, contacta con ese propietario para informarte sobre la venta.
	</string>
	<string name="covenant_last_modified"
		 value="Última modificación: " />
	<string name="none_text"
		 value="(no hay)" />
	<string name="never_text"
		 value=" (nunca)" />
	<string name="GroupOwned">
		Propiedad del grupo
	</string>
	<string name="Public">
		Público
	</string>
	<string name="LocalSettings">
		Configuración local
	</string>
	<string name="RegionSettings">
		Configuración de la región
	</string>
	<string name="ClassifiedClicksTxt">
		Clics: [TELEPORT] teleportes, [MAP] mapa, [PROFILE] perfil
	</string>
	<string name="ClassifiedUpdateAfterPublish">
		(se actualizará tras la publicación)
	</string>
	<string name="NoPicksClassifiedsText">
		No has creado destacados ni clasificados. Pulsa el botón Más para crear uno.
	</string>
	<string name="NoAvatarPicksClassifiedsText">
		El usuario no tiene clasificados ni destacados
	</string>
	<string name="PicksClassifiedsLoadingText">
		Cargando...
	</string>
	<string name="NoPicksText">No has creado ningún destacado.</string>
	<string name="NoAvatarPicksText">El usuario no tiene destacados</string>
	<string name="NoClassifiedsText">No has creado ningún clasificado. Pulsa el botón '+' para crear uno.</string>
	<string name="NoAvatarClassifiedsText">El usuario no tiene clasificados</string>
	<string name="MultiPreviewTitle">
		Vista previa
	</string>
	<string name="MultiPropertiesTitle">
		Propiedades
	</string>
	<string name="InvOfferAnObjectNamed">
		Un objeto de nombre
	</string>
	<string name="InvOfferOwnedByGroup">
		propiedad del grupo
	</string>
	<string name="InvOfferOwnedByUnknownGroup">
		propiedad de un grupo desconocido
	</string>
	<string name="InvOfferOwnedBy">
		propiedad de
	</string>
	<string name="InvOfferOwnedByUnknownUser">
		propiedad de un usuario desconocido
	</string>
	<string name="InvOfferGaveYou">
		te ha dado
	</string>
	<string name="InvOfferYouDecline">
		Rechazas
	</string>
	<string name="InvOfferDecline">
		Has rechazado [DESC] de [NAME].
	</string>
	<string name="InvOfferFrom">
		de
	</string>
	<string name="GroupMoneyTotal">
		Total
	</string>
	<string name="GroupMoneyBought">
		comprado
	</string>
	<string name="GroupMoneyPaidYou">
		pagado a ti
	</string>
	<string name="GroupMoneyPaidInto">
		pagado en
	</string>
	<string name="GroupMoneyBoughtPassTo">
		pase comprado a
	</string>
	<string name="GroupMoneyPaidFeeForEvent">
		cuotas pagadas para el evento
	</string>
	<string name="GroupMoneyPaidPrizeForEvent">
		precio pagado por el evento
	</string>
	<string name="GroupMoneyBalance">
		Saldo
	</string>
	<string name="GroupMoneyCredits">
		Créditos
	</string>
	<string name="GroupMoneyDebits">
		Débitos
	</string>
	<string name="GroupMoneyDate">
		[weekday,datetime,utc] [mth,datetime,utc] [day,datetime,utc], [year,datetime,utc]
	</string>
	<string name="AcquiredItems">
		Artículos adquiridos
	</string>
	<string name="Cancel">
		Cancelar
	</string>
	<string name="UploadingCosts">
		Subir [NAME] cuesta [AMOUNT] L$
	</string>
	<string name="BuyingCosts">
		Comprar esto cuesta [AMOUNT] L$
	</string>
	<string name="UnknownFileExtension">
		Extensión de archivo desconocida [.%s]
Se esperaba .wav, .tga, .bmp, .jpg, .jpeg, o .bvh
	</string>
	<string name="MuteObject2">
		Bloquear
	</string>
	 <string name="MuteAvatar">
		Bloquear
	</string>
	<string name="UnmuteObject">
		Desbloquear
	</string>
	<string name="UnmuteAvatar">
		Desbloquear
	</string>
	<string name="AddLandmarkNavBarMenu">
		Guardar este hito...
	</string>
	<string name="EditLandmarkNavBarMenu">
		Editar este hito...
	</string>
	<string name="accel-mac-control">
		⌃
	</string>
	<string name="accel-mac-command">
		⌘
	</string>
	<string name="accel-mac-option">
		⌥
	</string>
	<string name="accel-mac-shift">
		⇧
	</string>
	<string name="accel-win-control">
		Ctrl+
	</string>
	<string name="accel-win-alt">
		Alt+
	</string>
	<string name="accel-win-shift">
		Mayús+
	</string>
	<string name="FileSaved">
		Archivo guardado
	</string>
	<string name="Receiving">
		Recibiendo
	</string>
	<string name="AM">
		AM
	</string>
	<string name="PM">
		PM
	</string>
	<string name="PST">
		PST
	</string>
	<string name="PDT">
		PDT
	</string>
	<string name="Direction_Forward">
		Adelante
	</string>
	<string name="Direction_Left">
		Izquierda
	</string>
	<string name="Direction_Right">
		Derecha
	</string>
	<string name="Direction_Back">
		Atrás
	</string>
	<string name="Direction_North">
		Norte
	</string>
	<string name="Direction_South">
		Sur
	</string>
	<string name="Direction_West">
		Oeste
	</string>
	<string name="Direction_East">
		Este
	</string>
	<string name="Direction_Up">
		Arriba
	</string>
	<string name="Direction_Down">
		Abajo
	</string>
	<string name="Any Category">
		Cualquier categoría
	</string>
	<string name="Shopping">
		Compras
	</string>
	<string name="Land Rental">
		Terreno en alquiler
	</string>
	<string name="Property Rental">
		Propiedad en alquiler
	</string>
	<string name="Special Attraction">
		Atracción especial
	</string>
	<string name="New Products">
		Nuevos productos
	</string>
	<string name="Employment">
		Empleo
	</string>
	<string name="Wanted">
		Se busca
	</string>
	<string name="Service">
		Servicios
	</string>
	<string name="Personal">
		Personal
	</string>
	<string name="None">
		Ninguno
	</string>
	<string name="Linden Location">
		Localización Linden
	</string>
	<string name="Adult">
		Adulto
	</string>
	<!-- FS:Ansariel: Fixed to match PARCEL_CATEGORY_UI_STRING array -->
	<string name="Arts and Culture">
		Arte y Cultura
	</string>
	<string name="Business">
		Negocios
	</string>
	<string name="Educational">
		Educativo
	</string>
	<string name="Gaming">
		Juegos de azar
	</string>
	<string name="Hangout">
		Entretenimiento
	</string>
	<string name="Newcomer Friendly">
		Para recién llegados
	</string>
	<!-- FS:Ansariel: Fixed to match PARCEL_CATEGORY_UI_STRING array -->
	<string name="Parks and Nature">
		Parques y Naturaleza
	</string>
	<string name="Residential">
		Residencial
	</string>
	<string name="Stage">
		Artes escénicas
	</string>
	<string name="Other">
		Otra
	</string>
	<string name="Rental">
		Terreno en alquiler
	</string>
	<string name="Any">
		Cualquiera
	</string>
	<string name="You">
		Tú
	</string>
	<string name="Multiple Media">
		Múltiples medios
	</string>
	<string name="Play Media">
		Reproduce/Pausa los medios
	</string>
	<string name="StreamtitleNowPlaying">
		Reproduciendo:
	</string>
	<string name="MBCmdLineError">
		Ha habido un error analizando la línea de comando.
Por favor, consulta: http://wiki.secondlife.com/wiki/Client_parameters
Error:
	</string>
	<string name="MBCmdLineUsg">
		[APP_NAME] Uso de línea de comando:
	</string>
	<string name="MBUnableToAccessFile">
		[APP_NAME] no puede acceder a un archivo que necesita.
 
Puede ser porque estés ejecutando varias copias, o porque tu sistema crea -equivocadamente- que el archivo está abierto.
Si este mensaje persiste, reinicia tu ordenador y vuelve a intentarlo.
Si aun así sigue apareciendo el mensaje, debes desinstalar completamente [APP_NAME] y reinstalarlo.
	</string>
	<string name="MBFatalError">
		Error fatal
	</string>
	<string name="MBApplicationError">
		Error de la aplicación - No te asustes
	</string>
	<string name="MBApplicationErrorDetails">
		Lo sentimos, pero [APP_NAME] ha fallado y tiene que cerrarse. Si el problema se produce repetidamente, por favor contacta con nuestro equipo de soporte y hazle llegar el siguiente mensaje:

[ERROR_DETAILS]
	</string>
	<string name="MBRequiresAltiVec">
		[APP_NAME] requiere un procesador con AltiVec (G4 o posterior).
	</string>
	<string name="MBAlreadyRunning">
		[APP_NAME] ya se está ejecutando.
Revisa tu barra de tareas para encontrar una copia minimizada del programa.
Si este mensaje persiste, reinicia tu ordenador.
	</string>
	<string name="MBFrozenCrashed">
		En su anterior ejecución, [APP_NAME] se congeló o se cayó.
¿Quieres enviar un informe de caída?
	</string>
	<string name="MBAlert">
		Alerta
	</string>
	<string name="MBNoDirectX">
		[APP_NAME] no encuentra DirectX 9.0b o superior.
[APP_NAME] usa DirectX para detectar el hardware o los drivers no actualizados que pueden provocar problemas de estabilidad, ejecución pobre y caídas.  Aunque puedes ejecutar [APP_NAME] sin él, recomendamos encarecidamente hacerlo con DirectX 9.0b.
 
¿Quieres continuar?
	</string>
	<string name="MBWarning">
		¡Atención!
	</string>
	<string name="MBNoAutoUpdate">
		Las actualizaciones automáticas no están todavía implementadas para Linux.
Por favor, descarga la última versión desde www.secondlife.com.
	</string>
	<string name="MBRegClassFailed">
		Fallo en RegisterClass
	</string>
	<string name="MBError">
		Error
	</string>
	<string name="MBFullScreenErr">
		No puede ejecutarse a pantalla completa de [WIDTH] x [HEIGHT].
Ejecutándose en una ventana.
	</string>
	<string name="MBDestroyWinFailed">
		Error Shutdown destruyendo la ventana (DestroyWindow() failed)
	</string>
	<string name="MBShutdownErr">
		Error Shutdown
	</string>
	<string name="MBDevContextErr">
		No se puede construir el 'GL device context'
	</string>
	<string name="MBPixelFmtErr">
		No se puede encontrar un formato adecuado de píxel
	</string>
	<string name="MBPixelFmtDescErr">
		No se puede conseguir la descripción del formato de píxel
	</string>
	<string name="MBTrueColorWindow">
		Para ejecutarse, [APP_NAME] necesita Color Verdadero (32-bit).
Por favor, en las configuraciones de tu ordenador ajusta el modo de color a 32-bit.
	</string>
	<string name="MBAlpha">
		[APP_NAME] no puede ejecutarse porque no puede obtener un canal alpha de 8 bit. Generalmente, se debe a alguna cuestión de los drivers de la tarjeta de vídeo.
Por favor, comprueba que tienes instalados los últimos drivers para tu tarjeta de vídeo.
Comprueba también que tu monitor esta configurado para Color Verdadero (32-bit) en Panel de Control &gt; Apariencia y temas &gt; Pantalla.
Si sigues recibiendo este mensaje, contacta con [SUPPORT_SITE].
	</string>
	<string name="MBPixelFmtSetErr">
		No se puede configurar el formato de píxel
	</string>
	<string name="MBGLContextErr">
		No se puede crear el 'GL rendering context'
	</string>
	<string name="MBGLContextActErr">
		No se puede activar el 'GL rendering context'
	</string>
	<string name="MBVideoDrvErr">
		[APP_NAME] no puede ejecutarse porque los drivers de tu tarjeta de vídeo o no están bien instalados, o no están actualizados, o son para hardware no admitido. Por favor, comprueba que tienes los drivers más actuales para tu tarjeta de vídeo, y, aunque los tengas, intenta reinstalarlos.
 
Si sigues recibiendo este mensaje, contacta con [SUPPORT_SITE].
	</string>
	<string name="5 O'Clock Shadow">
		Barba del día
	</string>
	<string name="All White">
		Blanco del todo
	</string>
	<string name="Anime Eyes">
		Ojos de cómic
	</string>
	<string name="Arced">
		Arqueadas
	</string>
	<string name="Arm Length">
		Brazos: longitud
	</string>
	<string name="Attached">
		Cortos
	</string>
	<string name="Attached Earlobes">
		Lóbulos
	</string>
	<string name="Back Fringe">
		Nuca: largo
	</string>
	<string name="Baggy">
		Marcadas
	</string>
	<string name="Bangs">
		Bangs
	</string>
	<string name="Beady Eyes">
		Ojos pequeños
	</string>
	<string name="Belly Size">
		Barriga: tamaño
	</string>
	<string name="Big">
		Grande
	</string>
	<string name="Big Butt">
		Culo grande
	</string>
	<string name="Big Hair Back">
		Pelo: moño
	</string>
	<string name="Big Hair Front">
		Pelo: tupé
	</string>
	<string name="Big Hair Top">
		Pelo: melena alta
	</string>
	<string name="Big Head">
		Cabeza grande
	</string>
	<string name="Big Pectorals">
		Grandes pectorales
	</string>
	<string name="Big Spikes">
		Crestas grandes
	</string>
	<string name="Black">
		Negro
	</string>
	<string name="Blonde">
		Rubio
	</string>
	<string name="Blonde Hair">
		Pelo rubio
	</string>
	<string name="Blush">
		Rubor
	</string>
	<string name="Blush Color">
		Color del rubor
	</string>
	<string name="Blush Opacity">
		Opacidad del rubor
	</string>
	<string name="Body Definition">
		Definición del cuerpo
	</string>
	<string name="Body Fat">
		Cuerpo: gordura
	</string>
	<string name="Body Freckles">
		Pecas del cuerpo
	</string>
	<string name="Body Thick">
		Cuerpo grueso
	</string>
	<string name="Body Thickness">
		Cuerpo: grosor
	</string>
	<string name="Body Thin">
		Cuerpo delgado
	</string>
	<string name="Bow Legged">
		Abiertas
	</string>
	<string name="Breast Buoyancy">
		Busto: firmeza
	</string>
	<string name="Breast Cleavage">
		Busto: canalillo
	</string>
	<string name="Breast Size">
		Busto: tamaño
	</string>
	<string name="Bridge Width">
		Puente: ancho
	</string>
	<string name="Broad">
		Aumentar
	</string>
	<string name="Brow Size">
		Arco ciliar
	</string>
	<string name="Bug Eyes">
		Ojos saltones
	</string>
	<string name="Bugged Eyes">
		Ojos saltones
	</string>
	<string name="Bulbous">
		Bulbosa
	</string>
	<string name="Bulbous Nose">
		Nariz bulbosa
	</string>
	<string name="Breast Physics Mass">
		Masa del busto
	</string>
	<string name="Breast Physics Smoothing">
		Suavizado del busto
	</string>
	<string name="Breast Physics Gravity">
		Gravedad del busto
	</string>
	<string name="Breast Physics Drag">
		Aerodinámica del busto
	</string>
	<string name="Breast Physics InOut Max Effect">
		Efecto máx.
	</string>
	<string name="Breast Physics InOut Spring">
		Elasticidad
	</string>
	<string name="Breast Physics InOut Gain">
		Ganancia
	</string>
	<string name="Breast Physics InOut Damping">
		Amortiguación
	</string>
	<string name="Breast Physics UpDown Max Effect">
		Efecto máx.
	</string>
	<string name="Breast Physics UpDown Spring">
		Elasticidad
	</string>
	<string name="Breast Physics UpDown Gain">
		Ganancia
	</string>
	<string name="Breast Physics UpDown Damping">
		Amortiguación
	</string>
	<string name="Breast Physics LeftRight Max Effect">
		Efecto máx.
	</string>
	<string name="Breast Physics LeftRight Spring">
		Elasticidad
	</string>
	<string name="Breast Physics LeftRight Gain">
		Ganancia
	</string>
	<string name="Breast Physics LeftRight Damping">
		Amortiguación
	</string>
	<string name="Belly Physics Mass">
		Masa de la barriga
	</string>
	<string name="Belly Physics Smoothing">
		Suavizado de la barriga
	</string>
	<string name="Belly Physics Gravity">
		Gravedad de la barriga
	</string>
	<string name="Belly Physics Drag">
		Aerodinámica de la barriga
	</string>
	<string name="Belly Physics UpDown Max Effect">
		Efecto máx.
	</string>
	<string name="Belly Physics UpDown Spring">
		Elasticidad
	</string>
	<string name="Belly Physics UpDown Gain">
		Ganancia
	</string>
	<string name="Belly Physics UpDown Damping">
		Amortiguación
	</string>
	<string name="Butt Physics Mass">
		Masa del culo
	</string>
	<string name="Butt Physics Smoothing">
		Suavizado del culo
	</string>
	<string name="Butt Physics Gravity">
		Gravedad del culo
	</string>
	<string name="Butt Physics Drag">
		Aerodinámica del culo
	</string>
	<string name="Butt Physics UpDown Max Effect">
		Efecto máx.
	</string>
	<string name="Butt Physics UpDown Spring">
		Elasticidad
	</string>
	<string name="Butt Physics UpDown Gain">
		Ganancia
	</string>
	<string name="Butt Physics UpDown Damping">
		Amortiguación
	</string>
	<string name="Butt Physics LeftRight Max Effect">
		Efecto máx.
	</string>
	<string name="Butt Physics LeftRight Spring">
		Elasticidad
	</string>
	<string name="Butt Physics LeftRight Gain">
		Ganancia
	</string>
	<string name="Butt Physics LeftRight Damping">
		Amortiguación
	</string>
	<string name="Bushy Eyebrows">
		Cejijuntas
	</string>
	<string name="Bushy Hair">
		Pelo tupido
	</string>
	<string name="Butt Size">
		Culo: tamaño
	</string>
	<string name="Butt Gravity">
		Gravedad del culo
	</string>
	<string name="bustle skirt">
		Polisón
	</string>
	<string name="no bustle">
		Sin polisón
	</string>
	<string name="more bustle">
		Con polisón
	</string>
	<string name="Chaplin">
		Cortito
	</string>
	<string name="Cheek Bones">
		Pómulos
	</string>
	<string name="Chest Size">
		Tórax: tamaño
	</string>
	<string name="Chin Angle">
		Barbilla: ángulo
	</string>
	<string name="Chin Cleft">
		Barbilla: contorno
	</string>
	<string name="Chin Curtains">
		Barba en collar
	</string>
	<string name="Chin Depth">
		Barbilla: largo
	</string>
	<string name="Chin Heavy">
		Hacia la barbilla
	</string>
	<string name="Chin In">
		Barbilla retraída
	</string>
	<string name="Chin Out">
		Barbilla prominente
	</string>
	<string name="Chin-Neck">
		Papada
	</string>
	<string name="Clear">
		Transparente
	</string>
	<string name="Cleft">
		Remarcar
	</string>
	<string name="Close Set Eyes">
		Ojos juntos
	</string>
	<string name="Closed">
		Cerrar
	</string>
	<string name="Closed Back">
		Trasera cerrada
	</string>
	<string name="Closed Front">
		Frontal cerrado
	</string>
	<string name="Closed Left">
		Cerrada
	</string>
	<string name="Closed Right">
		Cerrada
	</string>
	<string name="Coin Purse">
		Poco abultada
	</string>
	<string name="Collar Back">
		Espalda
	</string>
	<string name="Collar Front">
		Escote
	</string>
	<string name="Corner Down">
		Hacia abajo
	</string>
	<string name="Corner Up">
		Hacia arriba
	</string>
	<string name="Creased">
		Caídos
	</string>
	<string name="Crooked Nose">
		Nariz torcida
	</string>
	<string name="Cuff Flare">
		Acampanado
	</string>
	<string name="Dark">
		Oscuridad
	</string>
	<string name="Dark Green">
		Verde oscuro
	</string>
	<string name="Darker">
		Más oscuros
	</string>
	<string name="Deep">
		Remarcar
	</string>
	<string name="Default Heels">
		Tacones por defecto
	</string>
	<string name="Dense">
		Densas
	</string>
	<string name="Double Chin">
		Mucha papada
	</string>
	<string name="Downturned">
		Poco
	</string>
	<string name="Duffle Bag">
		Muy abultada
	</string>
	<string name="Ear Angle">
		Orejas: ángulo
	</string>
	<string name="Ear Size">
		Orejas: tamaño
	</string>
	<string name="Ear Tips">
		Orejas: forma
	</string>
	<string name="Egg Head">
		Cabeza: ahuevada
	</string>
	<string name="Eye Bags">
		Ojos: bolsas
	</string>
	<string name="Eye Color">
		Ojos: color
	</string>
	<string name="Eye Depth">
		Ojos: profundidad
	</string>
	<string name="Eye Lightness">
		Ojos: brillo
	</string>
	<string name="Eye Opening">
		Ojos: apertura
	</string>
	<string name="Eye Pop">
		Ojos: simetría
	</string>
	<string name="Eye Size">
		Ojos: tamaño
	</string>
	<string name="Eye Spacing">
		Ojos: separación
	</string>
	<string name="Eyebrow Arc">
		Cejas: arco
	</string>
	<string name="Eyebrow Density">
		Cejas: densidad
	</string>
	<string name="Eyebrow Height">
		Cejas: altura
	</string>
	<string name="Eyebrow Points">
		Cejas: en V
	</string>
	<string name="Eyebrow Size">
		Cejas: tamaño
	</string>
	<string name="Eyelash Length">
		Pestañas: longitud
	</string>
	<string name="Eyeliner">
		Contorno de ojos
	</string>
	<string name="Eyeliner Color">
		Contorno de ojos: color
	</string>
	<string name="Eyes Bugged">
		Ojos Desorbitados
	</string>
	<string name="Face Shear">
		Cara: simetría
	</string>
	<string name="Facial Definition">
		Rasgos marcados
	</string>
	<string name="Far Set Eyes">
		Ojos separados
	</string>
	<string name="Fat Lips">
		Prominentes
	</string>
	<string name="Female">
		Mujer
	</string>
	<string name="Fingerless">
		Sin dedos
	</string>
	<string name="Fingers">
		Con dedos
	</string>
	<string name="Flared Cuffs">
		Campana
	</string>
	<string name="Flat">
		Redondeadas
	</string>
	<string name="Flat Butt">
		Culo plano
	</string>
	<string name="Flat Head">
		Cabeza plana
	</string>
	<string name="Flat Toe">
		Empeine bajo
	</string>
	<string name="Foot Size">
		Pie: tamaño
	</string>
	<string name="Forehead Angle">
		Frente: ángulo
	</string>
	<string name="Forehead Heavy">
		Hacia la frente
	</string>
	<string name="Freckles">
		Pecas
	</string>
	<string name="Front Fringe">
		Flequillo
	</string>
	<string name="Full Back">
		Sin cortar
	</string>
	<string name="Full Eyeliner">
		Contorno completo
	</string>
	<string name="Full Front">
		Sin cortar
	</string>
	<string name="Full Hair Sides">
		Pelo: volumen a los lados
	</string>
	<string name="Full Sides">
		Volumen total
	</string>
	<string name="Glossy">
		Con brillo
	</string>
	<string name="Glove Fingers">
		Guantes: dedos
	</string>
	<string name="Glove Length">
		Guantes: largo
	</string>
	<string name="Hair">
		Pelo
	</string>
	<string name="Hair Back">
		Pelo: nuca
	</string>
	<string name="Hair Front">
		Pelo: delante
	</string>
	<string name="Hair Sides">
		Pelo: lados
	</string>
	<string name="Hair Sweep">
		Peinado: dirección
	</string>
	<string name="Hair Thickess">
		Pelo: espesor
	</string>
	<string name="Hair Thickness">
		Pelo: espesor
	</string>
	<string name="Hair Tilt">
		Pelo: inclinación
	</string>
	<string name="Hair Tilted Left">
		A la izq.
	</string>
	<string name="Hair Tilted Right">
		A la der.
	</string>
	<string name="Hair Volume">
		Pelo: volumen
	</string>
	<string name="Hand Size">
		Manos: tamaño
	</string>
	<string name="Handlebars">
		Muy largo
	</string>
	<string name="Head Length">
		Cabeza: longitud
	</string>
	<string name="Head Shape">
		Cabeza: forma
	</string>
	<string name="Head Size">
		Cabeza: tamaño
	</string>
	<string name="Head Stretch">
		Cabeza: estiramiento
	</string>
	<string name="Heel Height">
		Tacón: altura
	</string>
	<string name="Heel Shape">
		Tacón: forma
	</string>
	<string name="Height">
		Altura
	</string>
	<string name="High">
		Subir
	</string>
	<string name="High Heels">
		Tacones altos
	</string>
	<string name="High Jaw">
		Mandíbula alta
	</string>
	<string name="High Platforms">
		Plataformas
	</string>
	<string name="High and Tight">
		Pegada
	</string>
	<string name="Higher">
		Más arriba
	</string>
	<string name="Hip Length">
		Cadera: altura
	</string>
	<string name="Hip Width">
		Cadera: ancho
	</string>
	<string name="Hover">
		Flotar
	</string>
	<string name="In">
		Pegadas
	</string>
	<string name="In Shdw Color">
		Línea de ojos: color
	</string>
	<string name="In Shdw Opacity">
		Línea de ojos: opacidad
	</string>
	<string name="Inner Eye Corner">
		Ojos: lagrimal
	</string>
	<string name="Inner Eye Shadow">
		Ojos: sombra interior
	</string>
	<string name="Inner Shadow">
		Línea de ojos
	</string>
	<string name="Jacket Length">
		Chaqueta: largo
	</string>
	<string name="Jacket Wrinkles">
		Chaqueta: arrugas
	</string>
	<string name="Jaw Angle">
		Mandíbula: ángulo
	</string>
	<string name="Jaw Jut">
		Maxilar inferior
	</string>
	<string name="Jaw Shape">
		Mandíbula: forma
	</string>
	<string name="Join">
		Más junto
	</string>
	<string name="Jowls">
		Mofletes
	</string>
	<string name="Knee Angle">
		Rodillas: ángulo
	</string>
	<string name="Knock Kneed">
		Zambas
	</string>
	<string name="Large">
		Aumentar
	</string>
	<string name="Large Hands">
		Manos grandes
	</string>
	<string name="Left Part">
		Raya: izq.
	</string>
	<string name="Leg Length">
		Piernas: longitud
	</string>
	<string name="Leg Muscles">
		Piernas: musculatura
	</string>
	<string name="Less">
		Menos
	</string>
	<string name="Less Body Fat">
		Menos gordura
	</string>
	<string name="Less Curtains">
		Menos tupida
	</string>
	<string name="Less Freckles">
		Menos pecas
	</string>
	<string name="Less Full">
		Menos grosor
	</string>
	<string name="Less Gravity">
		Más levantado
	</string>
	<string name="Less Love">
		Menos michelines
	</string>
	<string name="Less Muscles">
		Pocos músculos
	</string>
	<string name="Less Muscular">
		Poca musculatura
	</string>
	<string name="Less Rosy">
		Menos sonrosada
	</string>
	<string name="Less Round">
		Menos redondeada
	</string>
	<string name="Less Saddle">
		Menos cartucheras
	</string>
	<string name="Less Square">
		Menos cuadrada
	</string>
	<string name="Less Volume">
		Menos volumen
	</string>
	<string name="Less soul">
		Pequeña
	</string>
	<string name="Lighter">
		Más luminosos
	</string>
	<string name="Lip Cleft">
		Labio: hoyuelo
	</string>
	<string name="Lip Cleft Depth">
		Hoyuelo marcado
	</string>
	<string name="Lip Fullness">
		Labios: grosor
	</string>
	<string name="Lip Pinkness">
		Labios sonrosados
	</string>
	<string name="Lip Ratio">
		Labios: ratio
	</string>
	<string name="Lip Thickness">
		Labios: prominencia
	</string>
	<string name="Lip Width">
		Labios: ancho
	</string>
	<string name="Lipgloss">
		Brillo de labios
	</string>
	<string name="Lipstick">
		Barra de labios
	</string>
	<string name="Lipstick Color">
		Barra de labios: color
	</string>
	<string name="Long">
		Más
	</string>
	<string name="Long Head">
		Cabeza alargada
	</string>
	<string name="Long Hips">
		Cadera larga
	</string>
	<string name="Long Legs">
		Piernas largas
	</string>
	<string name="Long Neck">
		Cuello largo
	</string>
	<string name="Long Pigtails">
		Coletas largas
	</string>
	<string name="Long Ponytail">
		Cola de caballo larga
	</string>
	<string name="Long Torso">
		Torso largo
	</string>
	<string name="Long arms">
		Brazos largos
	</string>
	<string name="Loose Pants">
		Pantalón suelto
	</string>
	<string name="Loose Shirt">
		Camiseta suelta
	</string>
	<string name="Loose Sleeves">
		Puños anchos
	</string>
	<string name="Love Handles">
		Michelines
	</string>
	<string name="Low">
		Bajar
	</string>
	<string name="Low Heels">
		Tacones bajos
	</string>
	<string name="Low Jaw">
		Mandíbula baja
	</string>
	<string name="Low Platforms">
		Suela fina
	</string>
	<string name="Low and Loose">
		Suelta
	</string>
	<string name="Lower">
		Abajo
	</string>
	<string name="Lower Bridge">
		Puente: abajo
	</string>
	<string name="Lower Cheeks">
		Mejillas: abajo
	</string>
	<string name="Male">
		Varón
	</string>
	<string name="Middle Part">
		Raya: en medio
	</string>
	<string name="More">
		Más
	</string>
	<string name="More Blush">
		Más colorete
	</string>
	<string name="More Body Fat">
		Más gordura
	</string>
	<string name="More Curtains">
		Más tupida
	</string>
	<string name="More Eyeshadow">
		Más
	</string>
	<string name="More Freckles">
		Más pecas
	</string>
	<string name="More Full">
		Más grosor
	</string>
	<string name="More Gravity">
		Menos levantado
	</string>
	<string name="More Lipstick">
		Más barra de labios
	</string>
	<string name="More Love">
		Más michelines
	</string>
	<string name="More Lower Lip">
		Más el inferior
	</string>
	<string name="More Muscles">
		Más músculos
	</string>
	<string name="More Muscular">
		Más musculatura
	</string>
	<string name="More Rosy">
		Más sonrosada
	</string>
	<string name="More Round">
		Más redondeada
	</string>
	<string name="More Saddle">
		Más cartucheras
	</string>
	<string name="More Sloped">
		Más inclinada
	</string>
	<string name="More Square">
		Más cuadrada
	</string>
	<string name="More Upper Lip">
		Más el superior
	</string>
	<string name="More Vertical">
		Más recta
	</string>
	<string name="More Volume">
		Más volumen
	</string>
	<string name="More soul">
		Grande
	</string>
	<string name="Moustache">
		Bigote
	</string>
	<string name="Mouth Corner">
		Comisuras
	</string>
	<string name="Mouth Position">
		Boca: posición
	</string>
	<string name="Mowhawk">
		Rapado
	</string>
	<string name="Muscular">
		Muscular
	</string>
	<string name="Mutton Chops">
		Patillas largas
	</string>
	<string name="Nail Polish">
		Uñas pintadas
	</string>
	<string name="Nail Polish Color">
		Uñas pintadas: color
	</string>
	<string name="Narrow">
		Disminuir
	</string>
	<string name="Narrow Back">
		Rapada
	</string>
	<string name="Narrow Front">
		Entradas
	</string>
	<string name="Narrow Lips">
		Labios estrechos
	</string>
	<string name="Natural">
		Natural
	</string>
	<string name="Neck Length">
		Cuello: longitud
	</string>
	<string name="Neck Thickness">
		Cuello: grosor
	</string>
	<string name="No Blush">
		Sin colorete
	</string>
	<string name="No Eyeliner">
		Sin contorno
	</string>
	<string name="No Eyeshadow">
		Menos
	</string>
	<string name="No Lipgloss">
		Sin brillo
	</string>
	<string name="No Lipstick">
		Sin barra de labios
	</string>
	<string name="No Part">
		Sin raya
	</string>
	<string name="No Polish">
		Sin pintar
	</string>
	<string name="No Red">
		Nada
	</string>
	<string name="No Spikes">
		Sin crestas
	</string>
	<string name="No White">
		Sin blanco
	</string>
	<string name="No Wrinkles">
		Sin arrugas
	</string>
	<string name="Normal Lower">
		Normal Lower
	</string>
	<string name="Normal Upper">
		Normal Upper
	</string>
	<string name="Nose Left">
		Nariz a la izq.
	</string>
	<string name="Nose Right">
		Nariz a la der.
	</string>
	<string name="Nose Size">
		Nariz: tamaño
	</string>
	<string name="Nose Thickness">
		Nariz: grosor
	</string>
	<string name="Nose Tip Angle">
		Nariz: respingona
	</string>
	<string name="Nose Tip Shape">
		Nariz: punta
	</string>
	<string name="Nose Width">
		Nariz: ancho
	</string>
	<string name="Nostril Division">
		Ventana: altura
	</string>
	<string name="Nostril Width">
		Ventana: ancho
	</string>
	<string name="Opaque">
		Opaco
	</string>
	<string name="Open">
		Abrir
	</string>
	<string name="Open Back">
		Apertura trasera
	</string>
	<string name="Open Front">
		Apertura frontal
	</string>
	<string name="Open Left">
		Abierta
	</string>
	<string name="Open Right">
		Abierta
	</string>
	<string name="Orange">
		Anaranjado
	</string>
	<string name="Out">
		De soplillo
	</string>
	<string name="Out Shdw Color">
		Sombra de ojos: color
	</string>
	<string name="Out Shdw Opacity">
		Sombra de ojos: opacidad
	</string>
	<string name="Outer Eye Corner">
		Ojos: comisura
	</string>
	<string name="Outer Eye Shadow">
		Outer Eye Shadow
	</string>
	<string name="Outer Shadow">
		Sombra de ojos
	</string>
	<string name="Overbite">
		Retraído
	</string>
	<string name="Package">
		Pubis
	</string>
	<string name="Painted Nails">
		Pintadas
	</string>
	<string name="Pale">
		Pálida
	</string>
	<string name="Pants Crotch">
		Pantalón: cruz
	</string>
	<string name="Pants Fit">
		Ceñido
	</string>
	<string name="Pants Length">
		Pernera: largo
	</string>
	<string name="Pants Waist">
		Cintura
	</string>
	<string name="Pants Wrinkles">
		Pantalón: arrugas
	</string>
	<string name="Part">
		Raya
	</string>
	<string name="Part Bangs">
		Flequillo partido
	</string>
	<string name="Pectorals">
		Pectorales
	</string>
	<string name="Pigment">
		Tono
	</string>
	<string name="Pigtails">
		Coletas
	</string>
	<string name="Pink">
		Rosa
	</string>
	<string name="Pinker">
		Más sonrosados
	</string>
	<string name="Platform Height">
		Suela: altura
	</string>
	<string name="Platform Width">
		Suela: ancho
	</string>
	<string name="Pointy">
		En punta
	</string>
	<string name="Pointy Heels">
		De aguja
	</string>
	<string name="Ponytail">
		Cola de caballo
	</string>
	<string name="Poofy Skirt">
		Con vuelo
	</string>
	<string name="Pop Left Eye">
		Izquierdo más grande
	</string>
	<string name="Pop Right Eye">
		Derecho más grande
	</string>
	<string name="Puffy">
		Hinchadas
	</string>
	<string name="Puffy Eyelids">
		Ojeras
	</string>
	<string name="Rainbow Color">
		Irisación
	</string>
	<string name="Red Hair">
		Pelirrojo
	</string>
	<string name="Regular">
		Regular
	</string>
	<string name="Right Part">
		Raya: der.
	</string>
	<string name="Rosy Complexion">
		Tez sonrosada
	</string>
	<string name="Round">
		Redondear
	</string>
	<string name="Ruddiness">
		Rubicundez
	</string>
	<string name="Ruddy">
		Rojiza
	</string>
	<string name="Rumpled Hair">
		Pelo encrespado
	</string>
	<string name="Saddle Bags">
		Cartucheras
	</string>
	<string name="Scrawny Leg">
		Piernas flacas
	</string>
	<string name="Separate">
		Más ancho
	</string>
	<string name="Shallow">
		Sin marcar
	</string>
	<string name="Shear Back">
		Nuca: corte
	</string>
	<string name="Shear Face">
		Shear Face
	</string>
	<string name="Shear Front">
		Shear Front
	</string>
	<string name="Shear Left Up">
		Arriba - izq.
	</string>
	<string name="Shear Right Up">
		Arriba - der.
	</string>
	<string name="Sheared Back">
		Rapada
	</string>
	<string name="Sheared Front">
		Rapada
	</string>
	<string name="Shift Left">
		A la izq.
	</string>
	<string name="Shift Mouth">
		Boca: ladeada
	</string>
	<string name="Shift Right">
		A la der.
	</string>
	<string name="Shirt Bottom">
		Alto de cintura
	</string>
	<string name="Shirt Fit">
		Ceñido
	</string>
	<string name="Shirt Wrinkles">
		Camisa: arrugas
	</string>
	<string name="Shoe Height">
		Caña: altura
	</string>
	<string name="Short">
		Menos
	</string>
	<string name="Short Arms">
		Brazos cortos
	</string>
	<string name="Short Legs">
		Piernas cortas
	</string>
	<string name="Short Neck">
		Cuello corto
	</string>
	<string name="Short Pigtails">
		Coletas cortas
	</string>
	<string name="Short Ponytail">
		Cola de caballo corta
	</string>
	<string name="Short Sideburns">
		Patillas cortas
	</string>
	<string name="Short Torso">
		Torso corto
	</string>
	<string name="Short hips">
		Cadera corta
	</string>
	<string name="Shoulders">
		Hombros
	</string>
	<string name="Side Fringe">
		Lados: franja
	</string>
	<string name="Sideburns">
		Patillas
	</string>
	<string name="Sides Hair">
		Pelo: lados
	</string>
	<string name="Sides Hair Down">
		Bajar lados del pelo
	</string>
	<string name="Sides Hair Up">
		Subir lados del pelo
	</string>
	<string name="Skinny Neck">
		Cuello estrecho
	</string>
	<string name="Skirt Fit">
		Falda: vuelo
	</string>
	<string name="Skirt Length">
		Falda: largo
	</string>
	<string name="Slanted Forehead">
		Frente inclinada
	</string>
	<string name="Sleeve Length">
		Largo de manga
	</string>
	<string name="Sleeve Looseness">
		Ancho de puños
	</string>
	<string name="Slit Back">
		Raja trasera
	</string>
	<string name="Slit Front">
		Raja frontal
	</string>
	<string name="Slit Left">
		Raja a la izq.
	</string>
	<string name="Slit Right">
		Raja a la der.
	</string>
	<string name="Small">
		Disminuir
	</string>
	<string name="Small Hands">
		Manos pequeñas
	</string>
	<string name="Small Head">
		Cabeza pequeña
	</string>
	<string name="Smooth">
		Leves
	</string>
	<string name="Smooth Hair">
		Pelo liso
	</string>
	<string name="Socks Length">
		Calcetines: largo
	</string>
	<string name="Soulpatch">
		Perilla
	</string>
	<string name="Sparse">
		Depiladas
	</string>
	<string name="Spiked Hair">
		Crestas
	</string>
	<string name="Square">
		Cuadrada
	</string>
	<string name="Square Toe">
		Punta cuadrada
	</string>
	<string name="Squash Head">
		Cabeza aplastada
	</string>
	<string name="Stretch Head">
		Cabeza estirada
	</string>
	<string name="Sunken">
		Chupadas
	</string>
	<string name="Sunken Chest">
		Estrecho de pecho
	</string>
	<string name="Sunken Eyes">
		Ojos hundidos
	</string>
	<string name="Sweep Back">
		Sweep Back
	</string>
	<string name="Sweep Forward">
		Sweep Forward
	</string>
	<string name="Tall">
		Más
	</string>
	<string name="Taper Back">
		Cubierta trasera
	</string>
	<string name="Taper Front">
		Cubierta frontal
	</string>
	<string name="Thick Heels">
		Tacones grandes
	</string>
	<string name="Thick Neck">
		Cuello ancho
	</string>
	<string name="Thick Toe">
		Empeine alto
	</string>
	<string name="Thin">
		Delgadas
	</string>
	<string name="Thin Eyebrows">
		Cejas finas
	</string>
	<string name="Thin Lips">
		Hacia dentro
	</string>
	<string name="Thin Nose">
		Nariz fina
	</string>
	<string name="Tight Chin">
		Poca papada
	</string>
	<string name="Tight Cuffs">
		Sin campana
	</string>
	<string name="Tight Pants">
		Pantalón ceñido
	</string>
	<string name="Tight Shirt">
		Camisa ceñida
	</string>
	<string name="Tight Skirt">
		Falda ceñida
	</string>
	<string name="Tight Sleeves">
		Puños ceñidos
	</string>
	<string name="Toe Shape">
		Punta: forma
	</string>
	<string name="Toe Thickness">
		Empeine
	</string>
	<string name="Torso Length">
		Torso: longitud
	</string>
	<string name="Torso Muscles">
		Torso: musculatura
	</string>
	<string name="Torso Scrawny">
		Torso flacucho
	</string>
	<string name="Unattached">
		Largos
	</string>
	<string name="Uncreased">
		Abiertos
	</string>
	<string name="Underbite">
		Prognatismo
	</string>
	<string name="Unnatural">
		No natural
	</string>
	<string name="Upper Bridge">
		Puente: arriba
	</string>
	<string name="Upper Cheeks">
		Mejillas: arriba
	</string>
	<string name="Upper Chin Cleft">
		Barbilla: prominencia
	</string>
	<string name="Upper Eyelid Fold">
		Párpados
	</string>
	<string name="Upturned">
		Mucho
	</string>
	<string name="Very Red">
		Del todo
	</string>
	<string name="Waist Height">
		Cintura
	</string>
	<string name="Well-Fed">
		Mofletes
	</string>
	<string name="White Hair">
		Pelo blanco
	</string>
	<string name="Wide">
		Aumentar
	</string>
	<string name="Wide Back">
		Completa
	</string>
	<string name="Wide Front">
		Completa
	</string>
	<string name="Wide Lips">
		Labios anchos
	</string>
	<string name="Wild">
		Total
	</string>
	<string name="Wrinkles">
		Arrugas
	</string>
	<string name="LocationCtrlAddLandmarkTooltip">
		Añadir a mis hitos
	</string>
	<string name="LocationCtrlEditLandmarkTooltip">
		Editar mis hitos
	</string>
	<string name="LocationCtrlInfoBtnTooltip">
		Ver más información de esta localización
	</string>
	<string name="LocationCtrlComboBtnTooltip">
		Historial de mis localizaciones
	</string>
	<string name="LocationCtrlForSaleTooltip">
		Comprar este terreno
	</string>
	<string name="LocationCtrlVoiceTooltip">
		Voz no disponible aquí
	</string>
	<string name="LocationCtrlFlyTooltip">
		No se permite volar
	</string>
	<string name="LocationCtrlPushTooltip">
		No se permiten empujones
	</string>
	<string name="LocationCtrlBuildTooltip">
		No se permite construir/soltar objetos
	</string>
	<string name="LocationCtrlScriptsTooltip">
		No se permiten scripts
	</string>
	<string name="LocationCtrlDamageTooltip">
		Salud
	</string>
	<string name="LocationCtrlAdultIconTooltip">
		Región Adulta
	</string>
	<string name="LocationCtrlModerateIconTooltip">
		Región Moderada
	</string>
	<string name="LocationCtrlGeneralIconTooltip">
		Región General
	</string>
	<string name="LocationCtrlSeeAVsTooltip">
		Los avatares en esta parcela no pueden ser vistos ni oídos por otros avatares desde fuera de la misma
	</string>
	<string name="LocationCtrlPathfindingDirtyTooltip">
		Los objetos móviles pueden no comportarse adecuadamente en esta región hasta que ésta sea recargada.
	</string>
	<string name="LocationCtrlPathfindingDisabledTooltip">
		Pathfinding dinámico no activado en esta región.
	</string>
	<string name="LocationCtrlPathfindingDirtyTooltip">
		Los objetos que se mueven pueden presentar un comportamiento incorrecto en la región hasta que ésta se recargue.
	</string>
	<string name="LocationCtrlPathfindingDisabledTooltip">
		Esta región no tiene activado el pathfinding dinámico.
	</string>
	<string name="UpdaterWindowTitle">
		Actualizar [APP_NAME]
	</string>
	<string name="UpdaterNowUpdating">
		Actualizando [APP_NAME]...
	</string>
	<string name="UpdaterNowInstalling">
		Instalando [APP_NAME]...
	</string>
	<string name="UpdaterUpdatingDescriptive">
		Tu visor [APP_NAME] se está actualizando a la última versión.  Llevará algún tiempo, paciencia.
	</string>
	<string name="UpdaterProgressBarTextWithEllipses">
		Descargando la actualización...
	</string>
	<string name="UpdaterProgressBarText">
		Descargando la actualización
	</string>
	<string name="UpdaterFailDownloadTitle">
		Fallo en la descarga de la actualización
	</string>
	<string name="UpdaterFailUpdateDescriptive">
		Ha habido un error actualizando [APP_NAME]. Por favor, descarga la última versión desde www.secondlife.com.
	</string>
	<string name="UpdaterFailInstallTitle">
		Fallo al instalar la actualización
	</string>
	<string name="UpdaterFailStartTitle">
		Fallo al iniciar el visor
	</string>
	<string name="ItemsComingInTooFastFrom">
		[APP_NAME]: Los items se reciben muy rápido de [FROM_NAME]; desactivada la vista previa automática durante [TIME] sgs.
	</string>
	<string name="ItemsComingInTooFast">
		[APP_NAME]: Los items se reciben muy rápido; desactivada la vista previa automática durante [TIME] sgs.
	</string>
	<string name="IM_logging_string">
		-- Activado el registro de los mensajes instantáneos --
	</string>
	<string name="IM_typing_start_string">
		[NAME] está escribiendo...
	</string>
	<string name="Unnamed">
		(sin nombre)
	</string>
	<string name="IM_moderated_chat_label">
		(Moderado: por defecto, desactivada la voz)
	</string>
	<string name="IM_unavailable_text_label">
		No está permitido el chat de text para esta llamada.
	</string>
	<string name="IM_muted_text_label">
		Un moderador del grupo ha desactivado tu chat de texto.
	</string>
	<string name="IM_default_text_label">
		Pulsa aquí para enviar un mensaje instantáneo.
	</string>
	<string name="IM_to_label">
		A
	</string>
	<string name="IM_moderator_label">
		(Moderador)
	</string>
	<string name="Saved_message">
		(Guardado [LONG_TIMESTAMP])
	</string>
	<string name="OnlineStatus">
		Conectado/a
	</string>
	<string name="OfflineStatus">
		Desconectado/a
	</string>
	<string name="IM_unblock_only_groups_friends">
		Para ver este mensaje, debes desmarcar &apos;Sólo mis amigos y grupos pueden llamarme o enviarme MI&apos; en Preferencias/Privacidad.
	</string>
	<string name="IM_announce_incoming">
		Mensaje entrante de  [NAME]
	</string>
	<string name="IM_autoresponse_sent">
		Autorrespuesta enviada
	</string>
	<string name="answered_call">
		Han respondido a tu llamada
	</string>
	<string name="you_started_call">
		Has iniciado una llamada de voz
	</string>
	<string name="you_joined_call">
		Has entrado en la llamada de voz
	</string>
	<string name="you_auto_rejected_call-im">
		Rechazaste la llamada de voz automáticamente porque estaba activado el modo &apos;No disponible&apos;.
	</string>
	<string name="name_started_call">
		[NAME] inició una llamada de voz
	</string>
	<string name="ringing-im">
		Haciendo la llamada de voz...
	</string>
	<string name="connected-im">
		Conectado, pulsa Colgar para salir
	</string>
	<string name="hang_up-im">
		Se colgó la llamada de voz
	</string>
	<string name="conference-title">
		Chat multi-persona
	</string>
	<string name="answering-im">
		Conectando...
	</string>
	<string name="conference-title">
		Multiconferencia
	</string>
	<string name="conference-title-incoming">
		Conferencia con [AGENT_NAME]
	</string>
	<string name="inventory_item_offered-im">
		Ofrecido el ítem del inventario
	</string>
	<string name="inventory_item_offered_rlv">
		Ofrecido ítem de inventario a [NAME]
	</string>
	<string name="share_alert">
		Arrastra aquí items del inventario
	</string>
	<string name="facebook_post_success">
		Has publicado en Facebook.
	</string>
	<string name="flickr_post_success">
		Has publicado en Flickr.
	</string>
	<string name="twitter_post_success">
		Has publicado en Twitter.
	</string>
	<string name="no_session_message">
		(La sesión de MI no existe)
	</string>
	<string name="only_user_message">
		Eres el único usuario en esta sesión.
	</string>
	<string name="offline_message">
		[NAME] está desconectado(a).
	</string>
	<string name="invite_message">
		Pulsa el botón [BUTTON NAME] para aceptar/conectar a este chat de voz.
	</string>
	<string name="muted_message">
		Has bloqueado a este residente. Enviándole un mensaje lo desbloquearás.
	</string>
	<string name="generic">
		Error en lo solicitado, por favor, inténtalo más tarde.
	</string>
	<string name="generic_request_error">
		Error al hacer lo solicitado; por favor, inténtalo más tarde.
	</string>
	<string name="insufficient_perms_error">
		No tienes permisos suficientes.
	</string>
	<string name="session_does_not_exist_error">
		La sesión terminó
	</string>
	<string name="no_ability_error">
		No tienes esa capacidad.
	</string>
	<string name="no_ability">
		No tienes esa capacidad.
	</string>
	<string name="not_a_mod_error">
		No eres es un moderador de la sesión.
	</string>
	<string name="muted">
		Un moderador del grupo ha desactivado tu chat de texto.
	</string>
	<string name="muted_error">
		Un moderador del grupo te ha desactivado el chat de texto.
	</string>
	<string name="add_session_event">
		No se ha podido añadir usuarios a la sesión de chat con [RECIPIENT].
	</string>
	<string name="message">
		El mensaje enviado a [RECIPIENT] aún se está procesando.
Si el mensaje no aparece en los próximos minutos, puede haber sido descartado por el servidor.
	</string>
	<string name="message_session_event">
		El mensaje enviado a [RECIPIENT] aún se está procesando.
Si el mensaje no aparece en los próximos minutos, puede haber sido descartado por el servidor.
	</string>
	<string name="mute">
		Error moderando.
	</string>
	<string name="removed">
		Se te ha sacado del grupo.
	</string>
	<string name="removed_from_group">
		Has sido eliminado del grupo.
	</string>
	<string name="close_on_no_ability">
		Ya no tendrás más la capacidad de estar en la sesión de chat.
	</string>
	<string name="unread_chat_single">
		[SOURCES] ha dicho algo nuevo
	</string>
	<string name="unread_chat_multiple">
		[SOURCES] ha dicho algo nuevo
	</string>
	<string name="session_initialization_timed_out_error">
		Se ha agotado el tiempo del inicio de sesión
	</string>
	<string name="Home position set.">
		Posición inicial establecida.
	</string>
	<string name="voice_morphing_url">
		http://secondlife.com/landing/voicemorphing?lang=es-ES
	</string>
	<string name="paid_you_ldollars">
		[NAME] te ha pagado [AMOUNT] L$ [REASON].
	</string>
	<string name="paid_you_ldollars_no_reason">
		[NAME] te ha pagado [AMOUNT] L$.
	</string>
	<string name="you_paid_ldollars">
		Has pagado [AMOUNT] L$ a [NAME] por [REASON].
	</string>
	<string name="you_paid_ldollars_no_info">
		Has pagado[AMOUNT] L$
	</string>
	<string name="you_paid_ldollars_no_reason">
		Has pagado [AMOUNT] L$ a [NAME].
	</string>
	<string name="you_paid_ldollars_no_name">
		Has pagado [AMOUNT] L$ por [REASON].
	</string>
	<string name="you_paid_failure_ldollars">
		No has pagado a [NAME] [AMOUNT] L$ [REASON].
	</string>
	<string name="you_paid_failure_ldollars_no_info">
		No has pagado [AMOUNT] L$.
	</string>
	<string name="you_paid_failure_ldollars_no_reason">
		No has pagado a [NAME] [AMOUNT] L$.
	</string>
	<string name="you_paid_failure_ldollars_no_name">
		No has pagado [AMOUNT] L$ [REASON].
	</string>
	<string name="for item">
		por [ITEM]
	</string>
	<string name="for a parcel of land">
		por una parcela de terreno
	</string>
	<string name="for a land access pass">
		por un pase de acceso a terrenos
	</string>
	<string name="for deeding land">
		para ceder terreno
	</string>
	<string name="to create a group">
		para crear un grupo
	</string>
	<string name="to join a group">
		para entrar a un grupo
	</string>
	<string name="to upload">
		por subir
	</string>
	<string name="to publish a classified ad">
		para publicar un anuncio clasificado
	</string>
	<string name="giving">
		Dando [AMOUNT] L$
	</string>
	<string name="uploading_costs">
		Subir esto cuesta [AMOUNT] L$
	</string>
	<string name="this_costs">
		Esto cuesta [AMOUNT] L$
	</string>
	<string name="buying_selected_land">
		Compra del terreno seleccionado por [AMOUNT] L$
	</string>
	<string name="this_object_costs">
		Este objeto cuesta [AMOUNT] L$
	</string>
	<string name="group_role_everyone">
		Todos
	</string>
	<string name="group_role_officers">
		Oficiales
	</string>
	<string name="group_role_owners">
		Propietarios
	</string>
	<string name="group_member_status_online">
		Conectado/a
	</string>
	<string name="uploading_abuse_report">
		Subiendo...

Denuncia de infracción
	</string>
	<string name="New Shape">
		Anatomía nueva
	</string>
	<string name="New Skin">
		Piel nueva
	</string>
	<string name="New Hair">
		Pelo nuevo
	</string>
	<string name="New Eyes">
		Ojos nuevos
	</string>
	<string name="New Shirt">
		Camisa nueva
	</string>
	<string name="New Pants">
		Pantalón nuevo
	</string>
	<string name="New Shoes">
		Zapatos nuevos
	</string>
	<string name="New Socks">
		Calcetines nuevos
	</string>
	<string name="New Jacket">
		Chaqueta nueva
	</string>
	<string name="New Gloves">
		Guantes nuevos
	</string>
	<string name="New Undershirt">
		Camiseta nueva
	</string>
	<string name="New Underpants">
		Ropa interior nueva
	</string>
	<string name="New Skirt">
		Falda nueva
	</string>
	<string name="New Alpha">
		Nueva Alfa
	</string>
	<string name="New Tattoo">
		Tatuaje nuevo
	</string>
	<string name="New Physics">
		Nueva física
	</string>
	<string name="Invalid Wearable">
		No se puede poner
	</string>
	<string name="New Gesture">
		Gesto nuevo
	</string>
	<string name="New Script">
		Script nuevo
	</string>
	<string name="New Note">
		Nota nueva
	</string>
	<string name="New Folder">
		Carpeta nueva
	</string>
	<string name="Contents">
		Contenidos
	</string>
	<string name="Gesture">
		Gestos
	</string>
	<string name="Male Gestures">
		Gestos masculinos
	</string>
	<string name="Female Gestures">
		Gestos femeninos
	</string>
	<string name="Other Gestures">
		Otros gestos
	</string>
	<string name="Speech Gestures">
		Gestos al hablar
	</string>
	<string name="Common Gestures">
		Gestos corrientes
	</string>
	<string name="Male - Excuse me">
		Varón - Disculpa
	</string>
	<string name="Male - Get lost">
		Varón – Déjame en paz
	</string>
	<string name="Male - Blow kiss">
		Varón - Lanzar un beso
	</string>
	<string name="Male - Boo">
		Varón - Abucheo
	</string>
	<string name="Male - Bored">
		Varón - Aburrido
	</string>
	<string name="Male - Hey">
		Varón – ¡Eh!
	</string>
	<string name="Male - Laugh">
		Varón - Risa
	</string>
	<string name="Male - Repulsed">
		Varón - Rechazo
	</string>
	<string name="Male - Shrug">
		Varón - Encogimiento de hombros
	</string>
	<string name="Male - Stick tougue out">
		Varón - Sacando la lengua
	</string>
	<string name="Male - Wow">
		Varón - Admiración
	</string>
	<string name="Female - Chuckle">
		Mujer - Risa suave
	</string>
	<string name="Female - Cry">
		Mujer - Llorar
	</string>
	<string name="Female - Embarrassed">
		Mujer - Ruborizada
	</string>
	<string name="Female - Excuse me">
		Mujer - Disculpa
	</string>
	<string name="Female - Get lost">
		Mujer – Déjame en paz
	</string>
	<string name="Female - Blow kiss">
		Mujer - Lanzar un beso
	</string>
	<string name="Female - Boo">
		Mujer - Abucheo
	</string>
	<string name="Female - Bored">
		Mujer - Aburrida
	</string>
	<string name="Female - Hey">
		Mujer - ¡Eh!
	</string>
	<string name="Female - Hey baby">
		Mujer - ¡Eh, encanto!
	</string>
	<string name="Female - Laugh">
		Mujer - Risa
	</string>
	<string name="Female - Looking good">
		Mujer - Buen aspecto
	</string>
	<string name="Female - Over here">
		Mujer - Por aquí
	</string>
	<string name="Female - Please">
		Mujer - Por favor
	</string>
	<string name="Female - Repulsed">
		Mujer - Rechazo
	</string>
	<string name="Female - Shrug">
		Mujer - Encogimiento de hombros
	</string>
	<string name="Female - Stick tougue out">
		Mujer - Sacando la lengua
	</string>
	<string name="Female - Wow">
		Mujer - Admiración
	</string>
	<string name="/bow">
		/reverencia
	</string>
	<string name="/clap">
		/aplaudir
	</string>
	<string name="/count">
		/contar
	</string>
	<string name="/extinguish">
		/apagar
	</string>
	<string name="/kmb">
		/bmc
	</string>
	<string name="/muscle">
		/músculo
	</string>
	<string name="/no">
		/no
	</string>
	<string name="/no!">
		/¡no!
	</string>
	<string name="/paper">
		/papel
	</string>
	<string name="/pointme">
		/señalarme
	</string>
	<string name="/pointyou">
		/señalarte
	</string>
	<string name="/rock">
		/piedra
	</string>
	<string name="/scissor">
		/tijera
	</string>
	<string name="/smoke">
		/fumar
	</string>
	<string name="/stretch">
		/estirar
	</string>
	<string name="/whistle">
		/silbar
	</string>
	<string name="/yes">
		/sí
	</string>
	<string name="/yes!">
		/¡sí!
	</string>
	<string name="afk">
		ausente
	</string>
	<string name="dance1">
		baile1
	</string>
	<string name="dance2">
		baile2
	</string>
	<string name="dance3">
		baile3
	</string>
	<string name="dance4">
		baile4
	</string>
	<string name="dance5">
		baile5
	</string>
	<string name="dance6">
		baile6
	</string>
	<string name="dance7">
		baile7
	</string>
	<string name="dance8">
		baile8
	</string>
	<string name="AvatarBirthDateFormat">
		[day,datetime,slt]/[mthnum,datetime,slt]/[year,datetime,slt]
	</string>
	<string name="DefaultMimeType">
		ninguno/ninguno
	</string>
	<string name="texture_load_dimensions_error">
		No se puede subir imágenes mayores de [WIDTH]*[HEIGHT]
	</string>
	<string name="words_separator"
		 value="," />
	<string name="server_is_down">
		Parece que hay algún problema que ha escapado a nuestros controles.
 
	Visita status.secondlifegrid.net para ver si hay alguna incidencia conocida que esté afectando al servicio.
        Si sigues teniendo problemas, comprueba la configuración de la red y del servidor de seguridad.
	</string>
	<string name="dateTimeWeekdaysNames">
		Domingo:Lunes:Martes:Miércoles:Jueves:Viernes:Sábado
	</string>
	<string name="dateTimeWeekdaysShortNames">
		Dom:Lun:Mar:Mié:Jue:Vie:Sáb
	</string>
	<string name="dateTimeMonthNames">
		Enero:Febrero:Marzo:Abril:Mayo:Junio:Julio:Agosto:Septiembre:Octubre:Noviembre:Diciembre
	</string>
	<string name="dateTimeMonthShortNames">
		Ene:Feb:Mar:Abr:May:Jun:Jul:Ago:Sep:Oct:Nov:Dic
	</string>
	<string name="dateTimeDayFormat">
		[MDAY]
	</string>
	<string name="dateTimeAM">
		AM
	</string>
	<string name="dateTimePM">
		PM
	</string>
	<string name="LocalEstimateUSD">
		[AMOUNT] US$
	</string>
	<string name="free">
		gratis
	</string>
	<string name="Group Ban">
		Expulsión de grupo
	</string>
	<string name="Membership">
		Membresía
	</string>
	<string name="Roles">
		Roles
	</string>
	<string name="Group Identity">
		Indentidad de grupo
	</string>
	<string name="Parcel Management">
		Gestión de la parcela
	</string>
	<string name="Parcel Identity">
		Identidad de la parcela
	</string>
	<string name="Parcel Settings">
		Configuración de la parcela
	</string>
	<string name="Parcel Powers">
		Poderes de la parcela
	</string>
	<string name="Parcel Access">
		Acceso a la parcela
	</string>
	<string name="Parcel Content">
		Contenido de la parcela
	</string>
	<string name="Object Management">
		Gestión de objetos
	</string>
	<string name="Accounting">
		Contabilidad
	</string>
	<string name="Notices">
		Avisos
	</string>
	<string name="Chat">
		Chat
	</string>
	<string name="DeleteItems">
		¿Deseas eliminar los elementos seleccionados?
	</string>
	<string name="DeleteItem">
		¿Deseas eliminar el elemento seleccionado?
	</string>
	<string name="EmptyOutfitText">
		No hay elementos en este vestuario
	</string>
	<string name="ExternalEditorNotSet">
		Selecciona un editor mediante la configuración de ExternalEditor.
	</string>
	<string name="ExternalEditorNotFound">
		No se encuentra el editor externo especificado.
Inténtalo incluyendo la ruta de acceso al editor entre comillas
(por ejemplo, &quot;/ruta a mi/editor&quot; &quot;%s&quot;).
	</string>
	<string name="ExternalEditorCommandParseError">
		Error al analizar el comando de editor externo.
	</string>
	<string name="ExternalEditorFailedToRun">
		Error al ejecutar el editor externo.
	</string>
	<string name="TranslationFailed">
		Falló la trducción: [REASON]
	</string>
	<string name="TranslationResponseParseError">
		Error al analizar la respuesta de traducción.
	</string>
	<string name="Esc">
		Esc
	</string>
	<string name="Space">
		Espacio
	</string>
	<string name="Enter">
		Enter
	</string>
	<string name="Tab">
		Tab
	</string>
	<string name="Ins">
		Ins
	</string>
	<string name="Del">
		Supr
	</string>
	<string name="Backsp">
		Retr
	</string>
	<string name="Shift">
		Mayús
	</string>
	<string name="Ctrl">
		Ctrl
	</string>
	<string name="Alt">
		Alt
	</string>
	<string name="CapsLock">
		Bloq Mayús
	</string>
	<string name="Left">
		Cursor izquierda
	</string>
	<string name="Right">
		Cursor derecha
	</string>
	<string name="Up">
		Cursor arriba
	</string>
	<string name="Down">
		Cursor abajo
	</string>
	<string name="Home">
		Inicio
	</string>
	<string name="End">
		Fin
	</string>
	<string name="PgUp">
		Re pág
	</string>
	<string name="PgDn">
		Av pág
	</string>
	<string name="F1">
		F1
	</string>
	<string name="F2">
		F2
	</string>
	<string name="F3">
		F3
	</string>
	<string name="F4">
		F4
	</string>
	<string name="F5">
		F5
	</string>
	<string name="F6">
		F6
	</string>
	<string name="F7">
		F7
	</string>
	<string name="F8">
		F8
	</string>
	<string name="F9">
		F9
	</string>
	<string name="F10">
		F10
	</string>
	<string name="F11">
		F11
	</string>
	<string name="F12">
		F12
	</string>
	<string name="Add">
		Sumar
	</string>
	<string name="Subtract">
		Restar
	</string>
	<string name="Multiply">
		Multiplicar
	</string>
	<string name="Divide">
		Dividir
	</string>
	<string name="PAD_DIVIDE">
		PAD_DIVIDE
	</string>
	<string name="PAD_LEFT">
		PAD_LEFT
	</string>
	<string name="PAD_RIGHT">
		PAD_RIGHT
	</string>
	<string name="PAD_DOWN">
		PAD_DOWN
	</string>
	<string name="PAD_UP">
		PAD_UP
	</string>
	<string name="PAD_HOME">
		PAD_HOME
	</string>
	<string name="PAD_END">
		PAD_END
	</string>
	<string name="PAD_PGUP">
		PAD_PGUP
	</string>
	<string name="PAD_PGDN">
		PAD_PGDN
	</string>
	<string name="PAD_CENTER">
		PAD_CENTER
	</string>
	<string name="PAD_INS">
		PAD_INS
	</string>
	<string name="PAD_DEL">
		PAD_DEL
	</string>
	<string name="PAD_Enter">
		PAD_Enter
	</string>
	<string name="PAD_BUTTON0">
		PAD_BUTTON0
	</string>
	<string name="PAD_BUTTON1">
		PAD_BUTTON1
	</string>
	<string name="PAD_BUTTON2">
		PAD_BUTTON2
	</string>
	<string name="PAD_BUTTON3">
		PAD_BUTTON3
	</string>
	<string name="PAD_BUTTON4">
		PAD_BUTTON4
	</string>
	<string name="PAD_BUTTON5">
		PAD_BUTTON5
	</string>
	<string name="PAD_BUTTON6">
		PAD_BUTTON6
	</string>
	<string name="PAD_BUTTON7">
		PAD_BUTTON7
	</string>
	<string name="PAD_BUTTON8">
		PAD_BUTTON8
	</string>
	<string name="PAD_BUTTON9">
		PAD_BUTTON9
	</string>
	<string name="PAD_BUTTON10">
		PAD_BUTTON10
	</string>
	<string name="PAD_BUTTON11">
		PAD_BUTTON11
	</string>
	<string name="PAD_BUTTON12">
		PAD_BUTTON12
	</string>
	<string name="PAD_BUTTON13">
		PAD_BUTTON13
	</string>
	<string name="PAD_BUTTON14">
		PAD_BUTTON14
	</string>
	<string name="PAD_BUTTON15">
		PAD_BUTTON15
	</string>
	<string name="-">
		-
	</string>
	<string name="=">
		=
	</string>
	<string name="`">
		`
	</string>
	<string name=";">
		;
	</string>
	<string name="[">
		[
	</string>
	<string name="]">
		]
	</string>
	<string name="\">
		\
	</string>
	<string name="0">
		0
	</string>
	<string name="1">
		1
	</string>
	<string name="2">
		2
	</string>
	<string name="3">
		3
	</string>
	<string name="4">
		4
	</string>
	<string name="5">
		5
	</string>
	<string name="6">
		6
	</string>
	<string name="7">
		7
	</string>
	<string name="8">
		8
	</string>
	<string name="9">
		9
	</string>
	<string name="A">
		A
	</string>
	<string name="B">
		B
	</string>
	<string name="C">
		C
	</string>
	<string name="D">
		D
	</string>
	<string name="E">
		E
	</string>
	<string name="F">
		F
	</string>
	<string name="G">
		G
	</string>
	<string name="H">
		H
	</string>
	<string name="I">
		I
	</string>
	<string name="J">
		J
	</string>
	<string name="K">
		K
	</string>
	<string name="L">
		L
	</string>
	<string name="M">
		M
	</string>
	<string name="N">
		N
	</string>
	<string name="O">
		O
	</string>
	<string name="P">
		P
	</string>
	<string name="Q">
		Q
	</string>
	<string name="R">
		R
	</string>
	<string name="S">
		S
	</string>
	<string name="T">
		T
	</string>
	<string name="U">
		U
	</string>
	<string name="V">
		V
	</string>
	<string name="W">
		W
	</string>
	<string name="X">
		X
	</string>
	<string name="Y">
		Y
	</string>
	<string name="Z">
		Z
	</string>
	<string name="BeaconParticle">
		Viendo balizas de partículas (azules)
	</string>
	<string name="BeaconPhysical">
		Viendo balizas de objetos materiales (verdes)
	</string>
	<string name="BeaconScripted">
		Viendo balizas de objetos con script (rojas)
	</string>
	<string name="BeaconScriptedTouch">
		Viendo balizas de objetos con script con función táctil (rojas)
	</string>
	<string name="BeaconSound">
		Viendo balizas de sonido (amarillas)
	</string>
	<string name="BeaconMedia">
		Viendo balizas de medios (blancas)
	</string>
	<string name="ParticleHiding">
		Ocultando las partículas
	</string>
	<string name="Command_AboutLand_Label">
		Acerca del terreno
	</string>
	<string name="Command_Appearance_Label">
		Apariencia
	</string>
	<string name="Command_Avatar_Label">
		Avatar
	</string>
	<string name="Command_Build_Label">
		Construir
	</string>
	<string name="Command_Chat_Label">
		Chat
	</string>
	<string name="Command_Conversations_Label">
		Conversaciones
	</string>
	<string name="Command_Compass_Label">
		Brújula
	</string>
	<string name="Command_Destinations_Label">
		Destinos
	</string>
	<string name="Command_Facebook_Label">
		Facebook
	</string>
	<string name="Command_Flickr_Label">
		Flickr
	</string>
	<string name="Command_Gestures_Label">
		Gestos
	</string>
	<string name="Command_HowTo_Label">
		Cómo
	</string>
	<string name="Command_Inventory_Label">
		Inventario
	</string>
	<string name="Command_Map_Label">
		Mapa
	</string>
	<string name="Command_Marketplace_Label">
		Mercado
	</string>
	<string name="Command_MarketplaceListings_Label">
		Mercado
	</string>
	<string name="Command_MiniMap_Label">
		Minimapa
	</string>
	<string name="Command_Move_Label">
		Caminar / Correr / Volar
	</string>
	<string name="Command_Outbox_Label">
		Buzón de salida de comerciante
	</string>
	<string name="Command_People_Label">
		Gente
	</string>
	<string name="Command_Picks_Label">
		Destacados
	</string>
	<string name="Command_Places_Label">
		Lugares
	</string>
	<string name="Command_Preferences_Label">
		Preferencias
	</string>
	<string name="Command_Profile_Label">
		Perfil
	</string>
	<string name="Command_Search_Label">
		Buscar
	</string>
	<string name="Command_Snapshot_Label">
		Foto
	</string>
	<string name="Command_Social_Label">
		Facebook
	</string>
	<string name="Command_Speak_Label">
		Hablar
	</string>
	<string name="Command_Twitter_Label">
		Twitter
	</string>
	<string name="Command_View_Label">
		Controles de la cámara
	</string>
	<string name="Command_Voice_Label">
		Configuración de voz
	</string>
	<string name="Command_Quickprefs_Label">
		Preferencias rápidas
	</string>
	<string name="Command_AO_Label">
		Animation Overrider
	</string>
	<string name="Command_Webbrowser_Label">
		Navegador web
	</string>
	<string name="Command_Default_Chat_Bar_Label">
		Chat
	</string>
	<string name="Command_Areasearch_Label">
		Buscar en el área
	</string>
	<string name="Command_Settings_Debug_Label">
		Configuraciones del depurador
	</string>
	<string name="Command_Statistics_Label">
		Estadísticas
	</string>
	<string name="Command_Region_Label">
		Región/Estado
	</string>
	<string name="Command_Fly_Label">
		Volar
	</string>
	<string name="Command_Groundsit_Label">
		Sentarse en el suelo
	</string>
	<string name="Command_Sound_Explorer_Label">
		Explorador de sonidos
	</string>
	<string name="Command_Asset_Blacklist_Label">
		Lista negra
	</string>
	<string name="Command_Phototools_Label">
		Phototools
	</string>
	<string name="Command_Phototools_View_Label">
		Cameratools
	</string>
	<string name="Command_Contact_Sets_Label">
		Contact sets
	</string>
	<string name="Command_Mouselook_Label">
		Vista subjetiva
	</string>
	<string name="Command_Landmark_Here_Label">
		Crear hito
	</string>
	<string name="Command_Teleport_History_Label">
		Historial de teleportes
	</string>
	<string name="Command_Pose_Stand_Label">
		Pose
	</string>
	<string name="Command_Snapshot_To_Disk_Label">
		Foto a disco
	</string>
	<string name="Command_Radar_Label">
		Radar
	</string>
	<string name="Command_Conversation_Log_Label">
		Registro de chat
	</string>
	<string name="Command_Move_Lock_Label">
		Bloqueo de movimiento
	</string>
	<string name="Command_AboutLand_Tooltip">
		Información sobre el terreno que vas a visitar
	</string>
	<string name="Command_Appearance_Tooltip">
		Cambiar tu avatar
	</string>
	<string name="Command_Avatar_Tooltip">
		Elegir un avatar completo
	</string>
	<string name="Command_Build_Tooltip">
		Construir objetos y modificar la forma del terreno
	</string>
	<string name="Command_Chat_Tooltip">
		Habla por chat de texto con las personas próximas
	</string>
	<string name="Command_Conversations_Tooltip">
		Conversar con todos
	</string>
	<string name="Command_Compass_Tooltip">
		Brújula
	</string>
	<string name="Command_Destinations_Tooltip">
		Destinos de interés
	</string>
	<string name="Command_Facebook_Tooltip">
		Publicar en Facebook
	</string>
	<string name="Command_Flickr_Tooltip">
		Subir a Flickr
	</string>
	<string name="Command_Gestures_Tooltip">
		Gestos para tu avatar
	</string>
	<string name="Command_HowTo_Tooltip">
		Cómo hacer las tareas habituales
	</string>
	<string name="Command_Inventory_Tooltip">
		Ver y usar tus pertenencias
	</string>
	<string name="Command_Map_Tooltip">
		Mapa del mundo
	</string>
	<string name="Command_Marketplace_Tooltip">
		Ir de compras
	</string>
	<string name="Command_MarketplaceListings_Tooltip">
		Vende tu creación
	</string>
	<string name="Command_MiniMap_Tooltip">
		Mostrar la gente que está cerca
	</string>
	<string name="Command_Move_Tooltip">
		Desplazar el avatar
	</string>
	<string name="Command_Outbox_Tooltip">
		Transfiere objetos a tu mercado para venderlos
	</string>
	<string name="Command_People_Tooltip">
		Amigos, grupos y residentes próximos
	</string>
	<string name="Command_Picks_Tooltip">
		Lugares que se mostrarán como favoritos en tu perfil
	</string>
	<string name="Command_Places_Tooltip">
		Lugares que has guardado
	</string>
	<string name="Command_Preferences_Tooltip">
		Preferencias
	</string>
	<string name="Command_Profile_Tooltip">
		Consulta o edita tu perfil
	</string>
	<string name="Command_Search_Tooltip">
		Buscar lugares, eventos y residentes
	</string>
	<string name="Command_Snapshot_Tooltip">
		Tomar una fotografía
	</string>
	<string name="Command_Social_Tooltip">
		Publicar en Facebook
	</string>
	<string name="Command_Speak_Tooltip">
		Utiliza el micrófono para hablar con la gente próxima
	</string>
	<string name="Command_Twitter_Tooltip">
		Twitter
	</string>
	<string name="Command_View_Tooltip">
		Cambiar el ángulo de la cámara
	</string>
	<string name="Command_Voice_Tooltip">
		Controles de volumen para las llamadas y la gente que se encuentre cerca de ti en el mundo virtual
	</string>
	<string name="Command_Quickprefs_Tooltip">Preferencias rápidas para cambiar configuraciones de uso frecuente</string>
	<string name="Command_AO_Tooltip">Animation Overrider</string>
	<string name="Command_Webbrowser_Tooltip">Abre el navegador web interno</string>
	<string name="Command_Default_Chat_Bar_Tooltip">Muestra u oculta la barra de chat</string>
	<string name="Command_Areasearch_Tooltip">Buscar objetos a tu alrededor</string>
	<string name="Command_Settings_Debug_Tooltip">Cambia valores de configuración del visor</string>
	<string name="Command_Statistics_Tooltip">Muestra las estadísticas del visor</string>
	<string name="Command_Region_Tooltip">Abre las herramientas de región/estado</string>
	<string name="Command_Groundsit_Tooltip">Sentarse en / levantarse del suelo (CTRL+ALT+S)</string>
	<string name="Command_Sound_Explorer_Tooltip">Abre el explorador de sonidos</string>
	<string name="Command_Asset_Blacklist_Tooltip">Abre la lista de todos los items que has desdibujado</string>
	<string name="Command_Phototools_Tooltip">Herramientas para aprovechar al máximo las posibilidades de la fotografía</string>
	<string name="Command_Phototools_View_Tooltip">
		Controles avanzados de Cámara de Phototools
	</string>
	<string name="Command_Contact_Sets_Tooltip">
		Abre la ventana de gestión de los grupos de contactos (CTRL+ALT+SHIFT+C)
	</string>
	<string name="Command_Mouselook_Tooltip">
		Entra en modo de vista subjetiva (M)
	</string>
	<string name="Command_Landmark_Here_Tooltip">
		Crea un hito en tu posición actual
	</string>
	<string name="Command_Teleport_History_Tooltip">
		Abre el historial de teleportes
	</string>
	<string name="Command_Pose_Stand_Tooltip">
		Pose del avatar para ajustar accesorios
	</string>
	<string name="Command_Snapshot_To_Disk_Tooltip">
		Toma una fotografía rápida y la guarda en disco
	</string>
	<string name="Command_Radar_Tooltip">
		Abre el radar de avatares cercanos
	</string>
	<string name="Command_Conversation_Log_Tooltip">
		Abre el registro de conversaciones para ver las transcripciones de chats anteriores
	</string>
	<string name="Command_Move_Lock_Tooltip">
		Bloquea tu avatar en la posición actual
	</string>
	<string name="Toolbar_Bottom_Tooltip">
		actualmente en tu barra de herramientas inferior
	</string>
	<string name="Toolbar_Left_Tooltip">
		actualmente en tu barra de herramientas izquierda
	</string>
	<string name="Toolbar_Right_Tooltip">
		actualmente en tu barra de herramientas derecha
	</string>
	<string name="Command_Fly_Tooltip">Activar/desactivar el modo de vuelo</string>
	<string name="Retain%">
		% retención
	</string>
	<string name="Detail">
		Detalle
	</string>
	<string name="Better Detail">
		Más detallado
	</string>
	<string name="Surface">
		Superficie
	</string>
	<string name="Solid">
		Sólido
	</string>
	<string name="Wrap">
		Envoltura
	</string>
	<string name="Preview">
		Vista previa
	</string>
	<string name="Normal">
		Normal
	</string>
	<string name="Pathfinding_Wiki_URL">
		http://wiki.secondlife.com/wiki/Pathfinding_Tools_in_the_Second_Life_Viewer
	</string>
	<string name="Pathfinding_Object_Attr_None">
		Ninguno
	</string>
	<string name="Pathfinding_Object_Attr_Permanent">
		Afecta al navmesh
	</string>
	<string name="Pathfinding_Object_Attr_Character">
		Personaje
	</string>
	<string name="Pathfinding_Object_Attr_MultiSelect">
		(Múltiple)
	</string>
	<string name="snapshot_quality_very_low">
		Muy bajo
	</string>
	<string name="snapshot_quality_low">
		Baja
	</string>
	<string name="snapshot_quality_medium">
		Media
	</string>
	<string name="snapshot_quality_high">
		Alta
	</string>
	<string name="snapshot_quality_very_high">
		Muy alta
	</string>
	<string name="IMPrefix">
		MI:
	</string>
	<string name="SanityCheckEquals">
		La configuración de &quot;[CONTROL_NAME]&quot; debería establecerse a [VALUE_1].
	</string>
	<string name="SanityCheckNotEquals">
		La configuración de &quot;[CONTROL_NAME]&quot; no debería establecerse a [VALUE_1].
	</string>
	<string name="SanityCheckLessThan">
		La configuración de &quot;[CONTROL_NAME]&quot; debería ser inferior a [VALUE_1].
	</string>
	<string name="SanityCheckGreaterThan">
		La configuración de &quot;[CONTROL_NAME]&quot; debería ser superior a [VALUE_1].
	</string>
	<string name="SanityCheckBetween">
		La configuración de &quot;[CONTROL_NAME]&quot; debería establecerse entre [VALUE_1] y [VALUE_2].
	</string>
	<string name="SanityCheckNotBetween">
		La configuración de &quot;[CONTROL_NAME]&quot; no debería estar entre [VALUE_1] y [VALUE_2].
	</string>
	<string name="MediaFilterActionAllow">Permitir</string>
	<string name="MediaFilterActionDeny">Denegar</string>
	<string name="MediaFilterConditionAlways">Siempre</string>
	<string name="MediaFilterConditionAlwaysLower">siempre</string>
	<string name="MediaFilterConditionNever">Nunca</string>
	<string name="MediaFilterConditionNeverLower">nunca</string>
	<string name="MediaFilterMediaContentBlocked">Los medios del dominio [DOMAIN] han sido bloqueados.</string>
	<string name="MediaFilterMediaContentDomainAlwaysAllowed">Los medios del dominio [DOMAIN] podrán ser siempre reproducidos.</string>
	<string name="MediaFilterMediaContentDomainAlwaysBlocked">Los medios del dominio [DOMAIN] nunca serán reproducidos.</string>
	<string name="MediaFilterMediaContentUrlAlwaysAllowed">Los medios de la URL [MEDIAURL] podrán ser siempre reproducidos.</string>
	<string name="MediaFilterMediaContentUrlAlwaysBlocked">Los medios de la URL [MEDIAURL] nunca serán reproducidos.</string>
	<string name="MediaFilterAudioContentBlocked">El audio del dominio [DOMAIN] ha sido bloqueado.</string>
	<string name="MediaFilterAudioContentDomainAlwaysAllowed">El audio del dominio [DOMAIN] podrá ser siempre reproducido.</string>
	<string name="MediaFilterAudioContentDomainAlwaysBlocked">El audio del dominio [DOMAIN] nunca será reproducido.</string>
	<string name="MediaFilterAudioContentUrlAlwaysAllowed">El audio de la URL [MEDIAURL] podrá ser siempre reproducido.</string>
	<string name="MediaFilterAudioContentUrlAlwaysBlocked">El audio de la URL [MEDIAURL] nunca será reproducido.</string>
	<string name="MediaFilterSharedMediaContentBlocked">Los medios compartidos del dominio [DOMAIN] han sido bloqueados.</string>
	<string name="MediaFilterSharedMediaContentDomainAlwaysAllowed">Los medios compartidos del dominio [DOMAIN] podrán ser siempre reproducidos.</string>
	<string name="MediaFilterSharedMediaContentDomainAlwaysBlocked">Los medios compartidos del dominio [DOMAIN] nunca serán reproducidos.</string>
	<string name="MediaFilterSharedMediaContentUrlAlwaysAllowed">Los medios compartidos de la URL [MEDIAURL] podrán ser siempre reproducidos.</string>
	<string name="MediaFilterSharedMediaContentUrlAlwaysBlocked">Los medios compartidos de la URL [MEDIAURL] nunca serán reproducidos.</string>
	<string name="UnknownRegion">(región desconocida)</string>
	<string name="UnknownPosition">(posición desconocida)</string>
	<string name="FSCmdLineRSP">Máximo ancho de banda establecido en: [VALUE] KBPS.</string>
	<string name="NetMapDoubleClickShowWorldMapToolTipMsg">[AGENT][REGION](Doble clic para abrir el Mapa, mayús. y arrastrar para obtener panorámica)</string>
	<string name="NetMapDoubleClickTeleportToolTipMsg">[REGION](Doble clic para teleportarte, mayús. y arrastrar para obtener panorámica)</string>
	<string name="Collision_Bump">[NAME] te ha empujado.</string>
	<string name="Collision_PushObject">[NAME] te ha empujado mediante un script.</string>
	<string name="Collision_ObjectCollide">[NAME] te ha golpeado con un objeto.</string>
	<string name="Collision_ScriptedObject">[NAME] te ha golpeado con un objeto con scripts.</string>
	<string name="Collision_PhysicalObject">[NAME] te ha golpeado con un objeto físico.</string>
	<string name="Collision_UnknownType">[NAME] ha causado una colisión de tipo desconocido.</string>
	<string name="MovelockEnabled">Bloqueo de movimiento activado</string>
	<string name="MovelockDisabled">Bloqueo de movimiento desactivado</string>
	<string name="BusyResponse">respuesta de ocupado</string>
	<string name="TeleportMaturityExceeded">
		El residente no puede visitar esta región.
	</string>
	<string name="UserDictionary">
		[Usuario]
	</string>
	<string name="logging_calls_disabled_log_empty">
		No se están registrando las conversaciones. Para empezar a grabar un registro, elige &quot;Guardar: Solo registro&quot; o &quot;Guardar: Registro y transcripciones&quot; en Preferencias &gt; Chat.
	</string>
	<string name="logging_calls_disabled_log_not_empty">
		No se registrarán más conversaciones. Para reanudar la grabación de un registro, elige &quot;Guardar: Solo registro&quot; o &quot;Guardar: Registro y transcripciones&quot; en Preferencias &gt; Chat.
	</string>
	<string name="logging_calls_enabled_log_empty">
		No hay conversaciones grabadas. Después de contactar con una persona, o de que alguien contacte contigo, aquí se mostrará una entrada de registro.
	</string>
	<string name="loading_chat_logs">
		Cargando...
	</string>
	<string name="experience_tools_experience">
		Experiencia
	</string>
	<string name="ExperienceNameNull">
		(sin experiencia)
	</string>
	<string name="ExperienceNameUntitled">
		(experiencia sin título)
	</string>
	<string name="Land-Scope">
		Activa en el terreno
	</string>
	<string name="Grid-Scope">
		Activa en el Grid
	</string>
	<string name="Allowed_Experiences_Tab">
		PERMITIDO
	</string>
	<string name="Blocked_Experiences_Tab">
		BLOQUEADO
	</string>
	<string name="Contrib_Experiences_Tab">
		COLABORADOR
	</string>
	<string name="Admin_Experiences_Tab">
		ADMIN.
	</string>
	<string name="Recent_Experiences_Tab">
		RECIENTE
	</string>
	<string name="Owned_Experiences_Tab">
		PROPIEDAD
	</string>
	<string name="ExperiencesCounter">
		([EXPERIENCES], máx. [MAXEXPERIENCES])
	</string>
	<string name="ExperiencePermission1">
		hacerte con tus controles
	</string>
	<string name="ExperiencePermission3">
		activar animaciones en tu avatar
	</string>
	<string name="ExperiencePermission4">
		anexar a tu avatar
	</string>
	<string name="ExperiencePermission9">
		seguimiento de la cámara
	</string>
	<string name="ExperiencePermission10">
		controlar tu cámara
	</string>
	<string name="ExperiencePermission11">
		teleportarte
	</string>
	<string name="ExperiencePermission12">
		aceptar automáticamente permisos de experiencias
	</string>
	<string name="ExperiencePermissionShortUnknown">
		ha realizado una operación desconocida: [Permission]
	</string>
	<string name="ExperiencePermissionShort1">
		Ponerte al mando
	</string>
	<string name="ExperiencePermissionShort3">
		Activar animaciones
	</string>
	<string name="ExperiencePermissionShort4">
		Anexar
	</string>
	<string name="ExperiencePermissionShort9">
		Seguir la cámara
	</string>
	<string name="ExperiencePermissionShort10">
		Controlar la cámara
	</string>
	<string name="ExperiencePermissionShort11">
		Teleportarte
	</string>
	<string name="ExperiencePermissionShort12">
		Otorgar permisos
	</string>
<<<<<<< HEAD
	<string name="logging_calls_disabled_log_empty">
		No se están registrando las conversaciones. Para empezar a grabar un registro, elige "Guardar: Sólo registro" o "Guardar: Registro y transcripciones" en Preferencias &gt; Privacidad.
	</string>
	<string name="logging_calls_disabled_log_not_empty">
		No se registrarán más conversaciones. Para reanudar la grabación de un registro, elige "Guardar: Sólo registro" o "Guardar: Registro y transcripciones" en Preferencias &gt; Privacidad.
	</string>
	<string name="logging_calls_enabled_log_empty">
		No hay conversaciones guardadas. Después de contactar con un residente o de que alguien contacte contigo, se mostrará aquí una entrada de registro.
	</string>
	<string name="loading_chat_logs">
		Cargando...
	</string>
	<string name="LoadCameraPositionNoneSaved">Todavía no ha sido guardada ninguna vista de cámara.</string>
	<string name="LoadCameraPositionOutsideDrawDistance">No se puede restaurar la vista de cámara porque su posición está más allá de tu distancia de dibujo.</string>
	<string name="DrawDistanceSteppingGestureObsolete">Debido a cambios en el código, ya no es necesario usar este gesto. La distancia de dibujo progresiva ha sido activada.</string>
	<string name="FSCmdLineDrawDistanceSet">Distancia de dibujo establecida en [DISTANCE]m.</string>
	<string name="FSCameraPositionCopied">Posición de la cámara [POS] copiada al portapapeles.</string>
	<string name="FSWithHavok">con soporte Havok</string>
	<string name="FSWithOpensim">con soporte OpenSimulator</string>
	<string name="not_found">&apos;[TEXT]&apos; no encontrado</string>
	<string name="no_results">No hay resultados</string>
	<string name="searching">Buscando...</string>
	<string name="all_categories">Todas las categorías</string>
	<string name="search_banned">Algunos términos de tu búsqueda han sido excluídos debido a restricciones de contenido, detallados en los Community Standards.</string>
	<string name="search_short">Tus términos de búsqueda son demasiado cortos y no se ha podido realizar.</string>
	<string name="search_disabled">La búsqueda clásica ha sido desactivada en esta región.</string>
	<string name="render_quality_low">Baja (1/7)</string>
	<string name="render_quality_mediumlow">Media-baja (2/7)</string>
	<string name="render_quality_medium">Media (3/7)</string>
	<string name="render_quality_mediumhigh">Media-alta (4/7)</string>
	<string name="render_quality_high">Alta (5/7)</string>
	<string name="render_quality_highultra">Alta-Ultra (6/7)</string>
	<string name="render_quality_ultra">Ultra (7/7)</string>
	<string name="render_quality_unknown">Desconocida, por encima del rango normal, comprueba la configuración del depurador RenderQualityPerformance</string>
	<string name="qtool_busy">Espera, por favor. La herramienta de alineación está trabajando.</string>
	<string name="qtool_still_busy">Por favor, continúa esperando. La herramienta de alineación aún está trabajando.</string>
	<string name="qtool_done">La herramienta de alineación ha finalizado.</string>
	<string name="fsbridge_cant_create_disabled">Firestorm no puede crear el LSL bridge si "Activar el LSL-Client Bridge" está desactivado en Preferencias.</string>
	<string name="fsbridge_no_library">Firestorm no ha podido crear un LSL bridge. Por favor, activa tu librería y vuelve a iniciar sesión.</string>
	<string name="fsbridge_already_creating">Creación del bridge en curso, no se puede iniciar otra. Por favor espera unos minutos antes de volverlo a intentar.</string>
	<string name="fsbridge_creating">Creando el bridge. Puede tardar un momento, por favor espera.</string>
	<string name="fsbridge_failure_creation_bad_name">No se ha creado el bridge. El bridge tiene un nombre incorrecto. Por favor, usa Avatar -> Salud del avatar -> Regenerar el LSL Bridge para crearlo de nuevo.</string>
	<string name="fsbridge_failure_creation_null">No se ha creado el bridge. No se ha podido encontrar el bridge en el inventario. Por favor, usa Avatar -> Salud del avatar -> Regenerar el LSL Bridge para crearlo de nuevo.</string>
	<string name="fsbridge_failure_attach_wrong_object">El bridge no ha podido ser anexado a tu avatar. No es la versión actual del bridge. Por favor, usa Avatar -> Salud del avatar -> Regenerar el LSL Bridge para crearlo de nuevo.</string>
	<string name="fsbridge_failure_attach_wrong_location">El bridge no ha podido ser anexado a tu avatar. No se encontró el bridge en el lugar adecuado del inventario. Por favor, usa Avatar -> Salud del avatar -> Regenerar el LSL Bridge para crearlo de nuevo.</string>
	<string name="fsbridge_failure_attach_point_in_use">El bridge no ha podido ser anexado a tu avatar. Algo está usando el punto de anclaje del bridge. Por favor, usa Avatar -> Salud del avatar -> Regenerar el LSL Bridge para crearlo de nuevo.</string>
	<string name="fsbridge_failure_not_found">No se ha podido encontrar el objeto del bridge. No se puede proceder a su creación. Saliendo.</string>
	<string name="fsbridge_warning_unexpected_items">El inventario del bridge contiene items inesperados.</string>
	<string name="fsbridge_warning_not_finished">El bridge no se terminó de crear. Puede que tengas que usar Avatar -> Salud del avatar -> Regenerar el LSL Bridge para crearlo de nuevo antes de usarlo.</string>
	<string name="fsbridge_detached">Bridge quitado.</string>
	<string name="fsbridge_created">Bridge creado.</string>
	<string name="QP Draw Distance">Distancia de dibujo</string>
	<string name="QP Max Particles"># máx. partículas</string>
	<string name="QP Avatar Physics LOD">Detalle física av.</string>
	<string name="QP LOD Factor">Nivel de detalle</string>
	<string name="QP Max Avatars"># máximo avatares</string>
	<string name="QP Tags Offset">Altura etiquetas</string>
	<string name="QP Name Tags">Etiquetas nombre</string>
	<string name="QP LookAt Target">Puntos de mira</string>
	<string name="QP Color Under Cursor">Color bajo el cursor</string>
	<string name="PS_T_Pose">Pose "T"</string>
	<string name="PS_Arms_Down_Legs_together">Brazos abajo, piernas juntas</string>
	<string name="PS_Arms_down_sitting">Brazos abajo, sentado</string>
	<string name="PS_Arms_downward_Legs_together">Brazos hacia abajo, piernas juntas</string>
	<string name="PS_Arms_downward_Legs_apart">Brazos hacia abajo, piernas separadas</string>
	<string name="PS_Arms_forward_Legs_apart">Brazos hacia delante, piernas separadas</string>
	<string name="PS_Arms_forward_Legs_together">Brazos hacia delante, piernas juntas</string>
	<string name="PS_Arms_straight_Legs_apart">Brazos rectos, piernas separadas</string>
	<string name="PS_Arms_straight_sitting">Brazos rectos, sentado</string>
	<string name="PS_Arms_upward_Legs_apart">Brazos hacia arriba, piernas separadas</string>
	<string name="PS_Arms_upward_Legs_together">Brazos hacia arriba, piernas juntas</string>
	<string name="QP_WL_Region_Default">Por defecto de la región</string>
	<string name="QP_WL_Day_Cycle_Based">Basado en ciclo de día</string>
	<string name="QP_WL_None">Ninguno</string>
	<string name="GroupChatMuteNotice">Silenciando el chat de grupo de [NAME].</string>
	<string name="camera_no_focus">La cámara no puede enfocar a [AVATARNAME] porque está fuera de tu distancia de dibujo.</string>
	<string name="entering_draw_distance">ha entrado en tu distancia de dibujo ([DISTANCE] m).</string>
	<string name="leaving_draw_distance">ha salido de tu distancia de dibujo.</string>
	<string name="entering_chat_range">ha entrado en distancia de chat ([DISTANCE] m).</string>
	<string name="leaving_chat_range">ha salido de la distancia de chat.</string>
	<string name="entering_region">ha entrado en la región.</string>
	<string name="entering_region_distance">ha entrado en la región ([DISTANCE] m).</string>
	<string name="leaving_region">ha salido de la región.</string>
	<string name="TotalScriptCountChangeIncrease">El total de scripts en la región ha subido de [OLD_VALUE] a [NEW_VALUE] ([DIFFERENCE]).</string>
	<string name="TotalScriptCountChangeDecrease">El total de scripts en la región ha bajado de [OLD_VALUE] a [NEW_VALUE] ([DIFFERENCE]).</string>
	<string name="preproc_toggle_warning">La conmutación del preprocesador no será efectiva hasta que no cierres y reabras este editor.</string>
	<string name="skin_defaults_starlight_location">
		Mostrar tu localizacion actual en la barra de menú ha sido desactivado como opción por defecto en la serie de skins Starlight.
	</string>
	<string name="skin_defaults_starlight_navbar">
		Mostrar la barra de navegación ha sido activado como opción por defecto en la serie de skins Starlight.
	</string>
	<string name="animation_explorer_seconds_ago">
		Hace [SECONDS] segundos
	</string>
	<string name="animation_explorer_still_playing">
		Reproduciéndose
	</string>
=======
>>>>>>> f155f400
</strings><|MERGE_RESOLUTION|>--- conflicted
+++ resolved
@@ -499,11 +499,7 @@
 	<string name="TooltipDistance">Distancia: [DISTANCE] m</string>
 	<string name="TooltipPosition">Posición: [POSITION]</string>
 	<string name="TooltipOutboxNoTransfer">
-<<<<<<< HEAD
-		Uno o varios de estos objetos no pueden ser vendidos o transferidos a otro usuario
-=======
 		Uno o varios de estos objetos no se pueden vender o transferir
->>>>>>> f155f400
 	</string>
 	<string name="TooltipOutboxNotInInventory">
 		Solo puedes colocar en el mercado artículos de tu inventario
@@ -1127,17 +1123,12 @@
 	<string name="AgentNameSubst">
 		(Tú)
 	</string>
-<<<<<<< HEAD
 	<string name="JoinAnExperience"/>
 	<string name="ManageEstateSilently">
 		Gestionar tus fincas silenciosamente
 	</string>
 	<string name="ChangeYourDefaultAnimations">
 		Cambiar tus animaciones por defecto
-=======
-	<string name="JoinAnExperience">
-		Únete a una experiencia
->>>>>>> f155f400
 	</string>
 	<string name="SilentlyManageEstateAccess">
 		Silenciar notificaciones sobre las modificaciones de acceso al Estado
@@ -1593,13 +1584,8 @@
 	<string name="Marketplace Error Not Accepted">
 		No se puede mover el artículo a esa carpeta.
 	</string>
-<<<<<<< HEAD
-	<string name="Marketplace Error Unassociated Products">
-		Error: Este objeto no se pudo subir porque tu cuenta de comerciante tiene demasiados objetos que no están asociados a productos. Para corregirlo, inicia sesión en la página web Marketplace y reduce el número de objetos no asociados.
-=======
 	<string name="Marketplace Error Unsellable Item">
 		Este artículo no se puede vender en el Mercado.
->>>>>>> f155f400
 	</string>
 	<string name="MarketplaceNoID">
 		no Mkt ID
@@ -1613,10 +1599,6 @@
 	<string name="MarketplaceMax">
 		máx.
 	</string>
-<<<<<<< HEAD
-	<string name="Marketplace Error Internal Import">
-		Error: Se ha producido un problema con este objeto. Vuelve a intentarlo más tarde.
-=======
 	<string name="MarketplaceStock">
 		stock
 	</string>
@@ -1625,7 +1607,6 @@
 	</string>
 	<string name="MarketplaceUpdating">
 		actualizando...
->>>>>>> f155f400
 	</string>
 	<string name="Open landmarks">
 		Abrir hitos
@@ -1651,64 +1632,6 @@
 	<string name="NoContents">
 		No hay contenido
 	</string>
-<<<<<<< HEAD
-	<string name="WornOnAttachmentPoint"
-		 value="(lo llevas en: [ATTACHMENT_POINT])" />
-	<string name="ActiveGesture"
-		 value="[GESLABEL] (activo)" />
-	<string name="PermYes">
-		Sí
-	</string>
-	<string name="PermNo">
-		No
-	</string>
-	<string name="Chat Message"
-		 value="Chat:" />
-	<string name="Sound"
-		 value="Sonido:" />
-	<string name="Wait"
-		 value="--- Espera:" />
-	<string name="AnimFlagStop"
-		 value="Detener la animación:" />
-	<string name="AnimFlagStart"
-		 value="Iniciar la animación:" />
-	<string name="Wave"
-		 value="Onda" />
-	<string name="GestureActionNone"
-		 value="Ninguno" />
-	<string name="HelloAvatar"
-		 value="¡Hola, avatar!" />
-	<string name="ViewAllGestures"
-		 value="Ver todos &gt;&gt;" />
-	<string name="GetMoreGestures"
-		 value="Obtener más &gt;&gt;" />
-	<string name="Animations"
-		 value="Animaciones," />
-	<string name="Calling Cards"
-		 value="Tarjetas de visita," />
-	<string name="Clothing"
-		 value="Ropa," />
-	<string name="Gestures"
-		 value="Gestos," />
-	<string name="Landmarks"
-		 value="Hitos," />
-	<string name="Notecards"
-		 value="Notas," />
-	<string name="Objects"
-		 value="Objetos," />
-	<string name="Scripts"
-		 value="Scripts," />
-	<string name="Sounds"
-		 value="Sonidos," />
-	<string name="Textures"
-		 value="Texturas," />
-	<string name="Snapshots"
-		 value="Fotos," />
-	<string name="No Filters"
-		 value="No" />
-	<string name="Since Logoff"
-		 value="desde la desconexión" />
-=======
 	<string name="WornOnAttachmentPoint" value="(lo llevas en: [ATTACHMENT_POINT])"/>
 	<string name="AttachmentErrorMessage" value="([ATTACHMENT_ERROR])"/>
 	<string name="ActiveGesture" value="[GESLABEL] (activo)"/>
@@ -1735,7 +1658,6 @@
 	<string name="Snapshots" value="Fotos,"/>
 	<string name="No Filters" value="No"/>
 	<string name="Since Logoff" value="- Desde la desconexión"/>
->>>>>>> f155f400
 	<string name="InvFolder My Inventory">
 		Inventario
 	</string>
@@ -2180,15 +2102,10 @@
 	<string name="GroupsNone">
 		ninguno
 	</string>
-<<<<<<< HEAD
-	<string name="Group"
-		 value="(grupo)" />
-=======
 	<string name="CompileNoExperiencePerm">
 		Omitiendo el script [SCRIPT] con la experiencia [EXPERIENCE].
 	</string>
 	<string name="Group" value="(grupo)"/>
->>>>>>> f155f400
 	<string name="Unknown">
 		(Desconocido)
 	</string>
@@ -5866,19 +5783,6 @@
 	</string>
 	<string name="ExperiencePermissionShort12">
 		Otorgar permisos
-	</string>
-<<<<<<< HEAD
-	<string name="logging_calls_disabled_log_empty">
-		No se están registrando las conversaciones. Para empezar a grabar un registro, elige "Guardar: Sólo registro" o "Guardar: Registro y transcripciones" en Preferencias &gt; Privacidad.
-	</string>
-	<string name="logging_calls_disabled_log_not_empty">
-		No se registrarán más conversaciones. Para reanudar la grabación de un registro, elige "Guardar: Sólo registro" o "Guardar: Registro y transcripciones" en Preferencias &gt; Privacidad.
-	</string>
-	<string name="logging_calls_enabled_log_empty">
-		No hay conversaciones guardadas. Después de contactar con un residente o de que alguien contacte contigo, se mostrará aquí una entrada de registro.
-	</string>
-	<string name="loading_chat_logs">
-		Cargando...
 	</string>
 	<string name="LoadCameraPositionNoneSaved">Todavía no ha sido guardada ninguna vista de cámara.</string>
 	<string name="LoadCameraPositionOutsideDrawDistance">No se puede restaurar la vista de cámara porque su posición está más allá de tu distancia de dibujo.</string>
@@ -5966,6 +5870,4 @@
 	<string name="animation_explorer_still_playing">
 		Reproduciéndose
 	</string>
-=======
->>>>>>> f155f400
 </strings>