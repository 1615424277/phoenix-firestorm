<?xml version="1.0" encoding="utf-8" standalone="yes" ?>
<strings>
	<string name="SECOND_LIFE">
		[CURRENT_GRID]
	</string>
	<string name="APP_NAME">
		Firestorm
	</string>
	<string name="CAPITALIZED_APP_NAME">
		FIRESTORM
	</string>
	<string name="SECOND_LIFE_GRID">
		Red de Second Life
	</string>
	<string name="SUPPORT_SITE">
		Portal de Soporte de Second Life
	</string>
	<string name="StartupDetectingHardware">
		Identificando el hardware...
	</string>
	<string name="StartupLoading">
		Cargando [APP_NAME]...
	</string>
	<string name="StartupClearingCache">
		Limpiando la caché...
	</string>
	<string name="StartupInitializingTextureCache">
		Iniciando la caché de texturas...
	</string>
	<string name="StartupInitializingVFS">
		Inicializando VFS...
	</string>
	<string name="StartupRequireDriverUpdate">
		Error de inicialización de gráficos. Actualiza tu controlador de gráficos.
	</string>
	<string name="AboutHeader">
		[APP_NAME] [VIEWER_VERSION_0].[VIEWER_VERSION_1].[VIEWER_VERSION_2] ([VIEWER_VERSION_3]) [BUILD_DATE] [BUILD_TIME] ([CHANNEL])
[[VIEWER_RELEASE_NOTES_URL] [ReleaseNotes]]
	</string>
	<string name="BuildConfig">
		Configuración de constitución [BUILD_CONFIG]
	</string>
	<string name="AboutCompiler">
		Compilado con [COMPILER], versión [COMPILER_VERSION]
	</string>
	<string name="AboutPosition">
		Estás en la posición [POSITION_LOCAL_0,number,1], [POSITION_LOCAL_1,number,1], [POSITION_LOCAL_2,number,1], de [REGION], alojada en &lt;nolink&gt;[HOSTNAME]&lt;/nolink&gt; ([HOSTIP])
SLURL: &lt;nolink&gt;[SLURL]&lt;/nolink&gt;
(coordenadas globales [POSITION_0,number,1], [POSITION_1,number,1], [POSITION_2,number,1])
[SERVER_VERSION]
[SERVER_RELEASE_NOTES_URL]
	</string>
	<string name="AboutSystem">
		CPU: [CPU]
Memoria: [MEMORY_MB] MB
Versión del Sistema Operativo: [OS_VERSION]
Fabricante de la tarjeta gráfica: [GRAPHICS_CARD_VENDOR]
Tarjeta gráfica: [GRAPHICS_CARD]
	</string>
	<string name="AboutDriver">
		Versión de Windows Graphics Driver: [GRAPHICS_DRIVER_VERSION]
	</string>
	<string name="AboutOGL">
		Versión de OpenGL: [OPENGL_VERSION]
	</string>
<<<<<<< HEAD
	<string name="AboutLibs">
Versión de libcurl: [LIBCURL_VERSION]
Versión de J2C Decoder: [J2C_VERSION]
=======
	<string name="AboutSettings">
		Tamaño de la ventana: [WINDOW_WIDTH]x[WINDOW_HEIGHT]
Ajuste de tamaño de fuente: [FONT_SIZE_ADJUSTMENT]pt
Ajuste de escala de IU: [UI_SCALE]
Distancia de dibujo: [DRAW_DISTANCE]m
Ancho de banda: [NET_BANDWITH]kbit/s
Factor de LOD: [LOD_FACTOR]
Calidad de renderizado: [RENDER_QUALITY] / 7
Modelo de iluminación avanzado: [GPU_SHADERS]
Memoria de textura: [TEXTURE_MEMORY]MB
Tiempo de creación de VFS (caché): [VFS_TIME]
	</string>
	<string name="AboutLibs">
		Versión de J2C Decoder: [J2C_VERSION]
>>>>>>> 9bfcda0a
Versión de Audio Driver: [AUDIO_DRIVER_VERSION]
Versión de LLCEFLib/CEF: [LLCEFLIB_VERSION]
Versión de LibVLC: [LLCEFLIB_VERSION]
Versión de Voice Server: [VOICE_VERSION]
	</string>
	<string name="AboutTraffic">
		Paquetes perdidos: [PACKETS_LOST,number,0]/[PACKETS_IN,number,0] ([PACKETS_PCT,number,1]%)
	</string>
	<string name="AboutTime">
		[mes, fecha_hora, slt] [día, fecha_hora, slt] [año, fecha_hora, slt] [hora, fecha_hora, slt]:[min, fecha_hora, slt]:[segundo,fecha_hora,slt]
	</string>
	<string name="ErrorFetchingServerReleaseNotesURL">
		Error al obtener la URL de las notas de la versión del servidor.
	</string>
	<string name="BuildConfiguration">
		Configuración de constitución
	</string>
	<string name="ProgressRestoring">
		Restaurando...
	</string>
	<string name="ProgressChangingResolution">
		Cambiando la resolución...
	</string>
	<string name="Fullbright">
		Brillo al máximo (antiguo)
	</string>
	<string name="LoginInProgress">
		Iniciando la sesión. [APP_NAME] puede parecer congelado. Por favor, espere.
	</string>
	<string name="LoginInProgressNoFrozen">
		Iniciando la sesión...
	</string>
	<string name="LoginAuthenticating">
		Autenticando...
	</string>
	<string name="LoginMaintenance">
		Realizando el mantenimiento de la cuenta...
	</string>
	<string name="LoginAttempt">
		Ha fallado el intento previo de iniciar sesión. Iniciando sesión, intento [NUMBER]...
	</string>
	<string name="LoginPrecaching">
		Cargando el mundo...
	</string>
	<string name="LoginInitializingBrowser">
		Inicializando el navegador web incorporado...
	</string>
	<string name="LoginInitializingMultimedia">
		Inicializando multimedia...
	</string>
	<string name="LoginInitializingFonts">
		Cargando fuentes...
	</string>
	<string name="LoginVerifyingCache">
		Comprobando los archivos de la caché (puede tardar entre 60 y 90 segundos)...
	</string>
	<string name="LoginProcessingResponse">
		Procesando la respuesta...
	</string>
	<string name="LoginInitializingWorld">
		Inicializando el mundo...
	</string>
	<string name="LoginDecodingImages">
		Decodificando las imágenes...
	</string>
	<string name="LoginInitializingQuicktime">
		Inicializando QuickTime...
	</string>
	<string name="LoginQuicktimeNotFound">
		No se ha encontrado QuickTime. Imposible inicializarlo.
	</string>
	<string name="LoginQuicktimeOK">
		QuickTime se ha inicializado adecuadamente.
	</string>
	<string name="LoginRequestSeedCapGrant">
		Solicitando capacidades de la región...
	</string>
	<string name="LoginRetrySeedCapGrant">
		Solicitando capacidades de la región, intento [NUMBER]...
	</string>
	<string name="LoginWaitingForRegionHandshake">
		Esperando la conexión con la región...
	</string>
	<string name="LoginConnectingToRegion">
		Conectando con la región...
	</string>
	<string name="LoginDownloadingClothing">
		Descargando la ropa...
	</string>
	<string name="InvalidCertificate">
		El servidor devolvió un certificado no válido o dañado. Ponte en contacto con el administrador de la red de simuladores.
	</string>
	<string name="CertInvalidHostname">
		El nombre de host utilizado para acceder al servidor no es válido. Comprueba tu SLURL o el nombre de host de la red de simuladores.
	</string>
	<string name="CertExpired">
		Parece que el certificado que devolvió la red de simuladores está caducado. Comprueba el reloj del sistema o consulta al administrador de dicha red.
	</string>
	<string name="CertKeyUsage">
		El certificado que devolvió el servidor no puede utilizarse para SSL. Ponte en contacto con el administrador de la red de simuladores.
	</string>
	<string name="CertBasicConstraints">
		La cadena de certificado del servidor contenía demasiados certificados. Ponte en contacto con el administrador de la red de simuladores.
	</string>
	<string name="CertInvalidSignature">
		No se pudo verificar la firma del certificado devuelta por el servidor de la red de simuladores. Ponte en contacto con el administrador de dicha red.
	</string>
	<string name="LoginFailedNoNetwork">
		Error de red: no se ha podido conectar; por favor, revisa tu conexión a internet.
	</string>
	<string name="LoginFailed">
		Error en el inicio de sesión.
	</string>
	<string name="Quit">
		Salir
	</string>
	<string name="create_account_url">
		http://join.secondlife.com/?sourceid=[sourceid]
	</string>
	<string name="LoginFailedViewerNotPermitted">
		Ya no puedes acceder a Second Life con el visor que estás utilizando. Visita la siguiente página para descargar un nuevo visor:
http://firestormviewer.org/downloads
 
Si deseas obtener más información, consulta las preguntas frecuentes que aparecen a continuación:
http://secondlife.com/viewer-access-faq
	</string>
	<string name="LoginIntermediateOptionalUpdateAvailable">
		Actualización opcional del visor disponible: [VERSION]
	</string>
	<string name="LoginFailedRequiredUpdate">
		Actualización necesaria del visor: [VERSION]
	</string>
	<string name="LoginFailedAlreadyLoggedIn">
		El agente ya ha iniciado sesión.
	</string>
	<string name="LoginFailedAuthenticationFailed">
		Lo sentimos. No ha sido posible iniciar sesión.
Comprueba si has introducido correctamente
    * El nombre de usuario (como juangarcia12 o estrella.polar)
    * Contraseña
Asimismo, asegúrate de que la tecla Bloq. Mayús. esté desactivada.
	</string>
	<string name="LoginFailedPasswordChanged">
		Como precaución de seguridad, se ha modificado tu contraseña.
Dirígete a la página de tu cuenta en http://secondlife.com/password
y responde a la pregunta de seguridad para restablecer la contraseña.
Lamentamos las molestias.
	</string>
	<string name="LoginFailedPasswordReset">
		Hemos realizado unos cambios en nuestro sistema, por lo que deberás restablecer la contraseña.
Dirígete a la página de tu cuenta en http://secondlife.com/password
y responde a la pregunta de seguridad para restablecer la contraseña.
Lamentamos las molestias.
	</string>
	<string name="LoginFailedEmployeesOnly">
		Second Life no está disponible temporalmente debido a tareas de mantenimiento.
Actualmente, solo se permite iniciar sesión a los empleados.
Consulta www.secondlife.com/status si deseas más información.
	</string>
	<string name="LoginFailedPremiumOnly">
		Las conexiones a Second Life se han restringido provisionalmente para garantizar que los usuarios que ya están conectados tengan la mejor experiencia posible.

Durante este tiempo, las personas con cuentas gratuitas no podrán acceder a Second Life, ya que tienen prioridad los usuarios con una cuenta de pago.
	</string>
	<string name="LoginFailedComputerProhibited">
		No se puede acceder a Second Life desde este ordenador.
Si crees que se trata de un error, ponte en contacto con
support@secondlife.com.
	</string>
	<string name="LoginFailedAcountSuspended">
		No se podrá acceder a tu cuenta hasta las
[TIME] (horario de la costa del Pacífico).
	</string>
	<string name="LoginFailedAccountDisabled">
		En este momento no podemos completar la solicitud.
Si deseas obtener asistencia, ponte en contacto con el departamento de soporte de Second Life a través de la página http://secondlife.com/support.
Si no puedes cambiar la contraseña, llama al número (866) 476-9763.
	</string>
	<string name="LoginFailedTransformError">
		Se han detectado datos incorrectos en el inicio de sesión.
Ponte en contacto con support@secondlife.com.
	</string>
	<string name="LoginFailedAccountMaintenance">
		Se están realizando tareas rutinarias de mantenimiento en tu cuenta.
No se podrá acceder a tu cuenta hasta las
[TIME] (horario de la costa del Pacífico de EEUU).
Si crees que se trata de un error, ponte en contacto con support@secondlife.com.
	</string>
	<string name="LoginFailedPendingLogoutFault">
		La solicitud de cierre de sesión ha obtenido como resultado un error del simulador.
	</string>
	<string name="LoginFailedPendingLogout">
		El sistema está cerrando tu sesión en estos momentos.
Tu cuenta no estará disponible hasta las
[TIME] (horario de la costa del Pacífico de EEUU).
	</string>
	<string name="LoginFailedUnableToCreateSession">
		No se ha podido crear una sesión válida.
	</string>
	<string name="LoginFailedUnableToConnectToSimulator">
		No se ha podido establecer la conexión con un simulador.
	</string>
	<string name="LoginFailedRestrictedHours">
		Tu cuenta solo puede acceder a Second Life
entre las [START] y las [END] (horario de la costa del Pacífico de EEUU).
Inténtalo de nuevo durante ese horario.
Si crees que se trata de un error, ponte en contacto con support@secondlife.com.
	</string>
	<string name="LoginFailedIncorrectParameters">
		Parámetros incorrectos.
Si crees que se trata de un error, ponte en contacto con support@secondlife.com.
	</string>
	<string name="LoginFailedFirstNameNotAlphanumeric">
		El parámetro correspondiente al nombre debe contener caracteres alfanuméricos.
Si crees que se trata de un error, ponte en contacto con support@secondlife.com.
	</string>
	<string name="LoginFailedLastNameNotAlphanumeric">
		El parámetro correspondiente al apellido debe contener caracteres alfanuméricos.
Si crees que se trata de un error, ponte en contacto con support@secondlife.com.
	</string>
	<string name="LogoutFailedRegionGoingOffline">
		La región se está desconectando.
Intenta iniciar sesión de nuevo en unos instantes.
	</string>
	<string name="LogoutFailedAgentNotInRegion">
		El agente no se encuentra en la región.
Intenta iniciar sesión de nuevo en unos instantes.
	</string>
	<string name="LogoutFailedPendingLogin">
		A esta región ya se ha accedido en otra sesión.
Intenta iniciar sesión de nuevo en unos instantes.
	</string>
	<string name="LogoutFailedLoggingOut">
		Se ha salido de la región en la sesión anterior.
Intenta iniciar sesión de nuevo en unos instantes.
	</string>
	<string name="LogoutFailedStillLoggingOut">
		La región aún está cerrando la sesión anterior.
Intenta iniciar sesión de nuevo en unos instantes.
	</string>
	<string name="LogoutSucceeded">
		Se ha salido de la región en la última sesión.
Intenta iniciar sesión de nuevo en unos instantes.
	</string>
	<string name="LogoutFailedLogoutBegun">
		La región ha comenzado el proceso de cierre de sesión.
Intenta iniciar sesión de nuevo en unos instantes.
	</string>
	<string name="LoginFailedLoggingOutSession">
		El sistema ha comenzado a cerrar la última sesión.
Intenta iniciar sesión de nuevo en unos instantes.
	</string>
	<string name="AgentLostConnection">
		Esta región puede estar teniendo problemas. Por favor, comprueba tu conexión a Internet.
	</string>
	<string name="SavingSettings">
		Guardando tus configuraciones...
	</string>
	<string name="LoggingOut">
		Cerrando sesión...
	</string>
	<string name="ShuttingDown">
		Cerrando...
	</string>
	<string name="YouHaveBeenDisconnected">
		Has sido desconectado de la región en la que estabas.
	</string>
	<string name="SentToInvalidRegion">
		Has sido enviado a una región no válida.
	</string>
	<string name="TestingDisconnect">
		Probando la desconexión del visor
	</string>
	<string name="SocialFacebookConnecting">
		Conectando a Facebook...
	</string>
	<string name="SocialFacebookPosting">
		Publicando...
	</string>
	<string name="SocialFacebookDisconnecting">
		Desconectando de Facebook...
	</string>
	<string name="SocialFacebookErrorConnecting">
		Problema conectando con Facebook
	</string>
	<string name="SocialFacebookErrorPosting">
		Problema publicando en Facebook
	</string>
	<string name="SocialFacebookErrorDisconnecting">
		Problema desconectando de Facebook
	</string>
	<string name="SocialFlickrConnecting">
		Conectándose a Flickr...
	</string>
	<string name="SocialFlickrPosting">
		Publicando...
	</string>
	<string name="SocialFlickrDisconnecting">
		Desconectándose de Flickr...
	</string>
	<string name="SocialFlickrErrorConnecting">
		Problema con la conexión a Flickr
	</string>
	<string name="SocialFlickrErrorPosting">
		Problema al publicar en Flickr
	</string>
	<string name="SocialFlickrErrorDisconnecting">
		Problema con la desconexión de Flickr
	</string>
	<string name="SocialTwitterConnecting">
		Conectándose a Twitter...
	</string>
	<string name="SocialTwitterPosting">
		Publicando...
	</string>
	<string name="SocialTwitterDisconnecting">
		Desconectándose de Twitter...
	</string>
	<string name="SocialTwitterErrorConnecting">
		Problema con la conexión a Twitter
	</string>
	<string name="SocialTwitterErrorPosting">
		Problema al publicar en Twitter
	</string>
	<string name="SocialTwitterErrorDisconnecting">
		Problema con la desconexión de Twitter
	</string>
	<string name="BlackAndWhite">
		Blanco y negro
	</string>
	<string name="Colors1970">
		Colores de los 70
	</string>
	<string name="Intense">
		Intenso
	</string>
	<string name="Newspaper">
		Periódico
	</string>
	<string name="Sepia">
		Sepia
	</string>
	<string name="Spotlight">
		Foco
	</string>
	<string name="Video">
		Vídeo
	</string>
	<string name="Autocontrast">
		Contraste automático
	</string>
	<string name="LensFlare">
		Destello de lente
	</string>
	<string name="Miniature">
		Miniatura
	</string>
	<string name="Toycamera">
		Cámara de juguete
	</string>
	<string name="TooltipPerson">
		Persona
	</string>
	<string name="TooltipNoName">
		(sin nombre)
	</string>
	<string name="TooltipOwner">
		Propietario:
	</string>
	<string name="TooltipPublic">
		Público
	</string>
	<string name="TooltipIsGroup">
		(Grupo)
	</string>
	<string name="TooltipForSaleL$">
		En venta: [AMOUNT] L$
	</string>
	<string name="TooltipFlagGroupBuild">
		Construir el grupo
	</string>
	<string name="TooltipFlagNoBuild">
		No construir
	</string>
	<string name="TooltipFlagNoEdit">
		Construir el grupo
	</string>
	<string name="TooltipFlagNotSafe">
		No seguro
	</string>
	<string name="TooltipFlagNoFly">
		No volar
	</string>
	<string name="TooltipFlagGroupScripts">
		Scripts el grupo
	</string>
	<string name="TooltipFlagNoScripts">
		No scripts
	</string>
	<string name="TooltipLand">
		Terreno:
	</string>
	<string name="TooltipMustSingleDrop">
		Aquí se puede arrastrar sólo un ítem
	</string>
	<string name="TooltipTooManyWearables">
		No puedes tener una carpeta de prendas que contenga más de [AMOUNT] elementos.  Puedes cambiar este límite en Avanzado &gt; Mostrar las configuraciones del depurador &gt; WearFolderLimit.
	</string>
	<string name="TooltipPrice" value="[AMOUNT] L$:"/>
	<string name="TooltipFlagScript">Script</string>
	<string name="TooltipFlagPhysics">Física</string>
	<string name="TooltipOutboxDragToWorld">
		No se pueden mostrar artículos desde la carpeta Artículos del mercado
	</string>
	<string name="TooltipOutboxWorn">
		Los artículos que tienes puestos no se pueden colocar en la carpeta Artículos del mercado
	</string>
	<string name="TooltipOutboxFolderLevels">
		La profundidad de carpetas anidadas excede de [AMOUNT]. Disminuye la profundidad de las carpetas anidadas; si es necesario, agrupa los artículos.
	</string>
	<string name="TooltipOutboxTooManyFolders">
		La cantidad de subcarpetas excede de [AMOUNT]. Disminuye la cantidad de carpetas de tu lista de artículos; si es necesario, agrupa los artículos.
	</string>
	<string name="TooltipOutboxTooManyObjects">
		La cantidad de artículos excede de [AMOUNT]. Para vender más de [AMOUNT] artículos en la misma lista, debes agrupar algunos.
	</string>
	<string name="TooltipOutboxTooManyStockItems">
		La cantidad de artículos en stock excede de [AMOUNT].
	</string>
	<string name="TooltipOutboxCannotDropOnRoot">
		Solo se pueden soltar artículos o carpetas en la pestaña TODOS. Selecciona esta pestaña y mueve otra vez los artículos o carpetas.
	</string>
	<string name="TooltipFlagTouch">Tocar</string>
	<string name="TooltipFlagL$">L$</string>
	<string name="TooltipFlagDropInventory">Soltar inventario</string>
	<string name="TooltipFlagPhantom">Fantasma</string>
	<string name="TooltipFlagTemporary">Temporal</string>
	<string name="TooltipPrimCount">Primitivas: [COUNT]</string>
	<string name="TooltipPrimEquivalent">, Impacto en el Terreno: [PEWEIGHT]</string>
	<string name="TooltipPrimEquivalentLoading">, cargando Impacto en el Terreno...</string>
	<string name="TooltipPrimEquivalentUnavailable">, Impacto en el terreno no disponible</string>
	<string name="TooltipDistance">Distancia: [DISTANCE] m</string>
	<string name="TooltipPosition">Posición: [POSITION]</string>
	<string name="TooltipOutboxNoTransfer">
		Uno o varios de estos objetos no se pueden vender o transferir
	</string>
	<string name="TooltipOutboxNotInInventory">
		Solo puedes colocar en el mercado artículos de tu inventario
	</string>
	<string name="TooltipOutboxLinked">
		No puedes poner carpetas o artículos vinculados en el Mercado
	</string>
	<string name="TooltipOutboxCallingCard">
		No puedes colocar tarjetas de visita en el Mercado
	</string>
	<string name="TooltipOutboxDragActive">
		No se puede mover una lista de artículos publicada
	</string>
	<string name="TooltipOutboxCannotMoveRoot">
		No se puede mover la carpeta raíz de artículos del Mercado
	</string>
	<string name="TooltipOutboxMixedStock">
		Todos los artículos de una carpeta de stock deben tener el mismo tipo y permiso
	</string>
	<string name="TooltipDragOntoOwnChild">
		No puedes mover una carpeta a su carpeta secundaria
	</string>
	<string name="TooltipDragOntoSelf">
		No puedes mover una carpeta dentro de sí misma
	</string>
	<string name="TooltipHttpUrl">
		Pulsa para ver esta página web
	</string>
	<string name="TooltipSLURL">
		Pulsa para ver la información de este lugar
	</string>
	<string name="TooltipAgentUrl">
		Pulsa para ver el perfil del Residente
	</string>
	<string name="TooltipAgentInspect">
		Obtén más información acerca de este residente
	</string>
	<string name="TooltipAgentMute">
		Pulsa para silenciar a este Residente
	</string>
	<string name="TooltipAgentUnmute">
		Pulsa para quitar el silencio a este Residente
	</string>
	<string name="TooltipAgentIM">
		Pulsa para enviar un MI a este Residente
	</string>
	<string name="TooltipAgentPay">
		Pulsa para pagar a este Residente
	</string>
	<string name="TooltipAgentOfferTeleport">
		Pulsa para ofrecer teleporte a tu posición a este Residente
	</string>
	<string name="TooltipAgentRequestFriend">
		Pulsa para ofrecer amistad a este Residente
	</string>
	<string name="TooltipGroupUrl">
		Pulsa para ver la descripción de este grupo
	</string>
	<string name="TooltipEventUrl">
		Pulsa para ver la descripción de este evento
	</string>
	<string name="TooltipClassifiedUrl">
		Pulsa para ver este clasificado
	</string>
	<string name="TooltipParcelUrl">
		Pulsa para ver la descripción de esta parcela
	</string>
	<string name="TooltipTeleportUrl">
		Pulsa para teleportarte a esta posición
	</string>
	<string name="TooltipObjectIMUrl">
		Pulsa para ver la descripción de este objeto
	</string>
	<string name="TooltipMapUrl">
		Pulsa para ver en el mapa esta localización
	</string>
	<string name="TooltipSLAPP">
		Pulsa para ejecutar el comando secondlife://
	</string>
	<string name="CurrentURL" value="URL actual: [CurrentURL]"/>
	<string name="SLurlLabelTeleport">
		Teleportarse a
	</string>
	<string name="SLurlLabelShowOnMap">
		Mostrarla en el mapa
	</string>
	<string name="SLappAgentMute">
		Silenciar
	</string>
	<string name="SLappAgentUnmute">
		Quitar el silencio
	</string>
	<string name="SLappAgentIM">
		MI
	</string>
	<string name="SLappAgentPay">
		Pagar
	</string>
	<string name="SLappAgentOfferTeleport">
		Ofrecer teleporte a
	</string>
	<string name="SLappAgentRequestFriend">
		Ofrecimiento de amistad
	</string>
	<string name="SLappAgentRemoveFriend">
		Disolución de amistad
	</string>
	<string name="BUTTON_CLOSE_DARWIN">
		Cerrar (⌘W)
	</string>
	<string name="BUTTON_CLOSE_WIN">
		Cerrar (Ctrl+W)
	</string>
	<string name="BUTTON_CLOSE_CHROME">
		Cerrar
	</string>
	<string name="BUTTON_RESTORE">
		Restaurar
	</string>
	<string name="BUTTON_MINIMIZE">
		Minimizar
	</string>
	<string name="BUTTON_TEAR_OFF">
		Separar la ventana
	</string>
	<string name="BUTTON_DOCK">
		Fijar
	</string>
	<string name="BUTTON_HELP">
		Ver la Ayuda
	</string>
	<string name="Searching">
		Buscando...
	</string>
	<string name="NoneFound">
		No se ha encontrado.
	</string>
	<string name="RetrievingData">
		Obteniendo...
	</string>
	<string name="ReleaseNotes">
		Notas de la versión
	</string>
	<!--
	<string name="RELEASE_NOTES_BASE_URL">
		http://wiki.secondlife.com/wiki/Release_Notes/
	</string>
	-->
	<string name="LoadingData">
		Cargando...
	</string>
	<string name="ProtectedFolder">
		protegido
	</string>
	<string name="AvatarNameNobody">
		(nadie)
	</string>
	<string name="AvatarNameWaiting">
		(Cargando...)
	</string>
 	<string name="AvatarNameMultiple">
		(multiple)
	</string>
	<string name="GroupNameNone">
		(ninguno)
	</string>
	<string name="AvalineCaller">
		Avaline: [ORDER]
	</string>
	<string name="AssetErrorNone">
		No hay ningún error
	</string>
	<string name="AssetErrorRequestFailed">
		Petición de activo: fallida
	</string>
	<string name="AssetErrorNonexistentFile">
		Petición de activo: el archivo no existe
	</string>
	<string name="AssetErrorNotInDatabase">
		Petición de activo: no se encontró el activo en la base de datos
	</string>
	<string name="AssetErrorEOF">
		Fin del archivo
	</string>
	<string name="AssetErrorCannotOpenFile">
		No se puede abrir el archivo
	</string>
	<string name="AssetErrorFileNotFound">
		No se ha encontrado el archivo
	</string>
	<string name="AssetErrorTCPTimeout">
		Excedido el tiempo máximo de transferencia del archivo
	</string>
	<string name="AssetErrorCircuitGone">
		Circuito desconectado
	</string>
	<string name="AssetErrorPriceMismatch">
		No concuerda el precio en el visor y en el servidor
	</string>
	<string name="AssetErrorUnknownStatus">
		Estado desconocido
	</string>
	<string name="texture">
		la textura
	</string>
	<string name="sound">
		el sonido
	</string>
	<string name="calling card">
		la tarjeta de visita
	</string>
	<string name="landmark">
		el hito
	</string>
	<string name="legacy script">
		el script antiguo
	</string>
	<string name="clothing">
		esa ropa
	</string>
	<string name="object">
		el objeto
	</string>
	<string name="note card">
		la nota
	</string>
	<string name="folder">
		la carpeta
	</string>
	<string name="root">
		la raíz
	</string>
	<string name="lsl2 script">
		ese script de LSL2
	</string>
	<string name="lsl bytecode">
		el código intermedio de LSL
	</string>
	<string name="tga texture">
		esa textura tga
	</string>
	<string name="body part">
		esa parte del cuerpo
	</string>
	<string name="snapshot">
		la foto
	</string>
	<string name="lost and found">
		Objetos Perdidos
	</string>
	<string name="targa image">
		esa imagen targa
	</string>
	<string name="trash">
		la Papelera
	</string>
	<string name="jpeg image">
		esa imagen jpeg
	</string>
	<string name="animation">
		la animación
	</string>
	<string name="gesture">
		el gesto
	</string>
	<string name="simstate">
		el estado del sim
	</string>
	<string name="favorite">
		ese favorito
	</string>
	<string name="symbolic link">
		el enlace
	</string>
	<string name="symbolic folder link">
		enlace de la carpeta
	</string>
	<string name="mesh">
		el modelo mesh
	</string>
	<string name="AvatarEditingAppearance">
		(Editando Apariencia)
	</string>
	<string name="AvatarAway">
		Ausente
	</string>
	<string name="AvatarDoNotDisturb">
		No disponible
	</string>
	<string name="AvatarMuted">
		Bloqueado/a
	</string>
	<string name="anim_express_afraid">
		Asustado/a
	</string>
	<string name="anim_express_anger">
		Enfadado/a
	</string>
	<string name="anim_away">
		Ausente
	</string>
	<string name="anim_backflip">
		Salto mortal hacia atrás
	</string>
	<string name="anim_express_laugh">
		Carcajada
	</string>
	<string name="anim_express_toothsmile">
		Gran sonrisa
	</string>
	<string name="anim_blowkiss">
		Mandar un beso
	</string>
	<string name="anim_express_bored">
		Aburrido/a
	</string>
	<string name="anim_bow">
		Reverencia
	</string>
	<string name="anim_clap">
		Aplauso
	</string>
	<string name="anim_courtbow">
		Reverencia floreada
	</string>
	<string name="anim_express_cry">
		Llanto
	</string>
	<string name="anim_dance1">
		Baile 1
	</string>
	<string name="anim_dance2">
		Baile 2
	</string>
	<string name="anim_dance3">
		Baile 3
	</string>
	<string name="anim_dance4">
		Baile 4
	</string>
	<string name="anim_dance5">
		Baile 5
	</string>
	<string name="anim_dance6">
		Baile 6
	</string>
	<string name="anim_dance7">
		Baile 7
	</string>
	<string name="anim_dance8">
		Baile 8
	</string>
	<string name="anim_express_disdain">
		Desdén
	</string>
	<string name="anim_drink">
		Beber
	</string>
	<string name="anim_express_embarrased">
		Avergonzarse
	</string>
	<string name="anim_angry_fingerwag">
		Negar con el dedo
	</string>
	<string name="anim_fist_pump">
		Éxito con el puño
	</string>
	<string name="anim_yoga_float">
		Yoga flotando
	</string>
	<string name="anim_express_frown">
		Fruncir el ceño
	</string>
	<string name="anim_impatient">
		Impaciente
	</string>
	<string name="anim_jumpforjoy">
		Salto de alegría
	</string>
	<string name="anim_kissmybutt">
		Bésame el culo
	</string>
	<string name="anim_express_kiss">
		Besar
	</string>
	<string name="anim_laugh_short">
		Reír
	</string>
	<string name="anim_musclebeach">
		Sacar músculo
	</string>
	<string name="anim_no_unhappy">
		No (con enfado)
	</string>
	<string name="anim_no_head">
		No
	</string>
	<string name="anim_nyanya">
		Ña-Ña-Ña
	</string>
	<string name="anim_punch_onetwo">
		Puñetazo uno-dos
	</string>
	<string name="anim_express_open_mouth">
		Abrir la boca
	</string>
	<string name="anim_peace">
		'V' con los dedos
	</string>
	<string name="anim_point_you">
		Señalar a otro/a
	</string>
	<string name="anim_point_me">
		Señalarse
	</string>
	<string name="anim_punch_l">
		Puñetazo izquierdo
	</string>
	<string name="anim_punch_r">
		Puñetazo derecho
	</string>
	<string name="anim_rps_countdown">
		PPT cuenta
	</string>
	<string name="anim_rps_paper">
		PPT papel
	</string>
	<string name="anim_rps_rock">
		PPT piedra
	</string>
	<string name="anim_rps_scissors">
		PPT tijera
	</string>
	<string name="anim_express_repulsed">
		Repulsa
	</string>
	<string name="anim_kick_roundhouse_r">
		Patada giratoria
	</string>
	<string name="anim_express_sad">
		Triste
	</string>
	<string name="anim_salute">
		Saludo militar
	</string>
	<string name="anim_shout">
		Gritar
	</string>
	<string name="anim_express_shrug">
		Encogerse de hombros
	</string>
	<string name="anim_express_smile">
		Sonreír
	</string>
	<string name="anim_smoke_idle">
		Fumar: en la mano
	</string>
	<string name="anim_smoke_inhale">
		Fumar
	</string>
	<string name="anim_smoke_throw_down">
		Fumar: tirar el cigarro
	</string>
	<string name="anim_express_surprise">
		Sorprendido/a
	</string>
	<string name="anim_sword_strike_r">
		Estocada
	</string>
	<string name="anim_angry_tantrum">
		Berrinche
	</string>
	<string name="anim_express_tongue_out">
		Sacar la lengua
	</string>
	<string name="anim_hello">
		Agitar la mano
	</string>
	<string name="anim_whisper">
		Susurrar
	</string>
	<string name="anim_whistle">
		Silbar
	</string>
	<string name="anim_express_wink">
		Guiño
	</string>
	<string name="anim_wink_hollywood">
		Guiño (Hollywood)
	</string>
	<string name="anim_express_worry">
		Preocupado/a
	</string>
	<string name="anim_yes_happy">
		Sí (contento)
	</string>
	<string name="anim_yes_head">
		Sí
	</string>
	<string name="multiple_textures">
		Múltiple
	</string>
	<string name="use_texture">
		Usar textura
	</string>
	<string name="manip_hint1">
		Pasa el cursor del ratón sobre la regla
	</string>
	<string name="manip_hint2">
		para ajustar a la cuadrícula
	</string>
	<string name="texture_loading">
		Cargando...
	</string>
	<string name="worldmap_offline">
		Sin conexión
	</string>
	<string name="worldmap_item_tooltip_format">
		[PRICE] L$ por [AREA] m² ([SQMPRICE] L$/m²)
	</string>
	<string name="worldmap_results_none_found">
		No se ha encontrado.
	</string>
	<string name="worldmap_agent_position">
		Usted está aquí
	</string>
	<string name="minimap_distance">
		(Distancia: [DISTANCE] m)
	</string>
	<string name="minimap_no_focus">
		La cámara no puede enfocar al avatar porque está fuera de tu distancia de dibujo.
	</string>
	<string name="Ok">
		OK
	</string>
	<string name="Premature end of file">
		Fin prematuro del archivo
	</string>
	<string name="ST_NO_JOINT">
		No se puede encontrar ROOT o JOINT.
	</string>
	<string name="no_name_object">
		(sin nombre)
	</string>
	<string name="NearbyChatTitle">
		Chat local
	</string>
	<string name="NearbyChatLabel">
		(Chat local)
	</string>
	<string name="whisper">
		susurra:
	</string>
	<string name="shout">
		grita:
	</string>
	<string name="ringing">
		Conectando al chat de voz...
	</string>
	<string name="connected">
		Conectado
	</string>
	<string name="unavailable">
		La voz no está disponible en tu localización actual
	</string>
	<string name="hang_up">
		Desconectado del chat de voz
	</string>
	<string name="reconnect_nearby">
		Vas a ser reconectado al chat de voz con la gente cercana
	</string>
	<string name="ScriptQuestionCautionChatGranted">
		'[OBJECTNAME]', un objeto propiedad de '[OWNERNAME]', localizado en [REGIONNAME] con la posición [REGIONPOS], ha recibido permiso para: [PERMISSIONS].
	</string>
	<string name="ScriptQuestionCautionChatDenied">
		A '[OBJECTNAME]', un objeto propiedad de '[OWNERNAME]', localizado en [REGIONNAME] con la posición [REGIONPOS], se le ha denegado el permiso para: [PERMISSIONS].
	</string>
	<string name="AdditionalPermissionsRequestHeader">
		Si permites acceso a tu cuenta, también estarás permitiendo al objeto:
	</string>
	<string name="AdditionalPermissionsRequestHeader">
		Si autorizas el acceso a tu cuenta, también permitirás al objeto:
	</string>
	<string name="ScriptTakeMoney">
		Obtener de usted dólares Linden (L$)
	</string>
	<string name="ActOnControlInputs">
		Actuar en sus controles de entrada
	</string>
	<string name="RemapControlInputs">
		Reconfigurar sus controles de entrada
	</string>
	<string name="AnimateYourAvatar">
		Ejecutar animaciones en su avatar
	</string>
	<string name="AttachToYourAvatar">
		Anexarse a su avatar
	</string>
	<string name="ReleaseOwnership">
		Anular la propiedad y que pase a ser público
	</string>
	<string name="LinkAndDelink">
		Enlazar y desenlazar de otros objetos
	</string>
	<string name="AddAndRemoveJoints">
		Añadir y quitar uniones con otros objetos
	</string>
	<string name="ChangePermissions">
		Cambiar sus permisos
	</string>
	<string name="TrackYourCamera">
		Seguir tu cámara
	</string>
	<string name="ControlYourCamera">
		Controlar tu cámara
	</string>
	<string name="TeleportYourAgent">
		Teleportarte
	</string>
	<string name="ForceSitAvatar">
		Forzar que el avatar se siente
	</string>
	<string name="AgentNameSubst">
		(Tú)
	</string>
	<string name="JoinAnExperience"/><!-- intentionally blank -->
	<string name="ManageEstateSilently">
		Gestionar tus fincas silenciosamente
	</string>
	<string name="ChangeYourDefaultAnimations">
		Cambiar tus animaciones por defecto
	</string>
	<string name="SilentlyManageEstateAccess">
		Silenciar notificaciones sobre las modificaciones de acceso al Estado
	</string>
	<string name="OverrideYourAnimations">
		Reemplazar tus animaciones por defecto
	</string>
	<string name="ScriptReturnObjects">
		Devolver objetos en tu nombre
	</string>
	<string name="NotConnected">
		No conectado/a
	</string>
	<string name="AgentNameSubst">
		(Tú)
	</string>
	<string name="UnknownScriptPermission">
		(desconocido)!
	</string>
	<string name="SIM_ACCESS_PG">
		General
	</string>
	<string name="SIM_ACCESS_MATURE">
		Moderado
	</string>
	<string name="SIM_ACCESS_ADULT">
		Adulto
	</string>
	<string name="SIM_ACCESS_DOWN">
		Desconectado
	</string>
	<string name="SIM_ACCESS_MIN">
		Desconocido
	</string>
	<string name="land_type_unknown">
		(desconocido)
	</string>
	<string name="Estate / Full Region">
		Estado / Región completa
	</string>
	<string name="Estate / Homestead">
		Estado / Residencial
	</string>
	<string name="Mainland / Homestead">
		Continente / Residencial
	</string>
	<string name="Mainland / Full Region">
		Continente / Región completa
	</string>
	<string name="all_files">
		Todos los archivos
	</string>
	<string name="sound_files">
		Sonidos
	</string>
	<string name="animation_files">
		Animaciones
	</string>
	<string name="image_files">
		Imágenes
	</string>
	<string name="save_file_verb">
		Guardar
	</string>
	<string name="load_file_verb">
		Cargar
	</string>
	<string name="targa_image_files">
		Imágenes Targa
	</string>
	<string name="bitmap_image_files">
		Imágenes de mapa de bits
	</string>
	<string name="png_image_files">
		Imágenes PNG
	</string>
	<string name="save_texture_image_files">
		Imágenes Targa o PNG
	</string>
	<string name="avi_movie_file">
		Archivo de película AVI
	</string>
	<string name="xaf_animation_file">
		Archivo de anim. XAF
	</string>
	<string name="xml_file">
		Archivo XML
	</string>
	<string name="raw_file">
		Archivo RAW
	</string>
	<string name="compressed_image_files">
		Imágenes comprimidas
	</string>
	<string name="load_files">
		Cargar archivos
	</string>
	<string name="choose_the_directory">
		Elegir directorio
	</string>
	<string name="script_files">
		Scripts
	</string>
	<string name="dictionary_files">
		Diccionarios
	</string>
	<string name="backup_files">
		Respaldos de objetos
	</string>
	<string name="collada_files">
		Modelos COLLADA
	</string>
	<string name="LSLTipSleepTime">
		Duerme el script durante [SLEEP_TIME] segundos.
	</string>
	<string name="shape">
		Anatomía
	</string>
	<string name="skin">
		Piel
	</string>
	<string name="hair">
		Pelo
	</string>
	<string name="eyes">
		Ojos
	</string>
	<string name="shirt">
		Camisa
	</string>
	<string name="pants">
		Pantalón
	</string>
	<string name="shoes">
		Zapatos
	</string>
	<string name="socks">
		Calcetines
	</string>
	<string name="jacket">
		Chaqueta
	</string>
	<string name="gloves">
		Guantes
	</string>
	<string name="undershirt">
		Camiseta
	</string>
	<string name="underpants">
		Ropa interior
	</string>
	<string name="skirt">
		Falda
	</string>
	<string name="alpha">
		Alfa
	</string>
	<string name="tattoo">
		Tatuaje
	</string>
	<string name="physics">
		Física
	</string>
	<string name="invalid">
		inválido/a
	</string>
	<string name="none">
		ninguno
	</string>
	<string name="shirt_not_worn">
		Camisa no puesta
	</string>
	<string name="pants_not_worn">
		Pantalones no puestos
	</string>
	<string name="shoes_not_worn">
		Zapatos no puestos
	</string>
	<string name="socks_not_worn">
		Calcetines no puestos
	</string>
	<string name="jacket_not_worn">
		Chaqueta no puesta
	</string>
	<string name="gloves_not_worn">
		Guantes no puestos
	</string>
	<string name="undershirt_not_worn">
		Camiseta no puesta
	</string>
	<string name="underpants_not_worn">
		Ropa interior no puesta
	</string>
	<string name="skirt_not_worn">
		Falda no puesta
	</string>
	<string name="alpha_not_worn">
		Alfa no puesta
	</string>
	<string name="tattoo_not_worn">
		Tatuaje no puesto
	</string>
	<string name="physics_not_worn">
		Física no puesta
	</string>
	<string name="invalid_not_worn">
		no válido/a
	</string>
	<string name="create_new_shape">
		Crear una anatomía nueva
	</string>
	<string name="create_new_skin">
		Crear una piel nueva
	</string>
	<string name="create_new_hair">
		Crear pelo nuevo
	</string>
	<string name="create_new_eyes">
		Crear ojos nuevos
	</string>
	<string name="create_new_shirt">
		Crear una camisa nueva
	</string>
	<string name="create_new_pants">
		Crear unos pantalones nuevos
	</string>
	<string name="create_new_shoes">
		Crear unos zapatos nuevos
	</string>
	<string name="create_new_socks">
		Crear unos calcetines nuevos
	</string>
	<string name="create_new_jacket">
		Crear una chaqueta nueva
	</string>
	<string name="create_new_gloves">
		Crear unos guantes nuevos
	</string>
	<string name="create_new_undershirt">
		Crear una camiseta nueva
	</string>
	<string name="create_new_underpants">
		Crear ropa interior nueva
	</string>
	<string name="create_new_skirt">
		Crear una falda nueva
	</string>
	<string name="create_new_alpha">
		Crear una capa alfa nueva
	</string>
	<string name="create_new_tattoo">
		Crear un tatuaje nuevo
	</string>
	<string name="create_new_physics">
		Crear nueva física
	</string>
	<string name="create_new_invalid">
		no válido/a
	</string>
	<string name="NewWearable">
		Nuevo [WEARABLE_ITEM]
	</string>
	<string name="next">
		Siguiente
	</string>
	<string name="ok">
		OK
	</string>
	<string name="GroupNotifyGroupNotice">
		Aviso de grupo
	</string>
	<string name="GroupNotifyGroupNotices">
		Avisos del grupo
	</string>
	<string name="GroupNotifySentBy">
		Enviado por
	</string>
	<string name="GroupNotifyAttached">
		Adjunto:
	</string>
	<string name="GroupNotifyViewPastNotices">
		Ver los avisos pasados u optar por dejar de recibir aquí estos mensajes.
	</string>
	<string name="GroupNotifyOpenAttachment">
		Abrir el adjunto
	</string>
	<string name="GroupNotifySaveAttachment">
		Guardar el adjunto
	</string>
	<string name="GroupNotifySender">
		Enviado por [SENDER], [GROUPNAME]</string>
	<string name="TeleportOffer">
		Ofrecimiento de teleporte
	</string>
	<string name="StartUpNotifications">
		Llegaron avisos nuevos mientras estabas ausente...
	</string>
	<string name="OverflowInfoChannelString">
		Tienes [%d] aviso(s) más
	</string>
	<string name="BodyPartsRightArm">
		Brazo der.
	</string>
	<string name="BodyPartsHead">
		Cabeza
	</string>
	<string name="BodyPartsLeftArm">
		Brazo izq.
	</string>
	<string name="BodyPartsLeftLeg">
		Pierna izq.
	</string>
	<string name="BodyPartsTorso">
		Torso
	</string>
	<string name="BodyPartsRightLeg">
		Pierna der.
	</string>
	<string name="BodyPartsEnhancedSkeleton">
		Esqueleto mejorado
	</string>
	<string name="GraphicsQualityLow">
		Bajo
	</string>
	<string name="GraphicsQualityMid">
		Medio
	</string>
	<string name="GraphicsQualityHigh">
		Alto
	</string>
	<string name="LeaveMouselook">
		Pulsa ESC para salir de la vista subjetiva
	</string>
	<string name="InventoryNoMatchingItems">
		¿No encuentras lo que buscas? Prueba con la [secondlife:///app/search/all/[SEARCH_TERM] Búsqueda].
	</string>
	<string name="PlacesNoMatchingItems">
		¿No encuentras lo que buscas? Prueba con la [secondlife:///app/search/places/[SEARCH_TERM] Búsqueda].
	</string>
	<string name="FavoritesNoMatchingItems">
		Arrastra aquí un hito para añadirlo a tus favoritos.
	</string>
	<string name="MarketplaceNoMatchingItems">
		No se han encontrado artículos. Comprueba si has escrito correctamente la cadena de búsqueda y vuelve a intentarlo.
	</string>
	<string name="InventoryNoTexture">
		No tienes en tu inventario una copia de esta textura.
	</string>
	<string name="InventoryInboxNoItems">
		Aquí aparecerán algunos de los objetos que recibas, como los regalos Premium. Después puedes arrastrarlos a tu inventario.
	</string>
	<string name="MarketplaceURL">
		https://marketplace.[MARKETPLACE_DOMAIN_NAME]/
	</string>
	<string name="MarketplaceURL_CreateStore">
		http://community.secondlife.com/t5/English-Knowledge-Base/Selling-in-the-Marketplace/ta-p/700193#Section_.3
	</string>
	<string name="MarketplaceURL_Dashboard">
		https://marketplace.[MARKETPLACE_DOMAIN_NAME]/merchants/store/dashboard
	</string>
	<string name="MarketplaceURL_Imports">
		https://marketplace.[MARKETPLACE_DOMAIN_NAME]/merchants/store/imports
	</string>
	<string name="MarketplaceURL_LearnMore">
		https://marketplace.[MARKETPLACE_DOMAIN_NAME]/learn_more
	</string>
	<string name="InventoryOutboxNotMerchantTitle">
		Cualquier usuario puede vender objetos en el mercado.
	</string>
	<string name="InventoryOutboxNotMerchantTooltip"/>
	<string name="InventoryOutboxNotMerchant">
		Para hacerte comerciante debes [[MARKETPLACE_CREATE_STORE_URL] crear una tienda del Mercado].
	</string>
	<string name="InventoryOutboxNoItemsTitle">
		El buzón de salida está vacío.
	</string>
	<string name="InventoryOutboxNoItemsTooltip"/>
	<string name="InventoryOutboxNoItems">
		Arrastra carpetas a esta sección y pulsa en &quot;Enviar al Mercado&quot; para incluirlas en la lista de venta del [[MARKETPLACE_DASHBOARD_URL] Mercado].
	</string>
	<string name="InventoryOutboxInitializingTitle">
		Inicializando el Mercado.
	</string>
	<string name="InventoryOutboxInitializing">
		Estamos accediendo a tu cuenta de la [[MARKETPLACE_CREATE_STORE_URL] tienda del Mercado].
	</string>
	<string name="InventoryOutboxErrorTitle">
		Errores del Mercado.
	</string>
	<string name="InventoryOutboxError">
		La [[MARKETPLACE_CREATE_STORE_URL] tienda del Mercado] devuelve errores.
	</string>
	<string name="InventoryMarketplaceError">
		Esta función está actualmente en versión beta. Si quieres participar, añade tu nombre a este [http://goo.gl/forms/FCQ7UXkakz Formulario de Google].
	</string>
	<string name="InventoryMarketplaceListingsNoItemsTitle">
		Tu carpeta Artículos del mercado está vacía.
	</string>
	<string name="InventoryMarketplaceListingsNoItems">
		Arrastra carpetas a esta sección para incluirlas en la lista de venta del [[MARKETPLACE_DASHBOARD_URL] Mercado].
	</string>
	<string name="Marketplace Validation Warning Stock">
		La carpeta de stock debe estar contenida en una carpeta de versión
	</string>
	<string name="Marketplace Validation Error Mixed Stock">
		: Error: todos los artículos de una carpeta de stock deben ser del mismo tipo y que no se puedan copiar
	</string>
	<string name="Marketplace Validation Error Subfolder In Stock">
		: Error: la carpeta de stock no puede contener subcarpetas
	</string>
	<string name="Marketplace Validation Warning Empty">
		: Atención: la carpeta no contiene ningún artículo
	</string>
	<string name="Marketplace Validation Warning Create Stock">
		: Atención: creando carpeta de stock
	</string>
	<string name="Marketplace Validation Warning Create Version">
		: Atención: creando la carpeta de versión
	</string>
	<string name="Marketplace Validation Warning Move">
		: Atención: moviendo artículos
	</string>
	<string name="Marketplace Validation Warning Delete">
		: Atención: se ha transferido el contenido de la carpeta a la carpeta de stock, y se eliminará la carpeta vacía
	</string>
	<string name="Marketplace Validation Error Stock Item">
		: Error: los artículos que no se pueden copiar deben estar contenidos en una carpeta de stock
	</string>
	<string name="Marketplace Validation Warning Unwrapped Item">
		: Atención: los artículos deben estar contenidos en una carpeta de versión
	</string>
	<string name="Marketplace Validation Error">
		: Error:
	</string>
	<string name="Marketplace Validation Warning">
		: Atención:
	</string>
	<string name="Marketplace Validation Error Empty Version">
		: Atención: la carpeta de versión debe contener al menos un artículo
	</string>
	<string name="Marketplace Validation Error Empty Stock">
		: Atención: la carpeta de stock debe contener al menos un artículo
	</string>
	<string name="Marketplace Validation No Error">
		No se han producido errores ni advertencias
	</string>
	<string name="Marketplace Error None">
		Sin errores
	</string>
	<string name="Marketplace Error Prefix">
		Error:
	</string>
	<string name="Marketplace Error Not Merchant">
		Para poder enviar objetos al mercado, debes registrarte como comerciante (es gratis).
	</string>
	<string name="Marketplace Error Not Accepted">
		No se puede mover el artículo a esa carpeta.
	</string>
	<string name="Marketplace Error Unsellable Item">
		Este artículo no se puede vender en el Mercado.
	</string>
	<string name="MarketplaceNoID">
		no Mkt ID
	</string>
	<string name="MarketplaceLive">
		en la lista
	</string>
	<string name="MarketplaceActive">
		activa
	</string>
	<string name="MarketplaceMax">
		máx.
	</string>
	<string name="MarketplaceStock">
		stock
	</string>
	<string name="MarketplaceNoStock">
		existencias agotadas
	</string>
	<string name="MarketplaceUpdating">
		actualizando...
	</string>
	<string name="Open landmarks">
		Abrir hitos
	</string>
	<string name="Unconstrained">
		Sin restricciones
	</string>
	<string name="no_transfer" value="(no transferible)"/>
	<string name="no_modify" value="(no modificable)"/>
	<string name="no_copy" value="(no copiable)"/>
	<string name="worn" value="(puesto)"/>
	<string name="link" value="(enlace)"/>
	<string name="broken_link" value="(enlace roto)&quot;"/>
	<string name="LoadingContents">
		Cargando el contenido...
	</string>
	<string name="NoContents">
		No hay contenido
	</string>
	<string name="WornOnAttachmentPoint" value="(lo llevas en: [ATTACHMENT_POINT])"/>
	<string name="AttachmentErrorMessage" value="([ATTACHMENT_ERROR])"/>
	<string name="ActiveGesture" value="[GESLABEL] (activo)"/>
	<string name="Chat Message" value="Chat:"/>
	<string name="Sound" value="Sonido :"/>
	<string name="Wait" value="--- Espera :"/>
	<string name="AnimFlagStop" value="Parar la animación:"/>
	<string name="AnimFlagStart" value="Empezar la animación:"/>
	<string name="Wave" value="Onda"/>
	<string name="GestureActionNone" value="Ninguno"/>
	<string name="HelloAvatar" value="¡Hola, avatar!"/>
	<string name="ViewAllGestures" value="Ver todos &gt;&gt;"/>
	<string name="GetMoreGestures" value="Obtener más &gt;&gt;"/>
	<string name="Animations" value="Animaciones,"/>
	<string name="Calling Cards" value="Tarjetas de visita,"/>
	<string name="Clothing" value="Ropa,"/>
	<string name="Gestures" value="Gestos,"/>
	<string name="Landmarks" value="Hitos,"/>
	<string name="Notecards" value="Notas,"/>
	<string name="Objects" value="Objetos,"/>
	<string name="Scripts" value="Scripts,"/>
	<string name="Sounds" value="Sonidos,"/>
	<string name="Textures" value="Texturas,"/>
	<string name="Snapshots" value="Fotos,"/>
	<string name="No Filters" value="No"/>
	<string name="Since Logoff" value="- Desde la desconexión"/>
	<string name="InvFolder My Inventory">
		Inventario
	</string>
	<string name="InvFolder Library">
		Librería
	</string>
	<string name="InvFolder Textures">
		Texturas
	</string>
	<string name="InvFolder Sounds">
		Sonidos
	</string>
	<string name="InvFolder Calling Cards">
		Tarjetas de visita
	</string>
	<string name="InvFolder Landmarks">
		Hitos
	</string>
	<string name="InvFolder Scripts">
		Scripts
	</string>
	<string name="InvFolder Clothing">
		Ropa
	</string>
	<string name="InvFolder Objects">
		Objetos
	</string>
	<string name="InvFolder Notecards">
		Notas
	</string>
	<string name="InvFolder New Folder">
		Carpeta nueva
	</string>
	<string name="InvFolder Inventory">
		Inventario
	</string>
	<string name="InvFolder Uncompressed Images">
		Imágenes sin comprimir
	</string>
	<string name="InvFolder Body Parts">
		Partes del cuerpo
	</string>
	<string name="InvFolder Trash">
		Papelera
	</string>
	<string name="InvFolder Photo Album">
		Álbum de fotos
	</string>
	<string name="InvFolder Lost And Found">
		Objetos Perdidos
	</string>
	<string name="InvFolder Uncompressed Sounds">
		Sonidos sin comprimir
	</string>
	<string name="InvFolder Animations">
		Animaciones
	</string>
	<string name="InvFolder Gestures">
		Gestos
	</string>
	<string name="InvFolder Favorites">
		Favoritos
	</string>
	<string name="InvFolder favorite">
		Favoritos
	</string>
	<string name="InvFolder Favorites">
		Mis Favoritos
	</string>
	<string name="InvFolder favorites">
		Mis Favoritos
	</string>
	<string name="InvFolder Current Outfit">
		Vestuario actual
	</string>
	<string name="InvFolder Initial Outfits">
		Vestuarios iniciales
	</string>
	<string name="InvFolder My Outfits">
		Vestuarios
	</string>
	<string name="InvFolder Accessories">
		Accesorios
	</string>
	<string name="InvFolder Meshes">
		Modelos mesh
	</string>
	<string name="InvFolder Received Items">
		Items recibidos
	</string>
	<string name="InvFolder Merchant Outbox">
		Merchant Outbox
	</string>
	<string name="InvFolder Received Items">
		Objetos recibidos
	</string>
	<string name="InvFolder Merchant Outbox">
		Buzón de salida de comerciante
	</string>
	<string name="InvFolder Friends">
		Amigos
	</string>
	<string name="InvFolder All">
		Todas
	</string>
	<string name="no_attachments">
		No tienes accesorios puestos
	</string>
	<string name="Attachments remain">
		Anexos (quedan [COUNT] ranuras)
	</string>
	<string name="Buy">
		Comprar
	</string>
	<string name="BuyforL$">
		Comprar por L$
	</string>
	<string name="Stone">
		Piedra
	</string>
	<string name="Metal">
		Metal
	</string>
	<string name="Glass">
		Cristal
	</string>
	<string name="Wood">
		Madera
	</string>
	<string name="Flesh">
		Carne
	</string>
	<string name="Plastic">
		Plástico
	</string>
	<string name="Rubber">
		Goma
	</string>
	<string name="Light">
		Luz
	</string>
	<string name="KBShift">
		Mayús
	</string>
	<string name="KBCtrl">
		Ctrl
	</string>
	<string name="Chest">
		Tórax
	</string>
	<string name="Skull">
		Cráneo
	</string>
	<string name="Left Shoulder">
		Hombro izquierdo
	</string>
	<string name="Right Shoulder">
		Hombro derecho
	</string>
	<string name="Left Hand">
		Mano izquierda
	</string>
	<string name="Right Hand">
		Mano derecha
	</string>
	<string name="Left Foot">
		Pie izquierdo
	</string>
	<string name="Right Foot">
		Pie derecho
	</string>
	<string name="Spine">
		Columna
	</string>
	<string name="Pelvis">
		Pelvis
	</string>
	<string name="Mouth">
		Boca
	</string>
	<string name="Chin">
		Barbilla
	</string>
	<string name="Left Ear">
		Oreja izquierda
	</string>
	<string name="Right Ear">
		Oreja derecha
	</string>
	<string name="Left Eyeball">
		Ojo izquierdo
	</string>
	<string name="Right Eyeball">
		Ojo derecho
	</string>
	<string name="Nose">
		Nariz
	</string>
	<string name="R Upper Arm">
		Brazo derecho
	</string>
	<string name="R Forearm">
		Antebrazo derecho
	</string>
	<string name="L Upper Arm">
		Brazo izquierdo
	</string>
	<string name="L Forearm">
		Antebrazo izquierdo
	</string>
	<string name="Right Hip">
		Cadera derecha
	</string>
	<string name="R Upper Leg">
		Muslo derecho
	</string>
	<string name="R Lower Leg">
		Pantorrilla derecha
	</string>
	<string name="Left Hip">
		Cadera izquierda
	</string>
	<string name="L Upper Leg">
		Muslo izquierdo
	</string>
	<string name="L Lower Leg">
		Pantorrilla izquierda
	</string>
	<string name="Stomach">
		Abdomen
	</string>
	<string name="Left Pec">
		Pecho izquierdo
	</string>
	<string name="Right Pec">
		Pecho derecho
	</string>
	<string name="Neck">
		Cuello
	</string>
	<string name="Avatar Center">
		Centro del avatar
	</string>
	<string name="Left Ring Finger">
		Dedo anular izquierdo
	</string>
	<string name="Right Ring Finger">
		Dedo anular derecho
	</string>
	<string name="Tail Base">
		Base de la cola
	</string>
	<string name="Tail Tip">
		Extremo de la cola
	</string>
	<string name="Left Wing">
		Ala izquierda
	</string>
	<string name="Right Wing">
		Ala derecha
	</string>
	<string name="Jaw">
		Mandíbula
	</string>
	<string name="Alt Left Ear">
		Oreja izquierda alternativa
	</string>
	<string name="Alt Right Ear">
		Oreja derecha alternativa
	</string>
	<string name="Alt Left Eye">
		Ojo izquierdo alternativo
	</string>
	<string name="Alt Right Eye">
		Ojo derecho alternativo
	</string>
	<string name="Tongue">
		Lengua
	</string>
	<string name="Groin">
		Ingle
	</string>
	<string name="Left Hind Foot">
		Pata trasera izquierda
	</string>
	<string name="Right Hind Foot">
		Pata trasera derecha
	</string>
	<string name="Invalid Attachment">
		Punto de anexión no válido
	</string>
	<string name="ATTACHMENT_MISSING_ITEM">
		Error: falta un artículo
	</string>
	<string name="ATTACHMENT_MISSING_BASE_ITEM">
		Error: falta el artículo de base
	</string>
	<string name="ATTACHMENT_NOT_ATTACHED">
		Error: el objeto se encuentra en el vestuario actual, pero no está anexado
	</string>
	<string name="YearsMonthsOld">
		[AGEYEARS] [AGEMONTHS]
	</string>
	<string name="YearsOld">
		[AGEYEARS] de edad
	</string>
	<string name="MonthsOld">
		[AGEMONTHS] de edad
	</string>
	<string name="WeeksOld">
		[AGEWEEKS] de edad
	</string>
	<string name="DaysOld">
		[AGEDAYS] de edad
	</string>
	<string name="TodayOld">
		Registrado hoy
	</string>
<<<<<<< HEAD
=======
	<string name="av_render_everyone_now">
		Ahora todos pueden verte.
	</string>
	<string name="av_render_not_everyone">
		Es posible que no todos los que están próximos puedan renderizarte.
	</string>
	<string name="av_render_over_half">
		Es posible que más de la mitad de los que están próximos no puedan renderizarte.
	</string>
	<string name="av_render_most_of">
		Es posible que la mayoría de los que están próximos no puedan renderizarte.
	</string>
	<string name="av_render_anyone">
		Es posible que ninguno de los que están próximos pueda renderizarte.
	</string>
	<string name="hud_description_total">
		Tu HUD
	</string>
	<string name="hud_name_with_joint">
		[OBJ_NAME] (lo llevas en [JNT_NAME])
	</string>
	<string name="hud_render_memory_warning">
		[HUD_DETAILS] usa mucha memoria de textura
	</string>
	<string name="hud_render_cost_warning">
		[HUD_DETAILS] contiene muchas texturas y objetos complicados
	</string>
	<string name="hud_render_heavy_textures_warning">
		[HUD_DETAILS] contiene muchas texturas grandes
	</string>
	<string name="hud_render_cramped_warning">
		[HUD_DETAILS] contiene demasiados objetos
	</string>
	<string name="hud_render_textures_warning">
		[HUD_DETAILS] contiene demasiadas texturas
	</string>
>>>>>>> 9bfcda0a
	<string name="AgeYearsA">
		[COUNT] año
	</string>
	<string name="AgeYearsB">
		[COUNT] años
	</string>
	<string name="AgeYearsC">
		[COUNT] años
	</string>
	<string name="AgeMonthsA">
		[COUNT] mes
	</string>
	<string name="AgeMonthsB">
		[COUNT] meses
	</string>
	<string name="AgeMonthsC">
		[COUNT] meses
	</string>
	<string name="AgeWeeksA">
		[COUNT] semana
	</string>
	<string name="AgeWeeksB">
		[COUNT] semanas
	</string>
	<string name="AgeWeeksC">
		[COUNT] semanas
	</string>
	<string name="AgeDaysA">
		[COUNT] día
	</string>
	<string name="AgeDaysB">
		[COUNT] días
	</string>
	<string name="AgeDaysC">
		[COUNT] días
	</string>
	<string name="GroupMembersA">
		[COUNT] miembro
	</string>
	<string name="GroupMembersB">
		[COUNT] miembros
	</string>
	<string name="GroupMembersC">
		[COUNT] miembros
	</string>
	<string name="AcctTypeResident">
		Residente
	</string>
	<string name="AcctTypeTrial">
		Prueba
	</string>
	<string name="AcctTypeCharterMember">
		Miembro fundador
	</string>
	<string name="AcctTypeEmployee">
		Empleado de Linden Lab
	</string>
	<string name="PaymentInfoUsed">
		Ha usado una forma de pago
	</string>
	<string name="PaymentInfoOnFile">
		Existe información sobre formas de pago
	</string>
	<string name="NoPaymentInfoOnFile">
		Sin información sobre formas de pago
	</string>
	<string name="AgeVerified">
		Edad verificada
	</string>
	<string name="NotAgeVerified">
		Edad no verificada
	</string>
	<string name="Center 2">
		Centro 2
	</string>
	<string name="Top Right">
		Superior derecha
	</string>
	<string name="Top">
		Superior
	</string>
	<string name="Top Left">
		Superior izquierda
	</string>
	<string name="Center">
		Centro
	</string>
	<string name="Bottom Left">
		Inferior izquierda
	</string>
	<string name="Bottom">
		Inferior
	</string>
	<string name="Bottom Right">
		Inferior derecha
	</string>
	<string name="CompileQueueDownloadedCompiling">
		Descargado, compilándolo
	</string>
	<string name="CompileQueueServiceUnavailable">
		El servicio de compilación de scripts no está disponible
	</string>
	<string name="CompileQueueScriptNotFound">
		No se encuentra el script en el servidor.
	</string>
	<string name="CompileQueueProblemDownloading">
		Problema al descargar
	</string>
	<string name="CompileQueueInsufficientPermDownload">
		Permisos insuficientes para descargar un script.
	</string>
	<string name="CompileQueueInsufficientPermFor">
		Permisos insuficientes para
	</string>
	<string name="CompileQueueUnknownFailure">
		Fallo desconocido en la descarga
	</string>
	<string name="CompileQueueTitle">
		Progreso de la recompilación
	</string>
	<string name="CompileQueueStart">
		recompilar
	</string>
	<string name="ResetQueueTitle">
		Progreso del reinicio
	</string>
	<string name="ResetQueueStart">
		restaurar
	</string>
	<string name="RunQueueTitle">
		Configurando como ejecutándose
	</string>
	<string name="RunQueueStart">
		ejecutar
	</string>
	<string name="NotRunQueueTitle">
		Configurando como no ejecutándose
	</string>
	<string name="NotRunQueueStart">
		no ejecutar
	</string>
	<string name="DeleteQueueTitle">
		Progreso de la eliminación
	</string>
	<string name="DeleteQueueStart">
		Eliminando
	</string>
	<string name="Compiling">
		Compilando [NAME]
	</string>
	<string name="CompileSuccessful">
		¡Compilación correcta!
	</string>
	<string name="CompileSuccessfulSaving">
		Compilación correcta, guardando...
	</string>
	<string name="SaveComplete">
		Guardado.
	</string>
	<string name="UploadFailed">
		Error al subir el archivo:
	</string>
	<string name="ObjectOutOfRange">
		Script (objeto fuera de rango)
	</string>
	<string name="ScriptWasDeleted">
		Script (eliminado del inventario)
	</string>
	<string name="GodToolsObjectOwnedBy">
		El objeto [OBJECT] es propiedad de [OWNER]
	</string>
	<string name="GroupsNone">
		ninguno
	</string>
	<string name="CompileNoExperiencePerm">
		Omitiendo el script [SCRIPT] con la experiencia [EXPERIENCE].
	</string>
	<string name="Group" value="(grupo)"/>
	<string name="Unknown">
		(Desconocido)
	</string>
	<string name="SummaryForTheWeek" value="Resumen de esta semana, empezando el "/>
	<string name="NextStipendDay" value=". El próximo día de pago es el "/>
	<string name="GroupPlanningDate">
		[mthnum,datetime,utc]/[day,datetime,utc]/[year,datetime,utc]
	</string>
	<string name="GroupIndividualShare" value="Grupo       Aportaciones individuales"/>
	<string name="GroupColumn" value="Grupo"/>
	<string name="Balance">
		Saldo
	</string>
	<string name="Credits">
		Créditos
	</string>
	<string name="Debits">
		Débitos
	</string>
	<string name="Total">
		Total
	</string>
	<string name="NoGroupDataFound">
		No se encontraron datos del grupo
	</string>
	<string name="IMParentEstate">
		parent estate
	</string>
	<string name="IMMainland">
		continente
	</string>
	<string name="IMTeen">
		adolescente
	</string>
	<string name="Anyone">
		cualquiera
	</string>
	<string name="RegionInfoError">
		error
	</string>
	<string name="RegionInfoAllEstatesOwnedBy">
		todos los estados propiedad de [OWNER]
	</string>
	<string name="RegionInfoAllEstatesYouOwn">
		todos los estados que posees
	</string>
	<string name="RegionInfoAllEstatesYouManage">
		todos los estados que administras para [OWNER]
	</string>
	<string name="RegionInfoAllowedResidents">
		Residentes autorizados: ([ALLOWEDAGENTS], máx. [MAXACCESS])
	</string>
	<string name="RegionInfoAllowedGroups">
		Grupos autorizados: ([ALLOWEDGROUPS], máx. [MAXACCESS])
	</string>
	<string name="RegionInfoEstateManagers">
		Administradores de estado: ([ESTATEMANAGERS], máx. [MAXMANAGERS])
	</string>
	<string name="RegionInfoBannedResidents">
		Residentes con acceso prohibido: ([BANNEDAGENTS], máx. [MAXBANNED])
	</string>
	<string name="RegionInfoListTypeAllowedAgents">
		Residentes permitidos
	</string>
	<string name="RegionInfoListTypeBannedAgents">
		Residentes con acceso prohibido
	</string>
	<string name="ScriptLimitsParcelScriptMemory">
		Memoria de scripts de la parcela
	</string>
	<string name="ScriptLimitsParcelsOwned">
		Parcelas listadas: [PARCELS]
	</string>
	<string name="ScriptLimitsMemoryUsed">
		Memoria usada: [COUNT] KB de un máx de [MAX] KB; [AVAILABLE] KB disponibles
	</string>
	<string name="ScriptLimitsMemoryUsedSimple">
		Memoria usada: [COUNT] KB
	</string>
	<string name="ScriptLimitsParcelScriptURLs">
		URLs de los scripts de la parcela
	</string>
	<string name="ScriptLimitsURLsUsed">
		URLs usadas: [COUNT] de un máx. de [MAX]; [AVAILABLE] disponibles
	</string>
	<string name="ScriptLimitsURLsUsedSimple">
		URLs usadas: [COUNT]
	</string>
	<string name="ScriptLimitsRequestError">
		Error al obtener la información
	</string>
	<string name="ScriptLimitsRequestNoParcelSelected">
		No hay una parcela seleccionada
	</string>
	<string name="ScriptLimitsRequestWrongRegion">
		Error: la información de scripts sólo está disponible en tu región actual
	</string>
	<string name="ScriptLimitsRequestWaiting">
		Obteniendo la información...
	</string>
	<string name="ScriptLimitsRequestDontOwnParcel">
		No tienes permiso para examinar esta parcela
	</string>
	<string name="SITTING_ON">
		Sentado en
	</string>
	<string name="ATTACH_CHEST">
		Tórax
	</string>
	<string name="ATTACH_HEAD">
		Cabeza
	</string>
	<string name="ATTACH_LSHOULDER">
		Hombro izquierdo
	</string>
	<string name="ATTACH_RSHOULDER">
		Hombro derecho
	</string>
	<string name="ATTACH_LHAND">
		Mano izquierda
	</string>
	<string name="ATTACH_RHAND">
		Mano derecha
	</string>
	<string name="ATTACH_LFOOT">
		Pie izquierdo
	</string>
	<string name="ATTACH_RFOOT">
		Pie derecho
	</string>
	<string name="ATTACH_BACK">
		Espalda
	</string>
	<string name="ATTACH_PELVIS">
		Pelvis
	</string>
	<string name="ATTACH_MOUTH">
		Boca
	</string>
	<string name="ATTACH_CHIN">
		Barbilla
	</string>
	<string name="ATTACH_LEAR">
		Oreja izquierda
	</string>
	<string name="ATTACH_REAR">
		Oreja derecha
	</string>
	<string name="ATTACH_LEYE">
		Ojo izquierdo
	</string>
	<string name="ATTACH_REYE">
		Ojo derecho
	</string>
	<string name="ATTACH_NOSE">
		Nariz
	</string>
	<string name="ATTACH_RUARM">
		Brazo derecho
	</string>
	<string name="ATTACH_RLARM">
		Antebrazo derecho
	</string>
	<string name="ATTACH_LUARM">
		Brazo izquierdo
	</string>
	<string name="ATTACH_LLARM">
		Antebrazo izquierdo
	</string>
	<string name="ATTACH_RHIP">
		Cadera derecha
	</string>
	<string name="ATTACH_RULEG">
		Muslo derecho
	</string>
	<string name="ATTACH_RLLEG">
		Pantorrilla derecha
	</string>
	<string name="ATTACH_LHIP">
		Cadera izquierda
	</string>
	<string name="ATTACH_LULEG">
		Muslo izquierdo
	</string>
	<string name="ATTACH_LLLEG">
		Pantorrilla izquierda
	</string>
	<string name="ATTACH_BELLY">
		Vientre
	</string>
	<string name="ATTACH_LEFT_PEC">
		Pectoral izquierdo
	</string>
	<string name="ATTACH_RIGHT_PEC">
		Pectoral derecho
	</string>
	<string name="ATTACH_HUD_CENTER_2">
		HUD: Centro 2
	</string>
	<string name="ATTACH_HUD_TOP_RIGHT">
		HUD Superior derecho
	</string>
	<string name="ATTACH_HUD_TOP_CENTER">
		HUD Superior central
	</string>
	<string name="ATTACH_HUD_TOP_LEFT">
		HUD Superior izquierdo
	</string>
	<string name="ATTACH_HUD_CENTER_1">
		HUD Central 1
	</string>
	<string name="ATTACH_HUD_BOTTOM_LEFT">
		HUD Inferior izquierdo
	</string>
	<string name="ATTACH_HUD_BOTTOM">
		HUD Inferior
	</string>
	<string name="ATTACH_HUD_BOTTOM_RIGHT">
		HUD Inferior derecho
	</string>
	<string name="ATTACH_NECK">
		Cuello
	</string>
	<string name="ATTACH_AVATAR_CENTER">
		Centro del avatar
	</string>
	<string name="ATTACH_LHAND_RING1">
		Dedo anular izquierdo
	</string>
	<string name="ATTACH_RHAND_RING1">
		Dedo anular derecho
	</string>
	<string name="ATTACH_TAIL_BASE">
		Base de la cola
	</string>
	<string name="ATTACH_TAIL_TIP">
		Extremo de la cola
	</string>
	<string name="ATTACH_LWING">
		Ala izquierda
	</string>
	<string name="ATTACH_RWING">
		Ala derecha
	</string>
	<string name="ATTACH_FACE_JAW">
		Mandíbula
	</string>
	<string name="ATTACH_FACE_LEAR">
		Oreja izquierda alternativa
	</string>
	<string name="ATTACH_FACE_REAR">
		Oreja derecha alternativa
	</string>
	<string name="ATTACH_FACE_LEYE">
		Ojo izquierdo alternativo
	</string>
	<string name="ATTACH_FACE_REYE">
		Ojo derecho alternativo
	</string>
	<string name="ATTACH_FACE_TONGUE">
		Lengua
	</string>
	<string name="ATTACH_GROIN">
		Ingle
	</string>
	<string name="ATTACH_HIND_LFOOT">
		Pata trasera izquierda
	</string>
	<string name="ATTACH_HIND_RFOOT">
		Pata trasera derecha
	</string>
	<string name="CursorPos">
		Línea [LINE], Columna [COLUMN]
	</string>
	<string name="PanelDirCountFound">
		[COUNT] resultados
	</string>
	<string name="PanelDirTimeStr">
		[hour12,datetime,slt]:[min,datetime,slt] [ampm,datetime,slt]
	</string>
	<string name="PanelDirEventsDateText">
		[day,datetime,slt]/[mthnum,datetime,slt]
	</string>
	<string name="PanelContentsTooltip">
		Contenido del objeto
	</string>
	<string name="PanelContentsNewScript">
		Script nuevo
	</string>
	<string name="DoNotDisturbModeResponseDefault">
		Este residente tiene activado el modo &apos;No disponible&apos; y verá tu mensaje más tarde.
	</string>
	<string name="MuteByName">
		(Por el nombre)
	</string>
	<string name="MuteAgent">
		(Residente)
	</string>
	<string name="MuteObject">
		(Objeto)
	</string>
	<string name="MuteGroup">
		(Grupo)
	</string>
	<string name="MuteExternal">
		(Externo)
	</string>
	<string name="RegionNoCovenant">
		No se ha aportado un contrato para este estado.
	</string>
	<string name="RegionNoCovenantOtherOwner">
		No se ha aportado un contrato para este estado. El terreno de este estado lo vende el propietario del estado. Por favor, contacta con ese propietario para informarte sobre la venta.
	</string>
	<string name="covenant_last_modified"
		 value="Última modificación: " />
	<string name="none_text"
		 value="(no hay)" />
	<string name="never_text"
		 value=" (nunca)" />
	<string name="GroupOwned">
		Propiedad del grupo
	</string>
	<string name="Public">
		Público
	</string>
	<string name="LocalSettings">
		Configuración local
	</string>
	<string name="RegionSettings">
		Configuración de la región
	</string>
	<string name="ClassifiedClicksTxt">
		Clics: [TELEPORT] teleportes, [MAP] mapa, [PROFILE] perfil
	</string>
	<string name="ClassifiedUpdateAfterPublish">
		(se actualizará tras la publicación)
	</string>
	<string name="NoPicksClassifiedsText">
		No has creado destacados ni clasificados. Pulsa el botón Más para crear uno.
	</string>
	<string name="NoAvatarPicksClassifiedsText">
		El usuario no tiene clasificados ni destacados
	</string>
	<string name="PicksClassifiedsLoadingText">
		Cargando...
	</string>
	<string name="NoPicksText">No has creado ningún destacado.</string>
	<string name="NoAvatarPicksText">El usuario no tiene destacados</string>
	<string name="NoClassifiedsText">No has creado ningún clasificado. Pulsa el botón '+' para crear uno.</string>
	<string name="NoAvatarClassifiedsText">El usuario no tiene clasificados</string>
	<string name="MultiPreviewTitle">
		Vista previa
	</string>
	<string name="MultiPropertiesTitle">
		Propiedades
	</string>
	<string name="InvOfferAnObjectNamed">
		Un objeto de nombre
	</string>
	<string name="InvOfferOwnedByGroup">
		propiedad del grupo
	</string>
	<string name="InvOfferOwnedByUnknownGroup">
		propiedad de un grupo desconocido
	</string>
	<string name="InvOfferOwnedBy">
		propiedad de
	</string>
	<string name="InvOfferOwnedByUnknownUser">
		propiedad de un usuario desconocido
	</string>
	<string name="InvOfferGaveYou">
		te ha dado
	</string>
	<string name="InvOfferYouDecline">
		Rechazas
	</string>
	<string name="InvOfferDecline">
		Has rechazado [DESC] de [NAME].
	</string>
	<string name="InvOfferFrom">
		de
	</string>
	<string name="GroupMoneyTotal">
		Total
	</string>
	<string name="GroupMoneyBought">
		comprado
	</string>
	<string name="GroupMoneyPaidYou">
		pagado a ti
	</string>
	<string name="GroupMoneyPaidInto">
		pagado en
	</string>
	<string name="GroupMoneyBoughtPassTo">
		pase comprado a
	</string>
	<string name="GroupMoneyPaidFeeForEvent">
		cuotas pagadas para el evento
	</string>
	<string name="GroupMoneyPaidPrizeForEvent">
		precio pagado por el evento
	</string>
	<string name="GroupMoneyBalance">
		Saldo
	</string>
	<string name="GroupMoneyCredits">
		Créditos
	</string>
	<string name="GroupMoneyDebits">
		Débitos
	</string>
	<string name="GroupMoneyDate">
		[weekday,datetime,utc] [mth,datetime,utc] [day,datetime,utc], [year,datetime,utc]
	</string>
	<string name="AcquiredItems">
		Artículos adquiridos
	</string>
	<string name="Cancel">
		Cancelar
	</string>
	<string name="UploadingCosts">
		Subir [NAME] cuesta [AMOUNT] L$
	</string>
	<string name="BuyingCosts">
		Comprar esto cuesta [AMOUNT] L$
	</string>
	<string name="UnknownFileExtension">
		Extensión de archivo desconocida [.%s]
Se esperaba .wav, .tga, .bmp, .jpg, .jpeg, o .bvh
	</string>
	<string name="MuteObject2">
		Bloquear
	</string>
	 <string name="MuteAvatar">
		Bloquear
	</string>
	<string name="UnmuteObject">
		Desbloquear
	</string>
	<string name="UnmuteAvatar">
		Desbloquear
	</string>
	<string name="AddLandmarkNavBarMenu">
		Guardar este hito...
	</string>
	<string name="EditLandmarkNavBarMenu">
		Editar este hito...
	</string>
	<string name="accel-mac-control">
		⌃
	</string>
	<string name="accel-mac-command">
		⌘
	</string>
	<string name="accel-mac-option">
		⌥
	</string>
	<string name="accel-mac-shift">
		⇧
	</string>
	<string name="accel-win-control">
		Ctrl+
	</string>
	<string name="accel-win-alt">
		Alt+
	</string>
	<string name="accel-win-shift">
		Mayús+
	</string>
	<string name="FileSaved">
		Archivo guardado
	</string>
	<string name="Receiving">
		Recibiendo
	</string>
	<string name="AM">
		AM
	</string>
	<string name="PM">
		PM
	</string>
	<string name="PST">
		PST
	</string>
	<string name="PDT">
		PDT
	</string>
	<string name="Direction_Forward">
		Adelante
	</string>
	<string name="Direction_Left">
		Izquierda
	</string>
	<string name="Direction_Right">
		Derecha
	</string>
	<string name="Direction_Back">
		Atrás
	</string>
	<string name="Direction_North">
		Norte
	</string>
	<string name="Direction_South">
		Sur
	</string>
	<string name="Direction_West">
		Oeste
	</string>
	<string name="Direction_East">
		Este
	</string>
	<string name="Direction_Up">
		Arriba
	</string>
	<string name="Direction_Down">
		Abajo
	</string>
	<string name="Any Category">
		Cualquier categoría
	</string>
	<string name="Shopping">
		Compras
	</string>
	<string name="Land Rental">
		Terreno en alquiler
	</string>
	<string name="Property Rental">
		Propiedad en alquiler
	</string>
	<string name="Special Attraction">
		Atracción especial
	</string>
	<string name="New Products">
		Nuevos productos
	</string>
	<string name="Employment">
		Empleo
	</string>
	<string name="Wanted">
		Se busca
	</string>
	<string name="Service">
		Servicios
	</string>
	<string name="Personal">
		Personal
	</string>
	<string name="None">
		Ninguno
	</string>
	<string name="Linden Location">
		Localización Linden
	</string>
	<string name="Adult">
		Adulto
	</string>
	<!-- FS:Ansariel: Fixed to match PARCEL_CATEGORY_UI_STRING array -->
	<string name="Arts and Culture">
		Arte y Cultura
	</string>
	<string name="Business">
		Negocios
	</string>
	<string name="Educational">
		Educativo
	</string>
	<string name="Gaming">
		Juegos de azar
	</string>
	<string name="Hangout">
		Entretenimiento
	</string>
	<string name="Newcomer Friendly">
		Para recién llegados
	</string>
	<!-- FS:Ansariel: Fixed to match PARCEL_CATEGORY_UI_STRING array -->
	<string name="Parks and Nature">
		Parques y Naturaleza
	</string>
	<string name="Residential">
		Residencial
	</string>
	<string name="Stage">
		Artes escénicas
	</string>
	<string name="Other">
		Otra
	</string>
	<string name="Rental">
		Terreno en alquiler
	</string>
	<string name="Any">
		Cualquiera
	</string>
	<string name="You">
		Tú
	</string>
	<string name="Multiple Media">
		Múltiples medios
	</string>
	<string name="Play Media">
		Reproduce/Pausa los medios
	</string>
	<string name="StreamtitleNowPlaying">
		Reproduciendo:
	</string>
	<string name="IntelDriverPage">
		http://www.intel.com/p/en_US/support/detect/graphics
	</string>
	<string name="NvidiaDriverPage">
		http://www.nvidia.com/Download/index.aspx?lang=es
	</string>
	<string name="AMDDriverPage">
		http://support.amd.com/us/Pages/AMDSupportHub.aspx
	</string>
	<string name="MBCmdLineError">
		Ha habido un error analizando la línea de comando.
Por favor, consulta: http://wiki.secondlife.com/wiki/Client_parameters
Error:
	</string>
	<string name="MBCmdLineUsg">
		[APP_NAME] Uso de línea de comando:
	</string>
	<string name="MBUnableToAccessFile">
		[APP_NAME] no puede acceder a un archivo que necesita.

Puede ser porque estés ejecutando varias copias, o porque tu sistema crea -equivocadamente- que el archivo está abierto.
Si este mensaje persiste, reinicia tu ordenador y vuelve a intentarlo.
Si aun así sigue apareciendo el mensaje, debes desinstalar completamente [APP_NAME] y reinstalarlo.
	</string>
	<string name="MBFatalError">
		Error fatal
	</string>
	<string name="MBApplicationError">
		Error de la aplicación - No te asustes
	</string>
	<string name="MBApplicationErrorDetails">
		Lo sentimos, pero [APP_NAME] ha fallado y tiene que cerrarse. Si el problema se produce repetidamente, por favor contacta con nuestro equipo de soporte y hazle llegar el siguiente mensaje:

[ERROR_DETAILS]
	</string>
	<string name="MBRequiresAltiVec">
		[APP_NAME] requiere un procesador con AltiVec (G4 o posterior).
	</string>
	<string name="MBAlreadyRunning">
		[APP_NAME] ya se está ejecutando.
Revisa tu barra de tareas para encontrar una copia minimizada del programa.
Si este mensaje persiste, reinicia tu ordenador.
	</string>
	<string name="MBFrozenCrashed">
		En su anterior ejecución, [APP_NAME] se congeló o se cayó.
¿Quieres enviar un informe de caída?
	</string>
	<string name="MBAlert">
		Alerta
	</string>
	<string name="MBNoDirectX">
		[APP_NAME] no encuentra DirectX 9.0b o superior.
[APP_NAME] usa DirectX para detectar el hardware o los drivers no actualizados que pueden provocar problemas de estabilidad, ejecución pobre y caídas.  Aunque puedes ejecutar [APP_NAME] sin él, recomendamos encarecidamente hacerlo con DirectX 9.0b.

¿Quieres continuar?
	</string>
	<string name="MBWarning">
		¡Atención!
	</string>
	<string name="MBNoAutoUpdate">
		Las actualizaciones automáticas no están todavía implementadas para Linux.
Por favor, descarga la última versión desde www.secondlife.com.
	</string>
	<string name="MBRegClassFailed">
		Fallo en RegisterClass
	</string>
	<string name="MBError">
		Error
	</string>
	<string name="MBFullScreenErr">
		No puede ejecutarse a pantalla completa de [WIDTH] x [HEIGHT].
Ejecutándose en una ventana.
	</string>
	<string name="MBDestroyWinFailed">
		Error Shutdown destruyendo la ventana (DestroyWindow() failed)
	</string>
	<string name="MBShutdownErr">
		Error Shutdown
	</string>
	<string name="MBDevContextErr">
		No se puede construir el 'GL device context'
	</string>
	<string name="MBPixelFmtErr">
		No se puede encontrar un formato adecuado de píxel
	</string>
	<string name="MBPixelFmtDescErr">
		No se puede conseguir la descripción del formato de píxel
	</string>
	<string name="MBTrueColorWindow">
		Para ejecutarse, [APP_NAME] necesita Color Verdadero (32-bit).
Por favor, en las configuraciones de tu ordenador ajusta el modo de color a 32-bit.
	</string>
	<string name="MBAlpha">
		[APP_NAME] no puede ejecutarse porque no puede obtener un canal alpha de 8 bit. Generalmente, se debe a alguna cuestión de los drivers de la tarjeta de vídeo.
Por favor, comprueba que tienes instalados los últimos drivers para tu tarjeta de vídeo.
Comprueba también que tu monitor esta configurado para Color Verdadero (32-bit) en Panel de Control &gt; Apariencia y temas &gt; Pantalla.
Si sigues recibiendo este mensaje, contacta con [SUPPORT_SITE].
	</string>
	<string name="MBPixelFmtSetErr">
		No se puede configurar el formato de píxel
	</string>
	<string name="MBGLContextErr">
		No se puede crear el 'GL rendering context'
	</string>
	<string name="MBGLContextActErr">
		No se puede activar el 'GL rendering context'
	</string>
	<string name="MBVideoDrvErr">
		[APP_NAME] no puede ejecutarse porque los drivers de tu tarjeta de vídeo o no están bien instalados, o no están actualizados, o son para hardware no admitido. Por favor, comprueba que tienes los drivers más actuales para tu tarjeta de vídeo, y, aunque los tengas, intenta reinstalarlos.
 
Si sigues recibiendo este mensaje, contacta con [SUPPORT_SITE].
	</string>
	<string name="5 O'Clock Shadow">
		Barba del día
	</string>
	<string name="All White">
		Blanco del todo
	</string>
	<string name="Anime Eyes">
		Ojos de cómic
	</string>
	<string name="Arced">
		Arqueadas
	</string>
	<string name="Arm Length">
		Brazos: longitud
	</string>
	<string name="Attached">
		Cortos
	</string>
	<string name="Attached Earlobes">
		Lóbulos
	</string>
	<string name="Back Fringe">
		Nuca: largo
	</string>
	<string name="Baggy">
		Marcadas
	</string>
	<string name="Bangs">
		Bangs
	</string>
	<string name="Beady Eyes">
		Ojos pequeños
	</string>
	<string name="Belly Size">
		Barriga: tamaño
	</string>
	<string name="Big">
		Grande
	</string>
	<string name="Big Butt">
		Culo grande
	</string>
	<string name="Big Hair Back">
		Pelo: moño
	</string>
	<string name="Big Hair Front">
		Pelo: tupé
	</string>
	<string name="Big Hair Top">
		Pelo: melena alta
	</string>
	<string name="Big Head">
		Cabeza grande
	</string>
	<string name="Big Pectorals">
		Grandes pectorales
	</string>
	<string name="Big Spikes">
		Crestas grandes
	</string>
	<string name="Black">
		Negro
	</string>
	<string name="Blonde">
		Rubio
	</string>
	<string name="Blonde Hair">
		Pelo rubio
	</string>
	<string name="Blush">
		Rubor
	</string>
	<string name="Blush Color">
		Color del rubor
	</string>
	<string name="Blush Opacity">
		Opacidad del rubor
	</string>
	<string name="Body Definition">
		Definición del cuerpo
	</string>
	<string name="Body Fat">
		Cuerpo: gordura
	</string>
	<string name="Body Freckles">
		Pecas del cuerpo
	</string>
	<string name="Body Thick">
		Cuerpo grueso
	</string>
	<string name="Body Thickness">
		Cuerpo: grosor
	</string>
	<string name="Body Thin">
		Cuerpo delgado
	</string>
	<string name="Bow Legged">
		Abiertas
	</string>
	<string name="Breast Buoyancy">
		Busto: firmeza
	</string>
	<string name="Breast Cleavage">
		Busto: canalillo
	</string>
	<string name="Breast Size">
		Busto: tamaño
	</string>
	<string name="Bridge Width">
		Puente: ancho
	</string>
	<string name="Broad">
		Aumentar
	</string>
	<string name="Brow Size">
		Arco ciliar
	</string>
	<string name="Bug Eyes">
		Ojos saltones
	</string>
	<string name="Bugged Eyes">
		Ojos saltones
	</string>
	<string name="Bulbous">
		Bulbosa
	</string>
	<string name="Bulbous Nose">
		Nariz bulbosa
	</string>
	<string name="Breast Physics Mass">
		Masa del busto
	</string>
	<string name="Breast Physics Smoothing">
		Suavizado del busto
	</string>
	<string name="Breast Physics Gravity">
		Gravedad del busto
	</string>
	<string name="Breast Physics Drag">
		Aerodinámica del busto
	</string>
	<string name="Breast Physics InOut Max Effect">
		Efecto máx.
	</string>
	<string name="Breast Physics InOut Spring">
		Elasticidad
	</string>
	<string name="Breast Physics InOut Gain">
		Ganancia
	</string>
	<string name="Breast Physics InOut Damping">
		Amortiguación
	</string>
	<string name="Breast Physics UpDown Max Effect">
		Efecto máx.
	</string>
	<string name="Breast Physics UpDown Spring">
		Elasticidad
	</string>
	<string name="Breast Physics UpDown Gain">
		Ganancia
	</string>
	<string name="Breast Physics UpDown Damping">
		Amortiguación
	</string>
	<string name="Breast Physics LeftRight Max Effect">
		Efecto máx.
	</string>
	<string name="Breast Physics LeftRight Spring">
		Elasticidad
	</string>
	<string name="Breast Physics LeftRight Gain">
		Ganancia
	</string>
	<string name="Breast Physics LeftRight Damping">
		Amortiguación
	</string>
	<string name="Belly Physics Mass">
		Masa de la barriga
	</string>
	<string name="Belly Physics Smoothing">
		Suavizado de la barriga
	</string>
	<string name="Belly Physics Gravity">
		Gravedad de la barriga
	</string>
	<string name="Belly Physics Drag">
		Aerodinámica de la barriga
	</string>
	<string name="Belly Physics UpDown Max Effect">
		Efecto máx.
	</string>
	<string name="Belly Physics UpDown Spring">
		Elasticidad
	</string>
	<string name="Belly Physics UpDown Gain">
		Ganancia
	</string>
	<string name="Belly Physics UpDown Damping">
		Amortiguación
	</string>
	<string name="Butt Physics Mass">
		Masa del culo
	</string>
	<string name="Butt Physics Smoothing">
		Suavizado del culo
	</string>
	<string name="Butt Physics Gravity">
		Gravedad del culo
	</string>
	<string name="Butt Physics Drag">
		Aerodinámica del culo
	</string>
	<string name="Butt Physics UpDown Max Effect">
		Efecto máx.
	</string>
	<string name="Butt Physics UpDown Spring">
		Elasticidad
	</string>
	<string name="Butt Physics UpDown Gain">
		Ganancia
	</string>
	<string name="Butt Physics UpDown Damping">
		Amortiguación
	</string>
	<string name="Butt Physics LeftRight Max Effect">
		Efecto máx.
	</string>
	<string name="Butt Physics LeftRight Spring">
		Elasticidad
	</string>
	<string name="Butt Physics LeftRight Gain">
		Ganancia
	</string>
	<string name="Butt Physics LeftRight Damping">
		Amortiguación
	</string>
	<string name="Bushy Eyebrows">
		Cejijuntas
	</string>
	<string name="Bushy Hair">
		Pelo tupido
	</string>
	<string name="Butt Size">
		Culo: tamaño
	</string>
	<string name="Butt Gravity">
		Gravedad del culo
	</string>
	<string name="bustle skirt">
		Polisón
	</string>
	<string name="no bustle">
		Sin polisón
	</string>
	<string name="more bustle">
		Con polisón
	</string>
	<string name="Chaplin">
		Cortito
	</string>
	<string name="Cheek Bones">
		Pómulos
	</string>
	<string name="Chest Size">
		Tórax: tamaño
	</string>
	<string name="Chin Angle">
		Barbilla: ángulo
	</string>
	<string name="Chin Cleft">
		Barbilla: contorno
	</string>
	<string name="Chin Curtains">
		Barba en collar
	</string>
	<string name="Chin Depth">
		Barbilla: largo
	</string>
	<string name="Chin Heavy">
		Hacia la barbilla
	</string>
	<string name="Chin In">
		Barbilla retraída
	</string>
	<string name="Chin Out">
		Barbilla prominente
	</string>
	<string name="Chin-Neck">
		Papada
	</string>
	<string name="Clear">
		Transparente
	</string>
	<string name="Cleft">
		Remarcar
	</string>
	<string name="Close Set Eyes">
		Ojos juntos
	</string>
	<string name="Closed">
		Cerrar
	</string>
	<string name="Closed Back">
		Trasera cerrada
	</string>
	<string name="Closed Front">
		Frontal cerrado
	</string>
	<string name="Closed Left">
		Cerrada
	</string>
	<string name="Closed Right">
		Cerrada
	</string>
	<string name="Coin Purse">
		Poco abultada
	</string>
	<string name="Collar Back">
		Espalda
	</string>
	<string name="Collar Front">
		Escote
	</string>
	<string name="Corner Down">
		Hacia abajo
	</string>
	<string name="Corner Up">
		Hacia arriba
	</string>
	<string name="Creased">
		Caídos
	</string>
	<string name="Crooked Nose">
		Nariz torcida
	</string>
	<string name="Cuff Flare">
		Acampanado
	</string>
	<string name="Dark">
		Oscuridad
	</string>
	<string name="Dark Green">
		Verde oscuro
	</string>
	<string name="Darker">
		Más oscuros
	</string>
	<string name="Deep">
		Remarcar
	</string>
	<string name="Default Heels">
		Tacones por defecto
	</string>
	<string name="Dense">
		Densas
	</string>
	<string name="Double Chin">
		Mucha papada
	</string>
	<string name="Downturned">
		Poco
	</string>
	<string name="Duffle Bag">
		Muy abultada
	</string>
	<string name="Ear Angle">
		Orejas: ángulo
	</string>
	<string name="Ear Size">
		Orejas: tamaño
	</string>
	<string name="Ear Tips">
		Orejas: forma
	</string>
	<string name="Egg Head">
		Cabeza: ahuevada
	</string>
	<string name="Eye Bags">
		Ojos: bolsas
	</string>
	<string name="Eye Color">
		Ojos: color
	</string>
	<string name="Eye Depth">
		Ojos: profundidad
	</string>
	<string name="Eye Lightness">
		Ojos: brillo
	</string>
	<string name="Eye Opening">
		Ojos: apertura
	</string>
	<string name="Eye Pop">
		Ojos: simetría
	</string>
	<string name="Eye Size">
		Ojos: tamaño
	</string>
	<string name="Eye Spacing">
		Ojos: separación
	</string>
	<string name="Eyebrow Arc">
		Cejas: arco
	</string>
	<string name="Eyebrow Density">
		Cejas: densidad
	</string>
	<string name="Eyebrow Height">
		Cejas: altura
	</string>
	<string name="Eyebrow Points">
		Cejas: en V
	</string>
	<string name="Eyebrow Size">
		Cejas: tamaño
	</string>
	<string name="Eyelash Length">
		Pestañas: longitud
	</string>
	<string name="Eyeliner">
		Contorno de ojos
	</string>
	<string name="Eyeliner Color">
		Contorno de ojos: color
	</string>
	<string name="Eyes Bugged">
		Ojos Desorbitados
	</string>
	<string name="Face Shear">
		Cara: simetría
	</string>
	<string name="Facial Definition">
		Rasgos marcados
	</string>
	<string name="Far Set Eyes">
		Ojos separados
	</string>
	<string name="Fat Lips">
		Prominentes
	</string>
	<string name="Female">
		Mujer
	</string>
	<string name="Fingerless">
		Sin dedos
	</string>
	<string name="Fingers">
		Con dedos
	</string>
	<string name="Flared Cuffs">
		Campana
	</string>
	<string name="Flat">
		Redondeadas
	</string>
	<string name="Flat Butt">
		Culo plano
	</string>
	<string name="Flat Head">
		Cabeza plana
	</string>
	<string name="Flat Toe">
		Empeine bajo
	</string>
	<string name="Foot Size">
		Pie: tamaño
	</string>
	<string name="Forehead Angle">
		Frente: ángulo
	</string>
	<string name="Forehead Heavy">
		Hacia la frente
	</string>
	<string name="Freckles">
		Pecas
	</string>
	<string name="Front Fringe">
		Flequillo
	</string>
	<string name="Full Back">
		Sin cortar
	</string>
	<string name="Full Eyeliner">
		Contorno completo
	</string>
	<string name="Full Front">
		Sin cortar
	</string>
	<string name="Full Hair Sides">
		Pelo: volumen a los lados
	</string>
	<string name="Full Sides">
		Volumen total
	</string>
	<string name="Glossy">
		Con brillo
	</string>
	<string name="Glove Fingers">
		Guantes: dedos
	</string>
	<string name="Glove Length">
		Guantes: largo
	</string>
	<string name="Hair">
		Pelo
	</string>
	<string name="Hair Back">
		Pelo: nuca
	</string>
	<string name="Hair Front">
		Pelo: delante
	</string>
	<string name="Hair Sides">
		Pelo: lados
	</string>
	<string name="Hair Sweep">
		Peinado: dirección
	</string>
	<string name="Hair Thickess">
		Pelo: espesor
	</string>
	<string name="Hair Thickness">
		Pelo: espesor
	</string>
	<string name="Hair Tilt">
		Pelo: inclinación
	</string>
	<string name="Hair Tilted Left">
		A la izq.
	</string>
	<string name="Hair Tilted Right">
		A la der.
	</string>
	<string name="Hair Volume">
		Pelo: volumen
	</string>
	<string name="Hand Size">
		Manos: tamaño
	</string>
	<string name="Handlebars">
		Muy largo
	</string>
	<string name="Head Length">
		Cabeza: longitud
	</string>
	<string name="Head Shape">
		Cabeza: forma
	</string>
	<string name="Head Size">
		Cabeza: tamaño
	</string>
	<string name="Head Stretch">
		Cabeza: estiramiento
	</string>
	<string name="Heel Height">
		Tacón: altura
	</string>
	<string name="Heel Shape">
		Tacón: forma
	</string>
	<string name="Height">
		Altura
	</string>
	<string name="High">
		Subir
	</string>
	<string name="High Heels">
		Tacones altos
	</string>
	<string name="High Jaw">
		Mandíbula alta
	</string>
	<string name="High Platforms">
		Plataformas
	</string>
	<string name="High and Tight">
		Pegada
	</string>
	<string name="Higher">
		Más arriba
	</string>
	<string name="Hip Length">
		Cadera: altura
	</string>
	<string name="Hip Width">
		Cadera: ancho
	</string>
	<string name="Hover">
		Flotar
	</string>
	<string name="In">
		Pegadas
	</string>
	<string name="In Shdw Color">
		Línea de ojos: color
	</string>
	<string name="In Shdw Opacity">
		Línea de ojos: opacidad
	</string>
	<string name="Inner Eye Corner">
		Ojos: lagrimal
	</string>
	<string name="Inner Eye Shadow">
		Ojos: sombra interior
	</string>
	<string name="Inner Shadow">
		Línea de ojos
	</string>
	<string name="Jacket Length">
		Chaqueta: largo
	</string>
	<string name="Jacket Wrinkles">
		Chaqueta: arrugas
	</string>
	<string name="Jaw Angle">
		Mandíbula: ángulo
	</string>
	<string name="Jaw Jut">
		Maxilar inferior
	</string>
	<string name="Jaw Shape">
		Mandíbula: forma
	</string>
	<string name="Join">
		Más junto
	</string>
	<string name="Jowls">
		Mofletes
	</string>
	<string name="Knee Angle">
		Rodillas: ángulo
	</string>
	<string name="Knock Kneed">
		Zambas
	</string>
	<string name="Large">
		Aumentar
	</string>
	<string name="Large Hands">
		Manos grandes
	</string>
	<string name="Left Part">
		Raya: izq.
	</string>
	<string name="Leg Length">
		Piernas: longitud
	</string>
	<string name="Leg Muscles">
		Piernas: musculatura
	</string>
	<string name="Less">
		Menos
	</string>
	<string name="Less Body Fat">
		Menos gordura
	</string>
	<string name="Less Curtains">
		Menos tupida
	</string>
	<string name="Less Freckles">
		Menos pecas
	</string>
	<string name="Less Full">
		Menos grosor
	</string>
	<string name="Less Gravity">
		Más levantado
	</string>
	<string name="Less Love">
		Menos michelines
	</string>
	<string name="Less Muscles">
		Pocos músculos
	</string>
	<string name="Less Muscular">
		Poca musculatura
	</string>
	<string name="Less Rosy">
		Menos sonrosada
	</string>
	<string name="Less Round">
		Menos redondeada
	</string>
	<string name="Less Saddle">
		Menos cartucheras
	</string>
	<string name="Less Square">
		Menos cuadrada
	</string>
	<string name="Less Volume">
		Menos volumen
	</string>
	<string name="Less soul">
		Pequeña
	</string>
	<string name="Lighter">
		Más luminosos
	</string>
	<string name="Lip Cleft">
		Labio: hoyuelo
	</string>
	<string name="Lip Cleft Depth">
		Hoyuelo marcado
	</string>
	<string name="Lip Fullness">
		Labios: grosor
	</string>
	<string name="Lip Pinkness">
		Labios sonrosados
	</string>
	<string name="Lip Ratio">
		Labios: ratio
	</string>
	<string name="Lip Thickness">
		Labios: prominencia
	</string>
	<string name="Lip Width">
		Labios: ancho
	</string>
	<string name="Lipgloss">
		Brillo de labios
	</string>
	<string name="Lipstick">
		Barra de labios
	</string>
	<string name="Lipstick Color">
		Barra de labios: color
	</string>
	<string name="Long">
		Más
	</string>
	<string name="Long Head">
		Cabeza alargada
	</string>
	<string name="Long Hips">
		Cadera larga
	</string>
	<string name="Long Legs">
		Piernas largas
	</string>
	<string name="Long Neck">
		Cuello largo
	</string>
	<string name="Long Pigtails">
		Coletas largas
	</string>
	<string name="Long Ponytail">
		Cola de caballo larga
	</string>
	<string name="Long Torso">
		Torso largo
	</string>
	<string name="Long arms">
		Brazos largos
	</string>
	<string name="Loose Pants">
		Pantalón suelto
	</string>
	<string name="Loose Shirt">
		Camiseta suelta
	</string>
	<string name="Loose Sleeves">
		Puños anchos
	</string>
	<string name="Love Handles">
		Michelines
	</string>
	<string name="Low">
		Bajar
	</string>
	<string name="Low Heels">
		Tacones bajos
	</string>
	<string name="Low Jaw">
		Mandíbula baja
	</string>
	<string name="Low Platforms">
		Suela fina
	</string>
	<string name="Low and Loose">
		Suelta
	</string>
	<string name="Lower">
		Abajo
	</string>
	<string name="Lower Bridge">
		Puente: abajo
	</string>
	<string name="Lower Cheeks">
		Mejillas: abajo
	</string>
	<string name="Male">
		Varón
	</string>
	<string name="Middle Part">
		Raya: en medio
	</string>
	<string name="More">
		Más
	</string>
	<string name="More Blush">
		Más colorete
	</string>
	<string name="More Body Fat">
		Más gordura
	</string>
	<string name="More Curtains">
		Más tupida
	</string>
	<string name="More Eyeshadow">
		Más
	</string>
	<string name="More Freckles">
		Más pecas
	</string>
	<string name="More Full">
		Más grosor
	</string>
	<string name="More Gravity">
		Menos levantado
	</string>
	<string name="More Lipstick">
		Más barra de labios
	</string>
	<string name="More Love">
		Más michelines
	</string>
	<string name="More Lower Lip">
		Más el inferior
	</string>
	<string name="More Muscles">
		Más músculos
	</string>
	<string name="More Muscular">
		Más musculatura
	</string>
	<string name="More Rosy">
		Más sonrosada
	</string>
	<string name="More Round">
		Más redondeada
	</string>
	<string name="More Saddle">
		Más cartucheras
	</string>
	<string name="More Sloped">
		Más inclinada
	</string>
	<string name="More Square">
		Más cuadrada
	</string>
	<string name="More Upper Lip">
		Más el superior
	</string>
	<string name="More Vertical">
		Más recta
	</string>
	<string name="More Volume">
		Más volumen
	</string>
	<string name="More soul">
		Grande
	</string>
	<string name="Moustache">
		Bigote
	</string>
	<string name="Mouth Corner">
		Comisuras
	</string>
	<string name="Mouth Position">
		Boca: posición
	</string>
	<string name="Mowhawk">
		Rapado
	</string>
	<string name="Muscular">
		Muscular
	</string>
	<string name="Mutton Chops">
		Patillas largas
	</string>
	<string name="Nail Polish">
		Uñas pintadas
	</string>
	<string name="Nail Polish Color">
		Uñas pintadas: color
	</string>
	<string name="Narrow">
		Disminuir
	</string>
	<string name="Narrow Back">
		Rapada
	</string>
	<string name="Narrow Front">
		Entradas
	</string>
	<string name="Narrow Lips">
		Labios estrechos
	</string>
	<string name="Natural">
		Natural
	</string>
	<string name="Neck Length">
		Cuello: longitud
	</string>
	<string name="Neck Thickness">
		Cuello: grosor
	</string>
	<string name="No Blush">
		Sin colorete
	</string>
	<string name="No Eyeliner">
		Sin contorno
	</string>
	<string name="No Eyeshadow">
		Menos
	</string>
	<string name="No Lipgloss">
		Sin brillo
	</string>
	<string name="No Lipstick">
		Sin barra de labios
	</string>
	<string name="No Part">
		Sin raya
	</string>
	<string name="No Polish">
		Sin pintar
	</string>
	<string name="No Red">
		Nada
	</string>
	<string name="No Spikes">
		Sin crestas
	</string>
	<string name="No White">
		Sin blanco
	</string>
	<string name="No Wrinkles">
		Sin arrugas
	</string>
	<string name="Normal Lower">
		Normal Lower
	</string>
	<string name="Normal Upper">
		Normal Upper
	</string>
	<string name="Nose Left">
		Nariz a la izq.
	</string>
	<string name="Nose Right">
		Nariz a la der.
	</string>
	<string name="Nose Size">
		Nariz: tamaño
	</string>
	<string name="Nose Thickness">
		Nariz: grosor
	</string>
	<string name="Nose Tip Angle">
		Nariz: respingona
	</string>
	<string name="Nose Tip Shape">
		Nariz: punta
	</string>
	<string name="Nose Width">
		Nariz: ancho
	</string>
	<string name="Nostril Division">
		Ventana: altura
	</string>
	<string name="Nostril Width">
		Ventana: ancho
	</string>
	<string name="Opaque">
		Opaco
	</string>
	<string name="Open">
		Abrir
	</string>
	<string name="Open Back">
		Apertura trasera
	</string>
	<string name="Open Front">
		Apertura frontal
	</string>
	<string name="Open Left">
		Abierta
	</string>
	<string name="Open Right">
		Abierta
	</string>
	<string name="Orange">
		Anaranjado
	</string>
	<string name="Out">
		De soplillo
	</string>
	<string name="Out Shdw Color">
		Sombra de ojos: color
	</string>
	<string name="Out Shdw Opacity">
		Sombra de ojos: opacidad
	</string>
	<string name="Outer Eye Corner">
		Ojos: comisura
	</string>
	<string name="Outer Eye Shadow">
		Outer Eye Shadow
	</string>
	<string name="Outer Shadow">
		Sombra de ojos
	</string>
	<string name="Overbite">
		Retraído
	</string>
	<string name="Package">
		Pubis
	</string>
	<string name="Painted Nails">
		Pintadas
	</string>
	<string name="Pale">
		Pálida
	</string>
	<string name="Pants Crotch">
		Pantalón: cruz
	</string>
	<string name="Pants Fit">
		Ceñido
	</string>
	<string name="Pants Length">
		Pernera: largo
	</string>
	<string name="Pants Waist">
		Cintura
	</string>
	<string name="Pants Wrinkles">
		Pantalón: arrugas
	</string>
	<string name="Part">
		Raya
	</string>
	<string name="Part Bangs">
		Flequillo partido
	</string>
	<string name="Pectorals">
		Pectorales
	</string>
	<string name="Pigment">
		Tono
	</string>
	<string name="Pigtails">
		Coletas
	</string>
	<string name="Pink">
		Rosa
	</string>
	<string name="Pinker">
		Más sonrosados
	</string>
	<string name="Platform Height">
		Suela: altura
	</string>
	<string name="Platform Width">
		Suela: ancho
	</string>
	<string name="Pointy">
		En punta
	</string>
	<string name="Pointy Heels">
		De aguja
	</string>
	<string name="Ponytail">
		Cola de caballo
	</string>
	<string name="Poofy Skirt">
		Con vuelo
	</string>
	<string name="Pop Left Eye">
		Izquierdo más grande
	</string>
	<string name="Pop Right Eye">
		Derecho más grande
	</string>
	<string name="Puffy">
		Hinchadas
	</string>
	<string name="Puffy Eyelids">
		Ojeras
	</string>
	<string name="Rainbow Color">
		Irisación
	</string>
	<string name="Red Hair">
		Pelirrojo
	</string>
	<string name="Regular">
		Regular
	</string>
	<string name="Right Part">
		Raya: der.
	</string>
	<string name="Rosy Complexion">
		Tez sonrosada
	</string>
	<string name="Round">
		Redondear
	</string>
	<string name="Ruddiness">
		Rubicundez
	</string>
	<string name="Ruddy">
		Rojiza
	</string>
	<string name="Rumpled Hair">
		Pelo encrespado
	</string>
	<string name="Saddle Bags">
		Cartucheras
	</string>
	<string name="Scrawny Leg">
		Piernas flacas
	</string>
	<string name="Separate">
		Más ancho
	</string>
	<string name="Shallow">
		Sin marcar
	</string>
	<string name="Shear Back">
		Nuca: corte
	</string>
	<string name="Shear Face">
		Shear Face
	</string>
	<string name="Shear Front">
		Shear Front
	</string>
	<string name="Shear Left Up">
		Arriba - izq.
	</string>
	<string name="Shear Right Up">
		Arriba - der.
	</string>
	<string name="Sheared Back">
		Rapada
	</string>
	<string name="Sheared Front">
		Rapada
	</string>
	<string name="Shift Left">
		A la izq.
	</string>
	<string name="Shift Mouth">
		Boca: ladeada
	</string>
	<string name="Shift Right">
		A la der.
	</string>
	<string name="Shirt Bottom">
		Alto de cintura
	</string>
	<string name="Shirt Fit">
		Ceñido
	</string>
	<string name="Shirt Wrinkles">
		Camisa: arrugas
	</string>
	<string name="Shoe Height">
		Caña: altura
	</string>
	<string name="Short">
		Menos
	</string>
	<string name="Short Arms">
		Brazos cortos
	</string>
	<string name="Short Legs">
		Piernas cortas
	</string>
	<string name="Short Neck">
		Cuello corto
	</string>
	<string name="Short Pigtails">
		Coletas cortas
	</string>
	<string name="Short Ponytail">
		Cola de caballo corta
	</string>
	<string name="Short Sideburns">
		Patillas cortas
	</string>
	<string name="Short Torso">
		Torso corto
	</string>
	<string name="Short hips">
		Cadera corta
	</string>
	<string name="Shoulders">
		Hombros
	</string>
	<string name="Side Fringe">
		Lados: franja
	</string>
	<string name="Sideburns">
		Patillas
	</string>
	<string name="Sides Hair">
		Pelo: lados
	</string>
	<string name="Sides Hair Down">
		Bajar lados del pelo
	</string>
	<string name="Sides Hair Up">
		Subir lados del pelo
	</string>
	<string name="Skinny Neck">
		Cuello estrecho
	</string>
	<string name="Skirt Fit">
		Falda: vuelo
	</string>
	<string name="Skirt Length">
		Falda: largo
	</string>
	<string name="Slanted Forehead">
		Frente inclinada
	</string>
	<string name="Sleeve Length">
		Largo de manga
	</string>
	<string name="Sleeve Looseness">
		Ancho de puños
	</string>
	<string name="Slit Back">
		Raja trasera
	</string>
	<string name="Slit Front">
		Raja frontal
	</string>
	<string name="Slit Left">
		Raja a la izq.
	</string>
	<string name="Slit Right">
		Raja a la der.
	</string>
	<string name="Small">
		Disminuir
	</string>
	<string name="Small Hands">
		Manos pequeñas
	</string>
	<string name="Small Head">
		Cabeza pequeña
	</string>
	<string name="Smooth">
		Leves
	</string>
	<string name="Smooth Hair">
		Pelo liso
	</string>
	<string name="Socks Length">
		Calcetines: largo
	</string>
	<string name="Soulpatch">
		Perilla
	</string>
	<string name="Sparse">
		Depiladas
	</string>
	<string name="Spiked Hair">
		Crestas
	</string>
	<string name="Square">
		Cuadrada
	</string>
	<string name="Square Toe">
		Punta cuadrada
	</string>
	<string name="Squash Head">
		Cabeza aplastada
	</string>
	<string name="Stretch Head">
		Cabeza estirada
	</string>
	<string name="Sunken">
		Chupadas
	</string>
	<string name="Sunken Chest">
		Estrecho de pecho
	</string>
	<string name="Sunken Eyes">
		Ojos hundidos
	</string>
	<string name="Sweep Back">
		Sweep Back
	</string>
	<string name="Sweep Forward">
		Sweep Forward
	</string>
	<string name="Tall">
		Más
	</string>
	<string name="Taper Back">
		Cubierta trasera
	</string>
	<string name="Taper Front">
		Cubierta frontal
	</string>
	<string name="Thick Heels">
		Tacones grandes
	</string>
	<string name="Thick Neck">
		Cuello ancho
	</string>
	<string name="Thick Toe">
		Empeine alto
	</string>
	<string name="Thin">
		Delgadas
	</string>
	<string name="Thin Eyebrows">
		Cejas finas
	</string>
	<string name="Thin Lips">
		Hacia dentro
	</string>
	<string name="Thin Nose">
		Nariz fina
	</string>
	<string name="Tight Chin">
		Poca papada
	</string>
	<string name="Tight Cuffs">
		Sin campana
	</string>
	<string name="Tight Pants">
		Pantalón ceñido
	</string>
	<string name="Tight Shirt">
		Camisa ceñida
	</string>
	<string name="Tight Skirt">
		Falda ceñida
	</string>
	<string name="Tight Sleeves">
		Puños ceñidos
	</string>
	<string name="Toe Shape">
		Punta: forma
	</string>
	<string name="Toe Thickness">
		Empeine
	</string>
	<string name="Torso Length">
		Torso: longitud
	</string>
	<string name="Torso Muscles">
		Torso: musculatura
	</string>
	<string name="Torso Scrawny">
		Torso flacucho
	</string>
	<string name="Unattached">
		Largos
	</string>
	<string name="Uncreased">
		Abiertos
	</string>
	<string name="Underbite">
		Prognatismo
	</string>
	<string name="Unnatural">
		No natural
	</string>
	<string name="Upper Bridge">
		Puente: arriba
	</string>
	<string name="Upper Cheeks">
		Mejillas: arriba
	</string>
	<string name="Upper Chin Cleft">
		Barbilla: prominencia
	</string>
	<string name="Upper Eyelid Fold">
		Párpados
	</string>
	<string name="Upturned">
		Mucho
	</string>
	<string name="Very Red">
		Del todo
	</string>
	<string name="Waist Height">
		Cintura
	</string>
	<string name="Well-Fed">
		Mofletes
	</string>
	<string name="White Hair">
		Pelo blanco
	</string>
	<string name="Wide">
		Aumentar
	</string>
	<string name="Wide Back">
		Completa
	</string>
	<string name="Wide Front">
		Completa
	</string>
	<string name="Wide Lips">
		Labios anchos
	</string>
	<string name="Wild">
		Total
	</string>
	<string name="Wrinkles">
		Arrugas
	</string>
	<string name="LocationCtrlAddLandmarkTooltip">
		Añadir a mis hitos
	</string>
	<string name="LocationCtrlEditLandmarkTooltip">
		Editar mis hitos
	</string>
	<string name="LocationCtrlInfoBtnTooltip">
		Ver más información de esta localización
	</string>
	<string name="LocationCtrlComboBtnTooltip">
		Historial de mis localizaciones
	</string>
	<string name="LocationCtrlForSaleTooltip">
		Comprar este terreno
	</string>
	<string name="LocationCtrlVoiceTooltip">
		Voz no disponible aquí
	</string>
	<string name="LocationCtrlFlyTooltip">
		No se permite volar
	</string>
	<string name="LocationCtrlPushTooltip">
		No se permiten empujones
	</string>
	<string name="LocationCtrlBuildTooltip">
		No se permite construir/soltar objetos
	</string>
	<string name="LocationCtrlScriptsTooltip">
		No se permiten scripts
	</string>
	<string name="LocationCtrlDamageTooltip">
		Salud
	</string>
	<string name="LocationCtrlAdultIconTooltip">
		Región Adulta
	</string>
	<string name="LocationCtrlModerateIconTooltip">
		Región Moderada
	</string>
	<string name="LocationCtrlGeneralIconTooltip">
		Región General
	</string>
	<string name="LocationCtrlSeeAVsTooltip">
		Los avatares en esta parcela no pueden ser vistos ni oídos por otros avatares desde fuera de la misma
	</string>
	<string name="LocationCtrlPathfindingDirtyTooltip">
		Los objetos móviles pueden no comportarse adecuadamente en esta región hasta que ésta sea recargada.
	</string>
	<string name="LocationCtrlPathfindingDisabledTooltip">
		Pathfinding dinámico no activado en esta región.
	</string>
	<string name="LocationCtrlPathfindingDirtyTooltip">
		Los objetos que se mueven pueden presentar un comportamiento incorrecto en la región hasta que ésta se recargue.
	</string>
	<string name="LocationCtrlPathfindingDisabledTooltip">
		Esta región no tiene activado el pathfinding dinámico.
	</string>
	<string name="UpdaterWindowTitle">
		Actualizar [APP_NAME]
	</string>
	<string name="UpdaterNowUpdating">
		Actualizando [APP_NAME]...
	</string>
	<string name="UpdaterNowInstalling">
		Instalando [APP_NAME]...
	</string>
	<string name="UpdaterUpdatingDescriptive">
		Tu visor [APP_NAME] se está actualizando a la última versión.  Llevará algún tiempo, paciencia.
	</string>
	<string name="UpdaterProgressBarTextWithEllipses">
		Descargando la actualización...
	</string>
	<string name="UpdaterProgressBarText">
		Descargando la actualización
	</string>
	<string name="UpdaterFailDownloadTitle">
		Fallo en la descarga de la actualización
	</string>
	<string name="UpdaterFailUpdateDescriptive">
		Ha habido un error actualizando [APP_NAME]. Por favor, descarga la última versión desde www.secondlife.com.
	</string>
	<string name="UpdaterFailInstallTitle">
		Fallo al instalar la actualización
	</string>
	<string name="UpdaterFailStartTitle">
		Fallo al iniciar el visor
	</string>
	<string name="ItemsComingInTooFastFrom">
		[APP_NAME]: Los items se reciben muy rápido de [FROM_NAME]; desactivada la vista previa automática durante [TIME] sgs.
	</string>
	<string name="ItemsComingInTooFast">
		[APP_NAME]: Los items se reciben muy rápido; desactivada la vista previa automática durante [TIME] sgs.
	</string>
	<string name="IM_logging_string">
		-- Activado el registro de los mensajes instantáneos --
	</string>
	<string name="IM_typing_start_string">
		[NAME] está escribiendo...
	</string>
	<string name="Unnamed">
		(sin nombre)
	</string>
	<string name="IM_moderated_chat_label">
		(Moderado: por defecto, desactivada la voz)
	</string>
	<string name="IM_unavailable_text_label">
		No está permitido el chat de text para esta llamada.
	</string>
	<string name="IM_muted_text_label">
		Un moderador del grupo ha desactivado tu chat de texto.
	</string>
	<string name="IM_default_text_label">
		Pulsa aquí para enviar un mensaje instantáneo.
	</string>
	<string name="IM_to_label">
		A
	</string>
	<string name="IM_moderator_label">
		(Moderador)
	</string>
	<string name="Saved_message">
		(Guardado [LONG_TIMESTAMP])
	</string>
	<string name="OnlineStatus">
		Conectado/a
	</string>
	<string name="OfflineStatus">
		Desconectado/a
	</string>
	<string name="not_online_msg">
		El usuario no está conectado: el mensaje se almacenará para entregárselo más tarde.
	</string>
	<string name="not_online_inventory">
		El usuario no está conectado: el inventario se ha guardado.
	</string>
	<string name="IM_unblock_only_groups_friends">
		Para ver este mensaje, debes desmarcar &apos;Sólo mis amigos y grupos pueden llamarme o enviarme MI&apos; en Preferencias/Privacidad.
	</string>
	<string name="IM_announce_incoming">
		Mensaje entrante de  [NAME]
	</string>
	<string name="IM_autoresponse_sent">
		Autorrespuesta enviada: [MESSAGE]
	</string>
	<string name="answered_call">
		Han respondido a tu llamada
	</string>
	<string name="you_started_call">
		Has iniciado una llamada de voz
	</string>
	<string name="you_joined_call">
		Has entrado en la llamada de voz
	</string>
	<string name="you_auto_rejected_call-im">
		Rechazaste la llamada de voz automáticamente porque estaba activado el modo &apos;No disponible&apos;.
	</string>
	<string name="name_started_call">
		[NAME] inició una llamada de voz
	</string>
	<string name="ringing-im">
		Haciendo la llamada de voz...
	</string>
	<string name="connected-im">
		Conectado, pulsa Colgar para salir
	</string>
	<string name="hang_up-im">
		Se colgó la llamada de voz
	</string>
	<string name="conference-title">
		Chat multi-persona
	</string>
	<string name="answering-im">
		Conectando...
	</string>
	<string name="conference-title">
		Multiconferencia
	</string>
	<string name="conference-title-incoming">
		Conferencia con [AGENT_NAME]
	</string>
	<string name="inventory_item_offered-im">
		Ofrecido el ítem del inventario
	</string>
	<string name="inventory_item_offered_rlv">
		Ofrecido ítem de inventario a [NAME]
	</string>
	<string name="share_alert">
		Arrastra aquí items del inventario
	</string>
	<string name="facebook_post_success">
		Has publicado en Facebook.
	</string>
	<string name="flickr_post_success">
		Has publicado en Flickr.
	</string>
	<string name="twitter_post_success">
		Has publicado en Twitter.
	</string>
	<string name="no_session_message">
		(La sesión de MI no existe)
	</string>
	<string name="only_user_message">
		Eres el único usuario en esta sesión.
	</string>
	<string name="offline_message">
		[NAME] está desconectado(a).
	</string>
	<string name="invite_message">
		Pulsa el botón [BUTTON NAME] para aceptar/conectar a este chat de voz.
	</string>
	<string name="muted_message">
		Has bloqueado a este residente. Enviándole un mensaje lo desbloquearás.
	</string>
	<string name="generic">
		Error en lo solicitado, por favor, inténtalo más tarde.
	</string>
	<string name="generic_request_error">
		Error al hacer lo solicitado; por favor, inténtalo más tarde.
	</string>
	<string name="insufficient_perms_error">
		No tienes permisos suficientes.
	</string>
	<string name="session_does_not_exist_error">
		La sesión terminó
	</string>
	<string name="no_ability_error">
		No tienes esa capacidad.
	</string>
	<string name="no_ability">
		No tienes esa capacidad.
	</string>
	<string name="not_a_mod_error">
		No eres es un moderador de la sesión.
	</string>
	<string name="muted">
		Un moderador del grupo ha desactivado tu chat de texto.
	</string>
	<string name="muted_error">
		Un moderador del grupo te ha desactivado el chat de texto.
	</string>
	<string name="add_session_event">
		No se ha podido añadir usuarios a la sesión de chat con [RECIPIENT].
	</string>
	<string name="message">
		El mensaje enviado a [RECIPIENT] aún se está procesando.
Si el mensaje no aparece en los próximos minutos, puede haber sido descartado por el servidor.
	</string>
	<string name="message_session_event">
		El mensaje enviado a [RECIPIENT] aún se está procesando.
Si el mensaje no aparece en los próximos minutos, puede haber sido descartado por el servidor.
	</string>
	<string name="mute">
		Error moderando.
	</string>
	<string name="removed">
		Se te ha sacado del grupo.
	</string>
	<string name="removed_from_group">
		Has sido eliminado del grupo.
	</string>
	<string name="close_on_no_ability">
		Ya no tendrás más la capacidad de estar en la sesión de chat.
	</string>
	<string name="unread_chat_single">
		[SOURCES] ha dicho algo nuevo
	</string>
	<string name="unread_chat_multiple">
		[SOURCES] ha dicho algo nuevo
	</string>
	<string name="session_initialization_timed_out_error">
		Se ha agotado el tiempo del inicio de sesión
	</string>
	<string name="Home position set.">
		Posición inicial establecida.
	</string>
	<string name="voice_morphing_url">
		http://secondlife.com/landing/voicemorphing?lang=es-ES
	</string>
	<string name="paid_you_ldollars">
		[NAME] te ha pagado [AMOUNT] L$ [REASON].
	</string>
	<string name="paid_you_ldollars_gift">
		[NAME] te ha pagado [AMOUNT] L$: [REASON]
	</string>
	<string name="paid_you_ldollars_no_reason">
		[NAME] te ha pagado [AMOUNT] L$.
	</string>
	<string name="you_paid_ldollars">
		Has pagado [AMOUNT] L$ a [NAME] por [REASON].
	</string>
	<string name="you_paid_ldollars_gift">
		Has pagado [AMOUNT] L$ a [NAME]: [REASON]
	</string>
	<string name="you_paid_ldollars_no_info">
		Has pagado[AMOUNT] L$
	</string>
	<string name="you_paid_ldollars_no_reason">
		Has pagado [AMOUNT] L$ a [NAME].
	</string>
	<string name="you_paid_ldollars_no_name">
		Has pagado [AMOUNT] L$ por [REASON].
	</string>
	<string name="you_paid_failure_ldollars">
		No has pagado a [NAME] [AMOUNT] L$ [REASON].
	</string>
	<string name="you_paid_failure_ldollars_gift">
		No has pagado a [NAME] [AMOUNT] L$: [REASON]
	</string>
	<string name="you_paid_failure_ldollars_no_info">
		No has pagado [AMOUNT] L$.
	</string>
	<string name="you_paid_failure_ldollars_no_reason">
		No has pagado a [NAME] [AMOUNT] L$.
	</string>
	<string name="you_paid_failure_ldollars_no_name">
		No has pagado [AMOUNT] L$ [REASON].
	</string>
	<string name="for item">
		por [ITEM]
	</string>
	<string name="for a parcel of land">
		por una parcela de terreno
	</string>
	<string name="for a land access pass">
		por un pase de acceso a terrenos
	</string>
	<string name="for deeding land">
		para ceder terreno
	</string>
	<string name="to create a group">
		para crear un grupo
	</string>
	<string name="to join a group">
		para entrar a un grupo
	</string>
	<string name="to upload">
		por subir
	</string>
	<string name="to publish a classified ad">
		para publicar un anuncio clasificado
	</string>
	<string name="giving">
		Dando [AMOUNT] L$
	</string>
	<string name="uploading_costs">
		Subir esto cuesta [AMOUNT] L$
	</string>
	<string name="this_costs">
		Esto cuesta [AMOUNT] L$
	</string>
	<string name="buying_selected_land">
		Compra del terreno seleccionado por [AMOUNT] L$
	</string>
	<string name="this_object_costs">
		Este objeto cuesta [AMOUNT] L$
	</string>
	<string name="group_role_everyone">
		Todos
	</string>
	<string name="group_role_officers">
		Oficiales
	</string>
	<string name="group_role_owners">
		Propietarios
	</string>
	<string name="group_member_status_online">
		Conectado/a
	</string>
	<string name="uploading_abuse_report">
		Subiendo...

Denuncia de infracción
	</string>
	<string name="New Shape">
		Anatomía nueva
	</string>
	<string name="New Skin">
		Piel nueva
	</string>
	<string name="New Hair">
		Pelo nuevo
	</string>
	<string name="New Eyes">
		Ojos nuevos
	</string>
	<string name="New Shirt">
		Camisa nueva
	</string>
	<string name="New Pants">
		Pantalón nuevo
	</string>
	<string name="New Shoes">
		Zapatos nuevos
	</string>
	<string name="New Socks">
		Calcetines nuevos
	</string>
	<string name="New Jacket">
		Chaqueta nueva
	</string>
	<string name="New Gloves">
		Guantes nuevos
	</string>
	<string name="New Undershirt">
		Camiseta nueva
	</string>
	<string name="New Underpants">
		Ropa interior nueva
	</string>
	<string name="New Skirt">
		Falda nueva
	</string>
	<string name="New Alpha">
		Nueva Alfa
	</string>
	<string name="New Tattoo">
		Tatuaje nuevo
	</string>
	<string name="New Physics">
		Nueva física
	</string>
	<string name="Invalid Wearable">
		No se puede poner
	</string>
	<string name="New Gesture">
		Gesto nuevo
	</string>
	<string name="New Script">
		Script nuevo
	</string>
	<string name="New Note">
		Nota nueva
	</string>
	<string name="New Folder">
		Carpeta nueva
	</string>
	<string name="Contents">
		Contenidos
	</string>
	<string name="Gesture">
		Gestos
	</string>
	<string name="Male Gestures">
		Gestos masculinos
	</string>
	<string name="Female Gestures">
		Gestos femeninos
	</string>
	<string name="Other Gestures">
		Otros gestos
	</string>
	<string name="Speech Gestures">
		Gestos al hablar
	</string>
	<string name="Common Gestures">
		Gestos corrientes
	</string>
	<string name="Male - Excuse me">
		Varón - Disculpa
	</string>
	<string name="Male - Get lost">
		Varón – Déjame en paz
	</string>
	<string name="Male - Blow kiss">
		Varón - Lanzar un beso
	</string>
	<string name="Male - Boo">
		Varón - Abucheo
	</string>
	<string name="Male - Bored">
		Varón - Aburrido
	</string>
	<string name="Male - Hey">
		Varón – ¡Eh!
	</string>
	<string name="Male - Laugh">
		Varón - Risa
	</string>
	<string name="Male - Repulsed">
		Varón - Rechazo
	</string>
	<string name="Male - Shrug">
		Varón - Encogimiento de hombros
	</string>
	<string name="Male - Stick tougue out">
		Varón - Sacando la lengua
	</string>
	<string name="Male - Wow">
		Varón - Admiración
	</string>
	<string name="Female - Chuckle">
		Mujer - Risa suave
	</string>
	<string name="Female - Cry">
		Mujer - Llorar
	</string>
	<string name="Female - Embarrassed">
		Mujer - Ruborizada
	</string>
	<string name="Female - Excuse me">
		Mujer - Disculpa
	</string>
	<string name="Female - Get lost">
		Mujer – Déjame en paz
	</string>
	<string name="Female - Blow kiss">
		Mujer - Lanzar un beso
	</string>
	<string name="Female - Boo">
		Mujer - Abucheo
	</string>
	<string name="Female - Bored">
		Mujer - Aburrida
	</string>
	<string name="Female - Hey">
		Mujer - ¡Eh!
	</string>
	<string name="Female - Hey baby">
		Mujer - ¡Eh, encanto!
	</string>
	<string name="Female - Laugh">
		Mujer - Risa
	</string>
	<string name="Female - Looking good">
		Mujer - Buen aspecto
	</string>
	<string name="Female - Over here">
		Mujer - Por aquí
	</string>
	<string name="Female - Please">
		Mujer - Por favor
	</string>
	<string name="Female - Repulsed">
		Mujer - Rechazo
	</string>
	<string name="Female - Shrug">
		Mujer - Encogimiento de hombros
	</string>
	<string name="Female - Stick tougue out">
		Mujer - Sacando la lengua
	</string>
	<string name="Female - Wow">
		Mujer - Admiración
	</string>
	<string name="/bow">
		/reverencia
	</string>
	<string name="/clap">
		/aplaudir
	</string>
	<string name="/count">
		/contar
	</string>
	<string name="/extinguish">
		/apagar
	</string>
	<string name="/kmb">
		/bmc
	</string>
	<string name="/muscle">
		/músculo
	</string>
	<string name="/no">
		/no
	</string>
	<string name="/no!">
		/¡no!
	</string>
	<string name="/paper">
		/papel
	</string>
	<string name="/pointme">
		/señalarme
	</string>
	<string name="/pointyou">
		/señalarte
	</string>
	<string name="/rock">
		/piedra
	</string>
	<string name="/scissor">
		/tijera
	</string>
	<string name="/smoke">
		/fumar
	</string>
	<string name="/stretch">
		/estirar
	</string>
	<string name="/whistle">
		/silbar
	</string>
	<string name="/yes">
		/sí
	</string>
	<string name="/yes!">
		/¡sí!
	</string>
	<string name="afk">
		ausente
	</string>
	<string name="dance1">
		baile1
	</string>
	<string name="dance2">
		baile2
	</string>
	<string name="dance3">
		baile3
	</string>
	<string name="dance4">
		baile4
	</string>
	<string name="dance5">
		baile5
	</string>
	<string name="dance6">
		baile6
	</string>
	<string name="dance7">
		baile7
	</string>
	<string name="dance8">
		baile8
	</string>
	<string name="AvatarBirthDateFormat">
		[day,datetime,slt]/[mthnum,datetime,slt]/[year,datetime,slt]
	</string>
	<string name="DefaultMimeType">
		ninguno/ninguno
	</string>
	<string name="texture_load_dimensions_error">
		No se puede subir imágenes mayores de [WIDTH]*[HEIGHT]
	</string>
	<string name="outfit_photo_load_dimensions_error">
		La foto del vestuario puede tener como máx. un tamaño de [WIDTH]*[HEIGHT]. Cambia el tamaño o utiliza otra imagen
	</string>
	<string name="outfit_photo_select_dimensions_error">
		La foto del vestuario puede tener como máx. un tamaño de [WIDTH]*[HEIGHT]. Selecciona otra textura
	</string>
	<string name="outfit_photo_verify_dimensions_error">
		No se pueden verificar las dimensiones de la foto. Espera hasta que aparezca el tamaño de la foto en el selector
	</string>
	<string name="words_separator" value=","/>
	<string name="server_is_down">
		Parece que hay algún problema que ha escapado a nuestros controles.

	Visita status.secondlifegrid.net para ver si hay alguna incidencia conocida que esté afectando al servicio.
        Si sigues teniendo problemas, comprueba la configuración de la red y del servidor de seguridad.
	</string>
	<string name="dateTimeWeekdaysNames">
		Domingo:Lunes:Martes:Miércoles:Jueves:Viernes:Sábado
	</string>
	<string name="dateTimeWeekdaysShortNames">
		Dom:Lun:Mar:Mié:Jue:Vie:Sáb
	</string>
	<string name="dateTimeMonthNames">
		Enero:Febrero:Marzo:Abril:Mayo:Junio:Julio:Agosto:Septiembre:Octubre:Noviembre:Diciembre
	</string>
	<string name="dateTimeMonthShortNames">
		Ene:Feb:Mar:Abr:May:Jun:Jul:Ago:Sep:Oct:Nov:Dic
	</string>
	<string name="dateTimeDayFormat">
		[MDAY]
	</string>
	<string name="dateTimeAM">
		AM
	</string>
	<string name="dateTimePM">
		PM
	</string>
	<string name="LocalEstimateUSD">
		[AMOUNT] US$
	</string>
	<string name="free">
		gratis
	</string>
	<string name="Group Ban">
		Expulsión de grupo
	</string>
	<string name="Membership">
		Membresía
	</string>
	<string name="Roles">
		Roles
	</string>
	<string name="Group Identity">
		Indentidad de grupo
	</string>
	<string name="Parcel Management">
		Gestión de la parcela
	</string>
	<string name="Parcel Identity">
		Identidad de la parcela
	</string>
	<string name="Parcel Settings">
		Configuración de la parcela
	</string>
	<string name="Parcel Powers">
		Poderes de la parcela
	</string>
	<string name="Parcel Access">
		Acceso a la parcela
	</string>
	<string name="Parcel Content">
		Contenido de la parcela
	</string>
	<string name="Object Management">
		Gestión de objetos
	</string>
	<string name="Accounting">
		Contabilidad
	</string>
	<string name="Notices">
		Avisos
	</string>
	<string name="Chat">
		Chat
	</string>
	<string name="DeleteItems">
		¿Deseas eliminar los elementos seleccionados?
	</string>
	<string name="DeleteItem">
		¿Deseas eliminar el elemento seleccionado?
	</string>
	<string name="EmptyOutfitText">
		No hay elementos en este vestuario
	</string>
	<string name="ExternalEditorNotSet">
		Selecciona un editor mediante la configuración de ExternalEditor.
	</string>
	<string name="ExternalEditorNotFound">
		No se encuentra el editor externo especificado.
Inténtalo incluyendo la ruta de acceso al editor entre comillas
(por ejemplo, &quot;/ruta a mi/editor&quot; &quot;%s&quot;).
	</string>
	<string name="ExternalEditorCommandParseError">
		Error al analizar el comando de editor externo.
	</string>
	<string name="ExternalEditorFailedToRun">
		Error al ejecutar el editor externo.
	</string>
	<string name="TranslationFailed">
		Falló la trducción: [REASON]
	</string>
	<string name="TranslationResponseParseError">
		Error al analizar la respuesta de traducción.
	</string>
	<string name="Esc">
		Esc
	</string>
	<string name="Space">
		Espacio
	</string>
	<string name="Enter">
		Enter
	</string>
	<string name="Tab">
		Tab
	</string>
	<string name="Ins">
		Ins
	</string>
	<string name="Del">
		Supr
	</string>
	<string name="Backsp">
		Retr
	</string>
	<string name="Shift">
		Mayús
	</string>
	<string name="Ctrl">
		Ctrl
	</string>
	<string name="Alt">
		Alt
	</string>
	<string name="CapsLock">
		Bloq Mayús
	</string>
	<string name="Left">
		Cursor izquierda
	</string>
	<string name="Right">
		Cursor derecha
	</string>
	<string name="Up">
		Cursor arriba
	</string>
	<string name="Down">
		Cursor abajo
	</string>
	<string name="Home">
		Inicio
	</string>
	<string name="End">
		Fin
	</string>
	<string name="PgUp">
		Re pág
	</string>
	<string name="PgDn">
		Av pág
	</string>
	<string name="F1">
		F1
	</string>
	<string name="F2">
		F2
	</string>
	<string name="F3">
		F3
	</string>
	<string name="F4">
		F4
	</string>
	<string name="F5">
		F5
	</string>
	<string name="F6">
		F6
	</string>
	<string name="F7">
		F7
	</string>
	<string name="F8">
		F8
	</string>
	<string name="F9">
		F9
	</string>
	<string name="F10">
		F10
	</string>
	<string name="F11">
		F11
	</string>
	<string name="F12">
		F12
	</string>
	<string name="Add">
		Sumar
	</string>
	<string name="Subtract">
		Restar
	</string>
	<string name="Multiply">
		Multiplicar
	</string>
	<string name="Divide">
		Dividir
	</string>
	<string name="PAD_DIVIDE">
		PAD_DIVIDE
	</string>
	<string name="PAD_LEFT">
		PAD_LEFT
	</string>
	<string name="PAD_RIGHT">
		PAD_RIGHT
	</string>
	<string name="PAD_DOWN">
		PAD_DOWN
	</string>
	<string name="PAD_UP">
		PAD_UP
	</string>
	<string name="PAD_HOME">
		PAD_HOME
	</string>
	<string name="PAD_END">
		PAD_END
	</string>
	<string name="PAD_PGUP">
		PAD_PGUP
	</string>
	<string name="PAD_PGDN">
		PAD_PGDN
	</string>
	<string name="PAD_CENTER">
		PAD_CENTER
	</string>
	<string name="PAD_INS">
		PAD_INS
	</string>
	<string name="PAD_DEL">
		PAD_DEL
	</string>
	<string name="PAD_Enter">
		PAD_Enter
	</string>
	<string name="PAD_BUTTON0">
		PAD_BUTTON0
	</string>
	<string name="PAD_BUTTON1">
		PAD_BUTTON1
	</string>
	<string name="PAD_BUTTON2">
		PAD_BUTTON2
	</string>
	<string name="PAD_BUTTON3">
		PAD_BUTTON3
	</string>
	<string name="PAD_BUTTON4">
		PAD_BUTTON4
	</string>
	<string name="PAD_BUTTON5">
		PAD_BUTTON5
	</string>
	<string name="PAD_BUTTON6">
		PAD_BUTTON6
	</string>
	<string name="PAD_BUTTON7">
		PAD_BUTTON7
	</string>
	<string name="PAD_BUTTON8">
		PAD_BUTTON8
	</string>
	<string name="PAD_BUTTON9">
		PAD_BUTTON9
	</string>
	<string name="PAD_BUTTON10">
		PAD_BUTTON10
	</string>
	<string name="PAD_BUTTON11">
		PAD_BUTTON11
	</string>
	<string name="PAD_BUTTON12">
		PAD_BUTTON12
	</string>
	<string name="PAD_BUTTON13">
		PAD_BUTTON13
	</string>
	<string name="PAD_BUTTON14">
		PAD_BUTTON14
	</string>
	<string name="PAD_BUTTON15">
		PAD_BUTTON15
	</string>
	<string name="-">
		-
	</string>
	<string name="=">
		=
	</string>
	<string name="`">
		`
	</string>
	<string name=";">
		;
	</string>
	<string name="[">
		[
	</string>
	<string name="]">
		]
	</string>
	<string name="\">
		\
	</string>
	<string name="0">
		0
	</string>
	<string name="1">
		1
	</string>
	<string name="2">
		2
	</string>
	<string name="3">
		3
	</string>
	<string name="4">
		4
	</string>
	<string name="5">
		5
	</string>
	<string name="6">
		6
	</string>
	<string name="7">
		7
	</string>
	<string name="8">
		8
	</string>
	<string name="9">
		9
	</string>
	<string name="A">
		A
	</string>
	<string name="B">
		B
	</string>
	<string name="C">
		C
	</string>
	<string name="D">
		D
	</string>
	<string name="E">
		E
	</string>
	<string name="F">
		F
	</string>
	<string name="G">
		G
	</string>
	<string name="H">
		H
	</string>
	<string name="I">
		I
	</string>
	<string name="J">
		J
	</string>
	<string name="K">
		K
	</string>
	<string name="L">
		L
	</string>
	<string name="M">
		M
	</string>
	<string name="N">
		N
	</string>
	<string name="O">
		O
	</string>
	<string name="P">
		P
	</string>
	<string name="Q">
		Q
	</string>
	<string name="R">
		R
	</string>
	<string name="S">
		S
	</string>
	<string name="T">
		T
	</string>
	<string name="U">
		U
	</string>
	<string name="V">
		V
	</string>
	<string name="W">
		W
	</string>
	<string name="X">
		X
	</string>
	<string name="Y">
		Y
	</string>
	<string name="Z">
		Z
	</string>
	<string name="BeaconParticle">
		Viendo balizas de partículas (azules)
	</string>
	<string name="BeaconPhysical">
		Viendo balizas de objetos materiales (verdes)
	</string>
	<string name="BeaconScripted">
		Viendo balizas de objetos con script (rojas)
	</string>
	<string name="BeaconScriptedTouch">
		Viendo balizas de objetos con script con función táctil (rojas)
	</string>
	<string name="BeaconSound">
		Viendo balizas de sonido (amarillas)
	</string>
	<string name="BeaconMedia">
		Viendo balizas de medios (blancas)
	</string>
	<string name="ParticleHiding">
		Ocultando las partículas
	</string>
	<string name="Command_AboutLand_Label">
		Acerca del terreno
	</string>
	<string name="Command_Appearance_Label">
		Apariencia
	</string>
	<string name="Command_Avatar_Label">
		Avatar
	</string>
	<string name="Command_Build_Label">
		Construir
	</string>
	<string name="Command_Chat_Label">
		Chat
	</string>
	<string name="Command_Conversations_Label">
		Conversaciones
	</string>
	<string name="Command_Compass_Label">
		Brújula
	</string>
	<string name="Command_Destinations_Label">
		Destinos
	</string>
	<string name="Command_Facebook_Label">
		Facebook
	</string>
	<string name="Command_Flickr_Label">
		Flickr
	</string>
	<string name="Command_Gestures_Label">
		Gestos
	</string>
	<string name="Command_HowTo_Label">
		Cómo
	</string>
	<string name="Command_Inventory_Label">
		Inventario
	</string>
	<string name="Command_Map_Label">
		Mapa
	</string>
	<string name="Command_Marketplace_Label">
		Mercado
	</string>
	<string name="Command_MarketplaceListings_Label">
		Mercado
	</string>
	<string name="Command_MiniMap_Label">
		Minimapa
	</string>
	<string name="Command_Move_Label">
		Caminar / Correr / Volar
	</string>
	<string name="Command_Outbox_Label">
		Buzón de salida de comerciante
	</string>
	<string name="Command_People_Label">
		Gente
	</string>
	<string name="Command_Picks_Label">
		Destacados
	</string>
	<string name="Command_Places_Label">
		Lugares
	</string>
	<string name="Command_Preferences_Label">
		Preferencias
	</string>
	<string name="Command_Profile_Label">
		Perfil
	</string>
	<string name="Command_Report_Abuse_Label">
		Denunciar una infracción
	</string>
	<string name="Command_Search_Label">
		Buscar
	</string>
	<string name="Command_Snapshot_Label">
		Foto
	</string>
	<string name="Command_Social_Label">
		Facebook
	</string>
	<string name="Command_Speak_Label">
		Hablar
	</string>
	<string name="Command_Twitter_Label">
		Twitter
	</string>
	<string name="Command_View_Label">
		Controles de la cámara
	</string>
	<string name="Command_Voice_Label">
		Configuración de voz
	</string>
	<string name="Command_Quickprefs_Label">
		Preferencias rápidas
	</string>
	<string name="Command_AO_Label">
		Animation Overrider
	</string>
	<string name="Command_Webbrowser_Label">
		Navegador web
	</string>
	<string name="Command_Default_Chat_Bar_Label">
		Chat
	</string>
	<string name="Command_Areasearch_Label">
		Buscar en el área
	</string>
	<string name="Command_Settings_Debug_Label">
		Configuraciones del depurador
	</string>
	<string name="Command_Statistics_Label">
		Estadísticas
	</string>
	<string name="Command_Region_Label">
		Región/Estado
	</string>
	<string name="Command_Fly_Label">
		Volar
	</string>
	<string name="Command_Groundsit_Label">
		Sentarse en el suelo
	</string>
	<string name="Command_Sound_Explorer_Label">
		Explorador de sonidos
	</string>
	<string name="Command_Asset_Blacklist_Label">
		Lista negra
	</string>
	<string name="Command_Phototools_Label">
		Phototools
	</string>
	<string name="Command_Phototools_View_Label">
		Cameratools
	</string>
	<string name="Command_Contact_Sets_Label">
		Contact sets
	</string>
	<string name="Command_Mouselook_Label">
		Vista subjetiva
	</string>
	<string name="Command_Landmark_Here_Label">
		Crear hito
	</string>
	<string name="Command_Teleport_History_Label">
		Historial de teleportes
	</string>
	<string name="Command_Pose_Stand_Label">
		Pose
	</string>
	<string name="Command_Snapshot_To_Disk_Label">
		Foto a disco
	</string>
	<string name="Command_Radar_Label">
		Radar
	</string>
	<string name="Command_Conversation_Log_Label">
		Registro de chat
	</string>
	<string name="Command_Move_Lock_Label">
		Bloqueo de movimiento
	</string>
	<string name="Command_AboutLand_Tooltip">
		Información sobre el terreno que vas a visitar
	</string>
	<string name="Command_Appearance_Tooltip">
		Cambiar tu avatar
	</string>
	<string name="Command_Avatar_Tooltip">
		Elegir un avatar completo
	</string>
	<string name="Command_Build_Tooltip">
		Construir objetos y modificar la forma del terreno
	</string>
	<string name="Command_Chat_Tooltip">
		Habla por chat de texto con las personas próximas
	</string>
	<string name="Command_Conversations_Tooltip">
		Conversar con todos
	</string>
	<string name="Command_Compass_Tooltip">
		Brújula
	</string>
	<string name="Command_Destinations_Tooltip">
		Destinos de interés
	</string>
	<string name="Command_Facebook_Tooltip">
		Publicar en Facebook
	</string>
	<string name="Command_Flickr_Tooltip">
		Subir a Flickr
	</string>
	<string name="Command_Gestures_Tooltip">
		Gestos para tu avatar
	</string>
	<string name="Command_HowTo_Tooltip">
		Cómo hacer las tareas habituales
	</string>
	<string name="Command_Inventory_Tooltip">
		Ver y usar tus pertenencias
	</string>
	<string name="Command_Map_Tooltip">
		Mapa del mundo
	</string>
	<string name="Command_Marketplace_Tooltip">
		Ir de compras
	</string>
	<string name="Command_MarketplaceListings_Tooltip">
		Vende tu creación
	</string>
	<string name="Command_MiniMap_Tooltip">
		Mostrar la gente que está cerca
	</string>
	<string name="Command_Move_Tooltip">
		Desplazar el avatar
	</string>
	<string name="Command_Outbox_Tooltip">
		Transfiere objetos a tu mercado para venderlos
	</string>
	<string name="Command_People_Tooltip">
		Amigos, grupos y residentes próximos
	</string>
	<string name="Command_Picks_Tooltip">
		Lugares que se mostrarán como favoritos en tu perfil
	</string>
	<string name="Command_Places_Tooltip">
		Lugares que has guardado
	</string>
	<string name="Command_Preferences_Tooltip">
		Preferencias
	</string>
	<string name="Command_Profile_Tooltip">
		Consulta o edita tu perfil
	</string>
	<string name="Command_Report_Abuse_Tooltip">
		Denunciar una infracción
	</string>
	<string name="Command_Search_Tooltip">
		Buscar lugares, eventos y residentes
	</string>
	<string name="Command_Snapshot_Tooltip">
		Tomar una fotografía
	</string>
	<string name="Command_Social_Tooltip">
		Publicar en Facebook
	</string>
	<string name="Command_Speak_Tooltip">
		Utiliza el micrófono para hablar con la gente próxima
	</string>
	<string name="Command_Twitter_Tooltip">
		Twitter
	</string>
	<string name="Command_View_Tooltip">
		Cambiar el ángulo de la cámara
	</string>
	<string name="Command_Voice_Tooltip">
		Controles de volumen para las llamadas y la gente que se encuentre cerca de ti en el mundo virtual
	</string>
	<string name="Command_Quickprefs_Tooltip">Preferencias rápidas para cambiar configuraciones de uso frecuente</string>
	<string name="Command_AO_Tooltip">Animation Overrider</string>
	<string name="Command_Webbrowser_Tooltip">Abre el navegador web interno</string>
	<string name="Command_Default_Chat_Bar_Tooltip">Muestra u oculta la barra de chat</string>
	<string name="Command_Areasearch_Tooltip">Buscar objetos a tu alrededor</string>
	<string name="Command_Settings_Debug_Tooltip">Cambia valores de configuración del visor</string>
	<string name="Command_Statistics_Tooltip">Muestra las estadísticas del visor</string>
	<string name="Command_Region_Tooltip">Abre las herramientas de región/estado</string>
	<string name="Command_Groundsit_Tooltip">Sentarse en / levantarse del suelo (CTRL+ALT+S)</string>
	<string name="Command_Sound_Explorer_Tooltip">Abre el explorador de sonidos</string>
	<string name="Command_Asset_Blacklist_Tooltip">Abre la lista de todos los items que has desdibujado</string>
	<string name="Command_Phototools_Tooltip">Herramientas para aprovechar al máximo las posibilidades de la fotografía</string>
	<string name="Command_Phototools_View_Tooltip">
		Controles avanzados de Cámara de Phototools
	</string>
	<string name="Command_Contact_Sets_Tooltip">
		Abre la ventana de gestión de los grupos de contactos (CTRL+ALT+SHIFT+C)
	</string>
	<string name="Command_Mouselook_Tooltip">
		Entra en modo de vista subjetiva (M)
	</string>
	<string name="Command_Landmark_Here_Tooltip">
		Crea un hito en tu posición actual
	</string>
	<string name="Command_Teleport_History_Tooltip">
		Abre el historial de teleportes
	</string>
	<string name="Command_Pose_Stand_Tooltip">
		Pose del avatar para ajustar accesorios
	</string>
	<string name="Command_Snapshot_To_Disk_Tooltip">
		Toma una fotografía rápida y la guarda en disco
	</string>
	<string name="Command_Radar_Tooltip">
		Abre el radar de avatares cercanos
	</string>
	<string name="Command_Conversation_Log_Tooltip">
		Abre el registro de conversaciones para ver las transcripciones de chats anteriores
	</string>
	<string name="Command_Move_Lock_Tooltip">
		Bloquea tu avatar en la posición actual
	</string>
	<string name="Toolbar_Bottom_Tooltip">
		actualmente en tu barra de herramientas inferior
	</string>
	<string name="Toolbar_Left_Tooltip">
		actualmente en tu barra de herramientas izquierda
	</string>
	<string name="Toolbar_Right_Tooltip">
		actualmente en tu barra de herramientas derecha
	</string>
	<string name="Command_Fly_Tooltip">Activar/desactivar el modo de vuelo</string>
	<string name="Retain%">
		% retención
	</string>
	<string name="Detail">
		Detalle
	</string>
	<string name="Better Detail">
		Más detallado
	</string>
	<string name="Surface">
		Superficie
	</string>
	<string name="Solid">
		Sólido
	</string>
	<string name="Wrap">
		Envoltura
	</string>
	<string name="Preview">
		Vista previa
	</string>
	<string name="Normal">
		Normal
	</string>
	<string name="Pathfinding_Wiki_URL">
		http://wiki.secondlife.com/wiki/Pathfinding_Tools_in_the_Second_Life_Viewer
	</string>
	<string name="Pathfinding_Object_Attr_None">
		Ninguno
	</string>
	<string name="Pathfinding_Object_Attr_Permanent">
		Afecta al navmesh
	</string>
	<string name="Pathfinding_Object_Attr_Character">
		Personaje
	</string>
	<string name="Pathfinding_Object_Attr_MultiSelect">
		(Múltiple)
	</string>
	<string name="snapshot_quality_very_low">
		Muy bajo
	</string>
	<string name="snapshot_quality_low">
		Baja
	</string>
	<string name="snapshot_quality_medium">
		Media
	</string>
	<string name="snapshot_quality_high">
		Alta
	</string>
	<string name="snapshot_quality_very_high">
		Muy alta
	</string>
	<string name="IMPrefix">
		MI:
	</string>
	<string name="SanityCheckEquals">
		La configuración de &quot;[CONTROL_NAME]&quot; debería establecerse a [VALUE_1].
	</string>
	<string name="SanityCheckNotEquals">
		La configuración de &quot;[CONTROL_NAME]&quot; no debería establecerse a [VALUE_1].
	</string>
	<string name="SanityCheckLessThan">
		La configuración de &quot;[CONTROL_NAME]&quot; debería ser inferior a [VALUE_1].
	</string>
	<string name="SanityCheckGreaterThan">
		La configuración de &quot;[CONTROL_NAME]&quot; debería ser superior a [VALUE_1].
	</string>
	<string name="SanityCheckBetween">
		La configuración de &quot;[CONTROL_NAME]&quot; debería establecerse entre [VALUE_1] y [VALUE_2].
	</string>
	<string name="SanityCheckNotBetween">
		La configuración de &quot;[CONTROL_NAME]&quot; no debería estar entre [VALUE_1] y [VALUE_2].
	</string>
	<string name="MediaFilterActionAllow">Permitir</string>
	<string name="MediaFilterActionDeny">Denegar</string>
	<string name="MediaFilterConditionAlways">Siempre</string>
	<string name="MediaFilterConditionAlwaysLower">siempre</string>
	<string name="MediaFilterConditionNever">Nunca</string>
	<string name="MediaFilterConditionNeverLower">nunca</string>
	<string name="MediaFilterMediaContentBlocked">Los medios del dominio [DOMAIN] han sido bloqueados.</string>
	<string name="MediaFilterMediaContentDomainAlwaysAllowed">Los medios del dominio [DOMAIN] podrán ser siempre reproducidos.</string>
	<string name="MediaFilterMediaContentDomainAlwaysBlocked">Los medios del dominio [DOMAIN] nunca serán reproducidos.</string>
	<string name="MediaFilterMediaContentUrlAlwaysAllowed">Los medios de la URL [MEDIAURL] podrán ser siempre reproducidos.</string>
	<string name="MediaFilterMediaContentUrlAlwaysBlocked">Los medios de la URL [MEDIAURL] nunca serán reproducidos.</string>
	<string name="MediaFilterAudioContentBlocked">El audio del dominio [DOMAIN] ha sido bloqueado.</string>
	<string name="MediaFilterAudioContentDomainAlwaysAllowed">El audio del dominio [DOMAIN] podrá ser siempre reproducido.</string>
	<string name="MediaFilterAudioContentDomainAlwaysBlocked">El audio del dominio [DOMAIN] nunca será reproducido.</string>
	<string name="MediaFilterAudioContentUrlAlwaysAllowed">El audio de la URL [MEDIAURL] podrá ser siempre reproducido.</string>
	<string name="MediaFilterAudioContentUrlAlwaysBlocked">El audio de la URL [MEDIAURL] nunca será reproducido.</string>
	<string name="UnknownRegion">(región desconocida)</string>
	<string name="UnknownPosition">(posición desconocida)</string>
	<string name="FSCmdLineRSP">Máximo ancho de banda establecido en: [VALUE] KBPS.</string>
	<string name="NetMapDoubleClickShowWorldMapToolTipMsg">[AGENT][REGION](Doble clic para abrir el Mapa, mayús. y arrastrar para obtener panorámica)</string>
	<string name="NetMapDoubleClickTeleportToolTipMsg">[REGION](Doble clic para teleportarte, mayús. y arrastrar para obtener panorámica)</string>
	<string name="Collision_Bump">[NAME] te ha empujado.</string>
	<string name="Collision_PushObject">[NAME] te ha empujado mediante un script.</string>
	<string name="Collision_ObjectCollide">[NAME] te ha golpeado con un objeto.</string>
	<string name="Collision_ScriptedObject">[NAME] te ha golpeado con un objeto con scripts.</string>
	<string name="Collision_PhysicalObject">[NAME] te ha golpeado con un objeto físico.</string>
	<string name="Collision_UnknownType">[NAME] ha causado una colisión de tipo desconocido.</string>
	<string name="MovelockEnabled">Bloqueo de movimiento activado</string>
	<string name="MovelockDisabled">Bloqueo de movimiento desactivado</string>
	<string name="BusyResponse">respuesta de ocupado</string>
	<string name="TeleportMaturityExceeded">
		El residente no puede visitar esta región.
	</string>
	<string name="UserDictionary">
		[Usuario]
	</string>
	<string name="logging_calls_disabled_log_empty">
		No se están registrando las conversaciones. Para empezar a grabar un registro, elige &quot;Guardar: Solo registro&quot; o &quot;Guardar: Registro y transcripciones&quot; en Preferencias &gt; Chat.
	</string>
	<string name="logging_calls_disabled_log_not_empty">
		No se registrarán más conversaciones. Para reanudar la grabación de un registro, elige &quot;Guardar: Solo registro&quot; o &quot;Guardar: Registro y transcripciones&quot; en Preferencias &gt; Chat.
	</string>
	<string name="logging_calls_enabled_log_empty">
		No hay conversaciones grabadas. Después de contactar con una persona, o de que alguien contacte contigo, aquí se mostrará una entrada de registro.
	</string>
	<string name="loading_chat_logs">
		Cargando...
	</string>
	<string name="experience_tools_experience">
		Experiencia
	</string>
	<string name="ExperienceNameNull">
		(sin experiencia)
	</string>
	<string name="ExperienceNameUntitled">
		(experiencia sin título)
	</string>
	<string name="Land-Scope">
		Activa en el terreno
	</string>
	<string name="Grid-Scope">
		Activa en el Grid
	</string>
	<string name="Allowed_Experiences_Tab">
		PERMITIDO
	</string>
	<string name="Blocked_Experiences_Tab">
		BLOQUEADO
	</string>
	<string name="Contrib_Experiences_Tab">
		COLABORADOR
	</string>
	<string name="Admin_Experiences_Tab">
		ADMIN.
	</string>
	<string name="Recent_Experiences_Tab">
		RECIENTE
	</string>
	<string name="Owned_Experiences_Tab">
		PROPIEDAD
	</string>
	<string name="ExperiencesCounter">
		([EXPERIENCES], máx. [MAXEXPERIENCES])
	</string>
	<string name="ExperiencePermission1">
		hacerte con tus controles
	</string>
	<string name="ExperiencePermission3">
		activar animaciones en tu avatar
	</string>
	<string name="ExperiencePermission4">
		anexar a tu avatar
	</string>
	<string name="ExperiencePermission9">
		seguimiento de la cámara
	</string>
	<string name="ExperiencePermission10">
		controlar tu cámara
	</string>
	<string name="ExperiencePermission11">
		teleportarte
	</string>
	<string name="ExperiencePermission12">
		aceptar automáticamente permisos de experiencias
	</string>
	<string name="ExperiencePermissionShortUnknown">
		ha realizado una operación desconocida: [Permission]
	</string>
	<string name="ExperiencePermissionShort1">
		Ponerte al mando
	</string>
	<string name="ExperiencePermissionShort3">
		Activar animaciones
	</string>
	<string name="ExperiencePermissionShort4">
		Anexar
	</string>
	<string name="ExperiencePermissionShort9">
		Seguir la cámara
	</string>
	<string name="ExperiencePermissionShort10">
		Controlar la cámara
	</string>
	<string name="ExperiencePermissionShort11">
		Teleportarte
	</string>
	<string name="ExperiencePermissionShort12">
		Otorgar permisos
	</string>
	<string name="LoadCameraPositionNoneSaved">Todavía no ha sido guardada ninguna vista de cámara.</string>
	<string name="LoadCameraPositionOutsideDrawDistance">No se puede restaurar la vista de cámara porque su posición está más allá de tu distancia de dibujo.</string>
	<string name="DrawDistanceSteppingGestureObsolete">Debido a cambios en el código, ya no es necesario usar este gesto. La distancia de dibujo progresiva ha sido activada.</string>
	<string name="FSCmdLineDrawDistanceSet">Distancia de dibujo establecida en [DISTANCE]m.</string>
	<string name="FSCameraPositionCopied">Posición de la cámara [POS] copiada al portapapeles.</string>
	<string name="FSWithHavok">con soporte Havok</string>
	<string name="FSWithOpensim">con soporte OpenSimulator</string>
	<string name="not_found">&apos;[TEXT]&apos; no encontrado</string>
	<string name="no_results">No hay resultados</string>
	<string name="searching">Buscando...</string>
	<string name="all_categories">Todas las categorías</string>
	<string name="search_banned">Algunos términos de tu búsqueda han sido excluídos debido a restricciones de contenido, detallados en los Community Standards.</string>
	<string name="search_short">Tus términos de búsqueda son demasiado cortos y no se ha podido realizar.</string>
	<string name="search_disabled">La búsqueda clásica ha sido desactivada en esta región.</string>
	<string name="render_quality_low">Baja (1/7)</string>
	<string name="render_quality_mediumlow">Media-baja (2/7)</string>
	<string name="render_quality_medium">Media (3/7)</string>
	<string name="render_quality_mediumhigh">Media-alta (4/7)</string>
	<string name="render_quality_high">Alta (5/7)</string>
	<string name="render_quality_highultra">Alta-Ultra (6/7)</string>
	<string name="render_quality_ultra">Ultra (7/7)</string>
	<string name="render_quality_unknown">Desconocida, por encima del rango normal, comprueba la configuración del depurador RenderQualityPerformance</string>
	<string name="fsbridge_cant_create_disabled">Firestorm no puede crear el LSL bridge si "Activar el LSL-Client Bridge" está desactivado en Preferencias.</string>
	<string name="fsbridge_no_library">Firestorm no ha podido crear un LSL bridge. Por favor, activa tu librería y vuelve a iniciar sesión.</string>
	<string name="fsbridge_already_creating">Creación del bridge en curso, no se puede iniciar otra. Por favor espera unos minutos antes de volverlo a intentar.</string>
	<string name="fsbridge_creating">Creando el bridge. Puede tardar un momento, por favor espera.</string>
	<string name="fsbridge_failure_creation_bad_name">No se ha creado el bridge. El bridge tiene un nombre incorrecto. Por favor, usa Avatar -> Salud del avatar -> Regenerar el LSL Bridge para crearlo de nuevo.</string>
	<string name="fsbridge_failure_creation_null">No se ha creado el bridge. No se ha podido encontrar el bridge en el inventario. Por favor, usa Avatar -> Salud del avatar -> Regenerar el LSL Bridge para crearlo de nuevo.</string>
	<string name="fsbridge_failure_attach_wrong_object">El bridge no ha podido ser anexado a tu avatar. No es la versión actual del bridge. Por favor, usa Avatar -> Salud del avatar -> Regenerar el LSL Bridge para crearlo de nuevo.</string>
	<string name="fsbridge_failure_attach_wrong_location">El bridge no ha podido ser anexado a tu avatar. No se encontró el bridge en el lugar adecuado del inventario. Por favor, usa Avatar -> Salud del avatar -> Regenerar el LSL Bridge para crearlo de nuevo.</string>
	<string name="fsbridge_failure_attach_point_in_use">El bridge no ha podido ser anexado a tu avatar. Algo está usando el punto de anclaje del bridge. Por favor, usa Avatar -> Salud del avatar -> Regenerar el LSL Bridge para crearlo de nuevo.</string>
	<string name="fsbridge_failure_not_found">No se ha podido encontrar el objeto del bridge. No se puede proceder a su creación. Saliendo.</string>
	<string name="fsbridge_warning_unexpected_items">El inventario del bridge contiene items inesperados.</string>
	<string name="fsbridge_warning_not_finished">El bridge no se terminó de crear. Puede que tengas que usar Avatar -> Salud del avatar -> Regenerar el LSL Bridge para crearlo de nuevo antes de usarlo.</string>
	<string name="fsbridge_detached">Bridge quitado.</string>
	<string name="fsbridge_created">Bridge creado.</string>
	<string name="QP Draw Distance">Distancia de dibujo</string>
	<string name="QP Max Particles"># máx. partículas</string>
	<string name="QP Avatar Physics LOD">Detalle física av.</string>
	<string name="QP LOD Factor">Nivel de detalle</string>
	<string name="QP Max Avatars"># máximo avatares</string>
	<string name="QP Tags Offset">Altura etiquetas</string>
	<string name="QP Name Tags">Etiquetas nombre</string>
	<string name="QP LookAt Target">Puntos de mira</string>
	<string name="QP Color Under Cursor">Color bajo el cursor</string>
	<string name="PS_T_Pose">Pose "T"</string>
	<string name="PS_Arms_Down_Legs_together">Brazos abajo, piernas juntas</string>
	<string name="PS_Arms_down_sitting">Brazos abajo, sentado</string>
	<string name="PS_Arms_downward_Legs_together">Brazos hacia abajo, piernas juntas</string>
	<string name="PS_Arms_downward_Legs_apart">Brazos hacia abajo, piernas separadas</string>
	<string name="PS_Arms_forward_Legs_apart">Brazos hacia delante, piernas separadas</string>
	<string name="PS_Arms_forward_Legs_together">Brazos hacia delante, piernas juntas</string>
	<string name="PS_Arms_straight_Legs_apart">Brazos rectos, piernas separadas</string>
	<string name="PS_Arms_straight_sitting">Brazos rectos, sentado</string>
	<string name="PS_Arms_upward_Legs_apart">Brazos hacia arriba, piernas separadas</string>
	<string name="PS_Arms_upward_Legs_together">Brazos hacia arriba, piernas juntas</string>
	<string name="QP_WL_Region_Default">Por defecto de la región</string>
	<string name="QP_WL_Day_Cycle_Based">Basado en ciclo de día</string>
	<string name="QP_WL_None">Ninguno</string>
	<string name="GroupChatMuteNotice">Silenciando el chat de grupo de [NAME].</string>
	<string name="camera_no_focus">La cámara no puede enfocar a [AVATARNAME] porque está fuera de tu distancia de dibujo.</string>
	<string name="entering_draw_distance">ha entrado en tu distancia de dibujo ([DISTANCE] m).</string>
	<string name="leaving_draw_distance">ha salido de tu distancia de dibujo.</string>
	<string name="entering_chat_range">ha entrado en distancia de chat ([DISTANCE] m).</string>
	<string name="leaving_chat_range">ha salido de la distancia de chat.</string>
	<string name="entering_region">ha entrado en la región.</string>
	<string name="entering_region_distance">ha entrado en la región ([DISTANCE] m).</string>
	<string name="leaving_region">ha salido de la región.</string>
	<string name="TotalScriptCountChangeIncrease">El total de scripts en la región ha subido de [OLD_VALUE] a [NEW_VALUE] ([DIFFERENCE]).</string>
	<string name="TotalScriptCountChangeDecrease">El total de scripts en la región ha bajado de [OLD_VALUE] a [NEW_VALUE] ([DIFFERENCE]).</string>
	<string name="preproc_toggle_warning">La conmutación del preprocesador no será efectiva hasta que no cierres y reabras este editor.</string>
	<string name="skin_defaults_starlight_location">
		Mostrar tu localizacion actual en la barra de menú ha sido desactivado como opción por defecto en la serie de skins Starlight.
	</string>
	<string name="skin_defaults_starlight_navbar">
		Mostrar la barra de navegación ha sido activado como opción por defecto en la serie de skins Starlight.
	</string>
	<string name="animation_explorer_seconds_ago">
		Hace [SECONDS] segundos
	</string>
	<string name="animation_explorer_still_playing">
		Reproduciéndose
	</string>
</strings><|MERGE_RESOLUTION|>--- conflicted
+++ resolved
@@ -63,30 +63,13 @@
 	<string name="AboutOGL">
 		Versión de OpenGL: [OPENGL_VERSION]
 	</string>
-<<<<<<< HEAD
 	<string name="AboutLibs">
 Versión de libcurl: [LIBCURL_VERSION]
 Versión de J2C Decoder: [J2C_VERSION]
-=======
-	<string name="AboutSettings">
-		Tamaño de la ventana: [WINDOW_WIDTH]x[WINDOW_HEIGHT]
-Ajuste de tamaño de fuente: [FONT_SIZE_ADJUSTMENT]pt
-Ajuste de escala de IU: [UI_SCALE]
-Distancia de dibujo: [DRAW_DISTANCE]m
-Ancho de banda: [NET_BANDWITH]kbit/s
-Factor de LOD: [LOD_FACTOR]
-Calidad de renderizado: [RENDER_QUALITY] / 7
-Modelo de iluminación avanzado: [GPU_SHADERS]
-Memoria de textura: [TEXTURE_MEMORY]MB
-Tiempo de creación de VFS (caché): [VFS_TIME]
-	</string>
-	<string name="AboutLibs">
-		Versión de J2C Decoder: [J2C_VERSION]
->>>>>>> 9bfcda0a
 Versión de Audio Driver: [AUDIO_DRIVER_VERSION]
 Versión de LLCEFLib/CEF: [LLCEFLIB_VERSION]
-Versión de LibVLC: [LLCEFLIB_VERSION]
-Versión de Voice Server: [VOICE_VERSION]
+Versión de LibVLC: [LIBVLC_VERSION]
+Versión del servidor de voz: [VOICE_VERSION]
 	</string>
 	<string name="AboutTraffic">
 		Paquetes perdidos: [PACKETS_LOST,number,0]/[PACKETS_IN,number,0] ([PACKETS_PCT,number,1]%)
@@ -2003,23 +1986,6 @@
 	<string name="TodayOld">
 		Registrado hoy
 	</string>
-<<<<<<< HEAD
-=======
-	<string name="av_render_everyone_now">
-		Ahora todos pueden verte.
-	</string>
-	<string name="av_render_not_everyone">
-		Es posible que no todos los que están próximos puedan renderizarte.
-	</string>
-	<string name="av_render_over_half">
-		Es posible que más de la mitad de los que están próximos no puedan renderizarte.
-	</string>
-	<string name="av_render_most_of">
-		Es posible que la mayoría de los que están próximos no puedan renderizarte.
-	</string>
-	<string name="av_render_anyone">
-		Es posible que ninguno de los que están próximos pueda renderizarte.
-	</string>
 	<string name="hud_description_total">
 		Tu HUD
 	</string>
@@ -2041,7 +2007,6 @@
 	<string name="hud_render_textures_warning">
 		[HUD_DETAILS] contiene demasiadas texturas
 	</string>
->>>>>>> 9bfcda0a
 	<string name="AgeYearsA">
 		[COUNT] año
 	</string>
