<?xml version="1.0" encoding="utf-8" standalone="yes" ?>
<strings>
	<string name="SECOND_LIFE">
		[CURRENT_GRID]
	</string>
	<string name="APP_NAME">
		Firestorm
	</string>
	<string name="CAPITALIZED_APP_NAME">
		FIRESTORM
	</string>
	<string name="SECOND_LIFE_GRID">
		Red de Second Life
	</string>
	<string name="SUPPORT_SITE">
		Portal de Soporte de Second Life
	</string>
	<string name="StartupDetectingHardware">
		Identificando el hardware...
	</string>
	<string name="StartupLoading">
		Cargando [APP_NAME]...
	</string>
	<string name="StartupClearingCache">
		Limpiando la caché...
	</string>
	<string name="StartupInitializingTextureCache">
		Iniciando la caché de texturas...
	</string>
	<string name="StartupInitializingVFS">
		Inicializando VFS...
	</string>
	<string name="StartupRequireDriverUpdate">
		Error de inicialización de gráficos. Actualiza tu controlador de gráficos.
	</string>
	<string name="AboutHeader">
		[APP_NAME] [VIEWER_VERSION_0].[VIEWER_VERSION_1].[VIEWER_VERSION_2].[VIEWER_VERSION_3] ([CHANNEL] [ADDRESS_SIZE]bit)
[[VIEWER_RELEASE_NOTES_URL] [ReleaseNotes]]
	</string>
	<string name="BuildConfig">
		Configuración de constitución [BUILD_CONFIG]
	</string>
	<string name="AboutCompiler">
		Compilado con [COMPILER], versión [COMPILER_VERSION]
	</string>
	<string name="AboutPosition">
		Estás en la posición [POSITION_LOCAL_0,number,1], [POSITION_LOCAL_1,number,1], [POSITION_LOCAL_2,number,1], de [REGION], alojada en &lt;nolink&gt;[HOSTNAME]&lt;/nolink&gt; ([HOSTIP])
SLURL: &lt;nolink&gt;[SLURL]&lt;/nolink&gt;
(coordenadas globales [POSITION_0,number,1], [POSITION_1,number,1], [POSITION_2,number,1])
[SERVER_VERSION]
[SERVER_RELEASE_NOTES_URL]
	</string>
	<string name="AboutSystem">
		CPU: [CPU]
Memoria: [MEMORY_MB] MB
Versión del Sistema Operativo: [OS_VERSION]
Fabricante de la tarjeta gráfica: [GRAPHICS_CARD_VENDOR]
Tarjeta gráfica: [GRAPHICS_CARD]
	</string>
	<string name="AboutDriver">
		Versión de Windows Graphics Driver: [GRAPHICS_DRIVER_VERSION]
	</string>
	<string name="AboutOGL">
		Versión de OpenGL: [OPENGL_VERSION]
	</string>
	<string name="AboutLibs">
RestrainedLove API: [RLV_VERSION]
Versión de libcurl: [LIBCURL_VERSION]
Versión de J2C Decoder: [J2C_VERSION]
Versión de Audio Driver: [AUDIO_DRIVER_VERSION]
[LIBCEF_VERSION]
Versión LibVLC: [LIBVLC_VERSION] 
Versión del servidor de voz: [VOICE_VERSION]
	</string>
	<string name="AboutTraffic">
		Paquetes perdidos: [PACKETS_LOST,number,0]/[PACKETS_IN,number,0] ([PACKETS_PCT,number,1]%)
	</string>
	<string name="AboutTime">
		[month, datetime, slt] [day, datetime, slt] [year, datetime, slt] [hour, datetime, slt]:[min, datetime, slt]:[second,datetime,slt]
	</string>
	<string name="ErrorFetchingServerReleaseNotesURL">
		Error al obtener la URL de las notas de la versión del servidor.
	</string>
	<string name="BuildConfiguration">
		Configuración de constitución
	</string>
	<string name="ProgressRestoring">
		Restaurando...
	</string>
	<string name="ProgressChangingResolution">
		Cambiando la resolución...
	</string>
	<string name="Fullbright">
		Brillo al máximo (antiguo)
	</string>
	<string name="LoginInProgress">
		Iniciando la sesión. [APP_NAME] puede parecer congelado. Por favor, espere.
	</string>
	<string name="LoginInProgressNoFrozen">
		Iniciando la sesión...
	</string>
	<string name="LoginAuthenticating">
		Autenticando...
	</string>
	<string name="LoginMaintenance">
		Realizando el mantenimiento de la cuenta...
	</string>
	<string name="LoginAttempt">
		Ha fallado el intento previo de iniciar sesión. Iniciando sesión, intento [NUMBER]...
	</string>
	<string name="LoginPrecaching">
		Cargando el mundo...
	</string>
	<string name="LoginInitializingBrowser">
		Inicializando el navegador web incorporado...
	</string>
	<string name="LoginInitializingMultimedia">
		Inicializando multimedia...
	</string>
	<string name="LoginInitializingFonts">
		Cargando fuentes...
	</string>
	<string name="LoginVerifyingCache">
		Comprobando los archivos de la caché (puede tardar entre 60 y 90 segundos)...
	</string>
	<string name="LoginProcessingResponse">
		Procesando la respuesta...
	</string>
	<string name="LoginInitializingWorld">
		Inicializando el mundo...
	</string>
	<string name="LoginDecodingImages">
		Decodificando las imágenes...
	</string>
	<string name="LoginInitializingQuicktime">
		Inicializando QuickTime...
	</string>
	<string name="LoginQuicktimeNotFound">
		No se ha encontrado QuickTime. Imposible inicializarlo.
	</string>
	<string name="LoginQuicktimeOK">
		QuickTime se ha inicializado adecuadamente.
	</string>
	<string name="LoginRequestSeedCapGrant">
		Solicitando capacidades de la región...
	</string>
	<string name="LoginRetrySeedCapGrant">
		Solicitando capacidades de la región, intento [NUMBER]...
	</string>
	<string name="LoginWaitingForRegionHandshake">
		Esperando la conexión con la región...
	</string>
	<string name="LoginConnectingToRegion">
		Conectando con la región...
	</string>
	<string name="LoginDownloadingClothing">
		Descargando la ropa...
	</string>
	<string name="InvalidCertificate">
		El servidor devolvió un certificado no válido o dañado. Ponte en contacto con el administrador de la red de simuladores.
	</string>
	<string name="CertInvalidHostname">
		El nombre de host utilizado para acceder al servidor no es válido. Comprueba tu SLURL o el nombre de host de la red de simuladores.
	</string>
	<string name="CertExpired">
		Parece que el certificado que devolvió la red de simuladores está caducado. Comprueba el reloj del sistema o consulta al administrador de dicha red.
	</string>
	<string name="CertKeyUsage">
		El certificado que devolvió el servidor no puede utilizarse para SSL. Ponte en contacto con el administrador de la red de simuladores.
	</string>
	<string name="CertBasicConstraints">
		La cadena de certificado del servidor contenía demasiados certificados. Ponte en contacto con el administrador de la red de simuladores.
	</string>
	<string name="CertInvalidSignature">
		No se pudo verificar la firma del certificado devuelta por el servidor de la red de simuladores. Ponte en contacto con el administrador de dicha red.
	</string>
	<string name="LoginFailedNoNetwork">
		Error de red: no se ha podido conectar; por favor, revisa tu conexión a internet.
	</string>
	<string name="LoginFailed">
		Error en el inicio de sesión.
	</string>
	<string name="Quit">
		Salir
	</string>
	<string name="create_account_url">
		http://join.secondlife.com/?sourceid=[sourceid]
	</string>
	<string name="LoginFailedViewerNotPermitted">
		Ya no puedes acceder a Second Life con el visor que estás utilizando. Visita la siguiente página para descargar un nuevo visor:
http://firestormviewer.org/downloads
 
Si deseas obtener más información, consulta las preguntas frecuentes que aparecen a continuación:
http://secondlife.com/viewer-access-faq
	</string>
	<string name="LoginIntermediateOptionalUpdateAvailable">
		Actualización opcional del visor disponible: [VERSION]
	</string>
	<string name="LoginFailedRequiredUpdate">
		Actualización necesaria del visor: [VERSION]
	</string>
	<string name="LoginFailedAlreadyLoggedIn">
		El agente ya ha iniciado sesión.
	</string>
	<string name="LoginFailedAuthenticationFailed">
		Lo sentimos. No ha sido posible iniciar sesión.
Comprueba si has introducido correctamente
    * El nombre de usuario (como juangarcia12 o estrella.polar)
    * Contraseña
Asimismo, asegúrate de que la tecla Bloq. Mayús. esté desactivada.
	</string>
	<string name="LoginFailedPasswordChanged">
		Como precaución de seguridad, se ha modificado tu contraseña.
Dirígete a la página de tu cuenta en http://secondlife.com/password
y responde a la pregunta de seguridad para restablecer la contraseña.
Lamentamos las molestias.
	</string>
	<string name="LoginFailedPasswordReset">
		Hemos realizado unos cambios en nuestro sistema, por lo que deberás restablecer la contraseña.
Dirígete a la página de tu cuenta en http://secondlife.com/password
y responde a la pregunta de seguridad para restablecer la contraseña.
Lamentamos las molestias.
	</string>
	<string name="LoginFailedEmployeesOnly">
		Second Life no está disponible temporalmente debido a tareas de mantenimiento.
Actualmente, solo se permite iniciar sesión a los empleados.
Consulta www.secondlife.com/status si deseas más información.
	</string>
	<string name="LoginFailedPremiumOnly">
		Las conexiones a Second Life se han restringido provisionalmente para garantizar que los usuarios que ya están conectados tengan la mejor experiencia posible.

Durante este tiempo, las personas con cuentas gratuitas no podrán acceder a Second Life, ya que tienen prioridad los usuarios con una cuenta de pago.
	</string>
	<string name="LoginFailedComputerProhibited">
		No se puede acceder a Second Life desde este ordenador.
Si crees que se trata de un error, ponte en contacto con
support@secondlife.com.
	</string>
	<string name="LoginFailedAcountSuspended">
		No se podrá acceder a tu cuenta hasta las
[TIME] (horario de la costa del Pacífico).
	</string>
	<string name="LoginFailedAccountDisabled">
		En este momento no podemos completar la solicitud.
Si deseas obtener asistencia, ponte en contacto con el departamento de soporte de Second Life a través de la página http://secondlife.com/support.
Si no puedes cambiar la contraseña, llama al número (866) 476-9763.
	</string>
	<string name="LoginFailedTransformError">
		Se han detectado datos incorrectos en el inicio de sesión.
Ponte en contacto con support@secondlife.com.
	</string>
	<string name="LoginFailedAccountMaintenance">
		Se están realizando tareas rutinarias de mantenimiento en tu cuenta.
No se podrá acceder a tu cuenta hasta las
[TIME] (horario de la costa del Pacífico de EEUU).
Si crees que se trata de un error, ponte en contacto con support@secondlife.com.
	</string>
	<string name="LoginFailedPendingLogoutFault">
		La solicitud de cierre de sesión ha obtenido como resultado un error del simulador.
	</string>
	<string name="LoginFailedPendingLogout">
		El sistema te desconectará. 
Por favor, aguarda un momento antes de intentar conectarte nuevamente.
	</string>
	<string name="LoginFailedUnableToCreateSession">
		No se ha podido crear una sesión válida.
	</string>
	<string name="LoginFailedUnableToConnectToSimulator">
		No se ha podido establecer la conexión con un simulador.
	</string>
	<string name="LoginFailedRestrictedHours">
		Tu cuenta solo puede acceder a Second Life
entre las [START] y las [END] (horario de la costa del Pacífico de EEUU).
Inténtalo de nuevo durante ese horario.
Si crees que se trata de un error, ponte en contacto con support@secondlife.com.
	</string>
	<string name="LoginFailedIncorrectParameters">
		Parámetros incorrectos.
Si crees que se trata de un error, ponte en contacto con support@secondlife.com.
	</string>
	<string name="LoginFailedFirstNameNotAlphanumeric">
		El parámetro correspondiente al nombre debe contener caracteres alfanuméricos.
Si crees que se trata de un error, ponte en contacto con support@secondlife.com.
	</string>
	<string name="LoginFailedLastNameNotAlphanumeric">
		El parámetro correspondiente al apellido debe contener caracteres alfanuméricos.
Si crees que se trata de un error, ponte en contacto con support@secondlife.com.
	</string>
	<string name="LogoutFailedRegionGoingOffline">
		La región se está desconectando.
Intenta iniciar sesión de nuevo en unos instantes.
	</string>
	<string name="LogoutFailedAgentNotInRegion">
		El agente no se encuentra en la región.
Intenta iniciar sesión de nuevo en unos instantes.
	</string>
	<string name="LogoutFailedPendingLogin">
		A esta región ya se ha accedido en otra sesión.
Intenta iniciar sesión de nuevo en unos instantes.
	</string>
	<string name="LogoutFailedLoggingOut">
		Se ha salido de la región en la sesión anterior.
Intenta iniciar sesión de nuevo en unos instantes.
	</string>
	<string name="LogoutFailedStillLoggingOut">
		La región aún está cerrando la sesión anterior.
Intenta iniciar sesión de nuevo en unos instantes.
	</string>
	<string name="LogoutSucceeded">
		Se ha salido de la región en la última sesión.
Intenta iniciar sesión de nuevo en unos instantes.
	</string>
	<string name="LogoutFailedLogoutBegun">
		La región ha comenzado el proceso de cierre de sesión.
Intenta iniciar sesión de nuevo en unos instantes.
	</string>
	<string name="LoginFailedLoggingOutSession">
		El sistema ha comenzado a cerrar la última sesión.
Intenta iniciar sesión de nuevo en unos instantes.
	</string>
	<string name="AgentLostConnection">
		Esta región puede estar teniendo problemas. Por favor, comprueba tu conexión a Internet.
	</string>
	<string name="SavingSettings">
		Guardando tus configuraciones...
	</string>
	<string name="LoggingOut">
		Cerrando sesión...
	</string>
	<string name="ShuttingDown">
		Cerrando...
	</string>
	<string name="YouHaveBeenDisconnected">
		Has sido desconectado de la región en la que estabas.
	</string>
	<string name="SentToInvalidRegion">
		Has sido enviado a una región no válida.
	</string>
	<string name="TestingDisconnect">
		Probando la desconexión del visor
	</string>
	<string name="SocialFacebookConnecting">
		Conectando a Facebook...
	</string>
	<string name="SocialFacebookPosting">
		Publicando...
	</string>
	<string name="SocialFacebookDisconnecting">
		Desconectando de Facebook...
	</string>
	<string name="SocialFacebookErrorConnecting">
		Problema conectando con Facebook
	</string>
	<string name="SocialFacebookErrorPosting">
		Problema publicando en Facebook
	</string>
	<string name="SocialFacebookErrorDisconnecting">
		Problema desconectando de Facebook
	</string>
	<string name="SocialFlickrConnecting">
		Conectándose a Flickr...
	</string>
	<string name="SocialFlickrPosting">
		Publicando...
	</string>
	<string name="SocialFlickrDisconnecting">
		Desconectándose de Flickr...
	</string>
	<string name="SocialFlickrErrorConnecting">
		Problema con la conexión a Flickr
	</string>
	<string name="SocialFlickrErrorPosting">
		Problema al publicar en Flickr
	</string>
	<string name="SocialFlickrErrorDisconnecting">
		Problema con la desconexión de Flickr
	</string>
	<string name="SocialTwitterConnecting">
		Conectándose a Twitter...
	</string>
	<string name="SocialTwitterPosting">
		Publicando...
	</string>
	<string name="SocialTwitterDisconnecting">
		Desconectándose de Twitter...
	</string>
	<string name="SocialTwitterErrorConnecting">
		Problema con la conexión a Twitter
	</string>
	<string name="SocialTwitterErrorPosting">
		Problema al publicar en Twitter
	</string>
	<string name="SocialTwitterErrorDisconnecting">
		Problema con la desconexión de Twitter
	</string>
	<string name="BlackAndWhite">
		Blanco y negro
	</string>
	<string name="Colors1970">
		Colores de los 70
	</string>
	<string name="Intense">
		Intenso
	</string>
	<string name="Newspaper">
		Periódico
	</string>
	<string name="Sepia">
		Sepia
	</string>
	<string name="Spotlight">
		Foco
	</string>
	<string name="Video">
		Vídeo
	</string>
	<string name="Autocontrast">
		Contraste automático
	</string>
	<string name="LensFlare">
		Destello de lente
	</string>
	<string name="Miniature">
		Miniatura
	</string>
	<string name="Toycamera">
		Cámara de juguete
	</string>
	<string name="TooltipPerson">
		Persona
	</string>
	<string name="TooltipNoName">
		(sin nombre)
	</string>
	<string name="TooltipOwner">
		Propietario:
	</string>
	<string name="TooltipPublic">
		Público
	</string>
	<string name="TooltipIsGroup">
		(Grupo)
	</string>
	<string name="TooltipForSaleL$">
		En venta: [AMOUNT] L$
	</string>
	<string name="TooltipFlagGroupBuild">
		Construir el grupo
	</string>
	<string name="TooltipFlagNoBuild">
		No construir
	</string>
	<string name="TooltipFlagNoEdit">
		Construir el grupo
	</string>
	<string name="TooltipFlagNotSafe">
		No seguro
	</string>
	<string name="TooltipFlagNoFly">
		No volar
	</string>
	<string name="TooltipFlagGroupScripts">
		Scripts el grupo
	</string>
	<string name="TooltipFlagNoScripts">
		No scripts
	</string>
	<string name="TooltipLand">
		Terreno:
	</string>
	<string name="TooltipMustSingleDrop">
		Aquí se puede arrastrar sólo un ítem
	</string>
	<string name="TooltipTooManyWearables">
		No puedes tener una carpeta de prendas que contenga más de [AMOUNT] elementos.  Puedes cambiar este límite en Avanzado &gt; Mostrar las configuraciones del depurador &gt; WearFolderLimit.
	</string>
	<string name="TooltipPrice" value="[AMOUNT] L$:"/>
	<string name="TooltipFlagScript">Script</string>
	<string name="TooltipFlagPhysics">Física</string>
	<string name="TooltipOutboxDragToWorld">
		No se pueden mostrar artículos desde la carpeta Artículos del mercado
	</string>
	<string name="TooltipOutboxWorn">
		Los artículos que tienes puestos no se pueden colocar en la carpeta Artículos del mercado
	</string>
	<string name="TooltipOutboxFolderLevels">
		La profundidad de carpetas anidadas excede de [AMOUNT]. Disminuye la profundidad de las carpetas anidadas; si es necesario, agrupa los artículos.
	</string>
	<string name="TooltipOutboxTooManyFolders">
		La cantidad de subcarpetas excede de [AMOUNT]. Disminuye la cantidad de carpetas de tu lista de artículos; si es necesario, agrupa los artículos.
	</string>
	<string name="TooltipOutboxTooManyObjects">
		La cantidad de artículos excede de [AMOUNT]. Para vender más de [AMOUNT] artículos en la misma lista, debes agrupar algunos.
	</string>
	<string name="TooltipOutboxTooManyStockItems">
		La cantidad de artículos en stock excede de [AMOUNT].
	</string>
	<string name="TooltipOutboxCannotDropOnRoot">
		Solo se pueden soltar artículos o carpetas en la pestaña TODOS. Selecciona esta pestaña y mueve otra vez los artículos o carpetas.
	</string>
	<string name="TooltipFlagTouch">Tocar</string>
	<string name="TooltipFlagL$">L$</string>
	<string name="TooltipFlagDropInventory">Soltar inventario</string>
	<string name="TooltipFlagPhantom">Fantasma</string>
	<string name="TooltipFlagTemporary">Temporal</string>
	<string name="TooltipPrimCount">Primitivas: [COUNT]</string>
	<string name="TooltipPrimEquivalent">, Impacto en el Terreno: [PEWEIGHT]</string>
	<string name="TooltipPrimEquivalentLoading">, cargando Impacto en el Terreno...</string>
	<string name="TooltipPrimEquivalentUnavailable">, Impacto en el terreno no disponible</string>
	<string name="TooltipDistance">Distancia: [DISTANCE] m</string>
	<string name="TooltipPosition">Posición: [POSITION]</string>
	<string name="TooltipOutboxNoTransfer">
		Uno o varios de estos objetos no se pueden vender o transferir
	</string>
	<string name="TooltipOutboxNotInInventory">
		Solo puedes colocar en el mercado artículos de tu inventario
	</string>
	<string name="TooltipOutboxLinked">
		No puedes poner carpetas o artículos vinculados en el Mercado
	</string>
	<string name="TooltipOutboxCallingCard">
		No puedes colocar tarjetas de visita en el Mercado
	</string>
	<string name="TooltipOutboxDragActive">
		No se puede mover una lista de artículos publicada
	</string>
	<string name="TooltipOutboxCannotMoveRoot">
		No se puede mover la carpeta raíz de artículos del Mercado
	</string>
	<string name="TooltipOutboxMixedStock">
		Todos los artículos de una carpeta de stock deben tener el mismo tipo y permiso
	</string>
	<string name="TooltipDragOntoOwnChild">
		No puedes mover una carpeta a su carpeta secundaria
	</string>
	<string name="TooltipDragOntoSelf">
		No puedes mover una carpeta dentro de sí misma
	</string>
	<string name="TooltipHttpUrl">
		Pulsa para ver esta página web
	</string>
	<string name="TooltipSLURL">
		Pulsa para ver la información de este lugar
	</string>
	<string name="TooltipAgentUrl">
		Pulsa para ver el perfil del Residente
	</string>
	<string name="TooltipAgentInspect">
		Obtén más información acerca de este residente
	</string>
	<string name="TooltipAgentMute">
		Pulsa para silenciar a este Residente
	</string>
	<string name="TooltipAgentUnmute">
		Pulsa para quitar el silencio a este Residente
	</string>
	<string name="TooltipAgentIM">
		Pulsa para enviar un MI a este Residente
	</string>
	<string name="TooltipAgentPay">
		Pulsa para pagar a este Residente
	</string>
	<string name="TooltipAgentOfferTeleport">
		Pulsa para ofrecer teleporte a tu posición a este Residente
	</string>
	<string name="TooltipAgentRequestFriend">
		Pulsa para ofrecer amistad a este Residente
	</string>
	<string name="TooltipGroupUrl">
		Pulsa para ver la descripción de este grupo
	</string>
	<string name="TooltipEventUrl">
		Pulsa para ver la descripción de este evento
	</string>
	<string name="TooltipClassifiedUrl">
		Pulsa para ver este clasificado
	</string>
	<string name="TooltipParcelUrl">
		Pulsa para ver la descripción de esta parcela
	</string>
	<string name="TooltipTeleportUrl">
		Pulsa para teleportarte a esta posición
	</string>
	<string name="TooltipObjectIMUrl">
		Pulsa para ver la descripción de este objeto
	</string>
	<string name="TooltipMapUrl">
		Pulsa para ver en el mapa esta localización
	</string>
	<string name="TooltipSLAPP">
		Pulsa para ejecutar el comando secondlife://
	</string>
	<string name="CurrentURL" value="URL actual: [CurrentURL]"/>
	<string name="SLurlLabelTeleport">
		Teleportarse a
	</string>
	<string name="SLurlLabelShowOnMap">
		Mostrarla en el mapa
	</string>
	<string name="SLappAgentMute">
		Silenciar
	</string>
	<string name="SLappAgentUnmute">
		Quitar el silencio
	</string>
	<string name="SLappAgentIM">
		MI
	</string>
	<string name="SLappAgentPay">
		Pagar
	</string>
	<string name="SLappAgentOfferTeleport">
		Ofrecer teleporte a
	</string>
	<string name="SLappAgentRequestFriend">
		Ofrecimiento de amistad
	</string>
	<string name="SLappAgentRemoveFriend">
		Disolución de amistad
	</string>
	<string name="BUTTON_CLOSE_DARWIN">
		Cerrar (⌘W)
	</string>
	<string name="BUTTON_CLOSE_WIN">
		Cerrar (Ctrl+W)
	</string>
	<string name="BUTTON_CLOSE_CHROME">
		Cerrar
	</string>
	<string name="BUTTON_RESTORE">
		Restaurar
	</string>
	<string name="BUTTON_MINIMIZE">
		Minimizar
	</string>
	<string name="BUTTON_TEAR_OFF">
		Separar la ventana
	</string>
	<string name="BUTTON_DOCK">
		Fijar
	</string>
	<string name="BUTTON_HELP">
		Ver la Ayuda
	</string>
	<string name="TooltipNotecardNotAllowedTypeDrop">
		Los objetos de este tipo no se pueden adjuntar 
a las notas de esta región.
	</string>
	<string name="TooltipNotecardOwnerRestrictedDrop">
		Sólo los objetos con permisos 
«próximo propietario» sin restricciones 
pueden adjuntarse a las notas.
	</string>
	<string name="Searching">
		Buscando...
	</string>
	<string name="NoneFound">
		No se ha encontrado.
	</string>
	<string name="RetrievingData">
		Obteniendo...
	</string>
	<string name="ReleaseNotes">
		Notas de la versión
	</string>
	<!--
	<string name="RELEASE_NOTES_BASE_URL">
		https://releasenotes.secondlife.com/viewer/
	</string>
	-->
	<string name="LoadingData">
		Cargando...
	</string>
	<string name="ProtectedFolder">
		protegido
	</string>
	<string name="AvatarNameNobody">
		(nadie)
	</string>
	<string name="AvatarNameWaiting">
		(Cargando...)
	</string>
 	<string name="AvatarNameMultiple">
		(multiple)
	</string>
	<string name="GroupNameNone">
		(ninguno)
	</string>
	<string name="AvalineCaller">
		Avaline: [ORDER]
	</string>
	<string name="AssetErrorNone">
		No hay ningún error
	</string>
	<string name="AssetErrorRequestFailed">
		Petición de activo: fallida
	</string>
	<string name="AssetErrorNonexistentFile">
		Petición de activo: el archivo no existe
	</string>
	<string name="AssetErrorNotInDatabase">
		Petición de activo: no se encontró el activo en la base de datos
	</string>
	<string name="AssetErrorEOF">
		Fin del archivo
	</string>
	<string name="AssetErrorCannotOpenFile">
		No se puede abrir el archivo
	</string>
	<string name="AssetErrorFileNotFound">
		No se ha encontrado el archivo
	</string>
	<string name="AssetErrorTCPTimeout">
		Excedido el tiempo máximo de transferencia del archivo
	</string>
	<string name="AssetErrorCircuitGone">
		Circuito desconectado
	</string>
	<string name="AssetErrorPriceMismatch">
		No concuerda el precio en el visor y en el servidor
	</string>
	<string name="AssetErrorUnknownStatus">
		Estado desconocido
	</string>
<<<<<<< HEAD
=======
	<string name="AssetUploadServerUnreacheble">
		El servicio no está disponible.
	</string>
	<string name="AssetUploadServerDifficulties">
		Se detectaron errores inesperados en el servidor.
	</string>
	<string name="AssetUploadServerUnavaliable">
		El servicio no está disponible o se alcanzó el tiempo de carga máxima.
	</string>
	<string name="AssetUploadRequestInvalid">
		Error en la solicitud de carga. Por favor, ingresa a 
http://secondlife.com/support para obtener ayuda sobre cómo solucionar este problema.
	</string>
	<string name="SettingValidationError">
		Error en la validación para importar los parámetros [NAME]
	</string>
	<string name="SettingImportFileError">
		No se pudo abrir el archivo [FILE]
	</string>
	<string name="SettingParseFileError">
		No se pudo abrir el archivo [FILE]
	</string>
	<string name="SettingTranslateError">
		No se pudo traducir el Viento de luz legado [NAME]
	</string>
>>>>>>> 3191a5dd
	<string name="texture">
		la textura
	</string>
	<string name="sound">
		el sonido
	</string>
	<string name="calling card">
		la tarjeta de visita
	</string>
	<string name="landmark">
		el hito
	</string>
	<string name="legacy script">
		el script antiguo
	</string>
	<string name="clothing">
		esa ropa
	</string>
	<string name="object">
		el objeto
	</string>
	<string name="note card">
		la nota
	</string>
	<string name="folder">
		la carpeta
	</string>
	<string name="root">
		la raíz
	</string>
	<string name="lsl2 script">
		ese script de LSL2
	</string>
	<string name="lsl bytecode">
		el código intermedio de LSL
	</string>
	<string name="tga texture">
		esa textura tga
	</string>
	<string name="body part">
		esa parte del cuerpo
	</string>
	<string name="snapshot">
		la foto
	</string>
	<string name="lost and found">
		Objetos Perdidos
	</string>
	<string name="targa image">
		esa imagen targa
	</string>
	<string name="trash">
		la Papelera
	</string>
	<string name="jpeg image">
		esa imagen jpeg
	</string>
	<string name="animation">
		la animación
	</string>
	<string name="gesture">
		el gesto
	</string>
	<string name="simstate">
		el estado del sim
	</string>
	<string name="favorite">
		ese favorito
	</string>
	<string name="symbolic link">
		el enlace
	</string>
	<string name="symbolic folder link">
		enlace de la carpeta
	</string>
	<string name="settings blob">
		opciones
	</string>
	<string name="mesh">
		el modelo mesh
	</string>
	<string name="AvatarEditingAppearance">
		(Editando Apariencia)
	</string>
	<string name="AvatarAway">
		Ausente
	</string>
	<string name="AvatarDoNotDisturb">
		No disponible
	</string>
	<string name="AvatarMuted">
		Bloqueado/a
	</string>
	<string name="anim_express_afraid">
		Asustado/a
	</string>
	<string name="anim_express_anger">
		Enfadado/a
	</string>
	<string name="anim_away">
		Ausente
	</string>
	<string name="anim_backflip">
		Salto mortal hacia atrás
	</string>
	<string name="anim_express_laugh">
		Carcajada
	</string>
	<string name="anim_express_toothsmile">
		Gran sonrisa
	</string>
	<string name="anim_blowkiss">
		Mandar un beso
	</string>
	<string name="anim_express_bored">
		Aburrido/a
	</string>
	<string name="anim_bow">
		Reverencia
	</string>
	<string name="anim_clap">
		Aplauso
	</string>
	<string name="anim_courtbow">
		Reverencia floreada
	</string>
	<string name="anim_express_cry">
		Llanto
	</string>
	<string name="anim_dance1">
		Baile 1
	</string>
	<string name="anim_dance2">
		Baile 2
	</string>
	<string name="anim_dance3">
		Baile 3
	</string>
	<string name="anim_dance4">
		Baile 4
	</string>
	<string name="anim_dance5">
		Baile 5
	</string>
	<string name="anim_dance6">
		Baile 6
	</string>
	<string name="anim_dance7">
		Baile 7
	</string>
	<string name="anim_dance8">
		Baile 8
	</string>
	<string name="anim_express_disdain">
		Desdén
	</string>
	<string name="anim_drink">
		Beber
	</string>
	<string name="anim_express_embarrased">
		Avergonzarse
	</string>
	<string name="anim_angry_fingerwag">
		Negar con el dedo
	</string>
	<string name="anim_fist_pump">
		Éxito con el puño
	</string>
	<string name="anim_yoga_float">
		Yoga flotando
	</string>
	<string name="anim_express_frown">
		Fruncir el ceño
	</string>
	<string name="anim_impatient">
		Impaciente
	</string>
	<string name="anim_jumpforjoy">
		Salto de alegría
	</string>
	<string name="anim_kissmybutt">
		Bésame el culo
	</string>
	<string name="anim_express_kiss">
		Besar
	</string>
	<string name="anim_laugh_short">
		Reír
	</string>
	<string name="anim_musclebeach">
		Sacar músculo
	</string>
	<string name="anim_no_unhappy">
		No (con enfado)
	</string>
	<string name="anim_no_head">
		No
	</string>
	<string name="anim_nyanya">
		Ña-Ña-Ña
	</string>
	<string name="anim_punch_onetwo">
		Puñetazo uno-dos
	</string>
	<string name="anim_express_open_mouth">
		Abrir la boca
	</string>
	<string name="anim_peace">
		'V' con los dedos
	</string>
	<string name="anim_point_you">
		Señalar a otro/a
	</string>
	<string name="anim_point_me">
		Señalarse
	</string>
	<string name="anim_punch_l">
		Puñetazo izquierdo
	</string>
	<string name="anim_punch_r">
		Puñetazo derecho
	</string>
	<string name="anim_rps_countdown">
		PPT cuenta
	</string>
	<string name="anim_rps_paper">
		PPT papel
	</string>
	<string name="anim_rps_rock">
		PPT piedra
	</string>
	<string name="anim_rps_scissors">
		PPT tijera
	</string>
	<string name="anim_express_repulsed">
		Repulsa
	</string>
	<string name="anim_kick_roundhouse_r">
		Patada giratoria
	</string>
	<string name="anim_express_sad">
		Triste
	</string>
	<string name="anim_salute">
		Saludo militar
	</string>
	<string name="anim_shout">
		Gritar
	</string>
	<string name="anim_express_shrug">
		Encogerse de hombros
	</string>
	<string name="anim_express_smile">
		Sonreír
	</string>
	<string name="anim_smoke_idle">
		Fumar: en la mano
	</string>
	<string name="anim_smoke_inhale">
		Fumar
	</string>
	<string name="anim_smoke_throw_down">
		Fumar: tirar el cigarro
	</string>
	<string name="anim_express_surprise">
		Sorprendido/a
	</string>
	<string name="anim_sword_strike_r">
		Estocada
	</string>
	<string name="anim_angry_tantrum">
		Berrinche
	</string>
	<string name="anim_express_tongue_out">
		Sacar la lengua
	</string>
	<string name="anim_hello">
		Agitar la mano
	</string>
	<string name="anim_whisper">
		Susurrar
	</string>
	<string name="anim_whistle">
		Silbar
	</string>
	<string name="anim_express_wink">
		Guiño
	</string>
	<string name="anim_wink_hollywood">
		Guiño (Hollywood)
	</string>
	<string name="anim_express_worry">
		Preocupado/a
	</string>
	<string name="anim_yes_happy">
		Sí (contento)
	</string>
	<string name="anim_yes_head">
		Sí
	</string>
	<string name="multiple_textures">
		Múltiple
	</string>
	<string name="use_texture">
		Usar textura
	</string>
	<string name="manip_hint1">
		Pasa el cursor del ratón sobre la regla
	</string>
	<string name="manip_hint2">
		para ajustar a la cuadrícula
	</string>
	<string name="texture_loading">
		Cargando...
	</string>
	<string name="worldmap_offline">
		Sin conexión
	</string>
	<string name="worldmap_item_tooltip_format">
		[PRICE] L$ por [AREA] m² ([SQMPRICE] L$/m²)
	</string>
	<string name="worldmap_results_none_found">
		No se ha encontrado.
	</string>
	<string name="worldmap_agent_position">
		Usted está aquí
	</string>
	<string name="minimap_distance">
		(Distancia: [DISTANCE] m)
	</string>
	<string name="minimap_no_focus">
		La cámara no puede enfocar al avatar porque está fuera de tu distancia de dibujo.
	</string>
	<string name="Ok">
		OK
	</string>
	<string name="Premature end of file">
		Fin prematuro del archivo
	</string>
	<string name="ST_NO_JOINT">
		No se puede encontrar ROOT o JOINT.
	</string>
	<string name="no_name_object">
		(sin nombre)
	</string>
	<string name="NearbyChatTitle">
		Chat local
	</string>
	<string name="NearbyChatLabel">
		(Chat local)
	</string>
	<string name="whisper">
		susurra:
	</string>
	<string name="shout">
		grita:
	</string>
	<string name="ringing">
		Conectando al chat de voz...
	</string>
	<string name="connected">
		Conectado
	</string>
	<string name="unavailable">
		La voz no está disponible en tu localización actual
	</string>
	<string name="hang_up">
		Desconectado del chat de voz
	</string>
	<string name="reconnect_nearby">
		Vas a ser reconectado al chat de voz con la gente cercana
	</string>
	<string name="ScriptQuestionCautionChatGranted">
		'[OBJECTNAME]', un objeto propiedad de '[OWNERNAME]', localizado en [REGIONNAME] con la posición [REGIONPOS], ha recibido permiso para: [PERMISSIONS].
	</string>
	<string name="ScriptQuestionCautionChatDenied">
		A '[OBJECTNAME]', un objeto propiedad de '[OWNERNAME]', localizado en [REGIONNAME] con la posición [REGIONPOS], se le ha denegado el permiso para: [PERMISSIONS].
	</string>
	<string name="AdditionalPermissionsRequestHeader">
		Si permites acceso a tu cuenta, también estarás permitiendo al objeto:
	</string>
	<string name="AdditionalPermissionsRequestHeader">
		Si autorizas el acceso a tu cuenta, también permitirás al objeto:
	</string>
	<string name="ScriptTakeMoney">
		Obtener de usted dólares Linden (L$)
	</string>
	<string name="ActOnControlInputs">
		Actuar en sus controles de entrada
	</string>
	<string name="RemapControlInputs">
		Reconfigurar sus controles de entrada
	</string>
	<string name="AnimateYourAvatar">
		Ejecutar animaciones en su avatar
	</string>
	<string name="AttachToYourAvatar">
		Anexarse a su avatar
	</string>
	<string name="ReleaseOwnership">
		Anular la propiedad y que pase a ser público
	</string>
	<string name="LinkAndDelink">
		Enlazar y desenlazar de otros objetos
	</string>
	<string name="AddAndRemoveJoints">
		Añadir y quitar uniones con otros objetos
	</string>
	<string name="ChangePermissions">
		Cambiar sus permisos
	</string>
	<string name="TrackYourCamera">
		Seguir tu cámara
	</string>
	<string name="ControlYourCamera">
		Controlar tu cámara
	</string>
	<string name="TeleportYourAgent">
		Teleportarte
	</string>
	<string name="ForceSitAvatar">
		Forzar que el avatar se siente
	</string>
	<string name="ChangeEnvSettings">
		Cambiar tu configuración del entorno
	</string>
	<string name="AgentNameSubst">
		(Tú)
	</string>
	<string name="JoinAnExperience"/><!-- intentionally blank -->
	<string name="ManageEstateSilently">
		Gestionar tus fincas silenciosamente
	</string>
	<string name="ChangeYourDefaultAnimations">
		Cambiar tus animaciones por defecto
	</string>
	<string name="SilentlyManageEstateAccess">
		Silenciar notificaciones sobre las modificaciones de acceso al Estado
	</string>
	<string name="OverrideYourAnimations">
		Reemplazar tus animaciones por defecto
	</string>
	<string name="ScriptReturnObjects">
		Devolver objetos en tu nombre
	</string>
	<string name="NotConnected">
		No conectado/a
	</string>
	<string name="AgentNameSubst">
		(Tú)
	</string>
	<string name="UnknownScriptPermission">
		(desconocido)!
	</string>
	<string name="SIM_ACCESS_PG">
		General
	</string>
	<string name="SIM_ACCESS_MATURE">
		Moderado
	</string>
	<string name="SIM_ACCESS_ADULT">
		Adulto
	</string>
	<string name="SIM_ACCESS_DOWN">
		Desconectado
	</string>
	<string name="SIM_ACCESS_MIN">
		Desconocido
	</string>
	<string name="land_type_unknown">
		(desconocido)
	</string>
	<string name="Estate / Full Region">
		Estado / Región completa
	</string>
	<string name="Estate / Homestead">
		Estado / Residencial
	</string>
	<string name="Mainland / Homestead">
		Continente / Residencial
	</string>
	<string name="Mainland / Full Region">
		Continente / Región completa
	</string>
	<string name="all_files">
		Todos los archivos
	</string>
	<string name="sound_files">
		Sonidos
	</string>
	<string name="animation_files">
		Animaciones
	</string>
	<string name="image_files">
		Imágenes
	</string>
	<string name="save_file_verb">
		Guardar
	</string>
	<string name="load_file_verb">
		Cargar
	</string>
	<string name="targa_image_files">
		Imágenes Targa
	</string>
	<string name="bitmap_image_files">
		Imágenes de mapa de bits
	</string>
	<string name="png_image_files">
		Imágenes PNG
	</string>
	<string name="save_texture_image_files">
		Imágenes Targa o PNG
	</string>
	<string name="avi_movie_file">
		Archivo de película AVI
	</string>
	<string name="xaf_animation_file">
		Archivo de anim. XAF
	</string>
	<string name="xml_file">
		Archivo XML
	</string>
	<string name="raw_file">
		Archivo RAW
	</string>
	<string name="compressed_image_files">
		Imágenes comprimidas
	</string>
	<string name="load_files">
		Cargar archivos
	</string>
	<string name="choose_the_directory">
		Elegir directorio
	</string>
	<string name="script_files">
		Scripts
	</string>
	<string name="dictionary_files">
		Diccionarios
	</string>
	<string name="backup_files">
		Respaldos de objetos
	</string>
	<string name="collada_files">
		Modelos COLLADA
	</string>
	<string name="LSLTipSleepTime">
		Duerme el script durante [SLEEP_TIME] segundos.
	</string>
	<string name="shape">
		Anatomía
	</string>
	<string name="skin">
		Piel
	</string>
	<string name="hair">
		Pelo
	</string>
	<string name="eyes">
		Ojos
	</string>
	<string name="shirt">
		Camisa
	</string>
	<string name="pants">
		Pantalón
	</string>
	<string name="shoes">
		Zapatos
	</string>
	<string name="socks">
		Calcetines
	</string>
	<string name="jacket">
		Chaqueta
	</string>
	<string name="gloves">
		Guantes
	</string>
	<string name="undershirt">
		Camiseta
	</string>
	<string name="underpants">
		Ropa interior
	</string>
	<string name="skirt">
		Falda
	</string>
	<string name="alpha">
		Alfa
	</string>
	<string name="tattoo">
		Tatuaje
	</string>
	<string name="universal">
		Universal
	</string>
	<string name="physics">
		Física
	</string>
	<string name="invalid">
		inválido/a
	</string>
	<string name="none">
		ninguno
	</string>
	<string name="shirt_not_worn">
		Camisa no puesta
	</string>
	<string name="pants_not_worn">
		Pantalones no puestos
	</string>
	<string name="shoes_not_worn">
		Zapatos no puestos
	</string>
	<string name="socks_not_worn">
		Calcetines no puestos
	</string>
	<string name="jacket_not_worn">
		Chaqueta no puesta
	</string>
	<string name="gloves_not_worn">
		Guantes no puestos
	</string>
	<string name="undershirt_not_worn">
		Camiseta no puesta
	</string>
	<string name="underpants_not_worn">
		Ropa interior no puesta
	</string>
	<string name="skirt_not_worn">
		Falda no puesta
	</string>
	<string name="alpha_not_worn">
		Alfa no puesta
	</string>
	<string name="tattoo_not_worn">
		Tatuaje no puesto
	</string>
	<string name="universal_not_worn">
		Universal no puesto
	</string>
	<string name="physics_not_worn">
		Física no puesta
	</string>
	<string name="invalid_not_worn">
		no válido/a
	</string>
	<string name="create_new_shape">
		Crear una anatomía nueva
	</string>
	<string name="create_new_skin">
		Crear una piel nueva
	</string>
	<string name="create_new_hair">
		Crear pelo nuevo
	</string>
	<string name="create_new_eyes">
		Crear ojos nuevos
	</string>
	<string name="create_new_shirt">
		Crear una camisa nueva
	</string>
	<string name="create_new_pants">
		Crear unos pantalones nuevos
	</string>
	<string name="create_new_shoes">
		Crear unos zapatos nuevos
	</string>
	<string name="create_new_socks">
		Crear unos calcetines nuevos
	</string>
	<string name="create_new_jacket">
		Crear una chaqueta nueva
	</string>
	<string name="create_new_gloves">
		Crear unos guantes nuevos
	</string>
	<string name="create_new_undershirt">
		Crear una camiseta nueva
	</string>
	<string name="create_new_underpants">
		Crear ropa interior nueva
	</string>
	<string name="create_new_skirt">
		Crear una falda nueva
	</string>
	<string name="create_new_alpha">
		Crear una capa alfa nueva
	</string>
	<string name="create_new_tattoo">
		Crear un tatuaje nuevo
	</string>
	<string name="create_new_universal">
		Crear unos guantes nuevos
	</string>
	<string name="create_new_physics">
		Crear nueva física
	</string>
	<string name="create_new_invalid">
		no válido/a
	</string>
	<string name="NewWearable">
		Nuevo [WEARABLE_ITEM]
	</string>
	<string name="next">
		Siguiente
	</string>
	<string name="ok">
		OK
	</string>
	<string name="GroupNotifyGroupNotice">
		Aviso de grupo
	</string>
	<string name="GroupNotifyGroupNotices">
		Avisos del grupo
	</string>
	<string name="GroupNotifySentBy">
		Enviado por
	</string>
	<string name="GroupNotifyAttached">
		Adjunto:
	</string>
	<string name="GroupNotifyViewPastNotices">
		Ver los avisos pasados u optar por dejar de recibir aquí estos mensajes.
	</string>
	<string name="GroupNotifyOpenAttachment">
		Abrir el adjunto
	</string>
	<string name="GroupNotifySaveAttachment">
		Guardar el adjunto
	</string>
	<string name="GroupNotifySender">
		Enviado por [SENDER], [GROUPNAME]</string>
	<string name="TeleportOffer">
		Ofrecimiento de teleporte
	</string>
	<string name="StartUpNotifications">
		Llegaron avisos nuevos mientras estabas ausente...
	</string>
	<string name="OverflowInfoChannelString">
		Tienes [%d] aviso(s) más
	</string>
	<string name="BodyPartsRightArm">
		Brazo der.
	</string>
	<string name="BodyPartsHead">
		Cabeza
	</string>
	<string name="BodyPartsLeftArm">
		Brazo izq.
	</string>
	<string name="BodyPartsLeftLeg">
		Pierna izq.
	</string>
	<string name="BodyPartsTorso">
		Torso
	</string>
	<string name="BodyPartsRightLeg">
		Pierna der.
	</string>
	<string name="BodyPartsEnhancedSkeleton">
		Esqueleto mejorado
	</string>
	<string name="GraphicsQualityLow">
		Bajo
	</string>
	<string name="GraphicsQualityMid">
		Medio
	</string>
	<string name="GraphicsQualityHigh">
		Alto
	</string>
	<string name="LeaveMouselook">
		Pulsa ESC para salir de la vista subjetiva
	</string>
	<string name="InventoryNoMatchingItems">
		¿No encuentras lo que buscas? Prueba con la [secondlife:///app/search/all/[SEARCH_TERM] Búsqueda].
	</string>
	<string name="InventoryNoMatchingRecentItems">
		¿No encuentras lo que buscas? Intenta [secondlife:///app/inventory/filters Show filters].
	</string>
	<string name="PlacesNoMatchingItems">
		¿No encuentras lo que buscas? Prueba con la [secondlife:///app/search/places/[SEARCH_TERM] Búsqueda].
	</string>
	<string name="FavoritesNoMatchingItems">
		Arrastra aquí un hito para añadirlo a tus favoritos.
	</string>
	<string name="MarketplaceNoMatchingItems">
		No se han encontrado artículos. Comprueba si has escrito correctamente la cadena de búsqueda y vuelve a intentarlo.
	</string>
	<string name="InventoryNoTexture">
		No tienes en tu inventario una copia de esta textura.
	</string>
	<string name="InventoryInboxNoItems">
		Aquí aparecerán algunos de los objetos que recibas, como los regalos Premium. Después puedes arrastrarlos a tu inventario.
	</string>
	<string name="MarketplaceURL">
		https://marketplace.[MARKETPLACE_DOMAIN_NAME]/
	</string>
	<string name="MarketplaceURL_CreateStore">
		http://community.secondlife.com/t5/English-Knowledge-Base/Selling-in-the-Marketplace/ta-p/700193#Section_.3
	</string>
	<string name="MarketplaceURL_Dashboard">
		https://marketplace.[MARKETPLACE_DOMAIN_NAME]/merchants/store/dashboard
	</string>
	<string name="MarketplaceURL_Imports">
		https://marketplace.[MARKETPLACE_DOMAIN_NAME]/merchants/store/imports
	</string>
	<string name="MarketplaceURL_LearnMore">
		https://marketplace.[MARKETPLACE_DOMAIN_NAME]/learn_more
	</string>
	<string name="InventoryOutboxNotMerchantTitle">
		Cualquier usuario puede vender objetos en el mercado.
	</string>
	<string name="InventoryOutboxNotMerchantTooltip"/>
	<string name="InventoryOutboxNotMerchant">
		Para hacerte comerciante debes [[MARKETPLACE_CREATE_STORE_URL] crear una tienda del Mercado].
	</string>
	<string name="InventoryOutboxNoItemsTitle">
		El buzón de salida está vacío.
	</string>
	<string name="InventoryOutboxNoItemsTooltip"/>
	<string name="InventoryOutboxNoItems">
		Arrastra carpetas a esta sección y pulsa en &quot;Enviar al Mercado&quot; para incluirlas en la lista de venta del [[MARKETPLACE_DASHBOARD_URL] Mercado].
	</string>
	<string name="InventoryOutboxInitializingTitle">
		Inicializando el Mercado.
	</string>
	<string name="InventoryOutboxInitializing">
		Estamos accediendo a tu cuenta de la [[MARKETPLACE_CREATE_STORE_URL] tienda del Mercado].
	</string>
	<string name="InventoryOutboxErrorTitle">
		Errores del Mercado.
	</string>
	<string name="InventoryOutboxError">
		La [[MARKETPLACE_CREATE_STORE_URL] tienda del Mercado] devuelve errores.
	</string>
	<string name="InventoryMarketplaceError">
		Se ha producido un error al abrir Artículos del Mercado.
Si sigues recibiendo el mismo mensaje, solicita ayuda al personal de asistencia de Second Life en http://support.secondlife.com
	</string>
	<string name="InventoryMarketplaceListingsNoItemsTitle">
		Tu carpeta Artículos del mercado está vacía.
	</string>
	<string name="InventoryMarketplaceListingsNoItems">
		Arrastra carpetas a esta sección para incluirlas en la lista de venta del [[MARKETPLACE_DASHBOARD_URL] Mercado].
	</string>
	<string name="InventoryItemsCount">
		([ITEMS]/[CATEGORIES] Objetos)
	</string>
	<string name="Marketplace Validation Warning Stock">
		La carpeta de stock debe estar contenida en una carpeta de versión
	</string>
	<string name="Marketplace Validation Error Mixed Stock">
		: Error: todos los artículos de una carpeta de stock deben ser del mismo tipo y que no se puedan copiar
	</string>
	<string name="Marketplace Validation Error Subfolder In Stock">
		: Error: la carpeta de stock no puede contener subcarpetas
	</string>
	<string name="Marketplace Validation Warning Empty">
		: Atención: la carpeta no contiene ningún artículo
	</string>
	<string name="Marketplace Validation Warning Create Stock">
		: Atención: creando carpeta de stock
	</string>
	<string name="Marketplace Validation Warning Create Version">
		: Atención: creando la carpeta de versión
	</string>
	<string name="Marketplace Validation Warning Move">
		: Atención: moviendo artículos
	</string>
	<string name="Marketplace Validation Warning Delete">
		: Atención: se ha transferido el contenido de la carpeta a la carpeta de stock, y se eliminará la carpeta vacía
	</string>
	<string name="Marketplace Validation Error Stock Item">
		: Error: los artículos que no se pueden copiar deben estar contenidos en una carpeta de stock
	</string>
	<string name="Marketplace Validation Warning Unwrapped Item">
		: Atención: los artículos deben estar contenidos en una carpeta de versión
	</string>
	<string name="Marketplace Validation Error">
		: Error:
	</string>
	<string name="Marketplace Validation Warning">
		: Atención:
	</string>
	<string name="Marketplace Validation Error Empty Version">
		: Atención: la carpeta de versión debe contener al menos un artículo
	</string>
	<string name="Marketplace Validation Error Empty Stock">
		: Atención: la carpeta de stock debe contener al menos un artículo
	</string>
	<string name="Marketplace Validation No Error">
		No se han producido errores ni advertencias
	</string>
	<string name="Marketplace Error None">
		Sin errores
	</string>
	<string name="Marketplace Error Prefix">
		Error:
	</string>
	<string name="Marketplace Error Not Merchant">
		Para poder enviar objetos al mercado, debes registrarte como comerciante (es gratis).
	</string>
	<string name="Marketplace Error Not Accepted">
		No se puede mover el artículo a esa carpeta.
	</string>
	<string name="Marketplace Error Unsellable Item">
		Este artículo no se puede vender en el Mercado.
	</string>
	<string name="MarketplaceNoID">
		no Mkt ID
	</string>
	<string name="MarketplaceLive">
		en la lista
	</string>
	<string name="MarketplaceActive">
		activa
	</string>
	<string name="MarketplaceMax">
		máx.
	</string>
	<string name="MarketplaceStock">
		stock
	</string>
	<string name="MarketplaceNoStock">
		existencias agotadas
	</string>
	<string name="MarketplaceUpdating">
		actualizando...
	</string>
	<string name="Open landmarks">
		Abrir hitos
	</string>
	<string name="Unconstrained">
		Sin restricciones
	</string>
	<string name="no_transfer" value="(no transferible)"/>
	<string name="no_modify" value="(no modificable)"/>
	<string name="no_copy" value="(no copiable)"/>
	<string name="worn" value="(puesto)"/>
	<string name="link" value="(enlace)"/>
	<string name="broken_link" value="(enlace roto)&quot;"/>
	<string name="LoadingContents">
		Cargando el contenido...
	</string>
	<string name="NoContents">
		No hay contenido
	</string>
	<string name="WornOnAttachmentPoint" value="(lo llevas en: [ATTACHMENT_POINT])"/>
	<string name="AttachmentErrorMessage" value="([ATTACHMENT_ERROR])"/>
	<string name="ActiveGesture" value="[GESLABEL] (activo)"/>
	<string name="Chat Message" value="Chat:"/>
	<string name="Sound" value="Sonido :"/>
	<string name="Wait" value="--- Espera :"/>
	<string name="AnimFlagStop" value="Parar la animación:"/>
	<string name="AnimFlagStart" value="Empezar la animación:"/>
	<string name="Wave" value="Onda"/>
	<string name="GestureActionNone" value="Ninguno"/>
	<string name="HelloAvatar" value="¡Hola, avatar!"/>
	<string name="ViewAllGestures" value="Ver todos &gt;&gt;"/>
	<string name="GetMoreGestures" value="Obtener más &gt;&gt;"/>
	<string name="Animations" value="Animaciones,"/>
	<string name="Calling Cards" value="Tarjetas de visita,"/>
	<string name="Clothing" value="Ropa,"/>
	<string name="Gestures" value="Gestos,"/>
	<string name="Landmarks" value="Hitos,"/>
	<string name="Notecards" value="Notas,"/>
	<string name="Objects" value="Objetos,"/>
	<string name="Scripts" value="Scripts,"/>
	<string name="Sounds" value="Sonidos,"/>
	<string name="Textures" value="Texturas,"/>
	<string name="Snapshots" value="Fotos,"/>
	<string name="No Filters" value="No"/>
	<string name="Since Logoff" value="- Desde la desconexión"/>
	<string name="InvFolder My Inventory">
		Inventario
	</string>
	<string name="InvFolder Library">
		Librería
	</string>
	<string name="InvFolder Textures">
		Texturas
	</string>
	<string name="InvFolder Sounds">
		Sonidos
	</string>
	<string name="InvFolder Calling Cards">
		Tarjetas de visita
	</string>
	<string name="InvFolder Landmarks">
		Hitos
	</string>
	<string name="InvFolder Scripts">
		Scripts
	</string>
	<string name="InvFolder Clothing">
		Ropa
	</string>
	<string name="InvFolder Objects">
		Objetos
	</string>
	<string name="InvFolder Notecards">
		Notas
	</string>
	<string name="InvFolder New Folder">
		Carpeta nueva
	</string>
	<string name="InvFolder Inventory">
		Inventario
	</string>
	<string name="InvFolder Uncompressed Images">
		Imágenes sin comprimir
	</string>
	<string name="InvFolder Body Parts">
		Partes del cuerpo
	</string>
	<string name="InvFolder Trash">
		Papelera
	</string>
	<string name="InvFolder Photo Album">
		Álbum de fotos
	</string>
	<string name="InvFolder Lost And Found">
		Objetos Perdidos
	</string>
	<string name="InvFolder Uncompressed Sounds">
		Sonidos sin comprimir
	</string>
	<string name="InvFolder Animations">
		Animaciones
	</string>
	<string name="InvFolder Gestures">
		Gestos
	</string>
	<string name="InvFolder Favorites">
		Favoritos
	</string>
	<string name="InvFolder favorite">
		Favoritos
	</string>
	<string name="InvFolder Favorites">
		Mis Favoritos
	</string>
	<string name="InvFolder favorites">
		Mis Favoritos
	</string>
	<string name="InvFolder Current Outfit">
		Vestuario actual
	</string>
	<string name="InvFolder Initial Outfits">
		Vestuarios iniciales
	</string>
	<string name="InvFolder My Outfits">
		Vestuarios
	</string>
	<string name="InvFolder Accessories">
		Accesorios
	</string>
	<string name="InvFolder Meshes">
		Modelos mesh
	</string>
	<string name="InvFolder Received Items">
		Items recibidos
	</string>
	<string name="InvFolder Merchant Outbox">
		Merchant Outbox
	</string>
	<string name="InvFolder Received Items">
		Objetos recibidos
	</string>
	<string name="InvFolder Merchant Outbox">
		Buzón de salida de comerciante
	</string>
	<string name="InvFolder Friends">
		Amigos
	</string>
	<string name="InvFolder All">
		Todas
	</string>
	<string name="no_attachments">
		No tienes accesorios puestos
	</string>
	<string name="Attachments remain">
		Anexos (quedan [COUNT] ranuras)
	</string>
	<string name="Buy">
		Comprar
	</string>
	<string name="BuyforL$">
		Comprar por L$
	</string>
	<string name="Stone">
		Piedra
	</string>
	<string name="Metal">
		Metal
	</string>
	<string name="Glass">
		Cristal
	</string>
	<string name="Wood">
		Madera
	</string>
	<string name="Flesh">
		Carne
	</string>
	<string name="Plastic">
		Plástico
	</string>
	<string name="Rubber">
		Goma
	</string>
	<string name="Light">
		Luz
	</string>
	<string name="KBShift">
		Mayús
	</string>
	<string name="KBCtrl">
		Ctrl
	</string>
	<string name="Chest">
		Tórax
	</string>
	<string name="Skull">
		Cráneo
	</string>
	<string name="Left Shoulder">
		Hombro izquierdo
	</string>
	<string name="Right Shoulder">
		Hombro derecho
	</string>
	<string name="Left Hand">
		Mano izquierda
	</string>
	<string name="Right Hand">
		Mano derecha
	</string>
	<string name="Left Foot">
		Pie izquierdo
	</string>
	<string name="Right Foot">
		Pie derecho
	</string>
	<string name="Spine">
		Columna
	</string>
	<string name="Pelvis">
		Pelvis
	</string>
	<string name="Mouth">
		Boca
	</string>
	<string name="Chin">
		Barbilla
	</string>
	<string name="Left Ear">
		Oreja izquierda
	</string>
	<string name="Right Ear">
		Oreja derecha
	</string>
	<string name="Left Eyeball">
		Ojo izquierdo
	</string>
	<string name="Right Eyeball">
		Ojo derecho
	</string>
	<string name="Nose">
		Nariz
	</string>
	<string name="R Upper Arm">
		Brazo derecho
	</string>
	<string name="R Forearm">
		Antebrazo derecho
	</string>
	<string name="L Upper Arm">
		Brazo izquierdo
	</string>
	<string name="L Forearm">
		Antebrazo izquierdo
	</string>
	<string name="Right Hip">
		Cadera derecha
	</string>
	<string name="R Upper Leg">
		Muslo derecho
	</string>
	<string name="R Lower Leg">
		Pantorrilla derecha
	</string>
	<string name="Left Hip">
		Cadera izquierda
	</string>
	<string name="L Upper Leg">
		Muslo izquierdo
	</string>
	<string name="L Lower Leg">
		Pantorrilla izquierda
	</string>
	<string name="Stomach">
		Abdomen
	</string>
	<string name="Left Pec">
		Pecho izquierdo
	</string>
	<string name="Right Pec">
		Pecho derecho
	</string>
	<string name="Neck">
		Cuello
	</string>
	<string name="Avatar Center">
		Centro del avatar
	</string>
	<string name="Left Ring Finger">
		Dedo anular izquierdo
	</string>
	<string name="Right Ring Finger">
		Dedo anular derecho
	</string>
	<string name="Tail Base">
		Base de la cola
	</string>
	<string name="Tail Tip">
		Extremo de la cola
	</string>
	<string name="Left Wing">
		Ala izquierda
	</string>
	<string name="Right Wing">
		Ala derecha
	</string>
	<string name="Jaw">
		Mandíbula
	</string>
	<string name="Alt Left Ear">
		Oreja izquierda alternativa
	</string>
	<string name="Alt Right Ear">
		Oreja derecha alternativa
	</string>
	<string name="Alt Left Eye">
		Ojo izquierdo alternativo
	</string>
	<string name="Alt Right Eye">
		Ojo derecho alternativo
	</string>
	<string name="Tongue">
		Lengua
	</string>
	<string name="Groin">
		Ingle
	</string>
	<string name="Left Hind Foot">
		Pata trasera izquierda
	</string>
	<string name="Right Hind Foot">
		Pata trasera derecha
	</string>
	<string name="Invalid Attachment">
		Punto de anexión no válido
	</string>
	<string name="ATTACHMENT_MISSING_ITEM">
		Error: falta un artículo
	</string>
	<string name="ATTACHMENT_MISSING_BASE_ITEM">
		Error: falta el artículo de base
	</string>
	<string name="ATTACHMENT_NOT_ATTACHED">
		Error: el objeto se encuentra en el vestuario actual, pero no está anexado
	</string>
	<string name="YearsMonthsOld">
		[AGEYEARS] [AGEMONTHS]
	</string>
	<string name="YearsOld">
		[AGEYEARS] de edad
	</string>
	<string name="MonthsOld">
		[AGEMONTHS] de edad
	</string>
	<string name="WeeksOld">
		[AGEWEEKS] de edad
	</string>
	<string name="DaysOld">
		[AGEDAYS] de edad
	</string>
	<string name="TodayOld">
		Registrado hoy
	</string>
	<string name="hud_description_total">
		Tu HUD
	</string>
	<string name="hud_name_with_joint">
		[OBJ_NAME] (lo llevas en [JNT_NAME])
	</string>
	<string name="hud_render_memory_warning">
		[HUD_DETAILS] usa mucha memoria de textura
	</string>
	<string name="hud_render_cost_warning">
		[HUD_DETAILS] contiene muchas texturas y objetos complicados
	</string>
	<string name="hud_render_heavy_textures_warning">
		[HUD_DETAILS] contiene muchas texturas grandes
	</string>
	<string name="hud_render_cramped_warning">
		[HUD_DETAILS] contiene demasiados objetos
	</string>
	<string name="hud_render_textures_warning">
		[HUD_DETAILS] contiene demasiadas texturas
	</string>
	<string name="AgeYearsA">
		[COUNT] año
	</string>
	<string name="AgeYearsB">
		[COUNT] años
	</string>
	<string name="AgeYearsC">
		[COUNT] años
	</string>
	<string name="AgeMonthsA">
		[COUNT] mes
	</string>
	<string name="AgeMonthsB">
		[COUNT] meses
	</string>
	<string name="AgeMonthsC">
		[COUNT] meses
	</string>
	<string name="AgeWeeksA">
		[COUNT] semana
	</string>
	<string name="AgeWeeksB">
		[COUNT] semanas
	</string>
	<string name="AgeWeeksC">
		[COUNT] semanas
	</string>
	<string name="AgeDaysA">
		[COUNT] día
	</string>
	<string name="AgeDaysB">
		[COUNT] días
	</string>
	<string name="AgeDaysC">
		[COUNT] días
	</string>
	<string name="GroupMembersA">
		[COUNT] miembro
	</string>
	<string name="GroupMembersB">
		[COUNT] miembros
	</string>
	<string name="GroupMembersC">
		[COUNT] miembros
	</string>
	<string name="AcctTypeResident">
		Residente
	</string>
	<string name="AcctTypeTrial">
		Prueba
	</string>
	<string name="AcctTypeCharterMember">
		Miembro fundador
	</string>
	<string name="AcctTypeEmployee">
		Empleado de Linden Lab
	</string>
	<string name="PaymentInfoUsed">
		Ha usado una forma de pago
	</string>
	<string name="PaymentInfoOnFile">
		Existe información sobre formas de pago
	</string>
	<string name="NoPaymentInfoOnFile">
		Sin información sobre formas de pago
	</string>
	<string name="AgeVerified">
		Edad verificada
	</string>
	<string name="NotAgeVerified">
		Edad no verificada
	</string>
	<string name="Center 2">
		Centro 2
	</string>
	<string name="Top Right">
		Superior derecha
	</string>
	<string name="Top">
		Superior
	</string>
	<string name="Top Left">
		Superior izquierda
	</string>
	<string name="Center">
		Centro
	</string>
	<string name="Bottom Left">
		Inferior izquierda
	</string>
	<string name="Bottom">
		Inferior
	</string>
	<string name="Bottom Right">
		Inferior derecha
	</string>
	<string name="CompileQueueDownloadedCompiling">
		Descargado, compilándolo
	</string>
	<string name="CompileQueueServiceUnavailable">
		El servicio de compilación de scripts no está disponible
	</string>
	<string name="CompileQueueScriptNotFound">
		No se encuentra el script en el servidor.
	</string>
	<string name="CompileQueueProblemDownloading">
		Problema al descargar
	</string>
	<string name="CompileQueueInsufficientPermDownload">
		Permisos insuficientes para descargar un script.
	</string>
	<string name="CompileQueueInsufficientPermFor">
		Permisos insuficientes para
	</string>
	<string name="CompileQueueUnknownFailure">
		Fallo desconocido en la descarga
	</string>
	<string name="CompileQueueTitle">
		Progreso de la recompilación
	</string>
	<string name="CompileQueueStart">
		recompilar
	</string>
	<string name="ResetQueueTitle">
		Progreso del reinicio
	</string>
	<string name="ResetQueueStart">
		restaurar
	</string>
	<string name="RunQueueTitle">
		Configurando como ejecutándose
	</string>
	<string name="RunQueueStart">
		ejecutar
	</string>
	<string name="NotRunQueueTitle">
		Configurando como no ejecutándose
	</string>
	<string name="NotRunQueueStart">
		no ejecutar
	</string>
	<string name="DeleteQueueTitle">
		Progreso de la eliminación
	</string>
	<string name="DeleteQueueStart">
		Eliminando
	</string>
	<string name="Compiling">
		Compilando [NAME]
	</string>
	<string name="CompileSuccessful">
		¡Compilación correcta!
	</string>
	<string name="CompileSuccessfulSaving">
		Compilación correcta, guardando...
	</string>
	<string name="SaveComplete">
		Guardado.
	</string>
	<string name="UploadFailed">
		Error al subir el archivo:
	</string>
	<string name="ObjectOutOfRange">
		Script (objeto fuera de rango)
	</string>
	<string name="ScriptWasDeleted">
		Script (eliminado del inventario)
	</string>
	<string name="GodToolsObjectOwnedBy">
		El objeto [OBJECT] es propiedad de [OWNER]
	</string>
	<string name="GroupsNone">
		ninguno
	</string>
	<string name="CompileNoExperiencePerm">
		Omitiendo el script [SCRIPT] con la experiencia [EXPERIENCE].
	</string>
	<string name="Group" value="(grupo)"/>
	<string name="Unknown">
		(Desconocido)
	</string>
	<string name="SummaryForTheWeek" value="Resumen de esta semana, empezando el "/>
	<string name="NextStipendDay" value=". El próximo día de pago es el "/>
	<string name="GroupPlanningDate">
		[mthnum,datetime,utc]/[day,datetime,utc]/[year,datetime,utc]
	</string>
	<string name="GroupIndividualShare" value="Grupo       Aportaciones individuales"/>
	<string name="GroupColumn" value="Grupo"/>
	<string name="Balance">
		Saldo
	</string>
	<string name="Credits">
		Créditos
	</string>
	<string name="Debits">
		Débitos
	</string>
	<string name="Total">
		Total
	</string>
	<string name="NoGroupDataFound">
		No se encontraron datos del grupo
	</string>
	<string name="IMParentEstate">
		parent estate
	</string>
	<string name="IMMainland">
		continente
	</string>
	<string name="IMTeen">
		adolescente
	</string>
	<string name="Anyone">
		cualquiera
	</string>
	<string name="RegionInfoError">
		error
	</string>
	<string name="RegionInfoAllEstatesOwnedBy">
		todos los estados propiedad de [OWNER]
	</string>
	<string name="RegionInfoAllEstatesYouOwn">
		todos los estados que posees
	</string>
	<string name="RegionInfoAllEstatesYouManage">
		todos los estados que administras para [OWNER]
	</string>
	<string name="RegionInfoAllowedResidents">
		Residentes autorizados: ([ALLOWEDAGENTS], máx. [MAXACCESS])
	</string>
	<string name="RegionInfoAllowedGroups">
		Grupos autorizados: ([ALLOWEDGROUPS], máx. [MAXACCESS])
	</string>
	<string name="RegionInfoEstateManagers">
		Administradores de estado: ([ESTATEMANAGERS], máx. [MAXMANAGERS])
	</string>
	<string name="RegionInfoBannedResidents">
		Residentes con acceso prohibido: ([BANNEDAGENTS], máx. [MAXBANNED])
	</string>
	<string name="RegionInfoListTypeAllowedAgents">
		Residentes permitidos
	</string>
	<string name="RegionInfoListTypeBannedAgents">
		Residentes con acceso prohibido
	</string>
	<string name="RegionInfoAllEstates">
		todos los estados
	</string>
	<string name="RegionInfoManagedEstates">
		estados administrados
	</string>
	<string name="RegionInfoThisEstate">
		este estado
	</string>
	<string name="AndNMore">
		y [EXTRA_COUNT] más
	</string>
	<string name="ScriptLimitsParcelScriptMemory">
		Memoria de scripts de la parcela
	</string>
	<string name="ScriptLimitsParcelsOwned">
		Parcelas listadas: [PARCELS]
	</string>
	<string name="ScriptLimitsMemoryUsed">
		Memoria usada: [COUNT] KB de un máx de [MAX] KB; [AVAILABLE] KB disponibles
	</string>
	<string name="ScriptLimitsMemoryUsedSimple">
		Memoria usada: [COUNT] KB
	</string>
	<string name="ScriptLimitsParcelScriptURLs">
		URLs de los scripts de la parcela
	</string>
	<string name="ScriptLimitsURLsUsed">
		URLs usadas: [COUNT] de un máx. de [MAX]; [AVAILABLE] disponibles
	</string>
	<string name="ScriptLimitsURLsUsedSimple">
		URLs usadas: [COUNT]
	</string>
	<string name="ScriptLimitsRequestError">
		Error al obtener la información
	</string>
	<string name="ScriptLimitsRequestNoParcelSelected">
		No hay una parcela seleccionada
	</string>
	<string name="ScriptLimitsRequestWrongRegion">
		Error: la información de scripts sólo está disponible en tu región actual
	</string>
	<string name="ScriptLimitsRequestWaiting">
		Obteniendo la información...
	</string>
	<string name="ScriptLimitsRequestDontOwnParcel">
		No tienes permiso para examinar esta parcela
	</string>
	<string name="SITTING_ON">
		Sentado en
	</string>
	<string name="ATTACH_CHEST">
		Tórax
	</string>
	<string name="ATTACH_HEAD">
		Cráneo
	</string>
	<string name="ATTACH_LSHOULDER">
		Hombro izquierdo
	</string>
	<string name="ATTACH_RSHOULDER">
		Hombro derecho
	</string>
	<string name="ATTACH_LHAND">
		Mano izquierda
	</string>
	<string name="ATTACH_RHAND">
		Mano derecha
	</string>
	<string name="ATTACH_LFOOT">
		Pie izquierdo
	</string>
	<string name="ATTACH_RFOOT">
		Pie derecho
	</string>
	<string name="ATTACH_BACK">
		Columna
	</string>
	<string name="ATTACH_PELVIS">
		Pelvis
	</string>
	<string name="ATTACH_MOUTH">
		Boca
	</string>
	<string name="ATTACH_CHIN">
		Barbilla
	</string>
	<string name="ATTACH_LEAR">
		Oreja izquierda
	</string>
	<string name="ATTACH_REAR">
		Oreja derecha
	</string>
	<string name="ATTACH_LEYE">
		Ojo izquierdo
	</string>
	<string name="ATTACH_REYE">
		Ojo derecho
	</string>
	<string name="ATTACH_NOSE">
		Nariz
	</string>
	<string name="ATTACH_RUARM">
		Brazo derecho
	</string>
	<string name="ATTACH_RLARM">
		Antebrazo derecho
	</string>
	<string name="ATTACH_LUARM">
		Brazo izquierdo
	</string>
	<string name="ATTACH_LLARM">
		Antebrazo izquierdo
	</string>
	<string name="ATTACH_RHIP">
		Cadera derecha
	</string>
	<string name="ATTACH_RULEG">
		Muslo derecho
	</string>
	<string name="ATTACH_RLLEG">
		Pantorrilla derecha
	</string>
	<string name="ATTACH_LHIP">
		Cadera izquierda
	</string>
	<string name="ATTACH_LULEG">
		Muslo izquierdo
	</string>
	<string name="ATTACH_LLLEG">
		Pantorrilla izquierda
	</string>
	<string name="ATTACH_BELLY">
		Abdomen
	</string>
	<string name="ATTACH_LEFT_PEC">
		Pectoral izquierdo
	</string>
	<string name="ATTACH_RIGHT_PEC">
		Pectoral derecho
	</string>
	<string name="ATTACH_HUD_CENTER_2">
		HUD: Centro 2
	</string>
	<string name="ATTACH_HUD_TOP_RIGHT">
		HUD Superior derecho
	</string>
	<string name="ATTACH_HUD_TOP_CENTER">
		HUD Superior central
	</string>
	<string name="ATTACH_HUD_TOP_LEFT">
		HUD Superior izquierdo
	</string>
	<string name="ATTACH_HUD_CENTER_1">
		HUD Central 1
	</string>
	<string name="ATTACH_HUD_BOTTOM_LEFT">
		HUD Inferior izquierdo
	</string>
	<string name="ATTACH_HUD_BOTTOM">
		HUD Inferior
	</string>
	<string name="ATTACH_HUD_BOTTOM_RIGHT">
		HUD Inferior derecho
	</string>
	<string name="ATTACH_NECK">
		Cuello
	</string>
	<string name="ATTACH_AVATAR_CENTER">
		Centro del avatar
	</string>
	<string name="ATTACH_LHAND_RING1">
		Dedo anular izquierdo
	</string>
	<string name="ATTACH_RHAND_RING1">
		Dedo anular derecho
	</string>
	<string name="ATTACH_TAIL_BASE">
		Base de la cola
	</string>
	<string name="ATTACH_TAIL_TIP">
		Extremo de la cola
	</string>
	<string name="ATTACH_LWING">
		Ala izquierda
	</string>
	<string name="ATTACH_RWING">
		Ala derecha
	</string>
	<string name="ATTACH_FACE_JAW">
		Mandíbula
	</string>
	<string name="ATTACH_FACE_LEAR">
		Oreja izquierda alternativa
	</string>
	<string name="ATTACH_FACE_REAR">
		Oreja derecha alternativa
	</string>
	<string name="ATTACH_FACE_LEYE">
		Ojo izquierdo alternativo
	</string>
	<string name="ATTACH_FACE_REYE">
		Ojo derecho alternativo
	</string>
	<string name="ATTACH_FACE_TONGUE">
		Lengua
	</string>
	<string name="ATTACH_GROIN">
		Ingle
	</string>
	<string name="ATTACH_HIND_LFOOT">
		Pata trasera izquierda
	</string>
	<string name="ATTACH_HIND_RFOOT">
		Pata trasera derecha
	</string>
	<string name="CursorPos">
		Línea [LINE], Columna [COLUMN]
	</string>
	<string name="PanelDirCountFound">
		[COUNT] resultados
	</string>
	<string name="PanelDirTimeStr">
		[hour12,datetime,slt]:[min,datetime,slt] [ampm,datetime,slt]
	</string>
	<string name="PanelDirEventsDateText">
		[day,datetime,slt]/[mthnum,datetime,slt]
	</string>
	<string name="PanelContentsTooltip">
		Contenido del objeto
	</string>
	<string name="PanelContentsNewScript">
		Script nuevo
	</string>
	<string name="DoNotDisturbModeResponseDefault">
		Este residente tiene activado el modo &apos;No disponible&apos; y verá tu mensaje más tarde.
	</string>
	<string name="MuteByName">
		(Por el nombre)
	</string>
	<string name="MuteAgent">
		(Residente)
	</string>
	<string name="MuteObject">
		(Objeto)
	</string>
	<string name="MuteGroup">
		(Grupo)
	</string>
	<string name="MuteExternal">
		(Externo)
	</string>
	<string name="RegionNoCovenant">
		No se ha aportado un contrato para este estado.
	</string>
	<string name="RegionNoCovenantOtherOwner">
		No se ha aportado un contrato para este estado. El terreno de este estado lo vende el propietario del estado. Por favor, contacta con ese propietario para informarte sobre la venta.
	</string>
	<string name="covenant_last_modified"
		 value="Última modificación: " />
	<string name="none_text"
		 value="(no hay)" />
	<string name="never_text"
		 value=" (nunca)" />
	<string name="GroupOwned">
		Propiedad del grupo
	</string>
	<string name="Public">
		Público
	</string>
	<string name="LocalSettings">
		Configuración local
	</string>
	<string name="RegionSettings">
		Configuración de la región
	</string>
	<string name="NoEnvironmentSettings">
		Esta región no es compatible con las opciones de entorno.
	</string>
	<string name="EnvironmentSun">
		Sol
	</string>
	<string name="EnvironmentMoon">
		Luna
	</string>
	<string name="EnvironmentBloom">
		Florecimiento
	</string>
	<string name="EnvironmentCloudNoise">
		Ruido de nubes
	</string>
	<string name="EnvironmentNormalMap">
		Vista Normal
	</string>
	<string name="EnvironmentTransparent">
		Transparente
	</string>
	<string name="ClassifiedClicksTxt">
		Clics: [TELEPORT] teleportes, [MAP] mapa, [PROFILE] perfil
	</string>
	<string name="ClassifiedUpdateAfterPublish">
		(se actualizará tras la publicación)
	</string>
	<string name="NoPicksClassifiedsText">
		No has creado destacados ni clasificados. Pulsa el botón Más para crear uno.
	</string>
	<string name="NoAvatarPicksClassifiedsText">
		El usuario no tiene clasificados ni destacados
	</string>
	<string name="PicksClassifiedsLoadingText">
		Cargando...
	</string>
	<string name="NoPicksText">No has creado ningún destacado.</string>
	<string name="NoAvatarPicksText">El usuario no tiene destacados</string>
	<string name="NoClassifiedsText">No has creado ningún clasificado. Pulsa el botón '+' para crear uno.</string>
	<string name="NoAvatarClassifiedsText">El usuario no tiene clasificados</string>
	<string name="MultiPreviewTitle">
		Vista previa
	</string>
	<string name="MultiPropertiesTitle">
		Propiedades
	</string>
	<string name="InvOfferAnObjectNamed">
		Un objeto de nombre
	</string>
	<string name="InvOfferOwnedByGroup">
		propiedad del grupo
	</string>
	<string name="InvOfferOwnedByUnknownGroup">
		propiedad de un grupo desconocido
	</string>
	<string name="InvOfferOwnedBy">
		propiedad de
	</string>
	<string name="InvOfferOwnedByUnknownUser">
		propiedad de un usuario desconocido
	</string>
	<string name="InvOfferGaveYou">
		te ha dado
	</string>
	<string name="InvOfferYouDecline">
		Rechazas
	</string>
	<string name="InvOfferDecline">
		Has rechazado [DESC] de [NAME].
	</string>
	<string name="InvOfferFrom">
		de
	</string>
	<string name="GroupMoneyTotal">
		Total
	</string>
	<string name="GroupMoneyBought">
		comprado
	</string>
	<string name="GroupMoneyPaidYou">
		pagado a ti
	</string>
	<string name="GroupMoneyPaidInto">
		pagado en
	</string>
	<string name="GroupMoneyBoughtPassTo">
		pase comprado a
	</string>
	<string name="GroupMoneyPaidFeeForEvent">
		cuotas pagadas para el evento
	</string>
	<string name="GroupMoneyPaidPrizeForEvent">
		precio pagado por el evento
	</string>
	<string name="GroupMoneyBalance">
		Saldo
	</string>
	<string name="GroupMoneyCredits">
		Créditos
	</string>
	<string name="GroupMoneyDebits">
		Débitos
	</string>
	<string name="GroupMoneyDate">
		[weekday,datetime,utc] [mth,datetime,utc] [day,datetime,utc], [year,datetime,utc]
	</string>
	<string name="AcquiredItems">
		Artículos adquiridos
	</string>
	<string name="Cancel">
		Cancelar
	</string>
	<string name="UploadingCosts">
		Subir [NAME] cuesta [AMOUNT] L$
	</string>
	<string name="BuyingCosts">
		Comprar esto cuesta [AMOUNT] L$
	</string>
	<string name="UnknownFileExtension">
		Extensión de archivo desconocida [.%s]
Se esperaba .wav, .tga, .bmp, .jpg, .jpeg, o .bvh
	</string>
	<string name="MuteObject2">
		Bloquear
	</string>
	 <string name="MuteAvatar">
		Bloquear
	</string>
	<string name="UnmuteObject">
		Desbloquear
	</string>
	<string name="UnmuteAvatar">
		Desbloquear
	</string>
	<string name="AddLandmarkNavBarMenu">
		Guardar este hito...
	</string>
	<string name="EditLandmarkNavBarMenu">
		Editar este hito...
	</string>
	<string name="accel-mac-control">
		⌃
	</string>
	<string name="accel-mac-command">
		⌘
	</string>
	<string name="accel-mac-option">
		⌥
	</string>
	<string name="accel-mac-shift">
		⇧
	</string>
	<string name="accel-win-control">
		Ctrl+
	</string>
	<string name="accel-win-alt">
		Alt+
	</string>
	<string name="accel-win-shift">
		Mayús+
	</string>
	<string name="FileSaved">
		Archivo guardado
	</string>
	<string name="Receiving">
		Recibiendo
	</string>
	<string name="AM">
		AM
	</string>
	<string name="PM">
		PM
	</string>
	<string name="PST">
		PST
	</string>
	<string name="PDT">
		PDT
	</string>
	<string name="Direction_Forward">
		Adelante
	</string>
	<string name="Direction_Left">
		Izquierda
	</string>
	<string name="Direction_Right">
		Derecha
	</string>
	<string name="Direction_Back">
		Atrás
	</string>
	<string name="Direction_North">
		Norte
	</string>
	<string name="Direction_South">
		Sur
	</string>
	<string name="Direction_West">
		Oeste
	</string>
	<string name="Direction_East">
		Este
	</string>
	<string name="Direction_Up">
		Arriba
	</string>
	<string name="Direction_Down">
		Abajo
	</string>
	<string name="Any Category">
		Cualquier categoría
	</string>
	<string name="Shopping">
		Compras
	</string>
	<string name="Land Rental">
		Terreno en alquiler
	</string>
	<string name="Property Rental">
		Propiedad en alquiler
	</string>
	<string name="Special Attraction">
		Atracción especial
	</string>
	<string name="New Products">
		Nuevos productos
	</string>
	<string name="Employment">
		Empleo
	</string>
	<string name="Wanted">
		Se busca
	</string>
	<string name="Service">
		Servicios
	</string>
	<string name="Personal">
		Personal
	</string>
	<string name="None">
		Ninguno
	</string>
	<string name="Linden Location">
		Localización Linden
	</string>
	<string name="Adult">
		Adulto
	</string>
	<!-- FS:Ansariel: Fixed to match PARCEL_CATEGORY_UI_STRING array -->
	<string name="Arts and Culture">
		Arte y Cultura
	</string>
	<string name="Business">
		Negocios
	</string>
	<string name="Educational">
		Educativo
	</string>
	<string name="Gaming">
		Juegos de azar
	</string>
	<string name="Hangout">
		Entretenimiento
	</string>
	<string name="Newcomer Friendly">
		Para recién llegados
	</string>
	<!-- FS:Ansariel: Fixed to match PARCEL_CATEGORY_UI_STRING array -->
	<string name="Parks and Nature">
		Parques y Naturaleza
	</string>
	<string name="Residential">
		Residencial
	</string>
	<string name="Stage">
		Artes escénicas
	</string>
	<string name="Other">
		Otra
	</string>
	<string name="Rental">
		Terreno en alquiler
	</string>
	<string name="Any">
		Cualquiera
	</string>
	<string name="You">
		Tú
	</string>
	<string name="Multiple Media">
		Múltiples medios
	</string>
	<string name="Play Media">
		Reproduce/Pausa los medios
	</string>
	<string name="StreamtitleNowPlaying">
		Reproduciendo:
	</string>
	<string name="IntelDriverPage">
		http://www.intel.com/p/en_US/support/detect/graphics
	</string>
	<string name="NvidiaDriverPage">
		http://www.nvidia.com/Download/index.aspx?lang=es
	</string>
	<string name="AMDDriverPage">
		http://support.amd.com/us/Pages/AMDSupportHub.aspx
	</string>
	<string name="MBCmdLineError">
		Ha habido un error analizando la línea de comando.
Por favor, consulta: http://wiki.secondlife.com/wiki/Client_parameters
Error:
	</string>
	<string name="MBCmdLineUsg">
		[APP_NAME] Uso de línea de comando:
	</string>
	<string name="MBUnableToAccessFile">
		[APP_NAME] no puede acceder a un archivo que necesita.

Puede ser porque estés ejecutando varias copias, o porque tu sistema crea -equivocadamente- que el archivo está abierto.
Si este mensaje persiste, reinicia tu ordenador y vuelve a intentarlo.
Si aun así sigue apareciendo el mensaje, debes desinstalar completamente [APP_NAME] y reinstalarlo.
	</string>
	<string name="MBFatalError">
		Error fatal
	</string>
	<string name="MBApplicationError">
		Error de la aplicación - No te asustes
	</string>
	<string name="MBApplicationErrorDetails">
		Lo sentimos, pero [APP_NAME] ha fallado y tiene que cerrarse. Si el problema se produce repetidamente, por favor contacta con nuestro equipo de soporte y hazle llegar el siguiente mensaje:

[ERROR_DETAILS]
	</string>
	<string name="MBRequiresAltiVec">
		[APP_NAME] requiere un procesador con AltiVec (G4 o posterior).
	</string>
	<string name="MBAlreadyRunning">
		[APP_NAME] ya se está ejecutando.
Revisa tu barra de tareas para encontrar una copia minimizada del programa.
Si este mensaje persiste, reinicia tu ordenador.
	</string>
	<string name="MBFrozenCrashed">
		En su anterior ejecución, [APP_NAME] se congeló o se cayó.
¿Quieres enviar un informe de caída?
	</string>
	<string name="MBAlert">
		Alerta
	</string>
	<string name="MBNoDirectX">
		[APP_NAME] no encuentra DirectX 9.0b o superior.
[APP_NAME] usa DirectX para detectar el hardware o los drivers no actualizados que pueden provocar problemas de estabilidad, ejecución pobre y caídas.  Aunque puedes ejecutar [APP_NAME] sin él, recomendamos encarecidamente hacerlo con DirectX 9.0b.

¿Quieres continuar?
	</string>
	<string name="MBWarning">
		¡Atención!
	</string>
	<string name="MBNoAutoUpdate">
		Las actualizaciones automáticas no están todavía implementadas para Linux.
Por favor, descarga la última versión desde www.secondlife.com.
	</string>
	<string name="MBRegClassFailed">
		Fallo en RegisterClass
	</string>
	<string name="MBError">
		Error
	</string>
	<string name="MBFullScreenErr">
		No puede ejecutarse a pantalla completa de [WIDTH] x [HEIGHT].
Ejecutándose en una ventana.
	</string>
	<string name="MBDestroyWinFailed">
		Error Shutdown destruyendo la ventana (DestroyWindow() failed)
	</string>
	<string name="MBShutdownErr">
		Error Shutdown
	</string>
	<string name="MBDevContextErr">
		No se puede construir el 'GL device context'
	</string>
	<string name="MBPixelFmtErr">
		No se puede encontrar un formato adecuado de píxel
	</string>
	<string name="MBPixelFmtDescErr">
		No se puede conseguir la descripción del formato de píxel
	</string>
	<string name="MBTrueColorWindow">
		Para ejecutarse, [APP_NAME] necesita Color Verdadero (32-bit).
Por favor, en las configuraciones de tu ordenador ajusta el modo de color a 32-bit.
	</string>
	<string name="MBAlpha">
		[APP_NAME] no puede ejecutarse porque no puede obtener un canal alpha de 8 bit. Generalmente, se debe a alguna cuestión de los drivers de la tarjeta de vídeo.
Por favor, comprueba que tienes instalados los últimos drivers para tu tarjeta de vídeo.
Comprueba también que tu monitor esta configurado para Color Verdadero (32-bit) en Panel de Control &gt; Apariencia y temas &gt; Pantalla.
Si sigues recibiendo este mensaje, contacta con [SUPPORT_SITE].
	</string>
	<string name="MBPixelFmtSetErr">
		No se puede configurar el formato de píxel
	</string>
	<string name="MBGLContextErr">
		No se puede crear el 'GL rendering context'
	</string>
	<string name="MBGLContextActErr">
		No se puede activar el 'GL rendering context'
	</string>
	<string name="MBVideoDrvErr">
		[APP_NAME] no puede ejecutarse porque los drivers de tu tarjeta de vídeo o no están bien instalados, o no están actualizados, o son para hardware no admitido. Por favor, comprueba que tienes los drivers más actuales para tu tarjeta de vídeo, y, aunque los tengas, intenta reinstalarlos.
 
Si sigues recibiendo este mensaje, contacta con [SUPPORT_SITE].
	</string>
	<string name="5 O'Clock Shadow">
		Barba del día
	</string>
	<string name="All White">
		Blanco del todo
	</string>
	<string name="Anime Eyes">
		Ojos de cómic
	</string>
	<string name="Arced">
		Arqueadas
	</string>
	<string name="Arm Length">
		Brazos: longitud
	</string>
	<string name="Attached">
		Cortos
	</string>
	<string name="Attached Earlobes">
		Lóbulos
	</string>
	<string name="Back Fringe">
		Nuca: largo
	</string>
	<string name="Baggy">
		Marcadas
	</string>
	<string name="Bangs">
		Bangs
	</string>
	<string name="Beady Eyes">
		Ojos pequeños
	</string>
	<string name="Belly Size">
		Barriga: tamaño
	</string>
	<string name="Big">
		Grande
	</string>
	<string name="Big Butt">
		Culo grande
	</string>
	<string name="Big Hair Back">
		Pelo: moño
	</string>
	<string name="Big Hair Front">
		Pelo: tupé
	</string>
	<string name="Big Hair Top">
		Pelo: melena alta
	</string>
	<string name="Big Head">
		Cabeza grande
	</string>
	<string name="Big Pectorals">
		Grandes pectorales
	</string>
	<string name="Big Spikes">
		Crestas grandes
	</string>
	<string name="Black">
		Negro
	</string>
	<string name="Blonde">
		Rubio
	</string>
	<string name="Blonde Hair">
		Pelo rubio
	</string>
	<string name="Blush">
		Rubor
	</string>
	<string name="Blush Color">
		Color del rubor
	</string>
	<string name="Blush Opacity">
		Opacidad del rubor
	</string>
	<string name="Body Definition">
		Definición del cuerpo
	</string>
	<string name="Body Fat">
		Cuerpo: gordura
	</string>
	<string name="Body Freckles">
		Pecas del cuerpo
	</string>
	<string name="Body Thick">
		Cuerpo grueso
	</string>
	<string name="Body Thickness">
		Cuerpo: grosor
	</string>
	<string name="Body Thin">
		Cuerpo delgado
	</string>
	<string name="Bow Legged">
		Abiertas
	</string>
	<string name="Breast Buoyancy">
		Busto: firmeza
	</string>
	<string name="Breast Cleavage">
		Busto: canalillo
	</string>
	<string name="Breast Size">
		Busto: tamaño
	</string>
	<string name="Bridge Width">
		Puente: ancho
	</string>
	<string name="Broad">
		Aumentar
	</string>
	<string name="Brow Size">
		Arco ciliar
	</string>
	<string name="Bug Eyes">
		Ojos saltones
	</string>
	<string name="Bugged Eyes">
		Ojos saltones
	</string>
	<string name="Bulbous">
		Bulbosa
	</string>
	<string name="Bulbous Nose">
		Nariz bulbosa
	</string>
	<string name="Breast Physics Mass">
		Masa del busto
	</string>
	<string name="Breast Physics Smoothing">
		Suavizado del busto
	</string>
	<string name="Breast Physics Gravity">
		Gravedad del busto
	</string>
	<string name="Breast Physics Drag">
		Aerodinámica del busto
	</string>
	<string name="Breast Physics InOut Max Effect">
		Efecto máx.
	</string>
	<string name="Breast Physics InOut Spring">
		Elasticidad
	</string>
	<string name="Breast Physics InOut Gain">
		Ganancia
	</string>
	<string name="Breast Physics InOut Damping">
		Amortiguación
	</string>
	<string name="Breast Physics UpDown Max Effect">
		Efecto máx.
	</string>
	<string name="Breast Physics UpDown Spring">
		Elasticidad
	</string>
	<string name="Breast Physics UpDown Gain">
		Ganancia
	</string>
	<string name="Breast Physics UpDown Damping">
		Amortiguación
	</string>
	<string name="Breast Physics LeftRight Max Effect">
		Efecto máx.
	</string>
	<string name="Breast Physics LeftRight Spring">
		Elasticidad
	</string>
	<string name="Breast Physics LeftRight Gain">
		Ganancia
	</string>
	<string name="Breast Physics LeftRight Damping">
		Amortiguación
	</string>
	<string name="Belly Physics Mass">
		Masa de la barriga
	</string>
	<string name="Belly Physics Smoothing">
		Suavizado de la barriga
	</string>
	<string name="Belly Physics Gravity">
		Gravedad de la barriga
	</string>
	<string name="Belly Physics Drag">
		Aerodinámica de la barriga
	</string>
	<string name="Belly Physics UpDown Max Effect">
		Efecto máx.
	</string>
	<string name="Belly Physics UpDown Spring">
		Elasticidad
	</string>
	<string name="Belly Physics UpDown Gain">
		Ganancia
	</string>
	<string name="Belly Physics UpDown Damping">
		Amortiguación
	</string>
	<string name="Butt Physics Mass">
		Masa del culo
	</string>
	<string name="Butt Physics Smoothing">
		Suavizado del culo
	</string>
	<string name="Butt Physics Gravity">
		Gravedad del culo
	</string>
	<string name="Butt Physics Drag">
		Aerodinámica del culo
	</string>
	<string name="Butt Physics UpDown Max Effect">
		Efecto máx.
	</string>
	<string name="Butt Physics UpDown Spring">
		Elasticidad
	</string>
	<string name="Butt Physics UpDown Gain">
		Ganancia
	</string>
	<string name="Butt Physics UpDown Damping">
		Amortiguación
	</string>
	<string name="Butt Physics LeftRight Max Effect">
		Efecto máx.
	</string>
	<string name="Butt Physics LeftRight Spring">
		Elasticidad
	</string>
	<string name="Butt Physics LeftRight Gain">
		Ganancia
	</string>
	<string name="Butt Physics LeftRight Damping">
		Amortiguación
	</string>
	<string name="Bushy Eyebrows">
		Cejijuntas
	</string>
	<string name="Bushy Hair">
		Pelo tupido
	</string>
	<string name="Butt Size">
		Culo: tamaño
	</string>
	<string name="Butt Gravity">
		Gravedad del culo
	</string>
	<string name="bustle skirt">
		Polisón
	</string>
	<string name="no bustle">
		Sin polisón
	</string>
	<string name="more bustle">
		Con polisón
	</string>
	<string name="Chaplin">
		Cortito
	</string>
	<string name="Cheek Bones">
		Pómulos
	</string>
	<string name="Chest Size">
		Tórax: tamaño
	</string>
	<string name="Chin Angle">
		Barbilla: ángulo
	</string>
	<string name="Chin Cleft">
		Barbilla: contorno
	</string>
	<string name="Chin Curtains">
		Barba en collar
	</string>
	<string name="Chin Depth">
		Barbilla: largo
	</string>
	<string name="Chin Heavy">
		Hacia la barbilla
	</string>
	<string name="Chin In">
		Barbilla retraída
	</string>
	<string name="Chin Out">
		Barbilla prominente
	</string>
	<string name="Chin-Neck">
		Papada
	</string>
	<string name="Clear">
		Transparente
	</string>
	<string name="Cleft">
		Remarcar
	</string>
	<string name="Close Set Eyes">
		Ojos juntos
	</string>
	<string name="Closed">
		Cerrar
	</string>
	<string name="Closed Back">
		Trasera cerrada
	</string>
	<string name="Closed Front">
		Frontal cerrado
	</string>
	<string name="Closed Left">
		Cerrada
	</string>
	<string name="Closed Right">
		Cerrada
	</string>
	<string name="Coin Purse">
		Poco abultada
	</string>
	<string name="Collar Back">
		Espalda
	</string>
	<string name="Collar Front">
		Escote
	</string>
	<string name="Corner Down">
		Hacia abajo
	</string>
	<string name="Corner Up">
		Hacia arriba
	</string>
	<string name="Creased">
		Caídos
	</string>
	<string name="Crooked Nose">
		Nariz torcida
	</string>
	<string name="Cuff Flare">
		Acampanado
	</string>
	<string name="Dark">
		Oscuridad
	</string>
	<string name="Dark Green">
		Verde oscuro
	</string>
	<string name="Darker">
		Más oscuros
	</string>
	<string name="Deep">
		Remarcar
	</string>
	<string name="Default Heels">
		Tacones por defecto
	</string>
	<string name="Dense">
		Densas
	</string>
	<string name="Double Chin">
		Mucha papada
	</string>
	<string name="Downturned">
		Poco
	</string>
	<string name="Duffle Bag">
		Muy abultada
	</string>
	<string name="Ear Angle">
		Orejas: ángulo
	</string>
	<string name="Ear Size">
		Orejas: tamaño
	</string>
	<string name="Ear Tips">
		Orejas: forma
	</string>
	<string name="Egg Head">
		Cabeza: ahuevada
	</string>
	<string name="Eye Bags">
		Ojos: bolsas
	</string>
	<string name="Eye Color">
		Ojos: color
	</string>
	<string name="Eye Depth">
		Ojos: profundidad
	</string>
	<string name="Eye Lightness">
		Ojos: brillo
	</string>
	<string name="Eye Opening">
		Ojos: apertura
	</string>
	<string name="Eye Pop">
		Ojos: simetría
	</string>
	<string name="Eye Size">
		Ojos: tamaño
	</string>
	<string name="Eye Spacing">
		Ojos: separación
	</string>
	<string name="Eyebrow Arc">
		Cejas: arco
	</string>
	<string name="Eyebrow Density">
		Cejas: densidad
	</string>
	<string name="Eyebrow Height">
		Cejas: altura
	</string>
	<string name="Eyebrow Points">
		Cejas: en V
	</string>
	<string name="Eyebrow Size">
		Cejas: tamaño
	</string>
	<string name="Eyelash Length">
		Pestañas: longitud
	</string>
	<string name="Eyeliner">
		Contorno de ojos
	</string>
	<string name="Eyeliner Color">
		Contorno de ojos: color
	</string>
	<string name="Eyes Bugged">
		Ojos Desorbitados
	</string>
	<string name="Face Shear">
		Cara: simetría
	</string>
	<string name="Facial Definition">
		Rasgos marcados
	</string>
	<string name="Far Set Eyes">
		Ojos separados
	</string>
	<string name="Fat Lips">
		Prominentes
	</string>
	<string name="Female">
		Mujer
	</string>
	<string name="Fingerless">
		Sin dedos
	</string>
	<string name="Fingers">
		Con dedos
	</string>
	<string name="Flared Cuffs">
		Campana
	</string>
	<string name="Flat">
		Redondeadas
	</string>
	<string name="Flat Butt">
		Culo plano
	</string>
	<string name="Flat Head">
		Cabeza plana
	</string>
	<string name="Flat Toe">
		Empeine bajo
	</string>
	<string name="Foot Size">
		Pie: tamaño
	</string>
	<string name="Forehead Angle">
		Frente: ángulo
	</string>
	<string name="Forehead Heavy">
		Hacia la frente
	</string>
	<string name="Freckles">
		Pecas
	</string>
	<string name="Front Fringe">
		Flequillo
	</string>
	<string name="Full Back">
		Sin cortar
	</string>
	<string name="Full Eyeliner">
		Contorno completo
	</string>
	<string name="Full Front">
		Sin cortar
	</string>
	<string name="Full Hair Sides">
		Pelo: volumen a los lados
	</string>
	<string name="Full Sides">
		Volumen total
	</string>
	<string name="Glossy">
		Con brillo
	</string>
	<string name="Glove Fingers">
		Guantes: dedos
	</string>
	<string name="Glove Length">
		Guantes: largo
	</string>
	<string name="Hair">
		Pelo
	</string>
	<string name="Hair Back">
		Pelo: nuca
	</string>
	<string name="Hair Front">
		Pelo: delante
	</string>
	<string name="Hair Sides">
		Pelo: lados
	</string>
	<string name="Hair Sweep">
		Peinado: dirección
	</string>
	<string name="Hair Thickess">
		Pelo: espesor
	</string>
	<string name="Hair Thickness">
		Pelo: espesor
	</string>
	<string name="Hair Tilt">
		Pelo: inclinación
	</string>
	<string name="Hair Tilted Left">
		A la izq.
	</string>
	<string name="Hair Tilted Right">
		A la der.
	</string>
	<string name="Hair Volume">
		Pelo: volumen
	</string>
	<string name="Hand Size">
		Manos: tamaño
	</string>
	<string name="Handlebars">
		Muy largo
	</string>
	<string name="Head Length">
		Cabeza: longitud
	</string>
	<string name="Head Shape">
		Cabeza: forma
	</string>
	<string name="Head Size">
		Cabeza: tamaño
	</string>
	<string name="Head Stretch">
		Cabeza: estiramiento
	</string>
	<string name="Heel Height">
		Tacón: altura
	</string>
	<string name="Heel Shape">
		Tacón: forma
	</string>
	<string name="Height">
		Altura
	</string>
	<string name="High">
		Subir
	</string>
	<string name="High Heels">
		Tacones altos
	</string>
	<string name="High Jaw">
		Mandíbula alta
	</string>
	<string name="High Platforms">
		Plataformas
	</string>
	<string name="High and Tight">
		Pegada
	</string>
	<string name="Higher">
		Más arriba
	</string>
	<string name="Hip Length">
		Cadera: altura
	</string>
	<string name="Hip Width">
		Cadera: ancho
	</string>
	<string name="Hover">
		Flotar
	</string>
	<string name="In">
		Pegadas
	</string>
	<string name="In Shdw Color">
		Línea de ojos: color
	</string>
	<string name="In Shdw Opacity">
		Línea de ojos: opacidad
	</string>
	<string name="Inner Eye Corner">
		Ojos: lagrimal
	</string>
	<string name="Inner Eye Shadow">
		Ojos: sombra interior
	</string>
	<string name="Inner Shadow">
		Línea de ojos
	</string>
	<string name="Jacket Length">
		Chaqueta: largo
	</string>
	<string name="Jacket Wrinkles">
		Chaqueta: arrugas
	</string>
	<string name="Jaw Angle">
		Mandíbula: ángulo
	</string>
	<string name="Jaw Jut">
		Maxilar inferior
	</string>
	<string name="Jaw Shape">
		Mandíbula: forma
	</string>
	<string name="Join">
		Más junto
	</string>
	<string name="Jowls">
		Mofletes
	</string>
	<string name="Knee Angle">
		Rodillas: ángulo
	</string>
	<string name="Knock Kneed">
		Zambas
	</string>
	<string name="Large">
		Aumentar
	</string>
	<string name="Large Hands">
		Manos grandes
	</string>
	<string name="Left Part">
		Raya: izq.
	</string>
	<string name="Leg Length">
		Piernas: longitud
	</string>
	<string name="Leg Muscles">
		Piernas: musculatura
	</string>
	<string name="Less">
		Menos
	</string>
	<string name="Less Body Fat">
		Menos gordura
	</string>
	<string name="Less Curtains">
		Menos tupida
	</string>
	<string name="Less Freckles">
		Menos pecas
	</string>
	<string name="Less Full">
		Menos grosor
	</string>
	<string name="Less Gravity">
		Más levantado
	</string>
	<string name="Less Love">
		Menos michelines
	</string>
	<string name="Less Muscles">
		Pocos músculos
	</string>
	<string name="Less Muscular">
		Poca musculatura
	</string>
	<string name="Less Rosy">
		Menos sonrosada
	</string>
	<string name="Less Round">
		Menos redondeada
	</string>
	<string name="Less Saddle">
		Menos cartucheras
	</string>
	<string name="Less Square">
		Menos cuadrada
	</string>
	<string name="Less Volume">
		Menos volumen
	</string>
	<string name="Less soul">
		Pequeña
	</string>
	<string name="Lighter">
		Más luminosos
	</string>
	<string name="Lip Cleft">
		Labio: hoyuelo
	</string>
	<string name="Lip Cleft Depth">
		Hoyuelo marcado
	</string>
	<string name="Lip Fullness">
		Labios: grosor
	</string>
	<string name="Lip Pinkness">
		Labios sonrosados
	</string>
	<string name="Lip Ratio">
		Labios: ratio
	</string>
	<string name="Lip Thickness">
		Labios: prominencia
	</string>
	<string name="Lip Width">
		Labios: ancho
	</string>
	<string name="Lipgloss">
		Brillo de labios
	</string>
	<string name="Lipstick">
		Barra de labios
	</string>
	<string name="Lipstick Color">
		Barra de labios: color
	</string>
	<string name="Long">
		Más
	</string>
	<string name="Long Head">
		Cabeza alargada
	</string>
	<string name="Long Hips">
		Cadera larga
	</string>
	<string name="Long Legs">
		Piernas largas
	</string>
	<string name="Long Neck">
		Cuello largo
	</string>
	<string name="Long Pigtails">
		Coletas largas
	</string>
	<string name="Long Ponytail">
		Cola de caballo larga
	</string>
	<string name="Long Torso">
		Torso largo
	</string>
	<string name="Long arms">
		Brazos largos
	</string>
	<string name="Loose Pants">
		Pantalón suelto
	</string>
	<string name="Loose Shirt">
		Camiseta suelta
	</string>
	<string name="Loose Sleeves">
		Puños anchos
	</string>
	<string name="Love Handles">
		Michelines
	</string>
	<string name="Low">
		Bajar
	</string>
	<string name="Low Heels">
		Tacones bajos
	</string>
	<string name="Low Jaw">
		Mandíbula baja
	</string>
	<string name="Low Platforms">
		Suela fina
	</string>
	<string name="Low and Loose">
		Suelta
	</string>
	<string name="Lower">
		Abajo
	</string>
	<string name="Lower Bridge">
		Puente: abajo
	</string>
	<string name="Lower Cheeks">
		Mejillas: abajo
	</string>
	<string name="Male">
		Varón
	</string>
	<string name="Middle Part">
		Raya: en medio
	</string>
	<string name="More">
		Más
	</string>
	<string name="More Blush">
		Más colorete
	</string>
	<string name="More Body Fat">
		Más gordura
	</string>
	<string name="More Curtains">
		Más tupida
	</string>
	<string name="More Eyeshadow">
		Más
	</string>
	<string name="More Freckles">
		Más pecas
	</string>
	<string name="More Full">
		Más grosor
	</string>
	<string name="More Gravity">
		Menos levantado
	</string>
	<string name="More Lipstick">
		Más barra de labios
	</string>
	<string name="More Love">
		Más michelines
	</string>
	<string name="More Lower Lip">
		Más el inferior
	</string>
	<string name="More Muscles">
		Más músculos
	</string>
	<string name="More Muscular">
		Más musculatura
	</string>
	<string name="More Rosy">
		Más sonrosada
	</string>
	<string name="More Round">
		Más redondeada
	</string>
	<string name="More Saddle">
		Más cartucheras
	</string>
	<string name="More Sloped">
		Más inclinada
	</string>
	<string name="More Square">
		Más cuadrada
	</string>
	<string name="More Upper Lip">
		Más el superior
	</string>
	<string name="More Vertical">
		Más recta
	</string>
	<string name="More Volume">
		Más volumen
	</string>
	<string name="More soul">
		Grande
	</string>
	<string name="Moustache">
		Bigote
	</string>
	<string name="Mouth Corner">
		Comisuras
	</string>
	<string name="Mouth Position">
		Boca: posición
	</string>
	<string name="Mowhawk">
		Rapado
	</string>
	<string name="Muscular">
		Muscular
	</string>
	<string name="Mutton Chops">
		Patillas largas
	</string>
	<string name="Nail Polish">
		Uñas pintadas
	</string>
	<string name="Nail Polish Color">
		Uñas pintadas: color
	</string>
	<string name="Narrow">
		Disminuir
	</string>
	<string name="Narrow Back">
		Rapada
	</string>
	<string name="Narrow Front">
		Entradas
	</string>
	<string name="Narrow Lips">
		Labios estrechos
	</string>
	<string name="Natural">
		Natural
	</string>
	<string name="Neck Length">
		Cuello: longitud
	</string>
	<string name="Neck Thickness">
		Cuello: grosor
	</string>
	<string name="No Blush">
		Sin colorete
	</string>
	<string name="No Eyeliner">
		Sin contorno
	</string>
	<string name="No Eyeshadow">
		Menos
	</string>
	<string name="No Lipgloss">
		Sin brillo
	</string>
	<string name="No Lipstick">
		Sin barra de labios
	</string>
	<string name="No Part">
		Sin raya
	</string>
	<string name="No Polish">
		Sin pintar
	</string>
	<string name="No Red">
		Nada
	</string>
	<string name="No Spikes">
		Sin crestas
	</string>
	<string name="No White">
		Sin blanco
	</string>
	<string name="No Wrinkles">
		Sin arrugas
	</string>
	<string name="Normal Lower">
		Normal Lower
	</string>
	<string name="Normal Upper">
		Normal Upper
	</string>
	<string name="Nose Left">
		Nariz a la izq.
	</string>
	<string name="Nose Right">
		Nariz a la der.
	</string>
	<string name="Nose Size">
		Nariz: tamaño
	</string>
	<string name="Nose Thickness">
		Nariz: grosor
	</string>
	<string name="Nose Tip Angle">
		Nariz: respingona
	</string>
	<string name="Nose Tip Shape">
		Nariz: punta
	</string>
	<string name="Nose Width">
		Nariz: ancho
	</string>
	<string name="Nostril Division">
		Ventana: altura
	</string>
	<string name="Nostril Width">
		Ventana: ancho
	</string>
	<string name="Opaque">
		Opaco
	</string>
	<string name="Open">
		Abrir
	</string>
	<string name="Open Back">
		Apertura trasera
	</string>
	<string name="Open Front">
		Apertura frontal
	</string>
	<string name="Open Left">
		Abierta
	</string>
	<string name="Open Right">
		Abierta
	</string>
	<string name="Orange">
		Anaranjado
	</string>
	<string name="Out">
		De soplillo
	</string>
	<string name="Out Shdw Color">
		Sombra de ojos: color
	</string>
	<string name="Out Shdw Opacity">
		Sombra de ojos: opacidad
	</string>
	<string name="Outer Eye Corner">
		Ojos: comisura
	</string>
	<string name="Outer Eye Shadow">
		Outer Eye Shadow
	</string>
	<string name="Outer Shadow">
		Sombra de ojos
	</string>
	<string name="Overbite">
		Retraído
	</string>
	<string name="Package">
		Pubis
	</string>
	<string name="Painted Nails">
		Pintadas
	</string>
	<string name="Pale">
		Pálida
	</string>
	<string name="Pants Crotch">
		Pantalón: cruz
	</string>
	<string name="Pants Fit">
		Ceñido
	</string>
	<string name="Pants Length">
		Pernera: largo
	</string>
	<string name="Pants Waist">
		Cintura
	</string>
	<string name="Pants Wrinkles">
		Pantalón: arrugas
	</string>
	<string name="Part">
		Raya
	</string>
	<string name="Part Bangs">
		Flequillo partido
	</string>
	<string name="Pectorals">
		Pectorales
	</string>
	<string name="Pigment">
		Tono
	</string>
	<string name="Pigtails">
		Coletas
	</string>
	<string name="Pink">
		Rosa
	</string>
	<string name="Pinker">
		Más sonrosados
	</string>
	<string name="Platform Height">
		Suela: altura
	</string>
	<string name="Platform Width">
		Suela: ancho
	</string>
	<string name="Pointy">
		En punta
	</string>
	<string name="Pointy Heels">
		De aguja
	</string>
	<string name="Ponytail">
		Cola de caballo
	</string>
	<string name="Poofy Skirt">
		Con vuelo
	</string>
	<string name="Pop Left Eye">
		Izquierdo más grande
	</string>
	<string name="Pop Right Eye">
		Derecho más grande
	</string>
	<string name="Puffy">
		Hinchadas
	</string>
	<string name="Puffy Eyelids">
		Ojeras
	</string>
	<string name="Rainbow Color">
		Irisación
	</string>
	<string name="Red Hair">
		Pelirrojo
	</string>
	<string name="Regular">
		Regular
	</string>
	<string name="Right Part">
		Raya: der.
	</string>
	<string name="Rosy Complexion">
		Tez sonrosada
	</string>
	<string name="Round">
		Redondear
	</string>
	<string name="Ruddiness">
		Rubicundez
	</string>
	<string name="Ruddy">
		Rojiza
	</string>
	<string name="Rumpled Hair">
		Pelo encrespado
	</string>
	<string name="Saddle Bags">
		Cartucheras
	</string>
	<string name="Scrawny Leg">
		Piernas flacas
	</string>
	<string name="Separate">
		Más ancho
	</string>
	<string name="Shallow">
		Sin marcar
	</string>
	<string name="Shear Back">
		Nuca: corte
	</string>
	<string name="Shear Face">
		Shear Face
	</string>
	<string name="Shear Front">
		Shear Front
	</string>
	<string name="Shear Left Up">
		Arriba - izq.
	</string>
	<string name="Shear Right Up">
		Arriba - der.
	</string>
	<string name="Sheared Back">
		Rapada
	</string>
	<string name="Sheared Front">
		Rapada
	</string>
	<string name="Shift Left">
		A la izq.
	</string>
	<string name="Shift Mouth">
		Boca: ladeada
	</string>
	<string name="Shift Right">
		A la der.
	</string>
	<string name="Shirt Bottom">
		Alto de cintura
	</string>
	<string name="Shirt Fit">
		Ceñido
	</string>
	<string name="Shirt Wrinkles">
		Camisa: arrugas
	</string>
	<string name="Shoe Height">
		Caña: altura
	</string>
	<string name="Short">
		Menos
	</string>
	<string name="Short Arms">
		Brazos cortos
	</string>
	<string name="Short Legs">
		Piernas cortas
	</string>
	<string name="Short Neck">
		Cuello corto
	</string>
	<string name="Short Pigtails">
		Coletas cortas
	</string>
	<string name="Short Ponytail">
		Cola de caballo corta
	</string>
	<string name="Short Sideburns">
		Patillas cortas
	</string>
	<string name="Short Torso">
		Torso corto
	</string>
	<string name="Short hips">
		Cadera corta
	</string>
	<string name="Shoulders">
		Hombros
	</string>
	<string name="Side Fringe">
		Lados: franja
	</string>
	<string name="Sideburns">
		Patillas
	</string>
	<string name="Sides Hair">
		Pelo: lados
	</string>
	<string name="Sides Hair Down">
		Bajar lados del pelo
	</string>
	<string name="Sides Hair Up">
		Subir lados del pelo
	</string>
	<string name="Skinny Neck">
		Cuello estrecho
	</string>
	<string name="Skirt Fit">
		Falda: vuelo
	</string>
	<string name="Skirt Length">
		Falda: largo
	</string>
	<string name="Slanted Forehead">
		Frente inclinada
	</string>
	<string name="Sleeve Length">
		Largo de manga
	</string>
	<string name="Sleeve Looseness">
		Ancho de puños
	</string>
	<string name="Slit Back">
		Raja trasera
	</string>
	<string name="Slit Front">
		Raja frontal
	</string>
	<string name="Slit Left">
		Raja a la izq.
	</string>
	<string name="Slit Right">
		Raja a la der.
	</string>
	<string name="Small">
		Disminuir
	</string>
	<string name="Small Hands">
		Manos pequeñas
	</string>
	<string name="Small Head">
		Cabeza pequeña
	</string>
	<string name="Smooth">
		Leves
	</string>
	<string name="Smooth Hair">
		Pelo liso
	</string>
	<string name="Socks Length">
		Calcetines: largo
	</string>
	<string name="Soulpatch">
		Perilla
	</string>
	<string name="Sparse">
		Depiladas
	</string>
	<string name="Spiked Hair">
		Crestas
	</string>
	<string name="Square">
		Cuadrada
	</string>
	<string name="Square Toe">
		Punta cuadrada
	</string>
	<string name="Squash Head">
		Cabeza aplastada
	</string>
	<string name="Stretch Head">
		Cabeza estirada
	</string>
	<string name="Sunken">
		Chupadas
	</string>
	<string name="Sunken Chest">
		Estrecho de pecho
	</string>
	<string name="Sunken Eyes">
		Ojos hundidos
	</string>
	<string name="Sweep Back">
		Sweep Back
	</string>
	<string name="Sweep Forward">
		Sweep Forward
	</string>
	<string name="Tall">
		Más
	</string>
	<string name="Taper Back">
		Cubierta trasera
	</string>
	<string name="Taper Front">
		Cubierta frontal
	</string>
	<string name="Thick Heels">
		Tacones grandes
	</string>
	<string name="Thick Neck">
		Cuello ancho
	</string>
	<string name="Thick Toe">
		Empeine alto
	</string>
	<string name="Thin">
		Delgadas
	</string>
	<string name="Thin Eyebrows">
		Cejas finas
	</string>
	<string name="Thin Lips">
		Hacia dentro
	</string>
	<string name="Thin Nose">
		Nariz fina
	</string>
	<string name="Tight Chin">
		Poca papada
	</string>
	<string name="Tight Cuffs">
		Sin campana
	</string>
	<string name="Tight Pants">
		Pantalón ceñido
	</string>
	<string name="Tight Shirt">
		Camisa ceñida
	</string>
	<string name="Tight Skirt">
		Falda ceñida
	</string>
	<string name="Tight Sleeves">
		Puños ceñidos
	</string>
	<string name="Toe Shape">
		Punta: forma
	</string>
	<string name="Toe Thickness">
		Empeine
	</string>
	<string name="Torso Length">
		Torso: longitud
	</string>
	<string name="Torso Muscles">
		Torso: musculatura
	</string>
	<string name="Torso Scrawny">
		Torso flacucho
	</string>
	<string name="Unattached">
		Largos
	</string>
	<string name="Uncreased">
		Abiertos
	</string>
	<string name="Underbite">
		Prognatismo
	</string>
	<string name="Unnatural">
		No natural
	</string>
	<string name="Upper Bridge">
		Puente: arriba
	</string>
	<string name="Upper Cheeks">
		Mejillas: arriba
	</string>
	<string name="Upper Chin Cleft">
		Barbilla: prominencia
	</string>
	<string name="Upper Eyelid Fold">
		Párpados
	</string>
	<string name="Upturned">
		Mucho
	</string>
	<string name="Very Red">
		Del todo
	</string>
	<string name="Waist Height">
		Cintura
	</string>
	<string name="Well-Fed">
		Mofletes
	</string>
	<string name="White Hair">
		Pelo blanco
	</string>
	<string name="Wide">
		Aumentar
	</string>
	<string name="Wide Back">
		Completa
	</string>
	<string name="Wide Front">
		Completa
	</string>
	<string name="Wide Lips">
		Labios anchos
	</string>
	<string name="Wild">
		Total
	</string>
	<string name="Wrinkles">
		Arrugas
	</string>
	<string name="LocationCtrlAddLandmarkTooltip">
		Añadir a mis hitos
	</string>
	<string name="LocationCtrlEditLandmarkTooltip">
		Editar mis hitos
	</string>
	<string name="LocationCtrlInfoBtnTooltip">
		Ver más información de esta localización
	</string>
	<string name="LocationCtrlComboBtnTooltip">
		Historial de mis localizaciones
	</string>
	<string name="LocationCtrlForSaleTooltip">
		Comprar este terreno
	</string>
	<string name="LocationCtrlVoiceTooltip">
		Voz no disponible aquí
	</string>
	<string name="LocationCtrlFlyTooltip">
		No se permite volar
	</string>
	<string name="LocationCtrlPushTooltip">
		No se permiten empujones
	</string>
	<string name="LocationCtrlBuildTooltip">
		No se permite construir/soltar objetos
	</string>
	<string name="LocationCtrlScriptsTooltip">
		No se permiten scripts
	</string>
	<string name="LocationCtrlDamageTooltip">
		Salud
	</string>
	<string name="LocationCtrlAdultIconTooltip">
		Región Adulta
	</string>
	<string name="LocationCtrlModerateIconTooltip">
		Región Moderada
	</string>
	<string name="LocationCtrlGeneralIconTooltip">
		Región General
	</string>
	<string name="LocationCtrlSeeAVsTooltip">
		Los avatares en esta parcela no pueden ser vistos ni oídos por otros avatares desde fuera de la misma
	</string>
	<string name="LocationCtrlPathfindingDirtyTooltip">
		Los objetos móviles pueden no comportarse adecuadamente en esta región hasta que ésta sea recargada.
	</string>
	<string name="LocationCtrlPathfindingDisabledTooltip">
		Pathfinding dinámico no activado en esta región.
	</string>
	<string name="LocationCtrlPathfindingDirtyTooltip">
		Los objetos que se mueven pueden presentar un comportamiento incorrecto en la región hasta que ésta se recargue.
	</string>
	<string name="LocationCtrlPathfindingDisabledTooltip">
		Esta región no tiene activado el pathfinding dinámico.
	</string>
	<string name="UpdaterWindowTitle">
		Actualizar [APP_NAME]
	</string>
	<string name="UpdaterNowUpdating">
		Actualizando [APP_NAME]...
	</string>
	<string name="UpdaterNowInstalling">
		Instalando [APP_NAME]...
	</string>
	<string name="UpdaterUpdatingDescriptive">
		Tu visor [APP_NAME] se está actualizando a la última versión.  Llevará algún tiempo, paciencia.
	</string>
	<string name="UpdaterProgressBarTextWithEllipses">
		Descargando la actualización...
	</string>
	<string name="UpdaterProgressBarText">
		Descargando la actualización
	</string>
	<string name="UpdaterFailDownloadTitle">
		Fallo en la descarga de la actualización
	</string>
	<string name="UpdaterFailUpdateDescriptive">
		Ha habido un error actualizando [APP_NAME]. Por favor, descarga la última versión desde www.secondlife.com.
	</string>
	<string name="UpdaterFailInstallTitle">
		Fallo al instalar la actualización
	</string>
	<string name="UpdaterFailStartTitle">
		Fallo al iniciar el visor
	</string>
	<string name="ItemsComingInTooFastFrom">
		[APP_NAME]: Los items se reciben muy rápido de [FROM_NAME]; desactivada la vista previa automática durante [TIME] sgs.
	</string>
	<string name="ItemsComingInTooFast">
		[APP_NAME]: Los items se reciben muy rápido; desactivada la vista previa automática durante [TIME] sgs.
	</string>
	<string name="IM_logging_string">
		-- Activado el registro de los mensajes instantáneos --
	</string>
	<string name="IM_typing_start_string">
		[NAME] está escribiendo...
	</string>
	<string name="Unnamed">
		(sin nombre)
	</string>
	<string name="IM_moderated_chat_label">
		(Moderado: por defecto, desactivada la voz)
	</string>
	<string name="IM_unavailable_text_label">
		No está permitido el chat de text para esta llamada.
	</string>
	<string name="IM_muted_text_label">
		Un moderador del grupo ha desactivado tu chat de texto.
	</string>
	<string name="IM_default_text_label">
		Pulsa aquí para enviar un mensaje instantáneo.
	</string>
	<string name="IM_to_label">
		A
	</string>
	<string name="IM_moderator_label">
		(Moderador)
	</string>
	<string name="Saved_message">
		(Guardado [LONG_TIMESTAMP])
	</string>
	<string name="OnlineStatus">
		Conectado/a
	</string>
	<string name="OfflineStatus">
		Desconectado/a
	</string>
	<string name="not_online_msg">
		El usuario no está conectado: el mensaje se almacenará para entregárselo más tarde.
	</string>
	<string name="not_online_inventory">
		El usuario no está conectado: el inventario se ha guardado.
	</string>
	<string name="IM_unblock_only_groups_friends">
		Para ver este mensaje, debes desmarcar &apos;Sólo mis amigos y grupos pueden llamarme o enviarme MI&apos; en Preferencias/Privacidad.
	</string>
	<string name="IM_announce_incoming">
		Mensaje entrante de  [NAME]
	</string>
	<string name="IM_autoresponse_sent">
		Autorrespuesta enviada: [MESSAGE]
	</string>
	<string name="answered_call">
		Han respondido a tu llamada
	</string>
	<string name="you_started_call">
		Has iniciado una llamada de voz
	</string>
	<string name="you_joined_call">
		Has entrado en la llamada de voz
	</string>
	<string name="you_auto_rejected_call-im">
		Rechazaste la llamada de voz automáticamente porque estaba activado el modo &apos;No disponible&apos;.
	</string>
	<string name="name_started_call">
		[NAME] inició una llamada de voz
	</string>
	<string name="ringing-im">
		Haciendo la llamada de voz...
	</string>
	<string name="connected-im">
		Conectado, pulsa Colgar para salir
	</string>
	<string name="hang_up-im">
		Se colgó la llamada de voz
	</string>
	<string name="conference-title">
		Chat multi-persona
	</string>
	<string name="answering-im">
		Conectando...
	</string>
	<string name="conference-title">
		Multiconferencia
	</string>
	<string name="conference-title-incoming">
		Conferencia con [AGENT_NAME]
	</string>
	<string name="inventory_item_offered-im">
		Ítem del inventario &apos;[ITEM_NAME]&apos; ofrecido
	</string>
	<string name="inventory_folder_offered-im">
		Carpeta del inventario &apos;[ITEM_NAME]&apos; ofrecida
	</string>
	<string name="inventory_item_offered_rlv">
		Ofrecido ítem de inventario a [NAME]
	</string>
	<string name="share_alert">
		Arrastra aquí items del inventario
	</string>
	<string name="facebook_post_success">
		Has publicado en Facebook.
	</string>
	<string name="flickr_post_success">
		Has publicado en Flickr.
	</string>
	<string name="twitter_post_success">
		Has publicado en Twitter.
	</string>
	<string name="no_session_message">
		(La sesión de MI no existe)
	</string>
	<string name="only_user_message">
		Eres el único usuario en esta sesión.
	</string>
	<string name="offline_message">
		[NAME] está desconectado(a).
	</string>
	<string name="invite_message">
		Pulsa el botón [BUTTON NAME] para aceptar/conectar a este chat de voz.
	</string>
	<string name="muted_message">
		Has bloqueado a este residente. Enviándole un mensaje lo desbloquearás.
	</string>
	<string name="generic">
		Error en lo solicitado, por favor, inténtalo más tarde.
	</string>
	<string name="generic_request_error">
		Error al hacer lo solicitado; por favor, inténtalo más tarde.
	</string>
	<string name="insufficient_perms_error">
		No tienes permisos suficientes.
	</string>
	<string name="session_does_not_exist_error">
		La sesión terminó
	</string>
	<string name="no_ability_error">
		No tienes esa capacidad.
	</string>
	<string name="no_ability">
		No tienes esa capacidad.
	</string>
	<string name="not_a_mod_error">
		No eres es un moderador de la sesión.
	</string>
	<string name="muted">
		Un moderador del grupo ha desactivado tu chat de texto.
	</string>
	<string name="muted_error">
		Un moderador del grupo te ha desactivado el chat de texto.
	</string>
	<string name="add_session_event">
		No se ha podido añadir usuarios a la sesión de chat con [RECIPIENT].
	</string>
	<string name="message">
		El mensaje enviado a [RECIPIENT] aún se está procesando.
Si el mensaje no aparece en los próximos minutos, puede haber sido descartado por el servidor.
	</string>
	<string name="message_session_event">
		El mensaje enviado a [RECIPIENT] aún se está procesando.
Si el mensaje no aparece en los próximos minutos, puede haber sido descartado por el servidor.
	</string>
	<string name="mute">
		Error moderando.
	</string>
	<string name="removed">
		Se te ha sacado del grupo.
	</string>
	<string name="removed_from_group">
		Has sido eliminado del grupo.
	</string>
	<string name="close_on_no_ability">
		Ya no tendrás más la capacidad de estar en la sesión de chat.
	</string>
	<string name="unread_chat_single">
		[SOURCES] ha dicho algo nuevo
	</string>
	<string name="unread_chat_multiple">
		[SOURCES] ha dicho algo nuevo
	</string>
	<string name="session_initialization_timed_out_error">
		Se ha agotado el tiempo del inicio de sesión
	</string>
	<string name="Home position set.">
		Posición inicial establecida.
	</string>
	<string name="voice_morphing_url">
		https://secondlife.com/destination/voice-island
	</string>
	<string name="premium_voice_morphing_url">
		https://secondlife.com/destination/voice-morphing-premium
	</string>
	<string name="paid_you_ldollars">
		[NAME] te ha pagado [AMOUNT] L$ [REASON].
	</string>
	<string name="paid_you_ldollars_gift">
		[NAME] te ha pagado [AMOUNT] L$: [REASON]
	</string>
	<string name="paid_you_ldollars_no_reason">
		[NAME] te ha pagado [AMOUNT] L$.
	</string>
	<string name="you_paid_ldollars">
		Has pagado [AMOUNT] L$ a [NAME] por [REASON].
	</string>
	<string name="you_paid_ldollars_gift">
		Has pagado [AMOUNT] L$ a [NAME]: [REASON]
	</string>
	<string name="you_paid_ldollars_no_info">
		Has pagado[AMOUNT] L$
	</string>
	<string name="you_paid_ldollars_no_reason">
		Has pagado [AMOUNT] L$ a [NAME].
	</string>
	<string name="you_paid_ldollars_no_name">
		Has pagado [AMOUNT] L$ por [REASON].
	</string>
	<string name="you_paid_failure_ldollars">
		No has pagado a [NAME] [AMOUNT] L$ [REASON].
	</string>
	<string name="you_paid_failure_ldollars_gift">
		No has pagado a [NAME] [AMOUNT] L$: [REASON]
	</string>
	<string name="you_paid_failure_ldollars_no_info">
		No has pagado [AMOUNT] L$.
	</string>
	<string name="you_paid_failure_ldollars_no_reason">
		No has pagado a [NAME] [AMOUNT] L$.
	</string>
	<string name="you_paid_failure_ldollars_no_name">
		No has pagado [AMOUNT] L$ [REASON].
	</string>
	<string name="for item">
		por [ITEM]
	</string>
	<string name="for a parcel of land">
		por una parcela de terreno
	</string>
	<string name="for a land access pass">
		por un pase de acceso a terrenos
	</string>
	<string name="for deeding land">
		para ceder terreno
	</string>
	<string name="to create a group">
		para crear un grupo
	</string>
	<string name="to join a group">
		para entrar a un grupo
	</string>
	<string name="to upload">
		por subir
	</string>
	<string name="to publish a classified ad">
		para publicar un anuncio clasificado
	</string>
	<string name="giving">
		Dando [AMOUNT] L$
	</string>
	<string name="uploading_costs">
		Subir esto cuesta [AMOUNT] L$
	</string>
	<string name="this_costs">
		Esto cuesta [AMOUNT] L$
	</string>
	<string name="buying_selected_land">
		Compra del terreno seleccionado por [AMOUNT] L$
	</string>
	<string name="this_object_costs">
		Este objeto cuesta [AMOUNT] L$
	</string>
	<string name="group_role_everyone">
		Todos
	</string>
	<string name="group_role_officers">
		Oficiales
	</string>
	<string name="group_role_owners">
		Propietarios
	</string>
	<string name="group_member_status_online">
		Conectado/a
	</string>
	<string name="uploading_abuse_report">
		Subiendo...

Denuncia de infracción
	</string>
	<string name="New Shape">
		Anatomía nueva
	</string>
	<string name="New Skin">
		Piel nueva
	</string>
	<string name="New Hair">
		Pelo nuevo
	</string>
	<string name="New Eyes">
		Ojos nuevos
	</string>
	<string name="New Shirt">
		Camisa nueva
	</string>
	<string name="New Pants">
		Pantalón nuevo
	</string>
	<string name="New Shoes">
		Zapatos nuevos
	</string>
	<string name="New Socks">
		Calcetines nuevos
	</string>
	<string name="New Jacket">
		Chaqueta nueva
	</string>
	<string name="New Gloves">
		Guantes nuevos
	</string>
	<string name="New Undershirt">
		Camiseta nueva
	</string>
	<string name="New Underpants">
		Ropa interior nueva
	</string>
	<string name="New Skirt">
		Falda nueva
	</string>
	<string name="New Alpha">
		Nueva Alfa
	</string>
	<string name="New Tattoo">
		Tatuaje nuevo
	</string>
	<string name="New Universal">
		Nuevo Universal
	</string>
	<string name="New Physics">
		Nueva física
	</string>
	<string name="Invalid Wearable">
		No se puede poner
	</string>
	<string name="New Gesture">
		Gesto nuevo
	</string>
	<string name="New Script">
		Script nuevo
	</string>
	<string name="New Note">
		Nota nueva
	</string>
	<string name="New Folder">
		Carpeta nueva
	</string>
	<string name="Contents">
		Contenidos
	</string>
	<string name="Gesture">
		Gestos
	</string>
	<string name="Male Gestures">
		Gestos masculinos
	</string>
	<string name="Female Gestures">
		Gestos femeninos
	</string>
	<string name="Other Gestures">
		Otros gestos
	</string>
	<string name="Speech Gestures">
		Gestos al hablar
	</string>
	<string name="Common Gestures">
		Gestos corrientes
	</string>
	<string name="Male - Excuse me">
		Varón - Disculpa
	</string>
	<string name="Male - Get lost">
		Varón – Déjame en paz
	</string>
	<string name="Male - Blow kiss">
		Varón - Lanzar un beso
	</string>
	<string name="Male - Boo">
		Varón - Abucheo
	</string>
	<string name="Male - Bored">
		Varón - Aburrido
	</string>
	<string name="Male - Hey">
		Varón – ¡Eh!
	</string>
	<string name="Male - Laugh">
		Varón - Risa
	</string>
	<string name="Male - Repulsed">
		Varón - Rechazo
	</string>
	<string name="Male - Shrug">
		Varón - Encogimiento de hombros
	</string>
	<string name="Male - Stick tougue out">
		Hombre - Sacando la lengua
	</string>
	<string name="Male - Wow">
		Varón - Admiración
	</string>
	<string name="Female - Chuckle">
		Mujer - Risa suave
	</string>
	<string name="Female - Cry">
		Mujer - Llorar
	</string>
	<string name="Female - Embarrassed">
		Mujer - Ruborizada
	</string>
	<string name="Female - Excuse me">
		Mujer - Disculpa
	</string>
	<string name="Female - Get lost">
		Mujer – Déjame en paz
	</string>
	<string name="Female - Blow kiss">
		Mujer - Lanzar un beso
	</string>
	<string name="Female - Boo">
		Mujer - Abucheo
	</string>
	<string name="Female - Bored">
		Mujer - Aburrida
	</string>
	<string name="Female - Hey">
		Mujer - ¡Eh!
	</string>
	<string name="Female - Hey baby">
		Mujer - ¡Eh, encanto!
	</string>
	<string name="Female - Laugh">
		Mujer - Risa
	</string>
	<string name="Female - Looking good">
		Mujer - Buen aspecto
	</string>
	<string name="Female - Over here">
		Mujer - Por aquí
	</string>
	<string name="Female - Please">
		Mujer - Por favor
	</string>
	<string name="Female - Repulsed">
		Mujer - Rechazo
	</string>
	<string name="Female - Shrug">
		Mujer - Encogimiento de hombros
	</string>
	<string name="Female - Stick tougue out">
		Mujer - Sacando la lengua
	</string>
	<string name="Female - Wow">
		Mujer - Admiración
	</string>
	<string name="New Daycycle">
		Nuevo Ciclo del día
	</string>
	<string name="New Water">
		Nueva Agua
	</string>
	<string name="New Sky">
		Nuevo Cielo
	</string>
	<string name="/bow">
		/reverencia
	</string>
	<string name="/clap">
		/aplaudir
	</string>
	<string name="/count">
		/contar
	</string>
	<string name="/extinguish">
		/apagar
	</string>
	<string name="/kmb">
		/bmc
	</string>
	<string name="/muscle">
		/músculo
	</string>
	<string name="/no">
		/no
	</string>
	<string name="/no!">
		/¡no!
	</string>
	<string name="/paper">
		/papel
	</string>
	<string name="/pointme">
		/señalarme
	</string>
	<string name="/pointyou">
		/señalarte
	</string>
	<string name="/rock">
		/piedra
	</string>
	<string name="/scissor">
		/tijera
	</string>
	<string name="/smoke">
		/fumar
	</string>
	<string name="/stretch">
		/estirar
	</string>
	<string name="/whistle">
		/silbar
	</string>
	<string name="/yes">
		/sí
	</string>
	<string name="/yes!">
		/¡sí!
	</string>
	<string name="afk">
		ausente
	</string>
	<string name="dance1">
		baile1
	</string>
	<string name="dance2">
		baile2
	</string>
	<string name="dance3">
		baile3
	</string>
	<string name="dance4">
		baile4
	</string>
	<string name="dance5">
		baile5
	</string>
	<string name="dance6">
		baile6
	</string>
	<string name="dance7">
		baile7
	</string>
	<string name="dance8">
		baile8
	</string>
	<string name="AvatarBirthDateFormat">
		[day,datetime,slt]/[mthnum,datetime,slt]/[year,datetime,slt]
	</string>
	<string name="DefaultMimeType">
		ninguno/ninguno
	</string>
	<string name="texture_load_dimensions_error">
		No se puede subir imágenes mayores de [WIDTH]*[HEIGHT]
	</string>
	<string name="outfit_photo_load_dimensions_error">
		La foto del vestuario puede tener como máx. un tamaño de [WIDTH]*[HEIGHT]. Cambia el tamaño o utiliza otra imagen
	</string>
	<string name="outfit_photo_select_dimensions_error">
		La foto del vestuario puede tener como máx. un tamaño de [WIDTH]*[HEIGHT]. Selecciona otra textura
	</string>
	<string name="outfit_photo_verify_dimensions_error">
		No se pueden verificar las dimensiones de la foto. Espera hasta que aparezca el tamaño de la foto en el selector
	</string>
	<string name="words_separator" value=","/>
	<string name="server_is_down">
		Parece que hay algún problema que ha escapado a nuestros controles.

Visita https://secondlife-status.statuspage.io para ver si hay alguna incidencia conocida que esté afectando al servicio.
        Si sigues teniendo problemas, comprueba la configuración de la red y del servidor de seguridad.
	</string>
	<string name="dateTimeWeekdaysNames">
		Domingo:Lunes:Martes:Miércoles:Jueves:Viernes:Sábado
	</string>
	<string name="dateTimeWeekdaysShortNames">
		Dom:Lun:Mar:Mié:Jue:Vie:Sáb
	</string>
	<string name="dateTimeMonthNames">
		Enero:Febrero:Marzo:Abril:Mayo:Junio:Julio:Agosto:Septiembre:Octubre:Noviembre:Diciembre
	</string>
	<string name="dateTimeMonthShortNames">
		Ene:Feb:Mar:Abr:May:Jun:Jul:Ago:Sep:Oct:Nov:Dic
	</string>
	<string name="dateTimeDayFormat">
		[MDAY]
	</string>
	<string name="dateTimeAM">
		AM
	</string>
	<string name="dateTimePM">
		PM
	</string>
	<string name="LocalEstimateUSD">
		[AMOUNT] US$
	</string>
	<string name="free">
		gratis
	</string>
	<string name="Group Ban">
		Expulsión de grupo
	</string>
	<string name="Membership">
		Membresía
	</string>
	<string name="Roles">
		Roles
	</string>
	<string name="Group Identity">
		Indentidad de grupo
	</string>
	<string name="Parcel Management">
		Gestión de la parcela
	</string>
	<string name="Parcel Identity">
		Identidad de la parcela
	</string>
	<string name="Parcel Settings">
		Configuración de la parcela
	</string>
	<string name="Parcel Powers">
		Poderes de la parcela
	</string>
	<string name="Parcel Access">
		Acceso a la parcela
	</string>
	<string name="Parcel Content">
		Contenido de la parcela
	</string>
	<string name="Object Management">
		Gestión de objetos
	</string>
	<string name="Accounting">
		Contabilidad
	</string>
	<string name="Notices">
		Avisos
	</string>
	<string name="Chat">
		Chat
	</string>
	<string name="DeleteItems">
		¿Deseas eliminar los elementos seleccionados?
	</string>
	<string name="DeleteItem">
		¿Deseas eliminar el elemento seleccionado?
	</string>
	<string name="EmptyOutfitText">
		No hay elementos en este vestuario
	</string>
	<string name="ExternalEditorNotSet">
		Selecciona un editor mediante la configuración de ExternalEditor.
	</string>
	<string name="ExternalEditorNotFound">
		No se encuentra el editor externo especificado.
Inténtalo incluyendo la ruta de acceso al editor entre comillas
(por ejemplo, &quot;/ruta a mi/editor&quot; &quot;%s&quot;).
	</string>
	<string name="ExternalEditorCommandParseError">
		Error al analizar el comando de editor externo.
	</string>
	<string name="ExternalEditorFailedToRun">
		Error al ejecutar el editor externo.
	</string>
	<string name="TranslationFailed">
		Falló la trducción: [REASON]
	</string>
	<string name="TranslationResponseParseError">
		Error al analizar la respuesta de traducción.
	</string>
	<string name="Esc">
		Esc
	</string>
	<string name="Space">
		Espacio
	</string>
	<string name="Enter">
		Enter
	</string>
	<string name="Tab">
		Tab
	</string>
	<string name="Ins">
		Ins
	</string>
	<string name="Del">
		Supr
	</string>
	<string name="Backsp">
		Retr
	</string>
	<string name="Shift">
		Mayús
	</string>
	<string name="Ctrl">
		Ctrl
	</string>
	<string name="Alt">
		Alt
	</string>
	<string name="CapsLock">
		Bloq Mayús
	</string>
	<string name="Left">
		Cursor izquierda
	</string>
	<string name="Right">
		Cursor derecha
	</string>
	<string name="Up">
		Cursor arriba
	</string>
	<string name="Down">
		Cursor abajo
	</string>
	<string name="Home">
		Inicio
	</string>
	<string name="End">
		Fin
	</string>
	<string name="PgUp">
		Re pág
	</string>
	<string name="PgDn">
		Av pág
	</string>
	<string name="F1">
		F1
	</string>
	<string name="F2">
		F2
	</string>
	<string name="F3">
		F3
	</string>
	<string name="F4">
		F4
	</string>
	<string name="F5">
		F5
	</string>
	<string name="F6">
		F6
	</string>
	<string name="F7">
		F7
	</string>
	<string name="F8">
		F8
	</string>
	<string name="F9">
		F9
	</string>
	<string name="F10">
		F10
	</string>
	<string name="F11">
		F11
	</string>
	<string name="F12">
		F12
	</string>
	<string name="Add">
		Sumar
	</string>
	<string name="Subtract">
		Restar
	</string>
	<string name="Multiply">
		Multiplicar
	</string>
	<string name="Divide">
		Dividir
	</string>
	<string name="PAD_DIVIDE">
		PAD_DIVIDE
	</string>
	<string name="PAD_LEFT">
		PAD_LEFT
	</string>
	<string name="PAD_RIGHT">
		PAD_RIGHT
	</string>
	<string name="PAD_DOWN">
		PAD_DOWN
	</string>
	<string name="PAD_UP">
		PAD_UP
	</string>
	<string name="PAD_HOME">
		PAD_HOME
	</string>
	<string name="PAD_END">
		PAD_END
	</string>
	<string name="PAD_PGUP">
		PAD_PGUP
	</string>
	<string name="PAD_PGDN">
		PAD_PGDN
	</string>
	<string name="PAD_CENTER">
		PAD_CENTER
	</string>
	<string name="PAD_INS">
		PAD_INS
	</string>
	<string name="PAD_DEL">
		PAD_DEL
	</string>
	<string name="PAD_Enter">
		PAD_Enter
	</string>
	<string name="PAD_BUTTON0">
		PAD_BUTTON0
	</string>
	<string name="PAD_BUTTON1">
		PAD_BUTTON1
	</string>
	<string name="PAD_BUTTON2">
		PAD_BUTTON2
	</string>
	<string name="PAD_BUTTON3">
		PAD_BUTTON3
	</string>
	<string name="PAD_BUTTON4">
		PAD_BUTTON4
	</string>
	<string name="PAD_BUTTON5">
		PAD_BUTTON5
	</string>
	<string name="PAD_BUTTON6">
		PAD_BUTTON6
	</string>
	<string name="PAD_BUTTON7">
		PAD_BUTTON7
	</string>
	<string name="PAD_BUTTON8">
		PAD_BUTTON8
	</string>
	<string name="PAD_BUTTON9">
		PAD_BUTTON9
	</string>
	<string name="PAD_BUTTON10">
		PAD_BUTTON10
	</string>
	<string name="PAD_BUTTON11">
		PAD_BUTTON11
	</string>
	<string name="PAD_BUTTON12">
		PAD_BUTTON12
	</string>
	<string name="PAD_BUTTON13">
		PAD_BUTTON13
	</string>
	<string name="PAD_BUTTON14">
		PAD_BUTTON14
	</string>
	<string name="PAD_BUTTON15">
		PAD_BUTTON15
	</string>
	<string name="-">
		-
	</string>
	<string name="=">
		=
	</string>
	<string name="`">
		`
	</string>
	<string name=";">
		;
	</string>
	<string name="[">
		[
	</string>
	<string name="]">
		]
	</string>
	<string name="\">
		\
	</string>
	<string name="0">
		0
	</string>
	<string name="1">
		1
	</string>
	<string name="2">
		2
	</string>
	<string name="3">
		3
	</string>
	<string name="4">
		4
	</string>
	<string name="5">
		5
	</string>
	<string name="6">
		6
	</string>
	<string name="7">
		7
	</string>
	<string name="8">
		8
	</string>
	<string name="9">
		9
	</string>
	<string name="A">
		A
	</string>
	<string name="B">
		B
	</string>
	<string name="C">
		C
	</string>
	<string name="D">
		D
	</string>
	<string name="E">
		E
	</string>
	<string name="F">
		F
	</string>
	<string name="G">
		G
	</string>
	<string name="H">
		H
	</string>
	<string name="I">
		I
	</string>
	<string name="J">
		J
	</string>
	<string name="K">
		K
	</string>
	<string name="L">
		L
	</string>
	<string name="M">
		M
	</string>
	<string name="N">
		N
	</string>
	<string name="O">
		O
	</string>
	<string name="P">
		P
	</string>
	<string name="Q">
		Q
	</string>
	<string name="R">
		R
	</string>
	<string name="S">
		S
	</string>
	<string name="T">
		T
	</string>
	<string name="U">
		U
	</string>
	<string name="V">
		V
	</string>
	<string name="W">
		W
	</string>
	<string name="X">
		X
	</string>
	<string name="Y">
		Y
	</string>
	<string name="Z">
		Z
	</string>
	<string name="BeaconParticle">
		Viendo balizas de partículas (azules)
	</string>
	<string name="BeaconPhysical">
		Viendo balizas de objetos materiales (verdes)
	</string>
	<string name="BeaconScripted">
		Viendo balizas de objetos con script (rojas)
	</string>
	<string name="BeaconScriptedTouch">
		Viendo balizas de objetos con script con función táctil (rojas)
	</string>
	<string name="BeaconSound">
		Viendo balizas de sonido (amarillas)
	</string>
	<string name="BeaconMedia">
		Viendo balizas de medios (blancas)
	</string>
	<string name="BeaconSun">
		Visualización de la baliza de dirección del sol (naranja)
	</string>
	<string name="BeaconMoon">
		Visualización de la baliza de dirección de la luna (violeta)
	</string>
	<string name="ParticleHiding">
		Ocultando las partículas
	</string>
	<string name="Command_AboutLand_Label">
		Acerca del terreno
	</string>
	<string name="Command_Appearance_Label">
		Apariencia
	</string>
	<string name="Command_Avatar_Label">
		Avatar
	</string>
	<string name="Command_Build_Label">
		Construir
	</string>
	<string name="Command_Chat_Label">
		Chat
	</string>
	<string name="Command_Conversations_Label">
		Conversaciones
	</string>
	<string name="Command_Compass_Label">
		Brújula
	</string>
	<string name="Command_Destinations_Label">
		Destinos
	</string>
	<string name="Command_Environments_Label">
		Mis entornos
	</string>
	<string name="Command_Facebook_Label">
		Facebook
	</string>
	<string name="Command_Flickr_Label">
		Flickr
	</string>
	<string name="Command_Gestures_Label">
		Gestos
	</string>
	<string name="Command_Grid_Status_Label">
		Estado del Grid
	</string>
	<string name="Command_HowTo_Label">
		Cómo
	</string>
	<string name="Command_Inventory_Label">
		Inventario
	</string>
	<string name="Command_Map_Label">
		Mapa
	</string>
	<string name="Command_Marketplace_Label">
		Mercado
	</string>
	<string name="Command_MarketplaceListings_Label">
		Mercado
	</string>
	<string name="Command_MiniMap_Label">
		Minimapa
	</string>
	<string name="Command_Move_Label">
		Caminar / Correr / Volar
	</string>
	<string name="Command_Outbox_Label">
		Buzón de salida de comerciante
	</string>
	<string name="Command_People_Label">
		Gente
	</string>
	<string name="Command_Picks_Label">
		Destacados
	</string>
	<string name="Command_Places_Label">
		Lugares
	</string>
	<string name="Command_Preferences_Label">
		Preferencias
	</string>
	<string name="Command_Profile_Label">
		Perfil
	</string>
	<string name="Command_Report_Abuse_Label">
		Denunciar una infracción
	</string>
	<string name="Command_Search_Label">
		Buscar
	</string>
	<string name="Command_Snapshot_Label">
		Foto
	</string>
	<string name="Command_Social_Label">
		Facebook
	</string>
	<string name="Command_Speak_Label">
		Hablar
	</string>
	<string name="Command_Twitter_Label">
		Twitter
	</string>
	<string name="Command_View_Label">
		Controles de la cámara
	</string>
	<string name="Command_Voice_Label">
		Configuración de voz
	</string>
	<string name="Command_Quickprefs_Label">
		Preferencias rápidas
	</string>
	<string name="Command_AO_Label">
		Animation Overrider
	</string>
	<string name="Command_Webbrowser_Label">
		Navegador web
	</string>
	<string name="Command_Default_Chat_Bar_Label">
		Chat
	</string>
	<string name="Command_Areasearch_Label">
		Buscar en el área
	</string>
	<string name="Command_Settings_Debug_Label">
		Configuraciones del depurador
	</string>
	<string name="Command_Statistics_Label">
		Estadísticas
	</string>
	<string name="Command_Region_Label">
		Región/Estado
	</string>
	<string name="Command_Fly_Label">
		Volar
	</string>
	<string name="Command_Groundsit_Label">
		Sentarse en el suelo
	</string>
	<string name="Command_Sound_Explorer_Label">
		Explorador de sonidos
	</string>
	<string name="Command_Asset_Blacklist_Label">
		Lista negra
	</string>
	<string name="Command_Phototools_Label">
		Phototools
	</string>
	<string name="Command_Phototools_View_Label">
		Cameratools
	</string>
	<string name="Command_Contact_Sets_Label">
		Contact sets
	</string>
	<string name="Command_Mouselook_Label">
		Vista subjetiva
	</string>
	<string name="Command_Landmark_Here_Label">
		Crear hito
	</string>
	<string name="Command_Teleport_History_Label">
		Historial de teleportes
	</string>
	<string name="Command_Pose_Stand_Label">
		Pose
	</string>
	<string name="Command_Snapshot_To_Disk_Label">
		Foto a disco
	</string>
	<string name="Command_Radar_Label">
		Radar
	</string>
	<string name="Command_Conversation_Log_Label">
		Registro de chat
	</string>
	<string name="Command_Move_Lock_Label">
		Bloqueo de movimiento
	</string>
	<string name="Command_AboutLand_Tooltip">
		Información sobre el terreno que vas a visitar
	</string>
	<string name="Command_Appearance_Tooltip">
		Cambiar tu avatar
	</string>
	<string name="Command_Avatar_Tooltip">
		Elegir un avatar completo
	</string>
	<string name="Command_Build_Tooltip">
		Construir objetos y modificar la forma del terreno
	</string>
	<string name="Command_Chat_Tooltip">
		Habla por chat de texto con las personas próximas
	</string>
	<string name="Command_Conversations_Tooltip">
		Conversar con todos
	</string>
	<string name="Command_Compass_Tooltip">
		Brújula
	</string>
	<string name="Command_Destinations_Tooltip">
		Destinos de interés
	</string>
	<string name="Command_Environments_Tooltip">
		Mis entornos
	</string>
	<string name="Command_Facebook_Tooltip">
		Publicar en Facebook
	</string>
	<string name="Command_Flickr_Tooltip">
		Subir a Flickr
	</string>
	<string name="Command_Gestures_Tooltip">
		Gestos para tu avatar
	</string>
	<string name="Command_Grid_Status_Tooltip">
		Mostrar el estado actual del Grid
	</string>
	<string name="Command_HowTo_Tooltip">
		Cómo hacer las tareas habituales
	</string>
	<string name="Command_Inventory_Tooltip">
		Ver y usar tus pertenencias
	</string>
	<string name="Command_Map_Tooltip">
		Mapa del mundo
	</string>
	<string name="Command_Marketplace_Tooltip">
		Ir de compras
	</string>
	<string name="Command_MarketplaceListings_Tooltip">
		Vende tu creación
	</string>
	<string name="Command_MiniMap_Tooltip">
		Mostrar la gente que está cerca
	</string>
	<string name="Command_Move_Tooltip">
		Desplazar el avatar
	</string>
	<string name="Command_Outbox_Tooltip">
		Transfiere objetos a tu mercado para venderlos
	</string>
	<string name="Command_People_Tooltip">
		Amigos, grupos y residentes próximos
	</string>
	<string name="Command_Picks_Tooltip">
		Lugares que se mostrarán como favoritos en tu perfil
	</string>
	<string name="Command_Places_Tooltip">
		Lugares que has guardado
	</string>
	<string name="Command_Preferences_Tooltip">
		Preferencias
	</string>
	<string name="Command_Profile_Tooltip">
		Consulta o edita tu perfil
	</string>
	<string name="Command_Report_Abuse_Tooltip">
		Denunciar una infracción
	</string>
	<string name="Command_Search_Tooltip">
		Buscar lugares, eventos y residentes
	</string>
	<string name="Command_Snapshot_Tooltip">
		Tomar una fotografía
	</string>
	<string name="Command_Social_Tooltip">
		Publicar en Facebook
	</string>
	<string name="Command_Speak_Tooltip">
		Utiliza el micrófono para hablar con la gente próxima
	</string>
	<string name="Command_Twitter_Tooltip">
		Twitter
	</string>
	<string name="Command_View_Tooltip">
		Cambiar el ángulo de la cámara
	</string>
	<string name="Command_Voice_Tooltip">
		Controles de volumen para las llamadas y la gente que se encuentre cerca de ti en el mundo virtual
	</string>
	<string name="Command_Quickprefs_Tooltip">Preferencias rápidas para cambiar configuraciones de uso frecuente</string>
	<string name="Command_AO_Tooltip">Animation Overrider</string>
	<string name="Command_Webbrowser_Tooltip">Abre el navegador web interno</string>
	<string name="Command_Default_Chat_Bar_Tooltip">Muestra u oculta la barra de chat</string>
	<string name="Command_Areasearch_Tooltip">Buscar objetos a tu alrededor</string>
	<string name="Command_Settings_Debug_Tooltip">Cambia valores de configuración del visor</string>
	<string name="Command_Statistics_Tooltip">Muestra las estadísticas del visor</string>
	<string name="Command_Region_Tooltip">Abre las herramientas de región/estado</string>
	<string name="Command_Groundsit_Tooltip">Sentarse en / levantarse del suelo (CTRL+ALT+S)</string>
	<string name="Command_Sound_Explorer_Tooltip">Abre el explorador de sonidos</string>
	<string name="Command_Asset_Blacklist_Tooltip">Abre la lista de todos los items que has desdibujado</string>
	<string name="Command_Phototools_Tooltip">Herramientas para aprovechar al máximo las posibilidades de la fotografía</string>
	<string name="Command_Phototools_View_Tooltip">
		Controles avanzados de Cámara de Phototools
	</string>
	<string name="Command_Contact_Sets_Tooltip">
		Abre la ventana de gestión de los grupos de contactos (CTRL+ALT+SHIFT+C)
	</string>
	<string name="Command_Mouselook_Tooltip">
		Entra en modo de vista subjetiva (M)
	</string>
	<string name="Command_Landmark_Here_Tooltip">
		Crea un hito en tu posición actual
	</string>
	<string name="Command_Teleport_History_Tooltip">
		Abre el historial de teleportes
	</string>
	<string name="Command_Pose_Stand_Tooltip">
		Pose del avatar para ajustar accesorios
	</string>
	<string name="Command_Snapshot_To_Disk_Tooltip">
		Toma una fotografía rápida y la guarda en disco
	</string>
	<string name="Command_Radar_Tooltip">
		Abre el radar de avatares cercanos
	</string>
	<string name="Command_Conversation_Log_Tooltip">
		Abre el registro de conversaciones para ver las transcripciones de chats anteriores
	</string>
	<string name="Command_Move_Lock_Tooltip">
		Bloquea tu avatar en la posición actual
	</string>
	<string name="Toolbar_Bottom_Tooltip">
		actualmente en tu barra de herramientas inferior
	</string>
	<string name="Toolbar_Left_Tooltip">
		actualmente en tu barra de herramientas izquierda
	</string>
	<string name="Toolbar_Right_Tooltip">
		actualmente en tu barra de herramientas derecha
	</string>
	<string name="Command_Fly_Tooltip">Activar/desactivar el modo de vuelo</string>
	<string name="Command_Stop_Animations_Label">
		Detener mis animaciones
	</string>
	<string name="Command_Stop_Animations_Tooltip">
		Detener mis animaciones
	</string>
	<string name="Retain%">
		% retención
	</string>
	<string name="Detail">
		Detalle
	</string>
	<string name="Better Detail">
		Más detallado
	</string>
	<string name="Surface">
		Superficie
	</string>
	<string name="Solid">
		Sólido
	</string>
	<string name="Wrap">
		Envoltura
	</string>
	<string name="Preview">
		Vista previa
	</string>
	<string name="Normal">
		Normal
	</string>
	<string name="Pathfinding_Wiki_URL">
		http://wiki.secondlife.com/wiki/Pathfinding_Tools_in_the_Second_Life_Viewer
	</string>
	<string name="Pathfinding_Object_Attr_None">
		Ninguno
	</string>
	<string name="Pathfinding_Object_Attr_Permanent">
		Afecta al navmesh
	</string>
	<string name="Pathfinding_Object_Attr_Character">
		Personaje
	</string>
	<string name="Pathfinding_Object_Attr_MultiSelect">
		(Múltiple)
	</string>
	<string name="snapshot_quality_very_low">
		Muy bajo
	</string>
	<string name="snapshot_quality_low">
		Baja
	</string>
	<string name="snapshot_quality_medium">
		Media
	</string>
	<string name="snapshot_quality_high">
		Alta
	</string>
	<string name="snapshot_quality_very_high">
		Muy alta
	</string>
	<string name="IMPrefix">
		MI:
	</string>
	<string name="SanityCheckEquals">
		La configuración de &quot;[CONTROL_NAME]&quot; debería establecerse a [VALUE_1].
	</string>
	<string name="SanityCheckNotEquals">
		La configuración de &quot;[CONTROL_NAME]&quot; no debería establecerse a [VALUE_1].
	</string>
	<string name="SanityCheckLessThan">
		La configuración de &quot;[CONTROL_NAME]&quot; debería ser inferior a [VALUE_1].
	</string>
	<string name="SanityCheckGreaterThan">
		La configuración de &quot;[CONTROL_NAME]&quot; debería ser superior a [VALUE_1].
	</string>
	<string name="SanityCheckBetween">
		La configuración de &quot;[CONTROL_NAME]&quot; debería establecerse entre [VALUE_1] y [VALUE_2].
	</string>
	<string name="SanityCheckNotBetween">
		La configuración de &quot;[CONTROL_NAME]&quot; no debería estar entre [VALUE_1] y [VALUE_2].
	</string>
	<string name="MediaFilterActionAllow">Permitir</string>
	<string name="MediaFilterActionDeny">Denegar</string>
	<string name="MediaFilterConditionAlways">Siempre</string>
	<string name="MediaFilterConditionAlwaysLower">siempre</string>
	<string name="MediaFilterConditionNever">Nunca</string>
	<string name="MediaFilterConditionNeverLower">nunca</string>
	<string name="MediaFilterMediaContentBlocked">Los medios del dominio [DOMAIN] han sido bloqueados.</string>
	<string name="MediaFilterMediaContentDomainAlwaysAllowed">Los medios del dominio [DOMAIN] podrán ser siempre reproducidos.</string>
	<string name="MediaFilterMediaContentDomainAlwaysBlocked">Los medios del dominio [DOMAIN] nunca serán reproducidos.</string>
	<string name="MediaFilterMediaContentUrlAlwaysAllowed">Los medios de la URL [MEDIAURL] podrán ser siempre reproducidos.</string>
	<string name="MediaFilterMediaContentUrlAlwaysBlocked">Los medios de la URL [MEDIAURL] nunca serán reproducidos.</string>
	<string name="MediaFilterAudioContentBlocked">El audio del dominio [DOMAIN] ha sido bloqueado.</string>
	<string name="MediaFilterAudioContentDomainAlwaysAllowed">El audio del dominio [DOMAIN] podrá ser siempre reproducido.</string>
	<string name="MediaFilterAudioContentDomainAlwaysBlocked">El audio del dominio [DOMAIN] nunca será reproducido.</string>
	<string name="MediaFilterAudioContentUrlAlwaysAllowed">El audio de la URL [MEDIAURL] podrá ser siempre reproducido.</string>
	<string name="MediaFilterAudioContentUrlAlwaysBlocked">El audio de la URL [MEDIAURL] nunca será reproducido.</string>
	<string name="UnknownRegion">(región desconocida)</string>
	<string name="UnknownPosition">(posición desconocida)</string>
	<string name="FSCmdLineRSP">Máximo ancho de banda establecido en: [VALUE] KBPS.</string>
	<string name="NetMapDoubleClickShowWorldMapToolTipMsg">[AGENT][REGION](Doble clic para abrir el Mapa, mayús. y arrastrar para obtener panorámica)</string>
	<string name="NetMapDoubleClickTeleportToolTipMsg">[REGION](Doble clic para teleportarte, mayús. y arrastrar para obtener panorámica)</string>
	<string name="Collision_Bump">[NAME] te ha empujado.</string>
	<string name="Collision_PushObject">[NAME] te ha empujado mediante un script.</string>
	<string name="Collision_ObjectCollide">[NAME] te ha golpeado con un objeto.</string>
	<string name="Collision_ScriptedObject">[NAME] te ha golpeado con un objeto con scripts.</string>
	<string name="Collision_PhysicalObject">[NAME] te ha golpeado con un objeto físico.</string>
	<string name="Collision_UnknownType">[NAME] ha causado una colisión de tipo desconocido.</string>
	<string name="MovelockEnabled">Bloqueo de movimiento activado</string>
	<string name="MovelockDisabled">Bloqueo de movimiento desactivado</string>
	<string name="BusyResponse">respuesta de ocupado</string>
	<string name="TeleportMaturityExceeded">
		El residente no puede visitar esta región.
	</string>
	<string name="UserDictionary">
		[Usuario]
	</string>
	<string name="logging_calls_disabled_log_empty">
		No se están registrando las conversaciones. Para empezar a grabar un registro, elige &quot;Guardar: Solo registro&quot; o &quot;Guardar: Registro y transcripciones&quot; en Preferencias &gt; Chat.
	</string>
	<string name="logging_calls_disabled_log_not_empty">
		No se registrarán más conversaciones. Para reanudar la grabación de un registro, elige &quot;Guardar: Solo registro&quot; o &quot;Guardar: Registro y transcripciones&quot; en Preferencias &gt; Chat.
	</string>
	<string name="logging_calls_enabled_log_empty">
		No hay conversaciones grabadas. Después de contactar con una persona, o de que alguien contacte contigo, aquí se mostrará una entrada de registro.
	</string>
	<string name="loading_chat_logs">
		Cargando...
	</string>
	<string name="RLVaStatusDisabled">
		(deshabilitado)
	</string>
	<string name="experience_tools_experience">
		Experiencia
	</string>
	<string name="ExperienceNameNull">
		(sin experiencia)
	</string>
	<string name="ExperienceNameUntitled">
		(experiencia sin título)
	</string>
	<string name="Land-Scope">
		Activa en el terreno
	</string>
	<string name="Grid-Scope">
		Activa en el Grid
	</string>
	<string name="Allowed_Experiences_Tab">
		PERMITIDO
	</string>
	<string name="Blocked_Experiences_Tab">
		BLOQUEADO
	</string>
	<string name="Contrib_Experiences_Tab">
		COLABORADOR
	</string>
	<string name="Admin_Experiences_Tab">
		ADMIN.
	</string>
	<string name="Recent_Experiences_Tab">
		RECIENTE
	</string>
	<string name="Owned_Experiences_Tab">
		PROPIEDAD
	</string>
	<string name="ExperiencesCounter">
		([EXPERIENCES], máx. [MAXEXPERIENCES])
	</string>
	<string name="ExperiencePermission1">
		hacerte con tus controles
	</string>
	<string name="ExperiencePermission3">
		activar animaciones en tu avatar
	</string>
	<string name="ExperiencePermission4">
		anexar a tu avatar
	</string>
	<string name="ExperiencePermission9">
		seguimiento de la cámara
	</string>
	<string name="ExperiencePermission10">
		controlar tu cámara
	</string>
	<string name="ExperiencePermission11">
		teleportarte
	</string>
	<string name="ExperiencePermission12">
		aceptar automáticamente permisos de experiencias
	</string>
	<string name="ExperiencePermission16">
		forzar que el avatar se siente
	</string>
	<string name="ExperiencePermission17">
		cambiar tu configuración del entorno
	</string>
	<string name="ExperiencePermissionShortUnknown">
		ha realizado una operación desconocida: [Permission]
	</string>
	<string name="ExperiencePermissionShort1">
		Ponerte al mando
	</string>
	<string name="ExperiencePermissionShort3">
		Activar animaciones
	</string>
	<string name="ExperiencePermissionShort4">
		Anexar
	</string>
	<string name="ExperiencePermissionShort9">
		Seguir la cámara
	</string>
	<string name="ExperiencePermissionShort10">
		Controlar la cámara
	</string>
	<string name="ExperiencePermissionShort11">
		Teleportarte
	</string>
	<string name="ExperiencePermissionShort12">
		Otorgar permisos
	</string>
<<<<<<< HEAD
	<string name="LoadCameraPositionNoneSaved">Todavía no ha sido guardada ninguna vista de cámara.</string>
	<string name="LoadCameraPositionOutsideDrawDistance">No se puede restaurar la vista de cámara porque su posición está más allá de tu distancia de dibujo.</string>
	<string name="DrawDistanceSteppingGestureObsolete">Debido a cambios en el código, ya no es necesario usar este gesto. La distancia de dibujo progresiva ha sido activada.</string>
	<string name="FSCmdLineDrawDistanceSet">Distancia de dibujo establecida en [DISTANCE]m.</string>
	<string name="FSCameraPositionCopied">Posición de la cámara [POS] copiada al portapapeles.</string>
	<string name="FSWithHavok">con soporte Havok</string>
	<string name="FSWithOpensim">con soporte OpenSimulator</string>
	<string name="not_found">&apos;[TEXT]&apos; no encontrado</string>
	<string name="no_results">No hay resultados</string>
	<string name="searching">Buscando...</string>
	<string name="all_categories">Todas las categorías</string>
	<string name="search_banned">Algunos términos de tu búsqueda han sido excluídos debido a restricciones de contenido, detallados en los Community Standards.</string>
	<string name="search_short">Tus términos de búsqueda son demasiado cortos y no se ha podido realizar.</string>
	<string name="search_disabled">La búsqueda clásica ha sido desactivada en esta región.</string>
	<string name="render_quality_low">Baja (1/7)</string>
	<string name="render_quality_mediumlow">Media-baja (2/7)</string>
	<string name="render_quality_medium">Media (3/7)</string>
	<string name="render_quality_mediumhigh">Media-alta (4/7)</string>
	<string name="render_quality_high">Alta (5/7)</string>
	<string name="render_quality_highultra">Alta-Ultra (6/7)</string>
	<string name="render_quality_ultra">Ultra (7/7)</string>
	<string name="render_quality_unknown">Desconocida, por encima del rango normal, comprueba la configuración del depurador RenderQualityPerformance</string>
	<string name="fsbridge_cant_create_disabled">Firestorm no puede crear el LSL bridge si "Activar el LSL-Client Bridge" está desactivado en Preferencias.</string>
	<string name="fsbridge_no_library">Firestorm no ha podido crear un LSL bridge. Por favor, activa tu librería y vuelve a iniciar sesión.</string>
	<string name="fsbridge_already_creating">Creación del bridge en curso, no se puede iniciar otra. Por favor espera unos minutos antes de volverlo a intentar.</string>
	<string name="fsbridge_creating">Creando el bridge. Puede tardar un momento, por favor espera.</string>
	<string name="fsbridge_failure_creation_bad_name">No se ha creado el bridge. El bridge tiene un nombre incorrecto. Por favor, usa Avatar -> Salud del avatar -> Regenerar el LSL Bridge para crearlo de nuevo.</string>
	<string name="fsbridge_failure_creation_null">No se ha creado el bridge. No se ha podido encontrar el bridge en el inventario. Por favor, usa Avatar -> Salud del avatar -> Regenerar el LSL Bridge para crearlo de nuevo.</string>
	<string name="fsbridge_failure_attach_wrong_object">El bridge no ha podido ser anexado a tu avatar. No es la versión actual del bridge. Por favor, usa Avatar -> Salud del avatar -> Regenerar el LSL Bridge para crearlo de nuevo.</string>
	<string name="fsbridge_failure_attach_wrong_location">El bridge no ha podido ser anexado a tu avatar. No se encontró el bridge en el lugar adecuado del inventario. Por favor, usa Avatar -> Salud del avatar -> Regenerar el LSL Bridge para crearlo de nuevo.</string>
	<string name="fsbridge_failure_attach_point_in_use">El bridge no ha podido ser anexado a tu avatar. Algo está usando el punto de anclaje del bridge. Por favor, usa Avatar -> Salud del avatar -> Regenerar el LSL Bridge para crearlo de nuevo.</string>
	<string name="fsbridge_failure_not_found">No se ha podido encontrar el objeto del bridge. No se puede proceder a su creación. Saliendo.</string>
	<string name="fsbridge_warning_unexpected_items">El inventario del bridge contiene items inesperados.</string>
	<string name="fsbridge_warning_not_finished">El bridge no se terminó de crear. Puede que tengas que usar Avatar -> Salud del avatar -> Regenerar el LSL Bridge para crearlo de nuevo antes de usarlo.</string>
	<string name="fsbridge_detached">Bridge quitado.</string>
	<string name="fsbridge_created">Bridge creado.</string>
	<string name="QP Draw Distance">Distancia de dibujo</string>
	<string name="QP Max Particles"># máx. partículas</string>
	<string name="QP Avatar Physics LOD">Detalle física av.</string>
	<string name="QP LOD Factor">Nivel de detalle</string>
	<string name="QP Max Avatars"># máximo avatares</string>
	<string name="QP Tags Offset">Altura etiquetas</string>
	<string name="QP Name Tags">Etiquetas nombre</string>
	<string name="QP LookAt Target">Puntos de mira</string>
	<string name="QP Color Under Cursor">Color bajo el cursor</string>
	<string name="PS_T_Pose">Pose "T"</string>
	<string name="PS_Arms_Down_Legs_together">Brazos abajo, piernas juntas</string>
	<string name="PS_Arms_down_sitting">Brazos abajo, sentado</string>
	<string name="PS_Arms_downward_Legs_together">Brazos hacia abajo, piernas juntas</string>
	<string name="PS_Arms_downward_Legs_apart">Brazos hacia abajo, piernas separadas</string>
	<string name="PS_Arms_forward_Legs_apart">Brazos hacia delante, piernas separadas</string>
	<string name="PS_Arms_forward_Legs_together">Brazos hacia delante, piernas juntas</string>
	<string name="PS_Arms_straight_Legs_apart">Brazos rectos, piernas separadas</string>
	<string name="PS_Arms_straight_sitting">Brazos rectos, sentado</string>
	<string name="PS_Arms_upward_Legs_apart">Brazos hacia arriba, piernas separadas</string>
	<string name="PS_Arms_upward_Legs_together">Brazos hacia arriba, piernas juntas</string>
	<string name="QP_WL_Region_Default">Por defecto de la región</string>
	<string name="QP_WL_Day_Cycle_Based">Basado en ciclo de día</string>
	<string name="QP_WL_None">Ninguno</string>
	<string name="GroupChatMuteNotice">Silenciando el chat de grupo de [NAME].</string>
	<string name="camera_no_focus">La cámara no puede enfocar a [AVATARNAME] porque está fuera de tu distancia de dibujo.</string>
	<string name="entering_draw_distance">ha entrado en tu distancia de dibujo ([DISTANCE] m).</string>
	<string name="leaving_draw_distance">ha salido de tu distancia de dibujo.</string>
	<string name="entering_chat_range">ha entrado en distancia de chat ([DISTANCE] m).</string>
	<string name="leaving_chat_range">ha salido de la distancia de chat.</string>
	<string name="entering_region">ha entrado en la región.</string>
	<string name="entering_region_distance">ha entrado en la región ([DISTANCE] m).</string>
	<string name="leaving_region">ha salido de la región.</string>
	<string name="TotalScriptCountChangeIncrease">El total de scripts en la región ha subido de [OLD_VALUE] a [NEW_VALUE] ([DIFFERENCE]).</string>
	<string name="TotalScriptCountChangeDecrease">El total de scripts en la región ha bajado de [OLD_VALUE] a [NEW_VALUE] ([DIFFERENCE]).</string>
	<string name="preproc_toggle_warning">La conmutación del preprocesador no será efectiva hasta que no cierres y reabras este editor.</string>
	<string name="skin_defaults_starlight_location">
		Mostrar tu localizacion actual en la barra de menú ha sido desactivado como opción por defecto en la serie de skins Starlight.
	</string>
	<string name="skin_defaults_starlight_navbar">
		Mostrar la barra de navegación ha sido activado como opción por defecto en la serie de skins Starlight.
	</string>
	<string name="animation_explorer_seconds_ago">
		Hace [SECONDS] segundos
	</string>
	<string name="animation_explorer_still_playing">
		Reproduciéndose
=======
	<string name="ExperiencePermissionShort16">
		Sentarte
	</string>
	<string name="ExperiencePermissionShort17">
		Entorno
	</string>
	<string name="logging_calls_disabled_log_empty">
		No se están registrando las conversaciones. Para empezar a grabar un registro, elige &quot;Guardar: Solo registro&quot; o &quot;Guardar: Registro y transcripciones&quot; en Preferencias &gt; Chat.
	</string>
	<string name="logging_calls_disabled_log_not_empty">
		No se registrarán más conversaciones. Para reanudar la grabación de un registro, elige &quot;Guardar: Solo registro&quot; o &quot;Guardar: Registro y transcripciones&quot; en Preferencias &gt; Chat.
	</string>
	<string name="logging_calls_enabled_log_empty">
		No hay conversaciones grabadas. Después de contactar con una persona, o de que alguien contacte contigo, aquí se mostrará una entrada de registro.
	</string>
	<string name="loading_chat_logs">
		Cargando...
	</string>
	<string name="na">
		n/c
	</string>
	<string name="preset_combo_label">
		-Lista vacía-
	</string>
	<string name="Default">
		Predeterminado
	</string>
	<string name="none_paren_cap">
		(ninguno)
	</string>
	<string name="no_limit">
		Sin límite
	</string>
	<string name="Mav_Details_MAV_FOUND_DEGENERATE_TRIANGLES">
		La forma física contiene triángulos demasiado pequeños. Intenta simplificar el modelo físico.
	</string>
	<string name="Mav_Details_MAV_CONFIRMATION_DATA_MISMATCH">
		La forma física contiene datos de confirmación erróneos. Intenta corregir el modelo físico.
	</string>
	<string name="Mav_Details_MAV_UNKNOWN_VERSION">
		La versión de la forma física no es correcta. Configura la versión correcta del modelo físico.
>>>>>>> 3191a5dd
	</string>
	<string name="couldnt_resolve_host">
		Error de DNS al resolver el nombre del host([HOSTNAME]). 
Por favor verifica si puedes conectarte al sitio web www.secondlife.com. 
Si puedes conectarte, pero aún recibes este error, por favor accede a 
la sección Soporte y genera un informe del problema.
	</string>
	<string name="ssl_peer_certificate">
		El servidor de inicio de sesión no pudo verificarse vía SSL. 
Si aún recibes este error, por favor accede a 
la sección Soporte del sitio web Secondlife.com 
y genera un informe del problema.
	</string>
	<string name="ssl_connect_error">
		En general esto significa que el horario de tu computadora no está bien configurado. 
Por favor accede al Panel de control y asegúrate de que la hora y la fecha estén 
bien configurados. Verifica también que tu red y tu cortafuegos estén bien 
configurados. Si aún recibes este error, por favor accede a la sección Soporte 
del sitio web Secondlife.com y genera un informe del problema. 

[https://community.secondlife.com/knowledgebase/english/error-messages-r520/#Section__3 Base de conocimientos]
	</string>
</strings><|MERGE_RESOLUTION|>--- conflicted
+++ resolved
@@ -722,21 +722,6 @@
 	<string name="AssetErrorUnknownStatus">
 		Estado desconocido
 	</string>
-<<<<<<< HEAD
-=======
-	<string name="AssetUploadServerUnreacheble">
-		El servicio no está disponible.
-	</string>
-	<string name="AssetUploadServerDifficulties">
-		Se detectaron errores inesperados en el servidor.
-	</string>
-	<string name="AssetUploadServerUnavaliable">
-		El servicio no está disponible o se alcanzó el tiempo de carga máxima.
-	</string>
-	<string name="AssetUploadRequestInvalid">
-		Error en la solicitud de carga. Por favor, ingresa a 
-http://secondlife.com/support para obtener ayuda sobre cómo solucionar este problema.
-	</string>
 	<string name="SettingValidationError">
 		Error en la validación para importar los parámetros [NAME]
 	</string>
@@ -749,7 +734,6 @@
 	<string name="SettingTranslateError">
 		No se pudo traducir el Viento de luz legado [NAME]
 	</string>
->>>>>>> 3191a5dd
 	<string name="texture">
 		la textura
 	</string>
@@ -6077,7 +6061,12 @@
 	<string name="ExperiencePermissionShort12">
 		Otorgar permisos
 	</string>
-<<<<<<< HEAD
+	<string name="ExperiencePermissionShort16">
+		Sentarte
+	</string>
+	<string name="ExperiencePermissionShort17">
+		Entorno
+	</string>
 	<string name="LoadCameraPositionNoneSaved">Todavía no ha sido guardada ninguna vista de cámara.</string>
 	<string name="LoadCameraPositionOutsideDrawDistance">No se puede restaurar la vista de cámara porque su posición está más allá de tu distancia de dibujo.</string>
 	<string name="DrawDistanceSteppingGestureObsolete">Debido a cambios en el código, ya no es necesario usar este gesto. La distancia de dibujo progresiva ha sido activada.</string>
@@ -6160,49 +6149,6 @@
 	</string>
 	<string name="animation_explorer_still_playing">
 		Reproduciéndose
-=======
-	<string name="ExperiencePermissionShort16">
-		Sentarte
-	</string>
-	<string name="ExperiencePermissionShort17">
-		Entorno
-	</string>
-	<string name="logging_calls_disabled_log_empty">
-		No se están registrando las conversaciones. Para empezar a grabar un registro, elige &quot;Guardar: Solo registro&quot; o &quot;Guardar: Registro y transcripciones&quot; en Preferencias &gt; Chat.
-	</string>
-	<string name="logging_calls_disabled_log_not_empty">
-		No se registrarán más conversaciones. Para reanudar la grabación de un registro, elige &quot;Guardar: Solo registro&quot; o &quot;Guardar: Registro y transcripciones&quot; en Preferencias &gt; Chat.
-	</string>
-	<string name="logging_calls_enabled_log_empty">
-		No hay conversaciones grabadas. Después de contactar con una persona, o de que alguien contacte contigo, aquí se mostrará una entrada de registro.
-	</string>
-	<string name="loading_chat_logs">
-		Cargando...
-	</string>
-	<string name="na">
-		n/c
-	</string>
-	<string name="preset_combo_label">
-		-Lista vacía-
-	</string>
-	<string name="Default">
-		Predeterminado
-	</string>
-	<string name="none_paren_cap">
-		(ninguno)
-	</string>
-	<string name="no_limit">
-		Sin límite
-	</string>
-	<string name="Mav_Details_MAV_FOUND_DEGENERATE_TRIANGLES">
-		La forma física contiene triángulos demasiado pequeños. Intenta simplificar el modelo físico.
-	</string>
-	<string name="Mav_Details_MAV_CONFIRMATION_DATA_MISMATCH">
-		La forma física contiene datos de confirmación erróneos. Intenta corregir el modelo físico.
-	</string>
-	<string name="Mav_Details_MAV_UNKNOWN_VERSION">
-		La versión de la forma física no es correcta. Configura la versión correcta del modelo físico.
->>>>>>> 3191a5dd
 	</string>
 	<string name="couldnt_resolve_host">
 		Error de DNS al resolver el nombre del host([HOSTNAME]). 
