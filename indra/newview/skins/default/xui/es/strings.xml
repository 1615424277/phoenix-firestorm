--- conflicted
+++ resolved
@@ -4509,17 +4509,13 @@
 		Conferencia con [AGENT_NAME]
 	</string>
 	<string name="inventory_item_offered-im">
-<<<<<<< HEAD
-		Ofrecido el ítem del inventario
+		Ítem del inventario &apos;[ITEM_NAME]&apos; ofrecido
+	</string>
+	<string name="inventory_folder_offered-im">
+		Carpeta del inventario &apos;[ITEM_NAME]&apos; ofrecida
 	</string>
 	<string name="inventory_item_offered_rlv">
 		Ofrecido ítem de inventario a [NAME]
-=======
-		Ítem del inventario &apos;[ITEM_NAME]&apos; ofrecido
-	</string>
-	<string name="inventory_folder_offered-im">
-		Carpeta del inventario &apos;[ITEM_NAME]&apos; ofrecida
->>>>>>> d7bc803a
 	</string>
 	<string name="share_alert">
 		Arrastra aquí items del inventario
@@ -4611,14 +4607,10 @@
 		Posición inicial establecida.
 	</string>
 	<string name="voice_morphing_url">
-<<<<<<< HEAD
-		http://secondlife.com/landing/voicemorphing?lang=es-ES
-=======
 		https://secondlife.com/destination/voice-island
 	</string>
 	<string name="premium_voice_morphing_url">
 		https://secondlife.com/destination/voice-morphing-premium
->>>>>>> d7bc803a
 	</string>
 	<string name="paid_you_ldollars">
 		[NAME] te ha pagado [AMOUNT] L$ [REASON].
@@ -5955,7 +5947,6 @@
 	<string name="ExperiencePermissionShort12">
 		Otorgar permisos
 	</string>
-<<<<<<< HEAD
 	<string name="LoadCameraPositionNoneSaved">Todavía no ha sido guardada ninguna vista de cámara.</string>
 	<string name="LoadCameraPositionOutsideDrawDistance">No se puede restaurar la vista de cámara porque su posición está más allá de tu distancia de dibujo.</string>
 	<string name="DrawDistanceSteppingGestureObsolete">Debido a cambios en el código, ya no es necesario usar este gesto. La distancia de dibujo progresiva ha sido activada.</string>
@@ -6038,42 +6029,5 @@
 	</string>
 	<string name="animation_explorer_still_playing">
 		Reproduciéndose
-=======
-	<string name="logging_calls_disabled_log_empty">
-		No se están registrando las conversaciones. Para empezar a grabar un registro, elige &quot;Guardar: Solo registro&quot; o &quot;Guardar: Registro y transcripciones&quot; en Preferencias &gt; Chat.
-	</string>
-	<string name="logging_calls_disabled_log_not_empty">
-		No se registrarán más conversaciones. Para reanudar la grabación de un registro, elige &quot;Guardar: Solo registro&quot; o &quot;Guardar: Registro y transcripciones&quot; en Preferencias &gt; Chat.
-	</string>
-	<string name="logging_calls_enabled_log_empty">
-		No hay conversaciones grabadas. Después de contactar con una persona, o de que alguien contacte contigo, aquí se mostrará una entrada de registro.
-	</string>
-	<string name="loading_chat_logs">
-		Cargando...
-	</string>
-	<string name="na">
-		n/c
-	</string>
-	<string name="preset_combo_label">
-		-Lista vacía-
-	</string>
-	<string name="Default">
-		Predeterminado
-	</string>
-	<string name="none_paren_cap">
-		(ninguno)
-	</string>
-	<string name="no_limit">
-		Sin límite
-	</string>
-	<string name="Mav_Details_MAV_FOUND_DEGENERATE_TRIANGLES">
-		La forma física contiene triángulos demasiado pequeños. Intenta simplificar el modelo físico.
-	</string>
-	<string name="Mav_Details_MAV_CONFIRMATION_DATA_MISMATCH">
-		La forma física contiene datos de confirmación erróneos. Intenta corregir el modelo físico.
-	</string>
-	<string name="Mav_Details_MAV_UNKNOWN_VERSION">
-		La versión de la forma física no es correcta. Configura la versión correcta del modelo físico.
->>>>>>> d7bc803a
 	</string>
 </strings>