<?xml version="1.0" encoding="utf-8" standalone="yes" ?>
<strings>
	<string name="SECOND_LIFE">
		[CURRENT_GRID]
	</string>
	<string name="APP_NAME">
		Firestorm
	</string>
	<string name="CAPITALIZED_APP_NAME">
		FIRESTORM
	</string>
	<string name="SECOND_LIFE_GRID">
		Red de Second Life
	</string>
	<string name="SUPPORT_SITE">
		Portal de Soporte de Second Life
	</string>
	<string name="StartupDetectingHardware">
		Identificando el hardware...
	</string>
	<string name="StartupLoading">
		Cargando [APP_NAME]...
	</string>
	<string name="StartupClearingCache">
		Limpiando la caché...
	</string>
	<string name="StartupInitializingTextureCache">
		Iniciando la caché de texturas...
	</string>
	<string name="StartupInitializingVFS">
		Inicializando VFS...
	</string>
	<string name="StartupRequireDriverUpdate">
		Error de inicialización de gráficos. Actualiza tu controlador de gráficos.
	</string>
	<string name="AboutHeader">
		[APP_NAME] [VIEWER_VERSION_0].[VIEWER_VERSION_1].[VIEWER_VERSION_2] ([VIEWER_VERSION_3]) [BUILD_DATE] [BUILD_TIME] ([CHANNEL])
[[VIEWER_RELEASE_NOTES_URL] [ReleaseNotes]]
	</string>
	<string name="BuildConfig">
		Configuración de constitución [BUILD_CONFIG]
	</string>
	<string name="AboutCompiler">
		Compilado con [COMPILER], versión [COMPILER_VERSION]
	</string>
	<string name="AboutPosition">
		Estás en la posición [POSITION_LOCAL_0,number,1], [POSITION_LOCAL_1,number,1], [POSITION_LOCAL_2,number,1], de [REGION], alojada en &lt;nolink&gt;[HOSTNAME]&lt;/nolink&gt; ([HOSTIP])
SLURL: &lt;nolink&gt;[SLURL]&lt;/nolink&gt;
(coordenadas globales [POSITION_0,number,1], [POSITION_1,number,1], [POSITION_2,number,1])
[SERVER_VERSION]
[SERVER_RELEASE_NOTES_URL]
	</string>
	<string name="AboutSystem">
		CPU: [CPU]
Memoria: [MEMORY_MB] MB
Versión del Sistema Operativo: [OS_VERSION]
Fabricante de la tarjeta gráfica: [GRAPHICS_CARD_VENDOR]
Tarjeta gráfica: [GRAPHICS_CARD]
	</string>
	<string name="AboutDriver">
		Versión de Windows Graphics Driver: [GRAPHICS_DRIVER_VERSION]
	</string>
	<string name="AboutOGL">
		Versión de OpenGL: [OPENGL_VERSION]
	</string>
	<string name="AboutLibs">
Versión de libcurl: [LIBCURL_VERSION]
Versión de J2C Decoder: [J2C_VERSION]
Versión de Audio Driver: [AUDIO_DRIVER_VERSION]
Versión de LLCEFLib/CEF: [LLCEFLIB_VERSION]
<<<<<<< HEAD
Versión de LibVLC: [LIBVLC_VERSION]
Versión del servidor de voz: [VOICE_VERSION]
=======
Versión de Voice Server: [VOICE_VERSION]
>>>>>>> aa34e0fd
	</string>
	<string name="AboutTraffic">
		Paquetes perdidos: [PACKETS_LOST,number,0]/[PACKETS_IN,number,0] ([PACKETS_PCT,number,1]%)
	</string>
	<string name="ErrorFetchingServerReleaseNotesURL">
		Error al obtener la URL de las notas de la versión del servidor.
	</string>
	<string name="BuildConfiguration">
		Configuración de constitución
	</string>
	<string name="ProgressRestoring">
		Restaurando...
	</string>
	<string name="ProgressChangingResolution">
		Cambiando la resolución...
	</string>
	<string name="Fullbright">
		Brillo al máximo (antiguo)
	</string>
	<string name="LoginInProgress">
		Iniciando la sesión. [APP_NAME] puede parecer congelado. Por favor, espere.
	</string>
	<string name="LoginInProgressNoFrozen">
		Iniciando la sesión...
	</string>
	<string name="LoginAuthenticating">
		Autenticando...
	</string>
	<string name="LoginMaintenance">
		Realizando el mantenimiento de la cuenta...
	</string>
	<string name="LoginAttempt">
		Ha fallado el intento previo de iniciar sesión. Iniciando sesión, intento [NUMBER]...
	</string>
	<string name="LoginPrecaching">
		Cargando el mundo...
	</string>
	<string name="LoginInitializingBrowser">
		Inicializando el navegador web incorporado...
	</string>
	<string name="LoginInitializingMultimedia">
		Inicializando multimedia...
	</string>
	<string name="LoginInitializingFonts">
		Cargando fuentes...
	</string>
	<string name="LoginVerifyingCache">
		Comprobando los archivos de la caché (puede tardar entre 60 y 90 segundos)...
	</string>
	<string name="LoginProcessingResponse">
		Procesando la respuesta...
	</string>
	<string name="LoginInitializingWorld">
		Inicializando el mundo...
	</string>
	<string name="LoginDecodingImages">
		Decodificando las imágenes...
	</string>
	<string name="LoginInitializingQuicktime">
		Inicializando QuickTime...
	</string>
	<string name="LoginQuicktimeNotFound">
		No se ha encontrado QuickTime. Imposible inicializarlo.
	</string>
	<string name="LoginQuicktimeOK">
		QuickTime se ha inicializado adecuadamente.
	</string>
	<string name="LoginRequestSeedCapGrant">
		Solicitando capacidades de la región...
	</string>
	<string name="LoginRetrySeedCapGrant">
		Solicitando capacidades de la región, intento [NUMBER]...
	</string>
	<string name="LoginWaitingForRegionHandshake">
		Esperando la conexión con la región...
	</string>
	<string name="LoginConnectingToRegion">
		Conectando con la región...
	</string>
	<string name="LoginDownloadingClothing">
		Descargando la ropa...
	</string>
	<string name="InvalidCertificate">
		El servidor devolvió un certificado no válido o dañado. Ponte en contacto con el administrador de la red de simuladores.
	</string>
	<string name="CertInvalidHostname">
		El nombre de host utilizado para acceder al servidor no es válido. Comprueba tu SLURL o el nombre de host de la red de simuladores.
	</string>
	<string name="CertExpired">
		Parece que el certificado que devolvió la red de simuladores está caducado. Comprueba el reloj del sistema o consulta al administrador de dicha red.
	</string>
	<string name="CertKeyUsage">
		El certificado que devolvió el servidor no puede utilizarse para SSL. Ponte en contacto con el administrador de la red de simuladores.
	</string>
	<string name="CertBasicConstraints">
		La cadena de certificado del servidor contenía demasiados certificados. Ponte en contacto con el administrador de la red de simuladores.
	</string>
	<string name="CertInvalidSignature">
		No se pudo verificar la firma del certificado devuelta por el servidor de la red de simuladores. Ponte en contacto con el administrador de dicha red.
	</string>
	<string name="LoginFailedNoNetwork">
		Error de red: no se ha podido conectar; por favor, revisa tu conexión a internet.
	</string>
	<string name="LoginFailed">
		Error en el inicio de sesión.
	</string>
	<string name="Quit">
		Salir
	</string>
	<string name="create_account_url">
		http://join.secondlife.com/?sourceid=[sourceid]
	</string>
	<string name="LoginFailedViewerNotPermitted">
		Ya no puedes acceder a Second Life con el visor que estás utilizando. Visita la siguiente página para descargar un nuevo visor:
http://firestormviewer.org/downloads
 
Si deseas obtener más información, consulta las preguntas frecuentes que aparecen a continuación:
http://secondlife.com/viewer-access-faq
	</string>
	<string name="LoginIntermediateOptionalUpdateAvailable">
		Actualización opcional del visor disponible: [VERSION]
	</string>
	<string name="LoginFailedRequiredUpdate">
		Actualización necesaria del visor: [VERSION]
	</string>
	<string name="LoginFailedAlreadyLoggedIn">
		El agente ya ha iniciado sesión.
	</string>
	<string name="LoginFailedAuthenticationFailed">
		Lo sentimos. No ha sido posible iniciar sesión.
Comprueba si has introducido correctamente
    * El nombre de usuario (como juangarcia12 o estrella.polar)
    * Contraseña
Asimismo, asegúrate de que la tecla Bloq. Mayús. esté desactivada.
	</string>
	<string name="LoginFailedPasswordChanged">
		Como precaución de seguridad, se ha modificado tu contraseña.
Dirígete a la página de tu cuenta en http://secondlife.com/password
y responde a la pregunta de seguridad para restablecer la contraseña.
Lamentamos las molestias.
	</string>
	<string name="LoginFailedPasswordReset">
		Hemos realizado unos cambios en nuestro sistema, por lo que deberás restablecer la contraseña.
Dirígete a la página de tu cuenta en http://secondlife.com/password
y responde a la pregunta de seguridad para restablecer la contraseña.
Lamentamos las molestias.
	</string>
	<string name="LoginFailedEmployeesOnly">
		Second Life no está disponible temporalmente debido a tareas de mantenimiento.
Actualmente, solo se permite iniciar sesión a los empleados.
Consulta www.secondlife.com/status si deseas más información.
	</string>
	<string name="LoginFailedPremiumOnly">
		Las conexiones a Second Life se han restringido provisionalmente para garantizar que los usuarios que ya están conectados tengan la mejor experiencia posible.

Durante este tiempo, las personas con cuentas gratuitas no podrán acceder a Second Life, ya que tienen prioridad los usuarios con una cuenta de pago.
	</string>
	<string name="LoginFailedComputerProhibited">
		No se puede acceder a Second Life desde este ordenador.
Si crees que se trata de un error, ponte en contacto con
support@secondlife.com.
	</string>
	<string name="LoginFailedAcountSuspended">
		No se podrá acceder a tu cuenta hasta las
[TIME] (horario de la costa del Pacífico).
	</string>
	<string name="LoginFailedAccountDisabled">
		En este momento no podemos completar la solicitud.
Si deseas obtener asistencia, ponte en contacto con el departamento de soporte de Second Life a través de la página http://secondlife.com/support.
Si no puedes cambiar la contraseña, llama al número (866) 476-9763.
	</string>
	<string name="LoginFailedTransformError">
		Se han detectado datos incorrectos en el inicio de sesión.
Ponte en contacto con support@secondlife.com.
	</string>
	<string name="LoginFailedAccountMaintenance">
		Se están realizando tareas rutinarias de mantenimiento en tu cuenta.
No se podrá acceder a tu cuenta hasta las
[TIME] (horario de la costa del Pacífico de EEUU).
Si crees que se trata de un error, ponte en contacto con support@secondlife.com.
	</string>
	<string name="LoginFailedPendingLogoutFault">
		La solicitud de cierre de sesión ha obtenido como resultado un error del simulador.
	</string>
	<string name="LoginFailedPendingLogout">
		El sistema está cerrando tu sesión en estos momentos.
Tu cuenta no estará disponible hasta las
[TIME] (horario de la costa del Pacífico de EEUU).
	</string>
	<string name="LoginFailedUnableToCreateSession">
		No se ha podido crear una sesión válida.
	</string>
	<string name="LoginFailedUnableToConnectToSimulator">
		No se ha podido establecer la conexión con un simulador.
	</string>
	<string name="LoginFailedRestrictedHours">
		Tu cuenta solo puede acceder a Second Life
entre las [START] y las [END] (horario de la costa del Pacífico de EEUU).
Inténtalo de nuevo durante ese horario.
Si crees que se trata de un error, ponte en contacto con support@secondlife.com.
	</string>
	<string name="LoginFailedIncorrectParameters">
		Parámetros incorrectos.
Si crees que se trata de un error, ponte en contacto con support@secondlife.com.
	</string>
	<string name="LoginFailedFirstNameNotAlphanumeric">
		El parámetro correspondiente al nombre debe contener caracteres alfanuméricos.
Si crees que se trata de un error, ponte en contacto con support@secondlife.com.
	</string>
	<string name="LoginFailedLastNameNotAlphanumeric">
		El parámetro correspondiente al apellido debe contener caracteres alfanuméricos.
Si crees que se trata de un error, ponte en contacto con support@secondlife.com.
	</string>
	<string name="LogoutFailedRegionGoingOffline">
		La región se está desconectando.
Intenta iniciar sesión de nuevo en unos instantes.
	</string>
	<string name="LogoutFailedAgentNotInRegion">
		El agente no se encuentra en la región.
Intenta iniciar sesión de nuevo en unos instantes.
	</string>
	<string name="LogoutFailedPendingLogin">
		A esta región ya se ha accedido en otra sesión.
Intenta iniciar sesión de nuevo en unos instantes.
	</string>
	<string name="LogoutFailedLoggingOut">
		Se ha salido de la región en la sesión anterior.
Intenta iniciar sesión de nuevo en unos instantes.
	</string>
	<string name="LogoutFailedStillLoggingOut">
		La región aún está cerrando la sesión anterior.
Intenta iniciar sesión de nuevo en unos instantes.
	</string>
	<string name="LogoutSucceeded">
		Se ha salido de la región en la última sesión.
Intenta iniciar sesión de nuevo en unos instantes.
	</string>
	<string name="LogoutFailedLogoutBegun">
		La región ha comenzado el proceso de cierre de sesión.
Intenta iniciar sesión de nuevo en unos instantes.
	</string>
	<string name="LoginFailedLoggingOutSession">
		El sistema ha comenzado a cerrar la última sesión.
Intenta iniciar sesión de nuevo en unos instantes.
	</string>
	<string name="AgentLostConnection">
		Esta región puede estar teniendo problemas. Por favor, comprueba tu conexión a Internet.
	</string>
	<string name="SavingSettings">
		Guardando tus configuraciones...
	</string>
	<string name="LoggingOut">
		Cerrando sesión...
	</string>
	<string name="ShuttingDown">
		Cerrando...
	</string>
	<string name="YouHaveBeenDisconnected">
		Has sido desconectado de la región en la que estabas.
	</string>
	<string name="SentToInvalidRegion">
		Has sido enviado a una región no válida.
	</string>
	<string name="TestingDisconnect">
		Probando la desconexión del visor
	</string>
	<string name="SocialFacebookConnecting">
		Conectando a Facebook...
	</string>
	<string name="SocialFacebookPosting">
		Publicando...
	</string>
	<string name="SocialFacebookDisconnecting">
		Desconectando de Facebook...
	</string>
	<string name="SocialFacebookErrorConnecting">
		Problema conectando con Facebook
	</string>
	<string name="SocialFacebookErrorPosting">
		Problema publicando en Facebook
	</string>
	<string name="SocialFacebookErrorDisconnecting">
		Problema desconectando de Facebook
	</string>
	<string name="SocialFlickrConnecting">
		Conectándose a Flickr...
	</string>
	<string name="SocialFlickrPosting">
		Publicando...
	</string>
	<string name="SocialFlickrDisconnecting">
		Desconectándose de Flickr...
	</string>
	<string name="SocialFlickrErrorConnecting">
		Problema con la conexión a Flickr
	</string>
	<string name="SocialFlickrErrorPosting">
		Problema al publicar en Flickr
	</string>
	<string name="SocialFlickrErrorDisconnecting">
		Problema con la desconexión de Flickr
	</string>
	<string name="SocialTwitterConnecting">
		Conectándose a Twitter...
	</string>
	<string name="SocialTwitterPosting">
		Publicando...
	</string>
	<string name="SocialTwitterDisconnecting">
		Desconectándose de Twitter...
	</string>
	<string name="SocialTwitterErrorConnecting">
		Problema con la conexión a Twitter
	</string>
	<string name="SocialTwitterErrorPosting">
		Problema al publicar en Twitter
	</string>
	<string name="SocialTwitterErrorDisconnecting">
		Problema con la desconexión de Twitter
	</string>
	<string name="BlackAndWhite">
		Blanco y negro
	</string>
	<string name="Colors1970">
		Colores de los 70
	</string>
	<string name="Intense">
		Intenso
	</string>
	<string name="Newspaper">
		Periódico
	</string>
	<string name="Sepia">
		Sepia
	</string>
	<string name="Spotlight">
		Foco
	</string>
	<string name="Video">
		Vídeo
	</string>
	<string name="Autocontrast">
		Contraste automático
	</string>
	<string name="LensFlare">
		Destello de lente
	</string>
	<string name="Miniature">
		Miniatura
	</string>
	<string name="Toycamera">
		Cámara de juguete
	</string>
	<string name="TooltipPerson">
		Persona
	</string>
	<string name="TooltipNoName">
		(sin nombre)
	</string>
	<string name="TooltipOwner">
		Propietario:
	</string>
	<string name="TooltipPublic">
		Público
	</string>
	<string name="TooltipIsGroup">
		(Grupo)
	</string>
	<string name="TooltipForSaleL$">
		En venta: [AMOUNT] L$
	</string>
	<string name="TooltipFlagGroupBuild">
		Construir el grupo
	</string>
	<string name="TooltipFlagNoBuild">
		No construir
	</string>
	<string name="TooltipFlagNoEdit">
		Construir el grupo
	</string>
	<string name="TooltipFlagNotSafe">
		No seguro
	</string>
	<string name="TooltipFlagNoFly">
		No volar
	</string>
	<string name="TooltipFlagGroupScripts">
		Scripts el grupo
	</string>
	<string name="TooltipFlagNoScripts">
		No scripts
	</string>
	<string name="TooltipLand">
		Terreno:
	</string>
	<string name="TooltipMustSingleDrop">
		Aquí se puede arrastrar sólo un ítem
	</string>
	<string name="TooltipTooManyWearables">
		No puedes tener una carpeta de prendas que contenga más de [AMOUNT] elementos.  Puedes cambiar este límite en Avanzado &gt; Mostrar las configuraciones del depurador &gt; WearFolderLimit.
	</string>
	<string name="TooltipPrice" value="[AMOUNT] L$:"/>
	<string name="TooltipFlagScript">Script</string>
	<string name="TooltipFlagPhysics">Física</string>
	<string name="TooltipOutboxDragToWorld">
		No se pueden mostrar artículos desde la carpeta Artículos del mercado
	</string>
	<string name="TooltipOutboxWorn">
		Los artículos que tienes puestos no se pueden colocar en la carpeta Artículos del mercado
	</string>
	<string name="TooltipOutboxFolderLevels">
		La profundidad de carpetas anidadas excede de [AMOUNT]. Disminuye la profundidad de las carpetas anidadas; si es necesario, agrupa los artículos.
	</string>
	<string name="TooltipOutboxTooManyFolders">
		La cantidad de subcarpetas excede de [AMOUNT]. Disminuye la cantidad de carpetas de tu lista de artículos; si es necesario, agrupa los artículos.
	</string>
	<string name="TooltipOutboxTooManyObjects">
		La cantidad de artículos excede de [AMOUNT]. Para vender más de [AMOUNT] artículos en la misma lista, debes agrupar algunos.
	</string>
	<string name="TooltipOutboxTooManyStockItems">
		La cantidad de artículos en stock excede de [AMOUNT].
	</string>
	<string name="TooltipOutboxCannotDropOnRoot">
		Solo se pueden soltar artículos o carpetas en la pestaña TODOS. Selecciona esta pestaña y mueve otra vez los artículos o carpetas.
	</string>
	<string name="TooltipFlagTouch">Tocar</string>
	<string name="TooltipFlagL$">L$</string>
	<string name="TooltipFlagDropInventory">Soltar inventario</string>
	<string name="TooltipFlagPhantom">Fantasma</string>
	<string name="TooltipFlagTemporary">Temporal</string>
	<string name="TooltipPrimCount">Primitivas: [COUNT]</string>
	<string name="TooltipPrimEquivalent">, Impacto en el Terreno: [PEWEIGHT]</string>
	<string name="TooltipPrimEquivalentLoading">, cargando Impacto en el Terreno...</string>
	<string name="TooltipPrimEquivalentUnavailable">, Impacto en el terreno no disponible</string>
	<string name="TooltipDistance">Distancia: [DISTANCE] m</string>
	<string name="TooltipPosition">Posición: [POSITION]</string>
	<string name="TooltipOutboxNoTransfer">
		Uno o varios de estos objetos no se pueden vender o transferir
	</string>
	<string name="TooltipOutboxNotInInventory">
		Solo puedes colocar en el mercado artículos de tu inventario
	</string>
	<string name="TooltipOutboxLinked">
		No puedes poner carpetas o artículos vinculados en el Mercado
	</string>
	<string name="TooltipOutboxCallingCard">
		No puedes colocar tarjetas de visita en el Mercado
	</string>
	<string name="TooltipOutboxDragActive">
		No se puede mover una lista de artículos publicada
	</string>
	<string name="TooltipOutboxCannotMoveRoot">
		No se puede mover la carpeta raíz de artículos del Mercado
	</string>
	<string name="TooltipOutboxMixedStock">
		Todos los artículos de una carpeta de stock deben tener el mismo tipo y permiso
	</string>
	<string name="TooltipDragOntoOwnChild">
		No puedes mover una carpeta a su carpeta secundaria
	</string>
	<string name="TooltipDragOntoSelf">
		No puedes mover una carpeta dentro de sí misma
	</string>
	<string name="TooltipHttpUrl">
		Pulsa para ver esta página web
	</string>
	<string name="TooltipSLURL">
		Pulsa para ver la información de este lugar
	</string>
	<string name="TooltipAgentUrl">
		Pulsa para ver el perfil del Residente
	</string>
	<string name="TooltipAgentInspect">
		Obtén más información acerca de este residente
	</string>
	<string name="TooltipAgentMute">
		Pulsa para silenciar a este Residente
	</string>
	<string name="TooltipAgentUnmute">
		Pulsa para quitar el silencio a este Residente
	</string>
	<string name="TooltipAgentIM">
		Pulsa para enviar un MI a este Residente
	</string>
	<string name="TooltipAgentPay">
		Pulsa para pagar a este Residente
	</string>
	<string name="TooltipAgentOfferTeleport">
		Pulsa para ofrecer teleporte a tu posición a este Residente
	</string>
	<string name="TooltipAgentRequestFriend">
		Pulsa para ofrecer amistad a este Residente
	</string>
	<string name="TooltipGroupUrl">
		Pulsa para ver la descripción de este grupo
	</string>
	<string name="TooltipEventUrl">
		Pulsa para ver la descripción de este evento
	</string>
	<string name="TooltipClassifiedUrl">
		Pulsa para ver este clasificado
	</string>
	<string name="TooltipParcelUrl">
		Pulsa para ver la descripción de esta parcela
	</string>
	<string name="TooltipTeleportUrl">
		Pulsa para teleportarte a esta posición
	</string>
	<string name="TooltipObjectIMUrl">
		Pulsa para ver la descripción de este objeto
	</string>
	<string name="TooltipMapUrl">
		Pulsa para ver en el mapa esta localización
	</string>
	<string name="TooltipSLAPP">
		Pulsa para ejecutar el comando secondlife://
	</string>
	<string name="CurrentURL" value="URL actual: [CurrentURL]"/>
	<string name="SLurlLabelTeleport">
		Teleportarse a
	</string>
	<string name="SLurlLabelShowOnMap">
		Mostrarla en el mapa
	</string>
	<string name="SLappAgentMute">
		Silenciar
	</string>
	<string name="SLappAgentUnmute">
		Quitar el silencio
	</string>
	<string name="SLappAgentIM">
		MI
	</string>
	<string name="SLappAgentPay">
		Pagar
	</string>
	<string name="SLappAgentOfferTeleport">
		Ofrecer teleporte a
	</string>
	<string name="SLappAgentRequestFriend">
		Ofrecimiento de amistad
	</string>
	<string name="SLappAgentRemoveFriend">
		Disolución de amistad
	</string>
	<string name="BUTTON_CLOSE_DARWIN">
		Cerrar (⌘W)
	</string>
	<string name="BUTTON_CLOSE_WIN">
		Cerrar (Ctrl+W)
	</string>
	<string name="BUTTON_CLOSE_CHROME">
		Cerrar
	</string>
	<string name="BUTTON_RESTORE">
		Restaurar
	</string>
	<string name="BUTTON_MINIMIZE">
		Minimizar
	</string>
	<string name="BUTTON_TEAR_OFF">
		Separar la ventana
	</string>
	<string name="BUTTON_DOCK">
		Fijar
	</string>
	<string name="BUTTON_HELP">
		Ver la Ayuda
	</string>
	<string name="Searching">
		Buscando...
	</string>
	<string name="NoneFound">
		No se ha encontrado.
	</string>
	<string name="RetrievingData">
		Obteniendo...
	</string>
	<string name="ReleaseNotes">
		Notas de la versión
	</string>
	<!--
	<string name="RELEASE_NOTES_BASE_URL">
		http://wiki.secondlife.com/wiki/Release_Notes/
	</string>
	-->
	<string name="LoadingData">
		Cargando...
	</string>
	<string name="ProtectedFolder">
		protegido
	</string>
	<string name="AvatarNameNobody">
		(nadie)
	</string>
	<string name="AvatarNameWaiting">
		(Cargando...)
	</string>
 	<string name="AvatarNameMultiple">
		(multiple)
	</string>
	<string name="GroupNameNone">
		(ninguno)
	</string>
	<string name="AvalineCaller">
		Avaline: [ORDER]
	</string>
	<string name="AssetErrorNone">
		No hay ningún error
	</string>
	<string name="AssetErrorRequestFailed">
		Petición de activo: fallida
	</string>
	<string name="AssetErrorNonexistentFile">
		Petición de activo: el archivo no existe
	</string>
	<string name="AssetErrorNotInDatabase">
		Petición de activo: no se encontró el activo en la base de datos
	</string>
	<string name="AssetErrorEOF">
		Fin del archivo
	</string>
	<string name="AssetErrorCannotOpenFile">
		No se puede abrir el archivo
	</string>
	<string name="AssetErrorFileNotFound">
		No se ha encontrado el archivo
	</string>
	<string name="AssetErrorTCPTimeout">
		Excedido el tiempo máximo de transferencia del archivo
	</string>
	<string name="AssetErrorCircuitGone">
		Circuito desconectado
	</string>
	<string name="AssetErrorPriceMismatch">
		No concuerda el precio en el visor y en el servidor
	</string>
	<string name="AssetErrorUnknownStatus">
		Estado desconocido
	</string>
	<string name="texture">
		la textura
	</string>
	<string name="sound">
		el sonido
	</string>
	<string name="calling card">
		la tarjeta de visita
	</string>
	<string name="landmark">
		el hito
	</string>
	<string name="legacy script">
		el script antiguo
	</string>
	<string name="clothing">
		esa ropa
	</string>
	<string name="object">
		el objeto
	</string>
	<string name="note card">
		la nota
	</string>
	<string name="folder">
		la carpeta
	</string>
	<string name="root">
		la raíz
	</string>
	<string name="lsl2 script">
		ese script de LSL2
	</string>
	<string name="lsl bytecode">
		el código intermedio de LSL
	</string>
	<string name="tga texture">
		esa textura tga
	</string>
	<string name="body part">
		esa parte del cuerpo
	</string>
	<string name="snapshot">
		la foto
	</string>
	<string name="lost and found">
		Objetos Perdidos
	</string>
	<string name="targa image">
		esa imagen targa
	</string>
	<string name="trash">
		la Papelera
	</string>
	<string name="jpeg image">
		esa imagen jpeg
	</string>
	<string name="animation">
		la animación
	</string>
	<string name="gesture">
		el gesto
	</string>
	<string name="simstate">
		el estado del sim
	</string>
	<string name="favorite">
		ese favorito
	</string>
	<string name="symbolic link">
		el enlace
	</string>
	<string name="symbolic folder link">
		enlace de la carpeta
	</string>
	<string name="mesh">
		el modelo mesh
	</string>
	<string name="AvatarEditingAppearance">
		(Editando Apariencia)
	</string>
	<string name="AvatarAway">
		Ausente
	</string>
	<string name="AvatarDoNotDisturb">
		No disponible
	</string>
	<string name="AvatarMuted">
		Bloqueado/a
	</string>
	<string name="anim_express_afraid">
		Asustado/a
	</string>
	<string name="anim_express_anger">
		Enfadado/a
	</string>
	<string name="anim_away">
		Ausente
	</string>
	<string name="anim_backflip">
		Salto mortal hacia atrás
	</string>
	<string name="anim_express_laugh">
		Carcajada
	</string>
	<string name="anim_express_toothsmile">
		Gran sonrisa
	</string>
	<string name="anim_blowkiss">
		Mandar un beso
	</string>
	<string name="anim_express_bored">
		Aburrido/a
	</string>
	<string name="anim_bow">
		Reverencia
	</string>
	<string name="anim_clap">
		Aplauso
	</string>
	<string name="anim_courtbow">
		Reverencia floreada
	</string>
	<string name="anim_express_cry">
		Llanto
	</string>
	<string name="anim_dance1">
		Baile 1
	</string>
	<string name="anim_dance2">
		Baile 2
	</string>
	<string name="anim_dance3">
		Baile 3
	</string>
	<string name="anim_dance4">
		Baile 4
	</string>
	<string name="anim_dance5">
		Baile 5
	</string>
	<string name="anim_dance6">
		Baile 6
	</string>
	<string name="anim_dance7">
		Baile 7
	</string>
	<string name="anim_dance8">
		Baile 8
	</string>
	<string name="anim_express_disdain">
		Desdén
	</string>
	<string name="anim_drink">
		Beber
	</string>
	<string name="anim_express_embarrased">
		Avergonzarse
	</string>
	<string name="anim_angry_fingerwag">
		Negar con el dedo
	</string>
	<string name="anim_fist_pump">
		Éxito con el puño
	</string>
	<string name="anim_yoga_float">
		Yoga flotando
	</string>
	<string name="anim_express_frown">
		Fruncir el ceño
	</string>
	<string name="anim_impatient">
		Impaciente
	</string>
	<string name="anim_jumpforjoy">
		Salto de alegría
	</string>
	<string name="anim_kissmybutt">
		Bésame el culo
	</string>
	<string name="anim_express_kiss">
		Besar
	</string>
	<string name="anim_laugh_short">
		Reír
	</string>
	<string name="anim_musclebeach">
		Sacar músculo
	</string>
	<string name="anim_no_unhappy">
		No (con enfado)
	</string>
	<string name="anim_no_head">
		No
	</string>
	<string name="anim_nyanya">
		Ña-Ña-Ña
	</string>
	<string name="anim_punch_onetwo">
		Puñetazo uno-dos
	</string>
	<string name="anim_express_open_mouth">
		Abrir la boca
	</string>
	<string name="anim_peace">
		'V' con los dedos
	</string>
	<string name="anim_point_you">
		Señalar a otro/a
	</string>
	<string name="anim_point_me">
		Señalarse
	</string>
	<string name="anim_punch_l">
		Puñetazo izquierdo
	</string>
	<string name="anim_punch_r">
		Puñetazo derecho
	</string>
	<string name="anim_rps_countdown">
		PPT cuenta
	</string>
	<string name="anim_rps_paper">
		PPT papel
	</string>
	<string name="anim_rps_rock">
		PPT piedra
	</string>
	<string name="anim_rps_scissors">
		PPT tijera
	</string>
	<string name="anim_express_repulsed">
		Repulsa
	</string>
	<string name="anim_kick_roundhouse_r">
		Patada giratoria
	</string>
	<string name="anim_express_sad">
		Triste
	</string>
	<string name="anim_salute">
		Saludo militar
	</string>
	<string name="anim_shout">
		Gritar
	</string>
	<string name="anim_express_shrug">
		Encogerse de hombros
	</string>
	<string name="anim_express_smile">
		Sonreír
	</string>
	<string name="anim_smoke_idle">
		Fumar: en la mano
	</string>
	<string name="anim_smoke_inhale">
		Fumar
	</string>
	<string name="anim_smoke_throw_down">
		Fumar: tirar el cigarro
	</string>
	<string name="anim_express_surprise">
		Sorprendido/a
	</string>
	<string name="anim_sword_strike_r">
		Estocada
	</string>
	<string name="anim_angry_tantrum">
		Berrinche
	</string>
	<string name="anim_express_tongue_out">
		Sacar la lengua
	</string>
	<string name="anim_hello">
		Agitar la mano
	</string>
	<string name="anim_whisper">
		Susurrar
	</string>
	<string name="anim_whistle">
		Silbar
	</string>
	<string name="anim_express_wink">
		Guiño
	</string>
	<string name="anim_wink_hollywood">
		Guiño (Hollywood)
	</string>
	<string name="anim_express_worry">
		Preocupado/a
	</string>
	<string name="anim_yes_happy">
		Sí (contento)
	</string>
	<string name="anim_yes_head">
		Sí
	</string>
	<string name="multiple_textures">
		Múltiple
	</string>
	<string name="use_texture">
		Usar textura
	</string>
	<string name="manip_hint1">
		Pasa el cursor del ratón sobre la regla
	</string>
	<string name="manip_hint2">
		para ajustar a la cuadrícula
	</string>
	<string name="texture_loading">
		Cargando...
	</string>
	<string name="worldmap_offline">
		Sin conexión
	</string>
	<string name="worldmap_item_tooltip_format">
		[PRICE] L$ por [AREA] m² ([SQMPRICE] L$/m²)
	</string>
	<string name="worldmap_results_none_found">
		No se ha encontrado.
	</string>
	<string name="worldmap_agent_position">
		Usted está aquí
	</string>
	<string name="minimap_distance">
		(Distancia: [DISTANCE] m)
	</string>
	<string name="minimap_no_focus">
		La cámara no puede enfocar al avatar porque está fuera de tu distancia de dibujo.
	</string>
	<string name="Ok">
		OK
	</string>
	<string name="Premature end of file">
		Fin prematuro del archivo
	</string>
	<string name="ST_NO_JOINT">
		No se puede encontrar ROOT o JOINT.
	</string>
	<string name="no_name_object">
		(sin nombre)
	</string>
	<string name="NearbyChatTitle">
		Chat local
	</string>
	<string name="NearbyChatLabel">
		(Chat local)
	</string>
	<string name="whisper">
		susurra:
	</string>
	<string name="shout">
		grita:
	</string>
	<string name="ringing">
		Conectando al chat de voz...
	</string>
	<string name="connected">
		Conectado
	</string>
	<string name="unavailable">
		La voz no está disponible en tu localización actual
	</string>
	<string name="hang_up">
		Desconectado del chat de voz
	</string>
	<string name="reconnect_nearby">
		Vas a ser reconectado al chat de voz con la gente cercana
	</string>
	<string name="ScriptQuestionCautionChatGranted">
		'[OBJECTNAME]', un objeto propiedad de '[OWNERNAME]', localizado en [REGIONNAME] con la posición [REGIONPOS], ha recibido permiso para: [PERMISSIONS].
	</string>
	<string name="ScriptQuestionCautionChatDenied">
		A '[OBJECTNAME]', un objeto propiedad de '[OWNERNAME]', localizado en [REGIONNAME] con la posición [REGIONPOS], se le ha denegado el permiso para: [PERMISSIONS].
	</string>
	<string name="AdditionalPermissionsRequestHeader">
		Si permites acceso a tu cuenta, también estarás permitiendo al objeto:
	</string>
	<string name="AdditionalPermissionsRequestHeader">
		Si autorizas el acceso a tu cuenta, también permitirás al objeto:
	</string>
	<string name="ScriptTakeMoney">
		Obtener de usted dólares Linden (L$)
	</string>
	<string name="ActOnControlInputs">
		Actuar en sus controles de entrada
	</string>
	<string name="RemapControlInputs">
		Reconfigurar sus controles de entrada
	</string>
	<string name="AnimateYourAvatar">
		Ejecutar animaciones en su avatar
	</string>
	<string name="AttachToYourAvatar">
		Anexarse a su avatar
	</string>
	<string name="ReleaseOwnership">
		Anular la propiedad y que pase a ser público
	</string>
	<string name="LinkAndDelink">
		Enlazar y desenlazar de otros objetos
	</string>
	<string name="AddAndRemoveJoints">
		Añadir y quitar uniones con otros objetos
	</string>
	<string name="ChangePermissions">
		Cambiar sus permisos
	</string>
	<string name="TrackYourCamera">
		Seguir tu cámara
	</string>
	<string name="ControlYourCamera">
		Controlar tu cámara
	</string>
	<string name="TeleportYourAgent">
		Teleportarte
	</string>
	<string name="AgentNameSubst">
		(Tú)
	</string>
	<string name="JoinAnExperience"/><!-- intentionally blank -->
	<string name="ManageEstateSilently">
		Gestionar tus fincas silenciosamente
	</string>
	<string name="ChangeYourDefaultAnimations">
		Cambiar tus animaciones por defecto
	</string>
	<string name="SilentlyManageEstateAccess">
		Silenciar notificaciones sobre las modificaciones de acceso al Estado
	</string>
	<string name="OverrideYourAnimations">
		Reemplazar tus animaciones por defecto
	</string>
	<string name="ScriptReturnObjects">
		Devolver objetos en tu nombre
	</string>
	<string name="NotConnected">
		No conectado/a
	</string>
	<string name="AgentNameSubst">
		(Tú)
	</string>
	<string name="UnknownScriptPermission">
		(desconocido)!
	</string>
	<string name="SIM_ACCESS_PG">
		General
	</string>
	<string name="SIM_ACCESS_MATURE">
		Moderado
	</string>
	<string name="SIM_ACCESS_ADULT">
		Adulto
	</string>
	<string name="SIM_ACCESS_DOWN">
		Desconectado
	</string>
	<string name="SIM_ACCESS_MIN">
		Desconocido
	</string>
	<string name="land_type_unknown">
		(desconocido)
	</string>
	<string name="Estate / Full Region">
		Estado / Región completa
	</string>
	<string name="Estate / Homestead">
		Estado / Residencial
	</string>
	<string name="Mainland / Homestead">
		Continente / Residencial
	</string>
	<string name="Mainland / Full Region">
		Continente / Región completa
	</string>
	<string name="all_files">
		Todos los archivos
	</string>
	<string name="sound_files">
		Sonidos
	</string>
	<string name="animation_files">
		Animaciones
	</string>
	<string name="image_files">
		Imágenes
	</string>
	<string name="save_file_verb">
		Guardar
	</string>
	<string name="load_file_verb">
		Cargar
	</string>
	<string name="targa_image_files">
		Imágenes Targa
	</string>
	<string name="bitmap_image_files">
		Imágenes de mapa de bits
	</string>
	<string name="png_image_files">
		Imágenes PNG
	</string>
	<string name="save_texture_image_files">
		Imágenes Targa o PNG
	</string>
	<string name="avi_movie_file">
		Archivo de película AVI
	</string>
	<string name="xaf_animation_file">
		Archivo de anim. XAF
	</string>
	<string name="xml_file">
		Archivo XML
	</string>
	<string name="raw_file">
		Archivo RAW
	</string>
	<string name="compressed_image_files">
		Imágenes comprimidas
	</string>
	<string name="load_files">
		Cargar archivos
	</string>
	<string name="choose_the_directory">
		Elegir directorio
	</string>
	<string name="script_files">
		Scripts
	</string>
	<string name="dictionary_files">
		Diccionarios
	</string>
	<string name="backup_files">
		Respaldos de objetos
	</string>
	<string name="collada_files">
		Modelos COLLADA
	</string>
	<string name="LSLTipSleepTime">
		Duerme el script durante [SLEEP_TIME] segundos.
	</string>
	<string name="shape">
		Anatomía
	</string>
	<string name="skin">
		Piel
	</string>
	<string name="hair">
		Pelo
	</string>
	<string name="eyes">
		Ojos
	</string>
	<string name="shirt">
		Camisa
	</string>
	<string name="pants">
		Pantalón
	</string>
	<string name="shoes">
		Zapatos
	</string>
	<string name="socks">
		Calcetines
	</string>
	<string name="jacket">
		Chaqueta
	</string>
	<string name="gloves">
		Guantes
	</string>
	<string name="undershirt">
		Camiseta
	</string>
	<string name="underpants">
		Ropa interior
	</string>
	<string name="skirt">
		Falda
	</string>
	<string name="alpha">
		Alfa
	</string>
	<string name="tattoo">
		Tatuaje
	</string>
	<string name="physics">
		Física
	</string>
	<string name="invalid">
		inválido/a
	</string>
	<string name="none">
		ninguno
	</string>
	<string name="shirt_not_worn">
		Camisa no puesta
	</string>
	<string name="pants_not_worn">
		Pantalones no puestos
	</string>
	<string name="shoes_not_worn">
		Zapatos no puestos
	</string>
	<string name="socks_not_worn">
		Calcetines no puestos
	</string>
	<string name="jacket_not_worn">
		Chaqueta no puesta
	</string>
	<string name="gloves_not_worn">
		Guantes no puestos
	</string>
	<string name="undershirt_not_worn">
		Camiseta no puesta
	</string>
	<string name="underpants_not_worn">
		Ropa interior no puesta
	</string>
	<string name="skirt_not_worn">
		Falda no puesta
	</string>
	<string name="alpha_not_worn">
		Alfa no puesta
	</string>
	<string name="tattoo_not_worn">
		Tatuaje no puesto
	</string>
	<string name="physics_not_worn">
		Física no puesta
	</string>
	<string name="invalid_not_worn">
		no válido/a
	</string>
	<string name="create_new_shape">
		Crear una anatomía nueva
	</string>
	<string name="create_new_skin">
		Crear una piel nueva
	</string>
	<string name="create_new_hair">
		Crear pelo nuevo
	</string>
	<string name="create_new_eyes">
		Crear ojos nuevos
	</string>
	<string name="create_new_shirt">
		Crear una camisa nueva
	</string>
	<string name="create_new_pants">
		Crear unos pantalones nuevos
	</string>
	<string name="create_new_shoes">
		Crear unos zapatos nuevos
	</string>
	<string name="create_new_socks">
		Crear unos calcetines nuevos
	</string>
	<string name="create_new_jacket">
		Crear una chaqueta nueva
	</string>
	<string name="create_new_gloves">
		Crear unos guantes nuevos
	</string>
	<string name="create_new_undershirt">
		Crear una camiseta nueva
	</string>
	<string name="create_new_underpants">
		Crear ropa interior nueva
	</string>
	<string name="create_new_skirt">
		Crear una falda nueva
	</string>
	<string name="create_new_alpha">
		Crear una capa alfa nueva
	</string>
	<string name="create_new_tattoo">
		Crear un tatuaje nuevo
	</string>
	<string name="create_new_physics">
		Crear nueva física
	</string>
	<string name="create_new_invalid">
		no válido/a
	</string>
	<string name="NewWearable">
		Nuevo [WEARABLE_ITEM]
	</string>
	<string name="next">
		Siguiente
	</string>
	<string name="ok">
		OK
	</string>
	<string name="GroupNotifyGroupNotice">
		Aviso de grupo
	</string>
	<string name="GroupNotifyGroupNotices">
		Avisos del grupo
	</string>
	<string name="GroupNotifySentBy">
		Enviado por
	</string>
	<string name="GroupNotifyAttached">
		Adjunto:
	</string>
	<string name="GroupNotifyViewPastNotices">
		Ver los avisos pasados u optar por dejar de recibir aquí estos mensajes.
	</string>
	<string name="GroupNotifyOpenAttachment">
		Abrir el adjunto
	</string>
	<string name="GroupNotifySaveAttachment">
		Guardar el adjunto
	</string>
	<string name="GroupNotifySender">
		Enviado por [SENDER], [GROUPNAME]</string>
	<string name="TeleportOffer">
		Ofrecimiento de teleporte
	</string>
	<string name="StartUpNotifications">
		Llegaron avisos nuevos mientras estabas ausente...
	</string>
	<string name="OverflowInfoChannelString">
		Tienes [%d] aviso(s) más
	</string>
	<string name="BodyPartsRightArm">
		Brazo der.
	</string>
	<string name="BodyPartsHead">
		Cabeza
	</string>
	<string name="BodyPartsLeftArm">
		Brazo izq.
	</string>
	<string name="BodyPartsLeftLeg">
		Pierna izq.
	</string>
	<string name="BodyPartsTorso">
		Torso
	</string>
	<string name="BodyPartsRightLeg">
		Pierna der.
	</string>
	<string name="BodyPartsEnhancedSkeleton">
		Esqueleto mejorado
	</string>
	<string name="GraphicsQualityLow">
		Bajo
	</string>
	<string name="GraphicsQualityMid">
		Medio
	</string>
	<string name="GraphicsQualityHigh">
		Alto
	</string>
	<string name="LeaveMouselook">
		Pulsa ESC para salir de la vista subjetiva
	</string>
	<string name="InventoryNoMatchingItems">
		¿No encuentras lo que buscas? Prueba con la [secondlife:///app/search/all/[SEARCH_TERM] Búsqueda].
	</string>
	<string name="PlacesNoMatchingItems">
		¿No encuentras lo que buscas? Prueba con la [secondlife:///app/search/places/[SEARCH_TERM] Búsqueda].
	</string>
	<string name="FavoritesNoMatchingItems">
		Arrastra aquí un hito para añadirlo a tus favoritos.
	</string>
	<string name="MarketplaceNoMatchingItems">
		No se han encontrado artículos. Comprueba si has escrito correctamente la cadena de búsqueda y vuelve a intentarlo.
	</string>
	<string name="InventoryNoTexture">
		No tienes en tu inventario una copia de esta textura.
	</string>
	<string name="InventoryInboxNoItems">
		Aquí aparecerán algunos de los objetos que recibas, como los regalos Premium. Después puedes arrastrarlos a tu inventario.
	</string>
	<string name="MarketplaceURL">
		https://marketplace.[MARKETPLACE_DOMAIN_NAME]/
	</string>
	<string name="MarketplaceURL_CreateStore">
		http://community.secondlife.com/t5/English-Knowledge-Base/Selling-in-the-Marketplace/ta-p/700193#Section_.3
	</string>
	<string name="MarketplaceURL_Dashboard">
		https://marketplace.[MARKETPLACE_DOMAIN_NAME]/merchants/store/dashboard
	</string>
	<string name="MarketplaceURL_Imports">
		https://marketplace.[MARKETPLACE_DOMAIN_NAME]/merchants/store/imports
	</string>
	<string name="MarketplaceURL_LearnMore">
		https://marketplace.[MARKETPLACE_DOMAIN_NAME]/learn_more
	</string>
	<string name="InventoryOutboxNotMerchantTitle">
		Cualquier usuario puede vender objetos en el mercado.
	</string>
	<string name="InventoryOutboxNotMerchantTooltip"/>
	<string name="InventoryOutboxNotMerchant">
		Para hacerte comerciante debes [[MARKETPLACE_CREATE_STORE_URL] crear una tienda del Mercado].
	</string>
	<string name="InventoryOutboxNoItemsTitle">
		El buzón de salida está vacío.
	</string>
	<string name="InventoryOutboxNoItemsTooltip"/>
	<string name="InventoryOutboxNoItems">
		Arrastra carpetas a esta sección y pulsa en &quot;Enviar al Mercado&quot; para incluirlas en la lista de venta del [[MARKETPLACE_DASHBOARD_URL] Mercado].
	</string>
	<string name="InventoryOutboxInitializingTitle">
		Inicializando el Mercado.
	</string>
	<string name="InventoryOutboxInitializing">
		Estamos accediendo a tu cuenta de la [[MARKETPLACE_CREATE_STORE_URL] tienda del Mercado].
	</string>
	<string name="InventoryOutboxErrorTitle">
		Errores del Mercado.
	</string>
	<string name="InventoryOutboxError">
		La [[MARKETPLACE_CREATE_STORE_URL] tienda del Mercado] devuelve errores.
	</string>
	<string name="InventoryMarketplaceError">
		Esta función está actualmente en versión beta. Si quieres participar, añade tu nombre a este [http://goo.gl/forms/FCQ7UXkakz Formulario de Google].
	</string>
	<string name="InventoryMarketplaceListingsNoItemsTitle">
		Tu carpeta Artículos del mercado está vacía.
	</string>
	<string name="InventoryMarketplaceListingsNoItems">
		Arrastra carpetas a esta sección para incluirlas en la lista de venta del [[MARKETPLACE_DASHBOARD_URL] Mercado].
	</string>
	<string name="Marketplace Validation Warning Stock">
		La carpeta de stock debe estar contenida en una carpeta de versión
	</string>
	<string name="Marketplace Validation Error Mixed Stock">
		: Error: todos los artículos de una carpeta de stock deben ser del mismo tipo y que no se puedan copiar
	</string>
	<string name="Marketplace Validation Error Subfolder In Stock">
		: Error: la carpeta de stock no puede contener subcarpetas
	</string>
	<string name="Marketplace Validation Warning Empty">
		: Atención: la carpeta no contiene ningún artículo
	</string>
	<string name="Marketplace Validation Warning Create Stock">
		: Atención: creando carpeta de stock
	</string>
	<string name="Marketplace Validation Warning Create Version">
		: Atención: creando la carpeta de versión
	</string>
	<string name="Marketplace Validation Warning Move">
		: Atención: moviendo artículos
	</string>
	<string name="Marketplace Validation Warning Delete">
		: Atención: se ha transferido el contenido de la carpeta a la carpeta de stock, y se eliminará la carpeta vacía
	</string>
	<string name="Marketplace Validation Error Stock Item">
		: Error: los artículos que no se pueden copiar deben estar contenidos en una carpeta de stock
	</string>
	<string name="Marketplace Validation Warning Unwrapped Item">
		: Atención: los artículos deben estar contenidos en una carpeta de versión
	</string>
	<string name="Marketplace Validation Error">
		: Error:
	</string>
	<string name="Marketplace Validation Warning">
		: Atención:
	</string>
	<string name="Marketplace Validation Error Empty Version">
		: Atención: la carpeta de versión debe contener al menos un artículo
	</string>
	<string name="Marketplace Validation Error Empty Stock">
		: Atención: la carpeta de stock debe contener al menos un artículo
	</string>
	<string name="Marketplace Validation No Error">
		No se han producido errores ni advertencias
	</string>
	<string name="Marketplace Error None">
		Sin errores
	</string>
	<string name="Marketplace Error Prefix">
		Error:
	</string>
	<string name="Marketplace Error Not Merchant">
		Para poder enviar objetos al mercado, debes registrarte como comerciante (es gratis).
	</string>
	<string name="Marketplace Error Not Accepted">
		No se puede mover el artículo a esa carpeta.
	</string>
	<string name="Marketplace Error Unsellable Item">
		Este artículo no se puede vender en el Mercado.
	</string>
	<string name="MarketplaceNoID">
		no Mkt ID
	</string>
	<string name="MarketplaceLive">
		en la lista
	</string>
	<string name="MarketplaceActive">
		activa
	</string>
	<string name="MarketplaceMax">
		máx.
	</string>
	<string name="MarketplaceStock">
		stock
	</string>
	<string name="MarketplaceNoStock">
		existencias agotadas
	</string>
	<string name="MarketplaceUpdating">
		actualizando...
	</string>
	<string name="Open landmarks">
		Abrir hitos
	</string>
	<string name="Unconstrained">
		Sin restricciones
	</string>
	<string name="no_transfer" value="(no transferible)"/>
	<string name="no_modify" value="(no modificable)"/>
	<string name="no_copy" value="(no copiable)"/>
	<string name="worn" value="(puesto)"/>
	<string name="link" value="(enlace)"/>
	<string name="broken_link" value="(enlace roto)&quot;"/>
	<string name="LoadingContents">
		Cargando el contenido...
	</string>
	<string name="NoContents">
		No hay contenido
	</string>
	<string name="WornOnAttachmentPoint" value="(lo llevas en: [ATTACHMENT_POINT])"/>
	<string name="AttachmentErrorMessage" value="([ATTACHMENT_ERROR])"/>
	<string name="ActiveGesture" value="[GESLABEL] (activo)"/>
	<string name="Chat Message" value="Chat:"/>
	<string name="Sound" value="Sonido :"/>
	<string name="Wait" value="--- Espera :"/>
	<string name="AnimFlagStop" value="Parar la animación:"/>
	<string name="AnimFlagStart" value="Empezar la animación:"/>
	<string name="Wave" value="Onda"/>
	<string name="GestureActionNone" value="Ninguno"/>
	<string name="HelloAvatar" value="¡Hola, avatar!"/>
	<string name="ViewAllGestures" value="Ver todos &gt;&gt;"/>
	<string name="GetMoreGestures" value="Obtener más &gt;&gt;"/>
	<string name="Animations" value="Animaciones,"/>
	<string name="Calling Cards" value="Tarjetas de visita,"/>
	<string name="Clothing" value="Ropa,"/>
	<string name="Gestures" value="Gestos,"/>
	<string name="Landmarks" value="Hitos,"/>
	<string name="Notecards" value="Notas,"/>
	<string name="Objects" value="Objetos,"/>
	<string name="Scripts" value="Scripts,"/>
	<string name="Sounds" value="Sonidos,"/>
	<string name="Textures" value="Texturas,"/>
	<string name="Snapshots" value="Fotos,"/>
	<string name="No Filters" value="No"/>
	<string name="Since Logoff" value="- Desde la desconexión"/>
	<string name="InvFolder My Inventory">
		Inventario
	</string>
	<string name="InvFolder Library">
		Librería
	</string>
	<string name="InvFolder Textures">
		Texturas
	</string>
	<string name="InvFolder Sounds">
		Sonidos
	</string>
	<string name="InvFolder Calling Cards">
		Tarjetas de visita
	</string>
	<string name="InvFolder Landmarks">
		Hitos
	</string>
	<string name="InvFolder Scripts">
		Scripts
	</string>
	<string name="InvFolder Clothing">
		Ropa
	</string>
	<string name="InvFolder Objects">
		Objetos
	</string>
	<string name="InvFolder Notecards">
		Notas
	</string>
	<string name="InvFolder New Folder">
		Carpeta nueva
	</string>
	<string name="InvFolder Inventory">
		Inventario
	</string>
	<string name="InvFolder Uncompressed Images">
		Imágenes sin comprimir
	</string>
	<string name="InvFolder Body Parts">
		Partes del cuerpo
	</string>
	<string name="InvFolder Trash">
		Papelera
	</string>
	<string name="InvFolder Photo Album">
		Álbum de fotos
	</string>
	<string name="InvFolder Lost And Found">
		Objetos Perdidos
	</string>
	<string name="InvFolder Uncompressed Sounds">
		Sonidos sin comprimir
	</string>
	<string name="InvFolder Animations">
		Animaciones
	</string>
	<string name="InvFolder Gestures">
		Gestos
	</string>
	<string name="InvFolder Favorites">
		Favoritos
	</string>
	<string name="InvFolder favorite">
		Favoritos
	</string>
	<string name="InvFolder Favorites">
		Mis Favoritos
	</string>
	<string name="InvFolder favorites">
		Mis Favoritos
	</string>
	<string name="InvFolder Current Outfit">
		Vestuario actual
	</string>
	<string name="InvFolder Initial Outfits">
		Vestuarios iniciales
	</string>
	<string name="InvFolder My Outfits">
		Vestuarios
	</string>
	<string name="InvFolder Accessories">
		Accesorios
	</string>
	<string name="InvFolder Meshes">
		Modelos mesh
	</string>
	<string name="InvFolder Received Items">
		Items recibidos
	</string>
	<string name="InvFolder Merchant Outbox">
		Merchant Outbox
	</string>
	<string name="InvFolder Received Items">
		Objetos recibidos
	</string>
	<string name="InvFolder Merchant Outbox">
		Buzón de salida de comerciante
	</string>
	<string name="InvFolder Friends">
		Amigos
	</string>
	<string name="InvFolder All">
		Todas
	</string>
	<string name="no_attachments">
		No tienes accesorios puestos
	</string>
	<string name="Attachments remain">
		Anexos (quedan [COUNT] ranuras)
	</string>
	<string name="Buy">
		Comprar
	</string>
	<string name="BuyforL$">
		Comprar por L$
	</string>
	<string name="Stone">
		Piedra
	</string>
	<string name="Metal">
		Metal
	</string>
	<string name="Glass">
		Cristal
	</string>
	<string name="Wood">
		Madera
	</string>
	<string name="Flesh">
		Carne
	</string>
	<string name="Plastic">
		Plástico
	</string>
	<string name="Rubber">
		Goma
	</string>
	<string name="Light">
		Luz
	</string>
	<string name="KBShift">
		Mayús
	</string>
	<string name="KBCtrl">
		Ctrl
	</string>
	<string name="Chest">
		Tórax
	</string>
	<string name="Skull">
		Cráneo
	</string>
	<string name="Left Shoulder">
		Hombro izquierdo
	</string>
	<string name="Right Shoulder">
		Hombro derecho
	</string>
	<string name="Left Hand">
		Mano izquierda
	</string>
	<string name="Right Hand">
		Mano derecha
	</string>
	<string name="Left Foot">
		Pie izquierdo
	</string>
	<string name="Right Foot">
		Pie derecho
	</string>
	<string name="Spine">
		Columna
	</string>
	<string name="Pelvis">
		Pelvis
	</string>
	<string name="Mouth">
		Boca
	</string>
	<string name="Chin">
		Barbilla
	</string>
	<string name="Left Ear">
		Oreja izquierda
	</string>
	<string name="Right Ear">
		Oreja derecha
	</string>
	<string name="Left Eyeball">
		Ojo izquierdo
	</string>
	<string name="Right Eyeball">
		Ojo derecho
	</string>
	<string name="Nose">
		Nariz
	</string>
	<string name="R Upper Arm">
		Brazo derecho
	</string>
	<string name="R Forearm">
		Antebrazo derecho
	</string>
	<string name="L Upper Arm">
		Brazo izquierdo
	</string>
	<string name="L Forearm">
		Antebrazo izquierdo
	</string>
	<string name="Right Hip">
		Cadera derecha
	</string>
	<string name="R Upper Leg">
		Muslo derecho
	</string>
	<string name="R Lower Leg">
		Pantorrilla derecha
	</string>
	<string name="Left Hip">
		Cadera izquierda
	</string>
	<string name="L Upper Leg">
		Muslo izquierdo
	</string>
	<string name="L Lower Leg">
		Pantorrilla izquierda
	</string>
	<string name="Stomach">
		Abdomen
	</string>
	<string name="Left Pec">
		Pecho izquierdo
	</string>
	<string name="Right Pec">
		Pecho derecho
	</string>
	<string name="Neck">
		Cuello
	</string>
	<string name="Avatar Center">
		Centro del avatar
	</string>
	<string name="Left Ring Finger">
		Dedo anular izquierdo
	</string>
	<string name="Right Ring Finger">
		Dedo anular derecho
	</string>
	<string name="Tail Base">
		Base de la cola
	</string>
	<string name="Tail Tip">
		Extremo de la cola
	</string>
	<string name="Left Wing">
		Ala izquierda
	</string>
	<string name="Right Wing">
		Ala derecha
	</string>
	<string name="Jaw">
		Mandíbula
	</string>
	<string name="Alt Left Ear">
		Oreja izquierda alternativa
	</string>
	<string name="Alt Right Ear">
		Oreja derecha alternativa
	</string>
	<string name="Alt Left Eye">
		Ojo izquierdo alternativo
	</string>
	<string name="Alt Right Eye">
		Ojo derecho alternativo
	</string>
	<string name="Tongue">
		Lengua
	</string>
	<string name="Groin">
		Ingle
	</string>
	<string name="Left Hind Foot">
		Pata trasera izquierda
	</string>
	<string name="Right Hind Foot">
		Pata trasera derecha
	</string>
	<string name="Invalid Attachment">
		Punto de anexión no válido
	</string>
	<string name="ATTACHMENT_MISSING_ITEM">
		Error: falta un artículo
	</string>
	<string name="ATTACHMENT_MISSING_BASE_ITEM">
		Error: falta el artículo de base
	</string>
	<string name="ATTACHMENT_NOT_ATTACHED">
		Error: el objeto se encuentra en el vestuario actual, pero no está anexado
	</string>
	<string name="YearsMonthsOld">
		[AGEYEARS] [AGEMONTHS]
	</string>
	<string name="YearsOld">
		[AGEYEARS] de edad
	</string>
	<string name="MonthsOld">
		[AGEMONTHS] de edad
	</string>
	<string name="WeeksOld">
		[AGEWEEKS] de edad
	</string>
	<string name="DaysOld">
		[AGEDAYS] de edad
	</string>
	<string name="TodayOld">
		Registrado hoy
	</string>
	<string name="AgeYearsA">
		[COUNT] año
	</string>
	<string name="AgeYearsB">
		[COUNT] años
	</string>
	<string name="AgeYearsC">
		[COUNT] años
	</string>
	<string name="AgeMonthsA">
		[COUNT] mes
	</string>
	<string name="AgeMonthsB">
		[COUNT] meses
	</string>
	<string name="AgeMonthsC">
		[COUNT] meses
	</string>
	<string name="AgeWeeksA">
		[COUNT] semana
	</string>
	<string name="AgeWeeksB">
		[COUNT] semanas
	</string>
	<string name="AgeWeeksC">
		[COUNT] semanas
	</string>
	<string name="AgeDaysA">
		[COUNT] día
	</string>
	<string name="AgeDaysB">
		[COUNT] días
	</string>
	<string name="AgeDaysC">
		[COUNT] días
	</string>
	<string name="GroupMembersA">
		[COUNT] miembro
	</string>
	<string name="GroupMembersB">
		[COUNT] miembros
	</string>
	<string name="GroupMembersC">
		[COUNT] miembros
	</string>
	<string name="AcctTypeResident">
		Residente
	</string>
	<string name="AcctTypeTrial">
		Prueba
	</string>
	<string name="AcctTypeCharterMember">
		Miembro fundador
	</string>
	<string name="AcctTypeEmployee">
		Empleado de Linden Lab
	</string>
	<string name="PaymentInfoUsed">
		Ha usado una forma de pago
	</string>
	<string name="PaymentInfoOnFile">
		Existe información sobre formas de pago
	</string>
	<string name="NoPaymentInfoOnFile">
		Sin información sobre formas de pago
	</string>
	<string name="AgeVerified">
		Edad verificada
	</string>
	<string name="NotAgeVerified">
		Edad no verificada
	</string>
	<string name="Center 2">
		Centro 2
	</string>
	<string name="Top Right">
		Superior derecha
	</string>
	<string name="Top">
		Superior
	</string>
	<string name="Top Left">
		Superior izquierda
	</string>
	<string name="Center">
		Centro
	</string>
	<string name="Bottom Left">
		Inferior izquierda
	</string>
	<string name="Bottom">
		Inferior
	</string>
	<string name="Bottom Right">
		Inferior derecha
	</string>
	<string name="CompileQueueDownloadedCompiling">
		Descargado, compilándolo
	</string>
	<string name="CompileQueueServiceUnavailable">
		El servicio de compilación de scripts no está disponible
	</string>
	<string name="CompileQueueScriptNotFound">
		No se encuentra el script en el servidor.
	</string>
	<string name="CompileQueueProblemDownloading">
		Problema al descargar
	</string>
	<string name="CompileQueueInsufficientPermDownload">
		Permisos insuficientes para descargar un script.
	</string>
	<string name="CompileQueueInsufficientPermFor">
		Permisos insuficientes para
	</string>
	<string name="CompileQueueUnknownFailure">
		Fallo desconocido en la descarga
	</string>
	<string name="CompileQueueTitle">
		Progreso de la recompilación
	</string>
	<string name="CompileQueueStart">
		recompilar
	</string>
	<string name="ResetQueueTitle">
		Progreso del reinicio
	</string>
	<string name="ResetQueueStart">
		restaurar
	</string>
	<string name="RunQueueTitle">
		Configurando como ejecutándose
	</string>
	<string name="RunQueueStart">
		ejecutar
	</string>
	<string name="NotRunQueueTitle">
		Configurando como no ejecutándose
	</string>
	<string name="NotRunQueueStart">
		no ejecutar
	</string>
	<string name="DeleteQueueTitle">
		Progreso de la eliminación
	</string>
	<string name="DeleteQueueStart">
		Eliminando
	</string>
	<string name="Compiling">
		Compilando [NAME]
	</string>
	<string name="CompileSuccessful">
		¡Compilación correcta!
	</string>
	<string name="CompileSuccessfulSaving">
		Compilación correcta, guardando...
	</string>
	<string name="SaveComplete">
		Guardado.
	</string>
	<string name="UploadFailed">
		Error al subir el archivo:
	</string>
	<string name="ObjectOutOfRange">
		Script (objeto fuera de rango)
	</string>
	<string name="GodToolsObjectOwnedBy">
		El objeto [OBJECT] es propiedad de [OWNER]
	</string>
	<string name="GroupsNone">
		ninguno
	</string>
	<string name="CompileNoExperiencePerm">
		Omitiendo el script [SCRIPT] con la experiencia [EXPERIENCE].
	</string>
	<string name="Group" value="(grupo)"/>
	<string name="Unknown">
		(Desconocido)
	</string>
	<string name="SummaryForTheWeek" value="Resumen de esta semana, empezando el "/>
	<string name="NextStipendDay" value=". El próximo día de pago es el "/>
	<string name="GroupPlanningDate">
		[mthnum,datetime,utc]/[day,datetime,utc]/[year,datetime,utc]
	</string>
	<string name="GroupIndividualShare" value="Grupo       Aportaciones individuales"/>
	<string name="GroupColumn" value="Grupo"/>
	<string name="Balance">
		Saldo
	</string>
	<string name="Credits">
		Créditos
	</string>
	<string name="Debits">
		Débitos
	</string>
	<string name="Total">
		Total
	</string>
	<string name="NoGroupDataFound">
		No se encontraron datos del grupo
	</string>
	<string name="IMParentEstate">
		parent estate
	</string>
	<string name="IMMainland">
		continente
	</string>
	<string name="IMTeen">
		adolescente
	</string>
	<string name="Anyone">
		cualquiera
	</string>
	<string name="RegionInfoError">
		error
	</string>
	<string name="RegionInfoAllEstatesOwnedBy">
		todos los estados propiedad de [OWNER]
	</string>
	<string name="RegionInfoAllEstatesYouOwn">
		todos los estados que posees
	</string>
	<string name="RegionInfoAllEstatesYouManage">
		todos los estados que administras para [OWNER]
	</string>
	<string name="RegionInfoAllowedResidents">
		Residentes autorizados: ([ALLOWEDAGENTS], máx. [MAXACCESS])
	</string>
	<string name="RegionInfoAllowedGroups">
		Grupos autorizados: ([ALLOWEDGROUPS], máx. [MAXACCESS])
	</string>
	<string name="RegionInfoEstateManagers">
		Administradores de estado: ([ESTATEMANAGERS], máx. [MAXMANAGERS])
	</string>
	<string name="RegionInfoBannedResidents">
		Residentes con acceso prohibido: ([BANNEDAGENTS], máx. [MAXBANNED])
	</string>
	<string name="RegionInfoListTypeAllowedAgents">
		Residentes permitidos
	</string>
	<string name="RegionInfoListTypeBannedAgents">
		Residentes con acceso prohibido
	</string>
	<string name="ScriptLimitsParcelScriptMemory">
		Memoria de scripts de la parcela
	</string>
	<string name="ScriptLimitsParcelsOwned">
		Parcelas listadas: [PARCELS]
	</string>
	<string name="ScriptLimitsMemoryUsed">
		Memoria usada: [COUNT] KB de un máx de [MAX] KB; [AVAILABLE] KB disponibles
	</string>
	<string name="ScriptLimitsMemoryUsedSimple">
		Memoria usada: [COUNT] KB
	</string>
	<string name="ScriptLimitsParcelScriptURLs">
		URLs de los scripts de la parcela
	</string>
	<string name="ScriptLimitsURLsUsed">
		URLs usadas: [COUNT] de un máx. de [MAX]; [AVAILABLE] disponibles
	</string>
	<string name="ScriptLimitsURLsUsedSimple">
		URLs usadas: [COUNT]
	</string>
	<string name="ScriptLimitsRequestError">
		Error al obtener la información
	</string>
	<string name="ScriptLimitsRequestNoParcelSelected">
		No hay una parcela seleccionada
	</string>
	<string name="ScriptLimitsRequestWrongRegion">
		Error: la información de scripts sólo está disponible en tu región actual
	</string>
	<string name="ScriptLimitsRequestWaiting">
		Obteniendo la información...
	</string>
	<string name="ScriptLimitsRequestDontOwnParcel">
		No tienes permiso para examinar esta parcela
	</string>
	<string name="SITTING_ON">
		Sentado en
	</string>
	<string name="ATTACH_CHEST">
		Tórax
	</string>
	<string name="ATTACH_HEAD">
		Cabeza
	</string>
	<string name="ATTACH_LSHOULDER">
		Hombro izquierdo
	</string>
	<string name="ATTACH_RSHOULDER">
		Hombro derecho
	</string>
	<string name="ATTACH_LHAND">
		Mano izquierda
	</string>
	<string name="ATTACH_RHAND">
		Mano derecha
	</string>
	<string name="ATTACH_LFOOT">
		Pie izquierdo
	</string>
	<string name="ATTACH_RFOOT">
		Pie derecho
	</string>
	<string name="ATTACH_BACK">
		Espalda
	</string>
	<string name="ATTACH_PELVIS">
		Pelvis
	</string>
	<string name="ATTACH_MOUTH">
		Boca
	</string>
	<string name="ATTACH_CHIN">
		Barbilla
	</string>
	<string name="ATTACH_LEAR">
		Oreja izquierda
	</string>
	<string name="ATTACH_REAR">
		Oreja derecha
	</string>
	<string name="ATTACH_LEYE">
		Ojo izquierdo
	</string>
	<string name="ATTACH_REYE">
		Ojo derecho
	</string>
	<string name="ATTACH_NOSE">
		Nariz
	</string>
	<string name="ATTACH_RUARM">
		Brazo derecho
	</string>
	<string name="ATTACH_RLARM">
		Antebrazo derecho
	</string>
	<string name="ATTACH_LUARM">
		Brazo izquierdo
	</string>
	<string name="ATTACH_LLARM">
		Antebrazo izquierdo
	</string>
	<string name="ATTACH_RHIP">
		Cadera derecha
	</string>
	<string name="ATTACH_RULEG">
		Muslo derecho
	</string>
	<string name="ATTACH_RLLEG">
		Pantorrilla derecha
	</string>
	<string name="ATTACH_LHIP">
		Cadera izquierda
	</string>
	<string name="ATTACH_LULEG">
		Muslo izquierdo
	</string>
	<string name="ATTACH_LLLEG">
		Pantorrilla izquierda
	</string>
	<string name="ATTACH_BELLY">
		Vientre
	</string>
	<string name="ATTACH_LEFT_PEC">
		Pectoral izquierdo
	</string>
	<string name="ATTACH_RIGHT_PEC">
		Pectoral derecho
	</string>
	<string name="ATTACH_HUD_CENTER_2">
		HUD: Centro 2
	</string>
	<string name="ATTACH_HUD_TOP_RIGHT">
		HUD Superior derecho
	</string>
	<string name="ATTACH_HUD_TOP_CENTER">
		HUD Superior central
	</string>
	<string name="ATTACH_HUD_TOP_LEFT">
		HUD Superior izquierdo
	</string>
	<string name="ATTACH_HUD_CENTER_1">
		HUD Central 1
	</string>
	<string name="ATTACH_HUD_BOTTOM_LEFT">
		HUD Inferior izquierdo
	</string>
	<string name="ATTACH_HUD_BOTTOM">
		HUD Inferior
	</string>
	<string name="ATTACH_HUD_BOTTOM_RIGHT">
		HUD Inferior derecho
	</string>
	<string name="ATTACH_NECK">
		Cuello
	</string>
	<string name="ATTACH_AVATAR_CENTER">
		Centro del avatar
	</string>
	<string name="ATTACH_LHAND_RING1">
		Dedo anular izquierdo
	</string>
	<string name="ATTACH_RHAND_RING1">
		Dedo anular derecho
	</string>
	<string name="ATTACH_TAIL_BASE">
		Base de la cola
	</string>
	<string name="ATTACH_TAIL_TIP">
		Extremo de la cola
	</string>
	<string name="ATTACH_LWING">
		Ala izquierda
	</string>
	<string name="ATTACH_RWING">
		Ala derecha
	</string>
	<string name="ATTACH_FACE_JAW">
		Mandíbula
	</string>
	<string name="ATTACH_FACE_LEAR">
		Oreja izquierda alternativa
	</string>
	<string name="ATTACH_FACE_REAR">
		Oreja derecha alternativa
	</string>
	<string name="ATTACH_FACE_LEYE">
		Ojo izquierdo alternativo
	</string>
	<string name="ATTACH_FACE_REYE">
		Ojo derecho alternativo
	</string>
	<string name="ATTACH_FACE_TONGUE">
		Lengua
	</string>
	<string name="ATTACH_GROIN">
		Ingle
	</string>
	<string name="ATTACH_HIND_LFOOT">
		Pata trasera izquierda
	</string>
	<string name="ATTACH_HIND_RFOOT">
		Pata trasera derecha
	</string>
	<string name="CursorPos">
		Línea [LINE], Columna [COLUMN]
	</string>
	<string name="PanelDirCountFound">
		[COUNT] resultados
	</string>
	<string name="PanelDirTimeStr">
		[hour12,datetime,slt]:[min,datetime,slt] [ampm,datetime,slt]
	</string>
	<string name="PanelDirEventsDateText">
		[day,datetime,slt]/[mthnum,datetime,slt]
	</string>
	<string name="PanelContentsTooltip">
		Contenido del objeto
	</string>
	<string name="PanelContentsNewScript">
		Script nuevo
	</string>
	<string name="DoNotDisturbModeResponseDefault">
		Este residente tiene activado el modo &apos;No disponible&apos; y verá tu mensaje más tarde.
	</string>
	<string name="MuteByName">
		(Por el nombre)
	</string>
	<string name="MuteAgent">
		(Residente)
	</string>
	<string name="MuteObject">
		(Objeto)
	</string>
	<string name="MuteGroup">
		(Grupo)
	</string>
	<string name="MuteExternal">
		(Externo)
	</string>
	<string name="RegionNoCovenant">
		No se ha aportado un contrato para este estado.
	</string>
	<string name="RegionNoCovenantOtherOwner">
		No se ha aportado un contrato para este estado. El terreno de este estado lo vende el propietario del estado. Por favor, contacta con ese propietario para informarte sobre la venta.
	</string>
	<string name="covenant_last_modified"
		 value="Última modificación: " />
	<string name="none_text"
		 value="(no hay)" />
	<string name="never_text"
		 value=" (nunca)" />
	<string name="GroupOwned">
		Propiedad del grupo
	</string>
	<string name="Public">
		Público
	</string>
	<string name="LocalSettings">
		Configuración local
	</string>
	<string name="RegionSettings">
		Configuración de la región
	</string>
	<string name="ClassifiedClicksTxt">
		Clics: [TELEPORT] teleportes, [MAP] mapa, [PROFILE] perfil
	</string>
	<string name="ClassifiedUpdateAfterPublish">
		(se actualizará tras la publicación)
	</string>
	<string name="NoPicksClassifiedsText">
		No has creado destacados ni clasificados. Pulsa el botón Más para crear uno.
	</string>
	<string name="NoAvatarPicksClassifiedsText">
		El usuario no tiene clasificados ni destacados
	</string>
	<string name="PicksClassifiedsLoadingText">
		Cargando...
	</string>
	<string name="NoPicksText">No has creado ningún destacado.</string>
	<string name="NoAvatarPicksText">El usuario no tiene destacados</string>
	<string name="NoClassifiedsText">No has creado ningún clasificado. Pulsa el botón '+' para crear uno.</string>
	<string name="NoAvatarClassifiedsText">El usuario no tiene clasificados</string>
	<string name="MultiPreviewTitle">
		Vista previa
	</string>
	<string name="MultiPropertiesTitle">
		Propiedades
	</string>
	<string name="InvOfferAnObjectNamed">
		Un objeto de nombre
	</string>
	<string name="InvOfferOwnedByGroup">
		propiedad del grupo
	</string>
	<string name="InvOfferOwnedByUnknownGroup">
		propiedad de un grupo desconocido
	</string>
	<string name="InvOfferOwnedBy">
		propiedad de
	</string>
	<string name="InvOfferOwnedByUnknownUser">
		propiedad de un usuario desconocido
	</string>
	<string name="InvOfferGaveYou">
		te ha dado
	</string>
	<string name="InvOfferYouDecline">
		Rechazas
	</string>
	<string name="InvOfferDecline">
		Has rechazado [DESC] de [NAME].
	</string>
	<string name="InvOfferFrom">
		de
	</string>
	<string name="GroupMoneyTotal">
		Total
	</string>
	<string name="GroupMoneyBought">
		comprado
	</string>
	<string name="GroupMoneyPaidYou">
		pagado a ti
	</string>
	<string name="GroupMoneyPaidInto">
		pagado en
	</string>
	<string name="GroupMoneyBoughtPassTo">
		pase comprado a
	</string>
	<string name="GroupMoneyPaidFeeForEvent">
		cuotas pagadas para el evento
	</string>
	<string name="GroupMoneyPaidPrizeForEvent">
		precio pagado por el evento
	</string>
	<string name="GroupMoneyBalance">
		Saldo
	</string>
	<string name="GroupMoneyCredits">
		Créditos
	</string>
	<string name="GroupMoneyDebits">
		Débitos
	</string>
	<string name="GroupMoneyDate">
		[weekday,datetime,utc] [mth,datetime,utc] [day,datetime,utc], [year,datetime,utc]
	</string>
	<string name="AcquiredItems">
		Artículos adquiridos
	</string>
	<string name="Cancel">
		Cancelar
	</string>
	<string name="UploadingCosts">
		Subir [NAME] cuesta [AMOUNT] L$
	</string>
	<string name="BuyingCosts">
		Comprar esto cuesta [AMOUNT] L$
	</string>
	<string name="UnknownFileExtension">
		Extensión de archivo desconocida [.%s]
Se esperaba .wav, .tga, .bmp, .jpg, .jpeg, o .bvh
	</string>
	<string name="MuteObject2">
		Bloquear
	</string>
	 <string name="MuteAvatar">
		Bloquear
	</string>
	<string name="UnmuteObject">
		Desbloquear
	</string>
	<string name="UnmuteAvatar">
		Desbloquear
	</string>
	<string name="AddLandmarkNavBarMenu">
		Guardar este hito...
	</string>
	<string name="EditLandmarkNavBarMenu">
		Editar este hito...
	</string>
	<string name="accel-mac-control">
		⌃
	</string>
	<string name="accel-mac-command">
		⌘
	</string>
	<string name="accel-mac-option">
		⌥
	</string>
	<string name="accel-mac-shift">
		⇧
	</string>
	<string name="accel-win-control">
		Ctrl+
	</string>
	<string name="accel-win-alt">
		Alt+
	</string>
	<string name="accel-win-shift">
		Mayús+
	</string>
	<string name="FileSaved">
		Archivo guardado
	</string>
	<string name="Receiving">
		Recibiendo
	</string>
	<string name="AM">
		AM
	</string>
	<string name="PM">
		PM
	</string>
	<string name="PST">
		PST
	</string>
	<string name="PDT">
		PDT
	</string>
	<string name="Direction_Forward">
		Adelante
	</string>
	<string name="Direction_Left">
		Izquierda
	</string>
	<string name="Direction_Right">
		Derecha
	</string>
	<string name="Direction_Back">
		Atrás
	</string>
	<string name="Direction_North">
		Norte
	</string>
	<string name="Direction_South">
		Sur
	</string>
	<string name="Direction_West">
		Oeste
	</string>
	<string name="Direction_East">
		Este
	</string>
	<string name="Direction_Up">
		Arriba
	</string>
	<string name="Direction_Down">
		Abajo
	</string>
	<string name="Any Category">
		Cualquier categoría
	</string>
	<string name="Shopping">
		Compras
	</string>
	<string name="Land Rental">
		Terreno en alquiler
	</string>
	<string name="Property Rental">
		Propiedad en alquiler
	</string>
	<string name="Special Attraction">
		Atracción especial
	</string>
	<string name="New Products">
		Nuevos productos
	</string>
	<string name="Employment">
		Empleo
	</string>
	<string name="Wanted">
		Se busca
	</string>
	<string name="Service">
		Servicios
	</string>
	<string name="Personal">
		Personal
	</string>
	<string name="None">
		Ninguno
	</string>
	<string name="Linden Location">
		Localización Linden
	</string>
	<string name="Adult">
		Adulto
	</string>
	<!-- FS:Ansariel: Fixed to match PARCEL_CATEGORY_UI_STRING array -->
	<string name="Arts and Culture">
		Arte y Cultura
	</string>
	<string name="Business">
		Negocios
	</string>
	<string name="Educational">
		Educativo
	</string>
	<string name="Gaming">
		Juegos de azar
	</string>
	<string name="Hangout">
		Entretenimiento
	</string>
	<string name="Newcomer Friendly">
		Para recién llegados
	</string>
	<!-- FS:Ansariel: Fixed to match PARCEL_CATEGORY_UI_STRING array -->
	<string name="Parks and Nature">
		Parques y Naturaleza
	</string>
	<string name="Residential">
		Residencial
	</string>
	<string name="Stage">
		Artes escénicas
	</string>
	<string name="Other">
		Otra
	</string>
	<string name="Rental">
		Terreno en alquiler
	</string>
	<string name="Any">
		Cualquiera
	</string>
	<string name="You">
		Tú
	</string>
	<string name="Multiple Media">
		Múltiples medios
	</string>
	<string name="Play Media">
		Reproduce/Pausa los medios
	</string>
	<string name="StreamtitleNowPlaying">
		Reproduciendo:
	</string>
	<string name="MBCmdLineError">
		Ha habido un error analizando la línea de comando.
Por favor, consulta: http://wiki.secondlife.com/wiki/Client_parameters
Error:
	</string>
	<string name="MBCmdLineUsg">
		[APP_NAME] Uso de línea de comando:
	</string>
	<string name="MBUnableToAccessFile">
		[APP_NAME] no puede acceder a un archivo que necesita.

Puede ser porque estés ejecutando varias copias, o porque tu sistema crea -equivocadamente- que el archivo está abierto.
Si este mensaje persiste, reinicia tu ordenador y vuelve a intentarlo.
Si aun así sigue apareciendo el mensaje, debes desinstalar completamente [APP_NAME] y reinstalarlo.
	</string>
	<string name="MBFatalError">
		Error fatal
	</string>
	<string name="MBApplicationError">
		Error de la aplicación - No te asustes
	</string>
	<string name="MBApplicationErrorDetails">
		Lo sentimos, pero [APP_NAME] ha fallado y tiene que cerrarse. Si el problema se produce repetidamente, por favor contacta con nuestro equipo de soporte y hazle llegar el siguiente mensaje:

[ERROR_DETAILS]
	</string>
	<string name="MBRequiresAltiVec">
		[APP_NAME] requiere un procesador con AltiVec (G4 o posterior).
	</string>
	<string name="MBAlreadyRunning">
		[APP_NAME] ya se está ejecutando.
Revisa tu barra de tareas para encontrar una copia minimizada del programa.
Si este mensaje persiste, reinicia tu ordenador.
	</string>
	<string name="MBFrozenCrashed">
		En su anterior ejecución, [APP_NAME] se congeló o se cayó.
¿Quieres enviar un informe de caída?
	</string>
	<string name="MBAlert">
		Alerta
	</string>
	<string name="MBNoDirectX">
		[APP_NAME] no encuentra DirectX 9.0b o superior.
[APP_NAME] usa DirectX para detectar el hardware o los drivers no actualizados que pueden provocar problemas de estabilidad, ejecución pobre y caídas.  Aunque puedes ejecutar [APP_NAME] sin él, recomendamos encarecidamente hacerlo con DirectX 9.0b.

¿Quieres continuar?
	</string>
	<string name="MBWarning">
		¡Atención!
	</string>
	<string name="MBNoAutoUpdate">
		Las actualizaciones automáticas no están todavía implementadas para Linux.
Por favor, descarga la última versión desde www.secondlife.com.
	</string>
	<string name="MBRegClassFailed">
		Fallo en RegisterClass
	</string>
	<string name="MBError">
		Error
	</string>
	<string name="MBFullScreenErr">
		No puede ejecutarse a pantalla completa de [WIDTH] x [HEIGHT].
Ejecutándose en una ventana.
	</string>
	<string name="MBDestroyWinFailed">
		Error Shutdown destruyendo la ventana (DestroyWindow() failed)
	</string>
	<string name="MBShutdownErr">
		Error Shutdown
	</string>
	<string name="MBDevContextErr">
		No se puede construir el 'GL device context'
	</string>
	<string name="MBPixelFmtErr">
		No se puede encontrar un formato adecuado de píxel
	</string>
	<string name="MBPixelFmtDescErr">
		No se puede conseguir la descripción del formato de píxel
	</string>
	<string name="MBTrueColorWindow">
		Para ejecutarse, [APP_NAME] necesita Color Verdadero (32-bit).
Por favor, en las configuraciones de tu ordenador ajusta el modo de color a 32-bit.
	</string>
	<string name="MBAlpha">
		[APP_NAME] no puede ejecutarse porque no puede obtener un canal alpha de 8 bit. Generalmente, se debe a alguna cuestión de los drivers de la tarjeta de vídeo.
Por favor, comprueba que tienes instalados los últimos drivers para tu tarjeta de vídeo.
Comprueba también que tu monitor esta configurado para Color Verdadero (32-bit) en Panel de Control &gt; Apariencia y temas &gt; Pantalla.
Si sigues recibiendo este mensaje, contacta con [SUPPORT_SITE].
	</string>
	<string name="MBPixelFmtSetErr">
		No se puede configurar el formato de píxel
	</string>
	<string name="MBGLContextErr">
		No se puede crear el 'GL rendering context'
	</string>
	<string name="MBGLContextActErr">
		No se puede activar el 'GL rendering context'
	</string>
	<string name="MBVideoDrvErr">
		[APP_NAME] no puede ejecutarse porque los drivers de tu tarjeta de vídeo o no están bien instalados, o no están actualizados, o son para hardware no admitido. Por favor, comprueba que tienes los drivers más actuales para tu tarjeta de vídeo, y, aunque los tengas, intenta reinstalarlos.
 
Si sigues recibiendo este mensaje, contacta con [SUPPORT_SITE].
	</string>
	<string name="5 O'Clock Shadow">
		Barba del día
	</string>
	<string name="All White">
		Blanco del todo
	</string>
	<string name="Anime Eyes">
		Ojos de cómic
	</string>
	<string name="Arced">
		Arqueadas
	</string>
	<string name="Arm Length">
		Brazos: longitud
	</string>
	<string name="Attached">
		Cortos
	</string>
	<string name="Attached Earlobes">
		Lóbulos
	</string>
	<string name="Back Fringe">
		Nuca: largo
	</string>
	<string name="Baggy">
		Marcadas
	</string>
	<string name="Bangs">
		Bangs
	</string>
	<string name="Beady Eyes">
		Ojos pequeños
	</string>
	<string name="Belly Size">
		Barriga: tamaño
	</string>
	<string name="Big">
		Grande
	</string>
	<string name="Big Butt">
		Culo grande
	</string>
	<string name="Big Hair Back">
		Pelo: moño
	</string>
	<string name="Big Hair Front">
		Pelo: tupé
	</string>
	<string name="Big Hair Top">
		Pelo: melena alta
	</string>
	<string name="Big Head">
		Cabeza grande
	</string>
	<string name="Big Pectorals">
		Grandes pectorales
	</string>
	<string name="Big Spikes">
		Crestas grandes
	</string>
	<string name="Black">
		Negro
	</string>
	<string name="Blonde">
		Rubio
	</string>
	<string name="Blonde Hair">
		Pelo rubio
	</string>
	<string name="Blush">
		Rubor
	</string>
	<string name="Blush Color">
		Color del rubor
	</string>
	<string name="Blush Opacity">
		Opacidad del rubor
	</string>
	<string name="Body Definition">
		Definición del cuerpo
	</string>
	<string name="Body Fat">
		Cuerpo: gordura
	</string>
	<string name="Body Freckles">
		Pecas del cuerpo
	</string>
	<string name="Body Thick">
		Cuerpo grueso
	</string>
	<string name="Body Thickness">
		Cuerpo: grosor
	</string>
	<string name="Body Thin">
		Cuerpo delgado
	</string>
	<string name="Bow Legged">
		Abiertas
	</string>
	<string name="Breast Buoyancy">
		Busto: firmeza
	</string>
	<string name="Breast Cleavage">
		Busto: canalillo
	</string>
	<string name="Breast Size">
		Busto: tamaño
	</string>
	<string name="Bridge Width">
		Puente: ancho
	</string>
	<string name="Broad">
		Aumentar
	</string>
	<string name="Brow Size">
		Arco ciliar
	</string>
	<string name="Bug Eyes">
		Ojos saltones
	</string>
	<string name="Bugged Eyes">
		Ojos saltones
	</string>
	<string name="Bulbous">
		Bulbosa
	</string>
	<string name="Bulbous Nose">
		Nariz bulbosa
	</string>
	<string name="Breast Physics Mass">
		Masa del busto
	</string>
	<string name="Breast Physics Smoothing">
		Suavizado del busto
	</string>
	<string name="Breast Physics Gravity">
		Gravedad del busto
	</string>
	<string name="Breast Physics Drag">
		Aerodinámica del busto
	</string>
	<string name="Breast Physics InOut Max Effect">
		Efecto máx.
	</string>
	<string name="Breast Physics InOut Spring">
		Elasticidad
	</string>
	<string name="Breast Physics InOut Gain">
		Ganancia
	</string>
	<string name="Breast Physics InOut Damping">
		Amortiguación
	</string>
	<string name="Breast Physics UpDown Max Effect">
		Efecto máx.
	</string>
	<string name="Breast Physics UpDown Spring">
		Elasticidad
	</string>
	<string name="Breast Physics UpDown Gain">
		Ganancia
	</string>
	<string name="Breast Physics UpDown Damping">
		Amortiguación
	</string>
	<string name="Breast Physics LeftRight Max Effect">
		Efecto máx.
	</string>
	<string name="Breast Physics LeftRight Spring">
		Elasticidad
	</string>
	<string name="Breast Physics LeftRight Gain">
		Ganancia
	</string>
	<string name="Breast Physics LeftRight Damping">
		Amortiguación
	</string>
	<string name="Belly Physics Mass">
		Masa de la barriga
	</string>
	<string name="Belly Physics Smoothing">
		Suavizado de la barriga
	</string>
	<string name="Belly Physics Gravity">
		Gravedad de la barriga
	</string>
	<string name="Belly Physics Drag">
		Aerodinámica de la barriga
	</string>
	<string name="Belly Physics UpDown Max Effect">
		Efecto máx.
	</string>
	<string name="Belly Physics UpDown Spring">
		Elasticidad
	</string>
	<string name="Belly Physics UpDown Gain">
		Ganancia
	</string>
	<string name="Belly Physics UpDown Damping">
		Amortiguación
	</string>
	<string name="Butt Physics Mass">
		Masa del culo
	</string>
	<string name="Butt Physics Smoothing">
		Suavizado del culo
	</string>
	<string name="Butt Physics Gravity">
		Gravedad del culo
	</string>
	<string name="Butt Physics Drag">
		Aerodinámica del culo
	</string>
	<string name="Butt Physics UpDown Max Effect">
		Efecto máx.
	</string>
	<string name="Butt Physics UpDown Spring">
		Elasticidad
	</string>
	<string name="Butt Physics UpDown Gain">
		Ganancia
	</string>
	<string name="Butt Physics UpDown Damping">
		Amortiguación
	</string>
	<string name="Butt Physics LeftRight Max Effect">
		Efecto máx.
	</string>
	<string name="Butt Physics LeftRight Spring">
		Elasticidad
	</string>
	<string name="Butt Physics LeftRight Gain">
		Ganancia
	</string>
	<string name="Butt Physics LeftRight Damping">
		Amortiguación
	</string>
	<string name="Bushy Eyebrows">
		Cejijuntas
	</string>
	<string name="Bushy Hair">
		Pelo tupido
	</string>
	<string name="Butt Size">
		Culo: tamaño
	</string>
	<string name="Butt Gravity">
		Gravedad del culo
	</string>
	<string name="bustle skirt">
		Polisón
	</string>
	<string name="no bustle">
		Sin polisón
	</string>
	<string name="more bustle">
		Con polisón
	</string>
	<string name="Chaplin">
		Cortito
	</string>
	<string name="Cheek Bones">
		Pómulos
	</string>
	<string name="Chest Size">
		Tórax: tamaño
	</string>
	<string name="Chin Angle">
		Barbilla: ángulo
	</string>
	<string name="Chin Cleft">
		Barbilla: contorno
	</string>
	<string name="Chin Curtains">
		Barba en collar
	</string>
	<string name="Chin Depth">
		Barbilla: largo
	</string>
	<string name="Chin Heavy">
		Hacia la barbilla
	</string>
	<string name="Chin In">
		Barbilla retraída
	</string>
	<string name="Chin Out">
		Barbilla prominente
	</string>
	<string name="Chin-Neck">
		Papada
	</string>
	<string name="Clear">
		Transparente
	</string>
	<string name="Cleft">
		Remarcar
	</string>
	<string name="Close Set Eyes">
		Ojos juntos
	</string>
	<string name="Closed">
		Cerrar
	</string>
	<string name="Closed Back">
		Trasera cerrada
	</string>
	<string name="Closed Front">
		Frontal cerrado
	</string>
	<string name="Closed Left">
		Cerrada
	</string>
	<string name="Closed Right">
		Cerrada
	</string>
	<string name="Coin Purse">
		Poco abultada
	</string>
	<string name="Collar Back">
		Espalda
	</string>
	<string name="Collar Front">
		Escote
	</string>
	<string name="Corner Down">
		Hacia abajo
	</string>
	<string name="Corner Up">
		Hacia arriba
	</string>
	<string name="Creased">
		Caídos
	</string>
	<string name="Crooked Nose">
		Nariz torcida
	</string>
	<string name="Cuff Flare">
		Acampanado
	</string>
	<string name="Dark">
		Oscuridad
	</string>
	<string name="Dark Green">
		Verde oscuro
	</string>
	<string name="Darker">
		Más oscuros
	</string>
	<string name="Deep">
		Remarcar
	</string>
	<string name="Default Heels">
		Tacones por defecto
	</string>
	<string name="Dense">
		Densas
	</string>
	<string name="Double Chin">
		Mucha papada
	</string>
	<string name="Downturned">
		Poco
	</string>
	<string name="Duffle Bag">
		Muy abultada
	</string>
	<string name="Ear Angle">
		Orejas: ángulo
	</string>
	<string name="Ear Size">
		Orejas: tamaño
	</string>
	<string name="Ear Tips">
		Orejas: forma
	</string>
	<string name="Egg Head">
		Cabeza: ahuevada
	</string>
	<string name="Eye Bags">
		Ojos: bolsas
	</string>
	<string name="Eye Color">
		Ojos: color
	</string>
	<string name="Eye Depth">
		Ojos: profundidad
	</string>
	<string name="Eye Lightness">
		Ojos: brillo
	</string>
	<string name="Eye Opening">
		Ojos: apertura
	</string>
	<string name="Eye Pop">
		Ojos: simetría
	</string>
	<string name="Eye Size">
		Ojos: tamaño
	</string>
	<string name="Eye Spacing">
		Ojos: separación
	</string>
	<string name="Eyebrow Arc">
		Cejas: arco
	</string>
	<string name="Eyebrow Density">
		Cejas: densidad
	</string>
	<string name="Eyebrow Height">
		Cejas: altura
	</string>
	<string name="Eyebrow Points">
		Cejas: en V
	</string>
	<string name="Eyebrow Size">
		Cejas: tamaño
	</string>
	<string name="Eyelash Length">
		Pestañas: longitud
	</string>
	<string name="Eyeliner">
		Contorno de ojos
	</string>
	<string name="Eyeliner Color">
		Contorno de ojos: color
	</string>
	<string name="Eyes Bugged">
		Ojos Desorbitados
	</string>
	<string name="Face Shear">
		Cara: simetría
	</string>
	<string name="Facial Definition">
		Rasgos marcados
	</string>
	<string name="Far Set Eyes">
		Ojos separados
	</string>
	<string name="Fat Lips">
		Prominentes
	</string>
	<string name="Female">
		Mujer
	</string>
	<string name="Fingerless">
		Sin dedos
	</string>
	<string name="Fingers">
		Con dedos
	</string>
	<string name="Flared Cuffs">
		Campana
	</string>
	<string name="Flat">
		Redondeadas
	</string>
	<string name="Flat Butt">
		Culo plano
	</string>
	<string name="Flat Head">
		Cabeza plana
	</string>
	<string name="Flat Toe">
		Empeine bajo
	</string>
	<string name="Foot Size">
		Pie: tamaño
	</string>
	<string name="Forehead Angle">
		Frente: ángulo
	</string>
	<string name="Forehead Heavy">
		Hacia la frente
	</string>
	<string name="Freckles">
		Pecas
	</string>
	<string name="Front Fringe">
		Flequillo
	</string>
	<string name="Full Back">
		Sin cortar
	</string>
	<string name="Full Eyeliner">
		Contorno completo
	</string>
	<string name="Full Front">
		Sin cortar
	</string>
	<string name="Full Hair Sides">
		Pelo: volumen a los lados
	</string>
	<string name="Full Sides">
		Volumen total
	</string>
	<string name="Glossy">
		Con brillo
	</string>
	<string name="Glove Fingers">
		Guantes: dedos
	</string>
	<string name="Glove Length">
		Guantes: largo
	</string>
	<string name="Hair">
		Pelo
	</string>
	<string name="Hair Back">
		Pelo: nuca
	</string>
	<string name="Hair Front">
		Pelo: delante
	</string>
	<string name="Hair Sides">
		Pelo: lados
	</string>
	<string name="Hair Sweep">
		Peinado: dirección
	</string>
	<string name="Hair Thickess">
		Pelo: espesor
	</string>
	<string name="Hair Thickness">
		Pelo: espesor
	</string>
	<string name="Hair Tilt">
		Pelo: inclinación
	</string>
	<string name="Hair Tilted Left">
		A la izq.
	</string>
	<string name="Hair Tilted Right">
		A la der.
	</string>
	<string name="Hair Volume">
		Pelo: volumen
	</string>
	<string name="Hand Size">
		Manos: tamaño
	</string>
	<string name="Handlebars">
		Muy largo
	</string>
	<string name="Head Length">
		Cabeza: longitud
	</string>
	<string name="Head Shape">
		Cabeza: forma
	</string>
	<string name="Head Size">
		Cabeza: tamaño
	</string>
	<string name="Head Stretch">
		Cabeza: estiramiento
	</string>
	<string name="Heel Height">
		Tacón: altura
	</string>
	<string name="Heel Shape">
		Tacón: forma
	</string>
	<string name="Height">
		Altura
	</string>
	<string name="High">
		Subir
	</string>
	<string name="High Heels">
		Tacones altos
	</string>
	<string name="High Jaw">
		Mandíbula alta
	</string>
	<string name="High Platforms">
		Plataformas
	</string>
	<string name="High and Tight">
		Pegada
	</string>
	<string name="Higher">
		Más arriba
	</string>
	<string name="Hip Length">
		Cadera: altura
	</string>
	<string name="Hip Width">
		Cadera: ancho
	</string>
	<string name="Hover">
		Flotar
	</string>
	<string name="In">
		Pegadas
	</string>
	<string name="In Shdw Color">
		Línea de ojos: color
	</string>
	<string name="In Shdw Opacity">
		Línea de ojos: opacidad
	</string>
	<string name="Inner Eye Corner">
		Ojos: lagrimal
	</string>
	<string name="Inner Eye Shadow">
		Ojos: sombra interior
	</string>
	<string name="Inner Shadow">
		Línea de ojos
	</string>
	<string name="Jacket Length">
		Chaqueta: largo
	</string>
	<string name="Jacket Wrinkles">
		Chaqueta: arrugas
	</string>
	<string name="Jaw Angle">
		Mandíbula: ángulo
	</string>
	<string name="Jaw Jut">
		Maxilar inferior
	</string>
	<string name="Jaw Shape">
		Mandíbula: forma
	</string>
	<string name="Join">
		Más junto
	</string>
	<string name="Jowls">
		Mofletes
	</string>
	<string name="Knee Angle">
		Rodillas: ángulo
	</string>
	<string name="Knock Kneed">
		Zambas
	</string>
	<string name="Large">
		Aumentar
	</string>
	<string name="Large Hands">
		Manos grandes
	</string>
	<string name="Left Part">
		Raya: izq.
	</string>
	<string name="Leg Length">
		Piernas: longitud
	</string>
	<string name="Leg Muscles">
		Piernas: musculatura
	</string>
	<string name="Less">
		Menos
	</string>
	<string name="Less Body Fat">
		Menos gordura
	</string>
	<string name="Less Curtains">
		Menos tupida
	</string>
	<string name="Less Freckles">
		Menos pecas
	</string>
	<string name="Less Full">
		Menos grosor
	</string>
	<string name="Less Gravity">
		Más levantado
	</string>
	<string name="Less Love">
		Menos michelines
	</string>
	<string name="Less Muscles">
		Pocos músculos
	</string>
	<string name="Less Muscular">
		Poca musculatura
	</string>
	<string name="Less Rosy">
		Menos sonrosada
	</string>
	<string name="Less Round">
		Menos redondeada
	</string>
	<string name="Less Saddle">
		Menos cartucheras
	</string>
	<string name="Less Square">
		Menos cuadrada
	</string>
	<string name="Less Volume">
		Menos volumen
	</string>
	<string name="Less soul">
		Pequeña
	</string>
	<string name="Lighter">
		Más luminosos
	</string>
	<string name="Lip Cleft">
		Labio: hoyuelo
	</string>
	<string name="Lip Cleft Depth">
		Hoyuelo marcado
	</string>
	<string name="Lip Fullness">
		Labios: grosor
	</string>
	<string name="Lip Pinkness">
		Labios sonrosados
	</string>
	<string name="Lip Ratio">
		Labios: ratio
	</string>
	<string name="Lip Thickness">
		Labios: prominencia
	</string>
	<string name="Lip Width">
		Labios: ancho
	</string>
	<string name="Lipgloss">
		Brillo de labios
	</string>
	<string name="Lipstick">
		Barra de labios
	</string>
	<string name="Lipstick Color">
		Barra de labios: color
	</string>
	<string name="Long">
		Más
	</string>
	<string name="Long Head">
		Cabeza alargada
	</string>
	<string name="Long Hips">
		Cadera larga
	</string>
	<string name="Long Legs">
		Piernas largas
	</string>
	<string name="Long Neck">
		Cuello largo
	</string>
	<string name="Long Pigtails">
		Coletas largas
	</string>
	<string name="Long Ponytail">
		Cola de caballo larga
	</string>
	<string name="Long Torso">
		Torso largo
	</string>
	<string name="Long arms">
		Brazos largos
	</string>
	<string name="Loose Pants">
		Pantalón suelto
	</string>
	<string name="Loose Shirt">
		Camiseta suelta
	</string>
	<string name="Loose Sleeves">
		Puños anchos
	</string>
	<string name="Love Handles">
		Michelines
	</string>
	<string name="Low">
		Bajar
	</string>
	<string name="Low Heels">
		Tacones bajos
	</string>
	<string name="Low Jaw">
		Mandíbula baja
	</string>
	<string name="Low Platforms">
		Suela fina
	</string>
	<string name="Low and Loose">
		Suelta
	</string>
	<string name="Lower">
		Abajo
	</string>
	<string name="Lower Bridge">
		Puente: abajo
	</string>
	<string name="Lower Cheeks">
		Mejillas: abajo
	</string>
	<string name="Male">
		Varón
	</string>
	<string name="Middle Part">
		Raya: en medio
	</string>
	<string name="More">
		Más
	</string>
	<string name="More Blush">
		Más colorete
	</string>
	<string name="More Body Fat">
		Más gordura
	</string>
	<string name="More Curtains">
		Más tupida
	</string>
	<string name="More Eyeshadow">
		Más
	</string>
	<string name="More Freckles">
		Más pecas
	</string>
	<string name="More Full">
		Más grosor
	</string>
	<string name="More Gravity">
		Menos levantado
	</string>
	<string name="More Lipstick">
		Más barra de labios
	</string>
	<string name="More Love">
		Más michelines
	</string>
	<string name="More Lower Lip">
		Más el inferior
	</string>
	<string name="More Muscles">
		Más músculos
	</string>
	<string name="More Muscular">
		Más musculatura
	</string>
	<string name="More Rosy">
		Más sonrosada
	</string>
	<string name="More Round">
		Más redondeada
	</string>
	<string name="More Saddle">
		Más cartucheras
	</string>
	<string name="More Sloped">
		Más inclinada
	</string>
	<string name="More Square">
		Más cuadrada
	</string>
	<string name="More Upper Lip">
		Más el superior
	</string>
	<string name="More Vertical">
		Más recta
	</string>
	<string name="More Volume">
		Más volumen
	</string>
	<string name="More soul">
		Grande
	</string>
	<string name="Moustache">
		Bigote
	</string>
	<string name="Mouth Corner">
		Comisuras
	</string>
	<string name="Mouth Position">
		Boca: posición
	</string>
	<string name="Mowhawk">
		Rapado
	</string>
	<string name="Muscular">
		Muscular
	</string>
	<string name="Mutton Chops">
		Patillas largas
	</string>
	<string name="Nail Polish">
		Uñas pintadas
	</string>
	<string name="Nail Polish Color">
		Uñas pintadas: color
	</string>
	<string name="Narrow">
		Disminuir
	</string>
	<string name="Narrow Back">
		Rapada
	</string>
	<string name="Narrow Front">
		Entradas
	</string>
	<string name="Narrow Lips">
		Labios estrechos
	</string>
	<string name="Natural">
		Natural
	</string>
	<string name="Neck Length">
		Cuello: longitud
	</string>
	<string name="Neck Thickness">
		Cuello: grosor
	</string>
	<string name="No Blush">
		Sin colorete
	</string>
	<string name="No Eyeliner">
		Sin contorno
	</string>
	<string name="No Eyeshadow">
		Menos
	</string>
	<string name="No Lipgloss">
		Sin brillo
	</string>
	<string name="No Lipstick">
		Sin barra de labios
	</string>
	<string name="No Part">
		Sin raya
	</string>
	<string name="No Polish">
		Sin pintar
	</string>
	<string name="No Red">
		Nada
	</string>
	<string name="No Spikes">
		Sin crestas
	</string>
	<string name="No White">
		Sin blanco
	</string>
	<string name="No Wrinkles">
		Sin arrugas
	</string>
	<string name="Normal Lower">
		Normal Lower
	</string>
	<string name="Normal Upper">
		Normal Upper
	</string>
	<string name="Nose Left">
		Nariz a la izq.
	</string>
	<string name="Nose Right">
		Nariz a la der.
	</string>
	<string name="Nose Size">
		Nariz: tamaño
	</string>
	<string name="Nose Thickness">
		Nariz: grosor
	</string>
	<string name="Nose Tip Angle">
		Nariz: respingona
	</string>
	<string name="Nose Tip Shape">
		Nariz: punta
	</string>
	<string name="Nose Width">
		Nariz: ancho
	</string>
	<string name="Nostril Division">
		Ventana: altura
	</string>
	<string name="Nostril Width">
		Ventana: ancho
	</string>
	<string name="Opaque">
		Opaco
	</string>
	<string name="Open">
		Abrir
	</string>
	<string name="Open Back">
		Apertura trasera
	</string>
	<string name="Open Front">
		Apertura frontal
	</string>
	<string name="Open Left">
		Abierta
	</string>
	<string name="Open Right">
		Abierta
	</string>
	<string name="Orange">
		Anaranjado
	</string>
	<string name="Out">
		De soplillo
	</string>
	<string name="Out Shdw Color">
		Sombra de ojos: color
	</string>
	<string name="Out Shdw Opacity">
		Sombra de ojos: opacidad
	</string>
	<string name="Outer Eye Corner">
		Ojos: comisura
	</string>
	<string name="Outer Eye Shadow">
		Outer Eye Shadow
	</string>
	<string name="Outer Shadow">
		Sombra de ojos
	</string>
	<string name="Overbite">
		Retraído
	</string>
	<string name="Package">
		Pubis
	</string>
	<string name="Painted Nails">
		Pintadas
	</string>
	<string name="Pale">
		Pálida
	</string>
	<string name="Pants Crotch">
		Pantalón: cruz
	</string>
	<string name="Pants Fit">
		Ceñido
	</string>
	<string name="Pants Length">
		Pernera: largo
	</string>
	<string name="Pants Waist">
		Cintura
	</string>
	<string name="Pants Wrinkles">
		Pantalón: arrugas
	</string>
	<string name="Part">
		Raya
	</string>
	<string name="Part Bangs">
		Flequillo partido
	</string>
	<string name="Pectorals">
		Pectorales
	</string>
	<string name="Pigment">
		Tono
	</string>
	<string name="Pigtails">
		Coletas
	</string>
	<string name="Pink">
		Rosa
	</string>
	<string name="Pinker">
		Más sonrosados
	</string>
	<string name="Platform Height">
		Suela: altura
	</string>
	<string name="Platform Width">
		Suela: ancho
	</string>
	<string name="Pointy">
		En punta
	</string>
	<string name="Pointy Heels">
		De aguja
	</string>
	<string name="Ponytail">
		Cola de caballo
	</string>
	<string name="Poofy Skirt">
		Con vuelo
	</string>
	<string name="Pop Left Eye">
		Izquierdo más grande
	</string>
	<string name="Pop Right Eye">
		Derecho más grande
	</string>
	<string name="Puffy">
		Hinchadas
	</string>
	<string name="Puffy Eyelids">
		Ojeras
	</string>
	<string name="Rainbow Color">
		Irisación
	</string>
	<string name="Red Hair">
		Pelirrojo
	</string>
	<string name="Regular">
		Regular
	</string>
	<string name="Right Part">
		Raya: der.
	</string>
	<string name="Rosy Complexion">
		Tez sonrosada
	</string>
	<string name="Round">
		Redondear
	</string>
	<string name="Ruddiness">
		Rubicundez
	</string>
	<string name="Ruddy">
		Rojiza
	</string>
	<string name="Rumpled Hair">
		Pelo encrespado
	</string>
	<string name="Saddle Bags">
		Cartucheras
	</string>
	<string name="Scrawny Leg">
		Piernas flacas
	</string>
	<string name="Separate">
		Más ancho
	</string>
	<string name="Shallow">
		Sin marcar
	</string>
	<string name="Shear Back">
		Nuca: corte
	</string>
	<string name="Shear Face">
		Shear Face
	</string>
	<string name="Shear Front">
		Shear Front
	</string>
	<string name="Shear Left Up">
		Arriba - izq.
	</string>
	<string name="Shear Right Up">
		Arriba - der.
	</string>
	<string name="Sheared Back">
		Rapada
	</string>
	<string name="Sheared Front">
		Rapada
	</string>
	<string name="Shift Left">
		A la izq.
	</string>
	<string name="Shift Mouth">
		Boca: ladeada
	</string>
	<string name="Shift Right">
		A la der.
	</string>
	<string name="Shirt Bottom">
		Alto de cintura
	</string>
	<string name="Shirt Fit">
		Ceñido
	</string>
	<string name="Shirt Wrinkles">
		Camisa: arrugas
	</string>
	<string name="Shoe Height">
		Caña: altura
	</string>
	<string name="Short">
		Menos
	</string>
	<string name="Short Arms">
		Brazos cortos
	</string>
	<string name="Short Legs">
		Piernas cortas
	</string>
	<string name="Short Neck">
		Cuello corto
	</string>
	<string name="Short Pigtails">
		Coletas cortas
	</string>
	<string name="Short Ponytail">
		Cola de caballo corta
	</string>
	<string name="Short Sideburns">
		Patillas cortas
	</string>
	<string name="Short Torso">
		Torso corto
	</string>
	<string name="Short hips">
		Cadera corta
	</string>
	<string name="Shoulders">
		Hombros
	</string>
	<string name="Side Fringe">
		Lados: franja
	</string>
	<string name="Sideburns">
		Patillas
	</string>
	<string name="Sides Hair">
		Pelo: lados
	</string>
	<string name="Sides Hair Down">
		Bajar lados del pelo
	</string>
	<string name="Sides Hair Up">
		Subir lados del pelo
	</string>
	<string name="Skinny Neck">
		Cuello estrecho
	</string>
	<string name="Skirt Fit">
		Falda: vuelo
	</string>
	<string name="Skirt Length">
		Falda: largo
	</string>
	<string name="Slanted Forehead">
		Frente inclinada
	</string>
	<string name="Sleeve Length">
		Largo de manga
	</string>
	<string name="Sleeve Looseness">
		Ancho de puños
	</string>
	<string name="Slit Back">
		Raja trasera
	</string>
	<string name="Slit Front">
		Raja frontal
	</string>
	<string name="Slit Left">
		Raja a la izq.
	</string>
	<string name="Slit Right">
		Raja a la der.
	</string>
	<string name="Small">
		Disminuir
	</string>
	<string name="Small Hands">
		Manos pequeñas
	</string>
	<string name="Small Head">
		Cabeza pequeña
	</string>
	<string name="Smooth">
		Leves
	</string>
	<string name="Smooth Hair">
		Pelo liso
	</string>
	<string name="Socks Length">
		Calcetines: largo
	</string>
	<string name="Soulpatch">
		Perilla
	</string>
	<string name="Sparse">
		Depiladas
	</string>
	<string name="Spiked Hair">
		Crestas
	</string>
	<string name="Square">
		Cuadrada
	</string>
	<string name="Square Toe">
		Punta cuadrada
	</string>
	<string name="Squash Head">
		Cabeza aplastada
	</string>
	<string name="Stretch Head">
		Cabeza estirada
	</string>
	<string name="Sunken">
		Chupadas
	</string>
	<string name="Sunken Chest">
		Estrecho de pecho
	</string>
	<string name="Sunken Eyes">
		Ojos hundidos
	</string>
	<string name="Sweep Back">
		Sweep Back
	</string>
	<string name="Sweep Forward">
		Sweep Forward
	</string>
	<string name="Tall">
		Más
	</string>
	<string name="Taper Back">
		Cubierta trasera
	</string>
	<string name="Taper Front">
		Cubierta frontal
	</string>
	<string name="Thick Heels">
		Tacones grandes
	</string>
	<string name="Thick Neck">
		Cuello ancho
	</string>
	<string name="Thick Toe">
		Empeine alto
	</string>
	<string name="Thin">
		Delgadas
	</string>
	<string name="Thin Eyebrows">
		Cejas finas
	</string>
	<string name="Thin Lips">
		Hacia dentro
	</string>
	<string name="Thin Nose">
		Nariz fina
	</string>
	<string name="Tight Chin">
		Poca papada
	</string>
	<string name="Tight Cuffs">
		Sin campana
	</string>
	<string name="Tight Pants">
		Pantalón ceñido
	</string>
	<string name="Tight Shirt">
		Camisa ceñida
	</string>
	<string name="Tight Skirt">
		Falda ceñida
	</string>
	<string name="Tight Sleeves">
		Puños ceñidos
	</string>
	<string name="Toe Shape">
		Punta: forma
	</string>
	<string name="Toe Thickness">
		Empeine
	</string>
	<string name="Torso Length">
		Torso: longitud
	</string>
	<string name="Torso Muscles">
		Torso: musculatura
	</string>
	<string name="Torso Scrawny">
		Torso flacucho
	</string>
	<string name="Unattached">
		Largos
	</string>
	<string name="Uncreased">
		Abiertos
	</string>
	<string name="Underbite">
		Prognatismo
	</string>
	<string name="Unnatural">
		No natural
	</string>
	<string name="Upper Bridge">
		Puente: arriba
	</string>
	<string name="Upper Cheeks">
		Mejillas: arriba
	</string>
	<string name="Upper Chin Cleft">
		Barbilla: prominencia
	</string>
	<string name="Upper Eyelid Fold">
		Párpados
	</string>
	<string name="Upturned">
		Mucho
	</string>
	<string name="Very Red">
		Del todo
	</string>
	<string name="Waist Height">
		Cintura
	</string>
	<string name="Well-Fed">
		Mofletes
	</string>
	<string name="White Hair">
		Pelo blanco
	</string>
	<string name="Wide">
		Aumentar
	</string>
	<string name="Wide Back">
		Completa
	</string>
	<string name="Wide Front">
		Completa
	</string>
	<string name="Wide Lips">
		Labios anchos
	</string>
	<string name="Wild">
		Total
	</string>
	<string name="Wrinkles">
		Arrugas
	</string>
	<string name="LocationCtrlAddLandmarkTooltip">
		Añadir a mis hitos
	</string>
	<string name="LocationCtrlEditLandmarkTooltip">
		Editar mis hitos
	</string>
	<string name="LocationCtrlInfoBtnTooltip">
		Ver más información de esta localización
	</string>
	<string name="LocationCtrlComboBtnTooltip">
		Historial de mis localizaciones
	</string>
	<string name="LocationCtrlForSaleTooltip">
		Comprar este terreno
	</string>
	<string name="LocationCtrlVoiceTooltip">
		Voz no disponible aquí
	</string>
	<string name="LocationCtrlFlyTooltip">
		No se permite volar
	</string>
	<string name="LocationCtrlPushTooltip">
		No se permiten empujones
	</string>
	<string name="LocationCtrlBuildTooltip">
		No se permite construir/soltar objetos
	</string>
	<string name="LocationCtrlScriptsTooltip">
		No se permiten scripts
	</string>
	<string name="LocationCtrlDamageTooltip">
		Salud
	</string>
	<string name="LocationCtrlAdultIconTooltip">
		Región Adulta
	</string>
	<string name="LocationCtrlModerateIconTooltip">
		Región Moderada
	</string>
	<string name="LocationCtrlGeneralIconTooltip">
		Región General
	</string>
	<string name="LocationCtrlSeeAVsTooltip">
		Los avatares en esta parcela no pueden ser vistos ni oídos por otros avatares desde fuera de la misma
	</string>
	<string name="LocationCtrlPathfindingDirtyTooltip">
		Los objetos móviles pueden no comportarse adecuadamente en esta región hasta que ésta sea recargada.
	</string>
	<string name="LocationCtrlPathfindingDisabledTooltip">
		Pathfinding dinámico no activado en esta región.
	</string>
	<string name="LocationCtrlPathfindingDirtyTooltip">
		Los objetos que se mueven pueden presentar un comportamiento incorrecto en la región hasta que ésta se recargue.
	</string>
	<string name="LocationCtrlPathfindingDisabledTooltip">
		Esta región no tiene activado el pathfinding dinámico.
	</string>
	<string name="UpdaterWindowTitle">
		Actualizar [APP_NAME]
	</string>
	<string name="UpdaterNowUpdating">
		Actualizando [APP_NAME]...
	</string>
	<string name="UpdaterNowInstalling">
		Instalando [APP_NAME]...
	</string>
	<string name="UpdaterUpdatingDescriptive">
		Tu visor [APP_NAME] se está actualizando a la última versión.  Llevará algún tiempo, paciencia.
	</string>
	<string name="UpdaterProgressBarTextWithEllipses">
		Descargando la actualización...
	</string>
	<string name="UpdaterProgressBarText">
		Descargando la actualización
	</string>
	<string name="UpdaterFailDownloadTitle">
		Fallo en la descarga de la actualización
	</string>
	<string name="UpdaterFailUpdateDescriptive">
		Ha habido un error actualizando [APP_NAME]. Por favor, descarga la última versión desde www.secondlife.com.
	</string>
	<string name="UpdaterFailInstallTitle">
		Fallo al instalar la actualización
	</string>
	<string name="UpdaterFailStartTitle">
		Fallo al iniciar el visor
	</string>
	<string name="ItemsComingInTooFastFrom">
		[APP_NAME]: Los items se reciben muy rápido de [FROM_NAME]; desactivada la vista previa automática durante [TIME] sgs.
	</string>
	<string name="ItemsComingInTooFast">
		[APP_NAME]: Los items se reciben muy rápido; desactivada la vista previa automática durante [TIME] sgs.
	</string>
	<string name="IM_logging_string">
		-- Activado el registro de los mensajes instantáneos --
	</string>
	<string name="IM_typing_start_string">
		[NAME] está escribiendo...
	</string>
	<string name="Unnamed">
		(sin nombre)
	</string>
	<string name="IM_moderated_chat_label">
		(Moderado: por defecto, desactivada la voz)
	</string>
	<string name="IM_unavailable_text_label">
		No está permitido el chat de text para esta llamada.
	</string>
	<string name="IM_muted_text_label">
		Un moderador del grupo ha desactivado tu chat de texto.
	</string>
	<string name="IM_default_text_label">
		Pulsa aquí para enviar un mensaje instantáneo.
	</string>
	<string name="IM_to_label">
		A
	</string>
	<string name="IM_moderator_label">
		(Moderador)
	</string>
	<string name="Saved_message">
		(Guardado [LONG_TIMESTAMP])
	</string>
	<string name="OnlineStatus">
		Conectado/a
	</string>
	<string name="OfflineStatus">
		Desconectado/a
	</string>
	<string name="not_online_msg">
		El usuario no está conectado: el mensaje se almacenará para entregárselo más tarde.
	</string>
	<string name="not_online_inventory">
		El usuario no está conectado: el inventario se ha guardado.
	</string>
	<string name="IM_unblock_only_groups_friends">
		Para ver este mensaje, debes desmarcar &apos;Sólo mis amigos y grupos pueden llamarme o enviarme MI&apos; en Preferencias/Privacidad.
	</string>
	<string name="IM_announce_incoming">
		Mensaje entrante de  [NAME]
	</string>
	<string name="IM_autoresponse_sent">
		Autorrespuesta enviada: [MESSAGE]
	</string>
	<string name="answered_call">
		Han respondido a tu llamada
	</string>
	<string name="you_started_call">
		Has iniciado una llamada de voz
	</string>
	<string name="you_joined_call">
		Has entrado en la llamada de voz
	</string>
	<string name="you_auto_rejected_call-im">
		Rechazaste la llamada de voz automáticamente porque estaba activado el modo &apos;No disponible&apos;.
	</string>
	<string name="name_started_call">
		[NAME] inició una llamada de voz
	</string>
	<string name="ringing-im">
		Haciendo la llamada de voz...
	</string>
	<string name="connected-im">
		Conectado, pulsa Colgar para salir
	</string>
	<string name="hang_up-im">
		Se colgó la llamada de voz
	</string>
	<string name="conference-title">
		Chat multi-persona
	</string>
	<string name="answering-im">
		Conectando...
	</string>
	<string name="conference-title">
		Multiconferencia
	</string>
	<string name="conference-title-incoming">
		Conferencia con [AGENT_NAME]
	</string>
	<string name="inventory_item_offered-im">
		Ofrecido el ítem del inventario
	</string>
	<string name="inventory_item_offered_rlv">
		Ofrecido ítem de inventario a [NAME]
	</string>
	<string name="share_alert">
		Arrastra aquí items del inventario
	</string>
	<string name="facebook_post_success">
		Has publicado en Facebook.
	</string>
	<string name="flickr_post_success">
		Has publicado en Flickr.
	</string>
	<string name="twitter_post_success">
		Has publicado en Twitter.
	</string>
	<string name="no_session_message">
		(La sesión de MI no existe)
	</string>
	<string name="only_user_message">
		Eres el único usuario en esta sesión.
	</string>
	<string name="offline_message">
		[NAME] está desconectado(a).
	</string>
	<string name="invite_message">
		Pulsa el botón [BUTTON NAME] para aceptar/conectar a este chat de voz.
	</string>
	<string name="muted_message">
		Has bloqueado a este residente. Enviándole un mensaje lo desbloquearás.
	</string>
	<string name="generic">
		Error en lo solicitado, por favor, inténtalo más tarde.
	</string>
	<string name="generic_request_error">
		Error al hacer lo solicitado; por favor, inténtalo más tarde.
	</string>
	<string name="insufficient_perms_error">
		No tienes permisos suficientes.
	</string>
	<string name="session_does_not_exist_error">
		La sesión terminó
	</string>
	<string name="no_ability_error">
		No tienes esa capacidad.
	</string>
	<string name="no_ability">
		No tienes esa capacidad.
	</string>
	<string name="not_a_mod_error">
		No eres es un moderador de la sesión.
	</string>
	<string name="muted">
		Un moderador del grupo ha desactivado tu chat de texto.
	</string>
	<string name="muted_error">
		Un moderador del grupo te ha desactivado el chat de texto.
	</string>
	<string name="add_session_event">
		No se ha podido añadir usuarios a la sesión de chat con [RECIPIENT].
	</string>
	<string name="message">
		El mensaje enviado a [RECIPIENT] aún se está procesando.
Si el mensaje no aparece en los próximos minutos, puede haber sido descartado por el servidor.
	</string>
	<string name="message_session_event">
		El mensaje enviado a [RECIPIENT] aún se está procesando.
Si el mensaje no aparece en los próximos minutos, puede haber sido descartado por el servidor.
	</string>
	<string name="mute">
		Error moderando.
	</string>
	<string name="removed">
		Se te ha sacado del grupo.
	</string>
	<string name="removed_from_group">
		Has sido eliminado del grupo.
	</string>
	<string name="close_on_no_ability">
		Ya no tendrás más la capacidad de estar en la sesión de chat.
	</string>
	<string name="unread_chat_single">
		[SOURCES] ha dicho algo nuevo
	</string>
	<string name="unread_chat_multiple">
		[SOURCES] ha dicho algo nuevo
	</string>
	<string name="session_initialization_timed_out_error">
		Se ha agotado el tiempo del inicio de sesión
	</string>
	<string name="Home position set.">
		Posición inicial establecida.
	</string>
	<string name="voice_morphing_url">
		http://secondlife.com/landing/voicemorphing?lang=es-ES
	</string>
	<string name="paid_you_ldollars">
		[NAME] te ha pagado [AMOUNT] L$ [REASON].
	</string>
	<string name="paid_you_ldollars_no_reason">
		[NAME] te ha pagado [AMOUNT] L$.
	</string>
	<string name="you_paid_ldollars">
		Has pagado [AMOUNT] L$ a [NAME] por [REASON].
	</string>
	<string name="you_paid_ldollars_no_info">
		Has pagado[AMOUNT] L$
	</string>
	<string name="you_paid_ldollars_no_reason">
		Has pagado [AMOUNT] L$ a [NAME].
	</string>
	<string name="you_paid_ldollars_no_name">
		Has pagado [AMOUNT] L$ por [REASON].
	</string>
	<string name="you_paid_failure_ldollars">
		No has pagado a [NAME] [AMOUNT] L$ [REASON].
	</string>
	<string name="you_paid_failure_ldollars_no_info">
		No has pagado [AMOUNT] L$.
	</string>
	<string name="you_paid_failure_ldollars_no_reason">
		No has pagado a [NAME] [AMOUNT] L$.
	</string>
	<string name="you_paid_failure_ldollars_no_name">
		No has pagado [AMOUNT] L$ [REASON].
	</string>
	<string name="for item">
		por [ITEM]
	</string>
	<string name="for a parcel of land">
		por una parcela de terreno
	</string>
	<string name="for a land access pass">
		por un pase de acceso a terrenos
	</string>
	<string name="for deeding land">
		para ceder terreno
	</string>
	<string name="to create a group">
		para crear un grupo
	</string>
	<string name="to join a group">
		para entrar a un grupo
	</string>
	<string name="to upload">
		por subir
	</string>
	<string name="to publish a classified ad">
		para publicar un anuncio clasificado
	</string>
	<string name="giving">
		Dando [AMOUNT] L$
	</string>
	<string name="uploading_costs">
		Subir esto cuesta [AMOUNT] L$
	</string>
	<string name="this_costs">
		Esto cuesta [AMOUNT] L$
	</string>
	<string name="buying_selected_land">
		Compra del terreno seleccionado por [AMOUNT] L$
	</string>
	<string name="this_object_costs">
		Este objeto cuesta [AMOUNT] L$
	</string>
	<string name="group_role_everyone">
		Todos
	</string>
	<string name="group_role_officers">
		Oficiales
	</string>
	<string name="group_role_owners">
		Propietarios
	</string>
	<string name="group_member_status_online">
		Conectado/a
	</string>
	<string name="uploading_abuse_report">
		Subiendo...

Denuncia de infracción
	</string>
	<string name="New Shape">
		Anatomía nueva
	</string>
	<string name="New Skin">
		Piel nueva
	</string>
	<string name="New Hair">
		Pelo nuevo
	</string>
	<string name="New Eyes">
		Ojos nuevos
	</string>
	<string name="New Shirt">
		Camisa nueva
	</string>
	<string name="New Pants">
		Pantalón nuevo
	</string>
	<string name="New Shoes">
		Zapatos nuevos
	</string>
	<string name="New Socks">
		Calcetines nuevos
	</string>
	<string name="New Jacket">
		Chaqueta nueva
	</string>
	<string name="New Gloves">
		Guantes nuevos
	</string>
	<string name="New Undershirt">
		Camiseta nueva
	</string>
	<string name="New Underpants">
		Ropa interior nueva
	</string>
	<string name="New Skirt">
		Falda nueva
	</string>
	<string name="New Alpha">
		Nueva Alfa
	</string>
	<string name="New Tattoo">
		Tatuaje nuevo
	</string>
	<string name="New Physics">
		Nueva física
	</string>
	<string name="Invalid Wearable">
		No se puede poner
	</string>
	<string name="New Gesture">
		Gesto nuevo
	</string>
	<string name="New Script">
		Script nuevo
	</string>
	<string name="New Note">
		Nota nueva
	</string>
	<string name="New Folder">
		Carpeta nueva
	</string>
	<string name="Contents">
		Contenidos
	</string>
	<string name="Gesture">
		Gestos
	</string>
	<string name="Male Gestures">
		Gestos masculinos
	</string>
	<string name="Female Gestures">
		Gestos femeninos
	</string>
	<string name="Other Gestures">
		Otros gestos
	</string>
	<string name="Speech Gestures">
		Gestos al hablar
	</string>
	<string name="Common Gestures">
		Gestos corrientes
	</string>
	<string name="Male - Excuse me">
		Varón - Disculpa
	</string>
	<string name="Male - Get lost">
		Varón – Déjame en paz
	</string>
	<string name="Male - Blow kiss">
		Varón - Lanzar un beso
	</string>
	<string name="Male - Boo">
		Varón - Abucheo
	</string>
	<string name="Male - Bored">
		Varón - Aburrido
	</string>
	<string name="Male - Hey">
		Varón – ¡Eh!
	</string>
	<string name="Male - Laugh">
		Varón - Risa
	</string>
	<string name="Male - Repulsed">
		Varón - Rechazo
	</string>
	<string name="Male - Shrug">
		Varón - Encogimiento de hombros
	</string>
	<string name="Male - Stick tougue out">
		Varón - Sacando la lengua
	</string>
	<string name="Male - Wow">
		Varón - Admiración
	</string>
	<string name="Female - Chuckle">
		Mujer - Risa suave
	</string>
	<string name="Female - Cry">
		Mujer - Llorar
	</string>
	<string name="Female - Embarrassed">
		Mujer - Ruborizada
	</string>
	<string name="Female - Excuse me">
		Mujer - Disculpa
	</string>
	<string name="Female - Get lost">
		Mujer – Déjame en paz
	</string>
	<string name="Female - Blow kiss">
		Mujer - Lanzar un beso
	</string>
	<string name="Female - Boo">
		Mujer - Abucheo
	</string>
	<string name="Female - Bored">
		Mujer - Aburrida
	</string>
	<string name="Female - Hey">
		Mujer - ¡Eh!
	</string>
	<string name="Female - Hey baby">
		Mujer - ¡Eh, encanto!
	</string>
	<string name="Female - Laugh">
		Mujer - Risa
	</string>
	<string name="Female - Looking good">
		Mujer - Buen aspecto
	</string>
	<string name="Female - Over here">
		Mujer - Por aquí
	</string>
	<string name="Female - Please">
		Mujer - Por favor
	</string>
	<string name="Female - Repulsed">
		Mujer - Rechazo
	</string>
	<string name="Female - Shrug">
		Mujer - Encogimiento de hombros
	</string>
	<string name="Female - Stick tougue out">
		Mujer - Sacando la lengua
	</string>
	<string name="Female - Wow">
		Mujer - Admiración
	</string>
	<string name="/bow">
		/reverencia
	</string>
	<string name="/clap">
		/aplaudir
	</string>
	<string name="/count">
		/contar
	</string>
	<string name="/extinguish">
		/apagar
	</string>
	<string name="/kmb">
		/bmc
	</string>
	<string name="/muscle">
		/músculo
	</string>
	<string name="/no">
		/no
	</string>
	<string name="/no!">
		/¡no!
	</string>
	<string name="/paper">
		/papel
	</string>
	<string name="/pointme">
		/señalarme
	</string>
	<string name="/pointyou">
		/señalarte
	</string>
	<string name="/rock">
		/piedra
	</string>
	<string name="/scissor">
		/tijera
	</string>
	<string name="/smoke">
		/fumar
	</string>
	<string name="/stretch">
		/estirar
	</string>
	<string name="/whistle">
		/silbar
	</string>
	<string name="/yes">
		/sí
	</string>
	<string name="/yes!">
		/¡sí!
	</string>
	<string name="afk">
		ausente
	</string>
	<string name="dance1">
		baile1
	</string>
	<string name="dance2">
		baile2
	</string>
	<string name="dance3">
		baile3
	</string>
	<string name="dance4">
		baile4
	</string>
	<string name="dance5">
		baile5
	</string>
	<string name="dance6">
		baile6
	</string>
	<string name="dance7">
		baile7
	</string>
	<string name="dance8">
		baile8
	</string>
	<string name="AvatarBirthDateFormat">
		[day,datetime,slt]/[mthnum,datetime,slt]/[year,datetime,slt]
	</string>
	<string name="DefaultMimeType">
		ninguno/ninguno
	</string>
	<string name="texture_load_dimensions_error">
		No se puede subir imágenes mayores de [WIDTH]*[HEIGHT]
	</string>
	<string name="words_separator" value=","/>
	<string name="server_is_down">
		Parece que hay algún problema que ha escapado a nuestros controles.

	Visita status.secondlifegrid.net para ver si hay alguna incidencia conocida que esté afectando al servicio.
        Si sigues teniendo problemas, comprueba la configuración de la red y del servidor de seguridad.
	</string>
	<string name="dateTimeWeekdaysNames">
		Domingo:Lunes:Martes:Miércoles:Jueves:Viernes:Sábado
	</string>
	<string name="dateTimeWeekdaysShortNames">
		Dom:Lun:Mar:Mié:Jue:Vie:Sáb
	</string>
	<string name="dateTimeMonthNames">
		Enero:Febrero:Marzo:Abril:Mayo:Junio:Julio:Agosto:Septiembre:Octubre:Noviembre:Diciembre
	</string>
	<string name="dateTimeMonthShortNames">
		Ene:Feb:Mar:Abr:May:Jun:Jul:Ago:Sep:Oct:Nov:Dic
	</string>
	<string name="dateTimeDayFormat">
		[MDAY]
	</string>
	<string name="dateTimeAM">
		AM
	</string>
	<string name="dateTimePM">
		PM
	</string>
	<string name="LocalEstimateUSD">
		[AMOUNT] US$
	</string>
	<string name="free">
		gratis
	</string>
	<string name="Group Ban">
		Expulsión de grupo
	</string>
	<string name="Membership">
		Membresía
	</string>
	<string name="Roles">
		Roles
	</string>
	<string name="Group Identity">
		Indentidad de grupo
	</string>
	<string name="Parcel Management">
		Gestión de la parcela
	</string>
	<string name="Parcel Identity">
		Identidad de la parcela
	</string>
	<string name="Parcel Settings">
		Configuración de la parcela
	</string>
	<string name="Parcel Powers">
		Poderes de la parcela
	</string>
	<string name="Parcel Access">
		Acceso a la parcela
	</string>
	<string name="Parcel Content">
		Contenido de la parcela
	</string>
	<string name="Object Management">
		Gestión de objetos
	</string>
	<string name="Accounting">
		Contabilidad
	</string>
	<string name="Notices">
		Avisos
	</string>
	<string name="Chat">
		Chat
	</string>
	<string name="DeleteItems">
		¿Deseas eliminar los elementos seleccionados?
	</string>
	<string name="DeleteItem">
		¿Deseas eliminar el elemento seleccionado?
	</string>
	<string name="EmptyOutfitText">
		No hay elementos en este vestuario
	</string>
	<string name="ExternalEditorNotSet">
		Selecciona un editor mediante la configuración de ExternalEditor.
	</string>
	<string name="ExternalEditorNotFound">
		No se encuentra el editor externo especificado.
Inténtalo incluyendo la ruta de acceso al editor entre comillas
(por ejemplo, &quot;/ruta a mi/editor&quot; &quot;%s&quot;).
	</string>
	<string name="ExternalEditorCommandParseError">
		Error al analizar el comando de editor externo.
	</string>
	<string name="ExternalEditorFailedToRun">
		Error al ejecutar el editor externo.
	</string>
	<string name="TranslationFailed">
		Falló la trducción: [REASON]
	</string>
	<string name="TranslationResponseParseError">
		Error al analizar la respuesta de traducción.
	</string>
	<string name="Esc">
		Esc
	</string>
	<string name="Space">
		Espacio
	</string>
	<string name="Enter">
		Enter
	</string>
	<string name="Tab">
		Tab
	</string>
	<string name="Ins">
		Ins
	</string>
	<string name="Del">
		Supr
	</string>
	<string name="Backsp">
		Retr
	</string>
	<string name="Shift">
		Mayús
	</string>
	<string name="Ctrl">
		Ctrl
	</string>
	<string name="Alt">
		Alt
	</string>
	<string name="CapsLock">
		Bloq Mayús
	</string>
	<string name="Left">
		Cursor izquierda
	</string>
	<string name="Right">
		Cursor derecha
	</string>
	<string name="Up">
		Cursor arriba
	</string>
	<string name="Down">
		Cursor abajo
	</string>
	<string name="Home">
		Inicio
	</string>
	<string name="End">
		Fin
	</string>
	<string name="PgUp">
		Re pág
	</string>
	<string name="PgDn">
		Av pág
	</string>
	<string name="F1">
		F1
	</string>
	<string name="F2">
		F2
	</string>
	<string name="F3">
		F3
	</string>
	<string name="F4">
		F4
	</string>
	<string name="F5">
		F5
	</string>
	<string name="F6">
		F6
	</string>
	<string name="F7">
		F7
	</string>
	<string name="F8">
		F8
	</string>
	<string name="F9">
		F9
	</string>
	<string name="F10">
		F10
	</string>
	<string name="F11">
		F11
	</string>
	<string name="F12">
		F12
	</string>
	<string name="Add">
		Sumar
	</string>
	<string name="Subtract">
		Restar
	</string>
	<string name="Multiply">
		Multiplicar
	</string>
	<string name="Divide">
		Dividir
	</string>
	<string name="PAD_DIVIDE">
		PAD_DIVIDE
	</string>
	<string name="PAD_LEFT">
		PAD_LEFT
	</string>
	<string name="PAD_RIGHT">
		PAD_RIGHT
	</string>
	<string name="PAD_DOWN">
		PAD_DOWN
	</string>
	<string name="PAD_UP">
		PAD_UP
	</string>
	<string name="PAD_HOME">
		PAD_HOME
	</string>
	<string name="PAD_END">
		PAD_END
	</string>
	<string name="PAD_PGUP">
		PAD_PGUP
	</string>
	<string name="PAD_PGDN">
		PAD_PGDN
	</string>
	<string name="PAD_CENTER">
		PAD_CENTER
	</string>
	<string name="PAD_INS">
		PAD_INS
	</string>
	<string name="PAD_DEL">
		PAD_DEL
	</string>
	<string name="PAD_Enter">
		PAD_Enter
	</string>
	<string name="PAD_BUTTON0">
		PAD_BUTTON0
	</string>
	<string name="PAD_BUTTON1">
		PAD_BUTTON1
	</string>
	<string name="PAD_BUTTON2">
		PAD_BUTTON2
	</string>
	<string name="PAD_BUTTON3">
		PAD_BUTTON3
	</string>
	<string name="PAD_BUTTON4">
		PAD_BUTTON4
	</string>
	<string name="PAD_BUTTON5">
		PAD_BUTTON5
	</string>
	<string name="PAD_BUTTON6">
		PAD_BUTTON6
	</string>
	<string name="PAD_BUTTON7">
		PAD_BUTTON7
	</string>
	<string name="PAD_BUTTON8">
		PAD_BUTTON8
	</string>
	<string name="PAD_BUTTON9">
		PAD_BUTTON9
	</string>
	<string name="PAD_BUTTON10">
		PAD_BUTTON10
	</string>
	<string name="PAD_BUTTON11">
		PAD_BUTTON11
	</string>
	<string name="PAD_BUTTON12">
		PAD_BUTTON12
	</string>
	<string name="PAD_BUTTON13">
		PAD_BUTTON13
	</string>
	<string name="PAD_BUTTON14">
		PAD_BUTTON14
	</string>
	<string name="PAD_BUTTON15">
		PAD_BUTTON15
	</string>
	<string name="-">
		-
	</string>
	<string name="=">
		=
	</string>
	<string name="`">
		`
	</string>
	<string name=";">
		;
	</string>
	<string name="[">
		[
	</string>
	<string name="]">
		]
	</string>
	<string name="\">
		\
	</string>
	<string name="0">
		0
	</string>
	<string name="1">
		1
	</string>
	<string name="2">
		2
	</string>
	<string name="3">
		3
	</string>
	<string name="4">
		4
	</string>
	<string name="5">
		5
	</string>
	<string name="6">
		6
	</string>
	<string name="7">
		7
	</string>
	<string name="8">
		8
	</string>
	<string name="9">
		9
	</string>
	<string name="A">
		A
	</string>
	<string name="B">
		B
	</string>
	<string name="C">
		C
	</string>
	<string name="D">
		D
	</string>
	<string name="E">
		E
	</string>
	<string name="F">
		F
	</string>
	<string name="G">
		G
	</string>
	<string name="H">
		H
	</string>
	<string name="I">
		I
	</string>
	<string name="J">
		J
	</string>
	<string name="K">
		K
	</string>
	<string name="L">
		L
	</string>
	<string name="M">
		M
	</string>
	<string name="N">
		N
	</string>
	<string name="O">
		O
	</string>
	<string name="P">
		P
	</string>
	<string name="Q">
		Q
	</string>
	<string name="R">
		R
	</string>
	<string name="S">
		S
	</string>
	<string name="T">
		T
	</string>
	<string name="U">
		U
	</string>
	<string name="V">
		V
	</string>
	<string name="W">
		W
	</string>
	<string name="X">
		X
	</string>
	<string name="Y">
		Y
	</string>
	<string name="Z">
		Z
	</string>
	<string name="BeaconParticle">
		Viendo balizas de partículas (azules)
	</string>
	<string name="BeaconPhysical">
		Viendo balizas de objetos materiales (verdes)
	</string>
	<string name="BeaconScripted">
		Viendo balizas de objetos con script (rojas)
	</string>
	<string name="BeaconScriptedTouch">
		Viendo balizas de objetos con script con función táctil (rojas)
	</string>
	<string name="BeaconSound">
		Viendo balizas de sonido (amarillas)
	</string>
	<string name="BeaconMedia">
		Viendo balizas de medios (blancas)
	</string>
	<string name="ParticleHiding">
		Ocultando las partículas
	</string>
	<string name="Command_AboutLand_Label">
		Acerca del terreno
	</string>
	<string name="Command_Appearance_Label">
		Apariencia
	</string>
	<string name="Command_Avatar_Label">
		Avatar
	</string>
	<string name="Command_Build_Label">
		Construir
	</string>
	<string name="Command_Chat_Label">
		Chat
	</string>
	<string name="Command_Conversations_Label">
		Conversaciones
	</string>
	<string name="Command_Compass_Label">
		Brújula
	</string>
	<string name="Command_Destinations_Label">
		Destinos
	</string>
	<string name="Command_Facebook_Label">
		Facebook
	</string>
	<string name="Command_Flickr_Label">
		Flickr
	</string>
	<string name="Command_Gestures_Label">
		Gestos
	</string>
	<string name="Command_HowTo_Label">
		Cómo
	</string>
	<string name="Command_Inventory_Label">
		Inventario
	</string>
	<string name="Command_Map_Label">
		Mapa
	</string>
	<string name="Command_Marketplace_Label">
		Mercado
	</string>
	<string name="Command_MarketplaceListings_Label">
		Mercado
	</string>
	<string name="Command_MiniMap_Label">
		Minimapa
	</string>
	<string name="Command_Move_Label">
		Caminar / Correr / Volar
	</string>
	<string name="Command_Outbox_Label">
		Buzón de salida de comerciante
	</string>
	<string name="Command_People_Label">
		Gente
	</string>
	<string name="Command_Picks_Label">
		Destacados
	</string>
	<string name="Command_Places_Label">
		Lugares
	</string>
	<string name="Command_Preferences_Label">
		Preferencias
	</string>
	<string name="Command_Profile_Label">
		Perfil
	</string>
	<string name="Command_Search_Label">
		Buscar
	</string>
	<string name="Command_Snapshot_Label">
		Foto
	</string>
	<string name="Command_Social_Label">
		Facebook
	</string>
	<string name="Command_Speak_Label">
		Hablar
	</string>
	<string name="Command_Twitter_Label">
		Twitter
	</string>
	<string name="Command_View_Label">
		Controles de la cámara
	</string>
	<string name="Command_Voice_Label">
		Configuración de voz
	</string>
	<string name="Command_Quickprefs_Label">
		Preferencias rápidas
	</string>
	<string name="Command_AO_Label">
		Animation Overrider
	</string>
	<string name="Command_Webbrowser_Label">
		Navegador web
	</string>
	<string name="Command_Default_Chat_Bar_Label">
		Chat
	</string>
	<string name="Command_Areasearch_Label">
		Buscar en el área
	</string>
	<string name="Command_Settings_Debug_Label">
		Configuraciones del depurador
	</string>
	<string name="Command_Statistics_Label">
		Estadísticas
	</string>
	<string name="Command_Region_Label">
		Región/Estado
	</string>
	<string name="Command_Fly_Label">
		Volar
	</string>
	<string name="Command_Groundsit_Label">
		Sentarse en el suelo
	</string>
	<string name="Command_Sound_Explorer_Label">
		Explorador de sonidos
	</string>
	<string name="Command_Asset_Blacklist_Label">
		Lista negra
	</string>
	<string name="Command_Phototools_Label">
		Phototools
	</string>
	<string name="Command_Phototools_View_Label">
		Cameratools
	</string>
	<string name="Command_Contact_Sets_Label">
		Contact sets
	</string>
	<string name="Command_Mouselook_Label">
		Vista subjetiva
	</string>
	<string name="Command_Landmark_Here_Label">
		Crear hito
	</string>
	<string name="Command_Teleport_History_Label">
		Historial de teleportes
	</string>
	<string name="Command_Pose_Stand_Label">
		Pose
	</string>
	<string name="Command_Snapshot_To_Disk_Label">
		Foto a disco
	</string>
	<string name="Command_Radar_Label">
		Radar
	</string>
	<string name="Command_Conversation_Log_Label">
		Registro de chat
	</string>
	<string name="Command_Move_Lock_Label">
		Bloqueo de movimiento
	</string>
	<string name="Command_AboutLand_Tooltip">
		Información sobre el terreno que vas a visitar
	</string>
	<string name="Command_Appearance_Tooltip">
		Cambiar tu avatar
	</string>
	<string name="Command_Avatar_Tooltip">
		Elegir un avatar completo
	</string>
	<string name="Command_Build_Tooltip">
		Construir objetos y modificar la forma del terreno
	</string>
	<string name="Command_Chat_Tooltip">
		Habla por chat de texto con las personas próximas
	</string>
	<string name="Command_Conversations_Tooltip">
		Conversar con todos
	</string>
	<string name="Command_Compass_Tooltip">
		Brújula
	</string>
	<string name="Command_Destinations_Tooltip">
		Destinos de interés
	</string>
	<string name="Command_Facebook_Tooltip">
		Publicar en Facebook
	</string>
	<string name="Command_Flickr_Tooltip">
		Subir a Flickr
	</string>
	<string name="Command_Gestures_Tooltip">
		Gestos para tu avatar
	</string>
	<string name="Command_HowTo_Tooltip">
		Cómo hacer las tareas habituales
	</string>
	<string name="Command_Inventory_Tooltip">
		Ver y usar tus pertenencias
	</string>
	<string name="Command_Map_Tooltip">
		Mapa del mundo
	</string>
	<string name="Command_Marketplace_Tooltip">
		Ir de compras
	</string>
	<string name="Command_MarketplaceListings_Tooltip">
		Vende tu creación
	</string>
	<string name="Command_MiniMap_Tooltip">
		Mostrar la gente que está cerca
	</string>
	<string name="Command_Move_Tooltip">
		Desplazar el avatar
	</string>
	<string name="Command_Outbox_Tooltip">
		Transfiere objetos a tu mercado para venderlos
	</string>
	<string name="Command_People_Tooltip">
		Amigos, grupos y residentes próximos
	</string>
	<string name="Command_Picks_Tooltip">
		Lugares que se mostrarán como favoritos en tu perfil
	</string>
	<string name="Command_Places_Tooltip">
		Lugares que has guardado
	</string>
	<string name="Command_Preferences_Tooltip">
		Preferencias
	</string>
	<string name="Command_Profile_Tooltip">
		Consulta o edita tu perfil
	</string>
	<string name="Command_Search_Tooltip">
		Buscar lugares, eventos y residentes
	</string>
	<string name="Command_Snapshot_Tooltip">
		Tomar una fotografía
	</string>
	<string name="Command_Social_Tooltip">
		Publicar en Facebook
	</string>
	<string name="Command_Speak_Tooltip">
		Utiliza el micrófono para hablar con la gente próxima
	</string>
	<string name="Command_Twitter_Tooltip">
		Twitter
	</string>
	<string name="Command_View_Tooltip">
		Cambiar el ángulo de la cámara
	</string>
	<string name="Command_Voice_Tooltip">
		Controles de volumen para las llamadas y la gente que se encuentre cerca de ti en el mundo virtual
	</string>
	<string name="Command_Quickprefs_Tooltip">Preferencias rápidas para cambiar configuraciones de uso frecuente</string>
	<string name="Command_AO_Tooltip">Animation Overrider</string>
	<string name="Command_Webbrowser_Tooltip">Abre el navegador web interno</string>
	<string name="Command_Default_Chat_Bar_Tooltip">Muestra u oculta la barra de chat</string>
	<string name="Command_Areasearch_Tooltip">Buscar objetos a tu alrededor</string>
	<string name="Command_Settings_Debug_Tooltip">Cambia valores de configuración del visor</string>
	<string name="Command_Statistics_Tooltip">Muestra las estadísticas del visor</string>
	<string name="Command_Region_Tooltip">Abre las herramientas de región/estado</string>
	<string name="Command_Groundsit_Tooltip">Sentarse en / levantarse del suelo (CTRL+ALT+S)</string>
	<string name="Command_Sound_Explorer_Tooltip">Abre el explorador de sonidos</string>
	<string name="Command_Asset_Blacklist_Tooltip">Abre la lista de todos los items que has desdibujado</string>
	<string name="Command_Phototools_Tooltip">Herramientas para aprovechar al máximo las posibilidades de la fotografía</string>
	<string name="Command_Phototools_View_Tooltip">
		Controles avanzados de Cámara de Phototools
	</string>
	<string name="Command_Contact_Sets_Tooltip">
		Abre la ventana de gestión de los grupos de contactos (CTRL+ALT+SHIFT+C)
	</string>
	<string name="Command_Mouselook_Tooltip">
		Entra en modo de vista subjetiva (M)
	</string>
	<string name="Command_Landmark_Here_Tooltip">
		Crea un hito en tu posición actual
	</string>
	<string name="Command_Teleport_History_Tooltip">
		Abre el historial de teleportes
	</string>
	<string name="Command_Pose_Stand_Tooltip">
		Pose del avatar para ajustar accesorios
	</string>
	<string name="Command_Snapshot_To_Disk_Tooltip">
		Toma una fotografía rápida y la guarda en disco
	</string>
	<string name="Command_Radar_Tooltip">
		Abre el radar de avatares cercanos
	</string>
	<string name="Command_Conversation_Log_Tooltip">
		Abre el registro de conversaciones para ver las transcripciones de chats anteriores
	</string>
	<string name="Command_Move_Lock_Tooltip">
		Bloquea tu avatar en la posición actual
	</string>
	<string name="Toolbar_Bottom_Tooltip">
		actualmente en tu barra de herramientas inferior
	</string>
	<string name="Toolbar_Left_Tooltip">
		actualmente en tu barra de herramientas izquierda
	</string>
	<string name="Toolbar_Right_Tooltip">
		actualmente en tu barra de herramientas derecha
	</string>
	<string name="Command_Fly_Tooltip">Activar/desactivar el modo de vuelo</string>
	<string name="Retain%">
		% retención
	</string>
	<string name="Detail">
		Detalle
	</string>
	<string name="Better Detail">
		Más detallado
	</string>
	<string name="Surface">
		Superficie
	</string>
	<string name="Solid">
		Sólido
	</string>
	<string name="Wrap">
		Envoltura
	</string>
	<string name="Preview">
		Vista previa
	</string>
	<string name="Normal">
		Normal
	</string>
	<string name="Pathfinding_Wiki_URL">
		http://wiki.secondlife.com/wiki/Pathfinding_Tools_in_the_Second_Life_Viewer
	</string>
	<string name="Pathfinding_Object_Attr_None">
		Ninguno
	</string>
	<string name="Pathfinding_Object_Attr_Permanent">
		Afecta al navmesh
	</string>
	<string name="Pathfinding_Object_Attr_Character">
		Personaje
	</string>
	<string name="Pathfinding_Object_Attr_MultiSelect">
		(Múltiple)
	</string>
	<string name="snapshot_quality_very_low">
		Muy bajo
	</string>
	<string name="snapshot_quality_low">
		Baja
	</string>
	<string name="snapshot_quality_medium">
		Media
	</string>
	<string name="snapshot_quality_high">
		Alta
	</string>
	<string name="snapshot_quality_very_high">
		Muy alta
	</string>
	<string name="IMPrefix">
		MI:
	</string>
	<string name="SanityCheckEquals">
		La configuración de &quot;[CONTROL_NAME]&quot; debería establecerse a [VALUE_1].
	</string>
	<string name="SanityCheckNotEquals">
		La configuración de &quot;[CONTROL_NAME]&quot; no debería establecerse a [VALUE_1].
	</string>
	<string name="SanityCheckLessThan">
		La configuración de &quot;[CONTROL_NAME]&quot; debería ser inferior a [VALUE_1].
	</string>
	<string name="SanityCheckGreaterThan">
		La configuración de &quot;[CONTROL_NAME]&quot; debería ser superior a [VALUE_1].
	</string>
	<string name="SanityCheckBetween">
		La configuración de &quot;[CONTROL_NAME]&quot; debería establecerse entre [VALUE_1] y [VALUE_2].
	</string>
	<string name="SanityCheckNotBetween">
		La configuración de &quot;[CONTROL_NAME]&quot; no debería estar entre [VALUE_1] y [VALUE_2].
	</string>
	<string name="MediaFilterActionAllow">Permitir</string>
	<string name="MediaFilterActionDeny">Denegar</string>
	<string name="MediaFilterConditionAlways">Siempre</string>
	<string name="MediaFilterConditionAlwaysLower">siempre</string>
	<string name="MediaFilterConditionNever">Nunca</string>
	<string name="MediaFilterConditionNeverLower">nunca</string>
	<string name="MediaFilterMediaContentBlocked">Los medios del dominio [DOMAIN] han sido bloqueados.</string>
	<string name="MediaFilterMediaContentDomainAlwaysAllowed">Los medios del dominio [DOMAIN] podrán ser siempre reproducidos.</string>
	<string name="MediaFilterMediaContentDomainAlwaysBlocked">Los medios del dominio [DOMAIN] nunca serán reproducidos.</string>
	<string name="MediaFilterMediaContentUrlAlwaysAllowed">Los medios de la URL [MEDIAURL] podrán ser siempre reproducidos.</string>
	<string name="MediaFilterMediaContentUrlAlwaysBlocked">Los medios de la URL [MEDIAURL] nunca serán reproducidos.</string>
	<string name="MediaFilterAudioContentBlocked">El audio del dominio [DOMAIN] ha sido bloqueado.</string>
	<string name="MediaFilterAudioContentDomainAlwaysAllowed">El audio del dominio [DOMAIN] podrá ser siempre reproducido.</string>
	<string name="MediaFilterAudioContentDomainAlwaysBlocked">El audio del dominio [DOMAIN] nunca será reproducido.</string>
	<string name="MediaFilterAudioContentUrlAlwaysAllowed">El audio de la URL [MEDIAURL] podrá ser siempre reproducido.</string>
	<string name="MediaFilterAudioContentUrlAlwaysBlocked">El audio de la URL [MEDIAURL] nunca será reproducido.</string>
	<string name="UnknownRegion">(región desconocida)</string>
	<string name="UnknownPosition">(posición desconocida)</string>
	<string name="FSCmdLineRSP">Máximo ancho de banda establecido en: [VALUE] KBPS.</string>
	<string name="NetMapDoubleClickShowWorldMapToolTipMsg">[AGENT][REGION](Doble clic para abrir el Mapa, mayús. y arrastrar para obtener panorámica)</string>
	<string name="NetMapDoubleClickTeleportToolTipMsg">[REGION](Doble clic para teleportarte, mayús. y arrastrar para obtener panorámica)</string>
	<string name="Collision_Bump">[NAME] te ha empujado.</string>
	<string name="Collision_PushObject">[NAME] te ha empujado mediante un script.</string>
	<string name="Collision_ObjectCollide">[NAME] te ha golpeado con un objeto.</string>
	<string name="Collision_ScriptedObject">[NAME] te ha golpeado con un objeto con scripts.</string>
	<string name="Collision_PhysicalObject">[NAME] te ha golpeado con un objeto físico.</string>
	<string name="Collision_UnknownType">[NAME] ha causado una colisión de tipo desconocido.</string>
	<string name="MovelockEnabled">Bloqueo de movimiento activado</string>
	<string name="MovelockDisabled">Bloqueo de movimiento desactivado</string>
	<string name="BusyResponse">respuesta de ocupado</string>
	<string name="TeleportMaturityExceeded">
		El residente no puede visitar esta región.
	</string>
	<string name="UserDictionary">
		[Usuario]
	</string>
	<string name="logging_calls_disabled_log_empty">
		No se están registrando las conversaciones. Para empezar a grabar un registro, elige &quot;Guardar: Solo registro&quot; o &quot;Guardar: Registro y transcripciones&quot; en Preferencias &gt; Chat.
	</string>
	<string name="logging_calls_disabled_log_not_empty">
		No se registrarán más conversaciones. Para reanudar la grabación de un registro, elige &quot;Guardar: Solo registro&quot; o &quot;Guardar: Registro y transcripciones&quot; en Preferencias &gt; Chat.
	</string>
	<string name="logging_calls_enabled_log_empty">
		No hay conversaciones grabadas. Después de contactar con una persona, o de que alguien contacte contigo, aquí se mostrará una entrada de registro.
	</string>
	<string name="loading_chat_logs">
		Cargando...
	</string>
	<string name="experience_tools_experience">
		Experiencia
	</string>
	<string name="ExperienceNameNull">
		(sin experiencia)
	</string>
	<string name="ExperienceNameUntitled">
		(experiencia sin título)
	</string>
	<string name="Land-Scope">
		Activa en el terreno
	</string>
	<string name="Grid-Scope">
		Activa en el Grid
	</string>
	<string name="Allowed_Experiences_Tab">
		PERMITIDO
	</string>
	<string name="Blocked_Experiences_Tab">
		BLOQUEADO
	</string>
	<string name="Contrib_Experiences_Tab">
		COLABORADOR
	</string>
	<string name="Admin_Experiences_Tab">
		ADMIN.
	</string>
	<string name="Recent_Experiences_Tab">
		RECIENTE
	</string>
	<string name="Owned_Experiences_Tab">
		PROPIEDAD
	</string>
	<string name="ExperiencesCounter">
		([EXPERIENCES], máx. [MAXEXPERIENCES])
	</string>
	<string name="ExperiencePermission1">
		hacerte con tus controles
	</string>
	<string name="ExperiencePermission3">
		activar animaciones en tu avatar
	</string>
	<string name="ExperiencePermission4">
		anexar a tu avatar
	</string>
	<string name="ExperiencePermission9">
		seguimiento de la cámara
	</string>
	<string name="ExperiencePermission10">
		controlar tu cámara
	</string>
	<string name="ExperiencePermission11">
		teleportarte
	</string>
	<string name="ExperiencePermission12">
		aceptar automáticamente permisos de experiencias
	</string>
	<string name="ExperiencePermissionShortUnknown">
		ha realizado una operación desconocida: [Permission]
	</string>
	<string name="ExperiencePermissionShort1">
		Ponerte al mando
	</string>
	<string name="ExperiencePermissionShort3">
		Activar animaciones
	</string>
	<string name="ExperiencePermissionShort4">
		Anexar
	</string>
	<string name="ExperiencePermissionShort9">
		Seguir la cámara
	</string>
	<string name="ExperiencePermissionShort10">
		Controlar la cámara
	</string>
	<string name="ExperiencePermissionShort11">
		Teleportarte
	</string>
	<string name="ExperiencePermissionShort12">
		Otorgar permisos
	</string>
	<string name="LoadCameraPositionNoneSaved">Todavía no ha sido guardada ninguna vista de cámara.</string>
	<string name="LoadCameraPositionOutsideDrawDistance">No se puede restaurar la vista de cámara porque su posición está más allá de tu distancia de dibujo.</string>
	<string name="DrawDistanceSteppingGestureObsolete">Debido a cambios en el código, ya no es necesario usar este gesto. La distancia de dibujo progresiva ha sido activada.</string>
	<string name="FSCmdLineDrawDistanceSet">Distancia de dibujo establecida en [DISTANCE]m.</string>
	<string name="FSCameraPositionCopied">Posición de la cámara [POS] copiada al portapapeles.</string>
	<string name="FSWithHavok">con soporte Havok</string>
	<string name="FSWithOpensim">con soporte OpenSimulator</string>
	<string name="not_found">&apos;[TEXT]&apos; no encontrado</string>
	<string name="no_results">No hay resultados</string>
	<string name="searching">Buscando...</string>
	<string name="all_categories">Todas las categorías</string>
	<string name="search_banned">Algunos términos de tu búsqueda han sido excluídos debido a restricciones de contenido, detallados en los Community Standards.</string>
	<string name="search_short">Tus términos de búsqueda son demasiado cortos y no se ha podido realizar.</string>
	<string name="search_disabled">La búsqueda clásica ha sido desactivada en esta región.</string>
	<string name="render_quality_low">Baja (1/7)</string>
	<string name="render_quality_mediumlow">Media-baja (2/7)</string>
	<string name="render_quality_medium">Media (3/7)</string>
	<string name="render_quality_mediumhigh">Media-alta (4/7)</string>
	<string name="render_quality_high">Alta (5/7)</string>
	<string name="render_quality_highultra">Alta-Ultra (6/7)</string>
	<string name="render_quality_ultra">Ultra (7/7)</string>
	<string name="render_quality_unknown">Desconocida, por encima del rango normal, comprueba la configuración del depurador RenderQualityPerformance</string>
	<string name="fsbridge_cant_create_disabled">Firestorm no puede crear el LSL bridge si "Activar el LSL-Client Bridge" está desactivado en Preferencias.</string>
	<string name="fsbridge_no_library">Firestorm no ha podido crear un LSL bridge. Por favor, activa tu librería y vuelve a iniciar sesión.</string>
	<string name="fsbridge_already_creating">Creación del bridge en curso, no se puede iniciar otra. Por favor espera unos minutos antes de volverlo a intentar.</string>
	<string name="fsbridge_creating">Creando el bridge. Puede tardar un momento, por favor espera.</string>
	<string name="fsbridge_failure_creation_bad_name">No se ha creado el bridge. El bridge tiene un nombre incorrecto. Por favor, usa Avatar -> Salud del avatar -> Regenerar el LSL Bridge para crearlo de nuevo.</string>
	<string name="fsbridge_failure_creation_null">No se ha creado el bridge. No se ha podido encontrar el bridge en el inventario. Por favor, usa Avatar -> Salud del avatar -> Regenerar el LSL Bridge para crearlo de nuevo.</string>
	<string name="fsbridge_failure_attach_wrong_object">El bridge no ha podido ser anexado a tu avatar. No es la versión actual del bridge. Por favor, usa Avatar -> Salud del avatar -> Regenerar el LSL Bridge para crearlo de nuevo.</string>
	<string name="fsbridge_failure_attach_wrong_location">El bridge no ha podido ser anexado a tu avatar. No se encontró el bridge en el lugar adecuado del inventario. Por favor, usa Avatar -> Salud del avatar -> Regenerar el LSL Bridge para crearlo de nuevo.</string>
	<string name="fsbridge_failure_attach_point_in_use">El bridge no ha podido ser anexado a tu avatar. Algo está usando el punto de anclaje del bridge. Por favor, usa Avatar -> Salud del avatar -> Regenerar el LSL Bridge para crearlo de nuevo.</string>
	<string name="fsbridge_failure_not_found">No se ha podido encontrar el objeto del bridge. No se puede proceder a su creación. Saliendo.</string>
	<string name="fsbridge_warning_unexpected_items">El inventario del bridge contiene items inesperados.</string>
	<string name="fsbridge_warning_not_finished">El bridge no se terminó de crear. Puede que tengas que usar Avatar -> Salud del avatar -> Regenerar el LSL Bridge para crearlo de nuevo antes de usarlo.</string>
	<string name="fsbridge_detached">Bridge quitado.</string>
	<string name="fsbridge_created">Bridge creado.</string>
	<string name="QP Draw Distance">Distancia de dibujo</string>
	<string name="QP Max Particles"># máx. partículas</string>
	<string name="QP Avatar Physics LOD">Detalle física av.</string>
	<string name="QP LOD Factor">Nivel de detalle</string>
	<string name="QP Max Avatars"># máximo avatares</string>
	<string name="QP Tags Offset">Altura etiquetas</string>
	<string name="QP Name Tags">Etiquetas nombre</string>
	<string name="QP LookAt Target">Puntos de mira</string>
	<string name="QP Color Under Cursor">Color bajo el cursor</string>
	<string name="PS_T_Pose">Pose "T"</string>
	<string name="PS_Arms_Down_Legs_together">Brazos abajo, piernas juntas</string>
	<string name="PS_Arms_down_sitting">Brazos abajo, sentado</string>
	<string name="PS_Arms_downward_Legs_together">Brazos hacia abajo, piernas juntas</string>
	<string name="PS_Arms_downward_Legs_apart">Brazos hacia abajo, piernas separadas</string>
	<string name="PS_Arms_forward_Legs_apart">Brazos hacia delante, piernas separadas</string>
	<string name="PS_Arms_forward_Legs_together">Brazos hacia delante, piernas juntas</string>
	<string name="PS_Arms_straight_Legs_apart">Brazos rectos, piernas separadas</string>
	<string name="PS_Arms_straight_sitting">Brazos rectos, sentado</string>
	<string name="PS_Arms_upward_Legs_apart">Brazos hacia arriba, piernas separadas</string>
	<string name="PS_Arms_upward_Legs_together">Brazos hacia arriba, piernas juntas</string>
	<string name="QP_WL_Region_Default">Por defecto de la región</string>
	<string name="QP_WL_Day_Cycle_Based">Basado en ciclo de día</string>
	<string name="QP_WL_None">Ninguno</string>
	<string name="GroupChatMuteNotice">Silenciando el chat de grupo de [NAME].</string>
	<string name="camera_no_focus">La cámara no puede enfocar a [AVATARNAME] porque está fuera de tu distancia de dibujo.</string>
	<string name="entering_draw_distance">ha entrado en tu distancia de dibujo ([DISTANCE] m).</string>
	<string name="leaving_draw_distance">ha salido de tu distancia de dibujo.</string>
	<string name="entering_chat_range">ha entrado en distancia de chat ([DISTANCE] m).</string>
	<string name="leaving_chat_range">ha salido de la distancia de chat.</string>
	<string name="entering_region">ha entrado en la región.</string>
	<string name="entering_region_distance">ha entrado en la región ([DISTANCE] m).</string>
	<string name="leaving_region">ha salido de la región.</string>
	<string name="TotalScriptCountChangeIncrease">El total de scripts en la región ha subido de [OLD_VALUE] a [NEW_VALUE] ([DIFFERENCE]).</string>
	<string name="TotalScriptCountChangeDecrease">El total de scripts en la región ha bajado de [OLD_VALUE] a [NEW_VALUE] ([DIFFERENCE]).</string>
	<string name="preproc_toggle_warning">La conmutación del preprocesador no será efectiva hasta que no cierres y reabras este editor.</string>
	<string name="skin_defaults_starlight_location">
		Mostrar tu localizacion actual en la barra de menú ha sido desactivado como opción por defecto en la serie de skins Starlight.
	</string>
	<string name="skin_defaults_starlight_navbar">
		Mostrar la barra de navegación ha sido activado como opción por defecto en la serie de skins Starlight.
	</string>
	<string name="animation_explorer_seconds_ago">
		Hace [SECONDS] segundos
	</string>
	<string name="animation_explorer_still_playing">
		Reproduciéndose
	</string>
</strings><|MERGE_RESOLUTION|>--- conflicted
+++ resolved
@@ -68,12 +68,8 @@
 Versión de J2C Decoder: [J2C_VERSION]
 Versión de Audio Driver: [AUDIO_DRIVER_VERSION]
 Versión de LLCEFLib/CEF: [LLCEFLIB_VERSION]
-<<<<<<< HEAD
 Versión de LibVLC: [LIBVLC_VERSION]
 Versión del servidor de voz: [VOICE_VERSION]
-=======
-Versión de Voice Server: [VOICE_VERSION]
->>>>>>> aa34e0fd
 	</string>
 	<string name="AboutTraffic">
 		Paquetes perdidos: [PACKETS_LOST,number,0]/[PACKETS_IN,number,0] ([PACKETS_PCT,number,1]%)
