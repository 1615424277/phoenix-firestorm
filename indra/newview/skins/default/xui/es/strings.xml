--- conflicted
+++ resolved
@@ -34,7 +34,7 @@
 		Error de inicialización de gráficos. Actualiza tu controlador de gráficos.
 	</string>
 	<string name="AboutHeader">
-		[CHANNEL] [VIEWER_VERSION_0].[VIEWER_VERSION_1].[VIEWER_VERSION_2].[VIEWER_VERSION_3] ([ADDRESS_SIZE]bit) 
+		[APP_NAME] [VIEWER_VERSION_0].[VIEWER_VERSION_1].[VIEWER_VERSION_2].[VIEWER_VERSION_3] ([ADDRESS_SIZE]bit) ([CHANNEL])
 [[VIEWER_RELEASE_NOTES_URL] [ReleaseNotes]]
 	</string>
 	<string name="BuildConfig">
@@ -64,18 +64,11 @@
 		Versión de OpenGL: [OPENGL_VERSION]
 	</string>
 	<string name="AboutLibs">
-<<<<<<< HEAD
 Versión de libcurl: [LIBCURL_VERSION]
 Versión de J2C Decoder: [J2C_VERSION]
 Versión de Audio Driver: [AUDIO_DRIVER_VERSION]
-Versión de CEF: [LIBCEF_VERSION]
-Versión de LibVLC: [LIBVLC_VERSION]
-=======
-		Versión de descodificador J2C: [J2C_VERSION] 
-Versión del controlador audio: [AUDIO_DRIVER_VERSION] 
 [LIBCEF_VERSION] 
 Versión LibVLC: [LIBVLC_VERSION] 
->>>>>>> 9ce455f8
 Versión del servidor de voz: [VOICE_VERSION]
 	</string>
 	<string name="AboutTraffic">
