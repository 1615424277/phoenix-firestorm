--- conflicted
+++ resolved
@@ -2323,11 +2323,7 @@
 		Pie derecho
 	</string>
 	<string name="ATTACH_BACK">
-<<<<<<< HEAD
-		Espalda
-=======
 		Columna
->>>>>>> db6d4a3c
 	</string>
 	<string name="ATTACH_PELVIS">
 		Pelvis
