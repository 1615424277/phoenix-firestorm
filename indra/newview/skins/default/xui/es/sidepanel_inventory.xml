<?xml version="1.0" encoding="utf-8" standalone="yes"?>
<panel label="Cosas" name="objects panel">
	<panel label="" name="sidepanel__inventory_panel">
		<layout_stack name="inventory_layout_stack">
<<<<<<< HEAD
			<layout_panel name="inbox_outbox_layout_panel">
				<layout_stack name="inbox_outbox_layout_stack">
					<layout_panel name="inbox_layout_panel">
						<panel label="" name="marketplace_inbox">
							<string name="InboxLabelWithArg">
								Objetos recibidos ([NUM])
							</string>
							<string name="InboxLabelNoArg">
								Objetos recibidos
							</string>
							<button label="Objetos recibidos" name="inbox_btn"/>
							<text name="inbox_fresh_new_count">
								[NUM] nuevos
							</text>
							<panel tool_tip="Arrastra items a tu inventario para usarlos">
								<text name="inbox_inventory_placeholder">
									Aquí se entregarán las compras realizadas en Marketplace.
								</text>
							</panel>
						</panel>
					</layout_panel>
					<layout_panel name="outbox_layout_panel">
						<panel label="" name="marketplace_outbox">
							<string name="OutboxLabelWithArg">
								Buzón de salida de comerciante ([NUM])
							</string>
							<string name="OutboxLabelNoArg">
								Buzón de salida de comerciante
							</string>
							<button label="Buzón de salida de comerciante" name="outbox_btn"/>
							<button label="" name="outbox_sync_btn" tool_tip="Poner en mi Escaparate de Marketplace"/>
							<panel>
								<panel name="outbox_inventory_placeholder_panel">
									<text name="outbox_inventory_placeholder_title">
										Cargando...
									</text>
								</panel>
							</panel>
						</panel>
					</layout_panel>
				</layout_stack>
=======
			<layout_panel name="inbox_layout_panel">
				<panel label="" name="marketplace_inbox">
					<string name="InboxLabelWithArg">
						Objetos recibidos ([NUM])
					</string>
					<string name="InboxLabelNoArg">
						Objetos recibidos
					</string>
					<button label="Objetos recibidos" name="inbox_btn"/>
					<text name="inbox_fresh_new_count">
						[NUM] nuevos
					</text>
					<panel tool_tip="Drag and drop items to your inventory to manage and use them">
						<text name="inbox_inventory_placeholder">
							Aquí se entregarán las compras realizadas en el mercado.
						</text>
					</panel>
				</panel>
>>>>>>> a519e34f
			</layout_panel>
		</layout_stack>
		<panel name="button_panel">
			<layout_stack name="button_panel_ls">
				<layout_panel name="info_btn_lp">
					<button label="Perfil" name="info_btn" tool_tip="Mostrar el perfil del objeto"/>
				</layout_panel>
				<layout_panel name="share_btn_lp">
					<button label="Compartir" name="share_btn" tool_tip="Compartir un objeto del inventario"/>
				</layout_panel>
				<layout_panel name="shop_btn_lp">
					<button label="Comprar" name="shop_btn" tool_tip="Abrir la página web de Marketplace"/>
					<button label="Ponerme" name="wear_btn" tool_tip="Ponerme el vestuario seleccionado"/>
					<button label="Play" name="play_btn"/>
					<button label="Teleporte" name="teleport_btn" tool_tip="Teleportar a la zona elegida"/>
				</layout_panel>
			</layout_stack>
		</panel>
	</panel>
</panel><|MERGE_RESOLUTION|>--- conflicted
+++ resolved
@@ -2,49 +2,6 @@
 <panel label="Cosas" name="objects panel">
 	<panel label="" name="sidepanel__inventory_panel">
 		<layout_stack name="inventory_layout_stack">
-<<<<<<< HEAD
-			<layout_panel name="inbox_outbox_layout_panel">
-				<layout_stack name="inbox_outbox_layout_stack">
-					<layout_panel name="inbox_layout_panel">
-						<panel label="" name="marketplace_inbox">
-							<string name="InboxLabelWithArg">
-								Objetos recibidos ([NUM])
-							</string>
-							<string name="InboxLabelNoArg">
-								Objetos recibidos
-							</string>
-							<button label="Objetos recibidos" name="inbox_btn"/>
-							<text name="inbox_fresh_new_count">
-								[NUM] nuevos
-							</text>
-							<panel tool_tip="Arrastra items a tu inventario para usarlos">
-								<text name="inbox_inventory_placeholder">
-									Aquí se entregarán las compras realizadas en Marketplace.
-								</text>
-							</panel>
-						</panel>
-					</layout_panel>
-					<layout_panel name="outbox_layout_panel">
-						<panel label="" name="marketplace_outbox">
-							<string name="OutboxLabelWithArg">
-								Buzón de salida de comerciante ([NUM])
-							</string>
-							<string name="OutboxLabelNoArg">
-								Buzón de salida de comerciante
-							</string>
-							<button label="Buzón de salida de comerciante" name="outbox_btn"/>
-							<button label="" name="outbox_sync_btn" tool_tip="Poner en mi Escaparate de Marketplace"/>
-							<panel>
-								<panel name="outbox_inventory_placeholder_panel">
-									<text name="outbox_inventory_placeholder_title">
-										Cargando...
-									</text>
-								</panel>
-							</panel>
-						</panel>
-					</layout_panel>
-				</layout_stack>
-=======
 			<layout_panel name="inbox_layout_panel">
 				<panel label="" name="marketplace_inbox">
 					<string name="InboxLabelWithArg">
@@ -57,13 +14,12 @@
 					<text name="inbox_fresh_new_count">
 						[NUM] nuevos
 					</text>
-					<panel tool_tip="Drag and drop items to your inventory to manage and use them">
+							<panel tool_tip="Arrastra items a tu inventario para usarlos">
 						<text name="inbox_inventory_placeholder">
 							Aquí se entregarán las compras realizadas en el mercado.
 						</text>
 					</panel>
 				</panel>
->>>>>>> a519e34f
 			</layout_panel>
 		</layout_stack>
 		<panel name="button_panel">
