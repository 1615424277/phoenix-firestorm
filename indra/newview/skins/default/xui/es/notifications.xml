--- conflicted
+++ resolved
@@ -1587,143 +1587,14 @@
 		Finalizada la descarga del archivo raw de terreno en:
 [DOWNLOAD_PATH].
 	</notification>
-<<<<<<< HEAD
-	<notification name="DownloadWindowsMandatory">
-		Hay una versión nueva de [APP_NAME] disponible.
-[MESSAGE]
-Debes descargar esta actualización para usar [CURRENT_GRID].
-		<usetemplate name="okcancelbuttons" notext="Salir" yestext="Descargarla"/>
-	</notification>
-	<notification name="DownloadWindows">
-		Hay una versión actualizada de [APP_NAME] disponible.
-[MESSAGE]
-Esta actualización no es obligatoria, pero te sugerimos instalarla para mejorar el rendimiento y la estabilidad.
-		<usetemplate name="okcancelbuttons" notext="Continuar" yestext="Descargarla"/>
-	</notification>
-	<notification name="DownloadWindowsReleaseForDownload">
-		Hay una versión actualizada de [APP_NAME] disponible.
-[MESSAGE]
-Esta actualización no es obligatoria, pero te sugerimos instalarla para mejorar el rendimiento y la estabilidad.
-		<usetemplate name="okcancelbuttons" notext="Continuar" yestext="Descargarla"/>
-	</notification>
-	<notification name="DownloadLinuxMandatory">
-		Hay una versión nueva de [APP_NAME] disponible.
-[MESSAGE]
-Debes descargar esta actualización para usar [APP_NAME].
-		<usetemplate name="okcancelbuttons" notext="Salir" yestext="Descargar"/>
-	</notification>
-	<notification name="DownloadLinux">
-		Hay una versión actualizada de [APP_NAME] disponible.
-[MESSAGE]
-Esta actualización no es obligatoria, pero te sugerimos instalarla para mejorar el rendimiento y la estabilidad.
-		<usetemplate name="okcancelbuttons" notext="Continuar" yestext="Descargar"/>
-	</notification>
-	<notification name="DownloadLinuxReleaseForDownload">
-		Hay una versión actualizada de [APP_NAME] disponible.
-[MESSAGE]
-Esta actualización no es obligatoria, pero te sugerimos instalarla para mejorar el rendimiento y la estabilidad.
-		<usetemplate name="okcancelbuttons" notext="Continuar" yestext="Descargar"/>
-	</notification>
-	<notification name="DownloadMacMandatory">
-		Hay una versión nueva de [APP_NAME] disponible.
-[MESSAGE]
-Debes descargar esta actualización para usar [APP_NAME].
-
-¿Descargarla a tu carpeta de Programas?
-		<usetemplate name="okcancelbuttons" notext="Salir" yestext="Descargarla"/>
-	</notification>
-	<notification name="DownloadMac">
-		Hay una versión actualizada de [APP_NAME] disponible.
-[MESSAGE]
-Esta actualización no es obligatoria, pero te sugerimos instalarla para mejorar el rendimiento y la estabilidad.
-
-¿Descargarla a tu carpeta de Programas?
-		<usetemplate name="okcancelbuttons" notext="Continuar" yestext="Descargarla"/>
-	</notification>
-	<notification name="DownloadMacReleaseForDownload">
-		Hay una versión actualizada de [APP_NAME] disponible.
-[MESSAGE]
-Esta actualización no es obligatoria, pero te sugerimos instalarla para mejorar el rendimiento y la estabilidad.
-
-¿Descargarla a tu carpeta de Programas?
-		<usetemplate name="okcancelbuttons" notext="Continuar" yestext="Descargarla"/>
-	</notification>
-	<notification name="FailedUpdateInstall">
-		Se ha producido un error al instalar la actualización del visor.
-Descarga e instala el último visor a través de
-http://secondlife.com/download.
-=======
 	<notification name="RequiredUpdate">
 		La versión [VERSION] es necesaria para iniciar sesión. Esto debería haber sido actualizado, pero parece que no fue así. Por favor, descarga desde https://secondlife.com/support/downloads/
->>>>>>> 9ce455f8
 		<usetemplate name="okbutton" yestext="Aceptar"/>
 	</notification>
 	<notification name="LoginFailedUnknown">
 		Lo sentimos, error en el inicio de sesión, motivo desconocido. Si sigues recibiendo este mensaje, por favor, acude al [SUPPORT_SITE].
 		<usetemplate name="okbutton" yestext="Salir"/>
 	</notification>
-<<<<<<< HEAD
-	<notification name="UpdaterServiceNotRunning">
-		Hay una actualización necesaria para la instalación de Second Life.
-
-Puedes descargar esta actualización de http://www.secondlife.com/downloads
-o instalarla ahora.
-		<usetemplate name="okcancelbuttons" notext="Salir de Second Life" yestext="Descargar e instalar ahora"/>
-	</notification>
-	<notification name="DownloadBackgroundTip">
-		Hemos descargado una actualización para la instalación de [APP_NAME].
-Versión [VERSION] [[RELEASE_NOTES_FULL_URL]; información acerca de esta actualización]
-		<usetemplate name="okcancelbuttons" notext="Más tarde..." yestext="Instalar ahora y reiniciar [NOMBRE_APL]"/>
-	</notification>
-	<notification name="DownloadBackgroundDialog">
-		Hemos descargado una actualización para la instalación de [APP_NAME].
-Versión [VERSION] [[RELEASE_NOTES_FULL_URL]; información acerca de esta actualización]
-		<usetemplate name="okcancelbuttons" notext="Más tarde..." yestext="Instalar ahora y reiniciar [APP_NAME]"/>
-	</notification>
-	<notification name="RequiredUpdateDownloadedVerboseDialog">
-		Hemos descargado una actualización de software necesaria.
-Versión [VERSION] [[INFO_URL] Información sobre esta actualización]
-
-Debemos reiniciar [APP_NAME] para instalar la actualización.
-		<usetemplate name="okbutton" yestext="Aceptar"/>
-	</notification>
-	<notification name="RequiredUpdateDownloadedDialog">
-		Debemos reiniciar [APP_NAME] para instalar la actualización.
-[[INFO_URL] Información sobre esta actualización]
-		<usetemplate name="okbutton" yestext="Aceptar"/>
-	</notification>
-	<notification name="OtherChannelDownloadBackgroundTip">
-		Hemos descargado una actualización para tu instalación de [APP_NAME].
-Versión [VERSION] 
-Este visor experimental ha sido reemplazado por un visor [NEW_CHANNEL];
-visita [[INFO_URL] detalles sobre esta actualización]
-		<usetemplate name="okcancelbuttons" notext="Más tarde..." yestext="Instalar ahora y reiniciar [APP_NAME]"/>
-	</notification>
-	<notification name="OtherChannelDownloadBackgroundDialog">
-		Hemos descargado una actualización para tu instalación de [APP_NAME].
-Versión [VERSION]
-Este visor experimental ha sido reemplazado por un visor [NEW_CHANNEL];
-visita [[INFO_URL] detalles sobre esta actualización]
-		<usetemplate name="okcancelbuttons" notext="Más tarde..." yestext="Instalar ahora y reiniciar [APP_NAME]"/>
-	</notification>
-	<notification name="OtherChannelRequiredUpdateDownloadedVerboseDialog">
-		Hemos descargado una actualización de software necesaria.
-Versión [VERSION]
-Este visor experimental ha sido reemplazado por un visor [NEW_CHANNEL];
-visita [[INFO_URL] detalles sobre esta actualización]
-
-Debemos reiniciar [APP_NAME] para instalar la actualización.
-		<usetemplate name="okbutton" yestext="Aceptar"/>
-	</notification>
-	<notification name="OtherChannelRequiredUpdateDownloadedDialog"
- type="alertmodal">
-		Debemos reiniciar [APP_NAME] para instalar la actualización.
-Este visor experimental ha sido reemplazado por un visor [NEW_CHANNEL];
-visita [[INFO_URL] detalles sobre esta actualización]
-		<usetemplate name="okbutton" yestext="Aceptar"/>
-	</notification>
-=======
->>>>>>> 9ce455f8
 	<notification name="DeedObjectToGroup">
 		Ceder este objeto al grupo hará que:
 * Reciba los L$ pagados en el objeto
