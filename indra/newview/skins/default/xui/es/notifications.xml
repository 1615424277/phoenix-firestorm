--- conflicted
+++ resolved
@@ -117,24 +117,14 @@
 	<notification name="OutboxImportFailed">
 		Error de la transferencia: &apos;[ERROR_CODE]&apos;
 
-<<<<<<< HEAD
-No se han enviado carpetas al Mercado a causa de un error del sistema o de la red. Vuelve a intentarlo más tarde.
-		<usetemplate name="okbutton" yestext="Aceptar"/>
-=======
 No se han enviado carpetas al Mercado a causa de un error del sistema o de la red.  Vuelve a intentarlo más tarde.
-		<usetemplate name="okbutton" yestext="OK"/>
->>>>>>> c97d191a
+		<usetemplate name="okbutton" yestext="Aceptar"/>
 	</notification>
 	<notification name="OutboxInitFailed">
 		Error de inicialización del Mercado: &apos;[ERROR_CODE]&apos;
 
-<<<<<<< HEAD
-La inicialización del mercado ha fallado por un error del sistema o de la red. Vuelve a intentarlo más tarde.
-		<usetemplate name="okbutton" yestext="Aceptar"/>
-=======
 La inicialización del mercado ha fallado por un error del sistema o de la red.  Vuelve a intentarlo más tarde.
-		<usetemplate name="okbutton" yestext="OK"/>
->>>>>>> c97d191a
+		<usetemplate name="okbutton" yestext="Aceptar"/>
 	</notification>
 	<notification name="CompileQueueSaveText">
 		Hubo un problema al subir el texto de un script por la siguiente razón: [REASON]. Por favor, inténtalo más tarde.
@@ -3336,13 +3326,8 @@
 
 Con los siguientes Residentes:
 
-<<<<<<< HEAD
-[RESIDENTS]
-		<usetemplate name="okcancelbuttons" notext="Cancelar" yestext="Aceptar"/>
-=======
 &lt;nolink&gt;[RESIDENTS]&lt;/nolink&gt;
-		<usetemplate name="okcancelbuttons" notext="Cancelar" yestext="OK"/>
->>>>>>> c97d191a
+		<usetemplate name="okcancelbuttons" notext="Cancelar" yestext="Aceptar"/>
 	</notification>
 	<notification name="ShareFolderConfirmation">
 		Sólo puedes compartir una carpeta en cada momento.
@@ -4246,15 +4231,6 @@
 		La selección no contiene suficientes parcelas alquiladas para unirlas.
 	</notification>
 	<notification name="CantDivideLandMultipleParcelsSelected">
-<<<<<<< HEAD
-		No se puede dividir el terreno. Hay varias parcelas seleccionadas. Prueba a seleccionar un terreno más pequeño.
-	</notification>
-	<notification name="CantDivideLandCantFindParcel">
-		No se puede dividir el terreno. No se encuentra la parcela. Avísanos con Ayuda -&gt; Notificar fallo...
-	</notification>
-	<notification name="CantDivideLandWholeParcelSelected">
-		No se puede dividir el terreno. Está seleccionada la parcela completa. Prueba a seleccionar un terreno más pequeño.
-=======
 		No se puede dividir el terreno.
 Hay varias parcelas seleccionadas.
 Prueba a seleccionar un terreno más pequeño.
@@ -4267,7 +4243,6 @@
 	<notification name="CantDivideLandWholeParcelSelected">
 		No se puede dividir el terreno. Esta seleccionada una parcela completa.
 Prueba a seleccionar un terreno más pequeño.
->>>>>>> c97d191a
 	</notification>
 	<notification name="LandHasBeenDivided">
 		El terreno se ha dividido.
@@ -4407,8 +4382,9 @@
 		No se pueden mover los archivos. Ruta anterior restaurada.
 		<usetemplate ignoretext="No se pueden mover los archivos. Ruta anterior restaurada." name="okignore" yestext="Aceptar"/>
 	</notification>
-	<notification name="AvatarFrozen">
-		[AV_FREEZER] te ha congelado. No puedes moverte ni interactuar con el mundo.
+	<notification name="ChatHistoryIsBusyAlert">
+		El archivo de historial de chat todavía está realizando la operación anterior. Repite la operación dentro de unos minutos o inicia un chat con otra persona.
+		<usetemplate name="okbutton" yestext="OK"/>
 	</notification>
 	<notification name="AvatarFrozenDuration">
 		[AV_FREEZER] te ha congelado por [AV_FREEZE_TIME] segundos. No puedes moverte ni interactuar con el mundo.
@@ -4422,7 +4398,6 @@
 	<notification name="AvatarUnFrozen">
 		Avatar descongelado.
 	</notification>
-<<<<<<< HEAD
 	<notification name="AvatarFreezeFailure">
 		La congelación ha fallado porque no tienes permisos de administración de esa parcela.
 	</notification>
@@ -5393,10 +5368,4 @@
 		<form name="form">
 			<ignore name="ignore" text="Una configuración de preferencias ha cambiado el valor por defecto de la skin."/>
 		</form>
-=======
-	<notification name="ChatHistoryIsBusyAlert">
-		El archivo de historial de chat todavía está realizando la operación anterior. Repite la operación dentro de unos minutos o inicia un chat con otra persona.
-		<usetemplate name="okbutton" yestext="OK"/>
-	</notification>
->>>>>>> c97d191a
 </notifications>