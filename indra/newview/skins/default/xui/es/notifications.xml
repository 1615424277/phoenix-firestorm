<?xml version="1.0" encoding="utf-8"?>
<notifications>
	<global name="skipnexttime">
		No mostrarme esto otra vez
	</global>
	<global name="alwayschoose">
		Elegir siempre esta opción
	</global>
	<global name="implicitclosebutton">
		Cerrar
	</global>
	<template name="okbutton">
		<form>
			<button name="OK_okbutton" text="$yestext"/>
		</form>
	</template>
	<template name="okignore">
		<form>
			<button name="OK_okignore" text="$yestext"/>
		</form>
	</template>
	<template name="okcancelbuttons">
		<form>
			<button name="OK_okcancelbuttons" text="$yestext"/>
			<button name="Cancel_okcancelbuttons" text="$notext"/>
		</form>
	</template>
	<template name="okcancelignore">
		<form>
			<button name="OK_okcancelignore" text="$yestext"/>
			<button name="Cancel_okcancelignore" text="$notext"/>
		</form>
	</template>
	<template name="okhelpbuttons">
		<form>
			<button name="OK_okhelpbuttons" text="$yestext"/>
			<button name="Help" text="$helptext"/>
		</form>
	</template>
	<template name="okhelpignore">
		<form>
			<button name="OK_okhelpignore" text="$yestext"/>
			<button name="Help_okhelpignore" text="$helptext"/>
			<ignore text="$ignoretext"/>
		</form>
	</template>
	<template name="yesnocancelbuttons">
		<form>
			<button name="Yes" text="$yestext"/>
			<button name="No" text="$notext"/>
			<button name="Cancel_yesnocancelbuttons" text="$canceltext"/>
		</form>
	</template>
	<notification functor="GenericAcknowledge" label="Mensaje de notificación desconocida" name="MissingAlert">
		Tu versión de [APP_NAME] no sabe cómo mostrar la notificación que acaba de recibir. Por favor, comprueba que tienes instalada la última versión del Visor.

Detalles del error: la notificación de nombre &apos;[_NAME]&apos; no se ha encontrado en notifications.xml.
		<usetemplate name="okbutton" yestext="Aceptar"/>
	</notification>
	<notification name="FloaterNotFound">
		Error: no se pudieron encontrar estos controles:

[CONTROLS]
		<usetemplate name="okbutton" yestext="Aceptar"/>
	</notification>
	<notification name="TutorialNotFound">
		Actualmente, no hay un tutorial disponible.
		<usetemplate name="okbutton" yestext="Aceptar"/>
	</notification>
	<notification name="GenericAlert">
		[MESSAGE]
	</notification>
	<notification name="GenericAlertYesCancel">
		[MESSAGE]
		<usetemplate name="okcancelbuttons" notext="Cancelar" yestext="Sí"/>
	</notification>
	<notification name="GenericAlertOK">
		[MESSAGE]
		<usetemplate name="okbutton" yestext="OK"/>
	</notification>
	<notification name="BadInstallation">
		Ha habido un error actualizando [APP_NAME]. Por favor, [http://get.secondlife.com descarga la última versión] del Visor.
		<usetemplate name="okbutton" yestext="Aceptar"/>
	</notification>
	<notification name="LoginFailedNoNetwork">
		No se puede conectar con [SECOND_LIFE_GRID].
    &apos;[DIAGNOSTIC]&apos;
Asegúrate de que tu conexión a Internet está funcionando adecuadamente.
		<usetemplate name="okbutton" yestext="Aceptar"/>
	</notification>
	<notification name="MessageTemplateNotFound">
		No se ha encontrado la plantilla de mensaje [PATH].
		<usetemplate name="okbutton" yestext="Aceptar"/>
	</notification>
	<notification name="WearableSave">
		¿Guardar los cambios en las ropas o partes del cuerpo actuales?
		<usetemplate canceltext="Cancelar" name="yesnocancelbuttons" notext="No guardarlos" yestext="Guardarlos"/>
	</notification>
	<notification name="ConfirmNoCopyToOutbox">
		No tienes permiso para copiar uno o varios de estos objetos en el Buzón de salida de comerciante. Puedes moverlos o dejártelos.
		<usetemplate name="okcancelbuttons" notext="No mover objeto(s)" yestext="Mover objeto(s)"/>
	</notification>
	<notification name="OutboxFolderCreated">
		Se ha creado una carpeta nueva para cada objeto que has transferido al nivel superior de tu Buzón de salida de comerciante.
		<usetemplate ignoretext="Se ha creado una carpeta nueva en el Buzón de salida de comerciante" name="okignore" yestext="Aceptar"/>
	</notification>
	<notification name="OutboxImportComplete">
		Éxito

Todas las carpetas se han enviado correctamente al Mercado.
		<usetemplate ignoretext="Todas las carpetas enviadas al Mercado" name="okignore" yestext="Aceptar"/>
	</notification>
	<notification name="OutboxImportHadErrors">
		Algunas carpetas no se han transferido

Han ocurrido errores al enviar algunas carpetas al Mercado. Dichas carpetas todavía están en tu Buzón de salida de comerciante.

Puedes consultar más información en el [[MARKETPLACE_IMPORTS_URL] registro de errores].
		<usetemplate name="okbutton" yestext="Aceptar"/>
	</notification>
	<notification name="OutboxImportFailed">
		Error de la transferencia: &apos;[ERROR_CODE]&apos;

No se han enviado carpetas al Mercado a causa de un error del sistema o de la red.  Vuelve a intentarlo más tarde.
		<usetemplate name="okbutton" yestext="Aceptar"/>
	</notification>
	<notification name="OutboxInitFailed">
		Error de inicialización del Mercado: &apos;[ERROR_CODE]&apos;

La inicialización del mercado ha fallado por un error del sistema o de la red.  Vuelve a intentarlo más tarde.
		<usetemplate name="okbutton" yestext="Aceptar"/>
	</notification>
	<notification name="StockPasteFailed">
		Ha ocurrido el siguiente error al copiar o mover a la carpeta de stock:
        
        &apos;[ERROR_CODE]&apos;
		<usetemplate name="okbutton" yestext="OK"/>
	</notification>
	<notification name="MerchantPasteFailed">
		Ha ocurrido el siguiente error al copiar o mover a artículos del Mercado:
        
        &apos;[ERROR_CODE]&apos;
		<usetemplate name="okbutton" yestext="OK"/>
	</notification>
	<notification name="MerchantTransactionFailed">
		La transacción con el Mercado ha fallado por el siguiente error:
        
        [ERROR_REASON][ERROR_DESCRIPTION]
		<usetemplate name="okbutton" yestext="OK"/>
	</notification>
	<notification name="MerchantUnprocessableEntity">
		No hemos podido incluir este producto en tus artículos o activar la carpeta de versión. Normalmente esto ocurre porque falta información en el formulario de descripción de los artículos, aunque también puede deberse a errores en la estructura de carpetas. Puedes editar los artículos o comprobar si la carpeta de artículos tiene algún error.
		<usetemplate name="okbutton" yestext="OK"/>
	</notification>
	<notification name="MerchantListingFailed">
		Ha ocurrido el siguiente error en la lista de artículos del Mercado:
        
        &apos;[ERROR_CODE]&apos;
		<usetemplate name="okbutton" yestext="OK"/>
	</notification>
	<notification name="MerchantFolderActivationFailed">
		Ha ocurrido el siguiente error al activar esta carpeta de versión:

        &apos;[ERROR_CODE]&apos;
		<usetemplate name="okbutton" yestext="OK"/>
	</notification>
	<notification name="ConfirmMerchantActiveChange">
		Esta acción cambiará el contenido activo de esta lista de artículos. ¿Quieres continuar?
		<usetemplate ignoretext="Confirmar antes de que cambie una lista de artículos activa en el Mercado" name="okcancelignore" notext="Cancelar" yestext="OK"/>
	</notification>
	<notification name="ConfirmMerchantMoveInventory">
		Los artículos arrastrados a la ventana Artículos del mercado se mueven desde sus ubicaciones originales, no se copian. ¿Quieres continuar?
		<usetemplate ignoretext="Confirmar antes de mover un artículo desde el inventario al Mercado" name="okcancelignore" notext="Cancelar" yestext="OK"/>
	</notification>
	<notification name="ConfirmListingCutOrDelete">
		Al mover o eliminar una carpeta de artículos, se eliminarán tus artículos del Mercado. Si deseas conservar los artículos del Mercado, mueve o elimina el contenido de la carpeta de versión que desees modificar. ¿Quieres continuar?
		<usetemplate ignoretext="Confirmar antes de que mueva o elimine una lista de artículos del Mercado" name="okcancelignore" notext="Cancelar" yestext="OK"/>
	</notification>
	<notification name="ConfirmCopyToMarketplace">
		No tienes permiso para copiar uno o varios de estos artículos en el Mercado. Puedes moverlos o dejártelos.
		<usetemplate canceltext="Cancelar" ignoretext="Confirmar cuando intente copiar una selección que contiene artículos que no se pueden copiar en el Mercado" name="yesnocancelbuttons" notext="No mover objeto(s)" yestext="Mover objeto(s)"/>
	</notification>
	<notification name="ConfirmMerchantUnlist">
		Esta acción retirará esta lista de artículos. ¿Quieres continuar?
		<usetemplate ignoretext="Confirmar antes de que retire una lista de artículos activa en el Mercado" name="okcancelignore" notext="Cancelar" yestext="OK"/>
	</notification>
	<notification name="ConfirmMerchantClearVersion">
		Esta acción desactivará la carpeta de versión de la lista de artículos actual. ¿Quieres continuar?
		<usetemplate ignoretext="Confirmar antes de que desactive la carpeta de versión de una lista de artículos del Mercado" name="okcancelignore" notext="Cancelar" yestext="OK"/>
	</notification>
	<notification name="AlertMerchantListingNotUpdated">
		No se ha podido actualizar esta lista de artículos.
[[URL] Haz clic aquí] para editarla en el Mercado.
		<usetemplate name="okbutton" yestext="OK"/>
	</notification>
	<notification name="AlertMerchantListingCannotWear">
		No puedes ponerte prendas ni partes del cuerpo que se encuentren en la carpeta Artículos del mercado.
	</notification>
	<notification name="AlertMerchantListingInvalidID">
		Id. de lista de artículos no válida
	</notification>
	<notification name="AlertMerchantListingActivateRequired">
		Esta lista de artículos contiene varias carpetas de versión o ninguna. Tendrás que seleccionar y activar una por tu cuenta más tarde.
		<usetemplate ignoretext="Mostrar una alerta de la activación de la carpeta de versión cuando cree una lista de artículos con varias carpetas de versión" name="okignore" yestext="OK"/>
	</notification>
	<notification name="AlertMerchantStockFolderSplit">
		Hemos separado los artículos en stock de diferentes tipos en carpetas distintas, para que tu carpeta esté organizada de tal forma que podamos incluirla en el Mercado.
		<usetemplate ignoretext="Mostrar alerta cuando la carpeta de stock se divida antes de incluirla en la lista" name="okignore" yestext="OK"/>
	</notification>
	<notification name="AlertMerchantStockFolderEmpty">
		Hemos retirado tu lista de artículos porque el stock está vacío. Para volver a publicar tus artículos, añade más unidades a la carpeta de stock.
		<usetemplate ignoretext="Mostrar alerta cuando una lista de artículos se retire porque la carpeta de stock está vacía" name="okignore" yestext="OK"/>
	</notification>
	<notification name="WriteAnimationFail">
		Hubo un problema al escribir los datos de la animación. Por favor, inténtalo más tarde.
	</notification>
	<notification name="UploadAuctionSnapshotFail">
		Hubo un problema al subir la foto de la subasta por la siguiente razón: [REASON]
	</notification>
	<notification name="UnableToViewContentsMoreThanOne">
		No se puede ver a la vez los contenidos de más de un ítem. Por favor, elige un solo objeto y vuelve a intentarlo.
	</notification>
	<notification name="SaveClothingBodyChanges">
		¿Guardar todos los cambios en la ropa y partes del cuerpo?
		<usetemplate canceltext="Cancelar" name="yesnocancelbuttons" notext="No guardarlos" yestext="Guardarlos todos"/>
	</notification>
	<notification name="FriendsAndGroupsOnly">
		Quienes no sean tus amigos no sabrán que has elegido ignorar sus llamadas y mensajes instantáneos.
		<usetemplate name="okbutton" yestext="Aceptar"/>
	</notification>
	<notification name="FavoritesOnLogin">
		Nota: Al activar esta opción, cualquiera que utilice este ordenador podrá ver tu lista de lugares favoritos.
		<usetemplate name="okbutton" yestext="Aceptar"/>
	</notification>
	<notification name="GrantModifyRights">
		Al conceder permisos de modificación a otro Residente, le estás permitiendo cambiar, borrar o tomar CUALQUIER objeto que tengas en el mundo. Sé MUY cuidadoso al conceder este permiso.
¿Quieres conceder permisos de modificación a [NAME]?
		<usetemplate name="okcancelbuttons" notext="No" yestext="Sí"/>
	</notification>
	<notification name="GrantModifyRightsMultiple">
		Al conceder permisos de modificación a otro Residente, le estás permitiendo cambiar CUALQUIER objeto que tengas en el mundo. Sé MUY cuidadoso al conceder este permiso.
¿Quieres conceder permisos de modificación a los Residentes elegidos?
		<usetemplate name="okcancelbuttons" notext="No" yestext="Sí"/>
	</notification>
	<notification name="RevokeModifyRights">
		¿Quieres retirar los permisos de modificación a [NAME]?
		<usetemplate name="okcancelbuttons" notext="No" yestext="Sí"/>
	</notification>
	<notification name="RevokeModifyRightsMultiple">
		¿Quieres revocar los derechos de modificación a los residentes seleccionados?
		<usetemplate name="okcancelbuttons" notext="No" yestext="Sí"/>
	</notification>
	<notification name="UnableToCreateGroup">
		No se ha podido crear el grupo.
[MESSAGE]
		<usetemplate name="okbutton" yestext="Aceptar"/>
	</notification>
	<notification name="PanelGroupApply">
		[NEEDS_APPLY_MESSAGE]
[WANT_APPLY_MESSAGE]
		<usetemplate canceltext="Cancelar" name="yesnocancelbuttons" notext="Ignorar los cambios" yestext="Aplicar los cambios"/>
	</notification>
	<notification name="MustSpecifyGroupNoticeSubject">
		Para enviar un aviso de grupo debes especificar un asunto.
		<usetemplate name="okbutton" yestext="Aceptar"/>
	</notification>
	<notification name="AddGroupOwnerWarning">
		Vas a añadir miembros al rol de [ROLE_NAME].
No podrás retirarles ese rol, sino que deberán renunciar a él por sí mismos.
¿Estás seguro de que quieres seguir?
		<usetemplate ignoretext="Confirmar que vas a añadir un nuevo propietario al grupo" name="okcancelignore" notext="No" yestext="Sí"/>
	</notification>
	<notification name="AssignDangerousActionWarning">
		Vas a añadir la capacidad &apos;[ACTION_NAME]&apos; al rol &apos;[ROLE_NAME]&apos;.

 *ATENCIÓN*
 Todos los miembros con esta capacidad podrán asignarse a sí mismos -y a otros miembros- roles con mayores poderes de los que actualmente tienen. Potencialmente, podrían elevarse hasta poderes cercanos a los del propietario. Asegúrate de lo que estás haciendo antes de otorgar esta capacidad.
¿Añadir esta capacidad a &apos;[ROLE_NAME]&apos;?
		<usetemplate name="okcancelbuttons" notext="No" yestext="Sí"/>
	</notification>
	<notification name="AssignDangerousAbilityWarning">
		Vas a añadir la capacidad &apos;[ACTION_NAME]&apos; al rol &apos;[ROLE_NAME]&apos;.

 *ATENCIÓN*
 Todos los miembros con esta capacidad podrán asignarse a sí mismos -y a otros miembros- todas las capacidades, elevándose hasta poderes cercanos a los del propietario.
¿Añadir esta capacidad a &apos;[ROLE_NAME]&apos;?
		<usetemplate name="okcancelbuttons" notext="No" yestext="Sí"/>
	</notification>
	<notification name="AssignBanAbilityWarning">
		Vas a agregar la capacidad &apos;[ACTION_NAME]&apos; al rol &apos;[ROLE_NAME]&apos;.

 *ATENCIÓN*
Cualquier miembro de un rol que tenga esta capacidad también recibirá las capacidades &apos;[ACTION_NAME_2]&apos; y &apos;[ACTION_NAME_3]&apos;
		<usetemplate name="okbutton" yestext="OK"/>
	</notification>
	<notification name="RemoveBanAbilityWarning">
		Vas a quitar la capacidad &apos;[ACTION_NAME]&apos; del rol &apos;[ROLE_NAME]&apos;.

 *ATENCIÓN*
Al quitar esta capacidad NO se quitan las capacidades &apos;[ACTION_NAME_2]&apos; y &apos;[ACTION_NAME_3]&apos;.
 
Si no quieres que este rol siga teniendo dichas capacidades, deshabilítalas inmediatamente.
		<usetemplate name="okbutton" yestext="OK"/>
	</notification>
	<notification name="EjectGroupMemberWarning">
		Vas a expulsar a [AVATAR_NAME] del grupo.
		<usetemplate ignoretext="Confirmar la expulsión de un miembro de un grupo" name="okcancelignore" notext="Cancelar" yestext="Expulsar"/>
	</notification>
	<notification name="EjectGroupMembersWarning">
		Vas a expulsar a [COUNT] miembros del grupo.
		<usetemplate ignoretext="Confirmar la expulsión de múltiples miembros de un grupo" name="okcancelignore" notext="Cancelar" yestext="Expulsar"/>
	</notification>
	<notification name="GroupBanUserOnBanlist">
		No se ha enviado una invitación a algunos residentes porque están expulsados del grupo.
	</notification>
	<notification name="AttachmentDrop">
		Vas a soltar tu accesorio.
    ¿Estás seguro de que quieres continuar?
		<usetemplate ignoretext="Confirmar antes de soltar accesorios" name="okcancelignore" notext="No" yestext="Sí"/>
	</notification>
	<notification name="JoinGroupCanAfford">
		Entrar a este grupo cuesta [COST] L$.
¿Quieres hacerlo?
		<usetemplate name="okcancelbuttons" notext="Cancelar" yestext="Entrar"/>
	</notification>
	<notification name="JoinGroupNoCost">
		Vas a entrar al grupo [NAME].
¿Quieres seguir?
		<usetemplate name="okcancelbuttons" notext="Cancelar" yestext="Entrar"/>
	</notification>
	<notification name="JoinGroupCannotAfford">
		Entrar a este grupo cuesta [COST] L$.
No tienes dinero suficiente para entrar.
	</notification>
	<notification name="CreateGroupCost">
		Crear este grupo te costará [COST] L$.
Los grupos necesitan más de un miembro. Si no, son borrados permanentemente.
Por favor, invita a miembros en las próximas 48 horas.
		<usetemplate canceltext="Cancelar" name="okcancelbuttons" notext="Cancelar" yestext="Crear un grupo por [COST] L$"/>
	</notification>
	<notification name="LandBuyPass">
		Por [COST] L$ puedes entrar a este terreno (&apos;[PARCEL_NAME]&apos;) durante [TIME] horas. ¿Comprar un pase?
		<usetemplate name="okcancelbuttons" notext="Cancelar" yestext="Aceptar"/>
	</notification>
	<notification name="SalePriceRestriction">
		El precio de venta tiene que ser mayor de 0 L$ si la venta es a cualquiera.
Por favor, elige a alguien concreto como comprador si la venta es por 0 L$.
	</notification>
	<notification name="ConfirmLandSaleChange">
		Los [LAND_SIZE] m² de terreno seleccionados se van a poner a la venta.
El precio de venta será de [SALE_PRICE] L$, y se autorizará la compra sólo a [NAME].
		<usetemplate name="okcancelbuttons" notext="Cancelar" yestext="Aceptar"/>
	</notification>
	<notification name="ConfirmLandSaleToAnyoneChange">
		ATENCIÓN: Marcando &apos;vender a cualquiera&apos; hace que tu terreno esté disponible para toda la comunidad de [CURRENT_GRID], incluso para quienes no están en esta región.

Los [LAND_SIZE] m² seleccionados de terreno se van a poner a la venta.
El precio de venta será de [SALE_PRICE] L$ y se autoriza la compra a [NAME].
		<usetemplate name="okcancelbuttons" notext="Cancelar" yestext="Aceptar"/>
	</notification>
	<notification name="ReturnObjectsDeededToGroup">
		¿Estás seguro de que quieres devolver todos los objetos de esta parcela que estén compartidos con el grupo &apos;[NAME]&apos; al inventario de su propietario anterior?

*ATENCIÓN* ¡Esto borrará los objetos no transferibles que se hayan cedido al grupo!

Objetos: [N]
		<usetemplate name="okcancelbuttons" notext="Cancelar" yestext="Aceptar"/>
	</notification>
	<notification name="ReturnObjectsOwnedByUser">
		¿Estás seguro de que quieres devolver al inventario de &apos;[NAME]&apos; todos los objetos que sean de su propiedad en esta parcela?

Objetos: [N]
		<usetemplate name="okcancelbuttons" notext="Cancelar" yestext="Aceptar"/>
	</notification>
	<notification name="ReturnObjectsOwnedBySelf">
		¿Estás seguro de que quieres devolver a tu inventario todos los objetos de los que eres propietario en esta parcela?

Objetos: [N]
		<usetemplate name="okcancelbuttons" notext="Cancelar" yestext="Aceptar"/>
	</notification>
	<notification name="ReturnObjectsNotOwnedBySelf">
		¿Estás seguro de que quieres devolver todos los objetos de los que NO eres propietario en esta parcela al inventario de sus propietarios?
Los objetos transferibles que se hayan transferido al grupo se devolverán a sus propietarios previos.

*ATENCIÓN* ¡Esto borrará los objetos no transferibles que se hayan cedido al grupo!

Objetos: [N]
		<usetemplate name="okcancelbuttons" notext="Cancelar" yestext="Aceptar"/>
	</notification>
	<notification name="ReturnObjectsNotOwnedByUser">
		¿Estás seguro de que quieres devolver todos los objetos de esta parcela que NO sean propiedad de [NAME] al inventario de sus propietarios?
Los objetos transferibles que se hayan transferido al grupo se devolverán a sus anteriores propietarios.

*ATENCIÓN* ¡Esto borrará los objetos no transferibles que se hayan cedido al grupo!

Objetos: [N]
		<usetemplate name="okcancelbuttons" notext="Cancelar" yestext="Aceptar"/>
	</notification>
	<notification name="ReturnAllTopObjects">
		¿Estás seguro de que quieres devolver al inventario de su propietario todos los objetos de la lista?
		<usetemplate name="okcancelbuttons" notext="Cancelar" yestext="Aceptar"/>
	</notification>
	<notification name="DisableAllTopObjects">
		¿Estás seguro de que quieres desactivar todos los objetos de esta región?
		<usetemplate name="okcancelbuttons" notext="Cancelar" yestext="Aceptar"/>
	</notification>
	<notification name="ReturnObjectsNotOwnedByGroup">
		¿Devolver a sus propietarios los objetos de esta parcela que NO estén compartidos con el grupo [NAME]?

Objetos: [N]
		<usetemplate name="okcancelbuttons" notext="Cancelar" yestext="Aceptar"/>
	</notification>
	<notification name="UnableToDisableOutsideScripts">
		No se pueden desactivar los scripts.
Toda esta región tiene activado el &apos;daño&apos;.
Para que funcionen las armas los scripts deben estar activados.
	</notification>
	<notification name="MultipleFacesSelected">
		Están seleccionadas varias caras.
Si sigues con esta acción, en las diferentes caras del objeto aparecerán distintas instancias de los medios.
Para colocar los medios en una sola cara, marca la opción &apos;Elegir la cara&apos; y pulsa en la cara adecuada del objeto, y luego pulsa &apos;+&apos;.
		<usetemplate ignoretext="Los medios se configurarán en todas las caras seleccionadas" name="okcancelignore" notext="Cancelar" yestext="Aceptar"/>
	</notification>
	<notification name="MustBeInParcel">
		Para configurar el Punto de llegada de la parcela,
debes estar dentro de ella.
	</notification>
	<notification name="PromptRecipientEmail">
		Por favor, escribe una dirección de correo electrónica válida para el/los receptor(es).
	</notification>
	<notification name="PromptSelfEmail">
		Por favor, escribe tu dirección de correo electrónico.
	</notification>
	<notification name="PromptMissingSubjMsg">
		¿Enviar foto por correo electrónico con el asunto o el mensaje por defecto?
		<usetemplate name="okcancelbuttons" notext="Cancelar" yestext="Aceptar"/>
	</notification>
	<notification name="ErrorProcessingSnapshot">
		Error al procesar los datos de la foto.
	</notification>
	<notification name="ErrorEncodingSnapshot">
		Error al codificar la foto.
	</notification>
	<notification name="ErrorPhotoCannotAfford">
		Necesitas [COST] L$ para guardar una foto en el inventario. Puedes comprar L$ o bien guardar la foto en tu equipo.
	</notification>
	<notification name="ErrorTextureCannotAfford">
		Necesitas [COST] L$ para guardar una textura en el inventario. Puedes comprar L$ o bien guardar la foto en tu equipo.
	</notification>
	<notification name="ErrorUploadingPostcard">
		Hubo un problema al enviar la foto por la siguiente razón: [REASON]
	</notification>
	<notification name="ErrorUploadingReportScreenshot">
		Hubo un problema al subir la captura de pantalla del informe por la siguiente razón: [REASON]
	</notification>
	<notification name="MustAgreeToLogIn">
		Debes aceptar las Condiciones del Servicio para continuar el inicio de sesión en [CURRENT_GRID].
	</notification>
	<notification name="CouldNotPutOnOutfit">
		No se ha podido poner el vestuario.
La carpeta del vestuario no contiene partes del cuerpo, accesorios o ropa.
	</notification>
	<notification name="CannotWearTrash">
		No puedes ponerte ropas o partes del cuerpo que estén en la Papelera
	</notification>
	<notification name="MaxAttachmentsOnOutfit">
		No se puede anexar el objeto.
Se ha superado el límite máximo de [MAX_ATTACHMENTS] accesorios. Por favor, quítate alguno.
	</notification>
	<notification name="CannotWearInfoNotComplete">
		No puedes vestirte este ítem porque aún no se ha cargado. Por favor, inténtalo de nuevo en un minuto.
	</notification>
	<notification name="MustEnterPasswordToLogIn">
		Escribe la contraseña para poder iniciar sesión.
	</notification>
	<notification name="MustHaveAccountToLogIn">
		Lo sentimos. Se ha quedado algún campo en blanco.
Tienes que volver a introducir el nombre de usuario de tu avatar.

Necesitas una cuenta para acceder a [CURRENT_GRID]. ¿Te gustaría crear una ahora?
		<url name="url">
			[create_account_url]
		</url>
		<usetemplate name="okcancelbuttons" notext="Volver a intentarlo" yestext="Crear una cuenta nueva"/>
	</notification>
	<notification name="InvalidCredentialFormat">
		Escribe el nombre de usuario o el nombre y el apellido de tu avatar en el campo Nombre de usuario y reintenta el inicio de sesión.
	</notification>
	<notification name="InvalidGrid">
		&apos;[GRID]&apos; no es un identificador de cuadrícula válido.
	</notification>
	<notification name="InvalidLocationSLURL">
		Tu localización inicial no especifica una cuadrícula válida.
	</notification>
	<notification name="DeleteClassified">
		¿Borrar el clasificado &apos;[NAME]&apos;?
No se reembolsarán las cuotas pagadas.
		<usetemplate name="okcancelbuttons" notext="Cancelar" yestext="Aceptar"/>
	</notification>
	<notification name="DeleteMedia">
		Has elegido borrar los medios asociados a esta cara.
¿Estás seguro de que quieres continuar?
		<usetemplate ignoretext="Confirmar antes de borrar los medios de un objeto" name="okcancelignore" notext="No" yestext="Sí"/>
	</notification>
	<notification name="ClassifiedSave">
		¿Guardar los cambios en el clasificado [NAME]?
		<usetemplate canceltext="Cancelar" name="yesnocancelbuttons" notext="No guardar" yestext="Guardar"/>
	</notification>
	<notification name="ClassifiedInsufficientFunds">
		No tienes suficiente dinero para crear un clasificado.
		<usetemplate name="okbutton" yestext="Aceptar"/>
	</notification>
	<notification name="DeleteAvatarPick">
		¿Borrar el destacado &lt;nolink&gt;[PICK]&lt;/nolink&gt;?
		<usetemplate name="okcancelbuttons" notext="Cancelar" yestext="Aceptar"/>
	</notification>
	<notification name="DeleteOutfits">
		¿Eliminar el vestuario seleccionado?
		<usetemplate name="okcancelbuttons" notext="Cancelar" yestext="Aceptar"/>
	</notification>
	<notification name="PromptGoToEventsPage">
		¿Ir a la web de eventos de [CURRENT_GRID]?
		<url name="url">
			http://secondlife.com/events/?lang=es-ES
		</url>
		<usetemplate name="okcancelbuttons" notext="Cancelar" yestext="Aceptar"/>
	</notification>
	<notification name="SelectProposalToView">
		Por favor, selecciona qué propuesta quieres ver.
	</notification>
	<notification name="SelectHistoryItemToView">
		Por favor, selecciona un ítem del historial para verlo.
	</notification>
	<notification name="ResetShowNextTimeDialogs">
		¿Quieres reactivar todas las notificaciones que a las que previemente indicaste que &apos;No mostrarme esto otra vez&apos;?
		<usetemplate name="okcancelbuttons" notext="Cancelar" yestext="Aceptar"/>
	</notification>
	<notification name="SkipShowNextTimeDialogs">
		¿Quieres desactivar todas las notificaciones que lo permitan?
		<usetemplate name="okcancelbuttons" notext="Cancelar" yestext="Aceptar"/>
	</notification>
	<notification name="CacheWillClear">
		La caché se limpiará cuando reinicies [APP_NAME].
	</notification>
	<notification name="DisableJavascriptBreaksSearch">
		Si desactivas Javascript, la función de búsqueda no funcionará correctamente y no podrás usarla.
	</notification>
	<notification name="CacheWillBeMoved">
		La caché se moverá cuando reinicies [APP_NAME].
Nota: esto vaciará la caché.
	</notification>
	<notification name="ChangeConnectionPort">
		La configuración del puerto tendrá efecto cuando reinicies [APP_NAME].
	</notification>
	<notification name="ChangeDeferredDebugSetting">
		El cambio de configuración del depurador se activará cuando reinicies [APP_NAME].
	</notification>
	<notification name="ChangeSkin">
		La nueva skin se aplicará tras reiniciar [APP_NAME].
		<usetemplate name="okcancelbuttons" notext="Aceptar" yestext="Reiniciar"/>
	</notification>
	<notification name="ChangeSkin">
		Verás la nueva apariencia cuando reinicies [APP_NAME].
	</notification>
	<notification name="ChangeLanguage">
		El cambio de idioma tendrá efecto cuando reinicies [APP_NAME].
	</notification>
	<notification name="GoToAuctionPage">
		¿Ir a la página web de [CURRENT_GRID] para ver los detalles de la subasta
o hacer una puja?
		<usetemplate name="okcancelbuttons" notext="Cancelar" yestext="Aceptar"/>
	</notification>
	<notification name="SaveChanges">
		¿Guardar los cambios?
		<usetemplate canceltext="Cancelar" name="yesnocancelbuttons" notext="No guardar" yestext="Guardar"/>
	</notification>
	<notification name="DeleteNotecard">
		¿Deseas borrar la nota?
		<usetemplate name="okcancelbuttons" notext="Cancelar" yestext="OK"/>
	</notification>
	<notification name="LoadPreviousReportScreenshot">
		¿Deseas incluir la foto anterior en la denuncia?
		<usetemplate name="okcancelbuttons" notext="Cancelar" yestext="Aceptar"/>
	</notification>
	<notification name="GestureSaveFailedTooManySteps">
		Fallo al guardar el gesto.
El gesto tiene demasiados pasos.
Intenta quitarle algunos y vuelve a guardarlo.
	</notification>
	<notification name="GestureSaveFailedTryAgain">
		Fallo al guardar el gesto. Por favor, vuelve a intentarlo en un minuto.
	</notification>
	<notification name="GestureSaveFailedObjectNotFound">
		No se ha podido guardar el gesto porque no se pudo encontrar el objeto o el inventario del objeto asociado.
El objeto debe de haber sido borrado o estar fuera de alcance (&apos;out of range&apos;).
	</notification>
	<notification name="GestureSaveFailedReason">
		Al guardar un gesto se ha producido un problema por: [REASON]. Por favor, vuelve a intentar guardarlo más tarde.
	</notification>
	<notification name="SaveNotecardFailObjectNotFound">
		No se ha podido guardar la nota porque no se pudo encontrar el objeto o el inventario del objeto asociado.
El objeto debe de haber sido borrado o estar fuera de alcance (&apos;out of range&apos;).
	</notification>
	<notification name="SaveNotecardFailReason">
		Al guardar una nota se ha producido un problema por: [REASON]. Por favor, vuelve a intentar guardarla más tarde.
	</notification>
	<notification name="ScriptCannotUndo">
		No se han podido deshacer todos los cambios en tu versión del script.
¿Quieres cargar la última versión guardada en el servidor?
(**Cuidado** No podrás deshacer esta operación).
		<usetemplate name="okcancelbuttons" notext="Cancelar" yestext="Aceptar"/>
	</notification>
	<notification name="SaveScriptFailObjectNotFound">
		No se ha podido guardar el script porque no se pudo encontrar el objeto en que está incluído.
El objeto debe de haber sido borrado o estar fuera de alcance (&apos;out of range&apos;)..
	</notification>
	<notification name="StartRegionEmpty">
		No está definida tu región inicial.
Por favor, escribe el nombre de la región en el cuadro de Posición inicial o elige para esa posición Mi Base o Mi última posición.
		<usetemplate name="okbutton" yestext="Aceptar"/>
	</notification>
	<notification name="CouldNotStartStopScript">
		No se ha podido ejecutar o detener el script porque no se pudo encontrar el objeto en que está incluído.
El objeto debe de haber sido borrado o estar fuera de alcance (&apos;out of range&apos;)..
	</notification>
	<notification name="CannotDownloadFile">
		No se ha podido descargar el archivo.
	</notification>
	<notification name="CannotWriteFile">
		No se ha podido escribir el archivo [[FILE]]
	</notification>
	<notification name="UnsupportedHardware">
		Debes saber que tu ordenador no cumple los requisitos mínimos para la utilización de [APP_NAME]. Puede que experimentes un rendimiento muy bajo. Desafortunadamente, [SUPPORT_SITE] no puede dar asistencia técnica a sistemas con una configuración no admitida.

¿Ir a [_URL] para más información?
		<url name="url" option="0">
			http://secondlife.com/support/sysreqs.php?lang=es
		</url>
		<usetemplate ignoretext="El hardware de mi ordenador no está admitido" name="okcancelignore" notext="No" yestext="Sí"/>
	</notification>
	<notification name="RunLauncher">
		Por favor no inicies directamente el visualizador ejecutable. Actualiza los atajos existentes para utilizar SL_Launcher en vez.
	</notification>
	<notification name="OldGPUDriver">
		Probablemente ya existe un controlador más reciente para tu procesador de gráficos.  La actualización del controlador de gráficos puede mejorar sustancialmente el rendimiento.

¿Deseas visitar [URL] para buscar controladores actualizados?
		<url name="url">
			[URL]
		</url>
		<usetemplate ignoretext="Mi controlador de gráficos no está actualizado" name="okcancelignore" notext="No" yestext="Sí"/>
	</notification>
	<notification name="UnknownGPU">
		Tu sistema usa una tarjeta gráfica que [APP_NAME] no reconoce.
Suele suceder con hardware nuevo que todavía no ha sido probado con [APP_NAME].  Probablemente todo irá bien, pero puede que tengas que ajustar tus configuraciones gráficas.
(Avatar &gt; Preferencias &gt; Gráficos).
		<form name="form">
			<ignore name="ignore" text="No se ha podido identificar mi tarjeta gráfica"/>
		</form>
	</notification>
	<notification name="DisplaySettingsNoShaders">
		[APP_NAME] se cae al iniciar los controladores gráficos.
La calidad de los gráficos se configurará en Baja para prevenir algunos errores comunes de los gráficos. Esto desactivará algunas prestaciones.
Te recomendamos actualizar los controladores de tu tarjeta gráfica.
La calidad gráfica puede ajustarse en Avatar &gt; Preferencias &gt; Gráficos.
	</notification>
	<notification name="RegionNoTerraforming">
		En la región [REGION] no se permite modificar el terreno.
	</notification>
	<notification name="ParcelNoTerraforming">
		No tienes permiso para modificar el terreno de la parcela [PARCEL].
	</notification>
	<notification name="CannotCopyWarning">
		No tienes permiso para copiar los elementos siguientes:
[ITEMS] y, si los das, los perderás del inventario. ¿Seguro que quieres ofrecerlos?
		<usetemplate name="okcancelbuttons" notext="No" yestext="Sí"/>
	</notification>
	<notification name="CannotGiveItem">
		No se ha podido dar el ítem del inventario.
	</notification>
	<notification name="TransactionCancelled">
		Transacción cancelada.
	</notification>
	<notification name="TooManyItems">
		No puedes dar más de 42 items en una única transferencia de inventario.
	</notification>
	<notification name="NoItems">
		No tienes permiso para transferir el ítem seleccionado.
	</notification>
	<notification name="CannotCopyCountItems">
		No tienes permiso para copiar [COUNT] de los
items seleccionados. Si los das, los perderás de tu inventario.
¿Realmente quieres darlos?
		<usetemplate name="okcancelbuttons" notext="No" yestext="Sí"/>
	</notification>
	<notification name="CannotGiveCategory">
		No tienes permiso para transferir
la carpeta seleccionada.
	</notification>
	<notification name="FreezeAvatar">
		¿Congelar a este avatar?
Temporalmente, será incapaz de moverse, usar el chat, o interactuar con el mundo.
		<usetemplate canceltext="Cancelar" name="yesnocancelbuttons" notext="Descongelarlo" yestext="Congelarlo"/>
	</notification>
	<notification name="FreezeAvatarFullname">
		¿Congelar a [AVATAR_NAME]?
Temporalmente, será incapaz de moverse, usar el chat, o interactuar con el mundo.
		<usetemplate canceltext="Cancelar" name="yesnocancelbuttons" notext="Descongelarlo" yestext="Congelarlo"/>
	</notification>
	<notification name="FreezeAvatarMultiple">
		¿Congelar a los siguientes avatares?
		
[RESIDENTS]
 
Se les impedirá temporalmente moverse comunicarse por cat o interactuar con el mundo.
		<usetemplate canceltext="Cancelar" name="yesnocancelbuttons" notext="Descongelar" yestext="Congelar"/>
	</notification>  
	<notification name="EjectAvatarFullname">
		¿Expulsar a [AVATAR_NAME] de tu terreno?
		<usetemplate canceltext="Cancelar" name="yesnocancelbuttons" notext="Expulsar y Prohibir el acceso" yestext="Expulsar"/>
	</notification>
	<notification name="EjectAvatarNoBan">
		¿Expulsar a este avatar de tu terreno?
		<usetemplate name="okcancelbuttons" notext="Cancelar" yestext="Expulsar"/>
	</notification>
	<notification name="EjectAvatarFullnameNoBan">
		¿Expulsar a [AVATAR_NAME] de tu terreno?
		<usetemplate name="okcancelbuttons" notext="Cancelar" yestext="Expulsar"/>
	</notification>
	<notification name="EjectAvatarMultiple">
		¿Expulsar a los siguientes avatares de tu terreno?

[RESIDENTS]
		<usetemplate canceltext="Cancelar" name="yesnocancelbuttons" notext="Expulsar y prohibir entrada" yestext="Expulsar"/>
	</notification>
	<notification name="EjectAvatarMultipleNoBan">
		¿Expulsar a los siguientes avatares de tu terreno?

[RESIDENTS]
		<usetemplate name="okcancelbuttons" notext="Cancelar" yestext="Expulsar"/>
	</notification>
	<notification name="EjectAvatarFromGroup">
		Has expulsado a [AVATAR_NAME] del grupo [GROUP_NAME]
	</notification>
	<notification name="AcquireErrorTooManyObjects">
		ERROR DE ADQUISICIÓN: Demasiados objetos seleccionados.
	</notification>
	<notification name="AcquireErrorObjectSpan">
		ERROR DE ADQUISICIÓN: Los objetos están en más de una región.
Por favor, mueve todos los objetos a adquirir a la
misma región.
	</notification>
	<notification name="PromptGoToCurrencyPage">
		[EXTRA]

¿Ir a [_URL] para informarte sobre la compra de L$?
		<url name="url">
			http://secondlife.com/app/currency/?lang=es-ES
		</url>
		<usetemplate name="okcancelbuttons" notext="Cancelar" yestext="Aceptar"/>
	</notification>
	<notification name="MuteLimitReached">
		No se puede añadir una entrada nueva a la lista de bloqueados porque has alcanzado el límite de [MUTE_LIMIT] entradas.
	</notification>
	<notification name="UnableToLinkObjects">
		No se pudo enlazar estos [COUNT] objetos.
Puedes enlazar [MAX] objetos como máximo.
	</notification>
	<notification name="CannotLinkIncompleteSet">
		Sólo puedes enlazar objetos completos (no sus partes), y debes
seleccionar más de uno.
	</notification>
	<notification name="CannotLinkModify">
		Imposible enlazarlos, porque no tienes permiso para modificar
todos los objetos.

Por favor, asegúrate de que no hay ninguno bloqueado y de que eres el propietario de todos.
	</notification>
	<notification name="CannotLinkPermanent">
		Los objetos no pueden ser enlazados a través del límite de la región.
	</notification>
	<notification name="CannotLinkPermanent">
		No se pueden vincular objetos a través de límites de región.
	</notification>
	<notification name="CannotLinkAcrossRegions">
		No se pueden vincular objetos a través de límites de región.
	</notification>
	<notification name="CannotLinkDifferentOwners">
		Imposible enlazarlos porque hay objetos de distintos propietarios.

Por favor, asegúrate de que eres el propietario de todos los objetos seleccionados.
	</notification>
	<notification name="NoFileExtension">
		No hay extensión de archivo en: &apos;[FILE]&apos;

Por favor, asegúrate de que la extensión del archivo es correcta.
	</notification>
	<notification name="InvalidFileExtension">
		Extensión de archivo inválida: [EXTENSION]
Se admiten [VALIDS]
		<usetemplate name="okbutton" yestext="Aceptar"/>
	</notification>
	<notification name="CannotUploadSoundFile">
		No se pudo abrir para su lectura el archivo de sonido que has subido:
[FILE]
	</notification>
	<notification name="SoundFileNotRIFF">
		El archivo no parece ser un RIFF WAVE:
[FILE]
	</notification>
	<notification name="SoundFileNotPCM">
		El archivo no parece ser de audio PCM WAVE:
[FILE]
	</notification>
	<notification name="SoundFileInvalidChannelCount">
		El archivo no tiene un número de canales válido (debe ser mono o estéreo):
[FILE]
	</notification>
	<notification name="SoundFileInvalidSampleRate">
		No parece que el archivo tenga una frecuencia de muestreo (sample rate) adecuada (debe de ser 44.1k):
[FILE]
	</notification>
	<notification name="SoundFileInvalidWordSize">
		No parece que el archivo tenga un tamaño de palabra (word size) adecuado (debe de ser de 8 o 16 bits):
[FILE]
	</notification>
	<notification name="SoundFileInvalidHeader">
		No se encontró el fragmento &apos;data&apos; en la cabecera del archivo WAV:
[FILE]
	</notification>
	<notification name="SoundFileInvalidChunkSize">
		Tamaño de fragmento equivocado en el archivo WAV:
[FILE]
	</notification>
	<notification name="SoundFileInvalidTooLong">
		El archivo de audio es demasiado largo (debe ser como máximo de [MAX_LENGTH] segundos):
[FILE]
	</notification>
	<notification name="ProblemWithFile">
		Problemas con el archivo [FILE]:

[REASON]
	</notification>
	<notification name="CannotOpenTemporarySoundFile">
		No se ha podido abrir para su escritura el archivo comprimido de sonido: [FILE]
	</notification>
	<notification name="UnknownVorbisEncodeFailure">
		Codificación Vorbis desconocida, fallo en: [FILE]
	</notification>
	<notification name="CannotEncodeFile">
		No se puede codificar el archivo: [FILE]
	</notification>
	<notification name="CorruptedProtectedDataStore">
		No se pueden cumplimentar los campos de nombre de usuario y contraseña. Esto puede deberse a un cambio de configuración de la red.
		<usetemplate name="okbutton" yestext="Aceptar"/>
	</notification>
	<notification name="CorruptResourceFile">
		Archivo de recursos corrupto: [FILE]
	</notification>
	<notification name="UnknownResourceFileVersion">
		Versión desconocida de archivo de recursos Linden en el archivo: [FILE]
	</notification>
	<notification name="UnableToCreateOutputFile">
		No se ha podido crear el archivo de salida: [FILE]
	</notification>
	<notification name="DoNotSupportBulkAnimationUpload">
		Actualmente, [APP_NAME] no admite la subida masiva de animaciones en formato BVH.
	</notification>
	<notification name="CannotUploadReason">
		No se ha podido subir [FILE] por la siguiente razón: [REASON]
Por favor, inténtalo más tarde.
	</notification>
	<notification name="LandmarkCreated">
		Se ha añadido &quot;[LANDMARK_NAME]&quot; a tu carpeta [FOLDER_NAME].
	</notification>
	<notification name="LandmarkAlreadyExists">
		Ya tienes un hito de esta localización.
		<usetemplate name="okbutton" yestext="Aceptar"/>
	</notification>
	<notification name="CannotCreateLandmarkNotOwner">
		No puedes crear un hito aquí porque el propietario del terreno no lo permite.
	</notification>
	<notification name="CannotRecompileSelectObjectsNoScripts">
		No se pudo &apos;recompilar&apos;.
Selecciona un objeto con script.
	</notification>
	<notification name="CannotRecompileSelectObjectsNoPermission">
		No se pudo &apos;recompilar&apos;.

Selecciona objetos con scripts de los que tengas permiso de modificación.
	</notification>
	<notification name="CannotResetSelectObjectsNoScripts">
		No se pudo &apos;reiniciar&apos;.

Selecciona objetos con scripts.
	</notification>
	<notification name="CannotdeleteSelectObjectsNoScripts">
		No se pudo &apos;eliminar&apos;.
		
Selecciona objetos con scripts.
	</notification>
	<notification name="CannotResetSelectObjectsNoPermission">
		No se pudo &apos;reiniciar&apos;.

Selecciona objetos con scripts de los que tengas permiso de modificación.
	</notification>
	<notification name="CannotOpenScriptObjectNoMod">
		Imposible abrir el script del objeto sin permisos de modificación.
	</notification>
	<notification name="CannotSetRunningSelectObjectsNoScripts">
		No se puede configurar ningún script como &apos;ejecutándose&apos;.

Selecciona objetos con scripts.
	</notification>
	<notification name="CannotSetRunningNotSelectObjectsNoScripts">
		No se puede configurar ningún script como &apos;no ejecutándose&apos;.

Selecciona objetos con scripts.
	</notification>
	<notification name="NoFrontmostFloater">
		No hay nada que guardar.
	</notification>
	<notification name="SeachFilteredOnShortWords">
		Se ha modificado tu búsqueda
eliminando las palabras demasiado cortas.

Buscando: [FINALQUERY]
	</notification>
	<notification name="SeachFilteredOnShortWordsEmpty">
		Los términos de tu búsqueda son muy cortos,
por lo que no se ha hecho la búsqueda.
	</notification>
	<notification name="CouldNotTeleportReason">
		Fallo en el teleporte.
[REASON]
	</notification>
	<notification name="invalid_tport">
		Ha habido un problema al procesar tu petición de teleporte. Debes volver a iniciar sesión antes de poder teleportarte de nuevo.
Si sigues recibiendo este mensaje, por favor acude al [SUPPORT_SITE].
	</notification>
	<notification name="invalid_region_handoff">
		Ha habido un problema al procesar tu paso a otra región. Debes volver a iniciar sesión para poder pasar de región a región.
Si sigues recibiendo este mensaje, por favor acude al [SUPPORT_SITE].
	</notification>
	<notification name="blocked_tport">
		Lo sentimos, en estos momentos los teleportes están bloqueados. Vuelve a intentarlo en un momento. Si sigues sin poder teleportarte, desconéctate y vuelve a iniciar sesión para solucionar el problema.
	</notification>
	<notification name="nolandmark_tport">
		Lo sentimos, pero el sistema no ha podido localizar el destino de este hito.
	</notification>
	<notification name="timeout_tport">
		Lo sentimos, pero el sistema no ha podido completar el teleporte.
Vuelve a intentarlo en un momento.
	</notification>
	<notification name="noaccess_tport">
		Lo sentimos, pero no tienes acceso al destino de este teleporte.
	</notification>
	<notification name="missing_attach_tport">
		Aún no han llegado tus objetos anexados. Espera unos segundos más o desconéctate y vuelve a iniciar sesión antes de teleportarte.
	</notification>
	<notification name="too_many_uploads_tport">
		La cola de espera en esta región está actualmente obstruida, por lo que tu petición de teleporte no se atenderá en un tiempo prudencial. Por favor, vuelve a intentarlo en unos minutos o ve a una zona menos ocupada.
	</notification>
	<notification name="expired_tport">
		Lo sentimos, pero el sistema no ha podido atender tu petición de teleporte en un tiempo prudencial. Por favor, vuelve a intentarlo en unos pocos minutos.
	</notification>
	<notification name="expired_region_handoff">
		Lo sentimos, pero el sistema no ha podido completar tu paso a otra región en un tiempo prudencial. Por favor, vuelve a intentarlo en unos pocos minutos.
	</notification>
	<notification name="no_host">
		Ha sido imposible encontrar el destino del teleporte: o está desactivado temporalmente o ya no existe. Por favor, vuelve a intentarlo en unos pocos minutos.
	</notification>
	<notification name="no_inventory_host">
		En estos momentos no está disponible el sistema de inventario.
	</notification>
	<notification name="CannotSetLandOwnerNothingSelected">
		No se ha podido configurar el propietario del terreno:
no se ha seleccionado una parcela.
	</notification>
	<notification name="CannotSetLandOwnerMultipleRegions">
		No se ha podido obtener la propiedad del terreno porque la selección se extiende por varias regiones. Por favor, selecciona un área más pequeña y vuelve a intentarlo.
	</notification>
	<notification name="ForceOwnerAuctionWarning">
		Esta parcela está subastándose. Forzar su propiedad cancelará la subasta y, potencialmente, puede disgustar a algunos residentes si la puja ya ha empezado.
¿Forzar la propiedad?
		<usetemplate name="okcancelbuttons" notext="Cancelar" yestext="Aceptar"/>
	</notification>
	<notification name="CannotContentifyNothingSelected">
		No se ha podido &apos;contentify&apos;:
no se ha seleccionado una parcela.
	</notification>
	<notification name="CannotContentifyNoRegion">
		No se ha podido &apos;contentify&apos;:
no se ha seleccionado una región.
	</notification>
	<notification name="CannotReleaseLandNothingSelected">
		No se ha podido abandonar el terreno:
no se ha seleccionado una parcela.
	</notification>
	<notification name="CannotReleaseLandNoRegion">
		No se ha podido abandonar el terreno:
no se ha podido encontrar la región.
	</notification>
	<notification name="CannotBuyLandNothingSelected">
		Imposible comprar terreno:
no se ha seleccionado una parcela.
	</notification>
	<notification name="CannotBuyLandNoRegion">
		Imposible comprar terreno:
no se ha podido encontrar en qué región está.
	</notification>
	<notification name="CannotCloseFloaterBuyLand">
		No puedes cerrar la ventana de Comprar terreno hasta que [APP_NAME] calcule el precio de esta transacción.
	</notification>
	<notification name="CannotDeedLandNothingSelected">
		No se ha podido ceder el terreno:
no se ha seleccionado una parcela.
	</notification>
	<notification name="CannotDeedLandNoGroup">
		No se ha podido ceder el terreno:
no has seleccionado un grupo.
	</notification>
	<notification name="CannotDeedLandNoRegion">
		No se ha podido ceder el terreno:
Ha sido imposible encontrar en qué región está.
	</notification>
	<notification name="CannotDeedLandMultipleSelected">
		No se ha podido ceder el terreno:
has seleccionado varias parcelas.

Inténtalo seleccionando sólo una.
	</notification>
	<notification name="ParcelCanPlayMedia">
		Este lugar proporciona flujos de medios, que pueden requerir más ancho de banda.
		
¿Quieres reproducir flujos de medios cuando estén disponibles?
(Puedes cambiar esta opción más tarde en Preferencias &gt; Sonido y medios).
		<form name="form">
			<button name="Play Media Now" text="Reproducir ahora"/>
			<button name="Always Play Media" text="Reproducir siempre"/>
			<button name="Do Not Pley Media" text="No reproducir"/>
		</form>
	</notification>
	<notification name="CannotDeedLandWaitingForServer">
		No se ha podido ceder el terreno:
esperando que el servidor informe acerca de la propiedad.

Por favor, vuelve a intentarlo.
	</notification>
	<notification name="CannotDeedLandNoTransfer">
		No se ha podido ceder el terreno:
En la región [REGION] no se permite la cesión de terrenos.
	</notification>
	<notification name="CannotReleaseLandWatingForServer">
		No se ha podido abandonar el terreno:
esperando que el servidor actualice la información de la parcela.

Vuelve a intentarlo en unos segundos.
	</notification>
	<notification name="CannotReleaseLandSelected">
		No se ha podido abandonar el terreno:
no eres propietario de todas las parcelas seleccionadas.

Por favor, selecciona una sola parcela.
	</notification>
	<notification name="CannotReleaseLandDontOwn">
		No se ha podido abandonar el terreno:
no tienes permisos sobre esta parcela.
Las parcelas de tu propiedad se muestran en verde.
	</notification>
	<notification name="CannotReleaseLandRegionNotFound">
		No se ha podido abandonar el terreno:
Ha sido imposible encontrar en qué región está.
	</notification>
	<notification name="CannotReleaseLandNoTransfer">
		No se ha podido abandonar el terreno:
En la región [REGION] no se permite la cesión de terrenos.
	</notification>
	<notification name="CannotReleaseLandPartialSelection">
		No se ha podido abandonar el terreno:
debes seleccionar toda la parcela.

Selecciona una parcela completa o divídela primero.
	</notification>
	<notification name="ReleaseLandWarning">
		Vas a abandonar [AREA] m² de terreno.
Al hacerlo dejarás de poseerlo, pero no recibirás ningún L$.

¿Abandonar este terreno?
		<usetemplate name="okcancelbuttons" notext="Cancelar" yestext="Aceptar"/>
	</notification>
	<notification name="CannotDivideLandNothingSelected">
		No se ha podido dividir el terreno:

No has seleccionado ninguna parcela.
	</notification>
	<notification name="CannotDivideLandPartialSelection">
		No se ha podido dividir el terreno:

Has seleccionado una parcela entera.
Inténtalo seleccionando una parte.
	</notification>
	<notification name="LandDivideWarning">
		Dividir este terreno lo separará en dos parcelas, cada una de las cuales tendrá su propia configuración. Tras esta operación se restablecerán algunas configuraciones a sus valores por defecto.

¿Dividir el terreno?
		<usetemplate name="okcancelbuttons" notext="Cancelar" yestext="Aceptar"/>
	</notification>
	<notification name="CannotDivideLandNoRegion">
		No se ha podido dividir el terreno:
Ha sido imposible encontrar en qué región está.
	</notification>
	<notification name="CannotJoinLandNoRegion">
		No se ha podido unir el terreno:
Ha sido imposible encontrar en qué región está.
	</notification>
	<notification name="CannotJoinLandNothingSelected">
		No se ha podido unir el terreno:
No hay parcelas seleccionadas.
	</notification>
	<notification name="CannotJoinLandEntireParcelSelected">
		No se ha podido unir el terreno:
Sólo has seleccionado una parcela.

Selecciona terreno que incluya algo de ambas parcelas.
	</notification>
	<notification name="CannotJoinLandSelection">
		No se ha podido unir el terreno:
Debes seleccionar más de una parcela.

Selecciona terreno que incluya algo de ambas parcelas.
	</notification>
	<notification name="JoinLandWarning">
		Al unir este terreno crearás una parcela más grande formada por todas aquellas que tengan parte en el rectángulo seleccionado.
Deberás reconfigurar el nombre y las opciones de la nueva parcela.

¿Unir el terreno?
		<usetemplate name="okcancelbuttons" notext="Cancelar" yestext="Aceptar"/>
	</notification>
	<notification name="ConfirmNotecardSave">
		Esta nota debe guardarse antes de que puedas copiarla o verla. ¿Guardar la nota?
		<usetemplate name="okcancelbuttons" notext="Cancelar" yestext="Aceptar"/>
	</notification>
	<notification name="ConfirmItemCopy">
		¿Copiar este ítem a tu inventario?
		<usetemplate name="okcancelbuttons" notext="Cancelar" yestext="Copiar"/>
	</notification>
	<notification name="ResolutionSwitchFail">
		Fallo al cambiar la resolución a [RESX] por [RESY]
	</notification>
	<notification name="ErrorUndefinedGrasses">
		Error, hierbas no definidas: [SPECIES]
	</notification>
	<notification name="ErrorUndefinedTrees">
		Error, árboles no definidos: [SPECIES]
	</notification>
	<notification name="CannotSaveWearableOutOfSpace">
		No se ha podido guardar el archivo &apos;[NAME]&apos;. Tendrás que liberar algo de espacio en tu disco duro y guardarlo de nuevo.
	</notification>
	<notification name="CannotSaveToAssetStore">
		No se ha podido guardar [NAME] en la almacén central de activos.
Generalmente, esto es un fallo pasajero. Por favor, personaliza y guarda el ítem de aquí a unos minutos.
	</notification>
	<notification name="YouHaveBeenLoggedOut">
		Vaya, se ha cerrado tu sesión en [CURRENT_GRID].
            [MESSAGE]
		<usetemplate name="okcancelbuttons" notext="Salir" yestext="Ver MI y Chat"/>
	</notification>
	<notification name="OnlyOfficerCanBuyLand">
		No se ha podido comprar terreno para el grupo:
no tienes permiso para comprar terreno para el grupo que tienes activado actualmente.
	</notification>
	<notification label="Añadir como amigo" name="AddFriendWithMessage">
		Los amigos pueden darse permiso para localizarse en el mapa y para saber si el otro está conectado.

¿Ofrecer amistad a [NAME]?
		<form name="form">
			<input name="message">
				¿Quieres formar parte de mis amigos?
			</input>
			<button name="Offer" text="Aceptar"/>
			<button name="Cancel" text="Cancelar"/>
		</form>
	</notification>
	<notification label="Añadir lista de reemplazo automático" name="AddAutoReplaceList">
		Nombre de la nueva lista:
		<form name="form">
			<button name="SetName" text="Aceptar"/>
		</form>
	</notification>
	<notification label="Cambiar nombre de la lista de reemplazo automático" name="RenameAutoReplaceList">
		El nombre &apos;[DUPNAME]&apos; ya se está utilizando.
    Escribe un nuevo nombre que sea único:
		<form name="form">
			<button name="ReplaceList" text="Reemplazar la lista actual"/>
			<button name="SetName" text="Usar un nuevo nombre"/>
		</form>
	</notification>
	<notification name="InvalidAutoReplaceEntry">
		La palabra clave debe ser una única palabra y el reemplazo no puede estar vacío.
	</notification>
	<notification name="InvalidAutoReplaceList">
		La lista de reemplazo no es válida.
	</notification>
	<notification name="SpellingDictImportRequired">
		Debes especificar un archivo, un nombre y un idioma.
	</notification>
	<notification name="SpellingDictIsSecondary">
		El diccionario [DIC_NAME] aparentemente no contiene un archivo &quot;aff&quot;, lo cual significa que es un diccionario &quot;secundario&quot;.
Puedes utilizarlo como un diccionario adicional, pero no como el diccionario principal.

Consulta https://wiki.secondlife.com/wiki/Adding_Spelling_Dictionaries
	</notification>
	<notification name="SpellingDictImportFailed">
		No se puede copiar
    [FROM_NAME]
    a
    [TO_NAME]
	</notification>
	<notification label="Guardar el vestuario" name="SaveOutfitAs">
		Guardar como un nuevo vestuario todo lo que llevo puesto:
		<form name="form">
			<input name="message">
				[DESC] (nuevo)
			</input>
			<button name="OK" text="Aceptar"/>
			<button name="Cancel" text="Cancelar"/>
		</form>
	</notification>
	<notification label="Guardar artículo" name="SaveWearableAs">
		Guardar el ítem en mi inventario como:
		<form name="form">
			<input name="message">
				[DESC] (nuevo)
			</input>
			<button name="OK" text="Aceptar"/>
			<button name="Cancel" text="Cancelar"/>
		</form>
	</notification>
	<notification label="Renombrar el vestuario" name="RenameOutfit">
		Nuevo nombre del vestuario:
		<form name="form">
			<input name="new_name">
				[NAME]
			</input>
			<button name="OK" text="Aceptar"/>
			<button name="Cancel" text="Cancelar"/>
		</form>
	</notification>
	<notification name="RemoveFromFriends">
		¿Quieres romper tu amistad con [NAME]?
		<usetemplate name="okcancelbuttons" notext="Cancelar" yestext="Aceptar"/>
	</notification>
	<notification name="RemoveMultipleFromFriends">
		¿Quieres retirarle tu amistad a los residentes seleccionados?
		<usetemplate name="okcancelbuttons" notext="Cancelar" yestext="Aceptar"/>
	</notification>
	<notification name="GodDeleteAllScriptedPublicObjectsByUser">
		¿Estás seguro de que quieres BORRAR TODOS los objetos con scripts que sean propiedad de
** [AVATAR_NAME] **
en todos los terrenos de otros en esta región?
		<usetemplate name="okcancelbuttons" notext="Cancelar" yestext="Aceptar"/>
	</notification>
	<notification name="GodDeleteAllScriptedObjectsByUser">
		¿Estás seguro de que quieres BORRAR TODOS los objetos con scripts que sean propiedad de
** [AVATAR_NAME] **
en TODO EL TERRENO de esta región?
		<usetemplate name="okcancelbuttons" notext="Cancelar" yestext="Aceptar"/>
	</notification>
	<notification name="GodDeleteAllObjectsByUser">
		¿Estás seguro de que quieres BORRAR TODOS los objetos (con o sin scripts) que sean propiedad de
** [AVATAR_NAME] **
en TODO EL TERRENO de esta región?
		<usetemplate name="okcancelbuttons" notext="Cancelar" yestext="Aceptar"/>
	</notification>
	<notification name="BlankClassifiedName">
		Debes especificar un nombre para tu clasificado.
	</notification>
	<notification name="MinClassifiedPrice">
		El pago para aparecer en la lista debe ser de, al menos, [MIN_PRICE] L$.

Por favor, elige un pago mayor.
	</notification>
	<notification name="ConfirmItemDeleteHasLinks">
		Por lo menos uno de los elementos seleccionados tiene enlaces que lo señalan. Si eliminas este elemento, los enlaces dejarán de funcionar permanentemente. Lo más recomendable es eliminar primero los enlaces.

¿Estás seguro de que quieres eliminar los elementos?
		<usetemplate name="okcancelbuttons" notext="Cancelar" yestext="Aceptar"/>
	</notification>
	<notification name="ConfirmObjectDeleteLock">
		Al menos uno de los items que has seleccionado está bloqueado.

¿Estás seguro de que quieres borrar estos items?
		<usetemplate name="okcancelbuttons" notext="Cancelar" yestext="Aceptar"/>
	</notification>
	<notification name="ConfirmObjectDeleteNoCopy">
		Al menos uno de los items que has seleccionado no es copiable.

¿Estás seguro de que quieres borrar estos items?
		<usetemplate name="okcancelbuttons" notext="Cancelar" yestext="Aceptar"/>
	</notification>
	<notification name="ConfirmObjectDeleteNoOwn">
		No eres el propietario de, al menos, uno de los items que has seleccionado.

¿Estás seguro de que quieres borrar estos items?
		<usetemplate name="okcancelbuttons" notext="Cancelar" yestext="Aceptar"/>
	</notification>
	<notification name="ConfirmObjectDeleteLockNoCopy">
		Al menos un objeto está bloqueado.
Al menos un objeto no es copiable.

¿Estás seguro de que quieres borrar estos items?
		<usetemplate name="okcancelbuttons" notext="Cancelar" yestext="Aceptar"/>
	</notification>
	<notification name="ConfirmObjectDeleteLockNoOwn">
		Al menos un objeto está bloqueado.
No eres propietario de, al menos, un objeto.

¿Estás seguro de que quieres borrar estos items?
		<usetemplate name="okcancelbuttons" notext="Cancelar" yestext="Aceptar"/>
	</notification>
	<notification name="ConfirmObjectDeleteNoCopyNoOwn">
		Al menos un objeto no es copiable.
No eres propietario de, al menos, un objeto.

¿Estás seguro de que quieres borrar estos items?
		<usetemplate name="okcancelbuttons" notext="Cancelar" yestext="Aceptar"/>
	</notification>
	<notification name="ConfirmObjectDeleteLockNoCopyNoOwn">
		Al menos un objeto está bloqueado.
Al menos un objeto no es copiable.
No eres propietario de, al menos, un objeto.

¿Estás seguro de que quieres borrar estos items?
		<usetemplate name="okcancelbuttons" notext="Cancelar" yestext="Aceptar"/>
	</notification>
	<notification name="ConfirmObjectTakeLock">
		Al menos un objeto está bloqueado.

¿Estás seguro de que quieres tomar estos items?
		<usetemplate name="okcancelbuttons" notext="Cancelar" yestext="Aceptar"/>
	</notification>
	<notification name="ConfirmObjectTakeNoOwn">
		No eres el propietario de todos los objetos que estás tomando.
Si sigues, se aplicarán los permisos marcados para el próximo propietario, y es posible que se restrinja tu posibilidad de hacer modificaciones o copias.
Aún así, puedes tomar lo actualmente seleccionado.

¿Estás seguro de que quieres tomar estos items?
		<usetemplate name="okcancelbuttons" notext="Cancelar" yestext="Aceptar"/>
	</notification>
	<notification name="ConfirmObjectTakeLockNoOwn">
		Al menos un objeto está bloqueado.
No eres el propietario de todos los objetos que estás tomando.
Si sigues, se aplicarán los permisos marcados para el próximo propietario, y es posible que se restrinja tu posibilidad de hacer modificaciones o copias.
Aún así, puedes tomar lo actualmente seleccionado.

¿Estás seguro de que quieres tomar estos items?
		<usetemplate name="okcancelbuttons" notext="Cancelar" yestext="Aceptar"/>
	</notification>
	<notification name="CantBuyLandAcrossMultipleRegions">
		No se ha podido hacer la compra porque el terreno seleccionado se extiende por varias regiones.

Por favor, selecciona un área más pequeña y vuelve a intentarlo.
	</notification>
	<notification name="DeedLandToGroup">
		Al ceder esta parcela, se requerirá al grupo que tenga y mantenga el crédito suficiente para uso de terreno.
El precio de compra de la parcela no se le reembolsará al propietario.
Si se vende una parcela cedida, el precio de venta se dividirá a partes iguales entre los miembros del grupo.

¿Ceder estos [AREA] m² de terreno al grupo
&apos;[GROUP_NAME]&apos;?
		<usetemplate name="okcancelbuttons" notext="Cancelar" yestext="Aceptar"/>
	</notification>
	<notification name="DeedLandToGroupWithContribution">
		Al ceder esta parcela, el grupo deberá poseer y mantener el número suficiente de créditos de uso de terreno.
La cesión incluirá una contribución simultánea de terreno al grupo de &quot;[NAME]&quot;.
El precio de compra del terreno no se le reembolsará al propietario. Si se vende una parcela cedida, el precio de venta se dividirá en partes iguales entre los miembros del grupo.

¿Ceder este terreno de [AREA] m² al grupo &apos;[GROUP_NAME]&apos;?
		<usetemplate name="okcancelbuttons" notext="Cancelar" yestext="Aceptar"/>
	</notification>
	<notification name="DisplaySetToSafe">
		Las configuraciones que se muestran se han fijado en los niveles guardados, pues especificaste la opción de guardarlos.
	</notification>
	<notification name="DisplaySetToRecommendedGPUChange">
		La configuración de pantalla se ha establecido en los niveles recomendados porque tu tarjeta de gráficos ha cambiado
de &apos;[LAST_GPU]&apos;
a &apos;[THIS_GPU]&apos;
	</notification>
	<notification name="DisplaySetToRecommendedFeatureChange">
		La configuración de pantalla se ha establecido en los niveles recomendados a causa de un cambio en el subsistema de renderizado.
	</notification>
	<notification name="ErrorMessage">
		[ERROR_MESSAGE]
		<usetemplate name="okbutton" yestext="Aceptar"/>
	</notification>
	<notification name="AvatarMovedDesired">
		La localización solicitada no está disponible en estos momentos.
Se te ha llevado a una región cercana.
	</notification>
	<notification name="AvatarMovedLast">
		En estos momentos no está disponible la posición solicitada.
Se te ha llevado a una región cercana.
	</notification>
	<notification name="AvatarMovedHome">
		En estos momentos no está disponible tu Base.
Se te ha llevado a una región cercana.
Quizá quieras configurar una nueva posición para tu Base.
	</notification>
	<notification name="ClothingLoading">
		Aún está descargándose tu ropa.
Puedes usar [CURRENT_GRID] de forma normal; los demás residentes te verán correctamente.
		<form name="form">
			<ignore name="ignore" text="La ropa está tardando mucho en descargarse"/>
		</form>
	</notification>
	<notification name="AgentComplexityWithVisibility">
		La [https://community.secondlife.com/t5/English-Knowledge-Base/Avatar-Rendering-Complexity/ta-p/2967838 complejidad de tu avatar] es [AGENT_COMPLEXITY]. 
[OVERLIMIT_MSG]
		<usetemplate ignoretext="Avisarme si la complejidad de mi avatar puede ser excesiva" name="notifyignore"/>
	</notification>
	<notification name="AgentComplexity">
		La [https://community.secondlife.com/t5/English-Knowledge-Base/Avatar-Rendering-Complexity/ta-p/2967838 complejidad de tu avatar] es [AGENT_COMPLEXITY].
		<usetemplate ignoretext="Advertirme cuando cambie la complejidad de mi avatar" name="notifyignore"/>
	</notification>
	<notification name="HUDComplexityWarning">
		[HUD_REASON], es probable que afecte negativamente al rendimiento.
		<usetemplate ignoretext="Avisarme si la complejidad de mi HUD es excesiva" name="notifyignore"/>
	</notification>
	<notification name="FirstRun">
		Se ha completado la instalación de [APP_NAME].

Si es la primera vez que usas [CURRENT_GRID], debes crear una cuenta para poder iniciar una sesión.
		<usetemplate name="okcancelbuttons" notext="Continuar" yestext="Crear cuenta..."/>
	</notification>
	<notification name="LoginPacketNeverReceived">
		Tenemos problemas de conexión. Puede deberse a un problema de tu conexión a Internet o de [SECOND_LIFE_GRID].

Puedes revisar tu conexión a Internet y volver a intentarlo en unos minutos, pulsar Ayuda para conectarte a [SUPPORT_SITE], o pulsar Teleporte para intentar teleportarte a tu Base.
		<url name="url">
			http://es.secondlife.com/support/
		</url>
		<form name="form">
			<button name="OK" text="Aceptar"/>
			<button name="Help" text="Ayuda"/>
			<button name="Teleport" text="Teleporte"/>
		</form>
	</notification>
	<notification name="WelcomeChooseSex">
		Tu avatar aparecerá en un momento.

Para caminar, usa las teclas del cursor.
En cualquier momento, puedes pulsar la tecla F1 para obtener ayuda o para aprender más acerca de [CURRENT_GRID].
Por favor, elige el avatar masculino o femenino.
Puedes cambiar más adelante tu elección.
		<usetemplate name="okcancelbuttons" notext="Mujer" yestext="Varón"/>
	</notification>
	<notification name="CantTeleportToGrid">
		No se puede hacer el teleporte a [SLURL] porque se encuentra en una red de simuladores ([GRID]) diferente de la actual ([CURRENT_GRID]). Cierra el visor y vuelve a intentarlo.
		<usetemplate name="okbutton" yestext="Aceptar"/>
	</notification>
	<notification name="GeneralCertificateError">
		No se puede establecer la conexión con el servidor.
[REASON]

Nombre del asunto: [SUBJECT_NAME_STRING]
Nombre del emisor: [ISSUER_NAME_STRING]
Válido desde: [VALID_FROM]
Válido hasta: [VALID_TO]
Huella digital MD5: [SHA1_DIGEST]
Huella digital SHA1: [MD5_DIGEST]
Uso de la clave: [KEYUSAGE]
Uso extendido de la clave: [EXTENDEDKEYUSAGE]
Identificador de clave de asunto: [SUBJECTKEYIDENTIFIER]
		<usetemplate name="okbutton" yestext="Aceptar"/>
	</notification>
	<notification name="TrustCertificateError">
		Se desconoce la Autoridad de Certificación de este servidor.

Información del certificado:
Nombre del asunto: [SUBJECT_NAME_STRING]
Nombre del emisor: [ISSUER_NAME_STRING]
Válido desde: [VALID_FROM]
Válido hasta: [VALID_TO]
Huella digital MD5: [SHA1_DIGEST]
Huella digital SHA1: [MD5_DIGEST]
Uso de la clave: [KEYUSAGE]
Uso extendido de la clave: [EXTENDEDKEYUSAGE]
Identificador de clave de asunto: [SUBJECTKEYIDENTIFIER]

¿Deseas confiar en esta Autoridad?
		<usetemplate name="okcancelbuttons" notext="Cancelar" yestext="Confiar"/>
	</notification>
	<notification name="NotEnoughCurrency">
		[NAME] cuesta [PRICE] L$. No tienes suficientes L$ para hacer eso.
	</notification>
	<notification name="GrantedModifyRights">
		[NAME] te ha dado permiso para modificar sus objetos.
	</notification>
	<notification name="RevokedModifyRights">
		[NAME] ha revocado tu permiso para modificar sus objetos.
	</notification>
	<notification name="FlushMapVisibilityCaches">
		Esto limpiará las cachés del mapa en esta región.
Esto sólo es realmente útil para cuestiones de depuración (&apos;debugging&apos;).
(A efectos prácticos, espera 5 minutos, y el mapa de cualquiera se actualizará después de que reinicies sesión).
		<usetemplate name="okcancelbuttons" notext="Cancelar" yestext="Aceptar"/>
	</notification>
	<notification name="BuyOneObjectOnly">
		No se puede comprar más de un objeto a la vez. Por favor, selecciona sólo un objeto y vuelve a intentarlo.
	</notification>
	<notification name="OnlyCopyContentsOfSingleItem">
		No se pueden copiar a la vez los contenidos de más de un objeto.
Por favor, selecciona sólo uno y vuelve a intentarlo.
		<usetemplate name="okcancelbuttons" notext="Cancelar" yestext="Aceptar"/>
	</notification>
	<notification name="KickUsersFromRegion">
		¿Teleportar a su base a todos los residentes en esta región?
		<usetemplate name="okcancelbuttons" notext="Cancelar" yestext="Aceptar"/>
	</notification>
	<notification name="ChangeObjectBonusFactor">
		Si disminuyes el plus de objetos cuando ya se han establecido construcciones en una región, algunos objetos se podrían eliminar o devolver. ¿Estás seguro de que quieres cambiar el plus de objetos?
		<usetemplate ignoretext="Confirmar el cambio del factor de plus del objeto" name="okcancelignore" notext="Cancelar" yestext="Aceptar"/>
	</notification>
	<notification name="EstateObjectReturn">
		¿Estás seguro de que quieres devolver los objetos propiedad de
[USER_NAME]?
		<usetemplate name="okcancelbuttons" notext="Cancelar" yestext="Aceptar"/>
	</notification>
	<notification name="InvalidTerrainBitDepth">
		No se han podido configurar las texturas de la región:
La textura del terreno [TEXTURE_NUM] tiene una profundidad de bits inválida: [TEXTURE_BIT_DEPTH].

Cambia la textura [TEXTURE_NUM] por una imagen de 24 bits y 1024x1024 o menor, y pulsa de nuevo &apos;Aplicar&apos; .
	</notification>
	<notification name="InvalidTerrainSize">
		No se han podido configurar las texturas de la región:
La textura del terreno [TEXTURE_NUM] es demasiado grande: [TEXTURE_SIZE_X]x[TEXTURE_SIZE_Y].

Cambia la textura [TEXTURE_NUM] por una imagen de 24 bits y 1024x1024 o menor, y pulsa de nuevo &apos;Aplicar&apos; .
	</notification>
	<notification name="RawUploadStarted">
		Ha empezado la subida. Dependiendo de la velocidad de tu conexión, llevará hasta dos minutos.
	</notification>
	<notification name="ConfirmBakeTerrain">
		¿Realmente quieres predeterminar el terreno actual, convirtiéndolo en el centro de los limites para elevarlo y rebajarlo, y en el terreno por defecto para la herramienta &apos;Revertir&apos;?
		<usetemplate name="okcancelbuttons" notext="Cancelar" yestext="Aceptar"/>
	</notification>
	<notification name="ConfirmTextureHeights">
		Vas a usar valores inferiores más grandes que los de Intervalos de elevación. ¿Quieres continuar?
		<usetemplate canceltext="No preguntar" name="yesnocancelbuttons" notext="Cancelar" yestext="Aceptar"/>
	</notification>
	<notification name="MaxAllowedAgentOnRegion">
		Sólo puedes tener [MAX_AGENTS] residentes autorizados.
	</notification>
	<notification name="MaxBannedAgentsOnRegion">
		Sólo puedes tener [MAX_BANNED] residentes no admitidos.
	</notification>
	<notification name="MaxAgentOnRegionBatch">
		Fallo al intentar añadir [NUM_ADDED] agentes:
Se superan en [NUM_EXCESS] los [MAX_AGENTS] permitidos en [LIST_TYPE].
	</notification>
	<notification name="MaxAllowedGroupsOnRegion">
		Sólo puedes tener [MAX_GROUPS] grupos permitidos.
		<usetemplate name="okcancelbuttons" notext="Cancelar" yestext="Predeterminar"/>
	</notification>
	<notification name="MaxManagersOnRegion">
		Sólo puedes tener [MAX_MANAGER] administradores del estado.
	</notification>
	<notification name="OwnerCanNotBeDenied">
		No se puede añadir a la lista de residentes no admitidos al propietario del estado.
	</notification>
	<notification name="ProblemAddingEstateManagerBanned">
		No se puede añadir un residente expulsado a la lista de administradores de estado.
	</notification>
	<notification name="CanNotChangeAppearanceUntilLoaded">
		No puedes cambiar la apariencia hasta que no se carguen la ropa y la anatomía.
	</notification>
	<notification name="ClassifiedMustBeAlphanumeric">
		El nombre de tu anuncio clasificado debe empezar o con un número o con una letra de la A a la Z. No se permiten signos de puntuación.
	</notification>
	<notification name="CantSetBuyObject">
		No puede seleccionar Comprar el objeto, porque éste no está en venta.
Por favor, pon en venta el objeto y vuelve a intentarlo.
	</notification>
	<notification name="FinishedRawDownload">
		Finalizada la descarga del archivo raw de terreno en:
[DOWNLOAD_PATH].
	</notification>
	<notification name="RequiredUpdate">
		La versión [VERSION] es necesaria para iniciar sesión. Esto debería haber sido actualizado, pero parece que no fue así. Por favor, descarga desde https://secondlife.com/support/downloads/
		<usetemplate name="okbutton" yestext="Aceptar"/>
	</notification>
	<notification name="LoginFailedUnknown">
		Lo sentimos, error en el inicio de sesión, motivo desconocido. Si sigues recibiendo este mensaje, por favor, acude al [SUPPORT_SITE].
		<usetemplate name="okbutton" yestext="Salir"/>
	</notification>
	<notification name="DeedObjectToGroup">
		Ceder este objeto al grupo hará que:
* Reciba los L$ pagados en el objeto
		<usetemplate ignoretext="Confirmar antes de ceder un objeto al grupo" name="okcancelignore" notext="Cancelar" yestext="Transferir"/>
	</notification>
	<notification name="WebLaunchExternalTarget">
		¿Quieres abrir tu navegador para ver este contenido?
		<usetemplate ignoretext="Abrir mi navegador para ver una página web" name="okcancelignore" notext="Cancelar" yestext="Aceptar"/>
	</notification>
	<notification name="SystemUIScaleFactorChanged">
		El factor de tamaño de IU del sistema ha cambiado desde la última ejecución. ¿Deseas abrir la página de ajustes de tamaño de la IU?
		<usetemplate name="okcancelbuttons" notext="Cancelar" yestext="Aceptar"/>
	</notification>
	<notification name="WebLaunchJoinNow">
		¿Ir al [http://secondlife.com/account/ Panel de Control] para administrar tu cuenta?
		<usetemplate ignoretext="Abrir mi navegador para administrar mi cuenta" name="okcancelignore" notext="Cancelar" yestext="Aceptar"/>
	</notification>
	<notification name="WebLaunchSecurityIssues">
		Visita el wiki de [CURRENT_GRID] para más detalles sobre cómo informar de una cuestión de seguridad.
		<usetemplate ignoretext="Abrir mi navegador para informar de un fallo de seguridad" name="okcancelignore" notext="Cancelar" yestext="Aceptar"/>
	</notification>
	<notification name="WebLaunchQAWiki">
		Visita el wiki QA de [CURRENT_GRID].
		<usetemplate ignoretext="Abrir mi navegador para el ver el wiki de &apos;QA&apos; (Control de Calidad)" name="okcancelignore" notext="Cancelar" yestext="Aceptar"/>
	</notification>
	<notification name="WebLaunchPublicIssue">
		Visita el Public Issue Tracker (sistema público de seguimiento de incidencias) de [CURRENT_GRID], donde podrás informar de errores y otros asuntos.
		<usetemplate ignoretext="Abrir mi navegador para usar el &apos;Public Issue Tracker&apos;" name="okcancelignore" notext="Cancelar" yestext="Ir a la página"/>
	</notification>
	<notification name="WebLaunchSupportWiki">
		¿Quieres ir al blog oficial para ver las últimas noticias e informaciones?
		<usetemplate ignoretext="Abrir mi navegador para ver el blog" name="okcancelignore" notext="Cancelar" yestext="Aceptar"/>
	</notification>
	<notification name="WebLaunchLSLGuide">
		¿Quieres abrir la Guía de Script para tener ayuda sobre el tema?
		<usetemplate ignoretext="Abrir mi navegador para ver la Guía de Script" name="okcancelignore" notext="Cancelar" yestext="Aceptar"/>
	</notification>
	<notification name="WebLaunchLSLWiki">
		¿Quieres visitar el portal de LSL para obtener ayuda sobre manejo de scripts?
		<usetemplate ignoretext="Abrir mi navegador para ver el portal de LSL" name="okcancelignore" notext="Cancelar" yestext="Ir a la página"/>
	</notification>
	<notification name="ReturnToOwner">
		¿Estás seguro de que quieres devolver los objetos seleccionados a sus propietarios? Los objetos transferibles que se hayan cedido volverán a sus propietarios anteriores.

*ATENCIÓN* ¡Serán borrados los objetos no transferibles que estén cedidos!
		<usetemplate ignoretext="Confirmar antes de devolver objetos a sus propietarios." name="okcancelignore" notext="Cancelar" yestext="Aceptar"/>
	</notification>
	<notification name="GroupLeaveConfirmMember">
		Actualmente perteneces al grupo &lt;nolink&gt;[GROUP]&lt;/nolink&gt;.
¿Deseas abandonar el grupo?
		<usetemplate name="okcancelbuttons" notext="Cancelar" yestext="Aceptar"/>
	</notification>
	<notification name="GroupDepart">
		Has abandonado el grupo &apos;[group_name]&apos;.
	</notification>
	<notification name="OwnerCannotLeaveGroup">
		No puedes abandonar el grupo porque eres el último propietario del mismo. Por favor, asigna el rol de propietario a otro usuario antes de abandonar el grupo.
		<usetemplate name="okbutton" yestext="Aceptar"/>
	</notification>
	<notification name="GroupDepartError">
		No se puede abandonar el grupo.
		<usetemplate name="okbutton" yestext="Aceptar"/>
	</notification>
	<notification name="ConfirmKick">
		¿Realmente quieres expulsar a todos los residentes fuera de la red de simuladores?
		<usetemplate name="okcancelbuttons" notext="Cancelar" yestext="Expulsar a todos los Residentes"/>
	</notification>
	<notification name="MuteLinden">
		Lo sentimos, no puedes bloquear a un Linden.
		<usetemplate name="okbutton" yestext="Aceptar"/>
	</notification>
	<notification name="CannotStartAuctionAlreadyForSale">
		No puedes empezar una subasta en una parcela que ya está en venta. Desactiva la venta de terreno si estás seguro de querer iniciar una subasta.
	</notification>
	<notification label="Falló ignorar el objeto según su nombre." name="MuteByNameFailed">
		Ya has bloqueado este nombre.
		<usetemplate name="okbutton" yestext="Aceptar"/>
	</notification>
	<notification name="RemoveItemWarn">
		Aunque esté permitido, borrar contenidos puede dañar el objeto.
¿Quieres borrar ese ítem?
		<usetemplate name="okcancelbuttons" notext="Cancelar" yestext="Aceptar"/>
	</notification>
	<notification name="CantOfferCallingCard">
		En este momento no se puede ofrecer una tarjeta de visita. Por favor, vuelve a intentarlo en un momento.
		<usetemplate name="okbutton" yestext="Aceptar"/>
	</notification>
	<notification name="CantOfferFriendship">
		En este momento no se puede ofrecer amistad. Por favor, vuelve a intentarlo en un momento.
		<usetemplate name="okbutton" yestext="Aceptar"/>
	</notification>
	<notification name="DoNotDisturbModeSet">
		Se ha activado el modo No disponible. No obtendrás un aviso cuando recibas comunicaciones.

- Los otros residentes recibirán tu respuesta de No disponible (configurada en Preferencias &gt; Privacidad &gt; Autorrespuesta).
- Se rechazarán las llamadas de voz.
		<usetemplate ignoretext="Cambio mi estado al modo No disponible" name="okignore" yestext="Aceptar"/>
	</notification>
	<notification name="AutorespondModeSet">
		Se ha activado el modo Autorrespuesta.
Los mensajes instantáneos entrantes serán respondidos con la texto configurado.
		<usetemplate ignoretext="Cambio mi estado al modo Autorrespuesta" name="okignore" yestext="Aceptar"/>
	</notification>
	<notification name="AutorespondNonFriendsModeSet">
		Se ha activado el modo Autorrespuesta para residentes que no están en tu lista de amigos.
Los mensajes instantáneos procedentes de avatares que no están en tu lista de amigos serán respondidos con el texto configurado.
		<usetemplate ignoretext="Cambio mi estado al modo Autorrespuesta para avatares que no son mis amigos" name="okignore" yestext="Aceptar"/>
	</notification>
	<notification name="RejectTeleportOffersModeSet">
		El modo Rechazar todas las ofertas de teleporte entrantes está activo.
Todas las ofertas de teleporte recibidas serán rechazadas con la respuesta configurada. No serás notificado cuando se produzcan.
		<usetemplate ignoretext="Cambie mi estado para rechazar todas las ofertas de teleporte" name="okignore" yestext="Aceptar"/>
	</notification>
	<notification name="JoinedTooManyGroupsMember">
		Has superado tu número máximo de grupos. Por favor, sal de al menos uno antes de entrar en éste o rehusa la oferta.
[NAME] te ha invitado a ser miembro de un grupo.
		<usetemplate name="okcancelbuttons" notext="Rehusar" yestext="Entrar"/>
	</notification>
	<notification name="JoinedTooManyGroups">
		Has superado tu número máximo de grupos. Por favor, sal de al menos uno de ellos antes de crear uno nuevo o entrar en alguno.
		<usetemplate name="okbutton" yestext="Aceptar"/>
	</notification>
	<notification name="KickUser">
		¿Con qué mensaje quieres expulsar a este Residente?
		<form name="form">
			<input name="message">
				Un administrador te ha desconectado.
			</input>
			<button name="OK" text="Aceptar"/>
			<button name="Cancel" text="Cancelar"/>
		</form>
	</notification>
	<notification name="KickAllUsers">
		¿Con qué mensaje se expulsará a cualquiera que esté actualmente en la red de simuladores?
		<form name="form">
			<input name="message">
				Un administrador te ha desconectado.
			</input>
			<button name="OK" text="Aceptar"/>
			<button name="Cancel" text="Cancelar"/>
		</form>
	</notification>
	<notification name="FreezeUser">
		¿Con qué mensaje quieres congelar a este residente?
		<form name="form">
			<input name="message">
				Has sido congelado. No puedes moverte o escribir en el chat. Un administrador se pondrá en contacto contigo a través de un mensaje instantáneo (MI).
			</input>
			<button name="OK" text="Aceptar"/>
			<button name="Cancel" text="Cancelar"/>
		</form>
	</notification>
	<notification name="UnFreezeUser">
		¿Con qué mensaje quieres descongelar a este residente?
		<form name="form">
			<input name="message">
				Ya no estás congelado.
			</input>
			<button name="OK" text="Aceptar"/>
			<button name="Cancel" text="Cancelar"/>
		</form>
	</notification>
	<notification name="SetDisplayNameSuccess">
		¡Hola, [DISPLAY_NAME]!

Al igual que en la vida real, normalmente se tarda algún tiempo en aprender nombres nuevos.  Te recomendamos que esperes varios días para que [http://wiki.secondlife.com/wiki/Setting_your_display_name tu nombre se actualice] en objetos, scripts, búsquedas, etc.
	</notification>
	<notification name="SetDisplayNameBlocked">
		Lo sentimos. No puedes cambiar tu displayname. Si crees que se trata de un error, ponte en contacto con soporte.
	</notification>
	<notification name="SetDisplayNameFailedLength">
		Lo sentimos. El nombre es demasiado largo. Los displaynames pueden tener un máximo de [LENGTH] caracteres.

Prueba con un nombre más corto.
	</notification>
	<notification name="SetDisplayNameFailedGeneric">
		Lo sentimos. No hemos podido configurar tu displayname. Vuelve a intentarlo más tarde.
	</notification>
	<notification name="SetDisplayNameMismatch">
		Los displaynames introducidos no coinciden. Vuelve a introducirlos.
	</notification>
	<notification name="AgentDisplayNameUpdateThresholdExceeded">
		Lo sentimos. Tendrás que esperar para poder cambiar tu displayname.

Consulta http://wiki.secondlife.com/wiki/Setting_your_display_name

Vuelve a intentarlo más tarde.
	</notification>
	<notification name="AgentDisplayNameSetBlocked">
		Lo sentimos. No he mos podido configurar el nombre que has solicitado porque contiene una palabra prohibida.
 
Prueba con un nombre distinto.
	</notification>
	<notification name="AgentDisplayNameSetInvalidUnicode">
		El displayname que deseas configurar contiene caracteres no válidos.
	</notification>
	<notification name="AgentDisplayNameSetOnlyPunctuation">
		Tu displayname debe contener letras y no debe incluir signos de puntuación.
	</notification>
	<notification name="DisplayNameUpdate">
		A [OLD_NAME] ([SLID]) se le conoce ahora como [NEW_NAME].
	</notification>
	<notification name="DisplayNameUpdateRemoveAlias">
		A [OLD_NAME] ([SLID]) se le conoce ahora como [NEW_NAME].
Se ha establecido un alias para este residente que reemplazará a [NEW_NAME]
¿Quieres eliminar ese alias?
		<form name="form">
			<button name="Yes" text="Sí"/>
			<button name="No" text="No"/>
		</form>
	</notification>
	<notification name="OfferTeleport">
		¿Ofrecer teleporte a tu posición con este mensaje?
		<form name="form">
			<input name="message">
				Ven conmigo a [REGION]
			</input>
			<button name="OK" text="Aceptar"/>
			<button name="Cancel" text="Cancelar"/>
		</form>
	</notification>
	<notification name="TeleportRequestPrompt">
		Solicita teleporte a [NAME] con el siguiente mensaje
		<form name="form">
			<input name="message" type="text">

			</input>
			<button name="OK" text="Aceptar"/>
			<button name="Cancel" text="Cancelar"/>
		</form>
	</notification>
	<notification name="TooManyTeleportOffers">
		Has intentado hacer [OFFERS] ofertas de teleporte,
excediendo el límite de [LIMIT].
		<usetemplate name="okbutton" yestext="Aceptar"/>
	</notification>
	<notification name="OfferTeleportFromGod">
		¿Obligar a este residente a ir a tu localización?
		<form name="form">
			<input name="message">
				Ven conmigo a [REGION]
			</input>
			<button name="OK" text="Aceptar"/>
			<button name="Cancel" text="Cancelar"/>
		</form>
	</notification>
	<notification name="TeleportFromLandmark">
		¿Seguro que quieres teleportarte a &lt;nolink&gt;[LOCATION]&lt;/nolink&gt;?
		<usetemplate ignoretext="Confirmar que quiero teleportarme a un hito" name="okcancelignore" notext="Cancelar" yestext="Teleportar"/>
	</notification>
	<notification name="TeleportViaSLAPP">
		¿Seguro que quieres teleportarte a &lt;nolink&gt;[LOCATION]&lt;/nolink&gt;?
		<usetemplate ignoretext="Confirmar el teleporte mediante SLAPP" name="okcancelignore" notext="Cancelar" yestext="Teleportarte"/>
	</notification>
	<notification name="TeleportToPick">
		¿Teleportarte a [PICK]?
		<usetemplate ignoretext="Confirmar el teleporte a una localización de los Destacados" name="okcancelignore" notext="Cancelar" yestext="Teleportar"/>
	</notification>
	<notification name="TeleportToClassified">
		¿Teleportarte a [CLASSIFIED]?
		<usetemplate ignoretext="Confirmar el teleporte a una localización de los Clasificados" name="okcancelignore" notext="Cancelar" yestext="Teleportar"/>
	</notification>
	<notification name="TeleportToHistoryEntry">
		¿Teleportarte a [HISTORY_ENTRY]?
		<usetemplate ignoretext="Confirmar que quiero teleportarme a una localización del historial" name="okcancelignore" notext="Cancelar" yestext="Teleportar"/>
	</notification>
	<notification label="Mensaje a todo el estado" name="MessageEstate">
		Escribe un anuncio breve que se enviará a todo el que esté en tu estado.
		<form name="form">
			<input name="message"/>
			<button name="OK" text="Aceptar"/>
			<button name="Cancel" text="Cancelar"/>
		</form>
	</notification>
	<notification label="Cambiar un estado Linden" name="ChangeLindenEstate">
		Estás a punto de cambiar un estado propiedad de Linden (continente, teen grid, orientación, etc.).

Esto es EXTREMADAMENTE PELIGROSO porque puede afectar en gran manera la experiencia de los Residentes. En el Continente, cambiará miles de regiones y se provocará un colapso en el espacio del servidor. 

¿Continuar?
		<usetemplate name="okcancelbuttons" notext="Cancelar" yestext="Aceptar"/>
	</notification>
	<notification label="Cambiar el acceso a un estado Linden" name="ChangeLindenAccess">
		Vas a cambiar la lista de acceso de un estado propiedad de Linden (continente, grid teen, orientación, etc.).

Esto es PELIGROSO, y sólo debe hacerse para deshacerse de ataques que permitan sacar o meter en el grid objetos o L$.
Se cambiarán miles de regiones, y se provocará un colapso en el espacio del servidor.
		<usetemplate name="okcancelbuttons" notext="Cancelar" yestext="Aceptar"/>
	</notification>
	<notification label="Seleccionar el estado" name="EstateAllowedAgentAdd">
		¿Añadir a la lista de permitidos sólo para este estado o para [ALL_ESTATES]?
		<usetemplate canceltext="Cancelar" name="yesnocancelbuttons" notext="Todos los estados" yestext="Este estado"/>
	</notification>
	<notification label="Seleccionar el estado" name="EstateAllowedAgentRemove">
		¿Quitar de la lista de permitidos sólo para este estado o para [ALL_ESTATES]?
		<usetemplate canceltext="Cancelar" name="yesnocancelbuttons" notext="Todos los estados" yestext="Este estado"/>
	</notification>
	<notification label="Seleccionar el estado" name="EstateAllowedGroupAdd">
		¿Añadir a la lista de grupos permitidos sólo para este estado o para [ALL_ESTATES]?
		<usetemplate canceltext="Cancelar" name="yesnocancelbuttons" notext="Todos los estados" yestext="Este estado"/>
	</notification>
	<notification label="Seleccionar el estado" name="EstateAllowedGroupRemove">
		¿Quitar de la lista de grupos permitidos sólo para este estado o para [ALL_ESTATES]?
		<usetemplate canceltext="Cancelar" name="yesnocancelbuttons" notext="Todos los estados" yestext="Este estado"/>
	</notification>
	<notification label="Seleccionar el estado" name="EstateBannedAgentAdd">
		¿Denegar el acceso sólo a este estado o a [ALL_ESTATES]?
		<usetemplate canceltext="Cancelar" name="yesnocancelbuttons" notext="Todos los estados" yestext="Este estado"/>
	</notification>
	<notification label="Seleccionar el estado" name="EstateBannedAgentRemove">
		¿Quitar de la lista de prohibición de acceso a este residente para que acceda sólo a este estado o a [ALL_ESTATES]?
		<usetemplate canceltext="Cancelar" name="yesnocancelbuttons" notext="Todos los estados" yestext="Este estado"/>
	</notification>
	<notification label="Seleccionar el estado" name="EstateManagerAdd">
		¿Añadir al administrador del estado sólo para este estado o para [ALL_ESTATES]?
		<usetemplate canceltext="Cancelar" name="yesnocancelbuttons" notext="Todos los estados" yestext="Este estado"/>
	</notification>
	<notification label="Seleccionar el estado" name="EstateManagerRemove">
		¿Quitar al administrador del estado sólo para este estado o para [ALL_ESTATES]?
		<usetemplate canceltext="Cancelar" name="yesnocancelbuttons" notext="Todos los estados" yestext="Este estado"/>
	</notification>
	<notification label="Seleccionar estado" name="EstateAllowedExperienceAdd">
		¿Añadir a la lista de permitidos solamente en este estado o en [ALL_ESTATES]?
		<usetemplate canceltext="Cancelar" name="yesnocancelbuttons" notext="Todos los estados" yestext="Este estado"/>
	</notification>
	<notification label="Seleccionar estado" name="EstateAllowedExperienceRemove">
		¿Quitar de la lista de permitidos solamente en este estado o en [ALL_ESTATES]?
		<usetemplate canceltext="Cancelar" name="yesnocancelbuttons" notext="Todos los estados" yestext="Este estado"/>
	</notification>
	<notification label="Seleccionar estado" name="EstateBlockedExperienceAdd">
		¿Añadir a la lista de bloqueados solamente en este estado o en [ALL_ESTATES]?
		<usetemplate canceltext="Cancelar" name="yesnocancelbuttons" notext="Todos los estados" yestext="Este estado"/>
	</notification>
	<notification label="Seleccionar estado" name="EstateBlockedExperienceRemove">
		¿Quitar de la lista de bloqueados solamente en este estado o en [ALL_ESTATES]?
		<usetemplate canceltext="Cancelar" name="yesnocancelbuttons" notext="Todos los estados" yestext="Este estado"/>
	</notification>
	<notification label="Seleccionar estado" name="EstateTrustedExperienceAdd">
		¿Añadir a la lista de claves solamente en este estado o en [ALL_ESTATES]?
		<usetemplate canceltext="Cancelar" name="yesnocancelbuttons" notext="Todos los estados" yestext="Este estado"/>
	</notification>
	<notification label="Seleccionar estado" name="EstateTrustedExperienceRemove">
		¿Quitar de la lista de claves solamente en este estado o en [ALL_ESTATES]?
		<usetemplate canceltext="Cancelar" name="yesnocancelbuttons" notext="Todos los estados" yestext="Este estado"/>
	</notification>
	<notification label="Confirmar la expulsión" name="EstateKickUser">
		¿Expulsar a [EVIL_USER] de este estado?
		<usetemplate name="okcancelbuttons" notext="Cancelar" yestext="Aceptar"/>
	</notification>
	<notification label="Confirmar expulsión" name="EstateKickMultiple">
		¿Expulsar a los siguientes residentes del estado?

[RESIDENTS]
		<usetemplate name="okcancelbuttons" notext="Cancelar" yestext="Aceptar"/>
	</notification>
	<notification label="Confirmar el envío a su casa" name="EstateTeleportHomeUser">
		¿Teleportar a [AVATAR_NAME] a su base?
		<usetemplate name="okcancelbuttons" notext="Cancelar" yestext="Aceptar"/>
	</notification>
	<notification label="Confirmar el envío a su casa" name="EstateTeleportHomeMultiple">
		¿Teleportar a los siguientes residentes a su base?

[RESIDENTS]
		<usetemplate name="okcancelbuttons" notext="Cancelar" yestext="Aceptar"/>
	</notification>
	<notification label="Confirmar expulsión/prohibición" name="EstateBanUser">
		¿Denegar el acceso a [EVIL_USER] sólo a este estado o a [ALL_ESTATES]?
		<usetemplate name="yesnocancelbuttons" canceltext="Cancelar" notext="Todos los estados" yestext="Este estado"/>
	</notification>
	<notification label="Confirmar expulsión/prohibición" name="EstateBanUserMultiple">
		¿Denegar el acceso a los siguientes residentes sólo a este estado o a [ALL_ESTATES]?

[RESIDENTS]
		<usetemplate name="yesnocancelbuttons" canceltext="Cancelar" notext="Todos los estados" yestext="Este estado"/>
	</notification>
	<notification name="RegionEntryAccessBlocked">
		La región a la que estás tratando de acceder tiene contenidos que exceden tus preferencias actuales. Puedes cambiar las preferencias en Avatar &gt; Preferencias &gt; General.
		<usetemplate name="okbutton" yestext="Aceptar"/>
	</notification>
	<notification name="EstateChangeCovenant">
		¿Estás seguro de que quieres cambiar el contrato del estado?
		<usetemplate name="okcancelbuttons" notext="Cancelar" yestext="Aceptar"/>
	</notification>
	<notification name="RegionEntryAccessBlocked">
		Tus preferencias de contenido actuales te impiden visitar la región que has seleccionado.  Puedes cambiar las preferencias en Avatar &gt; Preferencias &gt; General.
		<usetemplate name="okbutton" yestext="Aceptar"/>
	</notification>
	<notification name="SLM_UPDATE_FOLDER">
		[MESSAGE]
	</notification>
	<notification name="RegionEntryAccessBlocked_AdultsOnlyContent">
		La región que intentas visitar tiene un contenido [REGIONMATURITY], que solo es accesible para los adultos.
		<url name="url">
			http://wiki.secondlife.com/wiki/Linden_Lab_Official:Maturity_ratings:_an_overview
		</url>
		<usetemplate ignoretext="Paso a otra región: la región que intentas visitar tiene un contenido solo accesible para los adultos." name="okcancelignore" notext="Cerrar" yestext="Ir a la Base de Conocimientos"/>
	</notification>
	<notification name="RegionEntryAccessBlocked_Notify">
		La región que intentas visitar tiene un contenido [REGIONMATURITY], pero tus preferencias actuales no te autorizan a ver este tipo de contenidos.
	</notification>
	<notification name="RegionEntryAccessBlocked_NotifyAdultsOnly">
		La región que intentas visitar tiene un contenido [REGIONMATURITY], que solo es accesible para los adultos.
	</notification>
	<notification name="RegionEntryAccessBlocked_Change">
		La región que intentas visitar tiene un contenido [REGIONMATURITY], pero tus preferencias actuales están configuradas para excluir contenido [REGIONMATURITY]. Podemos cambiar tus preferencias o puedes cancelar la visita. Después de cambiar tus preferencias, intenta acceder a la región de nuevo.
		<form name="form">
			<button name="OK" text="Cambiar preferencias"/>
			<button default="true" name="Cancel" text="Cancelar"/>
			<ignore name="ignore" text="Paso a otra región: La región que estás intentando visitar tiene contenido excluído por tus preferencias."/>
		</form>
	</notification>
	<notification name="RegionEntryAccessBlocked_PreferencesOutOfSync">
		Estamos experimentando dificultades técnicas con el teleporte porque tus preferencias no están sincronizadas con el servidor.
		<usetemplate name="okbutton" yestext="Aceptar"/>
	</notification>
	<notification name="TeleportEntryAccessBlocked">
		Tus preferencias de contenido actuales te impiden visitar la región que has seleccionado. Puedes cambiar las preferencias en Avatar &gt; Preferencias &gt; General.
		<usetemplate name="okbutton" yestext="Aceptar"/>
	</notification>
	<notification name="TeleportEntryAccessBlocked_AdultsOnlyContent">
		La región que intentas visitar tiene un contenido [REGIONMATURITY], que solo es accesible para los adultos.
		<url name="url">
			http://wiki.secondlife.com/wiki/Linden_Lab_Official:Maturity_ratings:_an_overview
		</url>
		<usetemplate ignoretext="Teleportarme: la región que intentas visitar tiene un contenido solo accesible para los adultos." name="okcancelignore" notext="Cerrar" yestext="Ir a la Base de Conocimientos"/>
	</notification>
	<notification name="TeleportEntryAccessBlocked_Notify">
		La región que intentas visitar tiene un contenido [REGIONMATURITY], pero tus preferencias actuales están configuradas para excluir contenido [REGIONMATURITY].
	</notification>
	<notification name="TeleportEntryAccessBlocked_NotifyAdultsOnly">
		La región que intentas visitar tiene un contenido [REGIONMATURITY], que solo es accesible para los adultos.
	</notification>
	<notification name="TeleportEntryAccessBlocked_ChangeAndReTeleport">
		La región que intentas visitar tiene un contenido [REGIONMATURITY], pero tus preferencias actuales están confirugadas para excluir contenido [REGIONMATURITY]. Podemos cambiar tus preferencias y proceder a teleportarte o bien puedes cancelar el teleporte.
		<form name="form">
			<button name="OK" text="Cambiar y continuar"/>
			<button name="Cancel" text="Cancelar"/>
			<ignore name="ignore" text="Teleportar (reiniciable): La región que estás intentando visitar tiene contenido excluído por tus preferencias."/>
		</form>
	</notification>
	<notification name="TeleportEntryAccessBlocked_Change">
		La región que intentas visitar tiene un contenido [REGIONMATURITY], pero tus preferencias actuales no te autorizan a ver este tipo de contenidos. Puedes cambiar tus preferencias o bien cancelar el teleporte. Después de cambiar tus preferencias, intenta teleportarte otra vez.
		<form name="form">
			<button name="OK" text="Cambiar preferencias"/>
			<button name="Cancel" text="Cancelar"/>
			<ignore name="ignore" text="Teleportar (no reiniciable): La región que intentas visitar tiene contenido excluido por tus preferencias."/>
		</form>
	</notification>
	<notification name="TeleportEntryAccessBlocked_PreferencesOutOfSync">
		Estamos experimentando dificultades técnicas con el teleporte porque tus preferencias no están sincronizadas con el servidor.
		<usetemplate name="okbutton" yestext="Aceptar"/>
	</notification>
	<notification name="RegionTPSpecialUsageBlocked">
		No puedes entrar en la región. &apos;[REGION_NAME]&apos; es una región de juegos de habilidad, y debes cumplir determinados criterios para poder entrar en ella. Consulta los detalles en las [http://wiki.secondlife.com/wiki/Linden_Lab_Official:Skill_Gaming_in_Second_Life P+F de juegos de habilidad].
		<usetemplate name="okbutton" yestext="OK"/>
	</notification>
	<notification name="PreferredMaturityChanged">
		No recibirás más notificaciones cuando vayas a visitar una región con un contenido [RATING]. En el futuro, puedes cambiar tus preferencias de contenido en Avatar &gt; Preferencias &gt; General en la barra de menús.
		<usetemplate name="okbutton" yestext="Aceptar"/>
	</notification>
	<notification name="MaturityChangeError">
		En este momento no podemos cambiar tus preferencias para ver contenido [PREFERRED_MATURITY]. Tus preferencias se han restablecido para que puedas ver contenido [ACTUAL_MATURITY]. Si deseas volver a cambiar tus preferencias, selecciona en la barra de menú Avatar &gt; Preferencias &gt; General.
		<usetemplate name="okbutton" yestext="Aceptar"/>
	</notification>
	<notification name="LandClaimAccessBlocked">
		La región que intentas reclamar tiene contenido que excede tus preferencias actuales. Puedes cambiar tus preferencias usando Avatar &gt; Preferencias &gt; General.
		<usetemplate name="okbutton" yestext="Aceptar"/>
	</notification>
	<notification name="LandClaimAccessBlocked_AdultsOnlyContent">
		Solo los adultos pueden reclamar ésta parcela.
		<url name="url">
			http://wiki.secondlife.com/wiki/Linden_Lab_Official:Maturity_ratings:_an_overview
		</url>
		<usetemplate ignoretext="Solo los adultos pueden reclamar ésta parcela." name="okcancelignore" notext="Cerrar" yestext="Ir a la Base de Conocimientos"/>
	</notification>
	<notification name="LandClaimAccessBlocked_Notify">
		La parcela que intentas reclamar tiene un contenido [REGIONMATURITY], pero tus preferencias actuales están configuradas para excluir contenido [REGIONMATURITY].
	</notification>
	<notification name="LandClaimAccessBlocked_NotifyAdultsOnly">
		La parcela que intentas reclamar tiene un contenido [REGIONMATURITY], que solo es accesible para los adultos.
	</notification>
	<notification name="LandClaimAccessBlocked_Change">
		La parcela que intentas reclamar tiene un contenido [REGIONMATURITY], pero tus preferencias actuales están configuradas para excluir contenido [REGIONMATURITY]. Podemos cambiar tus preferencias y después puedes volver a intentar reclamar la parcela.
		<form name="form">
			<button name="OK" text="Cambiar preferencias"/>
			<button name="Cancel" text="Cancelar"/>
			<ignore name="ignore" text="La parcela que intentas reclamar tiene contenido excluido por tus preferencias."/>
		</form>
	</notification>
	<notification name="LandBuyAccessBlocked">
		La parcela intentas comprar tiene contenido que excede tus preferencias actuales. Puedes cambiar tus preferencias usando Avatar &gt; Preferencias &gt; General.
		<usetemplate name="okbutton" yestext="Aceptar"/>
	</notification>
	<notification name="LandBuyAccessBlocked_AdultsOnlyContent">
		Solo los adultos pueden comprar esta parcela.
		<url name="url">
			http://wiki.secondlife.com/wiki/Linden_Lab_Official:Maturity_ratings:_an_overview
		</url>
		<usetemplate ignoretext="Solo los adultos pueden comprar esta parcela." name="okcancelignore" notext="Cerrar" yestext="Ir a la Base de Conocimientos"/>
	</notification>
	<notification name="LandBuyAccessBlocked_Notify">
		La parcela que intentas comprar tiene un contenido [REGIONMATURITY], pero tus preferencias actuales están configuradas para excluir contenido [REGIONMATURITY].
	</notification>
	<notification name="LandBuyAccessBlocked_NotifyAdultsOnly">
		La parcela que intentas comprar tiene un contenido [REGIONMATURITY], que solo es accesible para los adultos.
	</notification>
	<notification name="LandBuyAccessBlocked_Change">
		La parcela que intentas comprar tiene un contenido [REGIONMATURITY], pero tus preferencias actuales están configuradas para excluir contenido [REGIONMATURITY]. Podemos cambiar tus preferencias y después puedes volver a intentar comprar la parcela.
		<form name="form">
			<button name="OK" text="Cambiar preferencias"/>
			<button name="Cancel" text="Cancelar"/>
			<ignore name="ignore" text="La parcela que intentas comprar tiene contenidos que exceden tus preferencias."/>
		</form>
	</notification>
	<notification name="TooManyPrimsSelected">
		Hay demasiados prims seleccionados.  Por favor, selecciona [MAX_PRIM_COUNT] o menos y vuelve a intentarlo
		<usetemplate name="okbutton" yestext="Aceptar"/>
	</notification>
	<notification name="TooManyScriptsSelected">
		Los objetos seleccionados tienen demasiados scripts.  Selecciona menos objetos y repite la operación
		<usetemplate name="okbutton" yestext="Aceptar"/>
	</notification>
	<notification name="ProblemImportingEstateCovenant">
		Hay problemas al importar el contrato del estado.
		<usetemplate name="okbutton" yestext="Aceptar"/>
	</notification>
	<notification name="ProblemAddingEstateManager">
		Hay problemas para añadir un administrador nuevo para el estado. Uno o más estados deben de tener llena la lista de administradores.
	</notification>
	<notification name="ProblemAddingEstateBanManager">
		No se puede añadir el administrador o propietario de un estado a la lista de expulsados.
	</notification>
	<notification name="ProblemAddingEstateGeneric">
		Hay problemas para añadir a la lista del estado. Uno o más estados deben de tener llena la lista.
	</notification>
	<notification name="UnableToLoadNotecardAsset">
		En este momento, no se pueden cargar los datos de la(s) nota(s).
		<usetemplate name="okbutton" yestext="Aceptar"/>
	</notification>
	<notification name="NotAllowedToViewNotecard">
		Permisos insuficientes para ver la nota asociada a la ID solicitada.
		<usetemplate name="okbutton" yestext="Aceptar"/>
	</notification>
	<notification name="MissingNotecardAssetID">
		Se ha perdido en la base de datos la ID de la nota.
		<usetemplate name="okbutton" yestext="Aceptar"/>
	</notification>
	<notification name="PublishClassified">
		Recuerda: las cuotas que se pagan por los clasificados no son reembolsables.

¿Publicar ahora este anuncio por [AMOUNT] L$?
		<usetemplate name="okcancelbuttons" notext="Cancelar" yestext="Aceptar"/>
	</notification>
	<notification name="SetClassifiedMature">
		¿Este anuncio tiene contenido moderado?
		<usetemplate canceltext="Cancelar" name="yesnocancelbuttons" notext="No" yestext="Sí"/>
	</notification>
	<notification name="SetGroupMature">
		¿Este grupo tiene contenido moderado?
		<usetemplate canceltext="Cancelar" name="yesnocancelbuttons" notext="No" yestext="Sí"/>
	</notification>
	<notification label="Confirmar el reinicio" name="ConfirmRestart">
		¿Seguro que quieres reiniciar la región?
		<usetemplate name="okcancelbuttons" notext="Cancelar" yestext="Aceptar"/>
	</notification>
	<notification label="Mensaje a toda la región" name="MessageRegion">
		Escribe un anuncio breve que se enviará a todo el que esté en esta región.
		<form name="form">
			<input name="message"/>
			<button name="OK" text="Aceptar"/>
			<button name="Cancel" text="Cancelar"/>
		</form>
	</notification>
	<notification label="Cambiada la calificación de la región" name="RegionMaturityChange">
		Se ha cambiando el nivel de calificación de esta región.
Puede que lleve algún tiempo hasta que el cambio se vea reflejado en el mapa.
		<usetemplate name="okbutton" yestext="Aceptar"/>
	</notification>
	<notification label="Voice Version Mismatch" name="VoiceVersionMismatch">
		Esta versión de [APP_NAME] no es compatible con la caracterítica de voz de esta región. Para que el chat de voz funcione correctamente debes actualizar [APP_NAME].
	</notification>
	<notification label="No se pudo comprar los objetos" name="BuyObjectOneOwner">
		No se pueden comprar a la vez objetos de propietarios diferentes.
Por favor, selecciona sólo un objeto y vuelve a intentarlo.
	</notification>
	<notification label="No se pudo comprar el contenido" name="BuyContentsOneOnly">
		No se pueden comprar a la vez los contenidos de más de un objeto.
Por favor, selecciona sólo un objeto y vuelve a intentarlo.
	</notification>
	<notification label="No se pudo comprar el contenido" name="BuyContentsOneOwner">
		No se pueden comprar a la vez objetos de propietarios diferentes.
Por favor, selecciona sólo un objeto y vuelve a intentarlo.
	</notification>
	<notification name="BuyOriginal">
		¿Comprar el objeto original de [OWNER] por [PRICE] L$?
Pasarás a ser el propietario de este objeto.
Podrás:
 Modificarlo: [MODIFYPERM]
 Copiarlo: [COPYPERM]
 Revenderlo o darlo: [RESELLPERM]
		<usetemplate name="okcancelbuttons" notext="Cancelar" yestext="Aceptar"/>
	</notification>
	<notification name="BuyOriginalNoOwner">
		¿Comprar el objeto original por [PRICE] L$?
Pasarás a ser el propietario de este objeto.
Podrás:
 Modificarlo: [MODIFYPERM]
 Copiarlo: [COPYPERM]
 Revenderlo o darlo: [RESELLPERM]
		<usetemplate name="okcancelbuttons" notext="Cancelar" yestext="Aceptar"/>
	</notification>
	<notification name="BuyCopy">
		¿Comprar una copia a [OWNER] por [PRICE] L$?
El objeto se copiará a tu inventario.
Podrás:
 Modificarlo: [MODIFYPERM]
 Copiarlo: [COPYPERM]
 Revenderlo o darlo: [RESELLPERM]
		<usetemplate name="okcancelbuttons" notext="Cancelar" yestext="Aceptar"/>
	</notification>
	<notification name="BuyCopyNoOwner">
		¿Comprar una copia por [PRICE] L$?
El objeto se copiará a tu inventario.
Podrás:
 Modificarlo: [MODIFYPERM]
 Copiarlo: [COPYPERM]
 Revenderlo o darlo: [RESELLPERM]
		<usetemplate name="okcancelbuttons" notext="Cancelar" yestext="Aceptar"/>
	</notification>
	<notification name="BuyContents">
		¿Comprar los contenidos a [OWNER] por [PRICE] L$?
Serán copiados a tu inventario.
		<usetemplate name="okcancelbuttons" notext="Cancelar" yestext="Aceptar"/>
	</notification>
	<notification name="BuyContentsNoOwner">
		¿Comprar los contenidos por [PRICE] L$?
Serán copiados a tu inventario.
		<usetemplate name="okcancelbuttons" notext="Cancelar" yestext="Aceptar"/>
	</notification>
	<notification name="ConfirmPurchase">
		Esta transacción consiste en:
[ACTION]

¿Estás seguro de querer realizar esta compra?
		<usetemplate name="okcancelbuttons" notext="Cancelar" yestext="Aceptar"/>
	</notification>
	<notification name="ConfirmPurchasePassword">
		Esta transacción consiste en:
[ACTION]

¿Estás seguro de querer realizar esta compra?
Por favor, vuelve a escribir tu contraseña y pulsa OK.
		<form name="form">
			<input name="message"/>
			<button name="ConfirmPurchase" text="Aceptar"/>
			<button name="Cancel" text="Cancelar"/>
		</form>
	</notification>
	<notification name="SetPickLocation">
		Nota:
Has actualizado la posición de este Destacado, pero los otros detalles permanecen con sus valores originales.
		<usetemplate name="okbutton" yestext="Aceptar"/>
	</notification>
	<notification name="MoveInventoryFromObject">
		Has elegido items &apos;no copiables&apos; de tu inventario. Esos items desaparecerán de tu inventario, no se copiarán.

¿Mover el/los ítem(s) del inventario?
		<usetemplate ignoretext="Avisarme antes de que mueva items &apos;no copiables&apos; desde un objeto" name="okcancelignore" notext="Cancelar" yestext="Aceptar"/>
	</notification>
	<notification name="MoveInventoryFromScriptedObject">
		Has elegido items &apos;no copiables&apos; de tu inventario. Esos items se moverán a tu inventario, no se copiarán.
Dado que estos objetos tienen scripts, moverlos a tu inventario puede provocar un mal funcionamiento del script.

¿Mover el/los ítem(s) del inventario?
		<usetemplate ignoretext="Avisarme antes de que mueva items &apos;no copiables&apos; que puedan estropear un objeto con script" name="okcancelignore" notext="Cancelar" yestext="Aceptar"/>
	</notification>
	<notification name="ClickActionNotPayable">
		Advertencia: la acción &apos;Pagar al objeto&apos; ha sido marcada, pero sólo funcionará si se añade un script con un evento money().
		<form name="form">
			<ignore name="ignore" text="He establecido la acción &apos;Pagar al objeto&apos; cuando construyo uno sin un script money()"/>
		</form>
	</notification>
	<notification name="PayConfirmation">
		Confirma que deseas pagar L$[AMOUNT] a [TARGET].
		<usetemplate name="okcancelbuttons" notext="Cancelar" yestext="Pagar"/>
	</notification>
	<notification name="PaymentBlockedButtonMismatch">
		Pago suspendido:  el precio pagado no coincide con ninguno de los botones de pago asociados a este objeto.
		<usetemplate name="okbutton" yestext="Aceptar"/>
	</notification>
	<notification name="OpenObjectCannotCopy">
		En este objeto no hay items que estés autorizado a copiar.
	</notification>
	<notification name="WebLaunchAccountHistory">
		¿Ir a tu [http://secondlife.com/account/ Panel de Control] para ver el historial de tu cuenta?
		<usetemplate ignoretext="Abrir mi navegador para ver el historial de mi cuenta" name="okcancelignore" notext="Cancelar" yestext="Ir a la página"/>
	</notification>
	<notification name="ConfirmAddingChatParticipants">
		Si agregas a un residente a una conversación en curso, se creará una conversación nueva. Todos los participantes recibirán notificaciones de la nueva conversación.
		<usetemplate ignoretext="Confirmar agregar participantes al chat" name="okcancelignore" notext="Cancelar" yestext="Aceptar"/>
	</notification>
	<notification name="ConfirmQuit">
		¿Estás seguro de que quieres salir?
		<usetemplate ignoretext="Confirmar antes de salir" name="okcancelignore" notext="No salir" yestext="Salir"/>
	</notification>
	<notification name="ConfirmRestoreToybox">
		Esta acción restaurará los botones y barras de herramientas predeterminados.

Esta acción no se puede deshacer.
		<usetemplate name="okcancelbuttons" notext="Cancelar" yestext="Aceptar"/>
	</notification>
	<notification name="ConfirmClearAllToybox">
		Esta acción volverá a colocar todos los botones a la caja de herramientas y las barras de herramientas aparecerán vacías.
    
Esta acción no se puede deshacer.
		<usetemplate name="okcancelbuttons" notext="Cancelar" yestext="Aceptar"/>
	</notification>
	<notification name="DeleteItems">
		[QUESTION]
		<usetemplate ignoretext="Confirmar antes de eliminar elementos" name="okcancelignore" notext="Cancelar" yestext="Aceptar"/>
	</notification>
	<notification name="HelpReportAbuseEmailLL">
		Usa esta herramienta para denunciar violaciones de las [http://secondlife.com/corporate/tos.php Condiciones del Servicio] o las [http://secondlife.com/corporate/cs.php Normas de la Comunidad].

Se investigan y resuelven todas las infracciones denunciadas.
	</notification>
	<notification name="HelpReportAbuseConfirm">
		Gracias por informarnos de este asunto. 
Comprobaremos si tu denuncia contiene posibles transgresiones
y tomaremos las medidas oportunas.
		<usetemplate name="okbutton" yestext="Aceptar"/>
	</notification>
	<notification name="HelpReportAbuseSelectCategory">
		Por favor, elige una categoría para esta denuncia de infracción.
Seleccionar una categoría nos ayuda a clasificar y procesar las denuncias de infracciones.
	</notification>
	<notification name="HelpReportAbuseAbuserNameEmpty">
		Por favor, escribe el nombre del infractor.
Aportar el dato preciso nos ayuda a clasificar y procesar las denuncias de infracciones.
	</notification>
	<notification name="HelpReportAbuseAbuserLocationEmpty">
		Por favor, escribe la localización donde tuvo lugar la infracción.
Aportar el dato preciso nos ayuda a clasificar y procesar las denuncias de infracciones.
	</notification>
	<notification name="HelpReportAbuseSummaryEmpty">
		Por favor, escribe un resumen de la infracción que se ha producido.
Aportar un resumen preciso nos ayuda a clasificar y procesar las denuncias de infracciones.
	</notification>
	<notification name="HelpReportAbuseDetailsEmpty">
		Por favor, escribe una descripción minuciosa de la infracción que se ha producido.
Sé tan específico como puedas, incluyendo los nombres y los detalles implicados en el incidente que denuncias.
Aportar una descripción precisa nos ayuda a clasificar y procesar las denuncias de infracciones.
	</notification>
	<notification name="HelpReportAbuseContainsCopyright">
		Estimado Residente:

Parece que estás denunciando una violación de la propiedad intelectual. Por favor, asegúrate de que tu denuncia es correcta.

(1) El proceso de la denuncia. Debes enviar una denuncia de infracción si crees que un Residente está violando el sistema de permisos de [CURRENT_GRID], usando, por ejemplo, un CopyBot u otras herramientas parecidas para copiar, infringiendo los derechos de propiedad intelectual. El Equipo de Infracciones (&apos;Abuse Team&apos;) investiga y lleva a cabo las acciones disciplinarias apropiadas ante toda acción que viole las [http://secondlife.com/corporate/tos.php Condiciones de Servicio] o las [http://secondlife.com/corporate/cs.php Normas de la Comunidad] de [CURRENT_GRID]. Sin embargo, el Equipo de Infracciones ni gestiona ni responde a las solicitudes de eliminar contenidos del mundo de [CURRENT_GRID].

(2) El DMCA o Proceso de Eliminación de Contenido. Para solicitar que se elimine algún contenido de [CURRENT_GRID], DEBES enviar una notificación válida de infracción tal y como se explica en nuestra [http://secondlife.com/corporate/dmca.php &apos;DMCA Policy&apos;].

Si todavía quieres seguir con el proceso de infracción, por favor, cierra esta ventana y termina de enviar tu denuncia. En concreto, debes seleccionar la categoría &apos;CopyBot o Programa para saltarse los permisos&apos;.

Gracias,

Linden Lab
	</notification>
	<notification name="FailedRequirementsCheck">
		Han desaparecido de [FLOATER] estos componentes:
[COMPONENTS]
	</notification>
	<notification label="Reemplazar el anexado actual" name="ReplaceAttachment">
		En ese punto de tu cuerpo ya hay un objeto anexado. ¿Quieres reemplazarlo por el objeto que has elegido?
		<form name="form">
			<ignore name="ignore" save_option="true" text="Reemplazar un añadido actual con el ítem seleccionado"/>
			<button ignore="Reemplazar automaticamente" name="Yes" text="Aceptar"/>
			<button ignore="Nunca reemplazar" name="No" text="Cancelar"/>
		</form>
	</notification>
	<notification name="TooManyWearables">
		No puedes tener una carpeta de prendas que contenga más de [AMOUNT] elementos. Puedes cambiar este límite en Avanzado &gt; Mostrar las configuraciones del depurador &gt; WearFolderLimit.
	</notification>
	<notification label="Advertencia del modo No molestar" name="DoNotDisturbModePay">
		Tienes activado No molestar. No podrás recibir ningún objeto ofrecido a cambio de este pago.

¿Deseas desactivar el modo No disponible antes de finalizar esta transacción?
		<form name="form">
			<ignore name="ignore" text="Voy a pagar a una persona u objeto mientras estoy en el modo No disponible"/>
			<button ignore="Salir siempre del modo No disponible" name="Yes" text="Aceptar"/>
			<button ignore="No salir nunca del modo No disponible" name="No" text="Cancelar"/>
		</form>
	</notification>
	<notification name="ConfirmDeleteProtectedCategory">
		La carpeta &apos;[FOLDERNAME]&apos; pertenece al sistema, y borrar carpetas del sistema puede provocar inestabilidad.  ¿Estás seguro de que quieres borrarla?
		<usetemplate ignoretext="Confirmar antes de borrar una carpeta del sistema" name="okcancelignore" notext="Cancelar" yestext="Aceptar"/>
	</notification>
	<notification name="ConfirmEmptyTrash">
		[COUNT] los objetos y las carpetas se borrarán de forma permanente. ¿Estás seguro de que quieres borrar de forma permanente el contenido de la Papelera?
		<usetemplate ignoretext="Confirmar antes de vaciar la Papelera del inventario" name="okcancelignore" notext="Cancelar" yestext="Aceptar"/>
	</notification>
	<notification name="TrashIsFull">
		La papelera está completamente llena. Esto puede causar problemas a la hora de iniciar sesión.
		<usetemplate name="okcancelbuttons" notext="Vaciaré la papelera más adelante" yestext="Vaciar la papelera"/>
	</notification>
	<notification name="ConfirmClearBrowserCache">
		¿Estás seguro de que quieres borrar tu historial web, de viajes y de búsquedas?
		<usetemplate name="okcancelbuttons" notext="Cancelar" yestext="Aceptar"/>
	</notification>
	<notification name="ConfirmClearCache">
		¿Estás seguro de que quieres vaciar la caché del visor?
		<usetemplate name="okcancelbuttons" notext="Cancelar" yestext="Aceptar"/>
	</notification>
	<notification name="ConfirmClearCookies">
		¿Estás seguro de que quieres limpiar tus cookies?
		<usetemplate name="okcancelbuttons" notext="Cancelar" yestext="Sí"/>
	</notification>
	<notification name="ConfirmClearMediaUrlList">
		¿Estás seguro de que quieres vaciar tu lista de URL guardadas?
		<usetemplate name="okcancelbuttons" notext="Cancelar" yestext="Sí"/>
	</notification>
	<notification name="ConfirmEmptyLostAndFound">
		¿Estás seguro de que quieres borrar de forma permanente el contenido de Objetos Perdidos?
		<usetemplate ignoretext="Confirmar antes de vaciar la carpeta Objetos Perdidos" name="okcancelignore" notext="No" yestext="Sí"/>
	</notification>
	<notification name="CopySLURL">
		Se ha copiado a tu portapapeles esta SLurl:
 [SLURL]

Publícala en una página web para que otros puedan acceder fácilmente a esta posición, o pruébala tú mismo pegándola en la barra de direcciones de tu navegador.
		<form name="form">
			<ignore name="ignore" text="La SLurl se ha copiado a mi portapapeles"/>
		</form>
	</notification>
	<notification name="WLSavePresetAlert">
		¿Quieres sobrescribir la preselección guardada?
		<usetemplate name="okcancelbuttons" notext="No" yestext="Sí"/>
	</notification>
	<notification name="WLNoEditDefault">
		No puedes editar ni borrar una preselección por defecto.
	</notification>
	<notification name="WLMissingSky">
		Este archivo de ciclo de día se refiere a un archivo perdido de cielo: [SKY].
	</notification>
	<notification name="WLRegionApplyFail">
		No se pudo aplicar la configuración a la región. El problema podría solucionarse saliendo de la región y regresando a ella. La razón especificada fue: [FAIL_REASON]
	</notification>
	<notification name="EnvCannotDeleteLastDayCycleKey">
		No se puede eliminar la última clave de este ciclo de día, ya que no puedes vaciar la caché del día. En lugar de intentar eliminar la última clave restante y después intentar crear una nueva, debes modificarla.
		<usetemplate name="okbutton" yestext="Aceptar"/>
	</notification>
	<notification name="DayCycleTooManyKeyframes">
		No se pueden añadir más fotogramas clave a este ciclo del día. El número máximo de fotogramas clave para ciclos de día de alcance [SCOPE] es [MAX].
		<usetemplate name="okbutton" yestext="Aceptar"/>
	</notification>
	<notification name="EnvUpdateRate">
		La configuración de entorno de la región sólo puede actualizarse cada [WAIT] segundos. Espera por lo menos ese tiempo y vuelve intentarlo.
		<usetemplate name="okbutton" yestext="Aceptar"/>
	</notification>
	<notification name="PPSaveEffectAlert">
		Ya existe un efecto de procesamiento. ¿Quieres sobreescribirlo?
		<usetemplate name="okcancelbuttons" notext="No" yestext="Sí"/>
	</notification>
	<notification name="ChatterBoxSessionStartError">
		No se puede iniciar una nueva sesión de chat con [RECIPIENT].
[REASON]
		<usetemplate name="okbutton" yestext="Aceptar"/>
	</notification>
	<notification name="ChatterBoxSessionEventError">
		[EVENT]
<!--[REASON]-->
		<usetemplate name="okbutton" yestext="Aceptar"/>
	</notification>
	<notification name="ForceCloseChatterBoxSession">
		Debe cerrarse tu sesión de chat con [NAME].
[REASON]
		<usetemplate name="okbutton" yestext="Aceptar"/>
	</notification>
	<notification name="Cannot_Purchase_an_Attachment">
		No puedes comprar un objeto mientras esté anexado.
	</notification>
	<notification label="Acerca de las solicitudes de autorización de débito" name="DebitPermissionDetails">
		Al admitir esta petición, le das permiso a un script para que obtenga dólares Linden (L$) de tu cuenta. Para revocar este permiso, el propietario del objeto debe eliminarlo o reiniciar ese script del objeto.
		<usetemplate name="okbutton" yestext="Aceptar"/>
	</notification>
	<notification name="AutoWearNewClothing">
		¿Quieres ponerte automáticamente la ropa que vas a crear?
		<usetemplate ignoretext="Ponerme la ropa que estoy creando mientras modifico mi apariencia" name="okcancelignore" notext="No" yestext="Sí"/>
	</notification>
	<notification name="NotAgeVerified">
		El lugar que intentas visitar sólo permite el acceso a los residentes mayores de 18 años.
		<usetemplate ignoretext="No tengo la edad suficiente para visitar áreas restringidas por edad." name="okignore" yestext="Aceptar"/>
	</notification>
	<notification name="NotAgeVerified_Notify">
		Localización restringida a mayores de 18 años.
	</notification>
	<notification name="Cannot enter parcel: no payment info on file">
		Para visitar este sitio debes haber aportado información de pago en tu cuenta. ¿Quieres ir al sitio web de [CURRENT_GRID] y configurar esto?

[_URL]
		<url name="url" option="0">
			https://secondlife.com/account/index.php?lang=es
		</url>
		<usetemplate ignoretext="No he registrado información de pago" name="okcancelignore" notext="No" yestext="Sí"/>
	</notification>
	<notification name="MissingString">
		La cadena [STRING_NAME] Ha desaparecido de strings.xml
	</notification>
	<notification name="EnableMediaFilter">
		Reproducir medios o música puede exponer tu identidad a sitios ajenos a Second Life. Puedes activar un filtro que te permitirá seleccionar qué sitios recibirán peticiones de medios desde tu equipo, y obtener así mayor control sobre tu privacidad.
		
		¿Deseas activar el filtro de medios?
		(Puedes cambiar esta opción más tarde en Preferencias &gt; Sonido y medios).
		<form name="form">
			<button name="Enable" text="Activar"/>
			<button name="Disable" text="Desactivar"/>
		</form>
	</notification>
	<notification name="MediaAlert">
		Esta parcela proporciona medios de:
		
		Dominio: [MEDIADOMAIN]
		URL: [MEDIAURL]
		<form name="form">
			<button name="Allow" text="Permitir"/>
			<button name="Deny" text="Denegar"/>
		</form>
	</notification>
	<notification name="MediaAlert2">
		¿Deseas recordar tu decisión y [LCONDITION] permitir medios de esta fuente?
		
		Dominio: [MEDIADOMAIN]
		URL: [MEDIAURL]
		<form name="form">
			<button name="Do Now" text="[ACTION] Ahora"/>
			<button name="RememberDomain" text="[CONDITION] Permitir Este Dominio"/>
			<button name="RememberURL" text="[CONDITION] Permitir Esta URL"/>
		</form>
	</notification>
	<notification name="MediaAlertSingle">
		Esta parcela proporciona medios de:

Dominio: [MEDIADOMAIN]
URL: [MEDIAURL]
		<form name="form">
			<button name="Allow" text="Permitir"/>
			<button name="Deny" text="Denegar"/>
			<button name="BlacklistDomain" text="Lista negra"/>
			<button name="WhitelistDomain" text="Lista blanca"/>
		</form>
	</notification>
	<notification name="AudioAlert"> 
		Esta parcela proporciona música de:
		
		Dominio: [AUDIODOMAIN]
		URL: [AUDIOURL]
		<form name="form">
			<button name="Allow" text="Permitir"/>
			<button name="Deny" text="Denegar"/>
		</form>
	</notification>
	<notification name="AudioAlert2">
		¿Deseas recordar tu decisión y [LCONDITION] permitir música de esta fuente?
		
		Dominio: [AUDIODOMAIN]
		URL: [AUDIOURL]
		<form name="form">
			<button name="Do Now" text="[ACTION] Ahora"/>
			<button name="RememberDomain" text="[CONDITION] Permitir Este Dominio"/>
			<button name="RememberURL" text="[CONDITION] Permitir Esta URL"/>
		</form>
	</notification>
	<notification name="AudioAlertSingle">
		¿Quieres recordar tu decisión y [LCONDITION] permitir música de esta fuente?

Dominio: [AUDIODOMAIN]
URL: [AUDIOURL]
		<form name="form">
			<button name="Allow" text="Permitir"/>
			<button name="Deny" text="Denegar"/>
			<button name="BlacklistDomain" text="Lista negra"/>
			<button name="WhitelistDomain" text="Lista blanca"/>
		</form>
	</notification>
	<notification name="SystemMessageTip">
		[MESSAGE]
	</notification>
	<notification name="IMSystemMessageTip">
		[MESSAGE]
	</notification>
	<notification name="Cancelled">
		Cancelado
	</notification>
	<notification name="CancelledAttach">
		Cancelada la anexión
	</notification>
	<notification name="ReplacedMissingWearable">
		Reemplazadas las ropas o partes del cuerpo perdidas con sus equivalentes por defecto.
	</notification>
	<notification name="GroupNotice">
		[SENDER], [GROUP]
Asunto: [SUBJECT], Mensaje: [MESSAGE]
	</notification>
	<notification name="FriendOnlineOffline">
		[NAME] está [STATUS]
	</notification>
	<notification name="AddSelfFriend">
		Aunque eres muy agradable, no puedes añadirte como amigo a ti mismo.
	</notification>
	<notification name="UploadingAuctionSnapshot">
		Subiendo fotos al mundo y al sitio web...
(tardará unos 5 minutos).
	</notification>
	<notification name="UploadPayment">
		Has pagado [AMOUNT] LS por la subida.
	</notification>
	<notification name="UploadWebSnapshotDone">
		Completada la subida de la foto al sitio web.
	</notification>
	<notification name="UploadSnapshotDone">
		Completada la subida de la foto al mundo.
	</notification>
	<notification name="TerrainDownloaded">
		Se ha descargado Terrain.raw
	</notification>
	<notification name="GestureMissing">
		No se encuentra el gesto [NAME] en la base de datos.
	</notification>
	<notification name="UnableToLoadGesture">
		No se puede cargar el gesto [NAME].
	</notification>
	<notification name="LandmarkMissing">
		El hito ha desaparecido de la base de datos.
	</notification>
	<notification name="UnableToLoadLandmark">
		No se ha podido cargar el hito. Por favor, vuelve a intentarlo.
	</notification>
	<notification name="CapsKeyOn">
		Tienes pulsada la tecla de mayúsculas.
Esto puede influir en tu contraseña.
	</notification>
	<notification name="NotecardMissing">
		La nota ha desaparecido de la base de datos.
	</notification>
	<notification name="NotecardNoPermissions">
		No tienes permiso para ver esta nota.
	</notification>
	<notification name="RezItemNoPermissions">
		No tienes permisos suficientes para rezzear el objeto.
	</notification>
	<notification name="IMAcrossParentEstates">
		No se pueden enviar mensajes instantáneos entre estados principales.
	</notification>
	<notification name="TransferInventoryAcrossParentEstates">
		No se puede transferir el inventario entre estados principales.
	</notification>
	<notification name="UnableToLoadNotecard">
		En este momento no se puede cargar la nota.
	</notification>
	<notification name="ScriptMissing">
		El script ha desaparecido de la base de datos.
	</notification>
	<notification name="ScriptNoPermissions">
		No tienes permisos suficientes para ver el script.
	</notification>
	<notification name="UnableToLoadScript">
		No se ha podido cargar el script. Por favor, vuelve a intentarlo.
	</notification>
	<notification name="IncompleteInventory">
		Los contenidos que estás ofreciendo aún no están disponibles. Por favor, vuelve a ofrecerlos en un minuto.
	</notification>
	<notification name="IncompleteInventoryItem">
		El ítem al que estás accediendo todavía no está disponible localmente. Por favor, vuélvelo a intentar en un minuto.
	</notification>
	<notification name="CannotModifyProtectedCategories">
		No puedes modificar categorías que están protegidas.
	</notification>
	<notification name="CannotRemoveProtectedCategories">
		No puedes quitar categorías que están protegidas.
	</notification>
	<notification name="UnableToBuyWhileDownloading">
		No se puede comprar un objeto mientras se descargan los datos.
Por favor, vuelve a intentarlo.
	</notification>
	<notification name="UnableToLinkWhileDownloading">
		No se puede enlazar un objeto mientras se descargan los datos.
Por favor, vuelve a intentarlo.
	</notification>
	<notification name="CannotBuyObjectsFromDifferentOwners">
		No puedes comprar más de un objeto a la vez.
Por favor, selecciona un sólo objeto.
	</notification>
	<notification name="ObjectNotForSale">
		Este objeto no está en venta.
	</notification>
	<notification name="EnteringGodMode">
		Entrando en el modo administrativo, nivel [LEVEL]
	</notification>
	<notification name="LeavingGodMode">
		Saliendo del modo administrativo, nivel [LEVEL]
	</notification>
	<notification name="CopyFailed">
		No tienes pemiso para copiar esto.
	</notification>
	<notification name="InventoryAccepted">
		[NAME] ha recibido tu oferta de inventario.
	</notification>
	<notification name="InventoryDeclined">
		[NAME] ha rehusado tu oferta del inventario.
	</notification>
	<notification name="ObjectMessage">
		[NAME]: [MESSAGE]
	</notification>
	<notification name="CallingCardAccepted">
		Se ha aceptado tu tarjeta de visita.
	</notification>
	<notification name="CallingCardDeclined">
		Se ha rehusado tu tarjeta de visita.
	</notification>
	<notification name="TeleportToLandmark">
		Para teleportarte a lugares como &apos;[NAME]&apos;, pulsa el botón &quot;Lugares&quot;, y selecciona la pestaña Hitos en la ventana que se abre. Pulsa en un hito para seleccionarlo y luego pulsa &apos;Teleportar&apos; en la parte inferior de la ventana.
(También puedes pulsar dos veces en el hito o pulsarlo con el botón derecho del ratón y elegir &apos;Teleportar&apos;.)
	</notification>
	<notification name="TeleportToPerson">
		Para abrir una conversación privada con alguien, haz clic con el botón derecho sobre su avatar y escoge &apos;MI&apos; en el menú.
	</notification>
	<notification name="CantSelectLandFromMultipleRegions">
		No puedes seleccionar un terreno que cruce las fronteras entre servidores.
Inténtalo seleccionando un trozo más pequeño de terreno.
	</notification>
	<notification name="SearchWordBanned">
		Se han excluido algunos términos de tu búsqueda debido a restricciones en el contenido, según se especifica en las Normas de la Comunidad.
	</notification>
	<notification name="NoContentToSearch">
		Por favor, elige al menos un tipo de contenido a buscar (General, Moderado o Adulto).
	</notification>
	<notification name="SystemMessage">
		[MESSAGE]
	</notification>
	<notification name="FacebookConnect">
		[MESSAGE]
	</notification>
	<notification name="FlickrConnect">
		[MESSAGE]
	</notification>
	<notification name="TwitterConnect">
		[MESSAGE]
	</notification>
	<notification name="PaymentReceived">
		[MESSAGE]
	</notification>
	<notification name="PaymentSent">
		[MESSAGE]
	</notification>
	<notification name="PaymentFailure">
		[MESSAGE]
	</notification>
	<notification name="EventNotification">
		Notificación de evento:

[NAME]
[DATE]
		<form name="form">
			<button name="Details" text="Detalles"/>
			<button name="Cancel" text="Cancelar"/>
		</form>
	</notification>
	<notification name="TransferObjectsHighlighted">
		En estos momentos, están realzados todos los objetos de esta parcela que serán transferidos al comprador de la misma.

* No están realzados los árboles y hierbas que se transferirán.
		<form name="form">
			<button name="Done" text="Hecho"/>
		</form>
	</notification>
	<notification name="DeactivatedGesturesTrigger">
		Desactivados los gestos que tienen el mismo botón:
[NAMES]
	</notification>
	<notification name="NoQuickTime">
		No parece que tu sistema tenga instalado el software QuickTime de Apple.
Si quieres ver medios en streaming en las parcelas que los tienen, deberías ir al [http://www.apple.com/quicktime sitio de QuickTime] e instalar el QuickTime Player.
	</notification>
	<notification name="NoPlugin">
		No se ha encontrado el &apos;Media Plugin&apos; para manejar el &apos;mime type&apos; &quot;[MIME_TYPE]&quot;. Los medios de este tipo no estarán disponibles.
	</notification>
	<notification name="MediaPluginFailed">
		Fallo de este &apos;Media Plugin&apos;:
    [PLUGIN]

Por favor, reinstala el plugin o contacta con el vendedor si sigues teniendo problemas.
		<form name="form">
			<ignore name="ignore" text="Fallo al ejecutar un &apos;Media Plugin&apos;"/>
		</form>
	</notification>
	<notification name="OwnedObjectsReturned">
		Se han devuelto a tu inventario los objetos de los que eras propietario en la parcela seleccionada.
	</notification>
	<notification name="OtherObjectsReturned">
		Se han devuelto a su inventario los objetos en la parcela de terreno seleccionada propiedad de [NAME].
	</notification>
	<notification name="OtherObjectsReturned2">
		Se han devuelto a su propietario los objetos seleccionados en la parcela de terreno propiedad de &apos;[NAME]&apos;.
	</notification>
	<notification name="GroupObjectsReturned">
		Se han devuelto a los inventarios de sus propietarios los objetos que estaban compartidos con el grupo [GROUPNAME] en la parcela seleccionada.
Los objetos transferibles que se cedieron al grupo se han devuelto a sus propietarios anteriores.
Los objetos no transferibles que se cedieron al grupo han sido borrados.
	</notification>
	<notification name="UnOwnedObjectsReturned">
		Se han devuelto a sus propietarios los objetos de los que NO eras propietario en la parcela seleccionada.
	</notification>
	<notification name="ServerObjectMessage">
		Mensaje de [NAME]:
&lt;nolink&gt;[MSG]&lt;/nolink&gt;
	</notification>
	<notification name="NotSafe">
		Este terreno tiene el daño activado.
Aquí puedes ser herido. Si mueres, se te teleportará a tu Base.
	</notification>
	<notification name="NoFly">
		Este terreno tiene desactivada la capacidad de volar.
Aquí no puedes volar.
	</notification>
	<notification name="PushRestricted">
		Este terreno tiene desactivada la capacidad de empujar. No puedes hacerlo a menos que seas el propetario del terreno.
	</notification>
	<notification name="NoVoice">
		Este terreno tiene desactivado el chat de voz. No podrás oír hablar a nadie.
	</notification>
	<notification name="NoBuild">
		Este terreno tiene desactivada la capacidad para construir. Aquí no puedes ni construir ni crear objetos.
	</notification>
	<notification name="PathfindingDirty">
		La región tiene cambios de pathfinding pendientes. Si tienes derechos de construcción, debes actualizar la región pulsando el botón "Actualizar”.
		<usetemplate name="okcancelbuttons" yestext="Actualizar" notext="Cerrar"/>
	</notification>
	<notification name="DynamicPathfindingDisabled">
		Pathfinding dinámico no está activado en esta región. Los objetos con scripts que usen llamadas pathfinding LSL pueden no funcionar como se espera en esta región.
	</notification>
	<notification name="PathfindingCannotRebakeNavmesh">
		Ha ocurrido un error. Puede deberse a un problema en la conexión o en el servidor, o puede que no tengas permisos para construir. A veces desconectar y volver a conectar puede resolver este problema.
	<usetemplate name="okbutton" yestext="Aceptar"/>
	</notification>
	<notification name="PathfindingDirty">
		La región contiene cambios de pathfinding pendientes.  Si tienes derechos de construcción, puedes recargarla pulsando el botón “Recargar región”.
	</notification>
	<notification name="PathfindingDirtyRebake">
		La región contiene cambios de pathfinding pendientes.  Si tienes derechos de construcción, puedes recargarla pulsando el botón “Recargar región”.
		<usetemplate name="okbutton" yestext="Recargar la región"/>
	</notification>
	<notification name="DynamicPathfindingDisabled">
		Esta región no tiene activado el pathfinding dinámico. Los objetos programados que utilicen llamadas LSL de pathfinding pueden tener un comportamiento inesperado en ella.
	</notification>
	<notification name="PathfindingCannotRebakeNavmesh">
		Se ha producido un error. Puede haber ocurrido un problema en la red o el servidor, o quizás no tengas derechos de construcción. Este problema podría resolverse cerrando la sesión e iniciando una sesión nueva.
		<usetemplate name="okbutton" yestext="Aceptar"/>
	</notification>
	<notification name="SeeAvatars">
		Esta parcela oculta los avatares y el chat de texto de otras parcelas. No podrás ver a los residentes que estén fuera la parcela ni ellos podrán verte a ti. El chat de texto regular del canal 0 también está restringido a la parcela.
	</notification>
	<notification name="ScriptsStopped">
		Un administrador ha detenido temporalmente los scripts en esta región.
	</notification>
	<notification name="ScriptsNotRunning">
		En esta región no se está ejecutando ningún script.
	</notification>
	<notification name="NoOutsideScripts">
		Este terreno tiene desactivados los scripts externos.

Sólo los scripts pertenecientes al propietario del terreno funcionarán aquí.
	</notification>
	<notification name="ClaimPublicLand">
		Sólo puedes reclamar terreno público de la región en la que estás.
	</notification>
	<notification name="RegionTPAccessBlocked">
		La región que intentas visitar tiene contenido que excede tus preferencias actuales. Puedes cambiar las preferencias usando Avatar &gt; Preferencias &gt; General.
	</notification>
	<notification name="URBannedFromRegion">
		Se te ha prohibido el acceso a la región.
	</notification>
	<notification name="NoTeenGridAccess">
		Tu cuenta no puede conectarse a esta región del de la red adolescente de simuladores.
	</notification>
	<notification name="ImproperPaymentStatus">
		No tienes el estado de pago adecuado para entrar a esta región.
	</notification>
	<notification name="MustGetAgeRegion">
		Debes tener 18 años o más para acceder a esta región.
	</notification>
	<notification name="MustGetAgeParcel">
		Debes tener 18 años o más para acceder a esta parcela.
	</notification>
	<notification name="NoDestRegion">
		No se ha encontrado la región de destino.
	</notification>
	<notification name="NotAllowedInDest">
		No estás autorizado en el destino.
	</notification>
	<notification name="RegionParcelBan">
		No puedes cruzar la región por una parcela con el acceso prohibido. Intenta otro camino.
	</notification>
	<notification name="TelehubRedirect">
		Has sido redirigido a un punto de teleporte.
	</notification>
	<notification name="CouldntTPCloser">
		No se puede teleportar a un destino tan cercano.
	</notification>
	<notification name="TPCancelled">
		Teleporte cancelado.
	</notification>
	<notification name="FullRegionTryAgain">
		En estos momentos, está llena la región a la que estás intentando entrar.
Por favor, vuelve a intentarlo en unos momentos.
	</notification>
	<notification name="GeneralFailure">
		Fallo general.
	</notification>
	<notification name="RoutedWrongRegion">
		Mal dirigido a la región. Por favor, vuelve a intentarlo.
	</notification>
	<notification name="NoValidAgentID">
		ID de agente inválido.
	</notification>
	<notification name="NoValidSession">
		ID de sesión inválido.
	</notification>
	<notification name="NoValidCircuit">
		Código de circuito inválido.
	</notification>
	<notification name="NoPendingConnection">
		No se puede crear la conexión.
	</notification>
	<notification name="InternalUsherError">
		Se ha producido un error interno al intentar acceder al destino de tu teleporte. Puede que, en este momento, el servicio de [CURRENT_GRID] tenga problemas.
	</notification>
	<notification name="NoGoodTPDestination">
		No se puede encontrar en esta región un buen destino para el teleporte.
	</notification>
	<notification name="InternalErrorRegionResolver">
		Se ha producido un error interno al manejar las coordenadas globales de tu petición de teleporte. Puede que, en este momento, el servicio de [CURRENT_GRID] tenga problemas.
	</notification>
	<notification name="NoValidLanding">
		No se ha podido encontrar un punto de aterrizaje válido.
	</notification>
	<notification name="NoValidParcel">
		No se ha podido encontrar una parcela válida.
	</notification>
	<notification name="ObjectGiveItem">
		Un objeto de nombre &lt;nolink&gt;[OBJECTFROMNAME]&lt;/nolink&gt;, propiedad de [NAME_SLURL], te ha dado este [OBJECTTYPE]:
&lt;nolink&gt;[ITEM_SLURL]&lt;/nolink&gt;
		<form name="form">
			<button name="Keep" text="Guardar"/>
			<button name="Discard" text="Descartar"/>
			<button name="Mute" text="Bloquear al propietario"/>
		</form>
	</notification>
	<notification name="OwnObjectGiveItem">
		Tu objeto de nombre &lt;nolink&gt;[OBJECTFROMNAME]&lt;/nolink&gt; te ha dado este [OBJECTTYPE]:
&lt;nolink&gt;[ITEM_SLURL]&lt;/nolink&gt;
		<form name="form">
			<button name="Keep" text="Guardar"/>
			<button name="Discard" text="Descartar"/>
		</form>
	</notification>
	<notification name="UserGiveItem">
		[NAME_SLURL] te ha dado este [OBJECTTYPE]:
[ITEM_SLURL]
		<form name="form">
			<button name="Show" text="Mostrar"/>
			<button name="Keep" text="Guardar"/>
			<button name="Discard" text="Descartar"/>
			<button name="Mute" text="Bloquear"/>
		</form>
	</notification>
	<notification name="UserGiveItemLegacy">
		[NAME_SLURL] te ha dado este [OBJECTTYPE]:
[ITEM_SLURL]
		<form name="form">
			<button name="Show" text="Mostrar"/>
			<button name="Accept" text="Guardar"/>
			<button name="Discard" text="Descartar"/>
			<button name="ShowSilent" text="(Mostrar)"/>
			<button name="AcceptSilent" text="(Guardar)"/>
			<button name="DiscardSilent" text="(Descartar)"/>
			<button name="Mute" text="Bloquear"/>
		</form>
	</notification>
	<notification name="GodMessage">
		[NAME]

[MESSAGE]
	</notification>
	<notification name="JoinGroup">
		[MESSAGE]
		<form name="form">
			<button name="Join" text="Entrar"/>
			<button name="Decline" text="Rehusar"/>
			<button name="Info" text="Información"/>
		</form>
	</notification>
	<notification name="TeleportOffered">
		[NAME_SLURL] te ofrece teleportarte a su localización:

“[MESSAGE]”
&lt;icon&gt;[MATURITY_ICON]&lt;/icon&gt; - [MATURITY_STR]
		<form name="form">
			<button name="Teleport" text="Teleportarme"/>
			<button name="Cancel" text="Cancelar"/>
		</form>
	</notification>
	<notification name="TeleportOffered_MaturityExceeded">
		[NAME_SLURL] te ofrece teleportarte a su localización:

“[MESSAGE]”
&lt;icon&gt;[MATURITY_ICON]&lt;/icon&gt; - [MATURITY_STR]

Esta región tiene un contenido [REGION_CONTENT_MATURITY, pero tus preferencias actuales están configuradas para excluir contenido [REGION_CONTENT_MATURITY]. Podemos cambiar tus preferencias y proceder a teleportarte o bien puedes cancelar el teleporte.
		<form name="form">
			<button name="Teleport" text="Cambiar y teleportarme"/>
			<button name="Cancel" text="Cancelar"/>
		</form>
	</notification>
	<notification name="TeleportOffered_MaturityBlocked">
		[NAME_SLURL] te ofrece teleportarte a su localización:

“[MESSAGE]”
&lt;icon&gt;[MATURITY_ICON]&lt;/icon&gt; - [MATURITY_STR]

No obstante, el contenido de esta región solo es accesible para los adultos.
	</notification>
	<notification name="TeleportOffered_SLUrl">
		[NAME_SLURL] te ofrece teleportarte a su localización ([POS_SLURL]):

“[MESSAGE]”
&lt;icon&gt;[MATURITY_ICON]&lt;/icon&gt; - [MATURITY_STR]
		<form name="form">
			<button name="Teleport" text="Teleportarme"/>
			<button name="Cancel" text="Cancelar"/>
		</form>
	</notification>
	<notification name="TeleportOffered_MaturityExceeded_SLUrl">
		[NAME_SLURL] te ofrece teleportarte a su localización ([POS_SLURL]):

“[MESSAGE]”
&lt;icon&gt;[MATURITY_ICON]&lt;/icon&gt; - [MATURITY_STR]

Esta región tiene un contenido [REGION_CONTENT_MATURITY, pero tus preferencias actuales están configuradas para excluir contenido [REGION_CONTENT_MATURITY]. Podemos cambiar tus preferencias y proceder a teleportarte o bien puedes cancelar el teleporte.
		<form name="form">
			<button name="Teleport" text="Cambiar y teleportarme"/>
			<button name="Cancel" text="Cancelar"/>
		</form>
	</notification>
	<notification name="TeleportOffered_MaturityBlocked_SLUrl">
		[NAME_SLURL] te ofrece teleportarte a su localización ([POS_SLURL]):

“[MESSAGE]”
&lt;icon&gt;[MATURITY_ICON]&lt;/icon&gt; - [MATURITY_STR]

No obstante, el contenido de esta región solo es accesible para los adultos.
	</notification>
	<notification name="TeleportOfferSent">
		Teleporte ofrecido a [TO_NAME]
	</notification>
	<notification name="TeleportRequest">
		[NAME_SLURL] está solicitando ser teleportado a tu posición.
[MESSAGE]

¿Ofrecer teleporte?
		<form name="form">
			<button name="Yes" text="Sí"/>
			<button name="No" text="No"/>
		</form>
	</notification>
	<notification name="GotoURL">
		[MESSAGE]
[URL]
		<form name="form">
			<button name="Later" text="Más tarde"/>
			<button name="GoNow..." text="Ir ahora..."/>
		</form>
	</notification>
	<notification name="OfferFriendship">
		[NAME_SLURL] te está ofreciendo su amistad.

[MESSAGE]

(Por defecto, podrás ver si el otro está conectado)
		<form name="form">
			<button name="Accept" text="Aceptar"/>
			<button name="Decline" text="Rehusar"/>
		</form>
	</notification>
	<notification name="FriendshipOffered">
		Has ofrecido amistad a [TO_NAME]
	</notification>
	<notification name="OfferFriendshipNoMessage">
		[NAME_SLURL] te está ofreciendo amistad.

(De manera predeterminada, podrás ver si están conectados los demás.)
		<form name="form">
			<button name="Accept" text="Aceptar"/>
			<button name="Decline" text="Rehusar"/>
		</form>
	</notification>
	<notification name="FriendshipAccepted">
		[NAME] ha aceptado tu ofrecimiento de amistad.
	</notification>
	<notification name="FriendshipDeclined">
		[NAME] ha rechazado tu ofrecimiento de amistad.
	</notification>
	<notification name="FriendshipAcceptedByMe">
		Aceptado el ofrecimiento de amistad.
	</notification>
	<notification name="FriendshipDeclinedByMe">
		Rehusado el ofrecimiento de amistad.
	</notification>
	<notification name="OfferCallingCard">
		[NAME] te está ofreciendo su tarjeta de visita.
Esto añadirá un marcador en tu inventario para que puedas enviarle rápidamente un MI.
		<form name="form">
			<button name="Accept" text="Aceptar"/>
			<button name="Decline" text="Rehusar"/>
		</form>
	</notification>
	<notification name="RegionRestartMinutes">
		Esta región se reiniciará en [MINUTES] minutos.
Si permaneces en esta región serás desconectado.
	</notification>
	<notification name="RegionRestartSeconds">
		Esta región se reiniciará en  [SECONDS] segundos.
Si permaneces en esta región serás desconectado.
	</notification>
	<notification name="LoadWebPage">
		¿Cargar página web [URL] ?

[MESSAGE]

De objeto: &lt;nolink&gt;[OBJECTNAME]&lt;/nolink&gt;, propietario: [NAME_SLURL]
		<form name="form">
			<button name="Gotopage" text="Cargar"/>
			<button name="Cancel" text="Cancelar"/>
		</form>
	</notification>
	<notification name="FailedToFindWearableUnnamed">
		Búsqueda fallida de [TYPE] en la base de datos.
	</notification>
	<notification name="FailedToFindWearable">
		Búsqueda fallida de [TYPE] de nombre [DESC] en la base de datos.
	</notification>
	<notification name="InvalidWearable">
		El ítem que quieres vestirte tiene una característica que tu visor no puede leer. Por favor, actualiza la versión de [APP_NAME] para ponerte este ítem.
	</notification>
	<notification name="ScriptQuestion">
		&lt;nolink&gt;[OBJECTNAME]&lt;/nolink&gt;, un objeto propiedad de &apos;[NAME]&apos;, quiere:

[QUESTIONS]
¿Es correcto?
		<form name="form">
			<button name="Yes" text="Sí"/>
			<button name="No" text="No"/>
			<button name="Mute" text="Bloquear"/>
		</form>
	</notification>
	<notification name="ExperienceAcquireFailed">
		No se puede adquirir una experiencia nueva:
    [ERROR_MESSAGE]
		<usetemplate name="okbutton" yestext="OK"/>
	</notification>
	<notification name="NotInGroupExperienceProfileMessage">
		Se ha omitido un cambio en el grupo de la experiencia porque el propietario no es miembro del grupo seleccionado.
	</notification>
	<notification name="UneditableExperienceProfileMessage">
		El campo no modificable &apos;[field]&apos; se ha omitido al actualizar el perfil de la experiencia.
	</notification>
	<notification name="RestrictedToOwnerExperienceProfileMessage">
		Cambios omitidos en el campo &apos;[field]&apos; que solo puede configurar el propietario de la experiencia.
	</notification>
	<notification name="MaturityRatingExceedsOwnerExperienceProfileMessage">
		No puedes definir un nivel de calificación de una experiencia superior al establecido por el propietario.
	</notification>
	<notification name="RestrictedTermExperienceProfileMessage">
		Las condiciones siguientes han impedido la actualización del nombre o la descripción del perfil de la experiencia: [extra_info]
	</notification>
	<notification name="TeleportedHomeExperienceRemoved">
		Te has teleportado desde la región [region_name] porque al quitar la experiencia secondlife:///app/experience/[public_id]/profile ya no tienes permiso para entrar en la región.
		<form name="form">
			<ignore name="ignore" text="Expulsado de la región por quitar una experiencia"/>
		</form>
	</notification>
	<notification name="TrustedExperienceEntry">
		La participación en la experiencia clave secondlife:///app/experience/[public_id]/profile te otorga permiso para entrar en la región [region_name]. Si quitas esta experiencia, puede que te expulsen de la región.
		<form name="form">
			<ignore name="ignore" text="Admitido en una región por una experiencia"/>
		</form>
	</notification>
	<notification name="TrustedExperiencesAvailable">
		No tienes permiso de acceso a este destino. Puedes obtener el permiso para entrar en la región si aceptas una de las siguientes experiencias:

[EXPERIENCE_LIST]

Pueden estar disponibles otras experiencias clave.
	</notification>
	<notification name="ExperienceEvent">
		La experiencia secondlife:///app/experience/[public_id]/profile permitió la siguiente operación con un objeto: [EventType].
    Propietario: secondlife:///app/agent/[OwnerID]/inspect
    Nombre del objeto: [ObjectName]
    Nombre de la parcela: [ParcelName]
	</notification>
	<notification name="ExperienceEventAttachment">
		La experiencia secondlife:///app/experience/[public_id]/profile permitió la siguiente operación con un anexo: [EventType].
    Propietario: secondlife:///app/agent/[OwnerID]/inspect
	</notification>
	<notification name="ScriptQuestionExperience">
		&apos;&lt;nolink&gt;[OBJECTNAME]&lt;/nolink&gt;&apos;, un objeto de propiedad de &apos;[NAME]&apos;, solicita tu participación en la experiencia [GRID_WIDE]:

[EXPERIENCE]

Una vez concedido el permiso, este mensaje no volverá a aparecer para la experiencia salvo que se revoque en el perfil de la experiencia.

Los scripts asociados a esta experiencia podrán hacer lo siguiente en las regiones donde la experiencia esté activa: 

[QUESTIONS]¿Lo aceptas?
		<form name="form">
			<button name="BlockExperience" text="Bloquear experiencia"/>
			<button name="Mute" text="Bloquear objeto"/>
			<button name="Yes" text="Sí"/>
			<button name="No" text="No"/>
		</form>
	</notification>
	<notification name="ScriptQuestionCaution">
		Atención: El objeto &apos;&lt;nolink&gt;[OBJECTNAME]&lt;/nolink&gt;&apos; solicita un acceso pleno a tu cuenta de dólares Linden. Si le autorizas el acceso, podrá retirar fondos de tu cuenta en cualquier momento o vaciarla por completo, cuando lo desee y sin más advertencias.
  
No autorices el acceso a tu cuenta si no conoces cuál es la razón exacta.
		<form name="form">
			<button name="Grant" text="Permitir acceso total"/>
			<button name="Deny" text="Denegar"/>
		</form>
	</notification>
	<notification name="UnknownScriptQuestion">
		El permiso de script en tiempo de ejecución solicitado por &apos;&lt;nolink&gt;[OBJECTNAME]&lt;/nolink&gt;&apos;, un objeto propiedad de &apos;[NAME]&apos;, no se reconoce por el visor y no puede ser concedido.

Para conceder este permiso, por favor actualiza tu visor a la última versión desde [DOWNLOADURL].
		<form name="form">
			<button name="Deny" text="Aceptar"/>
			<button name="Mute" text="Bloquear"/>
		</form>
	</notification>
	<notification name="ScriptDialog">
		&apos;&lt;nolink&gt;[TITLE]&lt;/nolink&gt;&apos; de [NAME]
[MESSAGE]
		<form name="form">
			<button name="Client_Side_Mute" text="Bloquear"/>
			<button name="Client_Side_Ignore" text="Ignorar"/>
		</form>
	</notification>
	<notification name="ScriptDialogGroup">
		&apos;&lt;nolink&gt;[TITLE]&lt;/nolink&gt;&apos; de [GROUPNAME]
[MESSAGE]
		<form name="form"/>
	</notification>
	<notification name="FirstBalanceIncrease">
		Acabas de recibir [AMOUNT]L$.
Tu nuevo saldo se muestra en la esquina superior derecha.
	</notification>
	<notification name="FirstBalanceDecrease">
		Acabas de pagar [AMOUNT]L$.
Tu nuevo saldo se muestra en la esquina superior derecha.
	</notification>
	<notification name="BuyLindenDollarSuccess">
		¡Gracias por tu pago!

Tu saldo de L$ se actualizará cuando se complete el proceso. Si el proceso tarda más de 20 minutos se cancelará tu transacción, y la cantidad se abonada en tu saldo de US$.

Puedes revisar el estado de tu pago en el Historial de transacciones de tu [http://secondlife.com/account/ Panel de Control]
	</notification>
	<notification name="FirstOverrideKeys">
		A partir de ahora, tus teclas de movimiento las gestiona un objeto.
Prueba las teclas del cursor o AWSD para ver qué hacen.
Algunos objetos (las pistolas, por ejemplo) te pedirán que, para usarlos, entres en vista subjetiva. Pulsa &apos;M&apos; para hacerlo.
	</notification>
	<notification name="FirstSandbox">
		Esta es una región &apos;sandbox&apos; (zona de pruebas) donde los residentes pueden aprender a construir.

Los objetos que construyas aquí serán eliminados cuando la abandones; por tanto, no olvides pulsarlos con el botón derecho y elegir &apos;Tomar&apos; para que tu creación vaya a tu inventario.
	</notification>
	<notification name="MaxListSelectMessage">
		Puedes seleccionar un máximo de [MAX_SELECT] items de esta lista.
	</notification>
	<notification name="VoiceInviteP2P">
		[NAME] te está invitando a un chat de voz.
Pulsa Aceptar o Rehusar para contestar o no la llamada. Pulsa Bloquear para bloquear al que llama.
		<form name="form">
			<button name="Accept" text="Aceptar"/>
			<button name="Decline" text="Rehusar"/>
			<button name="Mute" text="Bloquear"/>
		</form>
	</notification>
	<notification name="AutoUnmuteByIM">
		[NAME] ha dejado automáticamente de estar bloqueado al enviarle un mensaje instantáneo.
	</notification>
	<notification name="AutoUnmuteByMoney">
		[NAME] ha dejado automáticamente de estar bloqueado al darle dinero.
	</notification>
	<notification name="AutoUnmuteByInventory">
		[NAME] ha dejado automáticamente de estar bloqueado al ofrecerle inventario.
	</notification>
	<notification name="VoiceInviteGroup">
		[NAME] ha empezado un chat de voz con el grupo [GROUP].
Pulsa Aceptar o Rehusar para coger o no la llamada. Pulsa Bloquear para ignorar al que llama.
		<form name="form">
			<button name="Accept" text="Aceptar"/>
			<button name="Decline" text="Rehusar"/>
			<button name="Mute" text="Bloquear"/>
		</form>
	</notification>
	<notification name="VoiceInviteAdHoc">
		[NAME] ha empezado un chat de voz en multiconferencia.
Pulsa Aceptar o Rehusar para coger o no la llamada. Pulsa Ignorar para ignorar al que llama.
		<form name="form">
			<button name="Accept" text="Aceptar"/>
			<button name="Decline" text="Rehusar"/>
			<button name="Mute" text="Bloquear"/>
		</form>
	</notification>
	<notification name="InviteAdHoc">
		NAME] te está invitando a un chat en multiconferencia.
Pulsa Aceptar o Rehusar para coger o no la llamada. Pulsa Bloquear para ignorar al que llama.
		<form name="form">
			<button name="Accept" text="Aceptar"/>
			<button name="Decline" text="Rehusar"/>
			<button name="Mute" text="Bloquear"/>
		</form>
	</notification>
	<notification name="VoiceChannelFull">
		El chat de voz al que estás intentando entrar, [VOICE_CHANNEL_NAME], ha llegado a su capacidad máxima. Por favor, vuelve a intentarlo más tarde.
	</notification>
	<notification name="ProximalVoiceChannelFull">
		Lo sentimos. Este área ha llegado a su capacidad máxima de conversaciones por voz. Por favor, intenta usar la voz en otra zona.
	</notification>
	<notification name="VoiceChannelDisconnected">
		Has sido desconectado de [VOICE_CHANNEL_NAME]. Vas a ser reconectado al chat de voz.
	</notification>
	<notification name="VoiceChannelDisconnectedP2P">
		[VOICE_CHANNEL_NAME] ha colgado la llamada. Vas a ser reconectado al chat de voz.
	</notification>
	<notification name="P2PCallDeclined">
		[VOICE_CHANNEL_NAME] ha rehusado tu llamada. Vas a ser reconectado al chat de voz.
	</notification>
	<notification name="P2PCallNoAnswer">
		[VOICE_CHANNEL_NAME] no está disponible para coger tu llamada. Vas a ser reconectado al chat de voz.
	</notification>
	<notification name="VoiceChannelJoinFailed">
		Fallo al conectar a [VOICE_CHANNEL_NAME]; por favor, inténtalo más tarde. Vas a ser reconectado al chat de voz.
	</notification>
	<notification name="VoiceEffectsExpired">
		Uno o más filtros de voz a los que estás suscrito han caducado.
[Pulsa aquí [URL]] para renovar la suscripción.
	</notification>
	<notification name="VoiceEffectsExpiredInUse">
		El filtro de voz activo ha caducado y se ha aplicado tu configuración de voz normal.
[Pulsa aquí [URL]] para renovar la suscripción.
	</notification>
	<notification name="VoiceEffectsWillExpire">
		Una o más filtros de voz caducarán en menos de [INTERVAL] días.
[Pulsa aquí [URL]] para renovar la suscripción.
	</notification>
	<notification name="VoiceEffectsNew">
		Están disponibles nuevos filtros de voz.
	</notification>
	<notification name="Cannot enter parcel: not a group member">
		Sólo los miembros de un grupo determinado pueden visitar esta zona.
	</notification>
	<notification name="Cannot enter parcel: banned">
		No puedes entrar en esta parcela, se te ha prohibido el acceso.
	</notification>
	<notification name="Cannot enter parcel: not on access list">
		No puedes entrar en esta parcela, no estás en la lista de acceso.
	</notification>
	<notification name="VoiceNotAllowed">
		No tienes permiso para conectarte al chat de voz de [VOICE_CHANNEL_NAME].
	</notification>
	<notification name="VoiceCallGenericError">
		Se ha producido un error al intentar conectarte al [VOICE_CHANNEL_NAME]. Por favor, inténtalo más tarde.
	</notification>
	<notification name="UnsupportedCommandSLURL">
		No se admite el formato de la SLurl que has pulsado.
	</notification>
	<notification name="BlockedSLURL">
		Por tu seguridad, se ha bloqueado una SLurl recibida de un navegador que no de confianza.
	</notification>
	<notification name="ThrottledSLURL">
		En muy poco tiempo, se han recibido muchas SLurls desde un navegador que no es de confianza.
Por tu seguridad, serán bloqueadas durante unos segundos.
	</notification>
	<notification name="IMToast">
		[MESSAGE]
		<form name="form">
			<button name="respondbutton" text="Responder"/>
		</form>
	</notification>
	<notification name="ConfirmCloseAll">
		¿Seguro que quieres cerrar todos los MI?
		<usetemplate ignoretext="Confirmar antes de cerrar todos los MIs" name="okcancelignore" notext="Cancelar" yestext="Aceptar"/>
	</notification>
	<notification name="AttachmentSaved">
		Se ha guardado el adjunto.
	</notification>
	<notification name="AppearanceToXMLSaved">
		El aspecto se ha guardado como XML en [PATH]
	</notification>
	<notification name="AppearanceToXMLFailed">
		Error al guardar el aspecto en XML.
	</notification>
	<notification name="PresetNotSaved">
		Error al guardar el valor predefinido [NAME].
	</notification>
	<notification name="PresetNotDeleted">
		Error al eliminar el valor predefinido [NAME].
	</notification>
	<notification name="UnableToFindHelpTopic">
		No se ha podido encontrar un tema de ayuda para este elemento.
	</notification>
	<notification name="ObjectMediaFailure">
		Error del servidor: fallo en la actualización u obtención de los medios.
&apos;[ERROR]&apos;
		<usetemplate name="okbutton" yestext="Aceptar"/>
	</notification>
	<notification name="TextChatIsMutedByModerator">
		Un moderador ha silenciado tu chat de texto.
		<usetemplate name="okbutton" yestext="Aceptar"/>
	</notification>
	<notification name="VoiceIsMutedByModerator">
		Un moderador ha silenciado tu voz.
		<usetemplate name="okbutton" yestext="Aceptar"/>
	</notification>
	<notification name="UploadCostConfirmation">
		Esta subida te costará [PRECIO] L$. ¿Deseas continuar?
		<usetemplate name="okcancelbuttons" notext="Cancelar" yestext="Subir"/>
	</notification>
	<notification name="ConfirmClearTeleportHistory">
		¿Estás seguro de que quieres borrar tu historial de teleportes?
		<usetemplate name="okcancelbuttons" notext="Cancelar" yestext="Aceptar"/>
	</notification>
	<notification name="BottomTrayButtonCanNotBeShown">
		El botón elegido no se puede mostrar correctamente.
Se mostrará cuando haya suficiente espacio.
	</notification>
	<notification name="ShareNotification">
		Selecciona los residentes con quienes deseas compartir.
	</notification>
	<notification name="MeshUploadError">
		[LABEL] no se pudo subir: [MESSAGE] [IDENTIFIER] 

Consulta los detalles en el archivo de registro.
	</notification>
	<notification name="MeshUploadPermError">
		Error al solicitar los permisos para subir el modelo mesh.
	</notification>
	<notification name="RegionCapabilityRequestError">
		No se ha podido obtener la capacidad de la región &apos;[CAPABILITY]&apos;.
	</notification>
	<notification name="ShareItemsConfirmation">
		Estás seguro de que quieres compartir los siguientes items:
		
		&lt;nolink&gt;[ITEMS]&lt;/nolink&gt;
		
		Con los siguientes residentes:
		
		[RESIDENTS]
		<usetemplate ignoretext="Confirmar antes de compartir un ítem" name="okcancelignore" notext="Cancelar" yestext="Aceptar"/>
	</notification>
	<notification name="ShareItemsConfirmation">
		¿Estás seguro de que quieres compartir los elementos siguientes?

&lt;nolink&gt;[ITEMS]&lt;/nolink&gt;

Con los siguientes Residentes:

&lt;nolink&gt;[RESIDENTS]&lt;/nolink&gt;
		<usetemplate name="okcancelbuttons" notext="Cancelar" yestext="Aceptar"/>
	</notification>
	<notification name="ShareFolderConfirmation">
		Sólo puedes compartir una carpeta en cada momento.

¿Estás seguro de que quieres compartir los elementos siguientes?

&lt;nolink&gt;[ITEMS]&lt;/nolink&gt;

Con los siguientes Residentes:

&lt;nolink&gt;[RESIDENTES]&lt;/nolink&gt;
		<usetemplate name="okcancelbuttons" notext="Cancelar" yestext="Aceptar"/>
	</notification>
	<notification name="ItemsShared">
		Los elementos se han compartido correctamente.
	</notification>
	<notification name="DeedToGroupFail">
		Error de transferencia a grupo.
	</notification>
	<notification name="ReleaseLandThrottled">
		La parcela [PARCEL_NAME] no puede ser abandonada en este momento.
	</notification>
	<notification name="ReleasedLandWithReclaim">
		La parcela de [AREA] m² &apos;[PARCEL_NAME]&apos; ha sido liberada.

Dispones de [RECLAIM_PERIOD] horas para reclamarla por 0L$ antes de que sea puesta a la venta a cualquier residente.
	</notification>
	<notification name="ReleasedLandNoReclaim">
		La parcela de [AREA] m² &apos;[PARCEL_NAME]&apos; ha sido liberada.

Ahora está disponible para ser comprada por cualquier residente.
	</notification>
	<notification name="AvatarRezNotification">
		( [EXISTENCE] segundos vivo )
El avatar &apos;[NAME]&apos; tardó [TIME] segundos en dejar de aparecer como nube.
	</notification>
	<notification name="AvatarRezSelfBakedDoneNotification">
		( [EXISTENCE] segundos vivo )
Has terminado de texturizar tu vestuario en [TIME] segundos.
	</notification>
	<notification name="AvatarRezSelfBakedUpdateNotification">
		( [EXISTENCE] segundos vivo )
Has enviado una actualización de tu apariencia después de [TIME] segundos.
[STATUS]
	</notification>
	<notification name="AvatarRezCloudNotification">
		( [EXISTENCE] segundos vivo )
El avatar &apos;[NAME]&apos; se convirtió en nube.
	</notification>
	<notification name="AvatarRezArrivedNotification">
		( [EXISTENCE] segundos vivo )
Apareció el avatar &apos;[NAME]&apos;.
	</notification>
	<notification name="AvatarRezLeftCloudNotification">
		( [EXISTENCE] segundos vivo )
El avatar &apos;[NAME]&apos; salió al cabo de [TIME] segundos como nube.
	</notification>
	<notification name="AvatarRezEnteredAppearanceNotification">
		( [EXISTENCE] segundos vivo )
El avatar &apos;[NAME]&apos; ya está en modo de edición de apariencia.
	</notification>
	<notification name="AvatarRezLeftAppearanceNotification">
		( [EXISTENCE] segundos vivo )
El avatar &apos;[NAME]&apos; salió del modo de edición de apariencia.
	</notification>
	<notification name="NoConnect">
		Tenemos problemas de conexión con [PROTOCOL] &lt;nolink&gt;[HOSTID]&lt;/nolink&gt;.
Comprueba la configuración de la red y del servidor de seguridad.
		<usetemplate name="okbutton" yestext="Aceptar"/>
	</notification>
	<notification name="NoVoiceConnect">
		No se pudo establecer una conexión con el servidor de voz: 

&lt;nolink&gt;[HOSTID]&lt;/nolink&gt;

Los puertos que deben estar activos para el servicio de voz son: 
:TCP:  80, 443 
:UDP: 3478, 3479, 5060, 5062, 6250, 12000-32000 

Comprueba la configuración de la red y del servidor de seguridad. 
Desactiva las funciones SIP ALG de tu router. 

No podrás establecer comunicaciones de voz.
		<usetemplate ignoretext="Avísame cuando el visor no pueda conectar al servidor de voz" name="okignore" yestext="Aceptar"/>
	</notification>
	<notification name="NoVoiceConnect-GIAB">
		Tenemos problemas de conexión con tu servidor de voz: No podrás establecer comunicaciones de voz. Comprueba la configuración de la red y del servidor de seguridad.
		<usetemplate name="okbutton" yestext="Aceptar"/>
	</notification>
	<notification name="AvatarRezLeftNotification">
		( [EXISTENCE] segundos vivo )
El avatar &apos;[NAME]&apos; ya estaba totalmente cargado al salir.
	</notification>
	<notification name="AvatarRezSelfBakedTextureUploadNotification">
		( [EXISTENCE] segundos vivo )
Has actualizado una textura obtenida mediante bake de [RESOLUTION] para &apos;[BODYREGION]&apos; después de [TIME] segundos.
	</notification>
	<notification name="AvatarRezSelfBakedTextureUpdateNotification">
		( [EXISTENCE] segundos vivo )
Has actualizado de manera local una textura obtenida mediante bake de [RESOLUTION] para &apos;[BODYREGION]&apos; después de [TIME] segundos.
	</notification>
	<notification name="CannotUploadTexture">
		No se puede subir la textura.
[REASON]
	</notification>
	<notification name="LivePreviewUnavailable">
		No podemos mostrar una previsualización de esta textura porque no es copiable y/o no es transferible.
		<usetemplate ignoretext="Adviérteme que la previsualización no está disponible para las texturas no copiables y/o no transferibles" name="okignore" yestext="Aceptar"/>
	</notification>
	<notification name="ConfirmLeaveCall">
		¿Estás seguro de que deseas salir de esta multiconferencia?
		<usetemplate ignoretext="Confirma antes de salir de la llamada" name="okcancelignore" notext="No" yestext="Sí"/>
	</notification>
	<notification name="ConfirmMuteAll">
		Has seleccionado silenciar a todos los participantes en una multiconferencia.
Si lo haces, todos los residentes que se unan posteriormente a la llamada también serán silenciados, incluso cuando abandones la conferencia.

¿Deseas silenciar a todos?
		<usetemplate ignoretext="Confirma que deseas silenciar a todos los participantes en una multiconferencia." name="okcancelignore" notext="Cancelar" yestext="Aceptar"/>
	</notification>
	<notification label="Chat" name="HintChat">
		Para unirte a la conversación, escribe en el campo de chat que aparece a continuación.
	</notification>
	<notification label="Levantarme" name="HintSit">
		Para levantarte y salir de la posición de sentado, haz clic en el botón Levantarme.
	</notification>
	<notification label="Hablar" name="HintSpeak">
		Pulsa en el botón Hablar para conectar y desconectar el micrófono.

Pulsa en el cursor arriba para ver el panel de control de voz.

Al ocultar el botón Hablar se desactiva la función de voz.
	</notification>
	<notification label="Explora el mundo" name="HintDestinationGuide">
		La Guía de destinos contiene miles de nuevos lugares por descubrir. Selecciona una ubicación y elige Teleportarme para iniciar la exploración.
	</notification>
	<notification label="Panel lateral" name="HintSidePanel">
		Accede de manera rápida a tu inventario, así como a tu ropa, los perfiles y el resto de la información disponible en el panel lateral.
	</notification>
	<notification label="Mover" name="HintMove">
		Si deseas caminar o correr, abre el panel Movimiento y utiliza las flechas de dirección para navegar. También puedes utilizar las flechas de dirección del teclado.
	</notification>
	<notification label="" name="HintMoveClick">
		1. Pulsa para caminar: Pulsa en cualquier punto del terreno para ir a él.

2. Pulsa y arrastra para girar la vista: Pulsa y arrastra el cursor a cualquier parte del mundo para girar la vista.
	</notification>
	<notification label="Displayname" name="HintDisplayName">
		Configura y personaliza aquí tu Displayname. Esto se añadirá a tu nombre de usuario personal, que no puedes modificar. Puedes cambiar la manera en que ves los nombres de otras personas en tus preferencias.
	</notification>
	<notification label="Visión" name="HintView">
		Para cambiar la vista de la cámara, utiliza los controles Orbital y Panorámica. Para restablecer tu vista, pulsa Esc o camina.
	</notification>
	<notification label="Inventario" name="HintInventory">
		Accede a tu inventario para buscar items. Los items más recientes se pueden encontrar fácilmente en la pestaña Recientes.
	</notification>
	<notification label="¡Tienes dólares Linden!" name="HintLindenDollar">
		Éste es tu saldo actual de L$. Haz clic en Comprar L$ para comprar más dólares Linden.
	</notification>
	<notification name="LowMemory">
		Tu memoria disponible es insuficiente. Algunas funciones de SL se han desactivado para evitar una caída. Por favor cierra otras aplicaciones. Si el problema continúa, reinicia SL.
	</notification>
	<notification name="ForceQuitDueToLowMemory">
		El visor se cerrará en 30 segundos porque no hay memoria suficiente.
	</notification>
	<notification name="SOCKS_NOT_PERMITTED">
		El proxy SOCKS 5 &quot;[HOST]:[PORT]&quot; ha rechazado la conexión, no está permitida por el juego de reglas.
		<usetemplate name="okbutton" yestext="Aceptar"/>
	</notification>
	<notification name="SOCKS_CONNECT_ERROR">
		El proxy SOCKS 5 &quot;[HOST]:[PORT]&quot; ha rechazado la conexión, no se ha podido abrir el canal TCP.
		<usetemplate name="okbutton" yestext="Aceptar"/>
	</notification>
	<notification name="SOCKS_NOT_ACCEPTABLE">
		El proxy SOCKS 5 &quot;[HOST]:[PORT]&quot; ha rechazado el sistema de autenticación seleccionado.
		<usetemplate name="okbutton" yestext="Aceptar"/>
	</notification>
	<notification name="SOCKS_AUTH_FAIL">
		El proxy SOCKS 5 &quot;[HOST]:[PORT]&quot; contestó que tus credenciales no son válidas.
		<usetemplate name="okbutton" yestext="Aceptar"/>
	</notification>
	<notification name="SOCKS_UDP_FWD_NOT_GRANTED">
		El proxy SOCKS 5 &quot;[HOST]:[PORT]&quot; ha rechazado la petición asociada de UDP.
		<usetemplate name="okbutton" yestext="Aceptar"/>
	</notification>
	<notification name="SOCKS_HOST_CONNECT_FAILED">
		No se pudo establecer una conexión con el servidor proxy SOCKS 5 &quot;[HOST]:[PORT]&quot;.
		<usetemplate name="okbutton" yestext="Aceptar"/>
	</notification>
	<notification name="SOCKS_UNKNOWN_STATUS">
		Error de proxy desconocido con el servidor &quot;[HOST]:[PORT]&quot;.
		<usetemplate name="okbutton" yestext="Aceptar"/>
	</notification>
	<notification name="SOCKS_INVALID_HOST">
		Dirección o puerto de proxy SOCKS no válidos &quot;[HOST]:[PORT]&quot;.
		<usetemplate name="okbutton" yestext="Aceptar"/>
	</notification>
	<notification name="SOCKS_BAD_CREDS">
		Nombre de usuario o contraseña de SOCKS 5 no válidos.
		<usetemplate name="okbutton" yestext="Aceptar"/>
	</notification>
	<notification name="PROXY_INVALID_HTTP_HOST">
		Dirección o puerto de proxy HTTP no válidos &quot;[HOST]:[PORT]&quot;.
		<usetemplate name="okbutton" yestext="Aceptar"/>
	</notification>
	<notification name="PROXY_INVALID_SOCKS_HOST">
		Dirección o puerto de proxy SOCKS no válidos &quot;[HOST]:[PORT]&quot;.
		<usetemplate name="okbutton" yestext="Aceptar"/>
	</notification>
	<notification name="ChangeProxySettings">
		La configuración del puerto se activará cuando reinicies [APP_NAME].
		<usetemplate name="okbutton" yestext="Aceptar"/>
	</notification>
	<notification name="AuthRequest">
		El sitio en &apos;&lt;nolink&gt;[HOST_NAME]&lt;/nolink&gt;&apos; de la plataforma &apos;[REALM]&apos; requiere un nombre de usuario y una contraseña.
		<form name="form">
			<input name="username" text="Nombre de usuario"/>
			<input name="password" text="Contraseña"/>
			<button name="ok" text="Enviar"/>
			<button name="cancel" text="Cancelar"/>
		</form>
	</notification>
	<notification name="ModeChange">
		Cambiar entre los diferentes modos requiere que cierres y reinicies Firestorm.
		<usetemplate name="okcancelbuttons" yestext="Cerrar" notext="No cerrar"/>
	</notification>
	<notification label="" name="NoClassifieds">
		La creación y edición de clasificados sólo está disponible en el modo Avanzado. ¿Quieres salir y cambiar de modo? El selector de modo se encuentra en la pantalla de inicio de sesión.
		<usetemplate name="okcancelbuttons" notext="No salir" yestext="Salir"/>
	</notification>
	<notification label="" name="NoGroupInfo">
		La creación y edición de grupos sólo está disponible en el modo Avanzado. ¿Quieres salir y cambiar de modo? El selector de modo se encuentra en la pantalla de inicio de sesión.
		<usetemplate name="okcancelbuttons" notext="No salir" yestext="Salir"/>
	</notification>
	<notification label="" name="NoPlaceInfo">
		La opción de consulta del perfil del lugar solo está disponible en el modo Avanzado. ¿Quieres salir y cambiar de modo? El selector de modo se encuentra en la pantalla de inicio de sesión.
		<usetemplate name="okcancelbuttons" notext="No salir" yestext="Salir"/>
	</notification>
	<notification label="" name="NoPicks">
		La creación y edición de Destacados sólo está disponible en el modo Avanzado. ¿Quieres salir y cambiar de modo? El selector de modo se encuentra en la pantalla de inicio de sesión.
		<usetemplate name="okcancelbuttons" notext="No salir" yestext="Salir"/>
	</notification>
	<notification label="" name="NoWorldMap">
		La visualización del mapa del mundo sólo está disponible en el modo Avanzado. ¿Quieres salir y cambiar de modo? El selector de modo se encuentra en la pantalla de inicio de sesión.
		<usetemplate name="okcancelbuttons" notext="No salir" yestext="Salir"/>
	</notification>
	<notification label="" name="NoVoiceCall">
		Las llamadas de voz sólo están disponibles en el modo Avanzado. ¿Quieres cerrar sesión y cambiar de modo?
		<usetemplate name="okcancelbuttons" notext="No salir" yestext="Salir"/>
	</notification>
	<notification label="" name="NoAvatarShare">
		Compartir sólo está disponible en el modo Avanzado. ¿Quieres cerrar sesión y cambiar de modo?
		<usetemplate name="okcancelbuttons" notext="No salir" yestext="Salir"/>
	</notification>
	<notification label="" name="NoAvatarPay">
		El pago a otros residentes sólo está disponible en el modo Avanzado. ¿Quieres cerrar sesión y cambiar de modo?
		<usetemplate name="okcancelbuttons" notext="No salir" yestext="Salir"/>
	</notification>
	<notification label="" name="NoInventory">
		La opción de consulta del inventario solo está disponible en el modo Avanzado. ¿Quieres cerrar sesión y cambiar de modo?
		<usetemplate name="okcancelbuttons" notext="No salir" yestext="Salir"/>
	</notification>
	<notification label="" name="NoAppearance">
		El editor de apariencia solo está disponible en el modo Avanzado. ¿Quieres cerrar sesión y cambiar de modo?
		<usetemplate name="okcancelbuttons" notext="No salir" yestext="Salir"/>
	</notification>
	<notification label="" name="NoSearch">
		Las búsquedas solo están disponibles en el modo Avanzado. ¿Quieres cerrar sesión y cambiar de modo?
		<usetemplate name="okcancelbuttons" notext="No salir" yestext="Salir"/>
	</notification>
	<notification label="" name="ConfirmHideUI">
		Esta acción ocultará todos los botones y elementos de menú. Para restaurarlos, pulsa otra vez en [SHORTCUT].
		<usetemplate ignoretext="Confirmar antes de ocultar la IU" name="okcancelignore" notext="Cancelar" yestext="Aceptar"/>
	</notification>
	<notification name="PathfindingLinksets_WarnOnPhantom">
		A algunos linksets seleccionados se les conmutará su marca 'fantasma'
¿Deseas continuar?
		<usetemplate ignoretext="A algunos linksets seleccionados se les conmutará su marca 'fantasma'" name="okcancelignore" notext="Cancelar" yestext="Aceptar"/>
	</notification>
	<notification name="PathfindingLinksets_MismatchOnRestricted">
		Algunos linksets seleccionados no pueden configurarse como '[REQUESTED_TYPE]' a causa de restricciones de permisos en el linkset. En su lugar, estos linksets serán configurados como '[RESTRICTED_TYPE]'.
¿Deseas continuar?
		<usetemplate ignoretext="Algunos linksets seleccionados no pueden configurarse a causa de restricciones de permisos en el linkset" name="okcancelignore" notext="Cancelar" yestext="Aceptar"/>
	</notification>
	<notification name="PathfindingLinksets_MismatchOnVolume">
		Algunos linksets seleccionados no pueden configurarse como '[REQUESTED_TYPE]' porque la forma es no-convexa.
¿Deseas continuar?
		<usetemplate ignoretext="Algunos linksets seleccionados no pueden configurarse porque la forma es no-convexa" name="okcancelignore" notext="Cancelar" yestext="Aceptar"/>
	</notification>
	<notification name="PathfindingLinksets_WarnOnPhantom_MismatchOnRestricted">
		A algunos linksets seleccionados se les conmutará su marca 'fantasma'.

Algunos linksets seleccionados no pueden configurarse como '[REQUESTED_TYPE]' a causa de restricciones de permisos en el linkset. En su lugar, estos linksets serán configurados como '[RESTRICTED_TYPE]'.

¿Deseas continuar?
		<usetemplate ignoretext="A algunos linksets seleccionados se les conmutará su marca 'fantasma' y otros no pueden ser configurados como se desea" name="okcancelignore" notext="Cancelar" yestext="Aceptar"/>
	</notification>
	<notification name="PathfindingLinksets_WarnOnPhantom_MismatchOnVolume">
		A algunos linksets seleccionados se les conmutará su marca 'fantasma'.

Algunos linksets seleccionados no pueden configurarse como '[REQUESTED_TYPE]' porque la forma es no-convexa.

¿Deseas continuar?
		<usetemplate ignoretext="A algunos linksets seleccionados se les conmutará su marca 'fantasma' y otros no pueden configurarse como '[REQUESTED_TYPE]' porque la forma es no-convexa" name="okcancelignore" notext="Cancelar" yestext="Aceptar"/>
	</notification>
	<notification name="PathfindingLinksets_MismatchOnRestricted_MismatchOnVolume">
		Algunos linksets seleccionados no pueden configurarse como '[REQUESTED_TYPE]' a causa de restricciones de permisos en el linkset. En su lugar, estos linksets serán configurados como '[RESTRICTED_TYPE]'.
		
Algunos linksets seleccionados no pueden configurarse como '[REQUESTED_TYPE]' porque su forma es no-convexa. El tipo de uso de estos linksets no cambiará.

¿Deseas continuar?	
		<usetemplate ignoretext="Algunos linksets no pueden ser configurados a causa de restricciones de permisos en el linkset y porque su forma es no-convexa." name="okcancelignore" notext="Cancelar" yestext="Aceptar"/>
	</notification>
	<notification name="PathfindingLinksets_WarnOnPhantom_MismatchOnRestricted_MismatchOnVolume">
		
		A algunos linksets seleccionados se les conmutará su marca 'fantasma'.

Algunos linksets seleccionados no pueden configurarse como '[REQUESTED_TYPE]' a causa de restricciones de permisos en el linkset. En su lugar, estos linksets serán configurados como '[RESTRICTED_TYPE]'.

Algunos linksets seleccionados no pueden configurarse como '[REQUESTED_TYPE]' porque su forma es no-convexa.

¿Deseas continuar?
		<usetemplate ignoretext="A algunos linksets seleccionados se les conmutará su marca 'fantasma' y otros no pueden ser configurados a causa de restricciones de permisos o porque su forma es no-convexa." name="okcancelignore" notext="Cancelar" yestext="Aceptar"/>
	</notification>
	<notification name="PathfindingLinksets_ChangeToFlexiblePath">
		El objeto seleccionado afecta al navmesh. Cambiarlo a Camino Flexible lo eliminará del navmesh.
		<usetemplate ignoretext="El objeto seleccionado afecta al navmesh. Cambiarlo a Camino Flexible lo eliminará del navmesh." name="okcancelignore" notext="Cancelar" yestext="Aceptar"/>
	</notification>
	<notification name="PathfindingLinksets_WarnOnPhantom">
		El indicador de inmaterial de algunos linksets seleccionados se conmutará.

¿Quieres continuar?
		<usetemplate ignoretext="El indicador de inmaterial de algunos linksets seleccionados se conmutará." name="okcancelignore" notext="Cancelar" yestext="Aceptar"/>
	</notification>
	<notification name="PathfindingLinksets_MismatchOnRestricted">
		Algunos de los linksets seleccionados no pueden configurarse como &apos;[REQUESTED_TYPE]&apos; debido a restricciones de los permisos del linkset.  Estos linksets se configurarán como &apos;[RESTRICTED_TYPE]&apos;.

¿Quieres continuar?
		<usetemplate ignoretext="Algunos de los linksets seleccionados no pueden configurarse debido a restricciones de los permisos del linkset." name="okcancelignore" notext="Cancelar" yestext="Aceptar"/>
	</notification>
	<notification name="PathfindingLinksets_MismatchOnVolume">
		Algunos de los linksets seleccionados no pueden configurarse como &apos;[REQUESTED_TYPE]&apos; porque su forma no es convexa.

¿Quieres continuar?
		<usetemplate ignoretext="Algunos de los linksets seleccionados no pueden configurarse porque su forma no es convexa." name="okcancelignore" notext="Cancelar" yestext="Aceptar"/>
	</notification>
	<notification name="PathfindingLinksets_WarnOnPhantom_MismatchOnRestricted">
		El indicador de inmaterial de algunos linksets seleccionados se conmutará.

Algunos de los linksets seleccionados no pueden configurarse como &apos;[REQUESTED_TYPE]&apos; debido a restricciones de los permisos del linkset.  Estos linksets se configurarán como &apos;[RESTRICTED_TYPE]&apos;.

¿Quieres continuar?
		<usetemplate ignoretext="El indicador de inmaterial de algunos linksets seleccionados se conmutará y otros no se podrán establecer debido a restricciones de los permisos del linkset." name="okcancelignore" notext="Cancelar" yestext="Aceptar"/>
	</notification>
	<notification name="PathfindingLinksets_WarnOnPhantom_MismatchOnVolume">
		El indicador de inmaterial de algunos linksets seleccionados se conmutará.

Algunos de los linksets seleccionados no pueden configurarse como &apos;[REQUESTED_TYPE]&apos; porque su forma no es convexa.

¿Quieres continuar?
		<usetemplate ignoretext="El indicador de inmaterial de algunos linksets seleccionados se conmutará y otros no se podrán establecer porque la forma no es convexa" name="okcancelignore" notext="Cancelar" yestext="Aceptar"/>
	</notification>
	<notification name="PathfindingLinksets_MismatchOnRestricted_MismatchOnVolume">
		Algunos de los linksets seleccionados no pueden configurarse como &apos;[REQUESTED_TYPE]&apos; debido a restricciones de los permisos del linkset.  Estos linksets se configurarán como &apos;[RESTRICTED_TYPE]&apos;.

Algunos de los linksets seleccionados no pueden configurarse como &apos;[REQUESTED_TYPE]&apos; porque su forma no es convexa. Los tipos de utilización de estos linksets no cambiarán.

¿Quieres continuar?
		<usetemplate ignoretext="Algunos de los linksets seleccionados no pueden configurarse debido a restricciones de los permisos del linkset y porque su forma no es convexa." name="okcancelignore" notext="Cancelar" yestext="Aceptar"/>
	</notification>
	<notification name="PathfindingLinksets_WarnOnPhantom_MismatchOnRestricted_MismatchOnVolume">
		El indicador de inmaterial de algunos linksets seleccionados se conmutará.

Algunos de los linksets seleccionados no pueden configurarse como &apos;[REQUESTED_TYPE]&apos; debido a restricciones de los permisos del linkset.  Estos linksets se configurarán como &apos;[RESTRICTED_TYPE]&apos;.

Algunos de los linksets seleccionados no pueden configurarse como &apos;[REQUESTED_TYPE]&apos; porque su forma no es convexa. Los tipos de utilización de estos linksets no cambiarán.

¿Quieres continuar?
		<usetemplate ignoretext="El indicador de inmaterial de algunos linksets seleccionados se conmutará y otros no se podrán establecer debido a restricciones de los permisos del linkset y porque su forma no es convexa." name="okcancelignore" notext="Cancelar" yestext="Aceptar"/>
	</notification>
	<notification name="PathfindingLinksets_ChangeToFlexiblePath">
		El objeto que has seleccionado afecta al navmesh. Al cambiarlo a una Ruta flexible se eliminará del navmesh.
		<usetemplate ignoretext="El objeto que has seleccionado afecta al navmesh. Al cambiarlo a una Ruta flexible se eliminará del navmesh." name="okcancelignore" notext="Cancelar" yestext="Aceptar"/>
	</notification>
	<global name="UnsupportedGLRequirements">
		Parece que no tienes el hardware apropiado para [APP_NAME]. [APP_NAME] requiere una tarjeta gráfica OpenGL que admita texturas múltiples (&apos;multitexture support&apos;). Si la tienes, comprueba que tienes los últimos controladores para tu tarjeta gráfica, así como los últimos parches y &apos;service packs&apos; para tu sistema operativo.

Si los problemas persisten, por favor, acude a [SUPPORT_SITE].
	</global>
	<global name="UnsupportedCPUAmount">
		796
	</global>
	<global name="UnsupportedRAMAmount">
		510
	</global>
	<global name="UnsupportedGPU">
		- Tu tarjeta gráfica no cumple los requerimientos mínimos.
	</global>
	<global name="UnsupportedRAM">
		- La memoria de tu sistema no cumple los requerimientos mínimos.
	</global>
	<global name="You can only set your 'Home Location' on your land or at a mainland Infohub.">
		Si posees un terreno, puedes hacerlo tu Base.
También puedes buscar en el Mapa lugares marcados como &quot;Puntos de Información&quot;.
	</global>
	<global name="You died and have been teleported to your home location">
		Has muerto y has sido teleportado a tu Base.
	</global>
	<notification name="LocalBitmapsUpdateFileNotFound">
		[FNAME] no se ha podido actualizar porque el archivo ya no se encuentra.
Desactivando futuras actualizaciones de este archivo.
	</notification>
	<notification name="LocalBitmapsUpdateFailedFinal">
		[FNAME] se ha intentado abrir o descodificar durante [NRETRIES] intentos sin éxito, y ahora se considera roto.
Desactivando futuras actualizaciones de este archivo.
	</notification>
	<notification name="LocalBitmapsVerifyFail">
		Se ha intentado añadir un archivo de imagen [FNAME] no válido o ilegible, que no se puede abrir ni descodificar.
Intento cancelado.
	</notification>
	<notification name="PathfindingReturnMultipleItems">
		Vas a devolver [NUM_ITEMS] objetos. ¿Estás seguro de que deseas continuar?
		<usetemplate ignoretext="¿Estás seguro de que quieres devolver varios objetos?" name="okcancelignore" notext="No" yestext="Sí"/>
	</notification>
	<notification name="PathfindingDeleteMultipleItems">
		Vas a eliminar [NUM_ITEMS] objetos. ¿Estás seguro de que deseas continuar?
		<usetemplate ignoretext="¿Estás seguro de que quieres eliminar varios elementos?" name="okcancelignore" notext="No" yestext="Sí"/>
	</notification>
	<notification name="AvatarFrozen">
		[AV_FREEZER] te ha congelado. No puedes moverte ni interactuar con el mundo.
	</notification>
	<notification name="AvatarFrozenDuration">
		[AV_FREEZER] te ha congelado durante [AV_FREEZE_TIME] segundos. No puedes moverte ni interactuar con el mundo.
	</notification>
	<notification name="YouFrozeAvatar">
		Avatar congelado.
	</notification>
	<notification name="AvatarHasUnFrozenYou">
		[AV_FREEZER] te ha descongelado.
	</notification>
	<notification name="AvatarUnFrozen">
		Avatar descongelado.
	</notification>
	<notification name="AvatarFreezeFailure">
		Error al congelar: no tienes permisos de administrador en esa parcela.
	</notification>
	<notification name="AvatarFreezeThaw">
		La congelación ha terminado, puedes seguir con tus asuntos.
	</notification>
	<notification name="AvatarCantFreeze">
		Lo sentimos, ese usuario no se puede congelar.
	</notification>
	<notification name="NowOwnObject">
		Ahora eres el propietario del objeto [OBJECT_NAME]
	</notification>
	<notification name="CantRezOnLand">
		No se puede colocar el objeto en [OBJECT_POS] porque el propietario de ese terreno no lo permite. Usa la herramienta de terreno para ver quién es el propietario.
	</notification>
	<notification name="RezFailTooManyRequests">
		El objeto no se puede colocar porque hay demasiadas solicitudes.
	</notification>
	<notification name="SitFailCantMove">
		No te puedes sentar porque en este momento no puedes desplazarte.
	</notification>
	<notification name="SitFailNotAllowedOnLand">
		No te puedes sentar porque no tienes permiso para estar en ese terreno.
	</notification>
	<notification name="SitFailNotSameRegion">
		Acércate. No te puedes sentar en el objeto porque
no está en la misma región que tú.
	</notification>
	<notification name="NoNewObjectRegionFull">
		No se puede crear el nuevo objeto. La región está llena.
	</notification>
	<notification name="FailedToPlaceObject">
		Error al colocar el objeto en el lugar especificado.  Vuelve a intentarlo.
	</notification>
	<notification name="NoOwnNoGardening">
		No puedes crear árboles y hierba en un terreno que no es tuyo.
	</notification>
	<notification name="NoCopyPermsNoObject">
		Error al copiar: careces de permiso para copiar el objeto &apos;[OBJ_NAME]&apos;.
	</notification>
	<notification name="NoTransPermsNoObject">
		Error al copiar: no se te puede transferir el objeto &apos;[OBJ_NAME]&apos;.
	</notification>
	<notification name="AddToNavMeshNoCopy">
		Error al copiar porque el objeto &apos;[OBJ_NAME]&apos; contribuye al navmesh.
	</notification>
	<notification name="DupeWithNoRootsSelected">
		Duplicación sin objetos raíz seleccionados.
	</notification>
	<notification name="CantDupeCuzRegionIsFull">
		No se pueden duplicar objetos porque la región está llena.
	</notification>
	<notification name="CantDupeCuzParcelNotFound">
		No se pueden duplicar los objetos: no se encuentra la parcela en la que se hallan.
	</notification>
	<notification name="CantCreateCuzParcelFull">
		No se puede crear el objeto porque 
la parcela está llena.
	</notification>
	<notification name="RezAttemptFailed">
		Error al intentar colocar un objeto.
	</notification>
	<notification name="ToxicInvRezAttemptFailed">
		No se puede crear un objeto que ha causado problemas en esta región.
	</notification>
	<notification name="InvItemIsBlacklisted">
		Ese objeto de inventario está en la lista negra.
	</notification>
	<notification name="NoCanRezObjects">
		Actualmente no tienes autorización para crear objetos.
	</notification>
	<notification name="LandSearchBlocked">
		Búsqueda de terrenos bloqueada.
Has realizado demasiadas búsquedas de terreno con excesiva rapidez.
Prueba otra vez dentro de un minuto.
	</notification>
	<notification name="NotEnoughResourcesToAttach">
		No hay suficientes recursos de script disponibles para anexar el objeto
	</notification>
	<notification name="YouDiedAndGotTPHome">
		Has muerto y te has teleportado a tu lugar de origen
	</notification>
	<notification name="EjectComingSoon">
		Te han expulsado de aquí y tienes [EJECT_TIME] segundos para salir.
	</notification>
	<notification name="SaveBackToInvDisabled">
		Se ha deshabilitado Devolver el objeto a mi inventario.
	</notification>
	<notification name="NoExistNoSaveToContents">
		No se puede guardar &apos;[OBJ_NAME]&apos; en el contenido del objeto porque el objeto desde el cual ha sido colocado ya no existe.
	</notification>
	<notification name="NoModNoSaveToContents">
		No se puede guardar &apos;[OBJ_NAME]&apos; en el contenido del objeto porque no tienes permiso para modificar el objeto &apos;[DEST_NAME]&apos;.
	</notification>
	<notification name="NoSaveBackToInvDisabled">
		No se puede guardar &apos;[OBJ_NAME]&apos; de nuevo en el inventario; esta operación está desactivada.
	</notification>
	<notification name="NoCopyNoSelCopy">
		No se puede copiar tu selección porque no tienes permiso para copiar el objeto &apos;[OBJ_NAME]&apos;.
	</notification>
	<notification name="NoTransNoSelCopy">
		No se puede copiar tu selección porque el objeto &apos;[OBJ_NAME]&apos; es intransferible.
	</notification>
	<notification name="NoTransNoCopy">
		No se puede copiar tu selección porque el objeto &apos;[OBJ_NAME]&apos; es intransferible.
	</notification>
	<notification name="NoPermsNoRemoval">
		El sistema de permisos no admite la eliminación del objeto &apos;[OBJ_NAME]&apos; del simulador.
	</notification>
	<notification name="NoModNoSaveSelection">
		No se puede guardar tu selección porque no tienes permiso para modificar el objeto &apos;[OBJ_NAME]&apos;.
	</notification>
	<notification name="NoCopyNoSaveSelection">
		No se puede guardar tu selección porque el objeto &apos;[OBJ_NAME]&apos; no se puede copiar.
	</notification>
	<notification name="NoModNoTaking">
		No se puede aceptar tu selección porque no tienes permiso para modificar el objeto &apos;[OBJ_NAME]&apos;.
	</notification>
	<notification name="RezDestInternalError">
		Error interno: tipo de destino desconocido.
	</notification>
	<notification name="DeleteFailObjNotFound">
		Error al borrar: el objeto no se encuentra
	</notification>
	<notification name="SorryCantEjectUser">
		Lo sentimos, ese usuario no se puede expulsar.
	</notification>
	<notification name="RegionSezNotAHome">
		Esta región no te permite configurar aquí tu lugar de origen.
	</notification>
	<notification name="HomeLocationLimits">
		Tu &apos;Lugar de origen&apos; solo se puede configurar en tu terreno o en un punto de información del continente.
	</notification>
	<notification name="HomePositionSet">
		Posición de origen ajustada.
	</notification>
	<notification name="AvatarEjected">
		Avatar expulsado.
	</notification>
	<notification name="AvatarEjectFailed">
		Error al expulsar: no tienes permiso de administrador en esa parcela.
	</notification>
	<notification name="CMOParcelFull">
		No se puede mover el objeto &apos;[O]&apos; a
[P] de la región [R] porque la parcela está llena.
	</notification>
	<notification name="CMOParcelPerms">
		No se puede mover el objeto &apos;[O]&apos; a
[P] de la región [R] porque tus objetos no están permitidos en esta parcela.
	</notification>
	<notification name="CMOParcelResources">
		No se puede mover el objeto &apos;[O]&apos; a
[P] de la región [R] porque no hay suficientes recursos para este objeto en esta parcela.
	</notification>
	<notification name="NoParcelPermsNoObject">
		Error al copiar: no tienes acceso a esa parcela.
	</notification>
	<notification name="CMORegionVersion">
		No se puede mover el objeto &apos;[O]&apos; a
[P] de la región [R] porque la otra región ejecuta una versión más antigua que no admite la recepción de este objeto atravesando regiones.
	</notification>
	<notification name="CMONavMesh">
		No se puede mover el objeto &apos;[O]&apos; a
[P] de la región [R] porque no puedes modificar el navmesh a través de límites de región.
	</notification>
	<notification name="CMOWTF">
		No se puede mover el objeto &apos;[O]&apos; a
[P] de la región [R] por un motivo desconocido. ([F])
	</notification>
	<notification name="NoPermModifyObject">
		No tienes permiso para modificar ese objeto
	</notification>
	<notification name="TooMuchObjectInventorySelected">
		Están seleccionados demasiados objetos con un inventario grande. Selecciona menos objetos y repite la operación.
		<usetemplate name="okbutton" yestext="Aceptar"/>
	</notification>
	<notification name="CantEnablePhysObjContributesToNav">
		No se puede habilitar la física para un objeto que contribuye al navmesh.
	</notification>
	<notification name="CantEnablePhysKeyframedObj">
		No se puede activar la física para los objetos con fotogramas clave.
	</notification>
	<notification name="CantEnablePhysNotEnoughLandResources">
		No se puede habilitar la física para el objeto: recursos de terreno insuficientes.
	</notification>
	<notification name="CantEnablePhysCostTooGreat">
		No se puede activar la física para un objeto con un coste de recursos de física mayor que [MAX_OBJECTS]
	</notification>
	<notification name="PhantomWithConcavePiece">
		Este objeto no puede tener una pieza cóncava porque es inmaterial y contribuye al navmesh.
	</notification>
	<notification name="UnableAddItem">
		¡No se puede añadir un objeto!
	</notification>
	<notification name="UnableEditItem">
		¡No se puede editar esto!
	</notification>
	<notification name="NoPermToEdit">
		No puedes editar esto.
	</notification>
	<notification name="NoPermToCopyInventory">
		No está permitido copiar ese inventario.
	</notification>
	<notification name="CantSaveItemDoesntExist">
		No se puede guardar en el contenido del objeto: el objeto ya no existe.
	</notification>
	<notification name="CantSaveItemAlreadyExists">
		No se puede guardar en el contenido del objeto: el inventario ya contiene un objeto con ese nombre
	</notification>
	<notification name="CantSaveModifyAttachment">
		No se puede guardar en el contenido del objeto: se modificarían los permisos de anexo.
	</notification>
	<notification name="AttachmentHasTooMuchInventory">
		El inventario de tus anexos ya es excesivo, por lo que no se puede añadir más.
	</notification>
	<notification name="IllegalAttachment">
		El anexo ha solicitado un punto que no existe en el avatar. Por tanto, se ha anexado al pecho.
	</notification>
	<notification name="TooManyScripts">
		Demasiados scripts.
	</notification>
	<notification name="UnableAddScript">
		¡No se puede añadir un script!
	</notification>
	<notification name="AssetServerTimeoutObjReturn">
		El servidor de objetos no respondió puntualmente. El objeto se ha devuelto al sim.
	</notification>
	<notification name="RegionDisablePhysicsShapes">
		Esta región no tiene habilitadas las formas de física.
	</notification>
	<notification name="NoModNavmeshAcrossRegions">
		No se puede modificar el navmesh a través de límites de región.
	</notification>
	<notification name="NoSetPhysicsPropertiesOnObjectType">
		No se pueden establecer propiedades de física en ese tipo de objeto.
	</notification>
	<notification name="NoSetRootPrimWithNoShape">
		No se puede establecer que un prim raíz no tenga forma.
	</notification>
	<notification name="NoRegionSupportPhysMats">
		Esta región no tiene habilitados los materiales de física.
	</notification>
	<notification name="OnlyRootPrimPhysMats">
		Solo se pueden ajustar los materiales de física de las prims raíces.
	</notification>
	<notification name="NoSupportCharacterPhysMats">
		Aun no es posible configurar materiales de física para los personajes.
	</notification>
	<notification name="InvalidPhysMatProperty">
		Una o varias de las propiedades de los materiales de física especificados no son válidas.
	</notification>
	<notification name="NoPermsAlterStitchingMeshObj">
		No se puede cambiar el tipo de unión de un objeto de la malla.
	</notification>
	<notification name="NoPermsAlterShapeMeshObj">
		No se puede cambiar la forma de un objeto de la malla
	</notification>
	<notification name="FullRegionCantEnter">
		No puedes entrar en esta región porque \nla región está llena.
	</notification>
	<notification name="LinkFailedOwnersDiffer">
		Error de vínculo: los propietarios son diferentes
	</notification>
	<notification name="LinkFailedNoModNavmeshAcrossRegions">
		Error de vínculo: no se puede modificar el navmesh a través de límites de región.
	</notification>
	<notification name="LinkFailedNoPermToEdit">
		Error de vínculo: no tienes permiso de edición.
	</notification>
	<notification name="LinkFailedTooManyPrims">
		Error de vínculo: demasiadas primitivas
	</notification>
	<notification name="LinkFailedCantLinkNoCopyNoTrans">
		Error de vínculo: no se pueden vincular &apos;no copiable&apos; y &apos;no transferible&apos;
	</notification>
	<notification name="LinkFailedNothingLinkable">
		Error de vínculo: no hay objetos que se puedan vincular.
	</notification>
	<notification name="LinkFailedTooManyPathfindingChars">
		Error de vínculo: demasiados personajes de pathfinding
	</notification>
	<notification name="LinkFailedInsufficientLand">
		Error de vínculo: recursos de terreno insuficientes
	</notification>
	<notification name="LinkFailedTooMuchPhysics">
		El objeto utiliza una cantidad excesiva de recursos de física; se ha desactivado su dinámica.
	</notification>
	<notification name="EstateManagerFailedllTeleportHome">
		El objeto &apos;[OBJECT_NAME]&apos; de [SLURL] no puede teleportar a los administradores del estado a la base.
	</notification>
	<notification name="TeleportedHomeByObjectOnParcel">
		Has sido teleportado al origen por el objeto &apos;[OBJECT_NAME]&apos; de la parcela &apos;[PARCEL_NAME]&apos;
	</notification>
	<notification name="TeleportedHomeByObject">
		Has sido teleportado a tu origen por el objeto &apos;[OBJECT_NAME]&apos;
	</notification>
	<notification name="TeleportedByAttachment">
		Has sido teleportado por un anexo de [ITEM_ID]
		<usetemplate ignoretext="Teleportarme: has sido teleportado por un anexo" name="notifyignore"/>
	</notification>
	<notification name="TeleportedByObjectOnParcel">
		Has sido teleportado por el objeto &apos;[OBJECT_NAME]&apos; de la parcela &apos;[PARCEL_NAME]&apos;
		<usetemplate ignoretext="Teleportarme: has sido teleportado por un objeto de una parcela" name="notifyignore"/>
	</notification>
	<notification name="TeleportedByObjectOwnedBy">
		Has sido teleportado por el objeto &apos;[OBJECT_NAME]&apos; que es propiedad de [OWNER_ID]
	</notification>
	<notification name="TeleportedByObjectUnknownUser">
		Has sido teleportado por el objeto &apos;[OBJECT_NAME]&apos; cuyo propietario es un usuario desconocido.
	</notification>
	<notification name="StandDeniedByObject">
		&apos;[OBJECT_NAME]&apos; no te permite ponerte de pie en este momento.
	</notification>
	<notification name="ResitDeniedByObject">
		&apos;[OBJECT_NAME]&apos; no te permite cambiar de asiento en este momento.
	</notification>
	<notification name="CantCreateObjectRegionFull">
		No se puede crear el objeto solicitado. La región está llena.
	</notification>
	<notification name="CantAttackMultipleObjOneSpot">
		No puedes anexar varios objetos a un solo lugar.
	</notification>
	<notification name="CantCreateMultipleObjAtLoc">
		Aquí no se pueden crear varios objetos.
	</notification>
	<notification name="UnableToCreateObjTimeOut">
		No se puede crear el objeto solicitado. El objeto no se encuentra en la base de datos.
	</notification>
	<notification name="UnableToCreateObjUnknown">
		No se puede crear el objeto solicitado. Ha expirado el tiempo de la solicitud. Vuelve a intentarlo.
	</notification>
	<notification name="UnableToCreateObjMissingFromDB">
		No se puede crear el objeto solicitado. Vuelve a intentarlo.
	</notification>
	<notification name="RezFailureTookTooLong">
		Error al colocar: la carga del objeto solicitado ha tardado demasiado.
	</notification>
	<notification name="FailedToPlaceObjAtLoc">
		Error al colocar el objeto en el lugar especificado. Vuelve a intentarlo.
	</notification>
	<notification name="CantCreatePlantsOnLand">
		No se pueden crear plantas en este terreno.
	</notification>
	<notification name="CantRestoreObjectNoWorldPos">
		No se puede restaurar el objeto. No se ha encontrado una posición del mundo.
	</notification>
	<notification name="CantRezObjectInvalidMeshData">
		No se puede colocar el objeto porque sus datos de malla no son válidos.
	</notification>
	<notification name="CantRezObjectTooManyScripts">
		No se puede colocar el objeto porque la región ya contiene demasiados scripts.
	</notification>
	<notification name="CantCreateObjectNoAccess">
		Tus privilegios de acceso no te permiten crear objetos allí.
	</notification>
	<notification name="CantCreateObject">
		Actualmente no tienes autorización para crear objetos.
	</notification>
	<notification name="InvalidObjectParams">
		Los parámetros de objeto no son válidos
	</notification>
	<notification name="CantDuplicateObjectNoAcess">
		Tus privilegios de acceso no te permiten duplicar objetos aquí.
	</notification>
	<notification name="CantChangeShape">
		No tienes permiso para cambiar esta forma.
	</notification>
	<notification name="NoAccessToClaimObjects">
		Tus privilegios de acceso no te permiten reclamar objetos aquí.
	</notification>
	<notification name="DeedFailedNoPermToDeedForGroup">
		Error de transferencia: no tienes permiso para transferir objetos para tu grupo.
	</notification>
	<notification name="NoPrivsToBuyObject">
		Tus privilegios de acceso no te autorizan a comprar objetos aquí.
	</notification>
	<notification name="CantAttachObjectAvatarSittingOnIt">
		No se puede anexar el objeto porque un avatar está sentado en él.
	</notification>
	<notification name="WhyAreYouTryingToWearShrubbery">
		No te puedes poner árboles y hierba como anexos.
	</notification>
	<notification name="CantAttachGroupOwnedObjs">
		No se pueden anexar objetos que son propiedad de grupos.
	</notification>
	<notification name="CantAttachObjectsNotOwned">
		No puedes anexar objetos de los que no eres propietario.
	</notification>
	<notification name="CantAttachNavmeshObjects">
		No se pueden anexar objetos que contribuyen al navmesh.
	</notification>
	<notification name="CantAttachObjectNoMovePermissions">
		No se puede anexar el objeto porque no tienes permiso para moverlo.
	</notification>
	<notification name="CantAttachNotEnoughScriptResources">
		No hay suficientes recursos de script disponibles para anexar el objeto
	</notification>
	<notification name="CantDropItemTrialUser">
		No se pueden soltar objetos aquí; inténtalo en la zona de prueba gratuita.
	</notification>
	<notification name="CantDropMeshAttachment">
		No se pueden soltar anexos de la malla. Quítalos en el inventario y después colócalos en el mundo.
	</notification>
	<notification name="CantDropAttachmentNoPermission">
		Error al soltar el anexo: no tienes permiso para soltarlo allí.
	</notification>
	<notification name="CantDropAttachmentInsufficientLandResources">
		Error al soltar el anexo: recurso de terreno disponible insuficiente.
	</notification>
	<notification name="CantDropAttachmentInsufficientResources">
		Error al soltar los anexos: los recursos disponibles son insuficientes.
	</notification>
	<notification name="CantDropObjectFullParcel">
		No se puede soltar el objeto aquí. La parcela está llena.
	</notification>
	<notification name="CantTouchObjectBannedFromParcel">
		No puedes tocar/agarrar este objeto porque tienes prohibida la entrada en la parcela de terreno.
	</notification>
	<notification name="PlzNarrowDeleteParams">
		Acota los parámetros de eliminación.
	</notification>
	<notification name="UnableToUploadAsset">
		No se puede subir el activo.
	</notification>
	<notification name="CantTeleportCouldNotFindUser">
		No se ha podido encontrar el usuario para teleportarlo al origen
	</notification>
	<notification name="GodlikeRequestFailed">
		error en la solicitud de superpoderes
	</notification>
	<notification name="GenericRequestFailed">
		error de solicitud genérico
	</notification>
	<notification name="CantUploadPostcard">
		No se puede subir la postal. Vuelve a intentarlo más tarde.
	</notification>
	<notification name="CantFetchInventoryForGroupNotice">
		No se pueden obtener los datos de inventario del aviso de grupo.
	</notification>
	<notification name="CantSendGroupNoticeNotPermitted">
		No se puede enviar el aviso de grupo: no está permitido.
	</notification>
	<notification name="CantSendGroupNoticeCantConstructInventory">
		No se puede enviar el aviso del grupo: el inventario no se puede construir.
	</notification>
	<notification name="CantParceInventoryInNotice">
		No se puede analizar el inventario del aviso.
	</notification>
	<notification name="TerrainUploadFailed">
		Error al subir terreno.
	</notification>
	<notification name="TerrainFileWritten">
		Se ha registrado el archivo de terreno.
	</notification>
	<notification name="TerrainFileWrittenStartingDownload">
		Archivo de terreno registrado, iniciando la descarga...
	</notification>
	<notification name="TerrainBaked">
		Terreno predeterminado.
	</notification>
	<notification name="TenObjectsDisabledPlzRefresh">
		Solamente se han desactivado los 10 primeros objetos seleccionados. Si es preciso, actualiza y selecciona otros objetos.
	</notification>
	<notification name="UpdateViewerBuyParcel">
		Para comprar esta parcela debes actualizar el visor.
	</notification>
	<notification name="CantBuyParcelNotForSale">
		Error al comprar: esta parcela no está en venta.
	</notification>
	<notification name="CantBuySalePriceOrLandAreaChanged">
		No se puede comprar: el precio de venta o la superficie del terreno han cambiado.
	</notification>
	<notification name="CantBuyParcelNotAuthorized">
		No eres el comprador autorizado de esta parcela.
	</notification>
	<notification name="CantBuyParcelAwaitingPurchaseAuth">
		No puedes comprar esta parcela porque ya está en espera de una autorización de compra
	</notification>
	<notification name="CantBuildOverflowParcel">
		No se pueden construir objetos aquí porque se desbordaría la parcela.
	</notification>
	<notification name="SelectedMultipleOwnedLand">
		Has seleccionado un terreno con propietarios diferentes. Selecciona un área más pequeña y repite la operación.
	</notification>
	<notification name="CantJoinTooFewLeasedParcels">
		La selección no contiene suficientes parcelas alquiladas para unirlas.
	</notification>
	<notification name="CantDivideLandMultipleParcelsSelected">
		No se puede dividir el terreno.
Hay varias parcelas seleccionadas.
Prueba a seleccionar un terreno más pequeño.
	</notification>
	<notification name="CantDivideLandCantFindParcel">
		No se puede dividir el terreno.
No se encuentra la parcela.
Notifícalo con Ayuda -&gt; Informar de un fallo...
	</notification>
	<notification name="CantDivideLandWholeParcelSelected">
		No se puede dividir el terreno. Esta seleccionada una parcela completa.
Prueba a seleccionar un terreno más pequeño.
	</notification>
	<notification name="LandHasBeenDivided">
		El terreno se ha dividido.
	</notification>
	<notification name="PassPurchased">
		Has comprado un pase.
	</notification>
	<notification name="RegionDisallowsClassifieds">
		La región no permite anuncios.
	</notification>
	<notification name="LandPassExpireSoon">
		Tu pase para este terreno está a punto de caducar.
	</notification>
	<notification name="CantSitNoSuitableSurface">
		Esta superficie no es adecuada para sentarse, prueba en otro sitio.
	</notification>
	<notification name="CantSitNoRoom">
		No hay sitio para sentarse aquí, prueba en otro lugar.
	</notification>
	<notification name="ClaimObjectFailedNoPermission">
		Error al reclamar el objeto: no tienes permiso
	</notification>
	<notification name="ClaimObjectFailedNoMoney">
		Error al reclamar el objeto: no tienes suficientes L$.
	</notification>
	<notification name="CantDeedGroupLand">
		No se puede transferir un terreno propiedad de un grupo.
	</notification>
	<notification name="BuyObjectFailedNoMoney">
		Error al comprar el objeto, no tienes suficientes L$.
	</notification>
	<notification name="BuyInventoryFailedNoMoney">
		Error al comprar el inventario: no tienes suficientes L$.
	</notification>
	<notification name="BuyPassFailedNoMoney">
		No tienes suficientes L$ para comprar un pase a este terreno.
	</notification>
	<notification name="CantBuyPassTryAgain">
		No se puede comprar el pase ahora mismo. Vuelve a intentarlo más tarde.
	</notification>
	<notification name="CantCreateObjectParcelFull">
		No se puede crear el objeto porque \nla parcela está llena.
	</notification>
	<notification name="FailedPlacingObject">
		Error al colocar el objeto en el lugar especificado.  Vuelve a intentarlo.
	</notification>
	<notification name="CantCreateLandmarkForEvent">
		No se puede crear un hito para el evento.
	</notification>
	<notification name="GodBeatsFreeze">
		¡Tus superpoderes anulan la congelación!
	</notification>
	<notification name="SpecialPowersRequestFailedLogged">
		Error en la solicitud de poderes especiales. Esta solicitud se ha registrado.
	</notification>
	<notification name="ExpireExplanation">
		El sistema actualmente no puede procesar tu solicitud. Ha expirado el tiempo de la solicitud.
	</notification>
	<notification name="DieExplanation">
		El sistema no puede procesar tu solicitud.
	</notification>
	<notification name="AddPrimitiveFailure">
		Dinero insuficiente para crear la primitiva.
	</notification>
	<notification name="RezObjectFailure">
		Dinero insuficiente para crear el objeto.
	</notification>
	<notification name="ResetHomePositionNotLegal">
		Se ha restaurado la posición de origen, puesto que dicha posición no era válida.
	</notification>
	<notification name="CantInviteRegionFull">
		Actualmente no puedes invitar a nadie a tu ubicación, puesto que la región está llena. Vuelve a intentarlo más tarde.
	</notification>
	<notification name="CantSetHomeAtRegion">
		Esta región no te permite configurar aquí tu lugar de origen.
	</notification>
	<notification name="ListValidHomeLocations">
		Tu &apos;Lugar de origen&apos; solo se puede configurar en tu terreno o en un punto de información del continente.
	</notification>
	<notification name="SetHomePosition">
		Posición de origen ajustada.
	</notification>
	<notification name="CantDerezInventoryError">
		No se puede quitar el objeto por un error del inventario.
	</notification>
	<notification name="CantCreateRequestedInv">
		No se puede crear el inventario solicitado.
	</notification>
	<notification name="CantCreateRequestedInvFolder">
		No se puede crear la carpeta de inventario solicitada.
	</notification>
	<notification name="CantCreateInventory">
		No se puede crear el inventario.
	</notification>
	<notification name="CantCreateLandmark">
		No se puede crear un hito.
	</notification>
	<notification name="CantCreateOutfit">
		No se puede crear el vestuario en este momento. Prueba otra vez dentro de un minuto.
	</notification>
	<notification name="InventoryNotForSale">
		El inventario no está en venta.
	</notification>
	<notification name="CantFindInvItem">
		No se encuentra el objeto del inventario.
	</notification>
	<notification name="CantFindObject">
		No se puede encontrar el objeto.
	</notification>
	<notification name="CantTransfterMoneyRegionDisabled">
		En esta región actualmente no están activadas las transferencias de dinero a los objetos.
	</notification>
	<notification name="DroppedMoneyTransferRequest">
		No se puede efectuar el pago por sobrecarga del sistema.
	</notification>
	<notification name="CantPayNoAgent">
		No se ha averiguado a quién se debe pagar.
	</notification>
	<notification name="CantDonateToPublicObjects">
		No se pueden dar L$ a los objetos públicos.
	</notification>
	<notification name="InventoryCreationInWorldObjectFailed">
		Error al crear un inventario de objeto del mundo virtual.
	</notification>
	<notification name="UserBalanceOrLandUsageError">
		Un error interno nos ha impedido actualizar tu visor correctamente. El saldo en L$ o las parcelas en propiedad presentadas en el visor podrían no coincidir con tu saldo real en los servidores.
	</notification>
	<notification name="LargePrimAgentIntersect">
<<<<<<< HEAD
		No se pueden crear prims grandes que intersecten con otros residentes. Reinténtalo cuando se hayan movido otros residentes.
=======
		No se pudo crear primitivas grandes que se crucen con otros residentes. Por favor, vuelve a intentar cuando otros residentes se hayan desplazado.
>>>>>>> 05edfce7
	</notification>
	<notification name="PreferenceChatClearLog">
		Esto eliminará los registros de conversaciones anteriores y las copias de seguridad de ese archivo.
		<usetemplate ignoretext="Confirmar antes de eliminar el registro de conversaciones anteriores." name="okcancelignore" notext="Cancelar" yestext="Aceptar"/>
	</notification>
	<notification name="PreferenceChatDeleteTranscripts">
		Esto eliminará las transcripciones de todas las conversaciones anteriores. La lista de conversaciones pasadas no resultará afectada. Se eliminarán de la carpeta [FOLDER] todos los archivos con extensión .txt y txt.backup.
		<usetemplate ignoretext="Confirmar antes de eliminar transcripciones." name="okcancelignore" notext="Cancelar" yestext="Aceptar"/>
	</notification>
	<notification name="PreferenceChatPathChanged">
		No se pueden mover los archivos. Ruta anterior restaurada.
		<usetemplate ignoretext="No se pueden mover los archivos. Ruta anterior restaurada." name="okignore" yestext="Aceptar"/>
	</notification>
	<notification name="DefaultObjectPermissions">
		Ha ocurrido un problema al guardar los permisos de objeto predeterminados: [REASON]. Intenta configurar los permisos predeterminados más adelante.
		<usetemplate name="okbutton" yestext="OK"/>
	</notification>
	<notification name="ChatHistoryIsBusyAlert">
		El archivo de historial de chat todavía está realizando la operación anterior. Repite la operación dentro de unos minutos o inicia un chat con otra persona.
		<usetemplate name="okbutton" yestext="OK"/>
	</notification>
	<notification name="OutfitPhotoLoadError">
		[REASON]
		<usetemplate name="okbutton" yestext="Aceptar"/>
	</notification>
	<notification name="AvatarFrozenDuration">
		[AV_FREEZER] te ha congelado por [AV_FREEZE_TIME] segundos. No puedes moverte ni interactuar con el mundo.
	</notification>
	<notification name="YouFrozeAvatar">
		Avatar congelado.
	</notification>
	<notification name="AvatarHasUnFrozenYou">
		[AV_FREEZER] te ha descongelado.
	</notification>
	<notification name="AvatarUnFrozen">
		Avatar descongelado.
	</notification>
	<notification name="AvatarFreezeFailure">
		La congelación ha fallado porque no tienes permisos de administración de esa parcela.
	</notification>
	<notification name="AvatarFreezeThaw">
		Tu congelación ha terminado, vuelve a lo tuyo.
	</notification>
	<notification name="AvatarCantFreeze">
		Lo siento, no se puede congelar a ese usuario.
	</notification>
	<notification name="NowOwnObject">
		Ahora eres el propietario del objeto [OBJECT_NAME]
	</notification>
	<notification name="CantRezOnLand">
		No puedes dejar objeto en [OBJECT_POS] porque el propietario de esta parcela no lo permite. Usa la herramienta de parcela para ver quién la posee.
	</notification>
	<notification name="RezFailTooManyRequests">
		No se ha podido dejar el objeto porque hay demasiadas peticiones.
	</notification>
	<notification name="SitFailCantMove">
		No puedes sentarte porque no puedes moverte en este momento.
	</notification>
	<notification name="SitFailNotAllowedOnLand">
		No puedes sentarte porque no tienes permitido el acceso a esa parcela.
	</notification>
	<notification name="SitFailNotSameRegion">
		Intenta acercarte. No te puedes sentar en el objeto porque está en otra región diferente.
	</notification>
	<notification name="NoNewObjectRegionFull">
		No se puede crear un nuevo objeto. La región está llena.
	</notification>
	<notification name="FailedToPlaceObject">
		No se ha podido situar el objeto en la posición especificada. Por favor, inténtalo de nuevo.
	</notification>
	<notification name="NoOwnNoGardening">
		No puedes crear árboles y hierba en una parcela que no es de tu propiedad.
	</notification>
	<notification name="NoCopyPermsNoObject">
		Ha fallado la copia porque no tienes permisos para copiar el objeto '[OBJ_NAME]'.
	</notification>
	<notification name="NoTransPermsNoObject">
		Ha fallado la copia porque el objeto '[OBJ_NAME]' no te puede ser transferido.
	</notification>
	<notification name="AddToNavMeshNoCopy">
		Ha fallado la copia porque el objeto '[OBJ_NAME]' contribuye al navmesh.
	</notification>
	<notification name="DupeWithNoRootsSelected">
		Duplicado sin objetos raíz seleccionados.
	</notification>
	<notification name="CantDupeCuzRegionIsFull">
		No se pueden duplicar los objetos porque la región está llena.
	</notification>
	<notification name="CantDupeCuzParcelNotFound">
		No se pueden duplicar los objetos - No se encuentra la parcela en la que están.
	</notification>
	<notification name="CantCreateCuzParcelFull">
		No se puede crear el objeto porque la parcela está llena.
	</notification>
	<notification name="RezAttemptFailed">
		Ha fallado el intento de dejar el objeto.
	</notification>
	<notification name="ToxicInvRezAttemptFailed">
		No se puede crear un objeto que ha causado problemas en esta región.
	</notification>
	<notification name="InvItemIsBlacklisted">
		Ese ítem ha sido incluído en la lista negra.
	</notification>
	<notification name="NoCanRezObjects">
		No se te permite crear objetos.
	</notification>
	<notification name="LandSearchBlocked">
		Búsqueda de terrenos bloqueada.
Has realizado demasiadas búsquedas de terreno demasiado deprisa.
Por favor, inténtalo de nuevo en un minuto.
	</notification>
	<notification name="NotEnoughResourcesToAttach">
		¡No hay suficientes recursos de script disponibles para anexar el objeto!
	</notification>
	<notification name="YouDiedAndGotTPHome">
		Has muerto y has sido teleportado/a a tu base
	</notification>
	<notification name="EjectComingSoon">
		No se te permite seguir aquí y tienes [EJECT_TIME] segundos para marcharte.
	</notification>
	<notification name="NoEnterServerFull">
		No puedes entrar en esta región porque
el servidor está lleno.
	</notification>
	<notification name="SaveBackToInvDisabled">
		El retorno al inventario ha sido inhabilitado.
	</notification>
	<notification name="NoExistNoSaveToContents">
		No se puede guardar '[OBJ_NAME]' en los contenidos del objeto porque el objeto desde el que fue rezzeado ya no existe.
	</notification>
	<notification name="NoModNoSaveToContents">
		No se puede guardar '[OBJ_NAME]' en los contenidos del objeto porque no tienes permisos para modificar el objeto '[DEST_NAME]'.
	</notification>
	<notification name="NoSaveBackToInvDisabled">
		No se puede guardar '[OBJ_NAME]' de nuevo en el inventario -- esta operación ha sido inhabilitada.
	</notification>
	<notification name="NoCopyNoSelCopy">
		No puedes copiar tu selección porque no tienes permisos para copiar el objeto '[OBJ_NAME]'.
	</notification>
	<notification name="NoTransNoSelCopy">
		No puedes copiar tu selección porque el objeto '[OBJ_NAME]' no es transferible.
	</notification>
	<notification name="NoTransNoCopy">
		No puedes copiar tu selección porque el objeto '[OBJ_NAME]' no es transferible.
	</notification>
	<notification name="NoPermsNoRemoval">
		El sistema de permisos no permite la eliminación del objeto '[OBJ_NAME]' del simulador.
	</notification>
	<notification name="NoModNoSaveSelection">
		No se puede guardar tu selección porque no tienes permisos para modificar el objeto '[OBJ_NAME]'.
	</notification>
	<notification name="NoCopyNoSaveSelection">
		No se puede guardar tu selección porque el objeto '[OBJ_NAME]' no es copiable.
	</notification>
	<notification name="NoModNoTaking">
		No se puede tomar tu selección porque no tienes permisos para modificar el objeto '[OBJ_NAME]'.
	</notification>
	<notification name="RezDestInternalError">
		Error interno: Tipo de destinación desconocida.
	</notification>
	<notification name="DeleteFailObjNotFound">
		La eliminación ha fallado porque el no se ha encontrado el objeto
	</notification>
	<notification name="SorryCantEjectUser">
		Lo siento, no se puede expulsar a ese usuario.
	</notification>
	<notification name="RegionSezNotAHome">
		Esta región no te permite situar tu base aquí.
	</notification>
	<notification name="HomeLocationLimits">
		Sólo puedes situar tu base en tu propio terreno o en un Centro de Información continental.
	</notification>
	<notification name="HomePositionSet">
		Base establecida.
	</notification>
	<notification name="AvatarEjected">
		Avatar expulsado.
	</notification>
	<notification name="AvatarEjectFailed">
		La expulsión ha fallado porque no tienes permisos de administración en esa parcela.
	</notification>
	<notification name="CantMoveObjectParcelFull">
		No se puede mover el objeto '[OBJECT_NAME]' a [OBJ_POSITION] en la región [REGION_NAME] porque la parcela está llena.
	</notification>
	<notification name="CantMoveObjectParcelPerms">
		No se puede mover el objeto '[OBJECT_NAME]' a [OBJ_POSITION] en la región [REGION_NAME] porque tus objetos no se admiten en esa parcela.
	</notification>
	<notification name="CantMoveObjectParcelResources">
		No se puede mover el objeto '[OBJECT_NAME]' a [OBJ_POSITION] en la región [REGION_NAME] porque no hay suficientes recursos para ello en esa parcela.
	</notification>
	<notification name="CantMoveObjectRegionVersion">
		No se puede mover el objeto '[OBJECT_NAME]' a [OBJ_POSITION] en la región [REGION_NAME] porque la otra región está utilizando una versión de servidor más antigua que no soporta recibir este objeto mediante cruce de región.
	</notification>
	<notification name="CantMoveObjectNavMesh">
		No se puede mover el objeto '[OBJECT_NAME]' a [OBJ_POSITION] en la región [REGION_NAME] porque no puedes modificar el navmesh más allá de los límites de la región.
	</notification>
	<notification name="CantMoveObjectWTF">
		No se puede mover el objeto '[OBJECT_NAME]' a [OBJ_POSITION] en la región [REGION_NAME] por alguna razón desconocida. ([FAILURE_TYPE]).
	</notification>
	<notification name="NoPermModifyObject">
		No tienes permisos para modificar ese objeto
	</notification>
	<notification name="CantEnablePhysObjContributesToNav">
		No se puede habilitar la física en un objeto que contribuye al navmesh.
	</notification>
	<notification name="CantEnablePhysKeyframedObj">
		No se puede habilitar la física en objetos 'keyframed'.
	</notification>
	<notification name="CantEnablePhysNotEnoughLandResources">
		No se puede habilitar la física en el objeto -- recursos insuficientes en el terreno.
	</notification>
	<notification name="CantEnablePhysCostTooGreat">
		No se puede habilitar la física en objetos con coste de recursos de física superior a [MAX_OBJECTS].
	</notification>
	<notification name="PhantomWithConcavePiece">
		Este objeto no puede tener una pieza cóncava porque es 'fantasma' y contribuye al navmesh.
	</notification>
	<notification name="UnableAddItem">
		¡No se puede añadir el ítem!
	</notification>
	<notification name="UnableEditItem">
		¡Esto no se puede editar!
	</notification>
	<notification name="NoPermToEdit">
		No se permite editar esto.
	</notification>
	<notification name="NoPermToCopyInventory">
		No se permite copiar ese inventario.
	</notification>
	<notification name="CantSaveItemDoesntExist">
		No se puede guardar en los contenidos del objeto: El ítem ya no existe
	</notification>
	<notification name="CantSaveItemAlreadyExists">
		No se puede guardar en los contenidos del objeto: Ya existe un ítem con ese nombre en el inventario.
	</notification>
	<notification name="CantSaveModifyAttachment">
		No se puede guardar en los contenidos del objeto: Esto modificaría los permisos del anexado.
	</notification>
	<notification name="TooManyScripts">
		Demasiados scripts.
	</notification>
	<notification name="UnableAddScript">
		¡No se puede añadir el script!
	</notification>
	<notification name="AssetServerTimeoutObjReturn">
		El servidor de inventario no ha respondido en un tiempo razonable. El objeto ha sido devuelto al simulador.
	</notification>
	<notification name="RegionDisablePhysicsShapes">
		Esta región no tiene la física del avatar habilitada.
	</notification>
	<notification name="NoModNavmeshAcrossRegions">
		No puedes modificar el navmesh más allá de los límites de la región.
	</notification>
	<notification name="NoSetPhysicsPropertiesOnObjectType">
		No puedes configurar las propiedades de física en ese tipo de objeto.
	</notification>
	<notification name="NoSetRootPrimWithNoShape">
		No se puede configurar sin forma el prim raíz.
	</notification>
	<notification name="NoRegionSupportPhysMats">
		Esta región no tiene habilitada la física de la materia.
	</notification>
	<notification name="OnlyRootPrimPhysMats">
		Sólo se puede ajustar la física de la materia en las primitivas raíz.
	</notification>
	<notification name="NoSupportCharacterPhysMats">
		La configuración de la física de la materia en los personajes aún no está soportada.
	</notification>
	<notification name="InvalidPhysMatProperty">
		Una o más de las propiedades de física de la materia son inválidas.
	</notification>
	<notification name="NoPermsAlterStitchingMeshObj">
		No puedes alterar el tipo de costura de un objeto mesh.
	</notification>
	<notification name="NoPermsAlterShapeMeshObj">
		No puedes alterar la forma de un objeto mesh.
	</notification>
	<notification name="FullRegionCantEnter">
		No puedes entrar en esta regió porque \nla región está llena.
	</notification>
	<notification name="LinkFailedOwnersDiffer">
		Fallo al enlazar -- propietarios diferentes
	</notification>
	<notification name="LinkFailedNoModNavmeshAcrossRegions">
		Fallo al enlazar -- no se puede modificar el navmesh más allá de los límites de la región.
	</notification>
	<notification name="LinkFailedNoPermToEdit">
		Ha fallado el enlace porque no tienes permisos de edición.
	</notification>
	<notification name="LinkFailedTooManyPrims">
		Fallo al enlazar -- demasiadas primitivas
	</notification>
	<notification name="LinkFailedCantLinkNoCopyNoTrans">
		Fallo al enlazar -- no se pueden enlazar no-copiables con no-transferibles
	</notification>
	<notification name="LinkFailedNothingLinkable">
		Fallo al enlazar -- no hay nada enlazable.
	</notification>
	<notification name="LinkFailedTooManyPathfindingChars">
		Fallo al enlazar -- demasiados personajes pathfinding
	</notification>
	<notification name="LinkFailedInsufficientLand">
		Fallo al enlazar -- recursos de terreno insuficientes
	</notification>
	<notification name="LinkFailedTooMuchPhysics">
		El objeto usa demasiados recursos de física -- su dinámica ha sido deshabilitada.
	</notification>
	<notification name="TeleportedHomeByObjectOnParcel">
		Has sido teleportado a tu base por el objeto '[OBJECT_NAME]' de la parcela '[PARCEL_NAME]'
	</notification>
	<notification name="TeleportedHomeByObject">
		Has sido teleportado a tu base por el objeto '[OBJECT_NAME]'
	</notification>
	<notification name="TeleportedByAttachment">
		Has sido teleportado por un anexo en [ITEM_ID]
	</notification>
	<notification name="TeleportedByObjectOnParcel">
		Has sido teleportado por el objeto '[OBJECT_NAME]' de la parcela '[PARCEL_NAME]'
	</notification>
	<notification name="TeleportedByObjectOwnedBy">
		Has sido teleportado por el objeto '[OBJECT_NAME]', perteneciente a [OWNER_ID]
	</notification>
	<notification name="TeleportedByObjectUnknownUser">
		Has sido teleportado por el objeto '[OBJECT_NAME]', perteneciente a un usuario desconocido.
	</notification>
	<notification name="CantCreateObjectRegionFull">
		No se puede crear el objeto solicitado. La región está llena.
	</notification>
	<notification name="CantAttackMultipleObjOneSpot">
		No puedes anexar más de un objeto a un único punto.
	</notification>
	<notification name="CantCreateMultipleObjAtLoc">
		No puedes crear más de un objeto aquí.
	</notification>
	<notification name="UnableToCreateObjTimeOut">
		No se puede crear el objeto solicitado. No se encuentra el objeto en la base de datos.
	</notification>
	<notification name="UnableToCreateObjUnknown">
		No se puede crear el objeto solicitado. La solicitud ha caducado. Por favor, inténtalo de nuevo.
	</notification>
	<notification name="UnableToCreateObjMissingFromDB">
		No se puede crear el objeto solicitado. Por favor, inténtalo de nuevo.
	</notification>
	<notification name="RezFailureTookTooLong">
		Ha fallado el rez, el objeto solicitado tardó demasiado en cargar.
	</notification>
	<notification name="FailedToPlaceObjAtLoc">
		Fallo al dejar el objeto en lugar especificado. Por favor, inténtalo de nuevo.
	</notification>
	<notification name="CantCreatePlantsOnLand">
		No puedes crear plantas en este terreno.
	</notification>
	<notification name="CantRestoreObjectNoWorldPos">
		No se puede restaurar el objeto. No se ha encontrado la posición en el mundo.
	</notification>
	<notification name="CantRezObjectInvalidMeshData">
		No es posible dejar el objeto porque sus datos mesh son inválidos.
	</notification>
	<notification name="CantRezObjectTooManyScripts">
		No es posible dejar el objeto porque ya hay demasiados scripts en esta región.
	</notification>
	<notification name="CantCreateObjectNoAccess">
		Tus privilegios de acceso no te permiten crear objetos aquí.
	</notification>
	<notification name="CantCreateObject">
		No se te permite crear objetos.
	</notification>
	<notification name="InvalidObjectParams">
		Parámetros del objeto no válidos.
	</notification>
	<notification name="CantDuplicateObjectNoAcess">
		Tus privilegios de acceso no te permiten duplicar objetos aquí.
	</notification>
	<notification name="CantChangeShape">
		No se te permite cambiar esta anatomía.
	</notification>
	<notification name="NoAccessToClaimObjects">
		Tus privilegios de acceso no te permiten reclamar objetos aquí.
	</notification>
	<notification name="DeedFailedNoPermToDeedForGroup">
		La cesión ha fallado porque no tienes permisos para ceder objetos a tu grupo.
	</notification>
	<notification name="NoPrivsToBuyObject">
		Tus privilegios de acceso no te permiten comprar objetos aquí.
	</notification>
	<notification name="CantAttachObjectAvatarSittingOnIt">
		No se puede anexar el objeto porque un avatar está sentado en él.
	</notification>
	<notification name="WhyAreYouTryingToWearShrubbery">
		Los árboles y hierbas no pueden ser anexados.
	</notification>
	<notification name="CantAttachGroupOwnedObjs">
		No se pueden anexar objetos pertenecientes a un grupo.
	</notification>
	<notification name="CantAttachObjectsNotOwned">
		No se pueden anexar objetos que no te pertenecen.
	</notification>
	<notification name="CantAttachNavmeshObjects">
		No se pueden anexar objetos que contribuyen al navmesh.
	</notification>
	<notification name="CantAttachObjectNoMovePermissions">
		No se puede anexar el objeto porque no tienes permisos para moverlo.
	</notification>
	<notification name="CantAttachNotEnoughScriptResources">
		¡No hay suficientes recursos de script para anexar el objeto!
	</notification>
	<notification name="CantDropItemTrialUser">
		No puedes soltar objetos aquí; prueba el área de Prueba Gratuita.
	</notification>
	<notification name="CantDropMeshAttachment">
		No puedes soltar anexados mesh. Quítatelo y luego déjalo en el mundo.
	</notification>
	<notification name="CantDropAttachmentNoPermission">
		Fallo al soltar el anexado: no tienes permisos para soltar cosas ahí.
	</notification>
	<notification name="CantDropAttachmentInsufficientLandResources">
		Fallo al soltar el anexado: recursos de terreno insuficientes.
	</notification>
	<notification name="CantDropAttachmentInsufficientResources">
		Fallo al soltar los anexados: insuficientes recursos disponibles.
	</notification>
	<notification name="CantDropObjectFullParcel">
		No puedes soltar el objeto aquí. La parcela está llena.
	</notification>
	<notification name="CantTouchObjectBannedFromParcel">
		No puedes tocar/tomar este objeto porque estás vetado en el terreno de la parcela.
	</notification>
	<notification name="PlzNarrowDeleteParams">
		Por favor, reduce los parámetros de eliminación.
	</notification>
	<notification name="UnableToUploadAsset">
		No se ha podido subir el activo.
	</notification>
	<notification name="CantTeleportCouldNotFindUser">
		No se ha podido encontrar ningún usuario al que devolver a su base.
	</notification>
	<notification name="GodlikeRequestFailed">
		petición divina fallida
	</notification>
	<notification name="GenericRequestFailed">
		petición genérica fallida
	</notification>
	<notification name="CantUploadPostcard">
		No se ha podido subir la tarjeta postal. Inténtalo de nuevo.
	</notification>
	<notification name="CantFetchInventoryForGroupNotice">
		No se han podido extraer detalles de inventario del aviso de grupo.
	</notification>
	<notification name="CantSendGroupNoticeNotPermitted">
		No se ha podido enviar el aviso de grupo -- no permitido.
	</notification>
	<notification name="CantSendGroupNoticeCantConstructInventory">
		No se ha podido enviar el aviso de grupo -- no se pudo construir el inventario.
	</notification>
	<notification name="CantParceInventoryInNotice">
		No se ha podido analizar el inventario en el aviso.
	</notification>
	<notification name="TerrainUploadFailed">
		Ha fallado la subida de terreno.
	</notification>
	<notification name="TerrainFileWritten">
		El archivo de terreno ha sido escrito.
	</notification>
	<notification name="TerrainFileWrittenStartingDownload">
		El archivo de terreno ha sido escrito, iniciando la descarga...
	</notification>
	<notification name="TerrainBaked">
		Terreno construido.
	</notification>
	<notification name="TenObjectsDisabledPlzRefresh">
		Sólo los 10 primeros objetos seleccionados han sido deshabilitados. Refresca y haz selecciones adicionales si es necesario.
	</notification>
	<notification name="UpdateViewerBuyParcel">
		Tienes que actualizar tu visor para comprar esta parcela.
	</notification>
	<notification name="LandBuyAccessBlocked">
		No puedes comprar esta parcela debido a tu calificación de madurez. Puede que tengas que validar tu edad y/o instalar la última versión del visor. Por favor revisa la Base de Conocimiento para obtener detalles sobre acceder a áreas con esta calificación.
	</notification>
	<notification name="CantBuyParcelNotForSale">
		No se puede comprar, esta parcela no está a la venta.
	</notification>
	<notification name="CantBuySalePriceOrLandAreaChanged">
		No se puede comprar, el precio de venta o el área de la parcela ha cambiado.
	</notification>
	<notification name="CantBuyParcelNotAuthorized">
		No eres el comprador autorizado para esta parcela.
	</notification>
	<notification name="CantBuyParcelAwaitingPurchaseAuth">
		No puedes comprar la parcela porque aún se encuentra esperando autorización de compra.
	</notification>
	<notification name="CantBuildOverflowParcel">
		No puedes construir objetos aquí porque hacerlo desbordaría la parcela.
	</notification>
	<notification name="SelectedMultipleOwnedLand">
		Has seleccionado terreno de diferentes propietarios. Por favor, selecciona un área más pequeña e inténtalo de nuevo.
	</notification>
	<notification name="CantJoinTooFewLeasedParcels">
		No hay suficientes parcelas alquiladas en la selección para unir.
	</notification>
	<notification name="CantDivideLandMultipleParcelsSelected">
		No se puede dividir el terreno.\nHay más de una parcela seleccionada\nIntenta seleccionar una porción más pequeña de terreno.
	</notification>
	<notification name="CantDivideLandCantFindParcel">
		No se puede dividir el terreno.\nNo se puede encontrar la parcela.\nPor favor repórtalo en Ayuda -> Reportar un fallo...
	</notification>
	<notification name="CantDivideLandWholeParcelSelected">
		No se puede dividir el terreno. Está seleccionada la parcela completa.\nIntenta seleccionar una porción más pequeña de terreno.
	</notification>
	<notification name="LandHasBeenDivided">
		El terreno ha sido dividido.
	</notification>
	<notification name="PassPurchased">
		Has comprado un pase.
	</notification>
	<notification name="RegionDisallowsClassifieds">
		La región no permite anuncios clasificados.
	</notification>
	<notification name="LandPassExpireSoon">
		Tu pase para este terreno está apunto de expirar.
	</notification>
	<notification name="CantSitNoSuitableSurface">
		No hay una superficie adecuada para sentarse, inténtalo en otro punto.
	</notification>
	<notification name="CantSitNoRoom">
		No hay sitio para sentarte aquí, inténtalo en otro punto.
	</notification>
	<notification name="ClaimObjectFailedNoPermission">
		Ha fallado la reclamación del objeto porque no tienes permiso
	</notification>
	<notification name="ClaimObjectFailedNoMoney">
		Ha fallado la reclamación del objeto porque no tienes suficientes L$.
	</notification>
	<notification name="CantDeedGroupLand">
		No puedes ceder terreno perteneciente a un grupo.
	</notification>
	<notification name="BuyObjectFailedNoMoney">
		Ha fallado la compra del objeto porque no tienes suficientes L$.
	</notification>
	<notification name="BuyInventoryFailedNoMoney">
		Ha fallado la compra de inventario porque no tienes suficientes L$.
	</notification>
	<notification name="BuyPassFailedNoMoney">
		No tienes suficientes L$ para comprar un pase para este terreno.
	</notification>
	<notification name="CantBuyPassTryAgain">
		No se puede comprar un pase en estos momentos. Inténtalo más tarde.
	</notification>
	<notification name="CantCreateObjectParcelFull">
		No se puede crear el objeto porque \nla parcela está llena.
	</notification>
	<notification name="FailedPlacingObject">
		No se ha podido situar el objeto en la posición especificada. Por favor, inténtalo de nuevo.
	</notification>
	<notification name="CantCreateLandmarkForEvent">
		No se puede crear un hito para el evento.
	</notification>
	<notification name="GodBeatsFreeze">
		¡Tus poderes divinos rompen el congelamiento!
	</notification>
	<notification name="SpecialPowersRequestFailedLogged">
		Ha fallado la petición de poderes especiales. El intento ha sido registrado.
	</notification>
	<notification name="ExpireExplanation">
		El sistema es incapaz de procesar tu petición en este momento. La petición ha caducado.
	</notification>
	<notification name="DieExplanation">
		El sistema es incapaz de procesar tu petición.
	</notification>
	<notification name="AddPrimitiveFailure">
		Fondos insuficientes para crear la primitiva.
	</notification>
	<notification name="RezObjectFailure">
		Fondos insuficientes para crear el objeto.
	</notification>
	<notification name="ResetHomePositionNotLegal">
		Restablecida la posición de tu base porque tu base no era legal.
	</notification>
	<notification name="CantInviteRegionFull">
		No puedes invitar a nadie a tu posición en este momento porque la región está llena. Inténtalo más tarde.
	</notification>
	<notification name="CantSetHomeAtRegion">
		Esta región no te permite establecer tu base aquí.
	</notification>
	<notification name="ListValidHomeLocations">
		Sólo puedes establecer tu base en tu terreno o en un Centro de Información continental.
	</notification>
	<notification name="SetHomePosition">
		Base establecida.
	</notification>
	<notification name="CantDerezInventoryError">
		No se puede derezzear el objeto por culpa del inventario.
	</notification>
	<notification name="CantCreateRequestedInv">
		No se puede crear el inventario solicitado.
	</notification>
	<notification name="CantCreateRequestedInvFolder">
		No se puede crear la carpeta de inventario solicitada.
	</notification>
	<notification name="CantCreateInventory">
		No se puede crear ese inventario.
	</notification>
	<notification name="CantCreateLandmark">
		No se puede crear el hito.
	</notification>
	<notification name="CantCreateOutfit">
		No se puede crear el vestuario en este momento. Inténtalo de nuevo en un minuto.
	</notification>
	<notification name="InventoryNotForSale">
		El inventario no está a la venta.
	</notification>
	<notification name="CantFindInvItem">
		No se ha podido encontrar el ítem de inventario.
	</notification>
	<notification name="CantFindObject">
		No se ha podido encontrar el objeto.
	</notification>
	<notification name="CantTransfterMoneyRegionDisabled">
		Las transferencias de dinero  a objetos están actualmente deshabilitadas en esta región.
	</notification>
	<notification name="CantPayNoAgent">
		No se ha podido determinar a quién pagar.
	</notification>
	<notification name="CantDonateToPublicObjects">
		No puedes dar L$ a objetos públicos.
	</notification>
	<notification name="InventoryCreationInWorldObjectFailed">
		Ha fallado la creación de inventario en un objeto del mundo.
	</notification>
	<notification name="UserBalanceOrLandUsageError">
		Un error interno nos ha impedido actualizar adecuadamente tu visor. El saldo de L$ o el balance de parcela mostrado en tu visor puede no reflejar tu balance actual en los servidores.
	</notification>
	<notification name="ConfirmClearDebugSearchURL">
		¿Seguro que quieres limpiar la URL de búsqueda de depuración?
		<usetemplate ignoretext="Confirmar limpieza de URL de búsqueda de depuración" name="okcancelignore" notext="Cancelar" yestext="Aceptar"/>
	</notification>
	<notification name="ConfirmPickDebugSearchURL">
		¿Seguro que quieres utilizar la URL de búsqueda actual como URL de búsqueda de depuración?
		<usetemplate ignoretext="Confirmar la selección de URL de búsqueda de depuración" name="okcancelignore" notext="Cancelar" yestext="Aceptar"/>
	</notification>
	<notification name="ConfirmRemoveGrid">
		¿Seguro que quieres eliminar [REMOVE_GRID] de la lista de redes?
		<usetemplate ignoretext="Confirmar la eliminación de redes" name="okcancelignore" notext="Cancelar" yestext="Aceptar"/>
	</notification>
	<notification name="CanNotRemoveConnectedGrid">
		No puedes eliminar la red [REMOVE_GRID] mientras estás conectado/a a ella.
		<usetemplate ignoretext="Advertir que la red en uso no puede ser eliminada." name="okcancelignore" notext="Cancelar" yestext="Aceptar"/>
	</notification>
	<notification name="FSWL">
		&apos;[PARCEL_NAME]&apos;, propiedad de [OWNER_NAME], quisiera cambiar tu configuración visual (Windlight).
		<form name="form">
			<button name="Allow" text="Permitir"/>
			<button name="Ignore" text="Ignorar"/>
		</form>
	</notification>
	<notification name="FSWLClear">
		Restablecer la configuración WL para &apos;[PARCEL_NAME]&apos; a la configuración por defecto de la región?
		<usetemplate name="okcancelbuttons" notext="Cancelar" yestext="Sí"/>
	</notification>
	<notification name="NewAOSet">
		Especifica un nombre para la nueva configuración de AO:
(El nombre NO puede contener los caracteres ":" o "|").
		<form name="form">
			<input name="message">
				Nuevo AO
			</input>
			<button name="OK" text="Aceptar"/>
			<button name="Cancel" text="Cancelar"/>
		</form>
	</notification>
	<notification name="NewAOCantContainColon">
		No se ha podido crear el nuevo AO "[AO_SET_NAME]".
El nombre NO puede contener los caracteres ":" o "|".
		<usetemplate name="okbutton" yestext="Aceptar"/>
	</notification>
	<notification name="RenameAOCantContainColon">
		No se ha podido renombrar el nueov AO a "[AO_SET_NAME]".
El nombre NO puede contener los caracteres ":" o "|".
		<usetemplate name="okbutton" yestext="Aceptar"/>
	</notification>
	<notification name="RemoveAOSet">
		¿Eliminar la configuración de AO "[AO_SET_NAME]" de la lista?
		<usetemplate name="okcancelbuttons" notext="Cancelar" yestext="Eliminar"/>
	</notification>
	<notification name="AOForeignItemsFound">
		El Animation Overrider ha encontrado al menos un elemento que no pertenece a la configuración. Por favor comprueba la carpeta &quot;Objetos perdidos&quot; para ver los elementos que han sido eliminados de tu configuración de AO.
	</notification>
	<notification name="AOImportSetAlreadyExists">
		Ya existe una configuración de AO con ese nombre.
	</notification>
	<notification name="AOImportPermissionDenied">
		Permisos insuficientes para leer la nota.
	</notification>
	<notification name="AOImportCreateSetFailed">
		Error importando la configuración.
	</notification>
	<notification name="AOImportDownloadFailed">
		No se ha podido descargar la nota.
	</notification>
	<notification name="AOImportNoText">
		La nota está vacía o es ilegible.
	</notification>
	<notification name="AOImportNoFolder">
		No se ha podido encontrar la carpeta para leer las animaciones.
	</notification>
	<notification name="AOImportNoStatePrefix">
		La línea [LINE] de la nota no tiene un prefijo [ de estado válido.
	</notification>
	<notification name="AOImportNoValidDelimiter">
		La línea [LINE] de la nota no tiene un delimitador ] válido.
	</notification>
	<notification name="AOImportStateNameNotFound">
		Nombre de estado [NAME] no encontrado.
	</notification>
	<notification name="AOImportAnimationNotFound">
		No se ha podido encontrar la animación [NAME]. Asegúrate de que esté presente en la misma carpeta que la nota importada.
	</notification>
	<notification name="AOImportInvalid">
		La nota no contiene ningún dato utilizable. Abortando la importación.
	</notification>
	<notification name="AOImportRetryCreateSet">
		No se ha podido crear la carpeta para importar el conjunto de animaciones [NAME]. Reintentando ...
	</notification>
	<notification name="AOImportAbortCreateSet">
		No se ha podido crear la carpeta para importar el conjunto de animaciones [NAME]. Desistiendo.
	</notification>
	<notification name="AOImportLinkFailed">
		¡La creación del enlace para la animación "[NAME]" ha fallado!
	</notification>
	<notification name="SendSysinfoToIM">
		Se va a enviar la siguiente información a la sesión de MI actual:

[SYSINFO]
		<usetemplate name="okcancelbuttons" yestext="Enviar" notext="Cancelar"/>
	</notification>
	<notification name="InvalidGrid">
		'[GRID]' no es una red o dirección válida.
		<usetemplate name="okbutton" yestext="Aceptar"/>
	</notification>
	<notification name="InvalidLocationSLURL">
		Tu posición de inicio no especifica una red válida.
	</notification>
	<notification name="BlockLoginInfo">
		[REASON]
		<usetemplate name="okbutton" yestext="Aceptar"/>
	</notification>
	<notification name="FireStormReqInfo">
		[NAME] te solicita que le envíes información sobre tu configuración de [APP_NAME] (Ésta es la misma información que puedes encontrar en Ayuda->Acerca de [APP_NAME])    
[REASON]
¿Aceptas enviarle esta información?
		<form name="form">
			<button name="Yes" text="Sí"/>
			<button name="No" text="No"/>
		</form>
	</notification>
	<notification name="PhantomOn">
		Modo fantasma activado.
	</notification>
	<notification name="PhantomOff">
		Modo fantasma desactivado.
	</notification>
	<notification label="Restablecer todas las configuraciones" name="FirestormClearSettingsPrompt">
	Restablecer todas las configuraciones puede ser útil si estás experimentando problemas, aunque tendrás que repetir todas las personalizaciones que hayas podido hacer a la configuración por defecto. 

¿Estás seguro/a de que quieres proceder?
		<usetemplate name="okcancelbuttons" notext="No" yestext="Sí"/>
	</notification>
	<notification name="SettingsWillClear">
		La configuración será restablecida tras reiniciar [APP_NAME].
	</notification>
	<notification name="CantAddGrid">
No se ha podido añadir [GRID] a la lista de redes.
[REASON] contactar con el soporte de [GRID].
		<usetemplate name="okbutton" yestext="Aceptar"/>
	</notification>
	<notification name="FirstPhoenixContactSetOpen">
	¡Ésta es la primera vez que abres la ventana de Grupos de Contactos!
Esta ventana te permitirá organizar tus amigos en grupos.

Para empezar, escribe un nombre de grupo,
y pulsa el botón Crear Grupo.

Para añadir a alguien a ese grupo, haz clic o ctrl+clic en algunos amigos,
haz clic con el botón derecho del ratón sobre alguno de ellos y añádelos a un grupo.

Para encontrar un amigo determinado, simplemente empieza a escribir su nombre.
	</notification>
	<notification name="FirstPhoenixContactSetNonFriend">
¡Has añadido a la ventana de Grupos de Contactos a alguien que no está en tu lista de amigos!
Puedes hacerlo con tal de colorear y renombrar gente.
Ten en cuenta que, de todas formas, los teleportes masivos y las llamadas de conferencia sólo se enviarán a gente de tu lista de amigos.

Puedes eliminarlos de la lista haciéndoles clic con el botón derecho del ratón y eligiendo la opción.
	</notification>
	<notification name="FirstPhoenixContactSetRename">
		¡Has renombrado un avatar!
Esto reemplazará el displayname del avatar con el que tú elijas.

Ten en cuenta que la propagación del cambio en el resto del visor puede llevar un tiempo.

Puedes eliminar este nombre haciéndole clic con el botón derecho y eligiendo Eliminar alias.
	</notification>
	<notification name="ParticleScriptFindFolderFailed">
		No se ha podido encontrar una carpeta en el inventario para el nuevo script.
	</notification>
	<notification name="ParticleScriptCreationFailed">
		No se ha podido crear el nuevo script para este sistema de partículas.
	</notification>
	<notification name="ParticleScriptNotFound">
		No se ha podido encontrar el recién creado script para este sistema de partículas.
	</notification>
	<notification name="ParticleScriptCreateTempFileFailed">
		No se ha podido crear el fichero temporal para la subida del script.
	</notification>
	<notification name="ParticleScriptInjected">
		Script de partículas inyectado con éxito.
		<form name="form">
			<ignore name="ignore" text="Un script de partículas ha sido inyectado en un objeto."/>
		</form>
	</notification>
	<notification name="ParticleScriptCapsFailed">
		No se ha podido inyectar el script en el objeto. La petición de capacidades obtuvo una dirección vacía.
	</notification>
	<notification name="ParticleScriptCopiedToClipboard">
		El script LSL para crear este sistema de partículas ha sido copiado a tu portapapeles. Ahora puedes pegarlo en un nuevo script para usarlo.
		<form name="form">
			<ignore name="ignore" text="Un script de partículas ha sido copiado a mi portapapeles"/>
		</form>
	</notification>
	<notification name="DebugSettingsWarning">
		¡Cuidado! ¡El uso de la ventana de Configuraciones del Depurador no está soportado! Cambiar estas configuraciones puede impactar severamente en tu experiencia y puede ocasionar pérdia de datos, funcionalidad o incluso el acceso al servicio. Por favor no cambies ningún valor sin saber exactamente lo que estás haciendo.
		<form name="form">
			<ignore name="ignore" text="Mensaje de advertencia sobre las Configuraciones del Depurador"/>
		</form>
	</notification>
	<notification name="ControlNameCopiedToClipboard">
		El nombre de esta configuración del depurador se ha copiado a tu portapapeles. Ahora puedes pegarlo en cualquier otro sitio para usarlo.
		<form name="form">
			<ignore name="ignore" text="Un nombre de configuración del depurador se ha copiado a mi portapapeles"/>
		</form>
	</notification>
	<notification name="SanityCheck">
		[APP_NAME] ha detectado un posible problema en tu configuración:

[SANITY_MESSAGE]

Razón: [SANITY_COMMENT]

Configuración actual: [CURRENT_VALUE]
		<form name="form">
			<ignore name="ignore" text="Un control de configuración no ha superado la comprobación de validez."/>
		</form>
	</notification>
	<notification name="TeleportToAvatarNotPossible">
		No es posible teleportarse a la posición de este avatar porque se desconoce su posición exacta.
	</notification>
	<notification name="ZoomToAvatarNotPossible">
		No se puede enfocar este avatar porque está fuera de tu alcance.
	</notification>
	<notification name="TrackAvatarNotPossible">
		No se puede seguir a este avatar porque está fuera de tu alcance.
	</notification>
	<notification name="CacheEmpty">
		La cache del visor está vacía. Por favor, ten en cuenta que puedes sufrir de lentitud de movimiento y de inventario mientras se carga el nuevo contenido.
	</notification>
	<notification name="FirstJoinSupportGroup">
		¡Bienvenido al Grupo de Soporte de Phoenix/Firestorm Viewer!
Para facilitar el soporte, se recomienda que publiques la versión de tu visor en el grupo. Puedes mostrar la versión de tu visor delante de cada mensaje que envías al grupo. Nuestros miembros de soporte pueden darte respuestas más adecuadas si saben qué visor estás usando.

Puedes activar y desactivar esta función en cualquier momento usando la casilla existente en la ventana del chat del grupo.

¿Quieres activar la identificación automática de la versión de tu visor?
		<form name="form">
			<button name="OK_okcancelignore" text="Sí"/>
			<button name="Cancel_okcancelignore" text="No"/>
			<ignore name="ignore" text="Te has unido al Grupo de Soporte de Phoenix/Firestorm"/>
		</form>
	</notification>
	<notification name="ConfirmScriptModify">
		¿Estás seguro de que quieres modificar los scripts en los objetos seleccionados?
		<usetemplate ignoretext="Confirmar antes de modificar scripts en la selección" name="okcancelignore" notext="Cancelar" yestext="Aceptar"/>
	</notification>
	<notification name="LocalBitmapsUpdateFileNotFound">
		[FNAME] no puede ser actualizado porque el archivo ya no existe.
Se desactivarán futuras actualizaciones de este archivo.
	</notification>
	<notification name="LocalBitmapsUpdateFailedFinal">
		[FNAME] no se ha podido abrir o descodificar en [NRETRIES] intentos, y ahora se considera roto.
Se desactivarán futuras actualizaciones de este archivo.
	</notification>
	<notification name="LocalBitmapsVerifyFail">
		Se ha intentado añadir un archivo de imagen inválido o ilegible, que no ha podido ser abierto o descodificado.
Intento cancelado.
	</notification>
	<notification name="PathfindingReturnMultipleItems">
		Vas a devolver [NUM_ITEMS] items. ¿Estás seguro/a de que quieres continuar?
		<usetemplate ignoretext="¿Estás seguro/a de querer devolver múltiples items?" name="okcancelignore" notext="No" yestext="Sí"/>
	</notification>
	<notification name="PathfindingDeleteMultipleItems">
		Vas a eliminar [NUM_ITEMS] items. ¿Estás seguro/a de que quieres continuar?
		<usetemplate ignoretext="Estás seguro/a de querer eliminar múltiples items?" name="okcancelignore" notext="No" yestext="Sí"/>
	</notification>
	<notification name="LargePrimAgentIntersect">
		No se pueden crear primitivas grandes que se crucen con otros usuarios. Por favor, reinténtalo cuando los otros usuarios se hayan movido.
	</notification>
	<notification name="LSLColorCopiedToClipboard">
		La cadena de color LSL ha sido copiada a tu portapapeles. Ahora puedes pegarla en tu script para usarla.
		<form name="form">
			<ignore name="ignore" text="Una cadena LSL se ha copiado a mi portapapeles"/>
		</form>
	</notification>
	<notification name="FSBWTooHigh">
		Recomendamos encarecidamente no configurar el ancho de banda por encima de 1500 kbps. Es improbable que funcione bien y casi seguro no mejorará el rendimiento.
		<usetemplate name="okbutton" yestext="Aceptar"/>
	</notification>
	<notification name="FirstUseFlyOverride">
		Precaución: ¡Usa la anulación de la prohibición de volar de forma responsable! Usarla sin el permiso del propietario del terreno puede derivar en la expulsión de tu avatar de la parcela en la que estás volando.
		<usetemplate name="okbutton" yestext="Aceptar"/>
	</notification>
	<notification name="ServerVersionChanged">
		La región en la que has entrado funciona bajo una versión de simulador diferente.
Simulador actual:   [NEWVERSION]
Simulador anterior: [OLDVERSION]
	</notification>
	<notification name="RegExFail">
		Error en la expresión regular:
[EWHAT]
	</notification>
	<notification name="NoHavok">
		Algunas funciones como [FEATURE] no están incluídas en [APP_NAME] para OpenSimulator. Si quieres usar [FEATURE], por favor descarga [APP_NAME] para Second Life de
[DOWNLOAD_URL]
		<form name="form">
			<ignore name="ignore" text="Alerta de No Havok"/>
		</form>
	</notification>
	<notification name="StreamListExportSuccess">
		Lista de flujos exportada con éxito en archivo XML [FILENAME].
	</notification>
	<notification name="StreamListImportSuccess">
		Lista de flujos importada con éxito de archivo XML.
	</notification>
	<notification name="StreamMetadata">
♫ Estás escuchando:
  [TITLE]
  [ARTIST]♫
	</notification>
	<notification name="StreamMetadataNoArtist">
♫ Estás escuchando:
  [TITLE]♫
	</notification>
	<notification name="RadarAlert">
		[NAME] [MESSAGE]
	</notification>
	<notification name="BackupFinished">
		Tu configuración ha sido respaldada.
	</notification>
	<notification name="BackupPathEmpty">
		La ruta del respaldo está vacía. Por favor, proporciona primero una ruta válida donde respaldar tu configuración.
	</notification>
	<notification name="BackupPathDoesNotExistOrCreateFailed">
		No se encontró o no ha podido ser creada la ruta del respaldo.
	</notification>
	<notification name="BackupPathDoesNotExist">
		No se ha hencontrado la ruta del respaldo.
	</notification>
	<notification name="SettingsRestoreNeedsLogout">
		La restauración de las configuraciones requiere reiniciar. ¿Quieres restaurarlas y salir de visor ahora?
		<usetemplate name="okcancelbuttons" notext="Cancelar" yestext="Restaurar y salir"/>
	</notification>
	<notification name="RestoreFinished">
		¡Restauración completada! Por favor, reinicia tu visor.
		<usetemplate name="okbutton" yestext="Salir"/>
	</notification>
	<notification name="ConfirmRestoreQuickPrefsDefaults">
Esta acción restaurará inmediatamente tus preferencias rápidas a su configuración por defecto.

No se podrá deshacer.
		<usetemplate ignoretext="Confirmar la restauración de la configuración por defecto de las preferencias rápidas" name="okcancelignore" notext="Cancelar" yestext="Aceptar"/>
	</notification>
	<notification name="ExportFinished">
		Exportación finalizada y guardada en [FILENAME].
	</notification>
	<notification name="ExportFailed">
		La exportación ha fallado de forma inesperada. Ver registros para más detalles.
	</notification>
	<notification name="ExportColladaSuccess">
		[OBJECT] guardado con éxito en [FILENAME].
	</notification>
	<notification name="ImportSuccess">
		[COUNT] [OBJECT] importado(s) con éxito.
	</notification>
	<notification name="AntiSpamBlocked">
		AntiSpam: Bloqueado [SOURCE] por enviar spam a [QUEUE] ([COUNT]) veces en [PERIOD] segundos.
	</notification>
	<notification name="MeshMaxConcurrentReqTooHigh">
		El valor que has configurado como número de peticiones concurrentes para cargar objetos mesh, [VALUE], es mayor que el máximo de [MAX]. Se ha restablecido al valor por defecto de [DEFAULT].
	</notification>
	<notification name="SkinDefaultsChangeSettings">
		[MESSAGE]
		<form name="form">
			<ignore name="ignore" text="Una configuración de preferencias ha cambiado el valor por defecto de la skin."/>
		</form>
	</notification>
	<notification name="ExodusFlickrVerificationExplanation">
		Para usar la característica de subida a Flickr debes autorizar a [APP_NAME] a acceder a tu cuenta. Si procedes, tu navegador web abrirá la página de Flickr, donde se te pedirá que inicies sesión y autorices a [APP_NAME]. Se te dará un código para usarlo en [APP_NAME].

¿Deseas autorizar a [APP_NAME] a publicar en tu cuenta de Flickr?
		<usetemplate name="okcancelbuttons" notext="No" yestext="Sí"/>
	</notification>
	<notification name="ExodusFlickrVerificationPrompt">
		Por favor, autoriza a [APP_NAME] a publicar en tu cuenta Flickr en tu navegador web, y copia abajo el código que se te dará:
		<form name="form">
			<button name="OK" text="Aceptar"/>
			<button name="Cancel" text="Cancelar"/>
		</form>
	</notification>
	<notification name="ExodusFlickrVerificationFailed">
		La verificación Flickr ha fallado. Por favor, inténtalo de nuevo, y asegúrate de que el código de verificación sea correcto.
		<usetemplate name="okbutton" yestext="Aceptar"/>
	</notification>
	<notification name="ExodusFlickrUploadComplete">
		Tu instantánea puede ser vista ahora [http://www.flickr.com/photos/upload/edit/?ids=[ID] aquí].
	</notification>
</notifications><|MERGE_RESOLUTION|>--- conflicted
+++ resolved
@@ -4547,11 +4547,7 @@
 		Un error interno nos ha impedido actualizar tu visor correctamente. El saldo en L$ o las parcelas en propiedad presentadas en el visor podrían no coincidir con tu saldo real en los servidores.
 	</notification>
 	<notification name="LargePrimAgentIntersect">
-<<<<<<< HEAD
-		No se pueden crear prims grandes que intersecten con otros residentes. Reinténtalo cuando se hayan movido otros residentes.
-=======
 		No se pudo crear primitivas grandes que se crucen con otros residentes. Por favor, vuelve a intentar cuando otros residentes se hayan desplazado.
->>>>>>> 05edfce7
 	</notification>
 	<notification name="PreferenceChatClearLog">
 		Esto eliminará los registros de conversaciones anteriores y las copias de seguridad de ese archivo.
