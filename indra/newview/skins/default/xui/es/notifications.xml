--- conflicted
+++ resolved
@@ -5474,15 +5474,9 @@
 	<notification name="CacheEmpty">
 		La cache del visor está vacía. Por favor, ten en cuenta que puedes sufrir de lentitud de movimiento y de inventario mientras se carga el nuevo contenido.
 	</notification>
-<<<<<<< HEAD
-	<notification name="FirstJoinSupportGroup">
-		¡Bienvenido al Grupo de Soporte de Phoenix/Firestorm Viewer!
-Para facilitar el soporte, se recomienda que publiques la versión de tu visor en el grupo. Puedes mostrar la versión de tu visor delante de cada mensaje que envías al grupo. Nuestros miembros de soporte pueden darte respuestas más adecuadas si saben qué visor estás usando.
-=======
 	<notification name="FirstJoinSupportGroup2">
 		¡Bienvenido al Grupo de Soporte de Phoenix/Firestorm Viewer!
 Para facilitar el soporte, se recomienda que publiques la versión de tu visor en el grupo. Esta información incluye la versión actual del visor, el skin del visor, el sistema operativo y el estatus del RLVa. Puedes mostrar la versión de tu visor delante de cada mensaje que envías al grupo. Nuestros miembros de soporte pueden darte respuestas más adecuadas si saben qué visor estás usando.
->>>>>>> 0aa38a6c
 
 Puedes activar y desactivar esta función en cualquier momento usando la casilla existente en la ventana del chat del grupo.
 
