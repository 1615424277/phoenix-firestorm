<?xml version="1.0" encoding="utf-8"?>
<notifications>
	<global name="skipnexttime">
		No mostrarme esto otra vez
	</global>
	<global name="alwayschoose">
		Elegir siempre esta opción
	</global>
	<global name="implicitclosebutton">
		Cerrar
	</global>
	<template name="okbutton">
		<form>
			<button name="OK_okbutton" text="$yestext"/>
		</form>
	</template>
	<template name="okignore">
		<form>
			<button name="OK_okignore" text="$yestext"/>
		</form>
	</template>
	<template name="okcancelbuttons">
		<form>
			<button name="OK_okcancelbuttons" text="$yestext"/>
			<button name="Cancel_okcancelbuttons" text="$notext"/>
		</form>
	</template>
	<template name="okcancelignore">
		<form>
			<button name="OK_okcancelignore" text="$yestext"/>
			<button name="Cancel_okcancelignore" text="$notext"/>
		</form>
	</template>
	<template name="okhelpbuttons">
		<form>
			<button name="OK_okhelpbuttons" text="$yestext"/>
			<button name="Help" text="$helptext"/>
		</form>
	</template>
	<template name="okhelpignore">
		<form>
			<button name="OK_okhelpignore" text="$yestext"/>
			<button name="Help_okhelpignore" text="$helptext"/>
			<ignore text="$ignoretext"/>
		</form>
	</template>
	<template name="yesnocancelbuttons">
		<form>
			<button name="Yes" text="$yestext"/>
			<button name="No" text="$notext"/>
			<button name="Cancel_yesnocancelbuttons" text="$canceltext"/>
		</form>
	</template>
	<notification functor="GenericAcknowledge" label="Mensaje de notificación desconocida" name="MissingAlert">
		Tu versión de [APP_NAME] no sabe cómo mostrar la notificación que acaba de recibir. Por favor, comprueba que tienes instalada la última versión del Visor.

Detalles del error: la notificación de nombre &apos;[_NAME]&apos; no se ha encontrado en notifications.xml.
		<usetemplate name="okbutton" yestext="Aceptar"/>
	</notification>
	<notification name="FloaterNotFound">
		Error: no se pudieron encontrar estos controles:

[CONTROLS]
		<usetemplate name="okbutton" yestext="Aceptar"/>
	</notification>
	<notification name="TutorialNotFound">
		Actualmente, no hay un tutorial disponible.
		<usetemplate name="okbutton" yestext="Aceptar"/>
	</notification>
	<notification name="GenericAlert">
		[MESSAGE]
	</notification>
	<notification name="GenericAlertYesCancel">
		[MESSAGE]
		<usetemplate name="okcancelbuttons" notext="Cancelar" yestext="Sí"/>
	</notification>
	<notification name="BadInstallation">
		Ha habido un error actualizando [APP_NAME]. Por favor, [http://get.secondlife.com descarga la última versión] del Visor.
		<usetemplate name="okbutton" yestext="Aceptar"/>
	</notification>
	<notification name="LoginFailedNoNetwork">
		No se puede conectar con [SECOND_LIFE_GRID].
    &apos;[DIAGNOSTIC]&apos;
Asegúrate de que tu conexión a Internet está funcionando adecuadamente.
		<usetemplate name="okbutton" yestext="Aceptar"/>
	</notification>
	<notification name="MessageTemplateNotFound">
		No se ha encontrado la plantilla de mensaje [PATH].
		<usetemplate name="okbutton" yestext="Aceptar"/>
	</notification>
	<notification name="WearableSave">
		¿Guardar los cambios en las ropas o partes del cuerpo actuales?
		<usetemplate canceltext="Cancelar" name="yesnocancelbuttons" notext="No guardarlos" yestext="Guardarlos"/>
	</notification>
	<notification name="ConfirmNoCopyToOutbox">
		No tienes permiso para copiar uno o varios de estos objetos en el Buzón de salida de comerciante. Puedes moverlos o dejártelos.
		<usetemplate name="okcancelbuttons" notext="No mover objeto(s)" yestext="Mover objeto(s)"/>
	</notification>
	<notification name="OutboxFolderCreated">
		Se ha creado una carpeta nueva para cada objeto que has transferido al nivel superior de tu Buzón de salida de comerciante.
		<usetemplate ignoretext="Se ha creado una carpeta nueva en el Buzón de salida de comerciante" name="okignore" yestext="Aceptar"/>
	</notification>
	<notification name="OutboxImportComplete">
		Éxito

Todas las carpetas se han enviado correctamente al Mercado.
		<usetemplate ignoretext="Todas las carpetas enviadas al Mercado" name="okignore" yestext="Aceptar"/>
	</notification>
	<notification name="OutboxImportHadErrors">
		Algunas carpetas no se han transferido

Han ocurrido errores al enviar algunas carpetas al Mercado. Dichas carpetas todavía están en tu Buzón de salida de comerciante.

Puedes consultar más información en el [[MARKETPLACE_IMPORTS_URL] registro de errores].
		<usetemplate name="okbutton" yestext="Aceptar"/>
	</notification>
	<notification name="OutboxImportFailed">
		Error de transferencia

No se han enviado carpetas al Mercado a causa de un error del sistema o de la red. Vuelve a intentarlo más tarde.
		<usetemplate name="okbutton" yestext="Aceptar"/>
	</notification>
	<notification name="OutboxInitFailed">
		Error al inicializar el mercado

La inicialización del mercado ha fallado por un error del sistema o de la red. Vuelve a intentarlo más tarde.
		<usetemplate name="okbutton" yestext="Aceptar"/>
	</notification>
	<notification name="CompileQueueSaveText">
		Hubo un problema al subir el texto de un script por la siguiente razón: [REASON]. Por favor, inténtalo más tarde.
	</notification>
	<notification name="CompileQueueSaveBytecode">
		Hubo un problema al subir el script compilado por la siguiente razón: [REASON]. Por favor, inténtalo más tarde.
	</notification>
	<notification name="WriteAnimationFail">
		Hubo un problema al escribir los datos de la animación. Por favor, inténtalo más tarde.
	</notification>
	<notification name="UploadAuctionSnapshotFail">
		Hubo un problema al subir la foto de la subasta por la siguiente razón: [REASON]
	</notification>
	<notification name="UnableToViewContentsMoreThanOne">
		No se puede ver a la vez los contenidos de más de un ítem. Por favor, elige un solo objeto y vuelve a intentarlo.
	</notification>
	<notification name="SaveClothingBodyChanges">
		¿Guardar todos los cambios en la ropa y partes del cuerpo?
		<usetemplate canceltext="Cancelar" name="yesnocancelbuttons" notext="No guardarlos" yestext="Guardarlos todos"/>
	</notification>
	<notification name="FriendsAndGroupsOnly">
		Quienes no sean tus amigos no sabrán que has elegido ignorar sus llamadas y mensajes instantáneos.
		<usetemplate name="okbutton" yestext="Aceptar"/>
	</notification>
	<notification name="FavoritesOnLogin">
		Nota: Al activar esta opción, cualquiera que utilice este ordenador podrá ver tu lista de lugares favoritos.
		<usetemplate name="okbutton" yestext="Aceptar"/>
	</notification>
	<notification name="GrantModifyRights">
		Al conceder permisos de modificación a otro Residente, le estás permitiendo cambiar, borrar o tomar CUALQUIER objeto que tengas en el mundo. Sé MUY cuidadoso al conceder este permiso.
¿Quieres conceder permisos de modificación a [NAME]?
		<usetemplate name="okcancelbuttons" notext="No" yestext="Sí"/>
	</notification>
	<notification name="GrantModifyRightsMultiple">
		Al conceder permisos de modificación a otro Residente, le estás permitiendo cambiar CUALQUIER objeto que tengas en el mundo. Sé MUY cuidadoso al conceder este permiso.
¿Quieres conceder permisos de modificación a los Residentes elegidos?
		<usetemplate name="okcancelbuttons" notext="No" yestext="Sí"/>
	</notification>
	<notification name="RevokeModifyRights">
		¿Quieres retirar los permisos de modificación a [NAME]?
		<usetemplate name="okcancelbuttons" notext="No" yestext="Sí"/>
	</notification>
	<notification name="RevokeModifyRightsMultiple">
		¿Quieres revocar los derechos de modificación a los residentes seleccionados?
		<usetemplate name="okcancelbuttons" notext="No" yestext="Sí"/>
	</notification>
	<notification name="UnableToCreateGroup">
		No se ha podido crear el grupo.
[MESSAGE]
		<usetemplate name="okbutton" yestext="Aceptar"/>
	</notification>
	<notification name="PanelGroupApply">
		[NEEDS_APPLY_MESSAGE]
[WANT_APPLY_MESSAGE]
		<usetemplate canceltext="Cancelar" name="yesnocancelbuttons" notext="Ignorar los cambios" yestext="Aplicar los cambios"/>
	</notification>
	<notification name="MustSpecifyGroupNoticeSubject">
		Para enviar un aviso de grupo debes especificar un asunto.
		<usetemplate name="okbutton" yestext="Aceptar"/>
	</notification>
	<notification name="AddGroupOwnerWarning">
		Vas a añadir miembros al rol de [ROLE_NAME].
No podrás retirarles ese rol, sino que deberán renunciar a él por sí mismos.
¿Estás seguro de que quieres seguir?
		<usetemplate ignoretext="Confirmar que vas a añadir un nuevo propietario al grupo" name="okcancelignore" notext="No" yestext="Sí"/>
	</notification>
	<notification name="AssignDangerousActionWarning">
		Vas a añadir la capacidad &apos;[ACTION_NAME]&apos; al rol &apos;[ROLE_NAME]&apos;.

 *ATENCIÓN*
 Todos los miembros con esta capacidad podrán asignarse a sí mismos -y a otros miembros- roles con mayores poderes de los que actualmente tienen. Potencialmente, podrían elevarse hasta poderes cercanos a los del propietario. Asegúrate de lo que estás haciendo antes de otorgar esta capacidad.
¿Añadir esta capacidad a &apos;[ROLE_NAME]&apos;?
		<usetemplate name="okcancelbuttons" notext="No" yestext="Sí"/>
	</notification>
	<notification name="AssignDangerousAbilityWarning">
		Vas a añadir la capacidad &apos;[ACTION_NAME]&apos; al rol &apos;[ROLE_NAME]&apos;.

 *ATENCIÓN*
 Todos los miembros con esta capacidad podrán asignarse a sí mismos -y a otros miembros- todas las capacidades, elevándose hasta poderes cercanos a los del propietario.
¿Añadir esta capacidad a &apos;[ROLE_NAME]&apos;?
		<usetemplate name="okcancelbuttons" notext="No" yestext="Sí"/>
	</notification>
	<notification name="AttachmentDrop">
		Vas a soltar tu accesorio.
    ¿Estás seguro de que quieres continuar?
		<usetemplate ignoretext="Confirmar antes de soltar accesorios" name="okcancelignore" notext="No" yestext="Sí"/>
	</notification>
	<notification name="JoinGroupCanAfford">
		Entrar a este grupo cuesta [COST] L$.
¿Quieres hacerlo?
		<usetemplate name="okcancelbuttons" notext="Cancelar" yestext="Entrar"/>
	</notification>
	<notification name="JoinGroupNoCost">
		Vas a entrar al grupo [NAME].
¿Quieres seguir?
		<usetemplate name="okcancelbuttons" notext="Cancelar" yestext="Entrar"/>
	</notification>
	<notification name="JoinGroupCannotAfford">
		Entrar a este grupo cuesta [COST] L$.
No tienes dinero suficiente para entrar.
	</notification>
	<notification name="CreateGroupCost">
		Crear este grupo te costará [COST] L$.
Los grupos necesitan más de un miembro. Si no, son borrados permanentemente.
Por favor, invita a miembros en las próximas 48 horas.
		<usetemplate canceltext="Cancelar" name="okcancelbuttons" notext="Cancelar" yestext="Crear un grupo por [COST] L$"/>
	</notification>
	<notification name="LandBuyPass">
		Por [COST] L$ puedes entrar a este terreno (&apos;[PARCEL_NAME]&apos;) durante [TIME] horas. ¿Comprar un pase?
		<usetemplate name="okcancelbuttons" notext="Cancelar" yestext="Aceptar"/>
	</notification>
	<notification name="SalePriceRestriction">
		El precio de venta tiene que ser mayor de 0 L$ si la venta es a cualquiera.
Por favor, elige a alguien concreto como comprador si la venta es por 0 L$.
	</notification>
	<notification name="ConfirmLandSaleChange">
		Los [LAND_SIZE] m² de terreno seleccionados se van a poner a la venta.
El precio de venta será de [SALE_PRICE] L$, y se autorizará la compra sólo a [NAME].
		<usetemplate name="okcancelbuttons" notext="Cancelar" yestext="Aceptar"/>
	</notification>
	<notification name="ConfirmLandSaleToAnyoneChange">
		ATENCIÓN: Marcando &apos;vender a cualquiera&apos; hace que tu terreno esté disponible para toda la comunidad de [CURRENT_GRID], incluso para quienes no están en esta región.

Los [LAND_SIZE] m² seleccionados de terreno se van a poner a la venta.
El precio de venta será de [SALE_PRICE] L$ y se autoriza la compra a [NAME].
		<usetemplate name="okcancelbuttons" notext="Cancelar" yestext="Aceptar"/>
	</notification>
	<notification name="ReturnObjectsDeededToGroup">
		¿Estás seguro de que quieres devolver todos los objetos de esta parcela que estén compartidos con el grupo &apos;[NAME]&apos; al inventario de su propietario anterior?

*ATENCIÓN* ¡Esto borrará los objetos no transferibles que se hayan cedido al grupo!

Objetos: [N]
		<usetemplate name="okcancelbuttons" notext="Cancelar" yestext="Aceptar"/>
	</notification>
	<notification name="ReturnObjectsOwnedByUser">
		¿Estás seguro de que quieres devolver al inventario de &apos;[NAME]&apos; todos los objetos que sean de su propiedad en esta parcela?

Objetos: [N]
		<usetemplate name="okcancelbuttons" notext="Cancelar" yestext="Aceptar"/>
	</notification>
	<notification name="ReturnObjectsOwnedBySelf">
		¿Estás seguro de que quieres devolver a tu inventario todos los objetos de los que eres propietario en esta parcela?

Objetos: [N]
		<usetemplate name="okcancelbuttons" notext="Cancelar" yestext="Aceptar"/>
	</notification>
	<notification name="ReturnObjectsNotOwnedBySelf">
		¿Estás seguro de que quieres devolver todos los objetos de los que NO eres propietario en esta parcela al inventario de sus propietarios?
Los objetos transferibles que se hayan transferido al grupo se devolverán a sus propietarios previos.

*ATENCIÓN* ¡Esto borrará los objetos no transferibles que se hayan cedido al grupo!

Objetos: [N]
		<usetemplate name="okcancelbuttons" notext="Cancelar" yestext="Aceptar"/>
	</notification>
	<notification name="ReturnObjectsNotOwnedByUser">
		¿Estás seguro de que quieres devolver todos los objetos de esta parcela que NO sean propiedad de [NAME] al inventario de sus propietarios?
Los objetos transferibles que se hayan transferido al grupo se devolverán a sus anteriores propietarios.

*ATENCIÓN* ¡Esto borrará los objetos no transferibles que se hayan cedido al grupo!

Objetos: [N]
		<usetemplate name="okcancelbuttons" notext="Cancelar" yestext="Aceptar"/>
	</notification>
	<notification name="ReturnAllTopObjects">
		¿Estás seguro de que quieres devolver al inventario de su propietario todos los objetos de la lista?
		<usetemplate name="okcancelbuttons" notext="Cancelar" yestext="Aceptar"/>
	</notification>
	<notification name="DisableAllTopObjects">
		¿Estás seguro de que quieres desactivar todos los objetos de esta región?
		<usetemplate name="okcancelbuttons" notext="Cancelar" yestext="Aceptar"/>
	</notification>
	<notification name="ReturnObjectsNotOwnedByGroup">
		¿Devolver a sus propietarios los objetos de esta parcela que NO estén compartidos con el grupo [NAME]?

Objetos: [N]
		<usetemplate name="okcancelbuttons" notext="Cancelar" yestext="Aceptar"/>
	</notification>
	<notification name="UnableToDisableOutsideScripts">
		No se pueden desactivar los scripts.
Toda esta región tiene activado el &apos;daño&apos;.
Para que funcionen las armas los scripts deben estar activados.
	</notification>
	<notification name="MultipleFacesSelected">
		Están seleccionadas varias caras.
Si sigues con esta acción, en las diferentes caras del objeto aparecerán distintas instancias de los medios.
Para colocar los medios en una sola cara, marca la opción &apos;Elegir la cara&apos; y pulsa en la cara adecuada del objeto, y luego pulsa &apos;+&apos;.
		<usetemplate ignoretext="Los medios se configurarán en todas las caras seleccionadas" name="okcancelignore" notext="Cancelar" yestext="Aceptar"/>
	</notification>
	<notification name="MustBeInParcel">
		Para configurar el Punto de llegada de la parcela,
debes estar dentro de ella.
	</notification>
	<notification name="PromptRecipientEmail">
		Por favor, escribe una dirección de correo electrónica válida para el/los receptor(es).
	</notification>
	<notification name="PromptSelfEmail">
		Por favor, escribe tu dirección de correo electrónico.
	</notification>
	<notification name="PromptMissingSubjMsg">
		¿Enviar foto por correo electrónico con el asunto o el mensaje por defecto?
		<usetemplate name="okcancelbuttons" notext="Cancelar" yestext="Aceptar"/>
	</notification>
	<notification name="ErrorProcessingSnapshot">
		Error al procesar los datos de la foto.
	</notification>
	<notification name="ErrorEncodingSnapshot">
		Error al codificar la foto.
	</notification>
	<notification name="ErrorUploadingPostcard">
		Hubo un problema al enviar la foto por la siguiente razón: [REASON]
	</notification>
	<notification name="ErrorUploadingReportScreenshot">
		Hubo un problema al subir la captura de pantalla del informe por la siguiente razón: [REASON]
	</notification>
	<notification name="MustAgreeToLogIn">
		Debes aceptar las Condiciones del Servicio para continuar el inicio de sesión en [CURRENT_GRID].
	</notification>
	<notification name="CouldNotPutOnOutfit">
		No se ha podido poner el vestuario.
La carpeta del vestuario no contiene partes del cuerpo, accesorios o ropa.
	</notification>
	<notification name="CannotWearTrash">
		No puedes ponerte ropas o partes del cuerpo que estén en la Papelera
	</notification>
	<notification name="MaxAttachmentsOnOutfit">
		No se puede anexar el objeto.
Se ha superado el límite máximo de [MAX_ATTACHMENTS] accesorios. Por favor, quítate alguno.
	</notification>
	<notification name="CannotWearInfoNotComplete">
		No puedes vestirte este ítem porque aún no se ha cargado. Por favor, inténtalo de nuevo en un minuto.
	</notification>
	<notification name="MustHaveAccountToLogIn">
		Lo sentimos. Se ha quedado algún campo en blanco.
Tienes que volver a introducir el nombre de usuario de tu avatar.

Necesitas una cuenta para acceder a [CURRENT_GRID]. ¿Te gustaría crear una ahora?
		<url name="url">
			[create_account_url]
		</url>
		<usetemplate name="okcancelbuttons" notext="Volver a intentarlo" yestext="Crear una cuenta nueva"/>
	</notification>
	<notification name="InvalidCredentialFormat">
		Escribe el nombre de usuario o el nombre y el apellido de tu avatar en el campo Nombre de usuario y reintenta el inicio de sesión.
	</notification>
	<notification name="InvalidGrid">
		&apos;[GRID]&apos; no es un identificador de cuadrícula válido.
	</notification>
	<notification name="InvalidLocationSLURL">
		Tu localización inicial no especifica una cuadrícula válida.
	</notification>
	<notification name="DeleteClassified">
		¿Borrar el clasificado &apos;[NAME]&apos;?
No se reembolsarán las cuotas pagadas.
		<usetemplate name="okcancelbuttons" notext="Cancelar" yestext="Aceptar"/>
	</notification>
	<notification name="DeleteMedia">
		Has elegido borrar los medios asociados a esta cara.
¿Estás seguro de que quieres continuar?
		<usetemplate ignoretext="Confirmar antes de borrar los medios de un objeto" name="okcancelignore" notext="No" yestext="Sí"/>
	</notification>
	<notification name="ClassifiedSave">
		¿Guardar los cambios en el clasificado [NAME]?
		<usetemplate canceltext="Cancelar" name="yesnocancelbuttons" notext="No guardar" yestext="Guardar"/>
	</notification>
	<notification name="ClassifiedInsufficientFunds">
		No tienes suficiente dinero para crear un clasificado.
		<usetemplate name="okbutton" yestext="Aceptar"/>
	</notification>
	<notification name="DeleteAvatarPick">
		¿Borrar el destacado &lt;nolink&gt;[PICK]&lt;/nolink&gt;?
		<usetemplate name="okcancelbuttons" notext="Cancelar" yestext="Aceptar"/>
	</notification>
	<notification name="DeleteOutfits">
		¿Eliminar el vestuario seleccionado?
		<usetemplate name="okcancelbuttons" notext="Cancelar" yestext="Aceptar"/>
	</notification>
	<notification name="PromptGoToEventsPage">
		¿Ir a la web de eventos de [CURRENT_GRID]?
		<url name="url">
			http://secondlife.com/events/?lang=es-ES
		</url>
		<usetemplate name="okcancelbuttons" notext="Cancelar" yestext="Aceptar"/>
	</notification>
	<notification name="SelectProposalToView">
		Por favor, selecciona qué propuesta quieres ver.
	</notification>
	<notification name="SelectHistoryItemToView">
		Por favor, selecciona un ítem del historial para verlo.
	</notification>
	<notification name="CacheWillClear">
		La caché se limpiará cuando reinicies [APP_NAME].
	</notification>
	<notification name="CacheWillBeMoved">
		La caché se moverá cuando reinicies [APP_NAME].
Nota: esto vaciará la caché.
	</notification>
	<notification name="ChangeConnectionPort">
		La configuración del puerto tendrá efecto cuando reinicies [APP_NAME].
	</notification>
	<notification name="ChangeSkin">
		La nueva skin se aplicará tras reiniciar [APP_NAME].
		<form name="form">
			<ignore name="ignore" text="Se ha seleccionado una nueva skin en Preferencias."/>
		</form>
	</notification>
	<notification name="ChangeSkin">
		Verás la nueva apariencia cuando reinicies [APP_NAME].
	</notification>
	<notification name="ChangeLanguage">
		El cambio de idioma tendrá efecto cuando reinicies [APP_NAME].
	</notification>
	<notification name="GoToAuctionPage">
		¿Ir a la página web de [CURRENT_GRID] para ver los detalles de la subasta
o hacer una puja?
		<usetemplate name="okcancelbuttons" notext="Cancelar" yestext="Aceptar"/>
	</notification>
	<notification name="SaveChanges">
		¿Guardar los cambios?
		<usetemplate canceltext="Cancelar" name="yesnocancelbuttons" notext="No guardar" yestext="Guardar"/>
	</notification>
	<notification name="GestureSaveFailedTooManySteps">
		Fallo al guardar el gesto.
El gesto tiene demasiados pasos.
Intenta quitarle algunos y vuelve a guardarlo.
	</notification>
	<notification name="GestureSaveFailedTryAgain">
		Fallo al guardar el gesto. Por favor, vuelve a intentarlo en un minuto.
	</notification>
	<notification name="GestureSaveFailedObjectNotFound">
		No se ha podido guardar el gesto porque no se pudo encontrar el objeto o el inventario del objeto asociado.
El objeto debe de haber sido borrado o estar fuera de alcance (&apos;out of range&apos;).
	</notification>
	<notification name="GestureSaveFailedReason">
		Al guardar un gesto se ha producido un problema por: [REASON]. Por favor, vuelve a intentar guardarlo más tarde.
	</notification>
	<notification name="SaveNotecardFailObjectNotFound">
		No se ha podido guardar la nota porque no se pudo encontrar el objeto o el inventario del objeto asociado.
El objeto debe de haber sido borrado o estar fuera de alcance (&apos;out of range&apos;).
	</notification>
	<notification name="SaveNotecardFailReason">
		Al guardar una nota se ha producido un problema por: [REASON]. Por favor, vuelve a intentar guardarla más tarde.
	</notification>
	<notification name="ScriptCannotUndo">
		No se han podido deshacer todos los cambios en tu versión del script.
¿Quieres cargar la última versión guardada en el servidor?
(**Cuidado** No podrás deshacer esta operación).
		<usetemplate name="okcancelbuttons" notext="Cancelar" yestext="Aceptar"/>
	</notification>
	<notification name="SaveScriptFailReason">
		Al guardar un script se ha producido un problema por: [REASON]. Por favor, vuelve a intentar guardarlo más tarde.
	</notification>
	<notification name="SaveScriptFailObjectNotFound">
		No se ha podido guardar el script porque no se pudo encontrar el objeto en que está incluído.
El objeto debe de haber sido borrado o estar fuera de alcance (&apos;out of range&apos;)..
	</notification>
	<notification name="SaveBytecodeFailReason">
		Al guardar un script compilado se ha producido un problema por: [REASON]. Por favor, vuelve a intentar guardarlo más tarde.
	</notification>
	<notification name="StartRegionEmpty">
		No está definida tu región inicial.
Por favor, escribe el nombre de la región en el cuadro de Posición inicial o elige para esa posición Mi Base o Mi última posición.
		<usetemplate name="okbutton" yestext="Aceptar"/>
	</notification>
	<notification name="CouldNotStartStopScript">
		No se ha podido ejecutar o detener el script porque no se pudo encontrar el objeto en que está incluído.
El objeto debe de haber sido borrado o estar fuera de alcance (&apos;out of range&apos;)..
	</notification>
	<notification name="CannotDownloadFile">
		No se ha podido descargar el archivo.
	</notification>
	<notification name="CannotWriteFile">
		No se ha podido escribir el archivo [[FILE]]
	</notification>
	<notification name="UnsupportedHardware">
		Debes saber que tu ordenador no cumple los requisitos mínimos para la utilización de [APP_NAME]. Puede que experimentes un rendimiento muy bajo. Desafortunadamente, [SUPPORT_SITE] no puede dar asistencia técnica a sistemas con una configuración no admitida.

¿Ir a [_URL] para más información?
		<url name="url" option="0">
			http://secondlife.com/support/sysreqs.php?lang=es
		</url>
		<usetemplate ignoretext="El hardware de mi ordenador no está admitido" name="okcancelignore" notext="No" yestext="Sí"/>
	</notification>
	<notification name="IntelOldDriver">
		Probablemente ya existe un controlador más reciente para tu procesador de gráficos. La actualización del controlador de gráficos puede mejorar sustancialmente el rendimiento.

¿Deseas visitar [_URL] para comprobar si hay controladores actualizados?
		<url name="url">
			http://www.intel.com/p/es_XL/support/detect/graphics
		</url>
		<usetemplate ignoretext="Mi controlador de gráficos no está actualizado" name="okcancelignore" notext="No" yestext="Sí"/>
	</notification>
	<notification name="AMDOldDriver">
		Probablemente ya existe un controlador más reciente para tu procesador de gráficos. La actualización del controlador de gráficos puede mejorar sustancialmente el rendimiento.

<<<<<<< HEAD
¿Deseas visitar [_URL] para comprobar si hay controladores actualizados?
=======
    ¿Deseas visitar [_URL] para comprobar si hay controladores actualizados?
>>>>>>> f6282b17
		<url name="url">
			http://support.amd.com/us/Pages/AMDSupportHub.aspx
		</url>
		<usetemplate ignoretext="Mi controlador de gráficos no está actualizado" name="okcancelignore" notext="No" yestext="Sí"/>
	</notification>
<<<<<<< HEAD
	<notification name="NVIDIAOldDriver" type="alertmodal">
		Probablemente ya existe un controlador más reciente para tu procesador de gráficos. La actualización del controlador de gráficos puede mejorar sustancialmente el rendimiento.

¿Deseas visitar [_URL] para comprobar si hay controladores actualizados?
		<url name="url">
			http://www.nvidia.es/Download/index.aspx?lang=es
=======
	<notification name="NVIDIAOldDriver">
		Probablemente ya existe un controlador más reciente para tu procesador de gráficos.  La actualización del controlador de gráficos puede mejorar sustancialmente el rendimiento.

    ¿Deseas visitar [_URL] para comprobar si hay controladores actualizados?
		<url name="url">
			http://www.nvidia.com/Download/index.aspx?lang=es
>>>>>>> f6282b17
		</url>
		<usetemplate ignoretext="Mi controlador de gráficos no está actualizado" name="okcancelignore" notext="No" yestext="Sí"/>
	</notification>
	<notification name="UnknownGPU">
		Tu sistema usa una tarjeta gráfica que [APP_NAME] no reconoce.
Suele suceder con hardware nuevo que todavía no ha sido probado con [APP_NAME].  Probablemente todo irá bien, pero puede que tengas que ajustar tus configuraciones gráficas.
(Avatar &gt; Preferencias &gt; Gráficos).
		<form name="form">
			<ignore name="ignore" text="No se ha podido identificar mi tarjeta gráfica"/>
		</form>
	</notification>
	<notification name="DisplaySettingsNoShaders">
		[APP_NAME] se cae al iniciar los controladores gráficos.
La calidad de los gráficos se configurará en Baja para prevenir algunos errores comunes de los gráficos. Esto desactivará algunas prestaciones.
Te recomendamos actualizar los controladores de tu tarjeta gráfica.
La calidad gráfica puede ajustarse en Avatar &gt; Preferencias &gt; Gráficos.
	</notification>
	<notification name="RegionNoTerraforming">
		En la región [REGION] no se permite modificar el terreno.
	</notification>
	<notification name="CannotCopyWarning">
		No tienes permiso para copiar los elementos siguientes:
[ITEMS] y, si los das, los perderás del inventario. ¿Seguro que quieres ofrecerlos?
		<usetemplate name="okcancelbuttons" notext="No" yestext="Sí"/>
	</notification>
	<notification name="CannotGiveItem">
		No se ha podido dar el ítem del inventario.
	</notification>
	<notification name="TransactionCancelled">
		Transacción cancelada.
	</notification>
	<notification name="TooManyItems">
		No puedes dar más de 42 items en una única transferencia de inventario.
	</notification>
	<notification name="NoItems">
		No tienes permiso para transferir el ítem seleccionado.
	</notification>
	<notification name="CannotCopyCountItems">
		No tienes permiso para copiar [COUNT] de los
items seleccionados. Si los das, los perderás de tu inventario.
¿Realmente quieres darlos?
		<usetemplate name="okcancelbuttons" notext="No" yestext="Sí"/>
	</notification>
	<notification name="CannotGiveCategory">
		No tienes permiso para transferir
la carpeta seleccionada.
	</notification>
	<notification name="FreezeAvatar">
		¿Congelar a este avatar?
Temporalmente, será incapaz de moverse, usar el chat, o interactuar con el mundo.
		<usetemplate canceltext="Cancelar" name="yesnocancelbuttons" notext="Descongelarlo" yestext="Congelarlo"/>
	</notification>
	<notification name="FreezeAvatarFullname">
		¿Congelar a [AVATAR_NAME]?
Temporalmente, será incapaz de moverse, usar el chat, o interactuar con el mundo.
		<usetemplate canceltext="Cancelar" name="yesnocancelbuttons" notext="Descongelarlo" yestext="Congelarlo"/>
	</notification>
	<notification name="EjectAvatarFullname">
		¿Expulsar a [AVATAR_NAME] de tu terreno?
		<usetemplate canceltext="Cancelar" name="yesnocancelbuttons" notext="Expulsar y Prohibir el acceso" yestext="Expulsar"/>
	</notification>
	<notification name="EjectAvatarNoBan">
		¿Expulsar a este avatar de tu terreno?
		<usetemplate name="okcancelbuttons" notext="Cancelar" yestext="Expulsar"/>
	</notification>
	<notification name="EjectAvatarFullnameNoBan">
		¿Expulsar a [AVATAR_NAME] de tu terreno?
		<usetemplate name="okcancelbuttons" notext="Cancelar" yestext="Expulsar"/>
	</notification>
	<notification name="EjectAvatarFromGroup">
		Has expulsado a [AVATAR_NAME] del grupo [GROUP_NAME]
	</notification>
	<notification name="AcquireErrorTooManyObjects">
		ERROR DE ADQUISICIÓN: Demasiados objetos seleccionados.
	</notification>
	<notification name="AcquireErrorObjectSpan">
		ERROR DE ADQUISICIÓN: Los objetos están en más de una región.
Por favor, mueve todos los objetos a adquirir a la
misma región.
	</notification>
	<notification name="PromptGoToCurrencyPage">
		[EXTRA]

¿Ir a [_URL] para informarte sobre la compra de L$?
		<url name="url">
			http://secondlife.com/app/currency/?lang=es-ES
		</url>
		<usetemplate name="okcancelbuttons" notext="Cancelar" yestext="Aceptar"/>
	</notification>
	<notification name="UnableToLinkObjects">
		No se pudo enlazar estos [COUNT] objetos.
Puedes enlazar [MAX] objetos como máximo.
	</notification>
	<notification name="CannotLinkIncompleteSet">
		Sólo puedes enlazar objetos completos (no sus partes), y debes
seleccionar más de uno.
	</notification>
	<notification name="CannotLinkModify">
		Imposible enlazarlos, porque no tienes permiso para modificar
todos los objetos.

Por favor, asegúrate de que no hay ninguno bloqueado y de que eres el propietario de todos.
	</notification>
	<notification name="CannotLinkPermanent">
		Los objetos no pueden ser enlazados a través del límite de la región.
	</notification>
	<notification name="CannotLinkPermanent">
		No se pueden vincular objetos a través de límites de región.
	</notification>
	<notification name="CannotLinkDifferentOwners">
		Imposible enlazarlos porque hay objetos de distintos propietarios.

Por favor, asegúrate de que eres el propietario de todos los objetos seleccionados.
	</notification>
	<notification name="NoFileExtension">
		No hay extensión de archivo en: &apos;[FILE]&apos;

Por favor, asegúrate de que la extensión del archivo es correcta.
	</notification>
	<notification name="InvalidFileExtension">
		Extensión de archivo inválida: [EXTENSION]
Se admiten [VALIDS]
		<usetemplate name="okbutton" yestext="Aceptar"/>
	</notification>
	<notification name="CannotUploadSoundFile">
		No se pudo abrir para su lectura el archivo de sonido que has subido:
[FILE]
	</notification>
	<notification name="SoundFileNotRIFF">
		El archivo no parece ser un RIFF WAVE:
[FILE]
	</notification>
	<notification name="SoundFileNotPCM">
		El archivo no parece ser de audio PCM WAVE:
[FILE]
	</notification>
	<notification name="SoundFileInvalidChannelCount">
		El archivo no tiene un número de canales válido (debe ser mono o estéreo):
[FILE]
	</notification>
	<notification name="SoundFileInvalidSampleRate">
		No parece que el archivo tenga una frecuencia de muestreo (sample rate) adecuada (debe de ser 44.1k):
[FILE]
	</notification>
	<notification name="SoundFileInvalidWordSize">
		No parece que el archivo tenga un tamaño de palabra (word size) adecuado (debe de ser de 8 o 16 bits):
[FILE]
	</notification>
	<notification name="SoundFileInvalidHeader">
		No se encontró el fragmento &apos;data&apos; en la cabecera del WAV:
[FILE]
	</notification>
	<notification name="SoundFileInvalidTooLong">
		El archivo de audio es demasiado largo (debe ser como máximo de10 segundos):
[FILE]
	</notification>
	<notification name="ProblemWithFile">
		Problemas con el archivo [FILE]:

[ERROR]
	</notification>
	<notification name="CannotOpenTemporarySoundFile">
		No se ha podido abrir para su escritura el archivo comprimido de sonido: [FILE]
	</notification>
	<notification name="UnknownVorbisEncodeFailure">
		Codificación Vorbis desconocida, fallo en: [FILE]
	</notification>
	<notification name="CannotEncodeFile">
		No se puede codificar el archivo: [FILE]
	</notification>
	<notification name="CorruptedProtectedDataStore">
		No se pueden cumplimentar los campos de nombre de usuario y contraseña. Esto puede deberse a un cambio de configuración de la red.
		<usetemplate name="okbutton" yestext="Aceptar"/>
	</notification>
	<notification name="CorruptResourceFile">
		Archivo de recursos corrupto: [FILE]
	</notification>
	<notification name="UnknownResourceFileVersion">
		Versión desconocida de archivo de recursos Linden en el archivo: [FILE]
	</notification>
	<notification name="UnableToCreateOutputFile">
		No se ha podido crear el archivo de salida: [FILE]
	</notification>
	<notification name="DoNotSupportBulkAnimationUpload">
		Actualmente, [APP_NAME] no admite la subida masiva de animaciones en formato BVH.
	</notification>
	<notification name="CannotUploadReason">
		No se ha podido subir [FILE] por la siguiente razón: [REASON]
Por favor, inténtalo más tarde.
	</notification>
	<notification name="LandmarkCreated">
		Se ha añadido &quot;[LANDMARK_NAME]&quot; a tu carpeta [FOLDER_NAME].
	</notification>
	<notification name="LandmarkAlreadyExists">
		Ya tienes un hito de esta localización.
		<usetemplate name="okbutton" yestext="Aceptar"/>
	</notification>
	<notification name="CannotCreateLandmarkNotOwner">
		No puedes crear un hito aquí porque el propietario del terreno no lo permite.
	</notification>
	<notification name="CannotRecompileSelectObjectsNoScripts">
		No se pudo &apos;recompilar&apos;.
Selecciona un objeto con script.
	</notification>
	<notification name="CannotRecompileSelectObjectsNoPermission">
		No se pudo &apos;recompilar&apos;.

Selecciona objetos con scripts de los que tengas permiso de modificación.
	</notification>
	<notification name="CannotResetSelectObjectsNoScripts">
		No se pudo &apos;reiniciar&apos;.

Selecciona objetos con scripts.
	</notification>
	<notification name="CannotdeleteSelectObjectsNoScripts">
		No se pudo &apos;eliminar&apos;.
		
Selecciona objetos con scripts.
	</notification>
	<notification name="CannotResetSelectObjectsNoPermission">
		No se pudo &apos;reiniciar&apos;.

Selecciona objetos con scripts de los que tengas permiso de modificación.
	</notification>
	<notification name="CannotOpenScriptObjectNoMod">
		Imposible abrir el script del objeto sin permisos de modificación.
	</notification>
	<notification name="CannotSetRunningSelectObjectsNoScripts">
		No se puede configurar ningún script como &apos;ejecutándose&apos;.

Selecciona objetos con scripts.
	</notification>
	<notification name="CannotSetRunningNotSelectObjectsNoScripts">
		No se puede configurar ningún script como &apos;no ejecutándose&apos;.

Selecciona objetos con scripts.
	</notification>
	<notification name="NoFrontmostFloater">
		No hay nada que guardar.
	</notification>
	<notification name="SeachFilteredOnShortWords">
		Se ha modificado tu búsqueda
eliminando las palabras demasiado cortas.

Buscando: [FINALQUERY]
	</notification>
	<notification name="SeachFilteredOnShortWordsEmpty">
		Los términos de tu búsqueda son muy cortos,
por lo que no se ha hecho la búsqueda.
	</notification>
	<notification name="CouldNotTeleportReason">
		Fallo en el teleporte.
[REASON]
	</notification>
	<notification name="invalid_tport">
		Ha habido un problema al procesar tu petición de teleporte. Debes volver a iniciar sesión antes de poder teleportarte de nuevo.
Si sigues recibiendo este mensaje, por favor acude al [SUPPORT_SITE].
	</notification>
	<notification name="invalid_region_handoff">
		Ha habido un problema al procesar tu paso a otra región. Debes volver a iniciar sesión para poder pasar de región a región.
Si sigues recibiendo este mensaje, por favor acude al [SUPPORT_SITE].
	</notification>
	<notification name="blocked_tport">
		Lo sentimos, en estos momentos los teleportes están bloqueados. Vuelve a intentarlo en un momento. Si sigues sin poder teleportarte, desconéctate y vuelve a iniciar sesión para solucionar el problema.
	</notification>
	<notification name="nolandmark_tport">
		Lo sentimos, pero el sistema no ha podido localizar el destino de este hito.
	</notification>
	<notification name="timeout_tport">
		Lo sentimos, pero el sistema no ha podido completar el teleporte.
Vuelve a intentarlo en un momento.
	</notification>
	<notification name="noaccess_tport">
		Lo sentimos, pero no tienes acceso al destino de este teleporte.
	</notification>
	<notification name="missing_attach_tport">
		Aún no han llegado tus objetos anexados. Espera unos segundos más o desconéctate y vuelve a iniciar sesión antes de teleportarte.
	</notification>
	<notification name="too_many_uploads_tport">
		La cola de espera en esta región está actualmente obstruida, por lo que tu petición de teleporte no se atenderá en un tiempo prudencial. Por favor, vuelve a intentarlo en unos minutos o ve a una zona menos ocupada.
	</notification>
	<notification name="expired_tport">
		Lo sentimos, pero el sistema no ha podido atender tu petición de teleporte en un tiempo prudencial. Por favor, vuelve a intentarlo en unos pocos minutos.
	</notification>
	<notification name="expired_region_handoff">
		Lo sentimos, pero el sistema no ha podido completar tu paso a otra región en un tiempo prudencial. Por favor, vuelve a intentarlo en unos pocos minutos.
	</notification>
	<notification name="no_host">
		Ha sido imposible encontrar el destino del teleporte: o está desactivado temporalmente o ya no existe. Por favor, vuelve a intentarlo en unos pocos minutos.
	</notification>
	<notification name="no_inventory_host">
		En estos momentos no está disponible el sistema de inventario.
	</notification>
	<notification name="CannotSetLandOwnerNothingSelected">
		No se ha podido configurar el propietario del terreno:
no se ha seleccionado una parcela.
	</notification>
	<notification name="CannotSetLandOwnerMultipleRegions">
		No se ha podido obtener la propiedad del terreno porque la selección se extiende por varias regiones. Por favor, selecciona un área más pequeña y vuelve a intentarlo.
	</notification>
	<notification name="ForceOwnerAuctionWarning">
		Esta parcela está subastándose. Forzar su propiedad cancelará la subasta y, potencialmente, puede disgustar a algunos residentes si la puja ya ha empezado.
¿Forzar la propiedad?
		<usetemplate name="okcancelbuttons" notext="Cancelar" yestext="Aceptar"/>
	</notification>
	<notification name="CannotContentifyNothingSelected">
		No se ha podido &apos;contentify&apos;:
no se ha seleccionado una parcela.
	</notification>
	<notification name="CannotContentifyNoRegion">
		No se ha podido &apos;contentify&apos;:
no se ha seleccionado una región.
	</notification>
	<notification name="CannotReleaseLandNothingSelected">
		No se ha podido abandonar el terreno:
no se ha seleccionado una parcela.
	</notification>
	<notification name="CannotReleaseLandNoRegion">
		No se ha podido abandonar el terreno:
no se ha podido encontrar la región.
	</notification>
	<notification name="CannotBuyLandNothingSelected">
		Imposible comprar terreno:
no se ha seleccionado una parcela.
	</notification>
	<notification name="CannotBuyLandNoRegion">
		Imposible comprar terreno:
no se ha podido encontrar en qué región está.
	</notification>
	<notification name="CannotCloseFloaterBuyLand">
		No puedes cerrar la ventana de Comprar terreno hasta que [APP_NAME] calcule el precio de esta transacción.
	</notification>
	<notification name="CannotDeedLandNothingSelected">
		No se ha podido ceder el terreno:
no se ha seleccionado una parcela.
	</notification>
	<notification name="CannotDeedLandNoGroup">
		No se ha podido ceder el terreno:
no has seleccionado un grupo.
	</notification>
	<notification name="CannotDeedLandNoRegion">
		No se ha podido ceder el terreno:
Ha sido imposible encontrar en qué región está.
	</notification>
	<notification name="CannotDeedLandMultipleSelected">
		No se ha podido ceder el terreno:
has seleccionado varias parcelas.

Inténtalo seleccionando sólo una.
	</notification>
	<notification name="CannotDeedLandWaitingForServer">
		No se ha podido ceder el terreno:
esperando que el servidor informe acerca de la propiedad.

Por favor, vuelve a intentarlo.
	</notification>
	<notification name="CannotDeedLandNoTransfer">
		No se ha podido ceder el terreno:
En la región [REGION] no se permite la cesión de terrenos.
	</notification>
	<notification name="CannotReleaseLandWatingForServer">
		No se ha podido abandonar el terreno:
esperando que el servidor actualice la información de la parcela.

Vuelve a intentarlo en unos segundos.
	</notification>
	<notification name="CannotReleaseLandSelected">
		No se ha podido abandonar el terreno:
no eres propietario de todas las parcelas seleccionadas.

Por favor, selecciona una sola parcela.
	</notification>
	<notification name="CannotReleaseLandDontOwn">
		No se ha podido abandonar el terreno:
no tienes permisos sobre esta parcela.
Las parcelas de tu propiedad se muestran en verde.
	</notification>
	<notification name="CannotReleaseLandRegionNotFound">
		No se ha podido abandonar el terreno:
Ha sido imposible encontrar en qué región está.
	</notification>
	<notification name="CannotReleaseLandNoTransfer">
		No se ha podido abandonar el terreno:
En la región [REGION] no se permite la cesión de terrenos.
	</notification>
	<notification name="CannotReleaseLandPartialSelection">
		No se ha podido abandonar el terreno:
debes seleccionar toda la parcela.

Selecciona una parcela completa o divídela primero.
	</notification>
	<notification name="ReleaseLandWarning">
		Vas a abandonar [AREA] m² de terreno.
Al hacerlo dejarás de poseerlo, pero no recibirás ningún L$.

¿Abandonar este terreno?
		<usetemplate name="okcancelbuttons" notext="Cancelar" yestext="Aceptar"/>
	</notification>
	<notification name="CannotDivideLandNothingSelected">
		No se ha podido dividir el terreno:

No has seleccionado ninguna parcela.
	</notification>
	<notification name="CannotDivideLandPartialSelection">
		No se ha podido dividir el terreno:

Has seleccionado una parcela entera.
Inténtalo seleccionando una parte.
	</notification>
	<notification name="LandDivideWarning">
		Dividir este terreno lo separará en dos parcelas, cada una de las cuales tendrá su propia configuración. Tras esta operación se restablecerán algunas configuraciones a sus valores por defecto.

¿Dividir el terreno?
		<usetemplate name="okcancelbuttons" notext="Cancelar" yestext="Aceptar"/>
	</notification>
	<notification name="CannotDivideLandNoRegion">
		No se ha podido dividir el terreno:
Ha sido imposible encontrar en qué región está.
	</notification>
	<notification name="CannotJoinLandNoRegion">
		No se ha podido unir el terreno:
Ha sido imposible encontrar en qué región está.
	</notification>
	<notification name="CannotJoinLandNothingSelected">
		No se ha podido unir el terreno:
No hay parcelas seleccionadas.
	</notification>
	<notification name="CannotJoinLandEntireParcelSelected">
		No se ha podido unir el terreno:
Sólo has seleccionado una parcela.

Selecciona terreno que incluya algo de ambas parcelas.
	</notification>
	<notification name="CannotJoinLandSelection">
		No se ha podido unir el terreno:
Debes seleccionar más de una parcela.

Selecciona terreno que incluya algo de ambas parcelas.
	</notification>
	<notification name="JoinLandWarning">
		Al unir este terreno crearás una parcela más grande formada por todas aquellas que tengan parte en el rectángulo seleccionado.
Deberás reconfigurar el nombre y las opciones de la nueva parcela.

¿Unir el terreno?
		<usetemplate name="okcancelbuttons" notext="Cancelar" yestext="Aceptar"/>
	</notification>
	<notification name="ConfirmNotecardSave">
		Esta nota debe guardarse antes de que puedas copiarla o verla. ¿Guardar la nota?
		<usetemplate name="okcancelbuttons" notext="Cancelar" yestext="Aceptar"/>
	</notification>
	<notification name="ConfirmItemCopy">
		¿Copiar este ítem a tu inventario?
		<usetemplate name="okcancelbuttons" notext="Cancelar" yestext="Copiar"/>
	</notification>
	<notification name="ResolutionSwitchFail">
		Fallo al cambiar la resolución a [RESX] por [RESY]
	</notification>
	<notification name="ErrorUndefinedGrasses">
		Error, hierbas no definidas: [SPECIES]
	</notification>
	<notification name="ErrorUndefinedTrees">
		Error, árboles no definidos: [SPECIES]
	</notification>
	<notification name="CannotSaveWearableOutOfSpace">
		No se ha podido guardar el archivo &apos;[NAME]&apos;. Tendrás que liberar algo de espacio en tu disco duro y guardarlo de nuevo.
	</notification>
	<notification name="CannotSaveToAssetStore">
		No se ha podido guardar [NAME] en la almacén central de activos.
Generalmente, esto es un fallo pasajero. Por favor, personaliza y guarda el ítem de aquí a unos minutos.
	</notification>
	<notification name="YouHaveBeenLoggedOut">
		Vaya, se ha cerrado tu sesión en [CURRENT_GRID].
            [MESSAGE]
		<usetemplate name="okcancelbuttons" notext="Salir" yestext="Ver MI y Chat"/>
	</notification>
	<notification name="OnlyOfficerCanBuyLand">
		No se ha podido comprar terreno para el grupo:
no tienes permiso para comprar terreno para el grupo que tienes activado actualmente.
	</notification>
	<notification label="Añadir como amigo" name="AddFriendWithMessage">
		Los amigos pueden darse permiso para localizarse en el mapa y para saber si el otro está conectado.

¿Ofrecer amistad a [NAME]?
		<form name="form">
			<input name="message">
				¿Quieres formar parte de mis amigos?
			</input>
			<button name="Offer" text="OK"/>
			<button name="Cancel" text="Cancelar"/>
		</form>
	</notification>
	<notification label="Añadir lista de reemplazo automático" name="AddAutoReplaceList">
		Nombre de la nueva lista:
		<form name="form">
			<button name="SetName" text="Aceptar"/>
		</form>
	</notification>
	<notification label="Cambiar nombre de la lista de reemplazo automático" name="RenameAutoReplaceList">
		El nombre &apos;[DUPNAME]&apos; ya se está utilizando.
    Escribe un nuevo nombre que sea único:
		<form name="form">
			<button name="ReplaceList" text="Reemplazar la lista actual"/>
			<button name="SetName" text="Usar un nuevo nombre"/>
		</form>
	</notification>
	<notification name="InvalidAutoReplaceEntry">
		La palabra clave debe ser una única palabra y el reemplazo no puede estar vacío.
	</notification>
	<notification name="InvalidAutoReplaceList">
		La lista de reemplazo no es válida.
	</notification>
	<notification name="SpellingDictImportRequired">
		Debes especificar un archivo, un nombre y un idioma.
	</notification>
	<notification name="SpellingDictIsSecondary">
		El diccionario [DIC_NAME] aparentemente no contiene un archivo &quot;aff&quot;, lo cual significa que es un diccionario &quot;secundario&quot;.
Puedes utilizarlo como un diccionario adicional, pero no como el diccionario principal.

Consulta https://wiki.secondlife.com/wiki/Adding_Spelling_Dictionaries
	</notification>
	<notification name="SpellingDictImportFailed">
		No se puede copiar
    [FROM_NAME]
    a
    [TO_NAME]
	</notification>
	<notification label="Guardar el vestuario" name="SaveOutfitAs">
		Guardar como un nuevo vestuario todo lo que llevo puesto:
		<form name="form">
			<input name="message">
				[DESC] (nuevo)
			</input>
			<button name="OK" text="OK"/>
			<button name="Cancel" text="Cancelar"/>
		</form>
	</notification>
	<notification label="Guardar artículo" name="SaveWearableAs">
		Guardar el ítem en mi inventario como:
		<form name="form">
			<input name="message">
				[DESC] (nuevo)
			</input>
			<button name="OK" text="OK"/>
			<button name="Cancel" text="Cancelar"/>
		</form>
	</notification>
	<notification label="Renombrar el vestuario" name="RenameOutfit">
		Nuevo nombre del vestuario:
		<form name="form">
			<input name="new_name">
				[NAME]
			</input>
			<button name="OK" text="OK"/>
			<button name="Cancel" text="Cancelar"/>
		</form>
	</notification>
	<notification name="RemoveFromFriends">
		¿Quieres romper tu amistad con [NAME]?
		<usetemplate name="okcancelbuttons" notext="Cancelar" yestext="Aceptar"/>
	</notification>
	<notification name="RemoveMultipleFromFriends">
		¿Quieres retirarle tu amistad a los residentes seleccionados?
		<usetemplate name="okcancelbuttons" notext="Cancelar" yestext="Aceptar"/>
	</notification>
	<notification name="GodDeleteAllScriptedPublicObjectsByUser">
		¿Estás seguro de que quieres BORRAR TODOS los objetos con scripts que sean propiedad de
** [AVATAR_NAME] **
en todos los terrenos de otros en esta región?
		<usetemplate name="okcancelbuttons" notext="Cancelar" yestext="Aceptar"/>
	</notification>
	<notification name="GodDeleteAllScriptedObjectsByUser">
		¿Estás seguro de que quieres BORRAR TODOS los objetos con scripts que sean propiedad de
** [AVATAR_NAME] **
en TODO EL TERRENO de esta región?
		<usetemplate name="okcancelbuttons" notext="Cancelar" yestext="Aceptar"/>
	</notification>
	<notification name="GodDeleteAllObjectsByUser">
		¿Estás seguro de que quieres BORRAR TODOS los objetos (con o sin scripts) que sean propiedad de
** [AVATAR_NAME] **
en TODO EL TERRENO de esta región?
		<usetemplate name="okcancelbuttons" notext="Cancelar" yestext="Aceptar"/>
	</notification>
	<notification name="BlankClassifiedName">
		Debes especificar un nombre para tu clasificado.
	</notification>
	<notification name="MinClassifiedPrice">
		El pago para aparecer en la lista debe ser de, al menos, [MIN_PRICE] L$.

Por favor, elige un pago mayor.
	</notification>
	<notification name="ConfirmItemDeleteHasLinks">
		Por lo menos uno de los elementos seleccionados tiene enlaces que lo señalan. Si eliminas este elemento, los enlaces dejarán de funcionar permanentemente. Lo más recomendable es eliminar primero los enlaces.

¿Estás seguro de que quieres eliminar los elementos?
		<usetemplate name="okcancelbuttons" notext="Cancelar" yestext="Aceptar"/>
	</notification>
	<notification name="ConfirmObjectDeleteLock">
		Al menos uno de los items que has seleccionado está bloqueado.

¿Estás seguro de que quieres borrar estos items?
		<usetemplate name="okcancelbuttons" notext="Cancelar" yestext="Aceptar"/>
	</notification>
	<notification name="ConfirmObjectDeleteNoCopy">
		Al menos uno de los items que has seleccionado no es copiable.

¿Estás seguro de que quieres borrar estos items?
		<usetemplate name="okcancelbuttons" notext="Cancelar" yestext="Aceptar"/>
	</notification>
	<notification name="ConfirmObjectDeleteNoOwn">
		No eres el propietario de, al menos, uno de los items que has seleccionado.

¿Estás seguro de que quieres borrar estos items?
		<usetemplate name="okcancelbuttons" notext="Cancelar" yestext="Aceptar"/>
	</notification>
	<notification name="ConfirmObjectDeleteLockNoCopy">
		Al menos un objeto está bloqueado.
Al menos un objeto no es copiable.

¿Estás seguro de que quieres borrar estos items?
		<usetemplate name="okcancelbuttons" notext="Cancelar" yestext="Aceptar"/>
	</notification>
	<notification name="ConfirmObjectDeleteLockNoOwn">
		Al menos un objeto está bloqueado.
No eres propietario de, al menos, un objeto.

¿Estás seguro de que quieres borrar estos items?
		<usetemplate name="okcancelbuttons" notext="Cancelar" yestext="Aceptar"/>
	</notification>
	<notification name="ConfirmObjectDeleteNoCopyNoOwn">
		Al menos un objeto no es copiable.
No eres propietario de, al menos, un objeto.

¿Estás seguro de que quieres borrar estos items?
		<usetemplate name="okcancelbuttons" notext="Cancelar" yestext="Aceptar"/>
	</notification>
	<notification name="ConfirmObjectDeleteLockNoCopyNoOwn">
		Al menos un objeto está bloqueado.
Al menos un objeto no es copiable.
No eres propietario de, al menos, un objeto.

¿Estás seguro de que quieres borrar estos items?
		<usetemplate name="okcancelbuttons" notext="Cancelar" yestext="Aceptar"/>
	</notification>
	<notification name="ConfirmObjectTakeLock">
		Al menos un objeto está bloqueado.

¿Estás seguro de que quieres tomar estos items?
		<usetemplate name="okcancelbuttons" notext="Cancelar" yestext="Aceptar"/>
	</notification>
	<notification name="ConfirmObjectTakeNoOwn">
		No eres el propietario de todos los objetos que estás tomando.
Si sigues, se aplicarán los permisos marcados para el próximo propietario, y es posible que se restrinja tu posibilidad de hacer modificaciones o copias.
Aún así, puedes tomar lo actualmente seleccionado.

¿Estás seguro de que quieres tomar estos items?
		<usetemplate name="okcancelbuttons" notext="Cancelar" yestext="Aceptar"/>
	</notification>
	<notification name="ConfirmObjectTakeLockNoOwn">
		Al menos un objeto está bloqueado.
No eres el propietario de todos los objetos que estás tomando.
Si sigues, se aplicarán los permisos marcados para el próximo propietario, y es posible que se restrinja tu posibilidad de hacer modificaciones o copias.
Aún así, puedes tomar lo actualmente seleccionado.

¿Estás seguro de que quieres tomar estos items?
		<usetemplate name="okcancelbuttons" notext="Cancelar" yestext="Aceptar"/>
	</notification>
	<notification name="CantBuyLandAcrossMultipleRegions">
		No se ha podido hacer la compra porque el terreno seleccionado se extiende por varias regiones.

Por favor, selecciona un área más pequeña y vuelve a intentarlo.
	</notification>
	<notification name="DeedLandToGroup">
		Al ceder esta parcela, se requerirá al grupo que tenga y mantenga el crédito suficiente para uso de terreno.
El precio de compra de la parcela no se le reembolsará al propietario.
Si se vende una parcela cedida, el precio de venta se dividirá a partes iguales entre los miembros del grupo.

¿Ceder estos [AREA] m² de terreno al grupo
&apos;[GROUP_NAME]&apos;?
		<usetemplate name="okcancelbuttons" notext="Cancelar" yestext="Aceptar"/>
	</notification>
	<notification name="DeedLandToGroupWithContribution">
		Al ceder esta parcela, el grupo deberá poseer y mantener el número suficiente de créditos de uso de terreno.
La cesión incluirá una contribución simultánea de terreno al grupo de &quot;[NAME]&quot;.
El precio de compra del terreno no se le reembolsará al propietario. Si se vende una parcela cedida, el precio de venta se dividirá en partes iguales entre los miembros del grupo.

¿Ceder este terreno de [AREA] m² al grupo &apos;[GROUP_NAME]&apos;?
		<usetemplate name="okcancelbuttons" notext="Cancelar" yestext="Aceptar"/>
	</notification>
	<notification name="DisplaySetToSafe">
		Las configuraciones que se muestran se han fijado en los niveles guardados, pues especificaste la opción de guardarlos.
	</notification>
	<notification name="DisplaySetToRecommendedGPUChange">
		La configuración de pantalla se ha establecido en los niveles recomendados porque tu tarjeta de gráficos ha cambiado
de &apos;[LAST_GPU]&apos;
a &apos;[THIS_GPU]&apos;
	</notification>
	<notification name="DisplaySetToRecommendedFeatureChange">
		La configuración de pantalla se ha establecido en los niveles recomendados a causa de un cambio en el subsistema de renderizado.
	</notification>
	<notification name="ErrorMessage">
		[ERROR_MESSAGE]
		<usetemplate name="okbutton" yestext="Aceptar"/>
	</notification>
	<notification name="AvatarMovedDesired">
		La localización solicitada no está disponible en estos momentos.
Se te ha llevado a una región cercana.
	</notification>
	<notification name="AvatarMovedLast">
		En estos momentos no está disponible la posición solicitada.
Se te ha llevado a una región cercana.
	</notification>
	<notification name="AvatarMovedHome">
		En estos momentos no está disponible tu Base.
Se te ha llevado a una región cercana.
Quizá quieras configurar una nueva posición para tu Base.
	</notification>
	<notification name="ClothingLoading">
		Aún está descargándose tu ropa.
Puedes usar [CURRENT_GRID] de forma normal; los demás residentes te verán correctamente.
		<form name="form">
			<ignore name="ignore" text="La ropa está tardando mucho en descargarse"/>
		</form>
	</notification>
	<notification name="FirstRun">
		Se ha completado la instalación de [APP_NAME].

Si es la primera vez que usas [CURRENT_GRID], debes crear una cuenta para poder iniciar una sesión.
		<usetemplate name="okcancelbuttons" notext="Continuar" yestext="Crear cuenta..."/>
	</notification>
	<notification name="LoginPacketNeverReceived">
		Tenemos problemas de conexión. Puede deberse a un problema de tu conexión a Internet o de [SECOND_LIFE_GRID].

Puedes revisar tu conexión a Internet y volver a intentarlo en unos minutos, pulsar Ayuda para conectarte a [SUPPORT_SITE], o pulsar Teleporte para intentar teleportarte a tu Base.
		<url name="url">
			http://es.secondlife.com/support/
		</url>
		<form name="form">
			<button name="OK" text="OK"/>
			<button name="Help" text="Ayuda"/>
			<button name="Teleport" text="Teleporte"/>
		</form>
	</notification>
	<notification name="WelcomeChooseSex">
		Tu avatar aparecerá en un momento.

Para caminar, usa las teclas del cursor.
En cualquier momento, puedes pulsar la tecla F1 para obtener ayuda o para aprender más acerca de [CURRENT_GRID].
Por favor, elige el avatar masculino o femenino.
Puedes cambiar más adelante tu elección.
		<usetemplate name="okcancelbuttons" notext="Mujer" yestext="Varón"/>
	</notification>
	<notification name="CantTeleportToGrid">
		No se puede hacer el teleporte a [SLURL] porque se encuentra en una red de simuladores ([GRID]) diferente de la actual ([CURRENT_GRID]). Cierra el visor y vuelve a intentarlo.
		<usetemplate name="okbutton" yestext="Aceptar"/>
	</notification>
	<notification name="GeneralCertificateError">
		No se puede establecer la conexión con el servidor.
[REASON]

Nombre del asunto: [SUBJECT_NAME_STRING]
Nombre del emisor: [ISSUER_NAME_STRING]
Válido desde: [VALID_FROM]
Válido hasta: [VALID_TO]
Huella digital MD5: [SHA1_DIGEST]
Huella digital SHA1: [MD5_DIGEST]
Uso de la clave: [KEYUSAGE]
Uso extendido de la clave: [EXTENDEDKEYUSAGE]
Identificador de clave de asunto: [SUBJECTKEYIDENTIFIER]
		<usetemplate name="okbutton" yestext="Aceptar"/>
	</notification>
	<notification name="TrustCertificateError">
		Se desconoce la Autoridad de Certificación de este servidor.

Información del certificado:
Nombre del asunto: [SUBJECT_NAME_STRING]
Nombre del emisor: [ISSUER_NAME_STRING]
Válido desde: [VALID_FROM]
Válido hasta: [VALID_TO]
Huella digital MD5: [SHA1_DIGEST]
Huella digital SHA1: [MD5_DIGEST]
Uso de la clave: [KEYUSAGE]
Uso extendido de la clave: [EXTENDEDKEYUSAGE]
Identificador de clave de asunto: [SUBJECTKEYIDENTIFIER]

¿Deseas confiar en esta Autoridad?
		<usetemplate name="okcancelbuttons" notext="Cancelar" yestext="Confiar"/>
	</notification>
	<notification name="NotEnoughCurrency">
		[NAME] cuesta [PRICE] L$. No tienes suficientes L$ para hacer eso.
	</notification>
	<notification name="GrantedModifyRights">
		[NAME] te ha dado permiso para modificar sus objetos.
	</notification>
	<notification name="RevokedModifyRights">
		[NAME] ha revocado tu permiso para modificar sus objetos.
	</notification>
	<notification name="FlushMapVisibilityCaches">
		Esto limpiará las cachés del mapa en esta región.
Esto sólo es realmente útil para cuestiones de depuración (&apos;debugging&apos;).
(A efectos prácticos, espera 5 minutos, y el mapa de cualquiera se actualizará después de que reinicies sesión).
		<usetemplate name="okcancelbuttons" notext="Cancelar" yestext="Aceptar"/>
	</notification>
	<notification name="BuyOneObjectOnly">
		No se puede comprar más de un objeto a la vez. Por favor, selecciona sólo un objeto y vuelve a intentarlo.
	</notification>
	<notification name="OnlyCopyContentsOfSingleItem">
		No se pueden copiar a la vez los contenidos de más de un objeto.
Por favor, selecciona sólo uno y vuelve a intentarlo.
		<usetemplate name="okcancelbuttons" notext="Cancelar" yestext="Aceptar"/>
	</notification>
	<notification name="KickUsersFromRegion">
		¿Teleportar a su base a todos los residentes en esta región?
		<usetemplate name="okcancelbuttons" notext="Cancelar" yestext="Aceptar"/>
	</notification>
	<notification name="EstateObjectReturn">
		¿Estás seguro de que quieres devolver los objetos propiedad de
[USER_NAME]?
		<usetemplate name="okcancelbuttons" notext="Cancelar" yestext="Aceptar"/>
	</notification>
	<notification name="InvalidTerrainBitDepth">
		No se han podido configurar las texturas de la región:
La textura del terreno [TEXTURE_NUM] tiene una profundidad de bits inválida: [TEXTURE_BIT_DEPTH].

Cambia la textura [TEXTURE_NUM] por una imagen de 24 bits y 1024x1024 o menor, y pulsa de nuevo &apos;Aplicar&apos; .
	</notification>
	<notification name="InvalidTerrainSize">
		No se han podido configurar las texturas de la región:
La textura del terreno [TEXTURE_NUM] es demasiado grande: [TEXTURE_SIZE_X]x[TEXTURE_SIZE_Y].

Cambia la textura [TEXTURE_NUM] por una imagen de 24 bits y 1024x1024 o menor, y pulsa de nuevo &apos;Aplicar&apos; .
	</notification>
	<notification name="RawUploadStarted">
		Ha empezado la subida. Dependiendo de la velocidad de tu conexión, llevará hasta dos minutos.
	</notification>
	<notification name="ConfirmBakeTerrain">
		¿Realmente quieres predeterminar el terreno actual, convirtiéndolo en el centro de los limites para elevarlo y rebajarlo, y en el terreno por defecto para la herramienta &apos;Revertir&apos;?
		<usetemplate name="okcancelbuttons" notext="Cancelar" yestext="Aceptar"/>
	</notification>
	<notification name="MaxAllowedAgentOnRegion">
		Sólo puedes tener [MAX_AGENTS] residentes autorizados.
	</notification>
	<notification name="MaxBannedAgentsOnRegion">
		Sólo puedes tener [MAX_BANNED] residentes no admitidos.
	</notification>
	<notification name="MaxAgentOnRegionBatch">
		Fallo al intentar añadir [NUM_ADDED] agentes:
Se superan en [NUM_EXCESS] los [MAX_AGENTS] permitidos en [LIST_TYPE].
	</notification>
	<notification name="MaxAllowedGroupsOnRegion">
		Sólo puedes tener [MAX_GROUPS] grupos permitidos.
		<usetemplate name="okcancelbuttons" notext="Cancelar" yestext="Predeterminar"/>
	</notification>
	<notification name="MaxManagersOnRegion">
		Sólo puedes tener [MAX_MANAGER] administradores del estado.
	</notification>
	<notification name="OwnerCanNotBeDenied">
		No se puede añadir a la lista de residentes no admitidos al propietario del estado.
	</notification>
	<notification name="CanNotChangeAppearanceUntilLoaded">
		No puedes cambiar la apariencia hasta que no se carguen la ropa y la anatomía.
	</notification>
	<notification name="ClassifiedMustBeAlphanumeric">
		El nombre de tu anuncio clasificado debe empezar o con un número o con una letra de la A a la Z. No se permiten signos de puntuación.
	</notification>
	<notification name="CantSetBuyObject">
		No puede seleccionar Comprar el objeto, porque éste no está en venta.
Por favor, pon en venta el objeto y vuelve a intentarlo.
	</notification>
	<notification name="FinishedRawDownload">
		Finalizada la descarga del archivo raw de terreno en:
[DOWNLOAD_PATH].
	</notification>
	<notification name="DownloadWindowsMandatory">
		Hay una versión nueva de [APP_NAME] disponible.
[MESSAGE]
Debes descargar esta actualización para usar [CURRENT_GRID].
		<usetemplate name="okcancelbuttons" notext="Salir" yestext="Descargarla"/>
	</notification>
	<notification name="DownloadWindows">
		Hay una versión actualizada de [APP_NAME] disponible.
[MESSAGE]
Esta actualización no es obligatoria, pero te sugerimos instalarla para mejorar el rendimiento y la estabilidad.
		<usetemplate name="okcancelbuttons" notext="Continuar" yestext="Descargarla"/>
	</notification>
	<notification name="DownloadWindowsReleaseForDownload">
		Hay una versión actualizada de [APP_NAME] disponible.
[MESSAGE]
Esta actualización no es obligatoria, pero te sugerimos instalarla para mejorar el rendimiento y la estabilidad.
		<usetemplate name="okcancelbuttons" notext="Continuar" yestext="Descargarla"/>
	</notification>
	<notification name="DownloadLinuxMandatory">
		Hay una versión nueva de [APP_NAME] disponible.
[MESSAGE]
Debes descargar esta actualización para usar [APP_NAME].
		<usetemplate name="okcancelbuttons" notext="Salir" yestext="Descargar"/>
	</notification>
	<notification name="DownloadLinux">
		Hay una versión actualizada de [APP_NAME] disponible.
[MESSAGE]
Esta actualización no es obligatoria, pero te sugerimos instalarla para mejorar el rendimiento y la estabilidad.
		<usetemplate name="okcancelbuttons" notext="Continuar" yestext="Descargar"/>
	</notification>
	<notification name="DownloadLinuxReleaseForDownload">
		Hay una versión actualizada de [APP_NAME] disponible.
[MESSAGE]
Esta actualización no es obligatoria, pero te sugerimos instalarla para mejorar el rendimiento y la estabilidad.
		<usetemplate name="okcancelbuttons" notext="Continuar" yestext="Descargar"/>
	</notification>
	<notification name="DownloadMacMandatory">
		Hay una versión nueva de [APP_NAME] disponible.
[MESSAGE]
Debes descargar esta actualización para usar [APP_NAME].

¿Descargarla a tu carpeta de Programas?
		<usetemplate name="okcancelbuttons" notext="Salir" yestext="Descargarla"/>
	</notification>
	<notification name="DownloadMac">
		Hay una versión actualizada de [APP_NAME] disponible.
[MESSAGE]
Esta actualización no es obligatoria, pero te sugerimos instalarla para mejorar el rendimiento y la estabilidad.

¿Descargarla a tu carpeta de Programas?
		<usetemplate name="okcancelbuttons" notext="Continuar" yestext="Descargarla"/>
	</notification>
	<notification name="DownloadMacReleaseForDownload">
		Hay una versión actualizada de [APP_NAME] disponible.
[MESSAGE]
Esta actualización no es obligatoria, pero te sugerimos instalarla para mejorar el rendimiento y la estabilidad.

¿Descargarla a tu carpeta de Programas?
		<usetemplate name="okcancelbuttons" notext="Continuar" yestext="Descargarla"/>
	</notification>
	<notification name="FailedUpdateInstall">
		Se ha producido un error al instalar la actualización del visor.
Descarga e instala el último visor a través de
http://secondlife.com/download.
		<usetemplate name="okbutton" yestext="Aceptar"/>
	</notification>
	<notification name="FailedRequiredUpdateInstall">
		No hemos podido instalar una actualización necesaria. 
No podrás iniciar sesión hasta que [APP_NAME] se haya actualizado.

Descarga e instala el último visor a través de
http://secondlife.com/download.
		<usetemplate name="okbutton" yestext="Salir"/>
	</notification>
	<notification name="UpdaterServiceNotRunning">
		Hay una actualización necesaria para la instalación de Second Life.

Puedes descargar esta actualización de http://www.secondlife.com/downloads
o instalarla ahora.
		<usetemplate name="okcancelbuttons" notext="Salir de Second Life" yestext="Descargar e instalar ahora"/>
	</notification>
	<notification name="DownloadBackgroundTip">
		Hemos descargado una actualización para la instalación de [APP_NAME].
Versión [VERSION] [[RELEASE_NOTES_FULL_URL]; información acerca de esta actualización]
		<usetemplate name="okcancelbuttons" notext="Más tarde..." yestext="Instalar ahora y reiniciar [NOMBRE_APL]"/>
	</notification>
	<notification name="DownloadBackgroundDialog">
		Hemos descargado una actualización para la instalación de [APP_NAME].
Versión [VERSION] [[RELEASE_NOTES_FULL_URL]; información acerca de esta actualización]
		<usetemplate name="okcancelbuttons" notext="Más tarde..." yestext="Instalar ahora y reiniciar [APP_NAME]"/>
	</notification>
	<notification name="RequiredUpdateDownloadedVerboseDialog">
		Hemos descargado una actualización de software necesaria.
Versión [VERSION]

Debemos reiniciar [APP_NAME] para instalar la actualización.
		<usetemplate name="okbutton" yestext="Aceptar"/>
	</notification>
	<notification name="RequiredUpdateDownloadedDialog">
		Debemos reiniciar [APP_NAME] para instalar la actualización.
		<usetemplate name="okbutton" yestext="Aceptar"/>
	</notification>
	<notification name="DeedObjectToGroup">
		Ceder este objeto al grupo hará que:
* Reciba los L$ pagados en el objeto
		<usetemplate ignoretext="Confirmar antes de ceder un objeto al grupo" name="okcancelignore" notext="Cancelar" yestext="Transferir"/>
	</notification>
	<notification name="WebLaunchExternalTarget">
		¿Quieres abrir tu navegador para ver este contenido?
		<usetemplate ignoretext="Abrir mi navegador para ver una página web" name="okcancelignore" notext="Cancelar" yestext="Aceptar"/>
	</notification>
	<notification name="WebLaunchJoinNow">
		¿Ir al [http://secondlife.com/account/ Panel de Control] para administrar tu cuenta?
		<usetemplate ignoretext="Abrir mi navegador para administrar mi cuenta" name="okcancelignore" notext="Cancelar" yestext="Aceptar"/>
	</notification>
	<notification name="WebLaunchSecurityIssues">
		Visita el wiki de [CURRENT_GRID] para más detalles sobre cómo informar de una cuestión de seguridad.
		<usetemplate ignoretext="Abrir mi navegador para informar de un fallo de seguridad" name="okcancelignore" notext="Cancelar" yestext="Aceptar"/>
	</notification>
	<notification name="WebLaunchQAWiki">
		Visita el wiki QA de [CURRENT_GRID].
		<usetemplate ignoretext="Abrir mi navegador para el ver el wiki de &apos;QA&apos; (Control de Calidad)" name="okcancelignore" notext="Cancelar" yestext="Aceptar"/>
	</notification>
	<notification name="WebLaunchPublicIssue">
		Visita el Public Issue Tracker (sistema público de seguimiento de incidencias) de [CURRENT_GRID], donde podrás informar de errores y otros asuntos.
		<usetemplate ignoretext="Abrir mi navegador para usar el &apos;Public Issue Tracker&apos;" name="okcancelignore" notext="Cancelar" yestext="Ir a la página"/>
	</notification>
	<notification name="WebLaunchSupportWiki">
		¿Quieres ir al blog oficial para ver las últimas noticias e informaciones?
		<usetemplate ignoretext="Abrir mi navegador para ver el blog" name="okcancelignore" notext="Cancelar" yestext="Aceptar"/>
	</notification>
	<notification name="WebLaunchLSLGuide">
		¿Quieres abrir la Guía de Script para tener ayuda sobre el tema?
		<usetemplate ignoretext="Abrir mi navegador para ver la Guía de Script" name="okcancelignore" notext="Cancelar" yestext="Aceptar"/>
	</notification>
	<notification name="WebLaunchLSLWiki">
		¿Quieres visitar el portal de LSL para obtener ayuda sobre manejo de scripts?
		<usetemplate ignoretext="Abrir mi navegador para ver el portal de LSL" name="okcancelignore" notext="Cancelar" yestext="Ir a la página"/>
	</notification>
	<notification name="ReturnToOwner">
		¿Estás seguro de que quieres devolver los objetos seleccionados a sus propietarios? Los objetos transferibles que se hayan cedido volverán a sus propietarios anteriores.

*ATENCIÓN* ¡Serán borrados los objetos no transferibles que estén cedidos!
		<usetemplate ignoretext="Confirmar antes de devolver objetos a sus propietarios." name="okcancelignore" notext="Cancelar" yestext="Aceptar"/>
	</notification>
	<notification name="GroupLeaveConfirmMember">
		Actualmente perteneces al grupo &lt;nolink&gt;[GROUP]&lt;/nolink&gt;.
¿Deseas abandonar el grupo?
		<usetemplate name="okcancelbuttons" notext="Cancelar" yestext="Aceptar"/>
	</notification>
	<notification name="ConfirmKick">
		¿Realmente quieres expulsar a todos los residentes fuera de la red de simuladores?
		<usetemplate name="okcancelbuttons" notext="Cancelar" yestext="Expulsar a todos los Residentes"/>
	</notification>
	<notification name="MuteLinden">
		Lo sentimos, no puedes bloquear a un Linden.
		<usetemplate name="okbutton" yestext="Aceptar"/>
	</notification>
	<notification name="CannotStartAuctionAlreadyForSale">
		No puedes empezar una subasta en una parcela que ya está en venta. Desactiva la venta de terreno si estás seguro de querer iniciar una subasta.
	</notification>
	<notification label="Falló ignorar el objeto según su nombre." name="MuteByNameFailed">
		Ya has bloqueado este nombre.
		<usetemplate name="okbutton" yestext="Aceptar"/>
	</notification>
	<notification name="RemoveItemWarn">
		Aunque esté permitido, borrar contenidos puede dañar el objeto.
¿Quieres borrar ese ítem?
		<usetemplate name="okcancelbuttons" notext="Cancelar" yestext="Aceptar"/>
	</notification>
	<notification name="CantOfferCallingCard">
		En este momento no se puede ofrecer una tarjeta de visita. Por favor, vuelve a intentarlo en un momento.
		<usetemplate name="okbutton" yestext="Aceptar"/>
	</notification>
	<notification name="CantOfferFriendship">
		En este momento no se puede ofrecer amistad. Por favor, vuelve a intentarlo en un momento.
		<usetemplate name="okbutton" yestext="Aceptar"/>
	</notification>
<<<<<<< HEAD
	<notification name="BusyModeSet">
		Se ha establecido el modo Ocupado.
Se ocultará el chat y los mensajes instantáneos (éstos recibirán tu Respuesta en el modo ocupado). Se rehusarán todos los ofrecimientos de teleporte. Todas las ofertas de inventario irán a tu Papelera.
		<usetemplate ignoretext="Cambio mi estado al modo Ocupado" name="okignore" yestext="Aceptar"/>
	</notification>
	<notification name="AutorespondModeSet">
		Se ha establecido el modo Autorrespuesta.
Si algún avatar te envía un mensaje instantáneo, recibirá automáticamente la respuesta configurada.
		<usetemplate ignoretext="Cambio mi estado al modo Autorrespuesta" name="okignore" yestext="Aceptar"/>
	</notification>
	<notification name="AutorespondNonFriendsModeSet">
		Se ha establecido el modo Autorrespuesta para residentes que no están en tu lista de amigos.
Si algún avatar que no está en tu lista de amigos te envía un mensaje instantáneo, recibirá automáticamente la respuesta configurada.
		<usetemplate ignoretext="Cambio mi estado al modo Autorrespuesta para avatares que no son mis amigos" name="okignore" yestext="Aceptar"/>
=======
	<notification name="DoNotDisturbModeSet">
		Está activado No molestar. No obtendrás un aviso cuando recibas comunicaciones.

- Los otros residentes recibirán tu respuesta de No molestar (se configura en Preferencias &gt; General).
- Se rehusarán los ofrecimientos de teleporte.
- Se rechazarán las llamadas de voz.
		<usetemplate ignoretext="Cambio mi estado al modo No molestar" name="okignore" yestext="OK"/>
>>>>>>> f6282b17
	</notification>
	<notification name="JoinedTooManyGroupsMember">
		Has superado tu número máximo de grupos. Por favor, sal de al menos uno antes de entrar en éste o rehusa la oferta.
[NAME] te ha invitado a ser miembro de un grupo.
		<usetemplate name="okcancelbuttons" notext="Rehusar" yestext="Entrar"/>
	</notification>
	<notification name="JoinedTooManyGroups">
		Has superado tu número máximo de grupos. Por favor, sal de al menos uno de ellos antes de crear uno nuevo o entrar en alguno.
		<usetemplate name="okbutton" yestext="Aceptar"/>
	</notification>
	<notification name="KickUser">
		¿Con qué mensaje quieres expulsar a este Residente?
		<form name="form">
			<input name="message">
				Un administrador te ha desconectado.
			</input>
			<button name="OK" text="OK"/>
			<button name="Cancel" text="Cancelar"/>
		</form>
	</notification>
	<notification name="KickAllUsers">
		¿Con qué mensaje se expulsará a cualquiera que esté actualmente en la red de simuladores?
		<form name="form">
			<input name="message">
				Un administrador te ha desconectado.
			</input>
			<button name="OK" text="OK"/>
			<button name="Cancel" text="Cancelar"/>
		</form>
	</notification>
	<notification name="FreezeUser">
		¿Con qué mensaje quieres congelar a este residente?
		<form name="form">
			<input name="message">
				Has sido congelado. No puedes moverte o escribir en el chat. Un administrador se pondrá en contacto contigo a través de un mensaje instantáneo (MI).
			</input>
			<button name="OK" text="OK"/>
			<button name="Cancel" text="Cancelar"/>
		</form>
	</notification>
	<notification name="UnFreezeUser">
		¿Con qué mensaje quieres descongelar a este residente?
		<form name="form">
			<input name="message">
				Ya no estás congelado.
			</input>
			<button name="OK" text="OK"/>
			<button name="Cancel" text="Cancelar"/>
		</form>
	</notification>
	<notification name="SetDisplayNameSuccess">
		¡Hola, [DISPLAY_NAME]!

Al igual que en la vida real, normalmente se tarda algún tiempo en aprender nombres nuevos.  Te recomendamos que esperes varios días para que [http://wiki.secondlife.com/wiki/Setting_your_display_name tu nombre se actualice] en objetos, scripts, búsquedas, etc.
	</notification>
	<notification name="SetDisplayNameBlocked">
		Lo sentimos. No puedes cambiar tu displayname. Si crees que se trata de un error, ponte en contacto con soporte.
	</notification>
	<notification name="SetDisplayNameFailedLength">
		Lo sentimos. El nombre es demasiado largo. Los displaynames pueden tener un máximo de [LENGTH] caracteres.

Prueba con un nombre más corto.
	</notification>
	<notification name="SetDisplayNameFailedGeneric">
		Lo sentimos. No hemos podido configurar tu displayname. Vuelve a intentarlo más tarde.
	</notification>
	<notification name="SetDisplayNameMismatch">
		Los displaynames introducidos no coinciden. Vuelve a introducirlos.
	</notification>
	<notification name="AgentDisplayNameUpdateThresholdExceeded">
		Lo sentimos. Tendrás que esperar para poder cambiar tu displayname.

Consulta http://wiki.secondlife.com/wiki/Setting_your_display_name

Vuelve a intentarlo más tarde.
	</notification>
	<notification name="AgentDisplayNameSetBlocked">
		Lo sentimos. No he mos podido configurar el nombre que has solicitado porque contiene una palabra prohibida.
 
Prueba con un nombre distinto.
	</notification>
	<notification name="AgentDisplayNameSetInvalidUnicode">
		El displayname que deseas configurar contiene caracteres no válidos.
	</notification>
	<notification name="AgentDisplayNameSetOnlyPunctuation">
		Tu displayname debe contener letras y no debe incluir signos de puntuación.
	</notification>
	<notification name="DisplayNameUpdate">
		A [OLD_NAME] ([SLID]) se le conoce ahora como [NEW_NAME].
	</notification>
	<notification name="OfferTeleport">
		¿Ofrecer teleporte a tu posición con este mensaje?
		<form name="form">
			<input name="message">
				Ven conmigo a [REGION]
			</input>
			<button name="OK" text="OK"/>
			<button name="Cancel" text="Cancelar"/>
		</form>
	</notification>
	<notification name="TooManyTeleportOffers">
		Has intentado hacer [OFFERS] ofertas de teleporte,
excediendo el límite de [LIMIT].
		<usetemplate name="okbutton" yestext="Aceptar"/>
	</notification>
	<notification name="OfferTeleportFromGod">
		¿Obligar a este residente a ir a tu localización?
		<form name="form">
			<input name="message">
				Ven conmigo a [REGION]
			</input>
			<button name="OK" text="OK"/>
			<button name="Cancel" text="Cancelar"/>
		</form>
	</notification>
	<notification name="TeleportFromLandmark">
		¿Seguro que quieres teleportarte a &lt;nolink&gt;[LOCATION]&lt;/nolink&gt;?
		<usetemplate ignoretext="Confirmar que quiero teleportarme a un hito" name="okcancelignore" notext="Cancelar" yestext="Teleportar"/>
	</notification>
	<notification name="TeleportToPick">
		¿Teleportarte a [PICK]?
		<usetemplate ignoretext="Confirmar el teleporte a una localización de los Destacados" name="okcancelignore" notext="Cancelar" yestext="Teleportar"/>
	</notification>
	<notification name="TeleportToClassified">
		¿Teleportarte a [CLASSIFIED]?
		<usetemplate ignoretext="Confirmar el teleporte a una localización de los Clasificados" name="okcancelignore" notext="Cancelar" yestext="Teleportar"/>
	</notification>
	<notification name="TeleportToHistoryEntry">
		¿Teleportarte a [HISTORY_ENTRY]?
		<usetemplate ignoretext="Confirmar que quiero teleportarme a una localización del historial" name="okcancelignore" notext="Cancelar" yestext="Teleportar"/>
	</notification>
	<notification label="Mensaje a todo el estado" name="MessageEstate">
		Escribe un anuncio breve que se enviará a todo el que esté en tu estado.
		<form name="form">
			<input name="message"/>
			<button name="OK" text="OK"/>
			<button name="Cancel" text="Cancelar"/>
		</form>
	</notification>
	<notification label="Cambiar un estado Linden" name="ChangeLindenEstate">
		Estás a punto de cambiar un estado propiedad de Linden (continente, teen grid, orientación, etc.).

Esto es EXTREMADAMENTE PELIGROSO porque puede afectar en gran manera la experiencia de los Residentes. En el Continente, cambiará miles de regiones y se provocará un colapso en el espacio del servidor. 

¿Continuar?
		<usetemplate name="okcancelbuttons" notext="Cancelar" yestext="Aceptar"/>
	</notification>
	<notification label="Cambiar el acceso a un estado Linden" name="ChangeLindenAccess">
		Vas a cambiar la lista de acceso de un estado propiedad de Linden (continente, grid teen, orientación, etc.).

Esto es PELIGROSO, y sólo debe hacerse para deshacerse de ataques que permitan sacar o meter en el grid objetos o L$.
Se cambiarán miles de regiones, y se provocará un colapso en el espacio del servidor.
		<usetemplate name="okcancelbuttons" notext="Cancelar" yestext="Aceptar"/>
	</notification>
	<notification label="Seleccionar el estado" name="EstateAllowedAgentAdd">
		¿Añadir a la lista de permitidos sólo para este estado o para [ALL_ESTATES]?
		<usetemplate canceltext="Cancelar" name="yesnocancelbuttons" notext="Todos los estados" yestext="Este estado"/>
	</notification>
	<notification label="Seleccionar el estado" name="EstateAllowedAgentRemove">
		¿Quitar de la lista de permitidos sólo para este estado o para [ALL_ESTATES]?
		<usetemplate canceltext="Cancelar" name="yesnocancelbuttons" notext="Todos los estados" yestext="Este estado"/>
	</notification>
	<notification label="Seleccionar el estado" name="EstateAllowedGroupAdd">
		¿Añadir a la lista de grupos permitidos sólo para este estado o para [ALL_ESTATES]?
		<usetemplate canceltext="Cancelar" name="yesnocancelbuttons" notext="Todos los estados" yestext="Este estado"/>
	</notification>
	<notification label="Seleccionar el estado" name="EstateAllowedGroupRemove">
		¿Quitar de la lista de grupos permitidos sólo para este estado o para [ALL_ESTATES]?
		<usetemplate canceltext="Cancelar" name="yesnocancelbuttons" notext="Todos los estados" yestext="Este estado"/>
	</notification>
	<notification label="Seleccionar el estado" name="EstateBannedAgentAdd">
		¿Denegar el acceso sólo a este estado o a [ALL_ESTATES]?
		<usetemplate canceltext="Cancelar" name="yesnocancelbuttons" notext="Todos los estados" yestext="Este estado"/>
	</notification>
	<notification label="Seleccionar el estado" name="EstateBannedAgentRemove">
		¿Quitar de la lista de prohibición de acceso a este residente para que acceda sólo a este estado o a [ALL_ESTATES]?
		<usetemplate canceltext="Cancelar" name="yesnocancelbuttons" notext="Todos los estados" yestext="Este estado"/>
	</notification>
	<notification label="Seleccionar el estado" name="EstateManagerAdd">
		¿Añadir al administrador del estado sólo para este estado o para [ALL_ESTATES]?
		<usetemplate canceltext="Cancelar" name="yesnocancelbuttons" notext="Todos los estados" yestext="Este estado"/>
	</notification>
	<notification label="Seleccionar el estado" name="EstateManagerRemove">
		¿Quitar al administrador del estado sólo para este estado o para [ALL_ESTATES]?
		<usetemplate canceltext="Cancelar" name="yesnocancelbuttons" notext="Todos los estados" yestext="Este estado"/>
	</notification>
	<notification label="Confirmar la expulsión" name="EstateKickUser">
		¿Expulsar a [EVIL_USER] de este estado?
		<usetemplate name="okcancelbuttons" notext="Cancelar" yestext="Aceptar"/>
	</notification>
	<notification label="Confirmar expulsión" name="EstateKickMultiple">
		¿Expulsar a los siguientes residentes del estado?

[RESIDENTS]
		<usetemplate name="okcancelbuttons" notext="Cancelar" yestext="Aceptar"/>
	</notification>
	<notification label="Confirmar el envío a su casa" name="EstateTeleportHomeUser">
		¿Teleportar a [AVATAR_NAME] a su base?
		<usetemplate name="okcancelbuttons" notext="Cancelar" yestext="Aceptar"/>
	</notification>
	<notification label="Confirmar el envío a su casa" name="EstateTeleportHomeMultiple">
		¿Teleportar a los siguientes residentes a su base?

[RESIDENTS]
		<usetemplate name="okcancelbuttons" notext="Cancelar" yestext="Aceptar"/>
	</notification>
	<notification label="Confirmar expulsión/prohibición" name="EstateBanUser">
		¿Denegar el acceso a [EVIL_USER] sólo a este estado o a [ALL_ESTATES]?
		<usetemplate name="yesnocancelbuttons" canceltext="Cancelar" notext="Todos los estados" yestext="Este estado"/>
	</notification>
	<notification label="Confirmar expulsión/prohibición" name="EstateBanUserMultiple">
		¿Denegar el acceso a los siguientes residentes sólo a este estado o a [ALL_ESTATES]?

[RESIDENTS]
		<usetemplate name="yesnocancelbuttons" canceltext="Cancelar" notext="Todos los estados" yestext="Este estado"/>
	</notification>
	<notification name="RegionEntryAccessBlocked">
		La región a la que estás tratando de acceder tiene contenidos que exceden tus preferencias actuales. Puedes cambiar las preferencias en Avatar &gt; Preferencias &gt; General.
		<usetemplate name="okbutton" yestext="Aceptar"/>
	</notification>
	<notification name="EstateChangeCovenant">
		¿Estás seguro de que quieres cambiar el contrato del estado?
		<usetemplate name="okcancelbuttons" notext="Cancelar" yestext="Aceptar"/>
	</notification>
	<notification name="RegionEntryAccessBlocked">
		Tus preferencias de contenido actuales te impiden visitar la región que has seleccionado.  Puedes cambiar las preferencias en Avatar &gt; Preferencias &gt; General.
		<usetemplate name="okbutton" yestext="Aceptar"/>
	</notification>
	<notification name="RegionEntryAccessBlocked_AdultsOnlyContent">
		La región que intentas visitar tiene un contenido [REGIONMATURITY], que solo es accesible para los adultos.
		<url name="url">
			http://wiki.secondlife.com/wiki/Linden_Lab_Official:Maturity_ratings:_an_overview
		</url>
		<usetemplate ignoretext="Paso a otra región: la región que intentas visitar tiene un contenido solo accesible para los adultos." name="okcancelignore" notext="Cerrar" yestext="Ir a la Base de Conocimientos"/>
	</notification>
	<notification name="RegionEntryAccessBlocked_Notify">
		La región que intentas visitar tiene un contenido [REGIONMATURITY], pero tus preferencias actuales no te autorizan a ver este tipo de contenidos.
	</notification>
	<notification name="RegionEntryAccessBlocked_NotifyAdultsOnly">
		La región que intentas visitar tiene un contenido [REGIONMATURITY], que solo es accesible para los adultos.
	</notification>
	<notification name="RegionEntryAccessBlocked_Change">
		La región que intentas visitar tiene un contenido [REGIONMATURITY], pero tus preferencias actuales están configuradas para excluir contenido [REGIONMATURITY]. Podemos cambiar tus preferencias o puedes cancelar la visita. Después de cambiar tus preferencias, intenta acceder a la región de nuevo.
		<form name="form">
			<button name="OK" text="Cambiar preferencias"/>
			<button default="true" name="Cancel" text="Cancelar"/>
			<ignore name="ignore" text="Paso a otra región: La región que estás intentando visitar tiene contenido excluído por tus preferencias."/>
		</form>
	</notification>
	<notification name="RegionEntryAccessBlocked_PreferencesOutOfSync">
		Estamos experimentando dificultades técnicas con el teleporte porque tus preferencias no están sincronizadas con el servidor.
		<usetemplate name="okbutton" yestext="Aceptar"/>
	</notification>
	<notification name="TeleportEntryAccessBlocked">
		Tus preferencias de contenido actuales te impiden visitar la región que has seleccionado. Puedes cambiar las preferencias en Avatar &gt; Preferencias &gt; General.
		<usetemplate name="okbutton" yestext="Aceptar"/>
	</notification>
	<notification name="TeleportEntryAccessBlocked_AdultsOnlyContent">
		La región que intentas visitar tiene un contenido [REGIONMATURITY], que solo es accesible para los adultos.
		<url name="url">
			http://wiki.secondlife.com/wiki/Linden_Lab_Official:Maturity_ratings:_an_overview
		</url>
		<usetemplate ignoretext="Teleportarme: la región que intentas visitar tiene un contenido solo accesible para los adultos." name="okcancelignore" notext="Cerrar" yestext="Ir a la Base de Conocimientos"/>
	</notification>
	<notification name="TeleportEntryAccessBlocked_Notify">
		La región que intentas visitar tiene un contenido [REGIONMATURITY], pero tus preferencias actuales están configuradas para excluir contenido [REGIONMATURITY].
	</notification>
	<notification name="TeleportEntryAccessBlocked_NotifyAdultsOnly">
		La región que intentas visitar tiene un contenido [REGIONMATURITY], que solo es accesible para los adultos.
	</notification>
	<notification name="TeleportEntryAccessBlocked_ChangeAndReTeleport">
		La región que intentas visitar tiene un contenido [REGIONMATURITY], pero tus preferencias actuales están confirugadas para excluir contenido [REGIONMATURITY]. Podemos cambiar tus preferencias y proceder a teleportarte o bien puedes cancelar el teleporte.
		<form name="form">
			<button name="OK" text="Cambiar y continuar"/>
			<button name="Cancel" text="Cancelar"/>
			<ignore name="ignore" text="Teleportar (reiniciable): La región que estás intentando visitar tiene contenido excluído por tus preferencias."/>
		</form>
	</notification>
	<notification name="TeleportEntryAccessBlocked_Change">
		La región que intentas visitar tiene un contenido [REGIONMATURITY], pero tus preferencias actuales no te autorizan a ver este tipo de contenidos. Puedes cambiar tus preferencias o bien cancelar el teleporte. Después de cambiar tus preferencias, intenta teleportarte otra vez.
		<form name="form">
			<button name="OK" text="Cambiar preferencias"/>
			<button name="Cancel" text="Cancelar"/>
			<ignore name="ignore" text="Teleportar (no reiniciable): La región que intentas visitar tiene contenido excluido por tus preferencias."/>
		</form>
	</notification>
	<notification name="TeleportEntryAccessBlocked_PreferencesOutOfSync">
		Estamos experimentando dificultades técnicas con el teleporte porque tus preferencias no están sincronizadas con el servidor.
		<usetemplate name="okbutton" yestext="Aceptar"/>
	</notification>
	<notification name="PreferredMaturityChanged">
		No recibirás más notificaciones cuando vayas a visitar una región con un contenido [RATING]. En el futuro, puedes cambiar tus preferencias de contenido en Avatar &gt; Preferencias &gt; General en la barra de menús.
		<usetemplate name="okbutton" yestext="Aceptar"/>
	</notification>
	<notification name="MaturityChangeError">
		En este momento no podemos cambiar tus preferencias para ver contenido [PREFERRED_MATURITY]. Tus preferencias se han restablecido para que puedas ver contenido [ACTUAL_MATURITY]. Si deseas volver a cambiar tus preferencias, selecciona en la barra de menú Avatar &gt; Preferencias &gt; General.
		<usetemplate name="okbutton" yestext="Aceptar"/>
	</notification>
	<notification name="LandClaimAccessBlocked">
		La región que intentas reclamar tiene contenido que excede tus preferencias actuales. Puedes cambiar tus preferencias usando Avatar &gt; Preferencias &gt; General.
		<usetemplate name="okbutton" yestext="Aceptar"/>
	</notification>
	<notification name="LandClaimAccessBlocked_AdultsOnlyContent">
		Solo los adultos pueden reclamar ésta parcela.
		<url name="url">
			http://wiki.secondlife.com/wiki/Linden_Lab_Official:Maturity_ratings:_an_overview
		</url>
		<usetemplate ignoretext="Solo los adultos pueden reclamar ésta parcela." name="okcancelignore" notext="Cerrar" yestext="Ir a la Base de Conocimientos"/>
	</notification>
	<notification name="LandClaimAccessBlocked_Notify">
		La parcela que intentas reclamar tiene un contenido [REGIONMATURITY], pero tus preferencias actuales están configuradas para excluir contenido [REGIONMATURITY].
	</notification>
	<notification name="LandClaimAccessBlocked_NotifyAdultsOnly">
		La parcela que intentas reclamar tiene un contenido [REGIONMATURITY], que solo es accesible para los adultos.
	</notification>
	<notification name="LandClaimAccessBlocked_Change">
		La parcela que intentas reclamar tiene un contenido [REGIONMATURITY], pero tus preferencias actuales están configuradas para excluir contenido [REGIONMATURITY]. Podemos cambiar tus preferencias y después puedes volver a intentar reclamar la parcela.
		<form name="form">
			<button name="OK" text="Cambiar preferencias"/>
			<button name="Cancel" text="Cancelar"/>
			<ignore name="ignore" text="La parcela que intentas reclamar tiene contenido excluido por tus preferencias."/>
		</form>
	</notification>
	<notification name="LandBuyAccessBlocked">
		La parcela intentas comprar tiene contenido que excede tus preferencias actuales. Puedes cambiar tus preferencias usando Avatar &gt; Preferencias &gt; General.
		<usetemplate name="okbutton" yestext="Aceptar"/>
	</notification>
	<notification name="LandBuyAccessBlocked_AdultsOnlyContent">
		Solo los adultos pueden comprar esta parcela.
		<url name="url">
			http://wiki.secondlife.com/wiki/Linden_Lab_Official:Maturity_ratings:_an_overview
		</url>
		<usetemplate ignoretext="Solo los adultos pueden comprar esta parcela." name="okcancelignore" notext="Cerrar" yestext="Ir a la Base de Conocimientos"/>
	</notification>
	<notification name="LandBuyAccessBlocked_Notify">
		La parcela que intentas comprar tiene un contenido [REGIONMATURITY], pero tus preferencias actuales están configuradas para excluir contenido [REGIONMATURITY].
	</notification>
	<notification name="LandBuyAccessBlocked_NotifyAdultsOnly">
		La parcela que intentas comprar tiene un contenido [REGIONMATURITY], que solo es accesible para los adultos.
	</notification>
	<notification name="LandBuyAccessBlocked_Change">
		La parcela que intentas comprar tiene un contenido [REGIONMATURITY], pero tus preferencias actuales están configuradas para excluir contenido [REGIONMATURITY]. Podemos cambiar tus preferencias y después puedes volver a intentar comprar la parcela.
		<form name="form">
			<button name="OK" text="Cambiar preferencias"/>
			<button name="Cancel" text="Cancelar"/>
			<ignore name="ignore" text="La parcela que intentas comprar tiene contenidos que exceden tus preferencias."/>
		</form>
	</notification>
	<notification name="TooManyPrimsSelected">
		Hay demasiados prims seleccionados.  Por favor, selecciona [MAX_PRIM_COUNT] o menos y vuelve a intentarlo
		<usetemplate name="okbutton" yestext="Aceptar"/>
	</notification>
	<notification name="ProblemImportingEstateCovenant">
		Hay problemas al importar el contrato del estado.
		<usetemplate name="okbutton" yestext="Aceptar"/>
	</notification>
	<notification name="ProblemAddingEstateManager">
		Hay problemas para añadir un administrador nuevo para el estado. Uno o más estados deben de tener llena la lista de administradores.
	</notification>
	<notification name="ProblemAddingEstateGeneric">
		Hay problemas para añadir a la lista del estado. Uno o más estados deben de tener llena la lista.
	</notification>
	<notification name="UnableToLoadNotecardAsset">
		En este momento, no se pueden cargar los datos de la(s) nota(s).
		<usetemplate name="okbutton" yestext="Aceptar"/>
	</notification>
	<notification name="NotAllowedToViewNotecard">
		Permisos insuficientes para ver la nota asociada a la ID solicitada.
		<usetemplate name="okbutton" yestext="Aceptar"/>
	</notification>
	<notification name="MissingNotecardAssetID">
		Se ha perdido en la base de datos la ID de la nota.
		<usetemplate name="okbutton" yestext="Aceptar"/>
	</notification>
	<notification name="PublishClassified">
		Recuerda: las cuotas que se pagan por los clasificados no son reembolsables.

¿Publicar ahora este anuncio por [AMOUNT] L$?
		<usetemplate name="okcancelbuttons" notext="Cancelar" yestext="Aceptar"/>
	</notification>
	<notification name="SetClassifiedMature">
		¿Este anuncio tiene contenido moderado?
		<usetemplate canceltext="Cancelar" name="yesnocancelbuttons" notext="No" yestext="Sí"/>
	</notification>
	<notification name="SetGroupMature">
		¿Este grupo tiene contenido moderado?
		<usetemplate canceltext="Cancelar" name="yesnocancelbuttons" notext="No" yestext="Sí"/>
	</notification>
	<notification label="Confirmar el reinicio" name="ConfirmRestart">
		¿Seguro que quieres reiniciar la región?
		<usetemplate name="okcancelbuttons" notext="Cancelar" yestext="Aceptar"/>
	</notification>
	<notification label="Mensaje a toda la región" name="MessageRegion">
		Escribe un anuncio breve que se enviará a todo el que esté en esta región.
		<form name="form">
			<input name="message"/>
			<button name="OK" text="OK"/>
			<button name="Cancel" text="Cancelar"/>
		</form>
	</notification>
	<notification label="Cambiada la calificación de la región" name="RegionMaturityChange">
		Se ha cambiando el nivel de calificación de esta región.
Puede que lleve algún tiempo hasta que el cambio se vea reflejado en el mapa.
		<usetemplate name="okbutton" yestext="Aceptar"/>
	</notification>
	<notification label="Voice Version Mismatch" name="VoiceVersionMismatch">
		Esta versión de [APP_NAME] no es compatible con la caracterítica de voz de esta región. Para que el chat de voz funcione correctamente debes actualizar [APP_NAME].
	</notification>
	<notification label="No se pudo comprar los objetos" name="BuyObjectOneOwner">
		No se pueden comprar a la vez objetos de propietarios diferentes.
Por favor, selecciona sólo un objeto y vuelve a intentarlo.
	</notification>
	<notification label="No se pudo comprar el contenido" name="BuyContentsOneOnly">
		No se pueden comprar a la vez los contenidos de más de un objeto.
Por favor, selecciona sólo un objeto y vuelve a intentarlo.
	</notification>
	<notification label="No se pudo comprar el contenido" name="BuyContentsOneOwner">
		No se pueden comprar a la vez objetos de propietarios diferentes.
Por favor, selecciona sólo un objeto y vuelve a intentarlo.
	</notification>
	<notification name="BuyOriginal">
		¿Comprar el objeto original de [OWNER] por [PRICE] L$?
Pasarás a ser el propietario de este objeto.
Podrás:
 Modificarlo: [MODIFYPERM]
 Copiarlo: [COPYPERM]
 Revenderlo o darlo: [RESELLPERM]
		<usetemplate name="okcancelbuttons" notext="Cancelar" yestext="Aceptar"/>
	</notification>
	<notification name="BuyOriginalNoOwner">
		¿Comprar el objeto original por [PRICE] L$?
Pasarás a ser el propietario de este objeto.
Podrás:
 Modificarlo: [MODIFYPERM]
 Copiarlo: [COPYPERM]
 Revenderlo o darlo: [RESELLPERM]
		<usetemplate name="okcancelbuttons" notext="Cancelar" yestext="Aceptar"/>
	</notification>
	<notification name="BuyCopy">
		¿Comprar una copia a [OWNER] por [PRICE] L$?
El objeto se copiará a tu inventario.
Podrás:
 Modificarlo: [MODIFYPERM]
 Copiarlo: [COPYPERM]
 Revenderlo o darlo: [RESELLPERM]
		<usetemplate name="okcancelbuttons" notext="Cancelar" yestext="Aceptar"/>
	</notification>
	<notification name="BuyCopyNoOwner">
		¿Comprar una copia por [PRICE] L$?
El objeto se copiará a tu inventario.
Podrás:
 Modificarlo: [MODIFYPERM]
 Copiarlo: [COPYPERM]
 Revenderlo o darlo: [RESELLPERM]
		<usetemplate name="okcancelbuttons" notext="Cancelar" yestext="Aceptar"/>
	</notification>
	<notification name="BuyContents">
		¿Comprar los contenidos a [OWNER] por [PRICE] L$?
Serán copiados a tu inventario.
		<usetemplate name="okcancelbuttons" notext="Cancelar" yestext="Aceptar"/>
	</notification>
	<notification name="BuyContentsNoOwner">
		¿Comprar los contenidos por [PRICE] L$?
Serán copiados a tu inventario.
		<usetemplate name="okcancelbuttons" notext="Cancelar" yestext="Aceptar"/>
	</notification>
	<notification name="ConfirmPurchase">
		Esta transacción consiste en:
[ACTION]

¿Estás seguro de querer realizar esta compra?
		<usetemplate name="okcancelbuttons" notext="Cancelar" yestext="Aceptar"/>
	</notification>
	<notification name="ConfirmPurchasePassword">
		Esta transacción consiste en:
[ACTION]

¿Estás seguro de querer realizar esta compra?
Por favor, vuelve a escribir tu contraseña y pulsa OK.
		<form name="form">
			<input name="message"/>
			<button name="ConfirmPurchase" text="OK"/>
			<button name="Cancel" text="Cancelar"/>
		</form>
	</notification>
	<notification name="SetPickLocation">
		Nota:
Has actualizado la posición de este Destacado, pero los otros detalles permanecen con sus valores originales.
		<usetemplate name="okbutton" yestext="Aceptar"/>
	</notification>
	<notification name="MoveInventoryFromObject">
		Has elegido items &apos;no copiables&apos; de tu inventario. Esos items desaparecerán de tu inventario, no se copiarán.

¿Mover el/los ítem(s) del inventario?
		<usetemplate ignoretext="Avisarme antes de que mueva items &apos;no copiables&apos; desde un objeto" name="okcancelignore" notext="Cancelar" yestext="Aceptar"/>
	</notification>
	<notification name="MoveInventoryFromScriptedObject">
		Has elegido items &apos;no copiables&apos; de tu inventario. Esos items se moverán a tu inventario, no se copiarán.
Dado que estos objetos tienen scripts, moverlos a tu inventario puede provocar un mal funcionamiento del script.

¿Mover el/los ítem(s) del inventario?
		<usetemplate ignoretext="Avisarme antes de que mueva items &apos;no copiables&apos; que puedan estropear un objeto con script" name="okcancelignore" notext="Cancelar" yestext="Aceptar"/>
	</notification>
	<notification name="ClickActionNotPayable">
		Advertencia: la acción &apos;Pagar al objeto&apos; ha sido marcada, pero sólo funcionará si se añade un script con un evento money().
		<form name="form">
			<ignore name="ignore" text="He establecido la acción &apos;Pagar al objeto&apos; cuando construyo uno sin un script money()"/>
		</form>
	</notification>
	<notification name="OpenObjectCannotCopy">
		En este objeto no hay items que estés autorizado a copiar.
	</notification>
	<notification name="WebLaunchAccountHistory">
		¿Ir a tu [http://secondlife.com/account/ Panel de Control] para ver el historial de tu cuenta?
		<usetemplate ignoretext="Abrir mi navegador para ver el historial de mi cuenta" name="okcancelignore" notext="Cancelar" yestext="Ir a la página"/>
	</notification>
	<notification name="ConfirmAddingChatParticipants">
		Si agregas una persona a una conversación en curso, se creará una conversación nueva. Todos los participantes recibirán notificaciones de la nueva conversación.
		<usetemplate ignoretext="Confirmar agregar participantes al chat" name="okcancelignore" notext="Cancelar" yestext="Aceptar"/>
	</notification>
	<notification name="ConfirmQuit">
		¿Estás seguro de que quieres salir?
		<usetemplate ignoretext="Confirmar antes de salir" name="okcancelignore" notext="No salir" yestext="Salir"/>
	</notification>
	<notification name="ConfirmRestoreToybox">
		Esta acción restaurará los botones y barras de herramientas predeterminados.

Esta acción no se puede deshacer.
		<usetemplate name="okcancelbuttons" notext="Cancelar" yestext="Aceptar"/>
	</notification>
	<notification name="ConfirmClearAllToybox">
		Esta acción volverá a colocar todos los botones a la caja de herramientas y las barras de herramientas aparecerán vacías.
    
Esta acción no se puede deshacer.
		<usetemplate name="okcancelbuttons" notext="Cancelar" yestext="Aceptar"/>
	</notification>
	<notification name="DeleteItems">
		[QUESTION]
		<usetemplate ignoretext="Confirmar antes de eliminar elementos" name="okcancelignore" notext="Cancelar" yestext="Aceptar"/>
	</notification>
	<notification name="HelpReportAbuseEmailLL">
		Usa esta herramienta para denunciar violaciones de las [http://secondlife.com/corporate/tos.php Condiciones del Servicio] o las [http://secondlife.com/corporate/cs.php Normas de la Comunidad].

Se investigan y resuelven todas las infracciones denunciadas.
	</notification>
	<notification name="HelpReportAbuseSelectCategory">
		Por favor, elige una categoría para esta denuncia de infracción.
Seleccionar una categoría nos ayuda a clasificar y procesar las denuncias de infracciones.
	</notification>
	<notification name="HelpReportAbuseAbuserNameEmpty">
		Por favor, escribe el nombre del infractor.
Aportar el dato preciso nos ayuda a clasificar y procesar las denuncias de infracciones.
	</notification>
	<notification name="HelpReportAbuseAbuserLocationEmpty">
		Por favor, escribe la localización donde tuvo lugar la infracción.
Aportar el dato preciso nos ayuda a clasificar y procesar las denuncias de infracciones.
	</notification>
	<notification name="HelpReportAbuseSummaryEmpty">
		Por favor, escribe un resumen de la infracción que se ha producido.
Aportar un resumen preciso nos ayuda a clasificar y procesar las denuncias de infracciones.
	</notification>
	<notification name="HelpReportAbuseDetailsEmpty">
		Por favor, escribe una descripción minuciosa de la infracción que se ha producido.
Sé tan específico como puedas, incluyendo los nombres y los detalles implicados en el incidente que denuncias.
Aportar una descripción precisa nos ayuda a clasificar y procesar las denuncias de infracciones.
	</notification>
	<notification name="HelpReportAbuseContainsCopyright">
		Estimado Residente:

Parece que estás denunciando una violación de la propiedad intelectual. Por favor, asegúrate de que tu denuncia es correcta.

(1) El proceso de la denuncia. Debes enviar una denuncia de infracción si crees que un Residente está violando el sistema de permisos de [CURRENT_GRID], usando, por ejemplo, un CopyBot u otras herramientas parecidas para copiar, infringiendo los derechos de propiedad intelectual. El Equipo de Infracciones (&apos;Abuse Team&apos;) investiga y lleva a cabo las acciones disciplinarias apropiadas ante toda acción que viole las [http://secondlife.com/corporate/tos.php Condiciones de Servicio] o las [http://secondlife.com/corporate/cs.php Normas de la Comunidad] de [CURRENT_GRID]. Sin embargo, el Equipo de Infracciones ni gestiona ni responde a las solicitudes de eliminar contenidos del mundo de [CURRENT_GRID].

(2) El DMCA o Proceso de Eliminación de Contenido. Para solicitar que se elimine algún contenido de [CURRENT_GRID], DEBES enviar una notificación válida de infracción tal y como se explica en nuestra [http://secondlife.com/corporate/dmca.php &apos;DMCA Policy&apos;].

Si todavía quieres seguir con el proceso de infracción, por favor, cierra esta ventana y termina de enviar tu denuncia. En concreto, debes seleccionar la categoría &apos;CopyBot o Programa para saltarse los permisos&apos;.

Gracias,

Linden Lab
	</notification>
	<notification name="FailedRequirementsCheck">
		Han desaparecido de [FLOATER] estos componentes:
[COMPONENTS]
	</notification>
	<notification label="Reemplazar el anexado actual" name="ReplaceAttachment">
		En ese punto de tu cuerpo ya hay un objeto anexado. ¿Quieres reemplazarlo por el objeto que has elegido?
		<form name="form">
			<ignore name="ignore" save_option="true" text="Reemplazar un añadido actual con el ítem seleccionado"/>
			<button ignore="Reemplazar automaticamente" name="Yes" text="OK"/>
			<button ignore="Nunca reemplazar" name="No" text="Cancelar"/>
		</form>
	</notification>
	<notification label="Advertencia del modo No molestar" name="DoNotDisturbModePay">
		Tienes activado No molestar. No podrás recibir ningún objeto ofrecido a cambio de este pago.

¿Deseas desactivar No molestar antes de finalizar esta transacción?
		<form name="form">
			<ignore name="ignore" text="Voy a pagar a una persona u objeto mientras estoy en el modo No molestar"/>
			<button ignore="Salir siempre del modo No molestar" name="Yes" text="OK"/>
			<button ignore="No salir nunca del modo No molestar" name="No" text="Cancelar"/>
		</form>
	</notification>
	<notification name="ConfirmDeleteProtectedCategory">
		La carpeta &apos;[FOLDERNAME]&apos; pertenece al sistema, y borrar carpetas del sistema puede provocar inestabilidad.  ¿Estás seguro de que quieres borrarla?
		<usetemplate ignoretext="Confirmar antes de borrar una carpeta del sistema" name="okcancelignore" notext="Cancelar" yestext="Aceptar"/>
	</notification>
	<notification name="ConfirmEmptyTrash">
		¿Estás seguro de que quieres borrar de forma permanente el contenido de la Papelera?
		<usetemplate ignoretext="Confirmar antes de vaciar la Papelera del inventario" name="okcancelignore" notext="Cancelar" yestext="Aceptar"/>
	</notification>
	<notification name="ConfirmClearBrowserCache">
		¿Estás seguro de que quieres borrar tu historial web, de viajes y de búsquedas?
		<usetemplate name="okcancelbuttons" notext="Cancelar" yestext="Aceptar"/>
	</notification>
	<notification name="ConfirmClearCache">
		¿Estás seguro de que quieres vaciar la caché del visor?
		<usetemplate name="okcancelbuttons" notext="Cancelar" yestext="Aceptar"/>
	</notification>
	<notification name="ConfirmClearCookies">
		¿Estás seguro de que quieres limpiar tus cookies?
		<usetemplate name="okcancelbuttons" notext="Cancelar" yestext="Sí"/>
	</notification>
	<notification name="ConfirmClearMediaUrlList">
		¿Estás seguro de que quieres vaciar tu lista de URL guardadas?
		<usetemplate name="okcancelbuttons" notext="Cancelar" yestext="Sí"/>
	</notification>
	<notification name="ConfirmEmptyLostAndFound">
		¿Estás seguro de que quieres borrar de forma permanente el contenido de Objetos Perdidos?
		<usetemplate ignoretext="Confirmar antes de vaciar la carpeta Objetos Perdidos" name="okcancelignore" notext="No" yestext="Sí"/>
	</notification>
	<notification name="CopySLURL">
		Se ha copiado a tu portapapeles esta SLurl:
 [SLURL]

Publícala en una página web para que otros puedan acceder fácilmente a esta posición, o pruébala tú mismo pegándola en la barra de direcciones de tu navegador.
		<form name="form">
			<ignore name="ignore" text="La SLurl se ha copiado a mi portapapeles"/>
		</form>
	</notification>
	<notification name="WLSavePresetAlert">
		¿Quieres sobrescribir la preselección guardada?
		<usetemplate name="okcancelbuttons" notext="No" yestext="Sí"/>
	</notification>
	<notification name="WLNoEditDefault">
		No puedes editar ni borrar una preselección por defecto.
	</notification>
	<notification name="WLMissingSky">
		Este archivo de ciclo de día se refiere a un archivo perdido de cielo: [SKY].
	</notification>
	<notification name="WLRegionApplyFail">
		No se pudo aplicar la configuración a la región. El problema podría solucionarse saliendo de la región y regresando a ella. La razón especificada fue: [FAIL_REASON]
	</notification>
	<notification name="EnvCannotDeleteLastDayCycleKey">
		No se puede eliminar la última clave de este ciclo de día, ya que no puedes vaciar la caché del día. En lugar de intentar eliminar la última clave restante y después intentar crear una nueva, debes modificarla.
		<usetemplate name="okbutton" yestext="Aceptar"/>
	</notification>
	<notification name="DayCycleTooManyKeyframes">
		No se pueden añadir más fotogramas clave a este ciclo del día. El número máximo de fotogramas clave para ciclos de día de alcance [SCOPE] es [MAX].
		<usetemplate name="okbutton" yestext="Aceptar"/>
	</notification>
	<notification name="EnvUpdateRate">
		La configuración de entorno de la región sólo puede actualizarse cada [WAIT] segundos. Espera por lo menos ese tiempo y vuelve intentarlo.
		<usetemplate name="okbutton" yestext="Aceptar"/>
	</notification>
	<notification name="PPSaveEffectAlert">
		Ya existe un efecto de procesamiento. ¿Quieres sobreescribirlo?
		<usetemplate name="okcancelbuttons" notext="No" yestext="Sí"/>
	</notification>
	<notification name="ChatterBoxSessionStartError">
		No se puede iniciar una nueva sesión de chat con [RECIPIENT].
[REASON]
		<usetemplate name="okbutton" yestext="Aceptar"/>
	</notification>
	<notification name="ChatterBoxSessionEventError">
		[EVENT]
<!--[REASON]-->
		<usetemplate name="okbutton" yestext="Aceptar"/>
	</notification>
	<notification name="ForceCloseChatterBoxSession">
		Debe cerrarse tu sesión de chat con [NAME].
[REASON]
		<usetemplate name="okbutton" yestext="Aceptar"/>
	</notification>
	<notification name="Cannot_Purchase_an_Attachment">
		No puedes comprar un objeto mientras esté anexado.
	</notification>
	<notification label="Acerca de las solicitudes de autorización de débito" name="DebitPermissionDetails">
		Al admitir esta petición, le das permiso a un script para que obtenga dólares Linden (L$) de tu cuenta. Para revocar este permiso, el propietario del objeto debe eliminarlo o reiniciar ese script del objeto.
		<usetemplate name="okbutton" yestext="Aceptar"/>
	</notification>
	<notification name="AutoWearNewClothing">
		¿Quieres ponerte automáticamente la ropa que vas a crear?
		<usetemplate ignoretext="Ponerme la ropa que estoy creando mientras modifico mi apariencia" name="okcancelignore" notext="No" yestext="Sí"/>
	</notification>
	<notification name="NotAgeVerified">
		El lugar que intentas visitar sólo permite el acceso a los residentes mayores de 18 años.
		<usetemplate ignoretext="No tengo la edad suficiente para visitar áreas restringidas por edad." name="okignore" yestext="Aceptar"/>
	</notification>
	<notification name="NotAgeVerified_Notify">
		Localización restringida a mayores de 18 años.
	</notification>
	<notification name="Cannot enter parcel: no payment info on file">
		Para visitar este sitio debes haber aportado información de pago en tu cuenta. ¿Quieres ir al sitio web de [CURRENT_GRID] y configurar esto?

[_URL]
		<url name="url" option="0">
			https://secondlife.com/account/index.php?lang=es
		</url>
		<usetemplate ignoretext="No he registrado información de pago" name="okcancelignore" notext="No" yestext="Sí"/>
	</notification>
	<notification name="MissingString">
		La cadena [STRING_NAME] Ha desaparecido de strings.xml
	</notification>
	<notification name="EnableMediaFilter">
		Reproducir medios o música puede exponer tu identidad a sitios ajenos a Second Life. Puedes activar un filtro que te permitirá seleccionar qué sitios recibirán peticiones de medios desde tu equipo, y obtener así mayor control sobre tu privacidad.
		
		¿Deseas activar el filtro de medios?
		(Puedes cambiar esta opción más tarde en Preferencias &gt; Sonido y medios).
		<form name="form">
			<button name="Enable" text="Activar"/>
			<button name="Disable" text="Desactivar"/>
		</form>
	</notification>
	<notification name="MediaAlert">
		Esta parcela provee medios de:
		
		Dominio: [MEDIADOMAIN]
		URL: [MEDIAURL]
		<form name="form">
			<button name="Allow" text="Permitir"/>
			<button name="Deny" text="Denegar"/>
		</form>
	</notification>
	<notification name="MediaAlert2">
		¿Deseas recordar tu decisión y [LCONDITION] permitir medios de esta fuente?
		
		Dominio: [MEDIADOMAIN]
		URL: [MEDIAURL]
		<form name="form">
			<button name="Do Now" text="[ACTION] Ahora"/>
			<button name="RememberDomain" text="[CONDITION] Permitir Este Dominio"/>
			<button name="RememberURL" text="[CONDITION] Permitir Esta URL"/>
		</form>
	</notification>
	<notification name="AudioAlert"> 
		Esta parcela provee música de:
		
		Dominio: [AUDIODOMAIN]
		URL: [AUDIOURL]
		<form name="form">
			<button name="Allow" text="Permitir"/>
			<button name="Deny" text="Denegar"/>
		</form>
	</notification>
	<notification name="AudioAlert2">
		¿Deseas recordar tu decisión y [LCONDITION] permitir música de esta fuente?
		
		Dominio: [AUDIODOMAIN]
		URL: [AUDIOURL]
		<form name="form">
			<button name="Do Now" text="[ACTION] Ahora"/>
			<button name="RememberDomain" text="[CONDITION] Permitir Este Dominio"/>
			<button name="RememberURL" text="[CONDITION] Permitir Esta URL"/>
		</form>
	</notification>
	<notification name="MOAPAlert">
		Un objeto provee medios compartidos de:
		
		Dominio: [MOAPDOMAIN]
		URL: [MOAPURL]
		<form name="form">
			<button name="Allow" text="Permitir"/>
			<button name="Deny" text="Denegar"/>
		</form>
	</notification>
	<notification name="MOAPAlert2">
		¿Deseas recordar tu decisión y [LCONDITION] permitir medios compartidos de esta fuente?
		
		Dominio: [MOAPDOMAIN]
		URL: [MOAPURL]
		<form name="form">
			<button name="Do Now" text="[ACTION] Ahora"/>
			<button name="RememberDomain" text="[CONDITION] Permitir Este Dominio"/>
			<button name="RememberURL" text="[CONDITION] Permitir Esta URL"/>
		</form>
	</notification>
	<notification name="SystemMessageTip">
		[MESSAGE]
	</notification>
	<notification name="IMSystemMessageTip">
		[MESSAGE]
	</notification>
	<notification name="Cancelled">
		Cancelado
	</notification>
	<notification name="CancelledSit">
		Cancelado el sentarte
	</notification>
	<notification name="CancelledAttach">
		Cancelada la anexión
	</notification>
	<notification name="ReplacedMissingWearable">
		Reemplazadas las ropas o partes del cuerpo perdidas con sus equivalentes por defecto.
	</notification>
	<notification name="GroupNotice">
		Asunto: [SUBJECT], Mensaje: [MESSAGE]
	</notification>
<<<<<<< HEAD
	<notification name="FriendOnline">
		[NAME] se ha conectado
	</notification>
	<notification name="FriendOffline">
		[NAME] se ha desconectado
=======
	<notification name="FriendOnlineOffline">
		&lt;nolink&gt;[NAME]&lt;/nolink&gt; está [STATUS]
>>>>>>> f6282b17
	</notification>
	<notification name="AddSelfFriend">
		Aunque eres muy agradable, no puedes añadirte como amigo a ti mismo.
	</notification>
	<notification name="UploadingAuctionSnapshot">
		Subiendo fotos al mundo y al sitio web...
(tardará unos 5 minutos).
	</notification>
	<notification name="UploadPayment">
		Has pagado [AMOUNT] LS por la subida.
	</notification>
	<notification name="UploadWebSnapshotDone">
		Completada la subida de la foto al sitio web.
	</notification>
	<notification name="UploadSnapshotDone">
		Completada la subida de la foto al mundo.
	</notification>
	<notification name="TerrainDownloaded">
		Se ha descargado Terrain.raw
	</notification>
	<notification name="GestureMissing">
		No se encuentra el gesto [NAME] en la base de datos.
	</notification>
	<notification name="UnableToLoadGesture">
		No se puede cargar el gesto [NAME].
	</notification>
	<notification name="LandmarkMissing">
		El hito ha desaparecido de la base de datos.
	</notification>
	<notification name="UnableToLoadLandmark">
		No se ha podido cargar el hito. Por favor, vuelve a intentarlo.
	</notification>
	<notification name="CapsKeyOn">
		Tienes pulsada la tecla de mayúsculas.
Esto puede influir en tu contraseña.
	</notification>
	<notification name="NotecardMissing">
		La nota ha desaparecido de la base de datos.
	</notification>
	<notification name="NotecardNoPermissions">
		No tienes permiso para ver esta nota.
	</notification>
	<notification name="RezItemNoPermissions">
		No tienes permisos suficientes para rezzear el objeto.
	</notification>
	<notification name="IMAcrossParentEstates">
		No se pueden enviar mensajes instantáneos entre estados principales.
	</notification>
	<notification name="TransferInventoryAcrossParentEstates">
		No se puede transferir el inventario entre estados principales.
	</notification>
	<notification name="UnableToLoadNotecard">
		En este momento no se puede cargar la nota.
	</notification>
	<notification name="ScriptMissing">
		El script ha desaparecido de la base de datos.
	</notification>
	<notification name="ScriptNoPermissions">
		No tienes permisos suficientes para ver el script.
	</notification>
	<notification name="UnableToLoadScript">
		No se ha podido cargar el script. Por favor, vuelve a intentarlo.
	</notification>
	<notification name="IncompleteInventory">
		Los contenidos que estás ofreciendo aún no están disponibles. Por favor, vuelve a ofrecerlos en un minuto.
	</notification>
	<notification name="CannotModifyProtectedCategories">
		No puedes modificar categorías que están protegidas.
	</notification>
	<notification name="CannotRemoveProtectedCategories">
		No puedes quitar categorías que están protegidas.
	</notification>
	<notification name="UnableToBuyWhileDownloading">
		No se puede comprar un objeto mientras se descargan los datos.
Por favor, vuelve a intentarlo.
	</notification>
	<notification name="UnableToLinkWhileDownloading">
		No se puede enlazar un objeto mientras se descargan los datos.
Por favor, vuelve a intentarlo.
	</notification>
	<notification name="CannotBuyObjectsFromDifferentOwners">
		No puedes comprar más de un objeto a la vez.
Por favor, selecciona un sólo objeto.
	</notification>
	<notification name="ObjectNotForSale">
		Este objeto no está en venta.
	</notification>
	<notification name="EnteringGodMode">
		Entrando en el modo administrativo, nivel [LEVEL]
	</notification>
	<notification name="LeavingGodMode">
		Saliendo del modo administrativo, nivel [LEVEL]
	</notification>
	<notification name="CopyFailed">
		No tienes pemiso para copiar esto.
	</notification>
	<notification name="InventoryAccepted">
		[NAME] ha recibido tu oferta de inventario.
	</notification>
	<notification name="InventoryDeclined">
		[NAME] ha rehusado tu oferta del inventario.
	</notification>
	<notification name="ObjectMessage">
		[NAME]: [MESSAGE]
	</notification>
	<notification name="CallingCardAccepted">
		Se ha aceptado tu tarjeta de visita.
	</notification>
	<notification name="CallingCardDeclined">
		Se ha rehusado tu tarjeta de visita.
	</notification>
	<notification name="TeleportToLandmark">
		Para teleportarte a lugares como &apos;[NAME]&apos;, pulsa el botón &quot;Lugares&quot;,
    y selecciona la pestaña Hitos en la ventana que se abre. Pulsa en un
    hito para seleccionarlo y luego pulsa &apos;Teleportar&apos; en la parte inferior de la ventana.
    (También puedes pulsar dos veces en el hito o pulsarlo con el botón derecho del ratón y
    elegir &apos;Teleportar&apos;.)
	</notification>
	<notification name="TeleportToPerson">
		Para ponerte en contacto con Residentes como &apos;[NAME]&apos;, pulsa el botón &quot;Gente&quot;, selecciona un Residente en la ventana que se abre y después pulsa en &apos;MI&apos; en
    la parte inferior de la ventana.
    (También puedes pulsar dos veces en su nombre o pulsarlo con el botón derecho y elegir &apos;MI&apos;).
	</notification>
	<notification name="CantSelectLandFromMultipleRegions">
		No puedes seleccionar un terreno que cruce las fronteras entre servidores.
Inténtalo seleccionando un trozo más pequeño de terreno.
	</notification>
	<notification name="SearchWordBanned">
		Se han excluido algunos términos de tu búsqueda debido a restricciones en el contenido, según se especifica en las Normas de la Comunidad.
	</notification>
	<notification name="NoContentToSearch">
		Por favor, elige al menos un tipo de contenido a buscar (General, Moderado o Adulto).
	</notification>
	<notification name="SystemMessage">
		[MESSAGE]
	</notification>
	<notification name="PaymentReceived">
		[MESSAGE]
	</notification>
	<notification name="PaymentSent">
		[MESSAGE]
	</notification>
	<notification name="PaymentFailure">
		[MESSAGE]
	</notification>
	<notification name="EventNotification">
		Notificación de evento:

[NAME]
[DATE]
		<form name="form">
			<button name="Details" text="Detalles"/>
			<button name="Cancel" text="Cancelar"/>
		</form>
	</notification>
	<notification name="TransferObjectsHighlighted">
		En estos momentos, están realzados todos los objetos de esta parcela que serán transferidos al comprador de la misma.

* No están realzados los árboles y hierbas que se transferirán.
		<form name="form">
			<button name="Done" text="Hecho"/>
		</form>
	</notification>
	<notification name="DeactivatedGesturesTrigger">
		Desactivados los gestos que tienen el mismo botón:
[NAMES]
	</notification>
	<notification name="NoQuickTime">
		No parece que tu sistema tenga instalado el software QuickTime de Apple.
Si quieres ver medios en streaming en las parcelas que los tienen, deberías ir al [http://www.apple.com/quicktime sitio de QuickTime] e instalar el QuickTime Player.
	</notification>
	<notification name="NoPlugin">
		No se ha encontrado el &apos;Media Plugin&apos; para manejar el &apos;mime type&apos; &quot;[MIME_TYPE]&quot;. Los medios de este tipo no estarán disponibles.
	</notification>
	<notification name="MediaPluginFailed">
		Fallo de este &apos;Media Plugin&apos;:
    [PLUGIN]

Por favor, reinstala el plugin o contacta con el vendedor si sigues teniendo problemas.
		<form name="form">
			<ignore name="ignore" text="Fallo al ejecutar un &apos;Media Plugin&apos;"/>
		</form>
	</notification>
	<notification name="OwnedObjectsReturned">
		Se han devuelto a tu inventario los objetos de los que eras propietario en la parcela seleccionada.
	</notification>
	<notification name="OtherObjectsReturned">
		Se han devuelto a su inventario los objetos en la parcela de terreno seleccionada propiedad de [NAME].
	</notification>
	<notification name="OtherObjectsReturned2">
		Se han devuelto a su propietario los objetos seleccionados en la parcela de terreno propiedad de &apos;[NAME]&apos;.
	</notification>
	<notification name="GroupObjectsReturned">
		Se han devuelto a los inventarios de sus propietarios los objetos que estaban compartidos con el grupo [GROUPNAME] en la parcela seleccionada.
Los objetos transferibles que se cedieron al grupo se han devuelto a sus propietarios anteriores.
Los objetos no transferibles que se cedieron al grupo han sido borrados.
	</notification>
	<notification name="UnOwnedObjectsReturned">
		Se han devuelto a sus propietarios los objetos de los que NO eras propietario en la parcela seleccionada.
	</notification>
	<notification name="ServerObjectMessage">
		Mensaje de [NAME]:
&lt;nolink&gt;[MSG]&lt;/nolink&gt;
	</notification>
	<notification name="NotSafe">
		Este terreno tiene el daño activado.
Aquí puedes ser herido. Si mueres, se te teleportará a tu Base.
	</notification>
	<notification name="NoFly">
		Este terreno tiene desactivada la capacidad de volar.
Aquí no puedes volar.
	</notification>
	<notification name="PushRestricted">
		Este terreno tiene desactivada la capacidad de empujar. No puedes hacerlo a menos que seas el propetario del terreno.
	</notification>
	<notification name="NoVoice">
		Este terreno tiene desactivado el chat de voz. No podrás oír hablar a nadie.
	</notification>
	<notification name="NoBuild">
		Este terreno tiene desactivada la capacidad para construir. Aquí no puedes ni construir ni crear objetos.
	</notification>
	<notification name="PathfindingDirty">
		La región tiene cambios de pathfinding pendientes. Si tienes derechos de construcción, debes actualizar la región pulsando el botón "Actualizar”.
		<usetemplate name="okcancelbuttons" yestext="Actualizar" notext="Cerrar"/>
	</notification>
	<notification name="DynamicPathfindingDisabled">
		Pathfinding dinámico no está activado en esta región. Los objetos con scripts que usen llamadas pathfinding LSL pueden no funcionar como se espera en esta región.
	</notification>
	<notification name="PathfindingCannotRebakeNavmesh">
		Ha ocurrido un error. Puede deberse a un problema en la conexión o en el servidor, o puede que no tengas permisos para construir. A veces desconectar y volver a conectar puede resolver este problema.
	<usetemplate name="okbutton" yestext="Aceptar"/>
	</notification>
	<notification name="PathfindingDirty">
		La región contiene cambios de pathfinding pendientes.  Si tienes derechos de construcción, puedes recargarla pulsando el botón “Recargar región”.
	</notification>
	<notification name="DynamicPathfindingDisabled">
		Esta región no tiene activado el pathfinding dinámico. Los objetos programados que utilicen llamadas LSL de pathfinding pueden tener un comportamiento inesperado en ella.
	</notification>
<<<<<<< HEAD
	<notification name="PathfindingRebakeNavmesh">
		Si cambias ciertos objetos en esta región, otros objetos móviles podrían tener un comportamiento incorrecto. Para que los objetos móviles se comporten correctamente, pulsa el botón “Recargar la región”. Si quieres más información, elige “Ayuda”.
		<url name="url">
			http://wiki.secondlife.com/wiki/Pathfinding_Tools_in_the_Second_Life_Viewer
		</url>
		<usetemplate helptext="Ayuda" ignoretext="Si cambias ciertos objetos en esta región, otros objetos móviles podrían tener un comportamiento incorrecto." name="okhelpignore" yestext="Aceptar"/>
	</notification>
=======
>>>>>>> f6282b17
	<notification name="PathfindingCannotRebakeNavmesh">
		Se ha producido un error. Puede haber ocurrido un problema en la red o el servidor, o quizás no tengas derechos de construcción. Este problema podría resolverse cerrando la sesión e iniciando una sesión nueva.
		<usetemplate name="okbutton" yestext="Aceptar"/>
	</notification>
	<notification name="SeeAvatars">
		Esta parcela oculta los avatares y el chat de texto de otras parcelas. No podrás ver a los residentes que estén fuera la parcela ni ellos podrán verte a ti. El chat de texto regular del canal 0 también está restringido a la parcela.
	</notification>
	<notification name="ScriptsStopped">
		Un administrador ha detenido temporalmente los scripts en esta región.
	</notification>
	<notification name="ScriptsNotRunning">
		En esta región no se está ejecutando ningún script.
	</notification>
	<notification name="NoOutsideScripts">
		Este terreno tiene desactivados los scripts externos.

Sólo los scripts pertenecientes al propietario del terreno funcionarán aquí.
	</notification>
	<notification name="ClaimPublicLand">
		Sólo puedes reclamar terreno público de la región en la que estás.
	</notification>
	<notification name="RegionTPAccessBlocked">
		La región que intentas visitar tiene contenido que excede tus preferencias actuales. Puedes cambiar las preferencias usando Avatar &gt; Preferencias &gt; General.
	</notification>
	<notification name="URBannedFromRegion">
		Se te ha prohibido el acceso a la región.
	</notification>
	<notification name="NoTeenGridAccess">
		Tu cuenta no puede conectarse a esta región del de la red adolescente de simuladores.
	</notification>
	<notification name="ImproperPaymentStatus">
		No tienes el estado de pago adecuado para entrar a esta región.
	</notification>
	<notification name="MustGetAgeRegion">
		Debes tener 18 años o más para acceder a esta región.
	</notification>
	<notification name="MustGetAgeParcel">
		Debes tener 18 años o más para acceder a esta parcela.
	</notification>
	<notification name="NoDestRegion">
		No se ha encontrado la región de destino.
	</notification>
	<notification name="NotAllowedInDest">
		No estás autorizado en el destino.
	</notification>
	<notification name="RegionParcelBan">
		No puedes cruzar la región por una parcela con el acceso prohibido. Intenta otro camino.
	</notification>
	<notification name="TelehubRedirect">
		Has sido redirigido a un punto de teleporte.
	</notification>
	<notification name="CouldntTPCloser">
		No se puede teleportar a un destino tan cercano.
	</notification>
	<notification name="TPCancelled">
		Teleporte cancelado.
	</notification>
	<notification name="FullRegionTryAgain">
		En estos momentos, está llena la región a la que estás intentando entrar.
Por favor, vuelve a intentarlo en unos momentos.
	</notification>
	<notification name="GeneralFailure">
		Fallo general.
	</notification>
	<notification name="RoutedWrongRegion">
		Mal dirigido a la región. Por favor, vuelve a intentarlo.
	</notification>
	<notification name="NoValidAgentID">
		ID de agente inválido.
	</notification>
	<notification name="NoValidSession">
		ID de sesión inválido.
	</notification>
	<notification name="NoValidCircuit">
		Código de circuito inválido.
	</notification>
	<notification name="NoValidTimestamp">
		Fecha inválida.
	</notification>
	<notification name="NoPendingConnection">
		No se puede crear la conexión.
	</notification>
	<notification name="InternalUsherError">
		Se ha producido un error interno al intentar acceder al destino de tu teleporte. Puede que, en este momento, el servicio de [CURRENT_GRID] tenga problemas.
	</notification>
	<notification name="NoGoodTPDestination">
		No se puede encontrar en esta región un buen destino para el teleporte.
	</notification>
	<notification name="InternalErrorRegionResolver">
		Se ha producido un error interno al manejar las coordenadas globales de tu petición de teleporte. Puede que, en este momento, el servicio de [CURRENT_GRID] tenga problemas.
	</notification>
	<notification name="NoValidLanding">
		No se ha podido encontrar un punto de aterrizaje válido.
	</notification>
	<notification name="NoValidParcel">
		No se ha podido encontrar una parcela válida.
	</notification>
	<notification name="ObjectGiveItem">
		Un objeto de nombre &lt;nolink&gt;[OBJECTFROMNAME]&lt;/nolink&gt;, propiedad de [NAME_SLURL], te ha dado este [OBJECTTYPE]:
&lt;nolink&gt;[ITEM_SLURL]&lt;/nolink&gt;
		<form name="form">
			<button name="Keep" text="Guardar"/>
			<button name="Discard" text="Descartar"/>
			<button name="Mute" text="Bloquear al propietario"/>
		</form>
	</notification>
	<notification name="OwnObjectGiveItem">
		Tu objeto de nombre &lt;nolink&gt;[OBJECTFROMNAME]&lt;/nolink&gt; te ha dado este [OBJECTTYPE]:
&lt;nolink&gt;[ITEM_SLURL]&lt;/nolink&gt;
		<form name="form">
			<button name="Keep" text="Guardar"/>
			<button name="Discard" text="Descartar"/>
		</form>
	</notification>
	<notification name="UserGiveItem">
		[NAME_SLURL] te ha dado este [OBJECTTYPE]:
[ITEM_SLURL]
		<form name="form">
			<button name="Show" text="Mostrar"/>
			<button name="Discard" text="Descartar"/>
			<button name="Mute" text="Bloquear"/>
		</form>
	</notification>
	<notification name="GodMessage">
		[NAME]

[MESSAGE]
	</notification>
	<notification name="JoinGroup">
		[MESSAGE]
		<form name="form">
			<button name="Join" text="Entrar"/>
			<button name="Decline" text="Rehusar"/>
			<button name="Info" text="Información"/>
		</form>
	</notification>
	<notification name="TeleportOffered">
		[NAME_SLURL] te ofrece teleportarte a su localización:

“[MESSAGE]”
&lt;icon&gt;[MATURITY_ICON]&lt;/icon&gt; - [MATURITY_STR]
		<form name="form">
			<button name="Teleport" text="Teleportarme"/>
			<button name="Cancel" text="Cancelar"/>
		</form>
	</notification>
	<notification name="TeleportOffered_MaturityExceeded">
		[NAME_SLURL] te ofrece teleportarte a su localización:

“[MESSAGE]”
&lt;icon&gt;[MATURITY_ICON]&lt;/icon&gt; - [MATURITY_STR]

Esta región tiene un contenido [REGION_CONTENT_MATURITY, pero tus preferencias actuales están configuradas para excluir contenido [REGION_CONTENT_MATURITY]. Podemos cambiar tus preferencias y proceder a teleportarte o bien puedes cancelar el teleporte.
		<form name="form">
			<button name="Teleport" text="Cambiar y teleportarme"/>
			<button name="Cancel" text="Cancelar"/>
		</form>
	</notification>
	<notification name="TeleportOffered_MaturityBlocked">
		[NAME_SLURL] te ofrece teleportarte a su localización:

“[MESSAGE]”
&lt;icon&gt;[MATURITY_ICON]&lt;/icon&gt; - [MATURITY_STR]

No obstante, el contenido de esta región solo es accesible para los adultos.
	</notification>
	<notification name="TeleportOfferSent">
		Teleporte ofrecido a [TO_NAME]
	</notification>
	<notification name="GotoURL">
		[MESSAGE]
[URL]
		<form name="form">
			<button name="Later" text="Más tarde"/>
			<button name="GoNow..." text="Ir ahora..."/>
		</form>
	</notification>
	<notification name="OfferFriendship">
		[NAME_SLURL] te está ofreciendo su amistad.

[MESSAGE]

(Por defecto, podrás ver si el otro está conectado)
		<form name="form">
			<button name="Accept" text="Aceptar"/>
			<button name="Decline" text="Rehusar"/>
		</form>
	</notification>
	<notification name="FriendshipOffered">
		Has ofrecido amistad a [TO_NAME]
	</notification>
	<notification name="OfferFriendshipNoMessage">
		[NAME_SLURL] te está ofreciendo amistad.

(De manera predeterminada, podrás ver si están conectados los demás.)
		<form name="form">
			<button name="Accept" text="Aceptar"/>
			<button name="Decline" text="Rehusar"/>
		</form>
	</notification>
	<notification name="FriendshipAccepted">
		[NAME] ha aceptado tu ofrecimiento de amistad.
	</notification>
	<notification name="FriendshipDeclined">
		[NAME] ha rechazado tu ofrecimiento de amistad.
	</notification>
	<notification name="FriendshipAcceptedByMe">
		Aceptado el ofrecimiento de amistad.
	</notification>
	<notification name="FriendshipDeclinedByMe">
		Rehusado el ofrecimiento de amistad.
	</notification>
	<notification name="OfferCallingCard">
		[NAME] te está ofreciendo su tarjeta de visita.
Esto añadirá un marcador en tu inventario para que puedas enviarle rápidamente un MI.
		<form name="form">
			<button name="Accept" text="Aceptar"/>
			<button name="Decline" text="Rehusar"/>
		</form>
	</notification>
	<notification name="RegionRestartMinutes">
		Esta región se reiniciará en [MINUTES] minutos.
Si permaneces en esta región serás desconectado.
	</notification>
	<notification name="RegionRestartSeconds">
		Esta región se reiniciará en  [SECONDS] segundos.
Si permaneces en esta región serás desconectado.
	</notification>
	<notification name="LoadWebPage">
		¿Cargar página web [URL] ?

[MESSAGE]

Del objeto: &lt;nolink&gt;[OBJECTNAME]&lt;/nolink&gt;, propietario: [NAME]?
		<form name="form">
			<button name="Gotopage" text="Cargar"/>
			<button name="Cancel" text="Cancelar"/>
		</form>
	</notification>
	<notification name="FailedToFindWearableUnnamed">
		Búsqueda fallida de [TYPE] en la base de datos.
	</notification>
	<notification name="FailedToFindWearable">
		Búsqueda fallida de [TYPE] de nombre [DESC] en la base de datos.
	</notification>
	<notification name="InvalidWearable">
		El ítem que quieres vestirte tiene una característica que tu visor no puede leer. Por favor, actualiza la versión de [APP_NAME] para ponerte este ítem.
	</notification>
	<notification name="ScriptQuestion">
		&lt;nolink&gt;[OBJECTNAME]&lt;/nolink&gt;, un objeto propiedad de &apos;[NAME]&apos;, quiere:

[QUESTIONS]
¿Es correcto?
		<form name="form">
			<button name="Yes" text="Sí"/>
			<button name="No" text="No"/>
			<button name="Mute" text="Bloquear"/>
		</form>
	</notification>
	<notification name="ScriptQuestionCaution">
		Atención: El objeto &apos;&lt;nolink&gt;[OBJECTNAME]&lt;/nolink&gt;&apos; solicita un acceso pleno a tu cuenta de dólares Linden. Si le autorizas el acceso, podrá retirar fondos de tu cuenta en cualquier momento o vaciarla por completo, cuando lo desee y sin más advertencias.
  
No autorices el acceso a tu cuenta si no conoces cuál es la razón exacta.
		<form name="form">
			<button name="Grant" text="Permitir acceso total"/>
			<button name="Deny" text="Denegar"/>
		</form>
	</notification>
	<notification name="ScriptDialog">
		&apos;&lt;nolink&gt;[TITLE]&lt;/nolink&gt;&apos; de [NAME]
[MESSAGE]
		<form name="form"/>
	</notification>
	<notification name="ScriptDialogGroup">
		&apos;&lt;nolink&gt;[TITLE]&lt;/nolink&gt;&apos; de [GROUPNAME]
[MESSAGE]
		<form name="form"/>
	</notification>
	<notification name="BuyLindenDollarSuccess">
		¡Gracias por tu pago!

Tu saldo de L$ se actualizará cuando se complete el proceso. Si el proceso tarda más de 20 minutos se cancelará tu transacción, y la cantidad se abonada en tu saldo de US$.

Puedes revisar el estado de tu pago en el Historial de transacciones de tu [http://secondlife.com/account/ Panel de Control]
	</notification>
	<notification name="FirstOverrideKeys">
		A partir de ahora, tus teclas de movimiento las gestiona un objeto.
Prueba las teclas del cursor o AWSD para ver qué hacen.
Algunos objetos (las pistolas, por ejemplo) te pedirán que, para usarlos, entres en vista subjetiva. Pulsa &apos;M&apos; para hacerlo.
	</notification>
	<notification name="FirstSandbox">
		Esta es una región &apos;sandbox&apos; (zona de pruebas) donde los residentes pueden aprender a construir.

Los objetos que construyas aquí serán eliminados cuando la abandones; por tanto, no olvides pulsarlos con el botón derecho y elegir &apos;Tomar&apos; para que tu creación vaya a tu inventario.
	</notification>
	<notification name="MaxListSelectMessage">
		Puedes seleccionar un máximo de [MAX_SELECT] items de esta lista.
	</notification>
	<notification name="VoiceInviteP2P">
		[NAME] te está invitando a un chat de voz.
Pulsa Aceptar o Rehusar para contestar o no la llamada. Pulsa Bloquear para bloquear al que llama.
		<form name="form">
			<button name="Accept" text="Aceptar"/>
			<button name="Decline" text="Rehusar"/>
			<button name="Mute" text="Bloquear"/>
		</form>
	</notification>
	<notification name="AutoUnmuteByIM">
		[NAME] ha dejado automáticamente de estar bloqueado al enviarle un mensaje instantáneo.
	</notification>
	<notification name="AutoUnmuteByMoney">
		[NAME] ha dejado automáticamente de estar bloqueado al darle dinero.
	</notification>
	<notification name="AutoUnmuteByInventory">
		[NAME] ha dejado automáticamente de estar bloqueado al ofrecerle inventario.
	</notification>
	<notification name="VoiceInviteGroup">
		[NAME] ha empezado un chat de voz con el grupo [GROUP].
Pulsa Aceptar o Rehusar para coger o no la llamada. Pulsa Bloquear para ignorar al que llama.
		<form name="form">
			<button name="Accept" text="Aceptar"/>
			<button name="Decline" text="Rehusar"/>
			<button name="Mute" text="Bloquear"/>
		</form>
	</notification>
	<notification name="VoiceInviteAdHoc">
		[NAME] ha empezado un chat de voz en multiconferencia.
Pulsa Aceptar o Rehusar para coger o no la llamada. Pulsa Ignorar para ignorar al que llama.
		<form name="form">
			<button name="Accept" text="Aceptar"/>
			<button name="Decline" text="Rehusar"/>
			<button name="Mute" text="Bloquear"/>
		</form>
	</notification>
	<notification name="InviteAdHoc">
		NAME] te está invitando a un chat en multiconferencia.
Pulsa Aceptar o Rehusar para coger o no la llamada. Pulsa Bloquear para ignorar al que llama.
		<form name="form">
			<button name="Accept" text="Aceptar"/>
			<button name="Decline" text="Rehusar"/>
			<button name="Mute" text="Bloquear"/>
		</form>
	</notification>
	<notification name="VoiceChannelFull">
		El chat de voz al que estás intentando entrar, [VOICE_CHANNEL_NAME], ha llegado a su capacidad máxima. Por favor, vuelve a intentarlo más tarde.
	</notification>
	<notification name="ProximalVoiceChannelFull">
		Lo sentimos. Este área ha llegado a su capacidad máxima de conversaciones por voz. Por favor, intenta usar la voz en otra zona.
	</notification>
	<notification name="VoiceChannelDisconnected">
		Has sido desconectado de [VOICE_CHANNEL_NAME]. Vas a ser reconectado al chat de voz.
	</notification>
	<notification name="VoiceChannelDisconnectedP2P">
		[VOICE_CHANNEL_NAME] ha colgado la llamada. Vas a ser reconectado al chat de voz.
	</notification>
	<notification name="P2PCallDeclined">
		[VOICE_CHANNEL_NAME] ha rehusado tu llamada. Vas a ser reconectado al chat de voz.
	</notification>
	<notification name="P2PCallNoAnswer">
		[VOICE_CHANNEL_NAME] no está disponible para coger tu llamada. Vas a ser reconectado al chat de voz.
	</notification>
	<notification name="VoiceChannelJoinFailed">
		Fallo al conectar a [VOICE_CHANNEL_NAME]; por favor, inténtalo más tarde. Vas a ser reconectado al chat de voz.
	</notification>
	<notification name="VoiceLoginRetry">
		Estamos creando un canal de voz para ti. Se puede tardar hasta un minuto.
	</notification>
	<notification name="VoiceEffectsExpired">
		Una o más de las transformaciones de voz a las que estás suscrito han caducado.
[Pulsa aquí [URL]] para renovar la suscripción.
	</notification>
	<notification name="VoiceEffectsExpiredInUse">
		La transformación de voz activa ha caducado y se ha aplicado tu configuración de voz normal.
[Pulsa aquí [URL]] para renovar la suscripción.
	</notification>
	<notification name="VoiceEffectsWillExpire">
		Una o más de tus transformaciones de voz caducarán en menos de [INTERVAL] días.
[Pulsa aquí [URL]] para renovar la suscripción.
	</notification>
	<notification name="VoiceEffectsNew">
		Están disponibles nuevas transformaciones de voz.
	</notification>
	<notification name="Cannot enter parcel: not a group member">
		Sólo los miembros de un grupo determinado pueden visitar esta zona.
	</notification>
	<notification name="Cannot enter parcel: banned">
		No puedes entrar en esta parcela, se te ha prohibido el acceso.
	</notification>
	<notification name="Cannot enter parcel: not on access list">
		No puedes entrar en esta parcela, no estás en la lista de acceso.
	</notification>
	<notification name="VoiceNotAllowed">
		No tienes permiso para conectarte al chat de voz de [VOICE_CHANNEL_NAME].
	</notification>
	<notification name="VoiceCallGenericError">
		Se ha producido un error al intentar conectarte al [VOICE_CHANNEL_NAME]. Por favor, inténtalo más tarde.
	</notification>
	<notification name="UnsupportedCommandSLURL">
		No se admite el formato de la SLurl que has pulsado.
	</notification>
	<notification name="BlockedSLURL">
		Por tu seguridad, se ha bloqueado una SLurl recibida de un navegador que no de confianza.
	</notification>
	<notification name="ThrottledSLURL">
		En muy poco tiempo, se han recibido muchas SLurls desde un navegador que no es de confianza.
Por tu seguridad, serán bloqueadas durante unos segundos.
	</notification>
	<notification name="IMToast">
		[MESSAGE]
		<form name="form">
			<button name="respondbutton" text="Responder"/>
		</form>
	</notification>
	<notification name="ConfirmCloseAll">
		¿Seguro que quieres cerrar todos los MI?
		<usetemplate ignoretext="Confirmar antes de cerrar todos los MIs" name="okcancelignore" notext="Cancelar" yestext="Aceptar"/>
	</notification>
	<notification name="AttachmentSaved">
		Se ha guardado el adjunto.
	</notification>
	<notification name="UnableToFindHelpTopic">
		No se ha podido encontrar un tema de ayuda para este elemento.
	</notification>
	<notification name="ObjectMediaFailure">
		Error del servidor: fallo en la actualización u obtención de los medios.
&apos;[ERROR]&apos;
		<usetemplate name="okbutton" yestext="Aceptar"/>
	</notification>
	<notification name="TextChatIsMutedByModerator">
		Un moderador ha silenciado tu chat de texto.
		<usetemplate name="okbutton" yestext="Aceptar"/>
	</notification>
	<notification name="VoiceIsMutedByModerator">
		Un moderador ha silenciado tu voz.
		<usetemplate name="okbutton" yestext="Aceptar"/>
	</notification>
	<notification name="UploadCostConfirmation">
		Esta subida te costará [PRECIO] L$. ¿Deseas continuar?
		<usetemplate name="okcancelbuttons" notext="Cancelar" yestext="Subir"/>
	</notification>
	<notification name="ConfirmClearTeleportHistory">
		¿Estás seguro de que quieres borrar tu historial de teleportes?
		<usetemplate name="okcancelbuttons" notext="Cancelar" yestext="Aceptar"/>
	</notification>
	<notification name="BottomTrayButtonCanNotBeShown">
		El botón elegido no se puede mostrar correctamente.
Se mostrará cuando haya suficiente espacio.
	</notification>
	<notification name="ShareNotification">
		Selecciona los residentes con quienes deseas compartir.
	</notification>
	<notification name="MeshUploadError">
		[LABEL] no se pudo subir: [MESSAGE] [IDENTIFIER] 

Consulta los detalles en el archivo de registro.
	</notification>
	<notification name="MeshUploadPermError">
		Error al solicitar los permisos para subir el modelo mesh.
	</notification>
	<notification name="RegionCapabilityRequestError">
		No se ha podido obtener la capacidad de la región &apos;[CAPABILITY]&apos;.
	</notification>
	<notification name="ShareItemsConfirmation">
		Estás seguro de que quieres compartir los siguientes items:
		
		&lt;nolink&gt;[ITEMS]&lt;/nolink&gt;
		
		Con los siguientes residentes:
		
		[RESIDENTS]
		<usetemplate ignoretext="Confirmar antes de compartir un ítem" name="okcancelignore" notext="Cancelar" yestext="Aceptar"/>
	</notification>
	<notification name="ShareItemsConfirmation">
		¿Estás seguro de que quieres compartir los elementos siguientes?

&lt;nolink&gt;[ITEMS]&lt;/nolink&gt;

Con los siguientes residentes:

[RESIDENTS]
		<usetemplate name="okcancelbuttons" notext="Cancelar" yestext="Aceptar"/>
	</notification>
	<notification name="ShareFolderConfirmation">
		Sólo puedes compartir una carpeta en cada momento.

¿Estás seguro de que quieres compartir los elementos siguientes?

&lt;nolink&gt;[ITEMS]&lt;/nolink&gt;

Con los siguientes Residentes:

[RESIDENTS]
		<usetemplate name="okcancelbuttons" notext="Cancelar" yestext="Aceptar"/>
	</notification>
	<notification name="ItemsShared">
		Los elementos se han compartido correctamente.
	</notification>
	<notification name="DeedToGroupFail">
		Error de transferencia a grupo.
	</notification>
	<notification name="AvatarRezNotification">
		( [EXISTENCE] segundos vivo )
El avatar &apos;[NAME]&apos; tardó [TIME] segundos en dejar de aparecer como nube.
	</notification>
	<notification name="AvatarRezSelfBakedDoneNotification">
		( [EXISTENCE] segundos vivo )
Has terminado de texturizar tu vestuario en [TIME] segundos.
	</notification>
	<notification name="AvatarRezSelfBakedUpdateNotification">
		( [EXISTENCE] segundos vivo )
Has enviado una actualización de tu apariencia después de [TIME] segundos.
[STATUS]
	</notification>
	<notification name="AvatarRezCloudNotification">
		( [EXISTENCE] segundos vivo )
El avatar &apos;[NAME]&apos; se convirtió en nube.
	</notification>
	<notification name="AvatarRezArrivedNotification">
		( [EXISTENCE] segundos vivo )
Apareció el avatar &apos;[NAME]&apos;.
	</notification>
	<notification name="AvatarRezLeftCloudNotification">
		( [EXISTENCE] segundos vivo )
El avatar &apos;[NAME]&apos; salió al cabo de [TIME] segundos como nube.
	</notification>
	<notification name="AvatarRezEnteredAppearanceNotification">
		( [EXISTENCE] segundos vivo )
El avatar &apos;[NAME]&apos; ya está en modo de edición de apariencia.
	</notification>
	<notification name="AvatarRezLeftAppearanceNotification">
		( [EXISTENCE] segundos vivo )
El avatar &apos;[NAME]&apos; salió del modo de edición de apariencia.
	</notification>
	<notification name="NoConnect">
		Tenemos problemas de conexión con [PROTOCOL] [HOSTID].
Comprueba la configuración de la red y del servidor de seguridad.
		<usetemplate name="okbutton" yestext="Aceptar"/>
	</notification>
	<notification name="NoVoiceConnect">
		Tenemos problemas de conexión con tu servidor de voz:

[HOSTID]

No podrás establecer comunicaciones de voz.
Comprueba la configuración de la red y del servidor de seguridad.
		<usetemplate name="okbutton" yestext="Aceptar"/>
	</notification>
	<notification name="AvatarRezLeftNotification">
		( [EXISTENCE] segundos vivo )
El avatar &apos;[NAME]&apos; ya estaba totalmente cargado al salir.
	</notification>
	<notification name="AvatarRezSelfBakedTextureUploadNotification">
		( [EXISTENCE] segundos vivo )
Has actualizado una textura obtenida mediante bake de [RESOLUTION] para &apos;[BODYREGION]&apos; después de [TIME] segundos.
	</notification>
	<notification name="AvatarRezSelfBakedTextureUpdateNotification">
		( [EXISTENCE] segundos vivo )
Has actualizado de manera local una textura obtenida mediante bake de [RESOLUTION] para &apos;[BODYREGION]&apos; después de [TIME] segundos.
	</notification>
	<notification name="ConfirmLeaveCall">
		¿Estás seguro de que deseas salir de esta multiconferencia?
		<usetemplate ignoretext="Confirma antes de salir de la llamada" name="okcancelignore" notext="No" yestext="Sí"/>
	</notification>
	<notification name="ConfirmMuteAll">
		Has seleccionado silenciar a todos los participantes en una multiconferencia.
Si lo haces, todos los residentes que se unan posteriormente a la llamada también serán silenciados, incluso cuando abandones la conferencia.

¿Deseas silenciar a todos?
		<usetemplate ignoretext="Confirma que deseas silenciar a todos los participantes en una multiconferencia." name="okcancelignore" notext="Cancelar" yestext="Aceptar"/>
	</notification>
	<notification label="Chat" name="HintChat">
		Para unirte a la conversación, escribe en el campo de chat que aparece a continuación.
	</notification>
	<notification label="Levantarme" name="HintSit">
		Para levantarte y salir de la posición de sentado, haz clic en el botón Levantarme.
	</notification>
	<notification label="Hablar" name="HintSpeak">
		Pulsa en el botón Hablar para conectar y desconectar el micrófono.

Pulsa en el cursor arriba para ver el panel de control de voz.

Al ocultar el botón Hablar se desactiva la función de voz.
	</notification>
	<notification label="Explora el mundo" name="HintDestinationGuide">
		La Guía de destinos contiene miles de nuevos lugares por descubrir. Selecciona una ubicación y elige Teleportarme para iniciar la exploración.
	</notification>
	<notification label="Panel lateral" name="HintSidePanel">
		Accede de manera rápida a tu inventario, así como a tu ropa, los perfiles y el resto de la información disponible en el panel lateral.
	</notification>
	<notification label="Mover" name="HintMove">
		Si deseas caminar o correr, abre el panel Movimiento y utiliza las flechas de dirección para navegar. También puedes utilizar las flechas de dirección del teclado.
	</notification>
	<notification label="" name="HintMoveClick">
		1. Pulsa para caminar: Pulsa en cualquier punto del terreno para ir a él.

2. Pulsa y arrastra para girar la vista: Pulsa y arrastra el cursor a cualquier parte del mundo para girar la vista.
	</notification>
	<notification label="Displayname" name="HintDisplayName">
		Configura y personaliza aquí tu Displayname. Esto se añadirá a tu nombre de usuario personal, que no puedes modificar. Puedes cambiar la manera en que ves los nombres de otras personas en tus preferencias.
	</notification>
	<notification label="Visión" name="HintView">
		Para cambiar la vista de la cámara, utiliza los controles Orbital y Panorámica. Para restablecer tu vista, pulsa Esc o camina.
	</notification>
	<notification label="Inventario" name="HintInventory">
		Accede a tu inventario para buscar items. Los items más recientes se pueden encontrar fácilmente en la pestaña Recientes.
	</notification>
	<notification label="¡Tienes dólares Linden!" name="HintLindenDollar">
		Éste es tu saldo actual de L$. Haz clic en Comprar L$ para comprar más dólares Linden.
	</notification>
	<notification name="LowMemory">
		Tu memoria disponible es insuficiente. Algunas funciones de SL se han desactivado para evitar una caída. Por favor cierra otras aplicaciones. Si el problema continúa, reinicia SL.
	</notification>
	<notification name="ForceQuitDueToLowMemory">
		El visor se cerrará en 30 segundos porque no hay memoria suficiente.
	</notification>
	<notification name="PopupAttempt">
		Se ha impedido que se abriera una ventana emergente.
		<form name="form">
			<ignore name="ignore" text="Permitir todas las ventanas emergentes"/>
			<button name="open" text="Abrir esa ventana emergente"/>
		</form>
	</notification>
	<notification name="SOCKS_NOT_PERMITTED">
		El proxy SOCKS 5 &quot;[HOST]:[PORT]&quot; ha rechazado la conexión, no está permitida por el juego de reglas.
		<usetemplate name="okbutton" yestext="Aceptar"/>
	</notification>
	<notification name="SOCKS_CONNECT_ERROR">
		El proxy SOCKS 5 &quot;[HOST]:[PORT]&quot; ha rechazado la conexión, no se ha podido abrir el canal TCP.
		<usetemplate name="okbutton" yestext="Aceptar"/>
	</notification>
	<notification name="SOCKS_NOT_ACCEPTABLE">
		El proxy SOCKS 5 &quot;[HOST]:[PORT]&quot; ha rechazado el sistema de autenticación seleccionado.
		<usetemplate name="okbutton" yestext="Aceptar"/>
	</notification>
	<notification name="SOCKS_AUTH_FAIL">
		El proxy SOCKS 5 &quot;[HOST]:[PORT]&quot; contestó que tus credenciales no son válidas.
		<usetemplate name="okbutton" yestext="Aceptar"/>
	</notification>
	<notification name="SOCKS_UDP_FWD_NOT_GRANTED">
		El proxy SOCKS 5 &quot;[HOST]:[PORT]&quot; ha rechazado la petición asociada de UDP.
		<usetemplate name="okbutton" yestext="Aceptar"/>
	</notification>
	<notification name="SOCKS_HOST_CONNECT_FAILED">
		No se pudo establecer una conexión con el servidor proxy SOCKS 5 &quot;[HOST]:[PORT]&quot;.
		<usetemplate name="okbutton" yestext="Aceptar"/>
	</notification>
	<notification name="SOCKS_UNKNOWN_STATUS">
		Error de proxy desconocido con el servidor &quot;[HOST]:[PORT]&quot;.
		<usetemplate name="okbutton" yestext="Aceptar"/>
	</notification>
	<notification name="SOCKS_INVALID_HOST">
		Dirección o puerto de proxy SOCKS no válidos &quot;[HOST]:[PORT]&quot;.
		<usetemplate name="okbutton" yestext="Aceptar"/>
	</notification>
	<notification name="SOCKS_BAD_CREDS">
		Nombre de usuario o contraseña de SOCKS 5 no válidos.
		<usetemplate name="okbutton" yestext="Aceptar"/>
	</notification>
	<notification name="PROXY_INVALID_HTTP_HOST">
		Dirección o puerto de proxy HTTP no válidos &quot;[HOST]:[PORT]&quot;.
		<usetemplate name="okbutton" yestext="Aceptar"/>
	</notification>
	<notification name="PROXY_INVALID_SOCKS_HOST">
		Dirección o puerto de proxy SOCKS no válidos &quot;[HOST]:[PORT]&quot;.
		<usetemplate name="okbutton" yestext="Aceptar"/>
	</notification>
	<notification name="ChangeProxySettings">
		La configuración del puerto se activará cuando reinicies [APP_NAME].
		<usetemplate name="okbutton" yestext="Aceptar"/>
	</notification>
	<notification name="AuthRequest">
		El sitio en &apos;&lt;nolink&gt;[HOST_NAME]&lt;/nolink&gt;&apos; de la plataforma &apos;[REALM]&apos; requiere un nombre de usuario y una contraseña.
		<form name="form">
			<input name="username" text="Nombre de usuario"/>
			<input name="password" text="Contraseña"/>
			<button name="ok" text="Enviar"/>
			<button name="cancel" text="Cancelar"/>
		</form>
	</notification>
	<notification name="ModeChange">
		Cambiar entre los diferentes modos requiere que cierres y reinicies Firestorm.
		<usetemplate name="okcancelbuttons" yestext="Cerrar" notext="No cerrar"/>
	</notification>
	<notification label="" name="NoClassifieds">
		La creación y edición de clasificados sólo está disponible en el modo Avanzado. ¿Quieres salir y cambiar de modo? El selector de modo se encuentra en la pantalla de inicio de sesión.
		<usetemplate name="okcancelbuttons" notext="No salir" yestext="Salir"/>
	</notification>
	<notification label="" name="NoGroupInfo">
		La creación y edición de grupos sólo está disponible en el modo Avanzado. ¿Quieres salir y cambiar de modo? El selector de modo se encuentra en la pantalla de inicio de sesión.
		<usetemplate name="okcancelbuttons" notext="No salir" yestext="Salir"/>
	</notification>
	<notification label="" name="NoPlaceInfo">
		La opción de consulta del perfil del lugar solo está disponible en el modo Avanzado. ¿Quieres salir y cambiar de modo? El selector de modo se encuentra en la pantalla de inicio de sesión.
		<usetemplate name="okcancelbuttons" notext="No salir" yestext="Salir"/>
	</notification>
	<notification label="" name="NoPicks">
		La creación y edición de Destacados sólo está disponible en el modo Avanzado. ¿Quieres salir y cambiar de modo? El selector de modo se encuentra en la pantalla de inicio de sesión.
		<usetemplate name="okcancelbuttons" notext="No salir" yestext="Salir"/>
	</notification>
	<notification label="" name="NoWorldMap">
		La visualización del mapa del mundo sólo está disponible en el modo Avanzado. ¿Quieres salir y cambiar de modo? El selector de modo se encuentra en la pantalla de inicio de sesión.
		<usetemplate name="okcancelbuttons" notext="No salir" yestext="Salir"/>
	</notification>
	<notification label="" name="NoVoiceCall">
		Las llamadas de voz sólo están disponibles en el modo Avanzado. ¿Quieres cerrar sesión y cambiar de modo?
		<usetemplate name="okcancelbuttons" notext="No salir" yestext="Salir"/>
	</notification>
	<notification label="" name="NoAvatarShare">
		Compartir sólo está disponible en el modo Avanzado. ¿Quieres cerrar sesión y cambiar de modo?
		<usetemplate name="okcancelbuttons" notext="No salir" yestext="Salir"/>
	</notification>
	<notification label="" name="NoAvatarPay">
		El pago a otros residentes sólo está disponible en el modo Avanzado. ¿Quieres cerrar sesión y cambiar de modo?
		<usetemplate name="okcancelbuttons" notext="No salir" yestext="Salir"/>
	</notification>
	<notification label="" name="NoInventory">
		La opción de consulta del inventario solo está disponible en el modo Avanzado. ¿Quieres cerrar sesión y cambiar de modo?
		<usetemplate name="okcancelbuttons" notext="No salir" yestext="Salir"/>
	</notification>
	<notification label="" name="NoAppearance">
		El editor de apariencia solo está disponible en el modo Avanzado. ¿Quieres cerrar sesión y cambiar de modo?
		<usetemplate name="okcancelbuttons" notext="No salir" yestext="Salir"/>
	</notification>
	<notification label="" name="NoSearch">
		Las búsquedas solo están disponibles en el modo Avanzado. ¿Quieres cerrar sesión y cambiar de modo?
		<usetemplate name="okcancelbuttons" notext="No salir" yestext="Salir"/>
	</notification>
	<notification label="" name="ConfirmHideUI">
		Esta acción ocultará todos los botones y elementos de menú. Para restaurarlos, pulsa otra vez en [SHORTCUT].
		<usetemplate ignoretext="Confirmar antes de ocultar la IU" name="okcancelignore" notext="Cancelar" yestext="Aceptar"/>
	</notification>
	<notification name="PathfindingLinksets_WarnOnPhantom">
		A algunos linksets seleccionados se les conmutará su marca 'fantasma'
¿Deseas continuar?
		<usetemplate ignoretext="A algunos linksets seleccionados se les conmutará su marca 'fantasma'" name="okcancelignore" notext="Cancelar" yestext="Aceptar"/>
	</notification>
	<notification name="PathfindingLinksets_MismatchOnRestricted">
		Algunos linksets seleccionados no pueden configurarse como '[REQUESTED_TYPE]' a causa de restricciones de permisos en el linkset. En su lugar, estos linksets serán configurados como '[RESTRICTED_TYPE]'.
¿Deseas continuar?
		<usetemplate ignoretext="Algunos linksets seleccionados no pueden configurarse a causa de restricciones de permisos en el linkset" name="okcancelignore" notext="Cancelar" yestext="Aceptar"/>
	</notification>
	<notification name="PathfindingLinksets_MismatchOnVolume">
		Algunos linksets seleccionados no pueden configurarse como '[REQUESTED_TYPE]' porque la forma es no-convexa.
¿Deseas continuar?
		<usetemplate ignoretext="Algunos linksets seleccionados no pueden configurarse porque la forma es no-convexa" name="okcancelignore" notext="Cancelar" yestext="Aceptar"/>
	</notification>
	<notification name="PathfindingLinksets_WarnOnPhantom_MismatchOnRestricted">
		A algunos linksets seleccionados se les conmutará su marca 'fantasma'.

Algunos linksets seleccionados no pueden configurarse como '[REQUESTED_TYPE]' a causa de restricciones de permisos en el linkset. En su lugar, estos linksets serán configurados como '[RESTRICTED_TYPE]'.

¿Deseas continuar?
		<usetemplate ignoretext="A algunos linksets seleccionados se les conmutará su marca 'fantasma' y otros no pueden ser configurados como se desea" name="okcancelignore" notext="Cancelar" yestext="Aceptar"/>
	</notification>
	<notification name="PathfindingLinksets_WarnOnPhantom_MismatchOnVolume">
		A algunos linksets seleccionados se les conmutará su marca 'fantasma'.

Algunos linksets seleccionados no pueden configurarse como '[REQUESTED_TYPE]' porque la forma es no-convexa.

¿Deseas continuar?
		<usetemplate ignoretext="A algunos linksets seleccionados se les conmutará su marca 'fantasma' y otros no pueden configurarse como '[REQUESTED_TYPE]' porque la forma es no-convexa" name="okcancelignore" notext="Cancelar" yestext="Aceptar"/>
	</notification>
	<notification name="PathfindingLinksets_MismatchOnRestricted_MismatchOnVolume">
		Algunos linksets seleccionados no pueden configurarse como '[REQUESTED_TYPE]' a causa de restricciones de permisos en el linkset. En su lugar, estos linksets serán configurados como '[RESTRICTED_TYPE]'.
		
Algunos linksets seleccionados no pueden configurarse como '[REQUESTED_TYPE]' porque su forma es no-convexa. El tipo de uso de estos linksets no cambiará.

¿Deseas continuar?	
		<usetemplate ignoretext="Algunos linksets no pueden ser configurados a causa de restricciones de permisos en el linkset y porque su forma es no-convexa." name="okcancelignore" notext="Cancelar" yestext="Aceptar"/>
	</notification>
	<notification name="PathfindingLinksets_WarnOnPhantom_MismatchOnRestricted_MismatchOnVolume">
		
		A algunos linksets seleccionados se les conmutará su marca 'fantasma'.

Algunos linksets seleccionados no pueden configurarse como '[REQUESTED_TYPE]' a causa de restricciones de permisos en el linkset. En su lugar, estos linksets serán configurados como '[RESTRICTED_TYPE]'.

Algunos linksets seleccionados no pueden configurarse como '[REQUESTED_TYPE]' porque su forma es no-convexa.

¿Deseas continuar?
		<usetemplate ignoretext="A algunos linksets seleccionados se les conmutará su marca 'fantasma' y otros no pueden ser configurados a causa de restricciones de permisos o porque su forma es no-convexa." name="okcancelignore" notext="Cancelar" yestext="Aceptar"/>
	</notification>
	<notification name="PathfindingLinksets_ChangeToFlexiblePath">
		El objeto seleccionado afecta al navmesh. Cambiarlo a Camino Flexible lo eliminará del navmesh.
		<usetemplate ignoretext="El objeto seleccionado afecta al navmesh. Cambiarlo a Camino Flexible lo eliminará del navmesh." name="okcancelignore" notext="Cancelar" yestext="Aceptar"/>
	</notification>
	<notification name="PathfindingLinksets_WarnOnPhantom">
		El indicador de inmaterial de algunos linksets seleccionados se conmutará.

¿Quieres continuar?
		<usetemplate ignoretext="El indicador de inmaterial de algunos linksets seleccionados se conmutará." name="okcancelignore" notext="Cancelar" yestext="OK"/>
	</notification>
	<notification name="PathfindingLinksets_MismatchOnRestricted">
		Algunos de los linksets seleccionados no pueden configurarse como &apos;[REQUESTED_TYPE]&apos; debido a restricciones de los permisos del linkset.  Estos linksets se configurarán como &apos;[RESTRICTED_TYPE]&apos;.

¿Quieres continuar?
		<usetemplate ignoretext="Algunos de los linksets seleccionados no pueden configurarse debido a restricciones de los permisos del linkset." name="okcancelignore" notext="Cancelar" yestext="OK"/>
	</notification>
	<notification name="PathfindingLinksets_MismatchOnVolume">
		Algunos de los linksets seleccionados no pueden configurarse como &apos;[REQUESTED_TYPE]&apos; porque su forma no es convexa.

¿Quieres continuar?
		<usetemplate ignoretext="Algunos de los linksets seleccionados no pueden configurarse porque su forma no es convexa." name="okcancelignore" notext="Cancelar" yestext="OK"/>
	</notification>
	<notification name="PathfindingLinksets_WarnOnPhantom_MismatchOnRestricted">
		El indicador de inmaterial de algunos linksets seleccionados se conmutará.

Algunos de los linksets seleccionados no pueden configurarse como &apos;[REQUESTED_TYPE]&apos; debido a restricciones de los permisos del linkset.  Estos linksets se configurarán como &apos;[RESTRICTED_TYPE]&apos;.

¿Quieres continuar?
		<usetemplate ignoretext="El indicador de inmaterial de algunos linksets seleccionados se conmutará y otros no se podrán establecer debido a restricciones de los permisos del linkset." name="okcancelignore" notext="Cancelar" yestext="OK"/>
	</notification>
	<notification name="PathfindingLinksets_WarnOnPhantom_MismatchOnVolume">
		El indicador de inmaterial de algunos linksets seleccionados se conmutará.

Algunos de los linksets seleccionados no pueden configurarse como &apos;[REQUESTED_TYPE]&apos; porque su forma no es convexa.

¿Quieres continuar?
		<usetemplate ignoretext="El indicador de inmaterial de algunos linksets seleccionados se conmutará y otros no se podrán establecer porque la forma no es convexa" name="okcancelignore" notext="Cancelar" yestext="OK"/>
	</notification>
	<notification name="PathfindingLinksets_MismatchOnRestricted_MismatchOnVolume">
		Algunos de los linksets seleccionados no pueden configurarse como &apos;[REQUESTED_TYPE]&apos; debido a restricciones de los permisos del linkset.  Estos linksets se configurarán como &apos;[RESTRICTED_TYPE]&apos;.

Algunos de los linksets seleccionados no pueden configurarse como &apos;[REQUESTED_TYPE]&apos; porque su forma no es convexa. Los tipos de utilización de estos linksets no cambiarán.

¿Quieres continuar?
		<usetemplate ignoretext="Algunos de los linksets seleccionados no pueden configurarse debido a restricciones de los permisos del linkset y porque su forma no es convexa." name="okcancelignore" notext="Cancelar" yestext="OK"/>
	</notification>
	<notification name="PathfindingLinksets_WarnOnPhantom_MismatchOnRestricted_MismatchOnVolume">
		El indicador de inmaterial de algunos linksets seleccionados se conmutará.

Algunos de los linksets seleccionados no pueden configurarse como &apos;[REQUESTED_TYPE]&apos; debido a restricciones de los permisos del linkset.  Estos linksets se configurarán como &apos;[RESTRICTED_TYPE]&apos;.

Algunos de los linksets seleccionados no pueden configurarse como &apos;[REQUESTED_TYPE]&apos; porque su forma no es convexa. Los tipos de utilización de estos linksets no cambiarán.

¿Quieres continuar?
		<usetemplate ignoretext="El indicador de inmaterial de algunos linksets seleccionados se conmutará y otros no se podrán establecer debido a restricciones de los permisos del linkset y porque su forma no es convexa." name="okcancelignore" notext="Cancelar" yestext="OK"/>
	</notification>
	<notification name="PathfindingLinksets_ChangeToFlexiblePath">
		El objeto que has seleccionado afecta al navmesh. Al cambiarlo a una Ruta flexible se eliminará del navmesh.
		<usetemplate ignoretext="El objeto que has seleccionado afecta al navmesh. Al cambiarlo a una Ruta flexible se eliminará del navmesh." name="okcancelignore" notext="Cancelar" yestext="Aceptar"/>
	</notification>
	<global name="UnsupportedGLRequirements">
		Parece que no tienes el hardware apropiado para [APP_NAME]. [APP_NAME] requiere una tarjeta gráfica OpenGL que admita texturas múltiples (&apos;multitexture support&apos;). Si la tienes, comprueba que tienes los últimos controladores para tu tarjeta gráfica, así como los últimos parches y &apos;service packs&apos; para tu sistema operativo.

Si los problemas persisten, por favor, acude a [SUPPORT_SITE].
	</global>
	<global name="UnsupportedCPUAmount">
		796
	</global>
	<global name="UnsupportedRAMAmount">
		510
	</global>
	<global name="UnsupportedGPU">
		- Tu tarjeta gráfica no cumple los requerimientos mínimos.
	</global>
	<global name="UnsupportedRAM">
		- La memoria de tu sistema no cumple los requerimientos mínimos.
	</global>
	<global name="You can only set your &apos;Home Location&apos; on your land or at a mainland Infohub.">
		Si posees un terreno, puedes hacerlo tu Base.
También puedes buscar en el Mapa lugares marcados como &quot;Puntos de Información&quot;.
	</global>
	<global name="You died and have been teleported to your home location">
		Has muerto y has sido teleportado a tu Base.
	</global>
	<notification name="LocalBitmapsUpdateFileNotFound">
		[FNAME] no se ha podido actualizar porque el archivo ya no se encuentra.
Desactivando futuras actualizaciones de este archivo.
	</notification>
	<notification name="LocalBitmapsUpdateFailedFinal">
		[FNAME] se ha intentado abrir o descodificar durante [NRETRIES] intentos sin éxito, y ahora se considera roto.
Desactivando futuras actualizaciones de este archivo.
	</notification>
	<notification name="LocalBitmapsVerifyFail">
		Se ha intentado añadir un archivo de imagen [FNAME] no válido o ilegible, que no se puede abrir ni descodificar.
Intento cancelado.
	</notification>
	<notification name="PathfindingReturnMultipleItems">
		Vas a devolver [NUM_ITEMS] objetos. ¿Estás seguro de que deseas continuar?
		<usetemplate ignoretext="¿Estás seguro de que quieres devolver varios objetos?" name="okcancelignore" notext="No" yestext="Sí"/>
	</notification>
	<notification name="PathfindingDeleteMultipleItems">
		Vas a eliminar [NUM_ITEMS] objetos. ¿Estás seguro de que deseas continuar?
		<usetemplate ignoretext="¿Estás seguro de que quieres eliminar varios elementos?" name="okcancelignore" notext="No" yestext="Sí"/>
	</notification>
	<notification name="AvatarFrozen">
		[AV_FREEZER] te ha congelado. No puedes moverte ni interactuar con el mundo.
	</notification>
	<notification name="AvatarFrozenDuration">
<<<<<<< HEAD
		[AV_FREEZER] te ha congelado por [AV_FREEZE_TIME] segundos. No puedes moverte ni interactuar con el mundo.
=======
		[AV_FREEZER] te ha congelado durante [AV_FREEZE_TIME] segundos. No puedes moverte ni interactuar con el mundo.
>>>>>>> f6282b17
	</notification>
	<notification name="YouFrozeAvatar">
		Avatar congelado.
	</notification>
	<notification name="AvatarHasUnFrozenYou">
		[AV_FREEZER] te ha descongelado.
	</notification>
	<notification name="AvatarUnFrozen">
		Avatar descongelado.
	</notification>
	<notification name="AvatarFreezeFailure">
<<<<<<< HEAD
		La congelación ha fallado porque no tienes permisos de administración de esa parcela.
	</notification>
	<notification name="AvatarFreezeThaw">
		Tu congelación ha terminado, vuelve a lo tuyo.
	</notification>
	<notification name="AvatarCantFreeze">
		Lo siento, no se puede congelar a ese usuario.
=======
		Error al congelar: no tienes permisos de administrador en esa parcela.
	</notification>
	<notification name="AvatarFreezeThaw">
		La congelación ha terminado, puedes seguir con tus asuntos.
	</notification>
	<notification name="AvatarCantFreeze">
		Lo sentimos, ese usuario no se puede congelar.
>>>>>>> f6282b17
	</notification>
	<notification name="NowOwnObject">
		Ahora eres el propietario del objeto [OBJECT_NAME]
	</notification>
	<notification name="CantRezOnLand">
<<<<<<< HEAD
		No puedes dejar objeto en [OBJECT_POS] porque el propietario de esta parcela no lo permite. Usa la herramienta de parcela para ver quién la posee.
	</notification>
	<notification name="RezFailTooManyRequests">
		No se ha podido dejar el objeto porque hay demasiadas peticiones.
	</notification>
	<notification name="SitFailCantMove">
		No puedes sentarte porque no puedes moverte en este momento.
	</notification>
	<notification name="SitFailNotAllowedOnLand">
		No puedes sentarte porque no tienes permitido el acceso a esa parcela.
	</notification>
	<notification name="SitFailNotSameRegion">
		Intenta acercarte. No te puedes sentar en el objeto porque está en otra región diferente.
	</notification>
	<notification name="NoNewObjectRegionFull">
		No se puede crear un nuevo objeto. La región está llena.
	</notification>
	<notification name="FailedToPlaceObject">
		No se ha podido situar el objeto en la posición especificada. Por favor, inténtalo de nuevo.
	</notification>
	<notification name="NoOwnNoGardening">
		No puedes crear árboles y hierba en una parcela que no es de tu propiedad.
	</notification>
	<notification name="NoCopyPermsNoObject">
		Ha fallado la copia porque no tienes permisos para copiar el objeto '[OBJ_NAME]'.
	</notification>
	<notification name="NoTransPermsNoObject">
		Ha fallado la copia porque el objeto '[OBJ_NAME]' no te puede ser transferido.
	</notification>
	<notification name="AddToNavMeshNoCopy">
		Ha fallado la copia porque el objeto '[OBJ_NAME]' contribuye al navmesh.
	</notification>
	<notification name="DupeWithNoRootsSelected">
		Duplicado sin objetos raíz seleccionados.
	</notification>
	<notification name="CantDupeCuzRegionIsFull">
		No se pueden duplicar los objetos porque la región está llena.
	</notification>
	<notification name="CantDupeCuzParcelNotFound">
		No se pueden duplicar los objetos - No se encuentra la parcela en la que están.
	</notification>
	<notification name="CantCreateCuzParcelFull">
		No se puede crear el objeto porque la parcela está llena.
	</notification>
	<notification name="RezAttemptFailed">
		Ha fallado el intento de dejar el objeto.
=======
		No se puede colocar el objeto en [OBJECT_POS] porque el propietario de ese terreno no lo permite. Usa la herramienta de terreno para ver quién es el propietario.
	</notification>
	<notification name="RezFailTooManyRequests">
		El objeto no se puede colocar porque hay demasiadas solicitudes.
	</notification>
	<notification name="SitFailCantMove">
		No te puedes sentar porque en este momento no puedes desplazarte.
	</notification>
	<notification name="SitFailNotAllowedOnLand">
		No te puedes sentar porque no tienes permiso para estar en ese terreno.
	</notification>
	<notification name="SitFailNotSameRegion">
		Acércate. No te puedes sentar en el objeto porque
no está en la misma región que tú.
	</notification>
	<notification name="NoNewObjectRegionFull">
		No se puede crear el nuevo objeto. La región está llena.
	</notification>
	<notification name="FailedToPlaceObject">
		Error al colocar el objeto en el lugar especificado.  Vuelve a intentarlo.
	</notification>
	<notification name="NoOwnNoGardening">
		No puedes crear árboles y hierba en un terreno que no es tuyo.
	</notification>
	<notification name="NoCopyPermsNoObject">
		Error al copiar: careces de permiso para copiar el objeto &apos;[OBJ_NAME]&apos;.
	</notification>
	<notification name="NoTransPermsNoObject">
		Error al copiar: no se te puede transferir el objeto &apos;[OBJ_NAME]&apos;.
	</notification>
	<notification name="AddToNavMeshNoCopy">
		Error al copiar porque el objeto &apos;[OBJ_NAME]&apos; contribuye al navmesh.
	</notification>
	<notification name="DupeWithNoRootsSelected">
		Duplicación sin objetos raíz seleccionados.
	</notification>
	<notification name="CantDupeCuzRegionIsFull">
		No se pueden duplicar objetos porque la región está llena.
	</notification>
	<notification name="CantDupeCuzParcelNotFound">
		No se pueden duplicar los objetos: no se encuentra la parcela en la que se hallan.
	</notification>
	<notification name="CantCreateCuzParcelFull">
		No se puede crear el objeto porque 
la parcela está llena.
	</notification>
	<notification name="RezAttemptFailed">
		Error al intentar colocar un objeto.
>>>>>>> f6282b17
	</notification>
	<notification name="ToxicInvRezAttemptFailed">
		No se puede crear un objeto que ha causado problemas en esta región.
	</notification>
	<notification name="InvItemIsBlacklisted">
<<<<<<< HEAD
		Ese ítem ha sido incluído en la lista negra.
	</notification>
	<notification name="NoCanRezObjects">
		No se te permite crear objetos.
	</notification>
	<notification name="LandSearchBlocked">
		Búsqueda de terrenos bloqueada.
Has realizado demasiadas búsquedas de terreno demasiado deprisa.
Por favor, inténtalo de nuevo en un minuto.
	</notification>
	<notification name="NotEnoughResourcesToAttach">
		¡No hay suficientes recursos de script disponibles para anexar el objeto!
	</notification>
	<notification name="YouDiedAndGotTPHome">
		Has muerto y has sido teleportado/a a tu base
	</notification>
	<notification name="EjectComingSoon">
		No se te permite seguir aquí y tienes [EJECT_TIME] segundos para marcharte.
	</notification>
	<notification name="NoEnterServerFull">
		No puedes entrar en esta región porque
el servidor está lleno.
	</notification>
	<notification name="SaveBackToInvDisabled">
		El retorno al inventario ha sido inhabilitado.
	</notification>
	<notification name="NoExistNoSaveToContents">
		No se puede guardar '[OBJ_NAME]' en los contenidos del objeto porque el objeto desde el que fue rezzeado ya no existe.
	</notification>
	<notification name="NoModNoSaveToContents">
		No se puede guardar '[OBJ_NAME]' en los contenidos del objeto porque no tienes permisos para modificar el objeto '[DEST_NAME]'.
	</notification>
	<notification name="NoSaveBackToInvDisabled">
		No se puede guardar '[OBJ_NAME]' de nuevo en el inventario -- esta operación ha sido inhabilitada.
	</notification>
	<notification name="NoCopyNoSelCopy">
		No puedes copiar tu selección porque no tienes permisos para copiar el objeto '[OBJ_NAME]'.
	</notification>
	<notification name="NoTransNoSelCopy">
		No puedes copiar tu selección porque el objeto '[OBJ_NAME]' no es transferible.
	</notification>
	<notification name="NoTransNoCopy">
		No puedes copiar tu selección porque el objeto '[OBJ_NAME]' no es transferible.
	</notification>
	<notification name="NoPermsNoRemoval">
		El sistema de permisos no permite la eliminación del objeto '[OBJ_NAME]' del simulador.
	</notification>
	<notification name="NoModNoSaveSelection">
		No se puede guardar tu selección porque no tienes permisos para modificar el objeto '[OBJ_NAME]'.
	</notification>
	<notification name="NoCopyNoSaveSelection">
		No se puede guardar tu selección porque el objeto '[OBJ_NAME]' no es copiable.
	</notification>
	<notification name="NoModNoTaking">
		No se puede tomar tu selección porque no tienes permisos para modificar el objeto '[OBJ_NAME]'.
	</notification>
	<notification name="RezDestInternalError">
		Error interno: Tipo de destinación desconocida.
	</notification>
	<notification name="DeleteFailObjNotFound">
		La eliminación ha fallado porque el no se ha encontrado el objeto
	</notification>
	<notification name="SorryCantEjectUser">
		Lo siento, no se puede expulsar a ese usuario.
	</notification>
	<notification name="RegionSezNotAHome">
		Esta región no te permite situar tu base aquí.
	</notification>
	<notification name="HomeLocationLimits">
		Sólo puedes situar tu base en tu propio terreno o en un Centro de Información continental.
	</notification>
	<notification name="HomePositionSet">
		Base establecida.
=======
		Ese objeto de inventario está en la lista negra.
	</notification>
	<notification name="NoCanRezObjects">
		Actualmente no tienes autorización para crear objetos.
	</notification>
	<notification name="LandSearchBlocked">
		Búsqueda de terrenos bloqueada.
Has realizado demasiadas búsquedas de terreno con excesiva rapidez.
Prueba otra vez dentro de un minuto.
	</notification>
	<notification name="NotEnoughResourcesToAttach">
		No hay suficientes recursos de script disponibles para anexar el objeto
	</notification>
	<notification name="YouDiedAndGotTPHome">
		Has muerto y te has teleportado a tu lugar de origen
	</notification>
	<notification name="EjectComingSoon">
		Te han expulsado de aquí y tienes [EJECT_TIME] segundos para salir.
	</notification>
	<notification name="NoEnterServerFull">
		No puedes entrar en esta región porque 
el servidor está lleno.
	</notification>
	<notification name="SaveBackToInvDisabled">
		Se ha deshabilitado Devolver el objeto a mi inventario.
	</notification>
	<notification name="NoExistNoSaveToContents">
		No se puede guardar &apos;[OBJ_NAME]&apos; en el contenido del objeto porque el objeto desde el cual ha sido colocado ya no existe.
	</notification>
	<notification name="NoModNoSaveToContents">
		No se puede guardar &apos;[OBJ_NAME]&apos; en el contenido del objeto porque no tienes permiso para modificar el objeto &apos;[DEST_NAME]&apos;.
	</notification>
	<notification name="NoSaveBackToInvDisabled">
		No se puede guardar &apos;[OBJ_NAME]&apos; de nuevo en el inventario; esta operación está desactivada.
	</notification>
	<notification name="NoCopyNoSelCopy">
		No se puede copiar tu selección porque no tienes permiso para copiar el objeto &apos;[OBJ_NAME]&apos;.
	</notification>
	<notification name="NoTransNoSelCopy">
		No se puede copiar tu selección porque el objeto &apos;[OBJ_NAME]&apos; es intransferible.
	</notification>
	<notification name="NoTransNoCopy">
		No se puede copiar tu selección porque el objeto &apos;[OBJ_NAME]&apos; es intransferible.
	</notification>
	<notification name="NoPermsNoRemoval">
		El sistema de permisos no admite la eliminación del objeto &apos;[OBJ_NAME]&apos; del simulador.
	</notification>
	<notification name="NoModNoSaveSelection">
		No se puede guardar tu selección porque no tienes permiso para modificar el objeto &apos;[OBJ_NAME]&apos;.
	</notification>
	<notification name="NoCopyNoSaveSelection">
		No se puede guardar tu selección porque el objeto &apos;[OBJ_NAME]&apos; no se puede copiar.
	</notification>
	<notification name="NoModNoTaking">
		No se puede aceptar tu selección porque no tienes permiso para modificar el objeto &apos;[OBJ_NAME]&apos;.
	</notification>
	<notification name="RezDestInternalError">
		Error interno: tipo de destino desconocido.
	</notification>
	<notification name="DeleteFailObjNotFound">
		Error al borrar: el objeto no se encuentra
	</notification>
	<notification name="SorryCantEjectUser">
		Lo sentimos, ese usuario no se puede expulsar.
	</notification>
	<notification name="RegionSezNotAHome">
		Esta región no te permite configurar aquí tu lugar de origen.
	</notification>
	<notification name="HomeLocationLimits">
		Tu &apos;Lugar de origen&apos; solo se puede configurar en tu terreno o en un punto de información del continente.
	</notification>
	<notification name="HomePositionSet">
		Posición de origen ajustada.
>>>>>>> f6282b17
	</notification>
	<notification name="AvatarEjected">
		Avatar expulsado.
	</notification>
	<notification name="AvatarEjectFailed">
<<<<<<< HEAD
		La expulsión ha fallado porque no tienes permisos de administración en esa parcela.
	</notification>
	<notification name="CantMoveObjectParcelFull">
		No se puede mover el objeto '[OBJECT_NAME]' a [OBJ_POSITION] en la región [REGION_NAME] porque la parcela está llena.
	</notification>
	<notification name="CantMoveObjectParcelPerms">
		No se puede mover el objeto '[OBJECT_NAME]' a [OBJ_POSITION] en la región [REGION_NAME] porque tus objetos no se admiten en esa parcela.
	</notification>
	<notification name="CantMoveObjectParcelResources">
		No se puede mover el objeto '[OBJECT_NAME]' a [OBJ_POSITION] en la región [REGION_NAME] porque no hay suficientes recursos para ello en esa parcela.
	</notification>
	<notification name="CantMoveObjectRegionVersion">
		No se puede mover el objeto '[OBJECT_NAME]' a [OBJ_POSITION] en la región [REGION_NAME] porque la otra región está utilizando una versión de servidor más antigua que no soporta recibir este objeto mediante cruce de región.
	</notification>
	<notification name="CantMoveObjectNavMesh">
		No se puede mover el objeto '[OBJECT_NAME]' a [OBJ_POSITION] en la región [REGION_NAME] porque no puedes modificar el navmesh más allá de los límites de la región.
	</notification>
	<notification name="CantMoveObjectWTF">
		No se puede mover el objeto '[OBJECT_NAME]' a [OBJ_POSITION] en la región [REGION_NAME] por alguna razón desconocida. ([FAILURE_TYPE]).
	</notification>
	<notification name="NoPermModifyObject">
		No tienes permisos para modificar ese objeto
	</notification>
	<notification name="CantEnablePhysObjContributesToNav">
		No se puede habilitar la física en un objeto que contribuye al navmesh.
	</notification>
	<notification name="CantEnablePhysKeyframedObj">
		No se puede habilitar la física en objetos 'keyframed'.
	</notification>
	<notification name="CantEnablePhysNotEnoughLandResources">
		No se puede habilitar la física en el objeto -- recursos insuficientes en el terreno.
	</notification>
	<notification name="CantEnablePhysCostTooGreat">
		No se puede habilitar la física en objetos con coste de recursos de física superior a [MAX_OBJECTS].
	</notification>
	<notification name="PhantomWithConcavePiece">
		Este objeto no puede tener una pieza cóncava porque es 'fantasma' y contribuye al navmesh.
	</notification>
	<notification name="UnableAddItem">
		¡No se puede añadir el ítem!
	</notification>
	<notification name="UnableEditItem">
		¡Esto no se puede editar!
	</notification>
	<notification name="NoPermToEdit">
		No se permite editar esto.
	</notification>
	<notification name="NoPermToCopyInventory">
		No se permite copiar ese inventario.
	</notification>
	<notification name="CantSaveItemDoesntExist">
		No se puede guardar en los contenidos del objeto: El ítem ya no existe
	</notification>
	<notification name="CantSaveItemAlreadyExists">
		No se puede guardar en los contenidos del objeto: Ya existe un ítem con ese nombre en el inventario.
	</notification>
	<notification name="CantSaveModifyAttachment">
		No se puede guardar en los contenidos del objeto: Esto modificaría los permisos del anexado.
=======
		Error al expulsar: no tienes permiso de administrador en esa parcela.
	</notification>
	<notification name="CantMoveObjectParcelFull">
		No se puede mover el objeto &apos;[OBJECT_NAME]&apos; a
[OBJ_POSITION] en la región [REGION_NAME] porque la parcela está llena.
	</notification>
	<notification name="CantMoveObjectParcelPerms">
		No se puede mover el objeto &apos;[OBJECT_NAME]&apos; a
[OBJ_POSITION] de la región [REGION_NAME] porque tus objetos no están permitidos en esta parcela.
	</notification>
	<notification name="CantMoveObjectParcelResources">
		No se puede mover el objeto &apos;[OBJECT_NAME]&apos; a
[OBJ_POSITION] de la región [REGION_NAME] porque no hay suficientes recursos para este objeto en esta parcela.
	</notification>
	<notification name="CantMoveObjectRegionVersion">
		No se puede mover el objeto &apos;[OBJECT_NAME]&apos; a
[OBJ_POSITION] de la región [REGION_NAME] porque la otra región ejecuta una versión más antigua que no admite la recepción de este objeto atravesando regiones.
	</notification>
	<notification name="CantMoveObjectNavMesh">
		No se puede mover el objeto &apos;[OBJECT_NAME]&apos; a
[OBJ_POSITION] en la región [REGION_NAME] porque no puedes modificar el navmesh a través de límites de región.
	</notification>
	<notification name="CantMoveObjectWTF">
		No se puede mover el objeto &apos;[OBJECT_NAME]&apos; a
[OBJ_POSITION] en la región [REGION_NAME] por un motivo desconocido. ([FAILURE_TYPE])
	</notification>
	<notification name="NoPermModifyObject">
		No tienes permiso para modificar ese objeto
	</notification>
	<notification name="CantEnablePhysObjContributesToNav">
		No se puede habilitar la física para un objeto que contribuye al navmesh.
	</notification>
	<notification name="CantEnablePhysKeyframedObj">
		No se puede activar la física para los objetos con fotogramas clave.
	</notification>
	<notification name="CantEnablePhysNotEnoughLandResources">
		No se puede habilitar la física para el objeto: recursos de terreno insuficientes.
	</notification>
	<notification name="CantEnablePhysCostTooGreat">
		No se puede activar la física para un objeto con un coste de recursos de física mayor que [MAX_OBJECTS]
	</notification>
	<notification name="PhantomWithConcavePiece">
		Este objeto no puede tener una pieza cóncava porque es inmaterial y contribuye al navmesh.
	</notification>
	<notification name="UnableAddItem">
		¡No se puede añadir un objeto!
	</notification>
	<notification name="UnableEditItem">
		¡No se puede editar esto!
	</notification>
	<notification name="NoPermToEdit">
		No puedes editar esto.
	</notification>
	<notification name="NoPermToCopyInventory">
		No está permitido copiar ese inventario.
	</notification>
	<notification name="CantSaveItemDoesntExist">
		No se puede guardar en el contenido del objeto: el objeto ya no existe.
	</notification>
	<notification name="CantSaveItemAlreadyExists">
		No se puede guardar en el contenido del objeto: el inventario ya contiene un objeto con ese nombre
	</notification>
	<notification name="CantSaveModifyAttachment">
		No se puede guardar en el contenido del objeto: se modificarían los permisos de anexo.
>>>>>>> f6282b17
	</notification>
	<notification name="TooManyScripts">
		Demasiados scripts.
	</notification>
	<notification name="UnableAddScript">
<<<<<<< HEAD
		¡No se puede añadir el script!
	</notification>
	<notification name="AssetServerTimeoutObjReturn">
		El servidor de inventario no ha respondido en un tiempo razonable. El objeto ha sido devuelto al simulador.
	</notification>
	<notification name="RegionDisablePhysicsShapes">
		Esta región no tiene la física del avatar habilitada.
	</notification>
	<notification name="NoModNavmeshAcrossRegions">
		No puedes modificar el navmesh más allá de los límites de la región.
	</notification>
	<notification name="NoSetPhysicsPropertiesOnObjectType">
		No puedes configurar las propiedades de física en ese tipo de objeto.
	</notification>
	<notification name="NoSetRootPrimWithNoShape">
		No se puede configurar sin forma el prim raíz.
	</notification>
	<notification name="NoRegionSupportPhysMats">
		Esta región no tiene habilitada la física de la materia.
	</notification>
	<notification name="OnlyRootPrimPhysMats">
		Sólo se puede ajustar la física de la materia en las primitivas raíz.
	</notification>
	<notification name="NoSupportCharacterPhysMats">
		La configuración de la física de la materia en los personajes aún no está soportada.
	</notification>
	<notification name="InvalidPhysMatProperty">
		Una o más de las propiedades de física de la materia son inválidas.
	</notification>
	<notification name="NoPermsAlterStitchingMeshObj">
		No puedes alterar el tipo de costura de un objeto mesh.
	</notification>
	<notification name="NoPermsAlterShapeMeshObj">
		No puedes alterar la forma de un objeto mesh.
	</notification>
	<notification name="FullRegionCantEnter">
		No puedes entrar en esta regió porque \nla región está llena.
	</notification>
	<notification name="LinkFailedOwnersDiffer">
		Fallo al enlazar -- propietarios diferentes
	</notification>
	<notification name="LinkFailedNoModNavmeshAcrossRegions">
		Fallo al enlazar -- no se puede modificar el navmesh más allá de los límites de la región.
	</notification>
	<notification name="LinkFailedNoPermToEdit">
		Ha fallado el enlace porque no tienes permisos de edición.
	</notification>
	<notification name="LinkFailedTooManyPrims">
		Fallo al enlazar -- demasiadas primitivas
	</notification>
	<notification name="LinkFailedCantLinkNoCopyNoTrans">
		Fallo al enlazar -- no se pueden enlazar no-copiables con no-transferibles
	</notification>
	<notification name="LinkFailedNothingLinkable">
		Fallo al enlazar -- no hay nada enlazable.
	</notification>
	<notification name="LinkFailedTooManyPathfindingChars">
		Fallo al enlazar -- demasiados personajes pathfinding
	</notification>
	<notification name="LinkFailedInsufficientLand">
		Fallo al enlazar -- recursos de terreno insuficientes
	</notification>
	<notification name="LinkFailedTooMuchPhysics">
		El objeto usa demasiados recursos de física -- su dinámica ha sido deshabilitada.
	</notification>
	<notification name="TeleportedHomeByObjectOnParcel">
		Has sido teleportado a tu base por el objeto '[OBJECT_NAME]' de la parcela '[PARCEL_NAME]'
	</notification>
	<notification name="TeleportedHomeByObject">
		Has sido teleportado a tu base por el objeto '[OBJECT_NAME]'
	</notification>
	<notification name="TeleportedByAttachment">
		Has sido teleportado por un anexo en [ITEM_ID]
	</notification>
	<notification name="TeleportedByObjectOnParcel">
		Has sido teleportado por el objeto '[OBJECT_NAME]' de la parcela '[PARCEL_NAME]'
	</notification>
	<notification name="TeleportedByObjectOwnedBy">
		Has sido teleportado por el objeto '[OBJECT_NAME]', perteneciente a [OWNER_ID]
	</notification>
	<notification name="TeleportedByObjectUnknownUser">
		Has sido teleportado por el objeto '[OBJECT_NAME]', perteneciente a un usuario desconocido.
=======
		¡No se puede añadir un script!
	</notification>
	<notification name="AssetServerTimeoutObjReturn">
		El servidor de objetos no respondió puntualmente. El objeto se ha devuelto al sim.
	</notification>
	<notification name="RegionDisablePhysicsShapes">
		Esta región no tiene habilitadas las formas de física.
	</notification>
	<notification name="NoModNavmeshAcrossRegions">
		No se puede modificar el navmesh a través de límites de región.
	</notification>
	<notification name="NoSetPhysicsPropertiesOnObjectType">
		No se pueden establecer propiedades de física en ese tipo de objeto.
	</notification>
	<notification name="NoSetRootPrimWithNoShape">
		No se puede establecer que un prim raíz no tenga forma.
	</notification>
	<notification name="NoRegionSupportPhysMats">
		Esta región no tiene habilitados los materiales de física.
	</notification>
	<notification name="OnlyRootPrimPhysMats">
		Solo se pueden ajustar los materiales de física de las prims raíces.
	</notification>
	<notification name="NoSupportCharacterPhysMats">
		Aun no es posible configurar materiales de física para los personajes.
	</notification>
	<notification name="InvalidPhysMatProperty">
		Una o varias de las propiedades de los materiales de física especificados no son válidas.
	</notification>
	<notification name="NoPermsAlterStitchingMeshObj">
		No se puede cambiar el tipo de unión de un objeto de la malla.
	</notification>
	<notification name="NoPermsAlterShapeMeshObj">
		No se puede cambiar la forma de un objeto de la malla
	</notification>
	<notification name="FullRegionCantEnter">
		No puedes entrar en esta región porque \nla región está llena.
	</notification>
	<notification name="LinkFailedOwnersDiffer">
		Error de vínculo: los propietarios son diferentes
	</notification>
	<notification name="LinkFailedNoModNavmeshAcrossRegions">
		Error de vínculo: no se puede modificar el navmesh a través de límites de región.
	</notification>
	<notification name="LinkFailedNoPermToEdit">
		Error de vínculo: no tienes permiso de edición.
	</notification>
	<notification name="LinkFailedTooManyPrims">
		Error de vínculo: demasiadas primitivas
	</notification>
	<notification name="LinkFailedCantLinkNoCopyNoTrans">
		Error de vínculo: no se pueden vincular &apos;no copiable&apos; y &apos;no transferible&apos;
	</notification>
	<notification name="LinkFailedNothingLinkable">
		Error de vínculo: no hay objetos que se puedan vincular.
	</notification>
	<notification name="LinkFailedTooManyPathfindingChars">
		Error de vínculo: demasiados personajes de pathfinding
	</notification>
	<notification name="LinkFailedInsufficientLand">
		Error de vínculo: recursos de terreno insuficientes
	</notification>
	<notification name="LinkFailedTooMuchPhysics">
		El objeto utiliza una cantidad excesiva de recursos de física; se ha desactivado su dinámica.
	</notification>
	<notification name="TeleportedHomeByObjectOnParcel">
		Has sido teleportado al origen por el objeto &apos;[OBJECT_NAME]&apos; de la parcela &apos;[PARCEL_NAME]&apos;
	</notification>
	<notification name="TeleportedHomeByObject">
		Has sido teleportado a tu origen por el objeto &apos;[OBJECT_NAME]&apos;
	</notification>
	<notification name="TeleportedByAttachment">
		Has sido teleportado por un anexo de [ITEM_ID]
	</notification>
	<notification name="TeleportedByObjectOnParcel">
		Has sido teleportado por el objeto &apos;[OBJECT_NAME]&apos; de la parcela &apos;[PARCEL_NAME]&apos;
	</notification>
	<notification name="TeleportedByObjectOwnedBy">
		Has sido teleportado por el objeto &apos;[OBJECT_NAME]&apos; que es propiedad de [OWNER_ID]
	</notification>
	<notification name="TeleportedByObjectUnknownUser">
		Has sido teleportado por el objeto &apos;[OBJECT_NAME]&apos; cuyo propietario es un usuario desconocido.
>>>>>>> f6282b17
	</notification>
	<notification name="CantCreateObjectRegionFull">
		No se puede crear el objeto solicitado. La región está llena.
	</notification>
	<notification name="CantAttackMultipleObjOneSpot">
<<<<<<< HEAD
		No puedes anexar más de un objeto a un único punto.
	</notification>
	<notification name="CantCreateMultipleObjAtLoc">
		No puedes crear más de un objeto aquí.
	</notification>
	<notification name="UnableToCreateObjTimeOut">
		No se puede crear el objeto solicitado. No se encuentra el objeto en la base de datos.
	</notification>
	<notification name="UnableToCreateObjUnknown">
		No se puede crear el objeto solicitado. La solicitud ha caducado. Por favor, inténtalo de nuevo.
	</notification>
	<notification name="UnableToCreateObjMissingFromDB">
		No se puede crear el objeto solicitado. Por favor, inténtalo de nuevo.
	</notification>
	<notification name="RezFailureTookTooLong">
		Ha fallado el rez, el objeto solicitado tardó demasiado en cargar.
	</notification>
	<notification name="FailedToPlaceObjAtLoc">
		Fallo al dejar el objeto en lugar especificado. Por favor, inténtalo de nuevo.
	</notification>
	<notification name="CantCreatePlantsOnLand">
		No puedes crear plantas en este terreno.
	</notification>
	<notification name="CantRestoreObjectNoWorldPos">
		No se puede restaurar el objeto. No se ha encontrado la posición en el mundo.
	</notification>
	<notification name="CantRezObjectInvalidMeshData">
		No es posible dejar el objeto porque sus datos mesh son inválidos.
	</notification>
	<notification name="CantRezObjectTooManyScripts">
		No es posible dejar el objeto porque ya hay demasiados scripts en esta región.
	</notification>
	<notification name="CantCreateObjectNoAccess">
		Tus privilegios de acceso no te permiten crear objetos aquí.
	</notification>
	<notification name="CantCreateObject">
		No se te permite crear objetos.
	</notification>
	<notification name="InvalidObjectParams">
		Parámetros del objeto no válidos.
=======
		No puedes anexar varios objetos a un solo lugar.
	</notification>
	<notification name="CantCreateMultipleObjAtLoc">
		Aquí no se pueden crear varios objetos.
	</notification>
	<notification name="UnableToCreateObjTimeOut">
		No se puede crear el objeto solicitado. El objeto no se encuentra en la base de datos.
	</notification>
	<notification name="UnableToCreateObjUnknown">
		No se puede crear el objeto solicitado. Ha expirado el tiempo de la solicitud. Vuelve a intentarlo.
	</notification>
	<notification name="UnableToCreateObjMissingFromDB">
		No se puede crear el objeto solicitado. Vuelve a intentarlo.
	</notification>
	<notification name="RezFailureTookTooLong">
		Error al colocar: la carga del objeto solicitado ha tardado demasiado.
	</notification>
	<notification name="FailedToPlaceObjAtLoc">
		Error al colocar el objeto en el lugar especificado. Vuelve a intentarlo.
	</notification>
	<notification name="CantCreatePlantsOnLand">
		No se pueden crear plantas en este terreno.
	</notification>
	<notification name="CantRestoreObjectNoWorldPos">
		No se puede restaurar el objeto. No se ha encontrado una posición del mundo.
	</notification>
	<notification name="CantRezObjectInvalidMeshData">
		No se puede colocar el objeto porque sus datos de malla no son válidos.
	</notification>
	<notification name="CantRezObjectTooManyScripts">
		No se puede colocar el objeto porque la región ya contiene demasiados scripts.
	</notification>
	<notification name="CantCreateObjectNoAccess">
		Tus privilegios de acceso no te permiten crear objetos allí.
	</notification>
	<notification name="CantCreateObject">
		Actualmente no tienes autorización para crear objetos.
	</notification>
	<notification name="InvalidObjectParams">
		Los parámetros de objeto no son válidos
>>>>>>> f6282b17
	</notification>
	<notification name="CantDuplicateObjectNoAcess">
		Tus privilegios de acceso no te permiten duplicar objetos aquí.
	</notification>
	<notification name="CantChangeShape">
<<<<<<< HEAD
		No se te permite cambiar esta anatomía.
=======
		No tienes permiso para cambiar esta forma.
>>>>>>> f6282b17
	</notification>
	<notification name="NoAccessToClaimObjects">
		Tus privilegios de acceso no te permiten reclamar objetos aquí.
	</notification>
	<notification name="DeedFailedNoPermToDeedForGroup">
<<<<<<< HEAD
		La cesión ha fallado porque no tienes permisos para ceder objetos a tu grupo.
	</notification>
	<notification name="NoPrivsToBuyObject">
		Tus privilegios de acceso no te permiten comprar objetos aquí.
=======
		Error de transferencia: no tienes permiso para transferir objetos para tu grupo.
	</notification>
	<notification name="NoPrivsToBuyObject">
		Tus privilegios de acceso no te autorizan a comprar objetos aquí.
>>>>>>> f6282b17
	</notification>
	<notification name="CantAttachObjectAvatarSittingOnIt">
		No se puede anexar el objeto porque un avatar está sentado en él.
	</notification>
	<notification name="WhyAreYouTryingToWearShrubbery">
<<<<<<< HEAD
		Los árboles y hierbas no pueden ser anexados.
	</notification>
	<notification name="CantAttachGroupOwnedObjs">
		No se pueden anexar objetos pertenecientes a un grupo.
	</notification>
	<notification name="CantAttachObjectsNotOwned">
		No se pueden anexar objetos que no te pertenecen.
=======
		No te puedes poner árboles y hierba como anexos.
	</notification>
	<notification name="CantAttachGroupOwnedObjs">
		No se pueden anexar objetos que son propiedad de grupos.
	</notification>
	<notification name="CantAttachObjectsNotOwned">
		No puedes anexar objetos de los que no eres propietario.
>>>>>>> f6282b17
	</notification>
	<notification name="CantAttachNavmeshObjects">
		No se pueden anexar objetos que contribuyen al navmesh.
	</notification>
	<notification name="CantAttachObjectNoMovePermissions">
<<<<<<< HEAD
		No se puede anexar el objeto porque no tienes permisos para moverlo.
	</notification>
	<notification name="CantAttachNotEnoughScriptResources">
		¡No hay suficientes recursos de script para anexar el objeto!
	</notification>
	<notification name="CantDropItemTrialUser">
		No puedes soltar objetos aquí; prueba el área de Prueba Gratuita.
	</notification>
	<notification name="CantDropMeshAttachment">
		No puedes soltar anexados mesh. Quítatelo y luego déjalo en el mundo.
	</notification>
	<notification name="CantDropAttachmentNoPermission">
		Fallo al soltar el anexado: no tienes permisos para soltar cosas ahí.
	</notification>
	<notification name="CantDropAttachmentInsufficientLandResources">
		Fallo al soltar el anexado: recursos de terreno insuficientes.
	</notification>
	<notification name="CantDropAttachmentInsufficientResources">
		Fallo al soltar los anexados: insuficientes recursos disponibles.
	</notification>
	<notification name="CantDropObjectFullParcel">
		No puedes soltar el objeto aquí. La parcela está llena.
	</notification>
	<notification name="CantTouchObjectBannedFromParcel">
		No puedes tocar/tomar este objeto porque estás vetado en el terreno de la parcela.
	</notification>
	<notification name="PlzNarrowDeleteParams">
		Por favor, reduce los parámetros de eliminación.
	</notification>
	<notification name="UnableToUploadAsset">
		No se ha podido subir el activo.
	</notification>
	<notification name="CantTeleportCouldNotFindUser">
		No se ha podido encontrar ningún usuario al que devolver a su base.
	</notification>
	<notification name="GodlikeRequestFailed">
		petición divina fallida
	</notification>
	<notification name="GenericRequestFailed">
		petición genérica fallida
	</notification>
	<notification name="CantUploadPostcard">
		No se ha podido subir la tarjeta postal. Inténtalo de nuevo.
	</notification>
	<notification name="CantFetchInventoryForGroupNotice">
		No se han podido extraer detalles de inventario del aviso de grupo.
	</notification>
	<notification name="CantSendGroupNoticeNotPermitted">
		No se ha podido enviar el aviso de grupo -- no permitido.
	</notification>
	<notification name="CantSendGroupNoticeCantConstructInventory">
		No se ha podido enviar el aviso de grupo -- no se pudo construir el inventario.
	</notification>
	<notification name="CantParceInventoryInNotice">
		No se ha podido analizar el inventario en el aviso.
	</notification>
	<notification name="TerrainUploadFailed">
		Ha fallado la subida de terreno.
	</notification>
	<notification name="TerrainFileWritten">
		El archivo de terreno ha sido escrito.
	</notification>
	<notification name="TerrainFileWrittenStartingDownload">
		El archivo de terreno ha sido escrito, iniciando la descarga...
	</notification>
	<notification name="TerrainBaked">
		Terreno construido.
	</notification>
	<notification name="TenObjectsDisabledPlzRefresh">
		Sólo los 10 primeros objetos seleccionados han sido deshabilitados. Refresca y haz selecciones adicionales si es necesario.
	</notification>
	<notification name="UpdateViewerBuyParcel">
		Tienes que actualizar tu visor para comprar esta parcela.
	</notification>
	<notification name="LandBuyAccessBlocked">
		No puedes comprar esta parcela debido a tu calificación de madurez. Puede que tengas que validar tu edad y/o instalar la última versión del visor. Por favor revisa la Base de Conocimiento para obtener detalles sobre acceder a áreas con esta calificación.
	</notification>
	<notification name="CantBuyParcelNotForSale">
		No se puede comprar, esta parcela no está a la venta.
	</notification>
	<notification name="CantBuySalePriceOrLandAreaChanged">
		No se puede comprar, el precio de venta o el área de la parcela ha cambiado.
	</notification>
	<notification name="CantBuyParcelNotAuthorized">
		No eres el comprador autorizado para esta parcela.
	</notification>
	<notification name="CantBuyParcelAwaitingPurchaseAuth">
		No puedes comprar la parcela porque aún se encuentra esperando autorización de compra.
	</notification>
	<notification name="CantBuildOverflowParcel">
		No puedes construir objetos aquí porque hacerlo desbordaría la parcela.
	</notification>
	<notification name="SelectedMultipleOwnedLand">
		Has seleccionado terreno de diferentes propietarios. Por favor, selecciona un área más pequeña e inténtalo de nuevo.
	</notification>
	<notification name="CantJoinTooFewLeasedParcels">
		No hay suficientes parcelas alquiladas en la selección para unir.
	</notification>
	<notification name="CantDivideLandMultipleParcelsSelected">
		No se puede dividir el terreno.\nHay más de una parcela seleccionada\nIntenta seleccionar una porción más pequeña de terreno.
	</notification>
	<notification name="CantDivideLandCantFindParcel">
		No se puede dividir el terreno.\nNo se puede encontrar la parcela.\nPor favor repórtalo en Ayuda -> Reportar un fallo...
	</notification>
	<notification name="CantDivideLandWholeParcelSelected">
		No se puede dividir el terreno. Está seleccionada la parcela completa.\nIntenta seleccionar una porción más pequeña de terreno.
	</notification>
	<notification name="LandHasBeenDivided">
		El terreno ha sido dividido.
=======
		No se puede anexar el objeto porque no tienes permiso para moverlo.
	</notification>
	<notification name="CantAttachNotEnoughScriptResources">
		No hay suficientes recursos de script disponibles para anexar el objeto
	</notification>
	<notification name="CantDropItemTrialUser">
		No se pueden soltar objetos aquí; inténtalo en la zona de prueba gratuita.
	</notification>
	<notification name="CantDropMeshAttachment">
		No se pueden soltar anexos de la malla. Quítalos en el inventario y después colócalos en el mundo.
	</notification>
	<notification name="CantDropAttachmentNoPermission">
		Error al soltar el anexo: no tienes permiso para soltarlo allí.
	</notification>
	<notification name="CantDropAttachmentInsufficientLandResources">
		Error al soltar el anexo: recurso de terreno disponible insuficiente.
	</notification>
	<notification name="CantDropAttachmentInsufficientResources">
		Error al soltar los anexos: los recursos disponibles son insuficientes.
	</notification>
	<notification name="CantDropObjectFullParcel">
		No se puede soltar el objeto aquí. La parcela está llena.
	</notification>
	<notification name="CantTouchObjectBannedFromParcel">
		No puedes tocar/agarrar este objeto porque tienes prohibida la entrada en la parcela de terreno.
	</notification>
	<notification name="PlzNarrowDeleteParams">
		Acota los parámetros de eliminación.
	</notification>
	<notification name="UnableToUploadAsset">
		No se puede subir el activo.
	</notification>
	<notification name="CantTeleportCouldNotFindUser">
		No se ha podido encontrar el usuario para teleportarlo al origen
	</notification>
	<notification name="GodlikeRequestFailed">
		error en la solicitud de superpoderes
	</notification>
	<notification name="GenericRequestFailed">
		error de solicitud genérico
	</notification>
	<notification name="CantUploadPostcard">
		No se puede subir la postal. Vuelve a intentarlo más tarde.
	</notification>
	<notification name="CantFetchInventoryForGroupNotice">
		No se pueden obtener los datos de inventario del aviso de grupo.
	</notification>
	<notification name="CantSendGroupNoticeNotPermitted">
		No se puede enviar el aviso de grupo: no está permitido.
	</notification>
	<notification name="CantSendGroupNoticeCantConstructInventory">
		No se puede enviar el aviso del grupo: el inventario no se puede construir.
	</notification>
	<notification name="CantParceInventoryInNotice">
		No se puede analizar el inventario del aviso.
	</notification>
	<notification name="TerrainUploadFailed">
		Error al subir terreno.
	</notification>
	<notification name="TerrainFileWritten">
		Se ha registrado el archivo de terreno.
	</notification>
	<notification name="TerrainFileWrittenStartingDownload">
		Archivo de terreno registrado, iniciando la descarga...
	</notification>
	<notification name="TerrainBaked">
		Terreno predeterminado.
	</notification>
	<notification name="TenObjectsDisabledPlzRefresh">
		Solamente se han desactivado los 10 primeros objetos seleccionados. Si es preciso, actualiza y selecciona otros objetos.
	</notification>
	<notification name="UpdateViewerBuyParcel">
		Para comprar esta parcela debes actualizar el visor.
	</notification>
	<notification name="CantBuyParcelNotForSale">
		Error al comprar: esta parcela no está en venta.
	</notification>
	<notification name="CantBuySalePriceOrLandAreaChanged">
		No se puede comprar: el precio de venta o la superficie del terreno han cambiado.
	</notification>
	<notification name="CantBuyParcelNotAuthorized">
		No eres el comprador autorizado de esta parcela.
	</notification>
	<notification name="CantBuyParcelAwaitingPurchaseAuth">
		No puedes comprar esta parcela porque ya está en espera de una autorización de compra
	</notification>
	<notification name="CantBuildOverflowParcel">
		No se pueden construir objetos aquí porque se desbordaría la parcela.
	</notification>
	<notification name="SelectedMultipleOwnedLand">
		Has seleccionado un terreno con propietarios diferentes. Selecciona un área más pequeña y repite la operación.
	</notification>
	<notification name="CantJoinTooFewLeasedParcels">
		La selección no contiene suficientes parcelas alquiladas para unirlas.
	</notification>
	<notification name="CantDivideLandMultipleParcelsSelected">
		No se puede dividir el terreno.\nHay varias parcelas seleccionadas.\nPrueba a seleccionar un terreno más pequeño.
	</notification>
	<notification name="CantDivideLandCantFindParcel">
		No se puede dividir el terreno.\nNo se encuentra la parcela.\nAvísanos con Ayuda -&gt; Notificar fallo...
	</notification>
	<notification name="CantDivideLandWholeParcelSelected">
		No se puede dividir el terreno. Está seleccionada la parcela completa.\nPrueba a seleccionar un terreno más pequeño.
	</notification>
	<notification name="LandHasBeenDivided">
		El terreno se ha dividido.
>>>>>>> f6282b17
	</notification>
	<notification name="PassPurchased">
		Has comprado un pase.
	</notification>
	<notification name="RegionDisallowsClassifieds">
<<<<<<< HEAD
		La región no permite anuncios clasificados.
	</notification>
	<notification name="LandPassExpireSoon">
		Tu pase para este terreno está apunto de expirar.
	</notification>
	<notification name="CantSitNoSuitableSurface">
		No hay una superficie adecuada para sentarse, inténtalo en otro punto.
	</notification>
	<notification name="CantSitNoRoom">
		No hay sitio para sentarte aquí, inténtalo en otro punto.
	</notification>
	<notification name="AutopilotCanceled">
		Piloto automático cancelado
	</notification>
	<notification name="ClaimObjectFailedNoPermission">
		Ha fallado la reclamación del objeto porque no tienes permiso
	</notification>
	<notification name="ClaimObjectFailedNoMoney">
		Ha fallado la reclamación del objeto porque no tienes suficientes L$.
	</notification>
	<notification name="CantDeedGroupLand">
		No puedes ceder terreno perteneciente a un grupo.
	</notification>
	<notification name="BuyObjectFailedNoMoney">
		Ha fallado la compra del objeto porque no tienes suficientes L$.
	</notification>
	<notification name="BuyInventoryFailedNoMoney">
		Ha fallado la compra de inventario porque no tienes suficientes L$.
	</notification>
	<notification name="BuyPassFailedNoMoney">
		No tienes suficientes L$ para comprar un pase para este terreno.
	</notification>
	<notification name="CantBuyPassTryAgain">
		No se puede comprar un pase en estos momentos. Inténtalo más tarde.
=======
		La región no permite anuncios.
	</notification>
	<notification name="LandPassExpireSoon">
		Tu pase para este terreno está a punto de caducar.
	</notification>
	<notification name="CantSitNoSuitableSurface">
		Esta superficie no es adecuada para sentarse, prueba en otro sitio.
	</notification>
	<notification name="CantSitNoRoom">
		No hay sitio para sentarse aquí, prueba en otro lugar.
	</notification>
	<notification name="ClaimObjectFailedNoPermission">
		Error al reclamar el objeto: no tienes permiso
	</notification>
	<notification name="ClaimObjectFailedNoMoney">
		Error al reclamar el objeto: no tienes suficientes L$.
	</notification>
	<notification name="CantDeedGroupLand">
		No se puede transferir un terreno propiedad de un grupo.
	</notification>
	<notification name="BuyObjectFailedNoMoney">
		Error al comprar el objeto, no tienes suficientes L$.
	</notification>
	<notification name="BuyInventoryFailedNoMoney">
		Error al comprar el inventario: no tienes suficientes L$.
	</notification>
	<notification name="BuyPassFailedNoMoney">
		No tienes suficientes L$ para comprar un pase a este terreno.
	</notification>
	<notification name="CantBuyPassTryAgain">
		No se puede comprar el pase ahora mismo. Vuelve a intentarlo más tarde.
>>>>>>> f6282b17
	</notification>
	<notification name="CantCreateObjectParcelFull">
		No se puede crear el objeto porque \nla parcela está llena.
	</notification>
	<notification name="FailedPlacingObject">
<<<<<<< HEAD
		No se ha podido situar el objeto en la posición especificada. Por favor, inténtalo de nuevo.
=======
		Error al colocar el objeto en el lugar especificado.  Vuelve a intentarlo.
>>>>>>> f6282b17
	</notification>
	<notification name="CantCreateLandmarkForEvent">
		No se puede crear un hito para el evento.
	</notification>
	<notification name="GodBeatsFreeze">
<<<<<<< HEAD
		¡Tus poderes divinos rompen el congelamiento!
	</notification>
	<notification name="SpecialPowersRequestFailedLogged">
		Ha fallado la petición de poderes especiales. El intento ha sido registrado.
	</notification>
	<notification name="ExpireExplanation">
		El sistema es incapaz de procesar tu petición en este momento. La petición ha caducado.
	</notification>
	<notification name="DieExplanation">
		El sistema es incapaz de procesar tu petición.
	</notification>
	<notification name="AddPrimitiveFailure">
		Fondos insuficientes para crear la primitiva.
	</notification>
	<notification name="RezObjectFailure">
		Fondos insuficientes para crear el objeto.
	</notification>
	<notification name="ResetHomePositionNotLegal">
		Restablecida la posición de tu base porque tu base no era legal.
	</notification>
	<notification name="CantInviteRegionFull">
		No puedes invitar a nadie a tu posición en este momento porque la región está llena. Inténtalo más tarde.
	</notification>
	<notification name="CantSetHomeAtRegion">
		Esta región no te permite establecer tu base aquí.
	</notification>
	<notification name="ListValidHomeLocations">
		Sólo puedes establecer tu base en tu terreno o en un Centro de Información continental.
	</notification>
	<notification name="SetHomePosition">
		Base establecida.
	</notification>
	<notification name="CantDerezInventoryError">
		No se puede derezzear el objeto por culpa del inventario.
=======
		¡Tus superpoderes anulan la congelación!
	</notification>
	<notification name="SpecialPowersRequestFailedLogged">
		Error en la solicitud de poderes especiales. Esta solicitud se ha registrado.
	</notification>
	<notification name="ExpireExplanation">
		El sistema actualmente no puede procesar tu solicitud. Ha expirado el tiempo de la solicitud.
	</notification>
	<notification name="DieExplanation">
		El sistema no puede procesar tu solicitud.
	</notification>
	<notification name="AddPrimitiveFailure">
		Dinero insuficiente para crear la primitiva.
	</notification>
	<notification name="RezObjectFailure">
		Dinero insuficiente para crear el objeto.
	</notification>
	<notification name="ResetHomePositionNotLegal">
		Se ha restaurado la posición de origen, puesto que dicha posición no era válida.
	</notification>
	<notification name="CantInviteRegionFull">
		Actualmente no puedes invitar a nadie a tu ubicación, puesto que la región está llena. Vuelve a intentarlo más tarde.
	</notification>
	<notification name="CantSetHomeAtRegion">
		Esta región no te permite configurar aquí tu lugar de origen.
	</notification>
	<notification name="ListValidHomeLocations">
		Tu &apos;Lugar de origen&apos; solo se puede configurar en tu terreno o en un punto de información del continente.
	</notification>
	<notification name="SetHomePosition">
		Posición de origen ajustada.
	</notification>
	<notification name="CantDerezInventoryError">
		No se puede quitar el objeto por un error del inventario.
>>>>>>> f6282b17
	</notification>
	<notification name="CantCreateRequestedInv">
		No se puede crear el inventario solicitado.
	</notification>
	<notification name="CantCreateRequestedInvFolder">
		No se puede crear la carpeta de inventario solicitada.
	</notification>
	<notification name="CantCreateInventory">
<<<<<<< HEAD
		No se puede crear ese inventario.
	</notification>
	<notification name="CantCreateLandmark">
		No se puede crear el hito.
	</notification>
	<notification name="CantCreateOutfit">
		No se puede crear el vestuario en este momento. Inténtalo de nuevo en un minuto.
	</notification>
	<notification name="InventoryNotForSale">
		El inventario no está a la venta.
	</notification>
	<notification name="CantFindInvItem">
		No se ha podido encontrar el ítem de inventario.
	</notification>
	<notification name="CantFindObject">
		No se ha podido encontrar el objeto.
	</notification>
	<notification name="CantTransfterMoneyRegionDisabled">
		Las transferencias de dinero  a objetos están actualmente deshabilitadas en esta región.
	</notification>
	<notification name="CantPayNoAgent">
		No se ha podido determinar a quién pagar.
	</notification>
	<notification name="CantDonateToPublicObjects">
		No puedes dar L$ a objetos públicos.
	</notification>
	<notification name="InventoryCreationInWorldObjectFailed">
		Ha fallado la creación de inventario en un objeto del mundo.
	</notification>
	<notification name="UserBalanceOrLandUsageError">
		Un error interno nos ha impedido actualizar adecuadamente tu visor. El saldo de L$ o el balance de parcela mostrado en tu visor puede no reflejar tu balance actual en los servidores.
	</notification>
	<notification name="ConfirmClearDebugSearchURL">
		¿Seguro que quieres limpiar la URL de búsqueda de depuración?
		<usetemplate ignoretext="Confirmar limpieza de URL de búsqueda de depuración" name="okcancelignore" notext="Cancelar" yestext="Aceptar"/>
	</notification>
	<notification name="ConfirmPickDebugSearchURL">
		¿Seguro que quieres utilizar la URL de búsqueda actual como URL de búsqueda de depuración?
		<usetemplate ignoretext="Confirmar la selección de URL de búsqueda de depuración" name="okcancelignore" notext="Cancelar" yestext="Aceptar"/>
	</notification>
	<notification name="ConfirmRemoveGrid">
		¿Seguro que quieres eliminar [REMOVE_GRID] de la lista de redes?
		<usetemplate ignoretext="Confirmar la eliminación de redes" name="okcancelignore" notext="Cancelar" yestext="Aceptar"/>
	</notification>
	<notification name="CanNotRemoveConnectedGrid">
		No puedes eliminar la red [REMOVE_GRID] mientras estás conectado/a a ella.
		<usetemplate ignoretext="Advertir que la red en uso no puede ser eliminada." name="okcancelignore" notext="Cancelar" yestext="Aceptar"/>
	</notification>
	<notification name="PhoenixAutoReplace">
		&apos;[BEFORE]&apos; ha sido automáticamente reemplazada por &apos;[REPLACEMENT]&apos;
basándose en tu lista [LISTNAME] list.
	</notification>
	<notification name="FSWL">
		&apos;[PARCEL_NAME]&apos;, propiedad de &apos;[OWNER_NAME]&apos;, quisiera cambiar tu configuración visual (Windlight).
		<form name="form">
			<button name="Allow" text="Permitir"/>
			<button name="Ignore" text="Ignorar"/>
		</form>
	</notification>
	<notification name="FSWLClear">
		Restablecer la configuración WL para &apos;[PARCEL_NAME]&apos; a la configuración por defecto de la región?
		<usetemplate name="okcancelbuttons" notext="Cancelar" yestext="Sí"/>
	</notification>
	<notification name="NewAOSet">
		Especifica un nombre para la nueva configuración de AO:
(El nombre NO puede contener los caracteres ":" o "|").
		<form name="form">
			<input name="message">
				Nuevo AO
			</input>
			<button name="OK" text="Aceptar"/>
			<button name="Cancel" text="Cancelar"/>
		</form>
	</notification>
	<notification name="NewAOCantContainColon">
		No se ha podido crear el nuevo AO "[AO_SET_NAME]".
El nombre NO puede contener los caracteres ":" o "|".
		<usetemplate name="okbutton" yestext="Aceptar"/>
	</notification>
	<notification name="RenameAOCantContainColon">
		No se ha podido renombrar el nueov AO a "[AO_SET_NAME]".
El nombre NO puede contener los caracteres ":" o "|".
		<usetemplate name="okbutton" yestext="Aceptar"/>
	</notification>
	<notification name="RemoveAOSet">
		¿Eliminar la configuración de AO "[AO_SET_NAME]" de la lista?
		<usetemplate name="okcancelbuttons" notext="Cancelar" yestext="Eliminar"/>
	</notification>
	<notification name="AOForeignItemsFound">
		El Animation Overrider ha encontrado al menos un elemento que no pertenece a la configuración. Por favor comprueba la carpeta &quot;Objetos perdidos&quot; para ver los elementos que han sido eliminados de tu configuración de AO.
	</notification>
	<notification name="AOImportSetAlreadyExists">
		Ya existe una configuración de AO con ese nombre.
	</notification>
	<notification name="AOImportPermissionDenied">
		Permisos insuficientes para leer la nota.
	</notification>
	<notification name="AOImportCreateSetFailed">
		Error importando la configuración.
	</notification>
	<notification name="AOImportDownloadFailed">
		No se ha podido descargar la nota.
	</notification>
	<notification name="AOImportNoText">
		La nota está vacía o es ilegible.
	</notification>
	<notification name="AOImportNoFolder">
		No se ha podido encontrar la carpeta para leer las animaciones.
	</notification>
	<notification name="AOImportNoStatePrefix">
		La línea [LINE] de la nota no tiene un prefijo [ de estado válido.
	</notification>
	<notification name="AOImportNoValidDelimiter">
		La línea [LINE] de la nota no tiene un delimitador ] válido.
	</notification>
	<notification name="AOImportStateNameNotFound">
		Nombre de estado [NAME] no encontrado.
	</notification>
	<notification name="AOImportAnimationNotFound">
		No se ha podido encontrar la animación [NAME]. Asegúrate de que esté presente en la misma carpeta que la nota importada.
	</notification>
	<notification name="AOImportInvalid">
		La nota no contiene ningún dato utilizable. Abortando la importación.
	</notification>
	<notification name="AOImportRetryCreateSet">
		No se ha podido crear la carpeta para importar el conjunto de animaciones [NAME]. Reintentando ...
	</notification>
	<notification name="AOImportAbortCreateSet">
		No se ha podido crear la carpeta para importar el conjunto de animaciones [NAME]. Desistiendo.
	</notification>
	<notification name="AOImportLinkFailed">
		¡La creación del enlace para la animación "[NAME]" ha fallado!
	</notification>
	<notification name="SendSysinfoToIM">
		Se va a enviar la siguiente información a la sesión de MI actual:

[SYSINFO]
		<usetemplate name="okcancelbuttons" yestext="Enviar" notext="Cancelar"/>
	</notification>
	<notification name="InvalidGrid">
		'[GRID]' no es una red o dirección válida.
		<usetemplate name="okbutton" yestext="Aceptar"/>
	</notification>
	<notification name="InvalidLocationSLURL">
		Tu posición de inicio no especifica una red válida.
	</notification>
	<notification name="BlockLoginInfo">
		[REASON]
		<usetemplate name="okbutton" yestext="Aceptar"/>
	</notification>
	<notification name="FireStormReqInfo">
		[NAME] te solicita que le envíes información sobre tu configuración de Firestorm (Ésta es la misma información que puedes encontrar en Ayuda->Acerca de Firestorm)    
[REASON]
¿Aceptas enviarle esta información?
		<form name="form">
			<button name="Yes" text="Sí"/>
			<button name="No" text="No"/>
		</form>
	</notification>
	<notification name="PhantomOn">
		Modo fantasma activado.
	</notification>
	<notification name="PhantomOff">
		Modo fantasma desactivado.
	</notification>
	<notification label="Restablecer todas las configuraciones" name="FirestormClearSettingsPrompt">
	Restablecer todas las configuraciones puede ser útil si estás experimentando problemas, aunque tendrás que repetir todas las personalizaciones que hayas podido hacer a la configuración por defecto. 

¿Estás seguro/a de que quieres proceder?
		<usetemplate name="okcancelbuttons" notext="No" yestext="Sí"/>
	</notification>
	<notification name="SettingsWillClear">
		La configuración será restablecida tras reiniciar [APP_NAME].
	</notification>
	<notification name="CantAddGrid">
No se ha podido añadir [GRID] a la lista de redes.
[REASON] contactar con el soporte de [GRID].
		<usetemplate name="okbutton" yestext="Aceptar"/>
	</notification>
	<notification name="FirstPhoenixContactSetOpen">
	¡Ésta es la primera vez que abres la ventana de Grupos de Contactos!
Esta ventana te permitirá organizar tus amigos en grupos.

Para empezar, escribe un nombre de grupo,
y pulsa el botón Crear Grupo.

Para añadir a alguien a ese grupo, haz clic o ctrl+clic en algunos amigos,
haz clic con el botón derecho del ratón sobre alguno de ellos y añádelos a un grupo.

Para encontrar un amigo determinado, simplemente empieza a escribir su nombre.
	</notification>
	<notification name="FirstPhoenixContactSetNonFriend">
¡Has añadido a la ventana de Grupos de Contactos a alguien que no está en tu lista de amigos!
Puedes hacerlo con tal de colorear y renombrar gente.
Ten en cuenta que, de todas formas, los teleportes masivos y las llamadas de conferencia sólo se enviarán a gente de tu lista de amigos.

Puedes eliminarlos de la lista haciéndoles clic con el botón derecho del ratón y eligiendo la opción.
	</notification>
	<notification name="FirstPhoenixContactSetRename">
		¡Has renombrado un avatar!
Esto reemplazará el displayname del avatar con el que tú elijas.

Ten en cuenta que la propagación del cambio en el resto del visor puede llevar un tiempo.

Puedes eliminar este nombre haciéndole clic con el botón derecho y eligiendo Eliminar alias.
	</notification>
	<notification name="ParticleScriptFindFolderFailed">
		No se ha podido encontrar una carpeta en el inventario para el nuevo script.
	</notification>
	<notification name="ParticleScriptCreationFailed">
		No se ha podido crear el nuevo script para este sistema de partículas.
	</notification>
	<notification name="ParticleScriptNotFound">
		No se ha podido encontrar el recién creado script para este sistema de partículas.
	</notification>
	<notification name="ParticleScriptCreateTempFileFailed">
		No se ha podido crear el fichero temporal para la subida del script.
	</notification>
	<notification name="ParticleScriptInjected">
		Script de partículas inyectado con éxito.
		<form name="form">
			<ignore name="ignore" text="Un script de partículas ha sido inyectado en un objeto."/>
		</form>
	</notification>
	<notification name="ParticleScriptCapsFailed">
		No se ha podido inyectar el script en el objeto. La petición de capacidades obtuvo una dirección vacía.
	</notification>
	<notification name="ParticleScriptCopiedToClipboard">
		El script LSL para crear este sistema de partículas ha sido copiado a tu portapapeles. Ahora puedes pegarlo en un nuevo script para usarlo.
		<form name="form">
			<ignore name="ignore" text="Un script de partículas ha sido copiado a mi portapapeles"/>
		</form>
	</notification>
	<notification name="DebugSettingsWarning">
		¡Cuidado! ¡El uso de la ventana de Configuraciones del Depurador no está soportado! Cambiar estas configuraciones puede impactar severamente en tu experiencia y puede ocasionar pérdia de datos, funcionalidad o incluso el acceso al servicio. Por favor no cambies ningún valor sin saber exactamente lo que estás haciendo.
		<form name="form">
			<ignore name="ignore" text="Mensaje de advertencia sobre las Configuraciones del Depurador"/>
		</form>
	</notification>
	<notification name="ControlNameCopiedToClipboard">
		El nombre de esta configuración del depurador se ha copiado a tu portapapeles. Ahora puedes pegarlo en cualquier otro sitio para usarlo.
		<form name="form">
			<ignore name="ignore" text="Un nombre de configuración del depurador se ha copiado a mi portapapeles"/>
		</form>
	</notification>
	<notification name="SanityCheck">
		[APP_NAME] ha detectado un posible problema en tu configuración:

[SANITY_MESSAGE]

Razón: [SANITY_COMMENT]

Configuración actual: [CURRENT_VALUE]
		<form name="form">
			<ignore name="ignore" text="Un control de configuración no ha superado la comprobación de validez."/>
		</form>
	</notification>
	<notification name="TeleportToAvatarNotPossible">
		No es posible teleportarse a la posición de este avatar porque se desconoce su posición exacta.
	</notification>
	<notification name="ZoomToAvatarNotPossible">
		No se puede enfocar este avatar porque está fuera de tu alcance.
	</notification>
	<notification name="TrackAvatarNotPossible">
		No se puede seguir a este avatar porque está fuera de tu alcance.
	</notification>
	<notification name="CacheEmpty">
		La cache del visor está vacía. Por favor, ten en cuenta que puedes sufrir de lentitud de movimiento y de inventario mientras se carga el nuevo contenido.
	</notification>
	<notification name="FirstJoinSupportGroup">
		¡Bienvenido al Grupo de Soporte de Phoenix/Firestorm Viewer!
Para facilitar el soporte, se recomienda que publiques la versión de tu visor en el grupo. Puedes mostrar la versión de tu visor delante de cada mensaje que envías al grupo. Nuestros miembros de soporte pueden darte respuestas más adecuadas si saben qué visor estás usando.

Puedes activar y desactivar esta función en cualquier momento usando la casilla existente en la ventana del chat del grupo.

¿Quieres activar la identificación automática de la versión de tu visor?
		<form name="form">
			<button name="OK_okcancelignore" text="Sí"/>
			<button name="Cancel_okcancelignore" text="No"/>
			<ignore name="ignore" text="Te has unido al Grupo de Soporte de Phoenix/Firestorm"/>
		</form>
	</notification>
	<notification name="ConfirmScriptModify">
		¿Estás seguro de que quieres modificar los scripts en los objetos seleccionados?
		<usetemplate ignoretext="Confirmar antes de modificar scripts en la selección" name="okcancelignore" notext="Cancelar" yestext="Aceptar"/>
	</notification>
	<notification name="LocalBitmapsUpdateFileNotFound">
		[FNAME] no puede ser actualizado porque el archivo ya no existe.
Se desactivarán futuras actualizaciones de este archivo.
	</notification>
	<notification name="LocalBitmapsUpdateFailedFinal">
		[FNAME] no se ha podido abrir o descodificar en [NRETRIES] intentos, y ahora se considera roto.
Se desactivarán futuras actualizaciones de este archivo.
	</notification>
	<notification name="LocalBitmapsVerifyFail">
		Se ha intentado añadir un archivo de imagen inválido o ilegible, que no ha podido ser abierto o descodificado.
Intento cancelado.
	</notification>
	<notification name="PathfindingReturnMultipleItems">
		Vas a devolver [NUM_ITEMS] items. ¿Estás seguro/a de que quieres continuar?
		<usetemplate ignoretext="¿Estás seguro/a de querer devolver múltiples items?" name="okcancelignore" notext="No" yestext="Sí"/>
	</notification>
	<notification name="PathfindingDeleteMultipleItems">
		Vas a eliminar [NUM_ITEMS] items. ¿Estás seguro/a de que quieres continuar?
		<usetemplate ignoretext="Estás seguro/a de querer eliminar múltiples items?" name="okcancelignore" notext="No" yestext="Sí"/>
	</notification>
	<notification name="LargePrimAgentIntersect">
		No se pueden crear primitivas grandes que se crucen con otros usuarios. Por favor, reinténtalo cuando los otros usuarios se hayan movido.
	</notification>
	<notification name="LSLColorCopiedToClipboard">
		La cadena de color LSL ha sido copiada a tu portapapeles. Ahora puedes pegarla en tu script para usarla.
		<form name="form">
			<ignore name="ignore" text="Una cadena LSL se ha copiado a mi portapapeles"/>
		</form>
	</notification>
	<notification name="FSBWTooHigh">
		Recomendamos encarecidamente no configurar el ancho de banda por encima de 1500 kbps. Es improbable que funcione bien y casi seguro no mejorará el rendimiento.
		<usetemplate name="okbutton" yestext="Aceptar"/>
	</notification>
	<notification name="ExodusFlickrVerificationExplanation">
		Para usar la característica de subida a Flickr debes autorizar a [APP_NAME] a acceder a tu cuenta. Si procedes, tu navegador web abrirá la página de Flickr, donde se te pedirá que inicies sesión y autorices a [APP_NAME]. Se te dará un código para usarlo en [APP_NAME].

¿Deseas autorizar a [APP_NAME] a publicar en tu cuenta de Flickr?
		<usetemplate name="okcancelbuttons" notext="No" yestext="Sí"/>
	</notification>
	<notification name="ExodusFlickrVerificationPrompt">
		Por favor, autoriza a [APP_NAME] a publicar en tu cuenta Flickr en tu navegador web, y copia abajo el código que se te dará:
		<form name="form">
			<button name="OK" text="Aceptar"/>
			<button name="Cancel" text="Cancelar"/>
		</form>
	</notification>
	<notification name="ExodusFlickrVerificationFailed">
		La verificación Flickr ha fallado. Por favor, inténtalo de nuevo, y asegúrate de que el código de verificación sea correcto.
		<usetemplate name="okbutton" yestext="Aceptar"/>
	</notification>
	<notification name="ExodusFlickrUploadComplete">
		Tu instantánea puede ser vista ahora [http://www.flickr.com/photos/upload/edit/?ids=[ID] aquí].
	</notification>
	<notification name="FirstUseFlyOverride">
		Precaución: ¡Usa la anulación de la prohibición de volar de forma responsable! Usarla sin el permiso del propietario del terreno puede derivar en la expulsión de tu avatar de la parcela en la que estás volando.
		<usetemplate name="okbutton" yestext="Aceptar"/>
	</notification>
	<notification name="ServerVersionChanged">
		La región en la que has entrado funciona bajo una versión de simulador diferente.
Simulador actual:   [NEWVERSION]
Simulador anterior: [OLDVERSION]
	</notification>
	<notification name="VintageLoginInfo">
		¿Sabías que puedes obtener la clásica apariencia de Phoenix en Firestorm? Ve al menú "Modo", a la derecha, y selecciona "Phoenix".
		<usetemplate name="okbutton" yestext="Aceptar"/>
	</notification>
	<notification name="CannotSaveSnapshot">
		No se ha podido guardar la fotografía.
	</notification>
	<notification name="RegExFail">
		Error en la expresión regular:
[EWHAT]
	</notification>
	<notification name="NoHavok">
		Algunas funciones como [FEATURE] no están incluídas en [APP_NAME] para OpenSimulator. Si quieres usar [FEATURE], por favor descarga [APP_NAME] para Second Life de
[DOWNLOAD_URL]
		<form name="form">
			<ignore name="ignore" text="Alerta de No Havok"/>
		</form>
	</notification>
	<notification name="DumpArchetypeSuccess">
		Apariencia guardada con éxito en XML en [FILENAME].
	</notification>
	<notification name="StreamListExportSuccess">
		Lista de flujos exportada con éxito en archivo XML [FILENAME].
	</notification>
	<notification name="StreamListImportSuccess">
		Lista de flujos importada con éxito de archivo XML.
	</notification>
	<notification name="StreamMetadata">
        ♫ Estás escuchando:
        [TITLE]
        [ARTIST]♫
	</notification>
	<notification name="StreamMetadataNoArtist">
        ♫ Estás escuchando:
        [TITLE]♫
	</notification>  
	<notification name="BackupFinished">
		Tu configuración ha sido respaldada.
	</notification>
	<notification name="BackupPathEmpty">
		La ruta del respaldo está vacía. Por favor, proporciona primero una ruta válida donde respaldar tu configuración.
	</notification>
	<notification name="BackupPathDoesNotExistOrCreateFailed">
		No se encontró o no ha podido ser creada la ruta del respaldo.
	</notification>
	<notification name="BackupPathDoesNotExist">
		No se ha hencontrado la ruta del respaldo.
	</notification>
	<notification name="SettingsRestoreNeedsLogout">
		La restauración de las configuraciones requiere reiniciar. ¿Quieres restaurarlas y salir de visor ahora?
		<usetemplate name="okcancelbuttons" notext="Cancelar" yestext="Restaurar y salir"/>
	</notification>
	<notification name="RestoreFinished">
		¡Restauración completada! Por favor, reinicia tu visor.
		<usetemplate name="okbutton" yestext="Salir"/>
	</notification>
	<notification name="ConfirmRestoreQuickPrefsDefaults">
Esta acción restaurará inmediatamente tus preferencias rápidas a su configuración por defecto.

No se podrá deshacer.
		<usetemplate ignoretext="Confirmar la restauración de la configuración por defecto de las preferencias rápidas" name="okcancelignore" notext="Cancelar" yestext="Aceptar"/>
	</notification>

=======
		No se puede crear el inventario.
	</notification>
	<notification name="CantCreateLandmark">
		No se puede crear un hito.
	</notification>
	<notification name="CantCreateOutfit">
		No se puede crear el vestuario en este momento. Prueba otra vez dentro de un minuto.
	</notification>
	<notification name="InventoryNotForSale">
		El inventario no está en venta.
	</notification>
	<notification name="CantFindInvItem">
		No se encuentra el objeto del inventario.
	</notification>
	<notification name="CantFindObject">
		No se puede encontrar el objeto.
	</notification>
	<notification name="CantTransfterMoneyRegionDisabled">
		En esta región actualmente no están activadas las transferencias de dinero a los objetos.
	</notification>
	<notification name="CantPayNoAgent">
		No se ha averiguado a quién se debe pagar.
	</notification>
	<notification name="CantDonateToPublicObjects">
		No se pueden dar L$ a los objetos públicos.
	</notification>
	<notification name="InventoryCreationInWorldObjectFailed">
		Error al crear un inventario de objeto del mundo virtual.
	</notification>
	<notification name="UserBalanceOrLandUsageError">
		Un error interno nos ha impedido actualizar tu visor correctamente. El saldo en L$ o las parcelas en propiedad presentadas en el visor podrían no coincidir con tu saldo real en los servidores.
	</notification>
	<notification name="LargePrimAgentIntersect">
		No se pueden crear prims grandes que intersectan a otros jugadores. Reinténtalo cuando se hayan movido otros jugadores.
	</notification>
	<notification name="PreferenceChatClearLog">
		Esto eliminará los registros de conversaciones anteriores y las copias de seguridad de ese archivo.
		<usetemplate ignoretext="Confirmar antes de eliminar el registro de conversaciones anteriores." name="okcancelignore" notext="Cancelar" yestext="OK"/>
	</notification>
	<notification name="PreferenceChatDeleteTranscripts">
		Esta acción eliminará las transcripciones de todas las conversaciones anteriores. La lista de conversaciones pasadas no resultará afectada. Se eliminarán de la carpeta [FOLDER] todos los archivos que tengan el sufijo .txt y txt.backup.
		<usetemplate ignoretext="Confirmar antes de eliminar transcripciones." name="okcancelignore" notext="Cancelar" yestext="OK"/>
	</notification>
	<notification name="PreferenceChatPathChanged">
		No se pueden mover los archivos. Ruta anterior restaurada.
		<usetemplate ignoretext="No se pueden mover los archivos. Ruta anterior restaurada." name="okignore" yestext="OK"/>
	</notification>
>>>>>>> f6282b17
</notifications><|MERGE_RESOLUTION|>--- conflicted
+++ resolved
@@ -521,31 +521,18 @@
 	<notification name="AMDOldDriver">
 		Probablemente ya existe un controlador más reciente para tu procesador de gráficos. La actualización del controlador de gráficos puede mejorar sustancialmente el rendimiento.
 
-<<<<<<< HEAD
-¿Deseas visitar [_URL] para comprobar si hay controladores actualizados?
-=======
     ¿Deseas visitar [_URL] para comprobar si hay controladores actualizados?
->>>>>>> f6282b17
 		<url name="url">
 			http://support.amd.com/us/Pages/AMDSupportHub.aspx
 		</url>
 		<usetemplate ignoretext="Mi controlador de gráficos no está actualizado" name="okcancelignore" notext="No" yestext="Sí"/>
 	</notification>
-<<<<<<< HEAD
-	<notification name="NVIDIAOldDriver" type="alertmodal">
-		Probablemente ya existe un controlador más reciente para tu procesador de gráficos. La actualización del controlador de gráficos puede mejorar sustancialmente el rendimiento.
-
-¿Deseas visitar [_URL] para comprobar si hay controladores actualizados?
-		<url name="url">
-			http://www.nvidia.es/Download/index.aspx?lang=es
-=======
 	<notification name="NVIDIAOldDriver">
 		Probablemente ya existe un controlador más reciente para tu procesador de gráficos.  La actualización del controlador de gráficos puede mejorar sustancialmente el rendimiento.
 
     ¿Deseas visitar [_URL] para comprobar si hay controladores actualizados?
 		<url name="url">
 			http://www.nvidia.com/Download/index.aspx?lang=es
->>>>>>> f6282b17
 		</url>
 		<usetemplate ignoretext="Mi controlador de gráficos no está actualizado" name="okcancelignore" notext="No" yestext="Sí"/>
 	</notification>
@@ -1596,12 +1583,13 @@
 		En este momento no se puede ofrecer amistad. Por favor, vuelve a intentarlo en un momento.
 		<usetemplate name="okbutton" yestext="Aceptar"/>
 	</notification>
-<<<<<<< HEAD
-	<notification name="BusyModeSet">
-		Se ha establecido el modo Ocupado.
-Se ocultará el chat y los mensajes instantáneos (éstos recibirán tu Respuesta en el modo ocupado). Se rehusarán todos los ofrecimientos de teleporte. Todas las ofertas de inventario irán a tu Papelera.
-		<usetemplate ignoretext="Cambio mi estado al modo Ocupado" name="okignore" yestext="Aceptar"/>
-	</notification>
+	<notification name="DoNotDisturbModeSet">
+		Está activado No molestar. No obtendrás un aviso cuando recibas comunicaciones.
+
+- Los otros residentes recibirán tu respuesta de No molestar (se configura en Preferencias &gt; General).
+- Se rehusarán los ofrecimientos de teleporte.
+- Se rechazarán las llamadas de voz.
+		<usetemplate ignoretext="Cambio mi estado al modo No molestar" name="okignore" yestext="Aceptar"/>
 	<notification name="AutorespondModeSet">
 		Se ha establecido el modo Autorrespuesta.
 Si algún avatar te envía un mensaje instantáneo, recibirá automáticamente la respuesta configurada.
@@ -1611,15 +1599,6 @@
 		Se ha establecido el modo Autorrespuesta para residentes que no están en tu lista de amigos.
 Si algún avatar que no está en tu lista de amigos te envía un mensaje instantáneo, recibirá automáticamente la respuesta configurada.
 		<usetemplate ignoretext="Cambio mi estado al modo Autorrespuesta para avatares que no son mis amigos" name="okignore" yestext="Aceptar"/>
-=======
-	<notification name="DoNotDisturbModeSet">
-		Está activado No molestar. No obtendrás un aviso cuando recibas comunicaciones.
-
-- Los otros residentes recibirán tu respuesta de No molestar (se configura en Preferencias &gt; General).
-- Se rehusarán los ofrecimientos de teleporte.
-- Se rechazarán las llamadas de voz.
-		<usetemplate ignoretext="Cambio mi estado al modo No molestar" name="okignore" yestext="OK"/>
->>>>>>> f6282b17
 	</notification>
 	<notification name="JoinedTooManyGroupsMember">
 		Has superado tu número máximo de grupos. Por favor, sal de al menos uno antes de entrar en éste o rehusa la oferta.
@@ -2428,16 +2407,8 @@
 	<notification name="GroupNotice">
 		Asunto: [SUBJECT], Mensaje: [MESSAGE]
 	</notification>
-<<<<<<< HEAD
-	<notification name="FriendOnline">
-		[NAME] se ha conectado
-	</notification>
-	<notification name="FriendOffline">
-		[NAME] se ha desconectado
-=======
 	<notification name="FriendOnlineOffline">
 		&lt;nolink&gt;[NAME]&lt;/nolink&gt; está [STATUS]
->>>>>>> f6282b17
 	</notification>
 	<notification name="AddSelfFriend">
 		Aunque eres muy agradable, no puedes añadirte como amigo a ti mismo.
@@ -2676,16 +2647,6 @@
 	<notification name="DynamicPathfindingDisabled">
 		Esta región no tiene activado el pathfinding dinámico. Los objetos programados que utilicen llamadas LSL de pathfinding pueden tener un comportamiento inesperado en ella.
 	</notification>
-<<<<<<< HEAD
-	<notification name="PathfindingRebakeNavmesh">
-		Si cambias ciertos objetos en esta región, otros objetos móviles podrían tener un comportamiento incorrecto. Para que los objetos móviles se comporten correctamente, pulsa el botón “Recargar la región”. Si quieres más información, elige “Ayuda”.
-		<url name="url">
-			http://wiki.secondlife.com/wiki/Pathfinding_Tools_in_the_Second_Life_Viewer
-		</url>
-		<usetemplate helptext="Ayuda" ignoretext="Si cambias ciertos objetos en esta región, otros objetos móviles podrían tener un comportamiento incorrecto." name="okhelpignore" yestext="Aceptar"/>
-	</notification>
-=======
->>>>>>> f6282b17
 	<notification name="PathfindingCannotRebakeNavmesh">
 		Se ha producido un error. Puede haber ocurrido un problema en la red o el servidor, o quizás no tengas derechos de construcción. Este problema podría resolverse cerrando la sesión e iniciando una sesión nueva.
 		<usetemplate name="okbutton" yestext="Aceptar"/>
@@ -3575,11 +3536,7 @@
 		[AV_FREEZER] te ha congelado. No puedes moverte ni interactuar con el mundo.
 	</notification>
 	<notification name="AvatarFrozenDuration">
-<<<<<<< HEAD
-		[AV_FREEZER] te ha congelado por [AV_FREEZE_TIME] segundos. No puedes moverte ni interactuar con el mundo.
-=======
 		[AV_FREEZER] te ha congelado durante [AV_FREEZE_TIME] segundos. No puedes moverte ni interactuar con el mundo.
->>>>>>> f6282b17
 	</notification>
 	<notification name="YouFrozeAvatar">
 		Avatar congelado.
@@ -3591,15 +3548,6 @@
 		Avatar descongelado.
 	</notification>
 	<notification name="AvatarFreezeFailure">
-<<<<<<< HEAD
-		La congelación ha fallado porque no tienes permisos de administración de esa parcela.
-	</notification>
-	<notification name="AvatarFreezeThaw">
-		Tu congelación ha terminado, vuelve a lo tuyo.
-	</notification>
-	<notification name="AvatarCantFreeze">
-		Lo siento, no se puede congelar a ese usuario.
-=======
 		Error al congelar: no tienes permisos de administrador en esa parcela.
 	</notification>
 	<notification name="AvatarFreezeThaw">
@@ -3607,60 +3555,11 @@
 	</notification>
 	<notification name="AvatarCantFreeze">
 		Lo sentimos, ese usuario no se puede congelar.
->>>>>>> f6282b17
 	</notification>
 	<notification name="NowOwnObject">
 		Ahora eres el propietario del objeto [OBJECT_NAME]
 	</notification>
 	<notification name="CantRezOnLand">
-<<<<<<< HEAD
-		No puedes dejar objeto en [OBJECT_POS] porque el propietario de esta parcela no lo permite. Usa la herramienta de parcela para ver quién la posee.
-	</notification>
-	<notification name="RezFailTooManyRequests">
-		No se ha podido dejar el objeto porque hay demasiadas peticiones.
-	</notification>
-	<notification name="SitFailCantMove">
-		No puedes sentarte porque no puedes moverte en este momento.
-	</notification>
-	<notification name="SitFailNotAllowedOnLand">
-		No puedes sentarte porque no tienes permitido el acceso a esa parcela.
-	</notification>
-	<notification name="SitFailNotSameRegion">
-		Intenta acercarte. No te puedes sentar en el objeto porque está en otra región diferente.
-	</notification>
-	<notification name="NoNewObjectRegionFull">
-		No se puede crear un nuevo objeto. La región está llena.
-	</notification>
-	<notification name="FailedToPlaceObject">
-		No se ha podido situar el objeto en la posición especificada. Por favor, inténtalo de nuevo.
-	</notification>
-	<notification name="NoOwnNoGardening">
-		No puedes crear árboles y hierba en una parcela que no es de tu propiedad.
-	</notification>
-	<notification name="NoCopyPermsNoObject">
-		Ha fallado la copia porque no tienes permisos para copiar el objeto '[OBJ_NAME]'.
-	</notification>
-	<notification name="NoTransPermsNoObject">
-		Ha fallado la copia porque el objeto '[OBJ_NAME]' no te puede ser transferido.
-	</notification>
-	<notification name="AddToNavMeshNoCopy">
-		Ha fallado la copia porque el objeto '[OBJ_NAME]' contribuye al navmesh.
-	</notification>
-	<notification name="DupeWithNoRootsSelected">
-		Duplicado sin objetos raíz seleccionados.
-	</notification>
-	<notification name="CantDupeCuzRegionIsFull">
-		No se pueden duplicar los objetos porque la región está llena.
-	</notification>
-	<notification name="CantDupeCuzParcelNotFound">
-		No se pueden duplicar los objetos - No se encuentra la parcela en la que están.
-	</notification>
-	<notification name="CantCreateCuzParcelFull">
-		No se puede crear el objeto porque la parcela está llena.
-	</notification>
-	<notification name="RezAttemptFailed">
-		Ha fallado el intento de dejar el objeto.
-=======
 		No se puede colocar el objeto en [OBJECT_POS] porque el propietario de ese terreno no lo permite. Usa la herramienta de terreno para ver quién es el propietario.
 	</notification>
 	<notification name="RezFailTooManyRequests">
@@ -3709,13 +3608,638 @@
 	</notification>
 	<notification name="RezAttemptFailed">
 		Error al intentar colocar un objeto.
->>>>>>> f6282b17
 	</notification>
 	<notification name="ToxicInvRezAttemptFailed">
 		No se puede crear un objeto que ha causado problemas en esta región.
 	</notification>
 	<notification name="InvItemIsBlacklisted">
-<<<<<<< HEAD
+		Ese objeto de inventario está en la lista negra.
+	</notification>
+	<notification name="NoCanRezObjects">
+		Actualmente no tienes autorización para crear objetos.
+	</notification>
+	<notification name="LandSearchBlocked">
+		Búsqueda de terrenos bloqueada.
+Has realizado demasiadas búsquedas de terreno con excesiva rapidez.
+Prueba otra vez dentro de un minuto.
+	</notification>
+	<notification name="NotEnoughResourcesToAttach">
+		No hay suficientes recursos de script disponibles para anexar el objeto
+	</notification>
+	<notification name="YouDiedAndGotTPHome">
+		Has muerto y te has teleportado a tu lugar de origen
+	</notification>
+	<notification name="EjectComingSoon">
+		Te han expulsado de aquí y tienes [EJECT_TIME] segundos para salir.
+	</notification>
+	<notification name="NoEnterServerFull">
+		No puedes entrar en esta región porque 
+el servidor está lleno.
+	</notification>
+	<notification name="SaveBackToInvDisabled">
+		Se ha deshabilitado Devolver el objeto a mi inventario.
+	</notification>
+	<notification name="NoExistNoSaveToContents">
+		No se puede guardar &apos;[OBJ_NAME]&apos; en el contenido del objeto porque el objeto desde el cual ha sido colocado ya no existe.
+	</notification>
+	<notification name="NoModNoSaveToContents">
+		No se puede guardar &apos;[OBJ_NAME]&apos; en el contenido del objeto porque no tienes permiso para modificar el objeto &apos;[DEST_NAME]&apos;.
+	</notification>
+	<notification name="NoSaveBackToInvDisabled">
+		No se puede guardar &apos;[OBJ_NAME]&apos; de nuevo en el inventario; esta operación está desactivada.
+	</notification>
+	<notification name="NoCopyNoSelCopy">
+		No se puede copiar tu selección porque no tienes permiso para copiar el objeto &apos;[OBJ_NAME]&apos;.
+	</notification>
+	<notification name="NoTransNoSelCopy">
+		No se puede copiar tu selección porque el objeto &apos;[OBJ_NAME]&apos; es intransferible.
+	</notification>
+	<notification name="NoTransNoCopy">
+		No se puede copiar tu selección porque el objeto &apos;[OBJ_NAME]&apos; es intransferible.
+	</notification>
+	<notification name="NoPermsNoRemoval">
+		El sistema de permisos no admite la eliminación del objeto &apos;[OBJ_NAME]&apos; del simulador.
+	</notification>
+	<notification name="NoModNoSaveSelection">
+		No se puede guardar tu selección porque no tienes permiso para modificar el objeto &apos;[OBJ_NAME]&apos;.
+	</notification>
+	<notification name="NoCopyNoSaveSelection">
+		No se puede guardar tu selección porque el objeto &apos;[OBJ_NAME]&apos; no se puede copiar.
+	</notification>
+	<notification name="NoModNoTaking">
+		No se puede aceptar tu selección porque no tienes permiso para modificar el objeto &apos;[OBJ_NAME]&apos;.
+	</notification>
+	<notification name="RezDestInternalError">
+		Error interno: tipo de destino desconocido.
+	</notification>
+	<notification name="DeleteFailObjNotFound">
+		Error al borrar: el objeto no se encuentra
+	</notification>
+	<notification name="SorryCantEjectUser">
+		Lo sentimos, ese usuario no se puede expulsar.
+	</notification>
+	<notification name="RegionSezNotAHome">
+		Esta región no te permite configurar aquí tu lugar de origen.
+	</notification>
+	<notification name="HomeLocationLimits">
+		Tu &apos;Lugar de origen&apos; solo se puede configurar en tu terreno o en un punto de información del continente.
+	</notification>
+	<notification name="HomePositionSet">
+		Posición de origen ajustada.
+	</notification>
+	<notification name="AvatarEjected">
+		Avatar expulsado.
+	</notification>
+	<notification name="AvatarEjectFailed">
+		Error al expulsar: no tienes permiso de administrador en esa parcela.
+	</notification>
+	<notification name="CantMoveObjectParcelFull">
+		No se puede mover el objeto &apos;[OBJECT_NAME]&apos; a
+[OBJ_POSITION] en la región [REGION_NAME] porque la parcela está llena.
+	</notification>
+	<notification name="CantMoveObjectParcelPerms">
+		No se puede mover el objeto &apos;[OBJECT_NAME]&apos; a
+[OBJ_POSITION] de la región [REGION_NAME] porque tus objetos no están permitidos en esta parcela.
+	</notification>
+	<notification name="CantMoveObjectParcelResources">
+		No se puede mover el objeto &apos;[OBJECT_NAME]&apos; a
+[OBJ_POSITION] de la región [REGION_NAME] porque no hay suficientes recursos para este objeto en esta parcela.
+	</notification>
+	<notification name="CantMoveObjectRegionVersion">
+		No se puede mover el objeto &apos;[OBJECT_NAME]&apos; a
+[OBJ_POSITION] de la región [REGION_NAME] porque la otra región ejecuta una versión más antigua que no admite la recepción de este objeto atravesando regiones.
+	</notification>
+	<notification name="CantMoveObjectNavMesh">
+		No se puede mover el objeto &apos;[OBJECT_NAME]&apos; a
+[OBJ_POSITION] en la región [REGION_NAME] porque no puedes modificar el navmesh a través de límites de región.
+	</notification>
+	<notification name="CantMoveObjectWTF">
+		No se puede mover el objeto &apos;[OBJECT_NAME]&apos; a
+[OBJ_POSITION] en la región [REGION_NAME] por un motivo desconocido. ([FAILURE_TYPE])
+	</notification>
+	<notification name="NoPermModifyObject">
+		No tienes permiso para modificar ese objeto
+	</notification>
+	<notification name="CantEnablePhysObjContributesToNav">
+		No se puede habilitar la física para un objeto que contribuye al navmesh.
+	</notification>
+	<notification name="CantEnablePhysKeyframedObj">
+		No se puede activar la física para los objetos con fotogramas clave.
+	</notification>
+	<notification name="CantEnablePhysNotEnoughLandResources">
+		No se puede habilitar la física para el objeto: recursos de terreno insuficientes.
+	</notification>
+	<notification name="CantEnablePhysCostTooGreat">
+		No se puede activar la física para un objeto con un coste de recursos de física mayor que [MAX_OBJECTS]
+	</notification>
+	<notification name="PhantomWithConcavePiece">
+		Este objeto no puede tener una pieza cóncava porque es inmaterial y contribuye al navmesh.
+	</notification>
+	<notification name="UnableAddItem">
+		¡No se puede añadir un objeto!
+	</notification>
+	<notification name="UnableEditItem">
+		¡No se puede editar esto!
+	</notification>
+	<notification name="NoPermToEdit">
+		No puedes editar esto.
+	</notification>
+	<notification name="NoPermToCopyInventory">
+		No está permitido copiar ese inventario.
+	</notification>
+	<notification name="CantSaveItemDoesntExist">
+		No se puede guardar en el contenido del objeto: el objeto ya no existe.
+	</notification>
+	<notification name="CantSaveItemAlreadyExists">
+		No se puede guardar en el contenido del objeto: el inventario ya contiene un objeto con ese nombre
+	</notification>
+	<notification name="CantSaveModifyAttachment">
+		No se puede guardar en el contenido del objeto: se modificarían los permisos de anexo.
+	</notification>
+	<notification name="TooManyScripts">
+		Demasiados scripts.
+	</notification>
+	<notification name="UnableAddScript">
+		¡No se puede añadir un script!
+	</notification>
+	<notification name="AssetServerTimeoutObjReturn">
+		El servidor de objetos no respondió puntualmente. El objeto se ha devuelto al sim.
+	</notification>
+	<notification name="RegionDisablePhysicsShapes">
+		Esta región no tiene habilitadas las formas de física.
+	</notification>
+	<notification name="NoModNavmeshAcrossRegions">
+		No se puede modificar el navmesh a través de límites de región.
+	</notification>
+	<notification name="NoSetPhysicsPropertiesOnObjectType">
+		No se pueden establecer propiedades de física en ese tipo de objeto.
+	</notification>
+	<notification name="NoSetRootPrimWithNoShape">
+		No se puede establecer que un prim raíz no tenga forma.
+	</notification>
+	<notification name="NoRegionSupportPhysMats">
+		Esta región no tiene habilitados los materiales de física.
+	</notification>
+	<notification name="OnlyRootPrimPhysMats">
+		Solo se pueden ajustar los materiales de física de las prims raíces.
+	</notification>
+	<notification name="NoSupportCharacterPhysMats">
+		Aun no es posible configurar materiales de física para los personajes.
+	</notification>
+	<notification name="InvalidPhysMatProperty">
+		Una o varias de las propiedades de los materiales de física especificados no son válidas.
+	</notification>
+	<notification name="NoPermsAlterStitchingMeshObj">
+		No se puede cambiar el tipo de unión de un objeto de la malla.
+	</notification>
+	<notification name="NoPermsAlterShapeMeshObj">
+		No se puede cambiar la forma de un objeto de la malla
+	</notification>
+	<notification name="FullRegionCantEnter">
+		No puedes entrar en esta región porque \nla región está llena.
+	</notification>
+	<notification name="LinkFailedOwnersDiffer">
+		Error de vínculo: los propietarios son diferentes
+	</notification>
+	<notification name="LinkFailedNoModNavmeshAcrossRegions">
+		Error de vínculo: no se puede modificar el navmesh a través de límites de región.
+	</notification>
+	<notification name="LinkFailedNoPermToEdit">
+		Error de vínculo: no tienes permiso de edición.
+	</notification>
+	<notification name="LinkFailedTooManyPrims">
+		Error de vínculo: demasiadas primitivas
+	</notification>
+	<notification name="LinkFailedCantLinkNoCopyNoTrans">
+		Error de vínculo: no se pueden vincular &apos;no copiable&apos; y &apos;no transferible&apos;
+	</notification>
+	<notification name="LinkFailedNothingLinkable">
+		Error de vínculo: no hay objetos que se puedan vincular.
+	</notification>
+	<notification name="LinkFailedTooManyPathfindingChars">
+		Error de vínculo: demasiados personajes de pathfinding
+	</notification>
+	<notification name="LinkFailedInsufficientLand">
+		Error de vínculo: recursos de terreno insuficientes
+	</notification>
+	<notification name="LinkFailedTooMuchPhysics">
+		El objeto utiliza una cantidad excesiva de recursos de física; se ha desactivado su dinámica.
+	</notification>
+	<notification name="TeleportedHomeByObjectOnParcel">
+		Has sido teleportado al origen por el objeto &apos;[OBJECT_NAME]&apos; de la parcela &apos;[PARCEL_NAME]&apos;
+	</notification>
+	<notification name="TeleportedHomeByObject">
+		Has sido teleportado a tu origen por el objeto &apos;[OBJECT_NAME]&apos;
+	</notification>
+	<notification name="TeleportedByAttachment">
+		Has sido teleportado por un anexo de [ITEM_ID]
+	</notification>
+	<notification name="TeleportedByObjectOnParcel">
+		Has sido teleportado por el objeto &apos;[OBJECT_NAME]&apos; de la parcela &apos;[PARCEL_NAME]&apos;
+	</notification>
+	<notification name="TeleportedByObjectOwnedBy">
+		Has sido teleportado por el objeto &apos;[OBJECT_NAME]&apos; que es propiedad de [OWNER_ID]
+	</notification>
+	<notification name="TeleportedByObjectUnknownUser">
+		Has sido teleportado por el objeto &apos;[OBJECT_NAME]&apos; cuyo propietario es un usuario desconocido.
+	</notification>
+	<notification name="CantCreateObjectRegionFull">
+		No se puede crear el objeto solicitado. La región está llena.
+	</notification>
+	<notification name="CantAttackMultipleObjOneSpot">
+		No puedes anexar varios objetos a un solo lugar.
+	</notification>
+	<notification name="CantCreateMultipleObjAtLoc">
+		Aquí no se pueden crear varios objetos.
+	</notification>
+	<notification name="UnableToCreateObjTimeOut">
+		No se puede crear el objeto solicitado. El objeto no se encuentra en la base de datos.
+	</notification>
+	<notification name="UnableToCreateObjUnknown">
+		No se puede crear el objeto solicitado. Ha expirado el tiempo de la solicitud. Vuelve a intentarlo.
+	</notification>
+	<notification name="UnableToCreateObjMissingFromDB">
+		No se puede crear el objeto solicitado. Vuelve a intentarlo.
+	</notification>
+	<notification name="RezFailureTookTooLong">
+		Error al colocar: la carga del objeto solicitado ha tardado demasiado.
+	</notification>
+	<notification name="FailedToPlaceObjAtLoc">
+		Error al colocar el objeto en el lugar especificado. Vuelve a intentarlo.
+	</notification>
+	<notification name="CantCreatePlantsOnLand">
+		No se pueden crear plantas en este terreno.
+	</notification>
+	<notification name="CantRestoreObjectNoWorldPos">
+		No se puede restaurar el objeto. No se ha encontrado una posición del mundo.
+	</notification>
+	<notification name="CantRezObjectInvalidMeshData">
+		No se puede colocar el objeto porque sus datos de malla no son válidos.
+	</notification>
+	<notification name="CantRezObjectTooManyScripts">
+		No se puede colocar el objeto porque la región ya contiene demasiados scripts.
+	</notification>
+	<notification name="CantCreateObjectNoAccess">
+		Tus privilegios de acceso no te permiten crear objetos allí.
+	</notification>
+	<notification name="CantCreateObject">
+		Actualmente no tienes autorización para crear objetos.
+	</notification>
+	<notification name="InvalidObjectParams">
+		Los parámetros de objeto no son válidos
+	</notification>
+	<notification name="CantDuplicateObjectNoAcess">
+		Tus privilegios de acceso no te permiten duplicar objetos aquí.
+	</notification>
+	<notification name="CantChangeShape">
+		No tienes permiso para cambiar esta forma.
+	</notification>
+	<notification name="NoAccessToClaimObjects">
+		Tus privilegios de acceso no te permiten reclamar objetos aquí.
+	</notification>
+	<notification name="DeedFailedNoPermToDeedForGroup">
+		Error de transferencia: no tienes permiso para transferir objetos para tu grupo.
+	</notification>
+	<notification name="NoPrivsToBuyObject">
+		Tus privilegios de acceso no te autorizan a comprar objetos aquí.
+	</notification>
+	<notification name="CantAttachObjectAvatarSittingOnIt">
+		No se puede anexar el objeto porque un avatar está sentado en él.
+	</notification>
+	<notification name="WhyAreYouTryingToWearShrubbery">
+		No te puedes poner árboles y hierba como anexos.
+	</notification>
+	<notification name="CantAttachGroupOwnedObjs">
+		No se pueden anexar objetos que son propiedad de grupos.
+	</notification>
+	<notification name="CantAttachObjectsNotOwned">
+		No puedes anexar objetos de los que no eres propietario.
+	</notification>
+	<notification name="CantAttachNavmeshObjects">
+		No se pueden anexar objetos que contribuyen al navmesh.
+	</notification>
+	<notification name="CantAttachObjectNoMovePermissions">
+		No se puede anexar el objeto porque no tienes permiso para moverlo.
+	</notification>
+	<notification name="CantAttachNotEnoughScriptResources">
+		No hay suficientes recursos de script disponibles para anexar el objeto
+	</notification>
+	<notification name="CantDropItemTrialUser">
+		No se pueden soltar objetos aquí; inténtalo en la zona de prueba gratuita.
+	</notification>
+	<notification name="CantDropMeshAttachment">
+		No se pueden soltar anexos de la malla. Quítalos en el inventario y después colócalos en el mundo.
+	</notification>
+	<notification name="CantDropAttachmentNoPermission">
+		Error al soltar el anexo: no tienes permiso para soltarlo allí.
+	</notification>
+	<notification name="CantDropAttachmentInsufficientLandResources">
+		Error al soltar el anexo: recurso de terreno disponible insuficiente.
+	</notification>
+	<notification name="CantDropAttachmentInsufficientResources">
+		Error al soltar los anexos: los recursos disponibles son insuficientes.
+	</notification>
+	<notification name="CantDropObjectFullParcel">
+		No se puede soltar el objeto aquí. La parcela está llena.
+	</notification>
+	<notification name="CantTouchObjectBannedFromParcel">
+		No puedes tocar/agarrar este objeto porque tienes prohibida la entrada en la parcela de terreno.
+	</notification>
+	<notification name="PlzNarrowDeleteParams">
+		Acota los parámetros de eliminación.
+	</notification>
+	<notification name="UnableToUploadAsset">
+		No se puede subir el activo.
+	</notification>
+	<notification name="CantTeleportCouldNotFindUser">
+		No se ha podido encontrar el usuario para teleportarlo al origen
+	</notification>
+	<notification name="GodlikeRequestFailed">
+		error en la solicitud de superpoderes
+	</notification>
+	<notification name="GenericRequestFailed">
+		error de solicitud genérico
+	</notification>
+	<notification name="CantUploadPostcard">
+		No se puede subir la postal. Vuelve a intentarlo más tarde.
+	</notification>
+	<notification name="CantFetchInventoryForGroupNotice">
+		No se pueden obtener los datos de inventario del aviso de grupo.
+	</notification>
+	<notification name="CantSendGroupNoticeNotPermitted">
+		No se puede enviar el aviso de grupo: no está permitido.
+	</notification>
+	<notification name="CantSendGroupNoticeCantConstructInventory">
+		No se puede enviar el aviso del grupo: el inventario no se puede construir.
+	</notification>
+	<notification name="CantParceInventoryInNotice">
+		No se puede analizar el inventario del aviso.
+	</notification>
+	<notification name="TerrainUploadFailed">
+		Error al subir terreno.
+	</notification>
+	<notification name="TerrainFileWritten">
+		Se ha registrado el archivo de terreno.
+	</notification>
+	<notification name="TerrainFileWrittenStartingDownload">
+		Archivo de terreno registrado, iniciando la descarga...
+	</notification>
+	<notification name="TerrainBaked">
+		Terreno predeterminado.
+	</notification>
+	<notification name="TenObjectsDisabledPlzRefresh">
+		Solamente se han desactivado los 10 primeros objetos seleccionados. Si es preciso, actualiza y selecciona otros objetos.
+	</notification>
+	<notification name="UpdateViewerBuyParcel">
+		Para comprar esta parcela debes actualizar el visor.
+	</notification>
+	<notification name="CantBuyParcelNotForSale">
+		Error al comprar: esta parcela no está en venta.
+	</notification>
+	<notification name="CantBuySalePriceOrLandAreaChanged">
+		No se puede comprar: el precio de venta o la superficie del terreno han cambiado.
+	</notification>
+	<notification name="CantBuyParcelNotAuthorized">
+		No eres el comprador autorizado de esta parcela.
+	</notification>
+	<notification name="CantBuyParcelAwaitingPurchaseAuth">
+		No puedes comprar esta parcela porque ya está en espera de una autorización de compra
+	</notification>
+	<notification name="CantBuildOverflowParcel">
+		No se pueden construir objetos aquí porque se desbordaría la parcela.
+	</notification>
+	<notification name="SelectedMultipleOwnedLand">
+		Has seleccionado un terreno con propietarios diferentes. Selecciona un área más pequeña y repite la operación.
+	</notification>
+	<notification name="CantJoinTooFewLeasedParcels">
+		La selección no contiene suficientes parcelas alquiladas para unirlas.
+	</notification>
+	<notification name="CantDivideLandMultipleParcelsSelected">
+		No se puede dividir el terreno.\nHay varias parcelas seleccionadas.\nPrueba a seleccionar un terreno más pequeño.
+	</notification>
+	<notification name="CantDivideLandCantFindParcel">
+		No se puede dividir el terreno.\nNo se encuentra la parcela.\nAvísanos con Ayuda -&gt; Notificar fallo...
+	</notification>
+	<notification name="CantDivideLandWholeParcelSelected">
+		No se puede dividir el terreno. Está seleccionada la parcela completa.\nPrueba a seleccionar un terreno más pequeño.
+	</notification>
+	<notification name="LandHasBeenDivided">
+		El terreno se ha dividido.
+	</notification>
+	<notification name="PassPurchased">
+		Has comprado un pase.
+	</notification>
+	<notification name="RegionDisallowsClassifieds">
+		La región no permite anuncios.
+	</notification>
+	<notification name="LandPassExpireSoon">
+		Tu pase para este terreno está a punto de caducar.
+	</notification>
+	<notification name="CantSitNoSuitableSurface">
+		Esta superficie no es adecuada para sentarse, prueba en otro sitio.
+	</notification>
+	<notification name="CantSitNoRoom">
+		No hay sitio para sentarse aquí, prueba en otro lugar.
+	</notification>
+	<notification name="ClaimObjectFailedNoPermission">
+		Error al reclamar el objeto: no tienes permiso
+	</notification>
+	<notification name="ClaimObjectFailedNoMoney">
+		Error al reclamar el objeto: no tienes suficientes L$.
+	</notification>
+	<notification name="CantDeedGroupLand">
+		No se puede transferir un terreno propiedad de un grupo.
+	</notification>
+	<notification name="BuyObjectFailedNoMoney">
+		Error al comprar el objeto, no tienes suficientes L$.
+	</notification>
+	<notification name="BuyInventoryFailedNoMoney">
+		Error al comprar el inventario: no tienes suficientes L$.
+	</notification>
+	<notification name="BuyPassFailedNoMoney">
+		No tienes suficientes L$ para comprar un pase a este terreno.
+	</notification>
+	<notification name="CantBuyPassTryAgain">
+		No se puede comprar el pase ahora mismo. Vuelve a intentarlo más tarde.
+	</notification>
+	<notification name="CantCreateObjectParcelFull">
+		No se puede crear el objeto porque \nla parcela está llena.
+	</notification>
+	<notification name="FailedPlacingObject">
+		Error al colocar el objeto en el lugar especificado.  Vuelve a intentarlo.
+	</notification>
+	<notification name="CantCreateLandmarkForEvent">
+		No se puede crear un hito para el evento.
+	</notification>
+	<notification name="GodBeatsFreeze">
+		¡Tus superpoderes anulan la congelación!
+	</notification>
+	<notification name="SpecialPowersRequestFailedLogged">
+		Error en la solicitud de poderes especiales. Esta solicitud se ha registrado.
+	</notification>
+	<notification name="ExpireExplanation">
+		El sistema actualmente no puede procesar tu solicitud. Ha expirado el tiempo de la solicitud.
+	</notification>
+	<notification name="DieExplanation">
+		El sistema no puede procesar tu solicitud.
+	</notification>
+	<notification name="AddPrimitiveFailure">
+		Dinero insuficiente para crear la primitiva.
+	</notification>
+	<notification name="RezObjectFailure">
+		Dinero insuficiente para crear el objeto.
+	</notification>
+	<notification name="ResetHomePositionNotLegal">
+		Se ha restaurado la posición de origen, puesto que dicha posición no era válida.
+	</notification>
+	<notification name="CantInviteRegionFull">
+		Actualmente no puedes invitar a nadie a tu ubicación, puesto que la región está llena. Vuelve a intentarlo más tarde.
+	</notification>
+	<notification name="CantSetHomeAtRegion">
+		Esta región no te permite configurar aquí tu lugar de origen.
+	</notification>
+	<notification name="ListValidHomeLocations">
+		Tu &apos;Lugar de origen&apos; solo se puede configurar en tu terreno o en un punto de información del continente.
+	</notification>
+	<notification name="SetHomePosition">
+		Posición de origen ajustada.
+	</notification>
+	<notification name="CantDerezInventoryError">
+		No se puede quitar el objeto por un error del inventario.
+	</notification>
+	<notification name="CantCreateRequestedInv">
+		No se puede crear el inventario solicitado.
+	</notification>
+	<notification name="CantCreateRequestedInvFolder">
+		No se puede crear la carpeta de inventario solicitada.
+	</notification>
+	<notification name="CantCreateInventory">
+		No se puede crear el inventario.
+	</notification>
+	<notification name="CantCreateLandmark">
+		No se puede crear un hito.
+	</notification>
+	<notification name="CantCreateOutfit">
+		No se puede crear el vestuario en este momento. Prueba otra vez dentro de un minuto.
+	</notification>
+	<notification name="InventoryNotForSale">
+		El inventario no está en venta.
+	</notification>
+	<notification name="CantFindInvItem">
+		No se encuentra el objeto del inventario.
+	</notification>
+	<notification name="CantFindObject">
+		No se puede encontrar el objeto.
+	</notification>
+	<notification name="CantTransfterMoneyRegionDisabled">
+		En esta región actualmente no están activadas las transferencias de dinero a los objetos.
+	</notification>
+	<notification name="CantPayNoAgent">
+		No se ha averiguado a quién se debe pagar.
+	</notification>
+	<notification name="CantDonateToPublicObjects">
+		No se pueden dar L$ a los objetos públicos.
+	</notification>
+	<notification name="InventoryCreationInWorldObjectFailed">
+		Error al crear un inventario de objeto del mundo virtual.
+	</notification>
+	<notification name="UserBalanceOrLandUsageError">
+		Un error interno nos ha impedido actualizar tu visor correctamente. El saldo en L$ o las parcelas en propiedad presentadas en el visor podrían no coincidir con tu saldo real en los servidores.
+	</notification>
+	<notification name="LargePrimAgentIntersect">
+		No se pueden crear prims grandes que intersectan a otros jugadores. Reinténtalo cuando se hayan movido otros jugadores.
+	</notification>
+	<notification name="PreferenceChatClearLog">
+		Esto eliminará los registros de conversaciones anteriores y las copias de seguridad de ese archivo.
+		<usetemplate ignoretext="Confirmar antes de eliminar el registro de conversaciones anteriores." name="okcancelignore" notext="Cancelar" yestext="OK"/>
+	</notification>
+	<notification name="PreferenceChatDeleteTranscripts">
+		Esta acción eliminará las transcripciones de todas las conversaciones anteriores. La lista de conversaciones pasadas no resultará afectada. Se eliminarán de la carpeta [FOLDER] todos los archivos que tengan el sufijo .txt y txt.backup.
+		<usetemplate ignoretext="Confirmar antes de eliminar transcripciones." name="okcancelignore" notext="Cancelar" yestext="OK"/>
+	</notification>
+	<notification name="PreferenceChatPathChanged">
+		No se pueden mover los archivos. Ruta anterior restaurada.
+		<usetemplate ignoretext="No se pueden mover los archivos. Ruta anterior restaurada." name="okignore" yestext="OK"/>
+	</notification>
+	<notification name="AvatarFrozen">
+		[AV_FREEZER] te ha congelado. No puedes moverte ni interactuar con el mundo.
+	</notification>
+	<notification name="AvatarFrozenDuration">
+		[AV_FREEZER] te ha congelado por [AV_FREEZE_TIME] segundos. No puedes moverte ni interactuar con el mundo.
+	</notification>
+	<notification name="YouFrozeAvatar">
+		Avatar congelado.
+	</notification>
+	<notification name="AvatarHasUnFrozenYou">
+		[AV_FREEZER] te ha descongelado.
+	</notification>
+	<notification name="AvatarUnFrozen">
+		Avatar descongelado.
+	</notification>
+	<notification name="AvatarFreezeFailure">
+		La congelación ha fallado porque no tienes permisos de administración de esa parcela.
+	</notification>
+	<notification name="AvatarFreezeThaw">
+		Tu congelación ha terminado, vuelve a lo tuyo.
+	</notification>
+	<notification name="AvatarCantFreeze">
+		Lo siento, no se puede congelar a ese usuario.
+	</notification>
+	<notification name="NowOwnObject">
+		Ahora eres el propietario del objeto [OBJECT_NAME]
+	</notification>
+	<notification name="CantRezOnLand">
+		No puedes dejar objeto en [OBJECT_POS] porque el propietario de esta parcela no lo permite. Usa la herramienta de parcela para ver quién la posee.
+	</notification>
+	<notification name="RezFailTooManyRequests">
+		No se ha podido dejar el objeto porque hay demasiadas peticiones.
+	</notification>
+	<notification name="SitFailCantMove">
+		No puedes sentarte porque no puedes moverte en este momento.
+	</notification>
+	<notification name="SitFailNotAllowedOnLand">
+		No puedes sentarte porque no tienes permitido el acceso a esa parcela.
+	</notification>
+	<notification name="SitFailNotSameRegion">
+		Intenta acercarte. No te puedes sentar en el objeto porque está en otra región diferente.
+	</notification>
+	<notification name="NoNewObjectRegionFull">
+		No se puede crear un nuevo objeto. La región está llena.
+	</notification>
+	<notification name="FailedToPlaceObject">
+		No se ha podido situar el objeto en la posición especificada. Por favor, inténtalo de nuevo.
+	</notification>
+	<notification name="NoOwnNoGardening">
+		No puedes crear árboles y hierba en una parcela que no es de tu propiedad.
+	</notification>
+	<notification name="NoCopyPermsNoObject">
+		Ha fallado la copia porque no tienes permisos para copiar el objeto '[OBJ_NAME]'.
+	</notification>
+	<notification name="NoTransPermsNoObject">
+		Ha fallado la copia porque el objeto '[OBJ_NAME]' no te puede ser transferido.
+	</notification>
+	<notification name="AddToNavMeshNoCopy">
+		Ha fallado la copia porque el objeto '[OBJ_NAME]' contribuye al navmesh.
+	</notification>
+	<notification name="DupeWithNoRootsSelected">
+		Duplicado sin objetos raíz seleccionados.
+	</notification>
+	<notification name="CantDupeCuzRegionIsFull">
+		No se pueden duplicar los objetos porque la región está llena.
+	</notification>
+	<notification name="CantDupeCuzParcelNotFound">
+		No se pueden duplicar los objetos - No se encuentra la parcela en la que están.
+	</notification>
+	<notification name="CantCreateCuzParcelFull">
+		No se puede crear el objeto porque la parcela está llena.
+	</notification>
+	<notification name="RezAttemptFailed">
+		Ha fallado el intento de dejar el objeto.
+	</notification>
+	<notification name="ToxicInvRezAttemptFailed">
+		No se puede crear un objeto que ha causado problemas en esta región.
+	</notification>
+	<notification name="InvItemIsBlacklisted">
 		Ese ítem ha sido incluído en la lista negra.
 	</notification>
 	<notification name="NoCanRezObjects">
@@ -3789,87 +4313,11 @@
 	</notification>
 	<notification name="HomePositionSet">
 		Base establecida.
-=======
-		Ese objeto de inventario está en la lista negra.
-	</notification>
-	<notification name="NoCanRezObjects">
-		Actualmente no tienes autorización para crear objetos.
-	</notification>
-	<notification name="LandSearchBlocked">
-		Búsqueda de terrenos bloqueada.
-Has realizado demasiadas búsquedas de terreno con excesiva rapidez.
-Prueba otra vez dentro de un minuto.
-	</notification>
-	<notification name="NotEnoughResourcesToAttach">
-		No hay suficientes recursos de script disponibles para anexar el objeto
-	</notification>
-	<notification name="YouDiedAndGotTPHome">
-		Has muerto y te has teleportado a tu lugar de origen
-	</notification>
-	<notification name="EjectComingSoon">
-		Te han expulsado de aquí y tienes [EJECT_TIME] segundos para salir.
-	</notification>
-	<notification name="NoEnterServerFull">
-		No puedes entrar en esta región porque 
-el servidor está lleno.
-	</notification>
-	<notification name="SaveBackToInvDisabled">
-		Se ha deshabilitado Devolver el objeto a mi inventario.
-	</notification>
-	<notification name="NoExistNoSaveToContents">
-		No se puede guardar &apos;[OBJ_NAME]&apos; en el contenido del objeto porque el objeto desde el cual ha sido colocado ya no existe.
-	</notification>
-	<notification name="NoModNoSaveToContents">
-		No se puede guardar &apos;[OBJ_NAME]&apos; en el contenido del objeto porque no tienes permiso para modificar el objeto &apos;[DEST_NAME]&apos;.
-	</notification>
-	<notification name="NoSaveBackToInvDisabled">
-		No se puede guardar &apos;[OBJ_NAME]&apos; de nuevo en el inventario; esta operación está desactivada.
-	</notification>
-	<notification name="NoCopyNoSelCopy">
-		No se puede copiar tu selección porque no tienes permiso para copiar el objeto &apos;[OBJ_NAME]&apos;.
-	</notification>
-	<notification name="NoTransNoSelCopy">
-		No se puede copiar tu selección porque el objeto &apos;[OBJ_NAME]&apos; es intransferible.
-	</notification>
-	<notification name="NoTransNoCopy">
-		No se puede copiar tu selección porque el objeto &apos;[OBJ_NAME]&apos; es intransferible.
-	</notification>
-	<notification name="NoPermsNoRemoval">
-		El sistema de permisos no admite la eliminación del objeto &apos;[OBJ_NAME]&apos; del simulador.
-	</notification>
-	<notification name="NoModNoSaveSelection">
-		No se puede guardar tu selección porque no tienes permiso para modificar el objeto &apos;[OBJ_NAME]&apos;.
-	</notification>
-	<notification name="NoCopyNoSaveSelection">
-		No se puede guardar tu selección porque el objeto &apos;[OBJ_NAME]&apos; no se puede copiar.
-	</notification>
-	<notification name="NoModNoTaking">
-		No se puede aceptar tu selección porque no tienes permiso para modificar el objeto &apos;[OBJ_NAME]&apos;.
-	</notification>
-	<notification name="RezDestInternalError">
-		Error interno: tipo de destino desconocido.
-	</notification>
-	<notification name="DeleteFailObjNotFound">
-		Error al borrar: el objeto no se encuentra
-	</notification>
-	<notification name="SorryCantEjectUser">
-		Lo sentimos, ese usuario no se puede expulsar.
-	</notification>
-	<notification name="RegionSezNotAHome">
-		Esta región no te permite configurar aquí tu lugar de origen.
-	</notification>
-	<notification name="HomeLocationLimits">
-		Tu &apos;Lugar de origen&apos; solo se puede configurar en tu terreno o en un punto de información del continente.
-	</notification>
-	<notification name="HomePositionSet">
-		Posición de origen ajustada.
->>>>>>> f6282b17
 	</notification>
 	<notification name="AvatarEjected">
 		Avatar expulsado.
 	</notification>
 	<notification name="AvatarEjectFailed">
-<<<<<<< HEAD
 		La expulsión ha fallado porque no tienes permisos de administración en esa parcela.
 	</notification>
 	<notification name="CantMoveObjectParcelFull">
@@ -3928,78 +4376,11 @@
 	</notification>
 	<notification name="CantSaveModifyAttachment">
 		No se puede guardar en los contenidos del objeto: Esto modificaría los permisos del anexado.
-=======
-		Error al expulsar: no tienes permiso de administrador en esa parcela.
-	</notification>
-	<notification name="CantMoveObjectParcelFull">
-		No se puede mover el objeto &apos;[OBJECT_NAME]&apos; a
-[OBJ_POSITION] en la región [REGION_NAME] porque la parcela está llena.
-	</notification>
-	<notification name="CantMoveObjectParcelPerms">
-		No se puede mover el objeto &apos;[OBJECT_NAME]&apos; a
-[OBJ_POSITION] de la región [REGION_NAME] porque tus objetos no están permitidos en esta parcela.
-	</notification>
-	<notification name="CantMoveObjectParcelResources">
-		No se puede mover el objeto &apos;[OBJECT_NAME]&apos; a
-[OBJ_POSITION] de la región [REGION_NAME] porque no hay suficientes recursos para este objeto en esta parcela.
-	</notification>
-	<notification name="CantMoveObjectRegionVersion">
-		No se puede mover el objeto &apos;[OBJECT_NAME]&apos; a
-[OBJ_POSITION] de la región [REGION_NAME] porque la otra región ejecuta una versión más antigua que no admite la recepción de este objeto atravesando regiones.
-	</notification>
-	<notification name="CantMoveObjectNavMesh">
-		No se puede mover el objeto &apos;[OBJECT_NAME]&apos; a
-[OBJ_POSITION] en la región [REGION_NAME] porque no puedes modificar el navmesh a través de límites de región.
-	</notification>
-	<notification name="CantMoveObjectWTF">
-		No se puede mover el objeto &apos;[OBJECT_NAME]&apos; a
-[OBJ_POSITION] en la región [REGION_NAME] por un motivo desconocido. ([FAILURE_TYPE])
-	</notification>
-	<notification name="NoPermModifyObject">
-		No tienes permiso para modificar ese objeto
-	</notification>
-	<notification name="CantEnablePhysObjContributesToNav">
-		No se puede habilitar la física para un objeto que contribuye al navmesh.
-	</notification>
-	<notification name="CantEnablePhysKeyframedObj">
-		No se puede activar la física para los objetos con fotogramas clave.
-	</notification>
-	<notification name="CantEnablePhysNotEnoughLandResources">
-		No se puede habilitar la física para el objeto: recursos de terreno insuficientes.
-	</notification>
-	<notification name="CantEnablePhysCostTooGreat">
-		No se puede activar la física para un objeto con un coste de recursos de física mayor que [MAX_OBJECTS]
-	</notification>
-	<notification name="PhantomWithConcavePiece">
-		Este objeto no puede tener una pieza cóncava porque es inmaterial y contribuye al navmesh.
-	</notification>
-	<notification name="UnableAddItem">
-		¡No se puede añadir un objeto!
-	</notification>
-	<notification name="UnableEditItem">
-		¡No se puede editar esto!
-	</notification>
-	<notification name="NoPermToEdit">
-		No puedes editar esto.
-	</notification>
-	<notification name="NoPermToCopyInventory">
-		No está permitido copiar ese inventario.
-	</notification>
-	<notification name="CantSaveItemDoesntExist">
-		No se puede guardar en el contenido del objeto: el objeto ya no existe.
-	</notification>
-	<notification name="CantSaveItemAlreadyExists">
-		No se puede guardar en el contenido del objeto: el inventario ya contiene un objeto con ese nombre
-	</notification>
-	<notification name="CantSaveModifyAttachment">
-		No se puede guardar en el contenido del objeto: se modificarían los permisos de anexo.
->>>>>>> f6282b17
 	</notification>
 	<notification name="TooManyScripts">
 		Demasiados scripts.
 	</notification>
 	<notification name="UnableAddScript">
-<<<<<<< HEAD
 		¡No se puede añadir el script!
 	</notification>
 	<notification name="AssetServerTimeoutObjReturn">
@@ -4082,96 +4463,11 @@
 	</notification>
 	<notification name="TeleportedByObjectUnknownUser">
 		Has sido teleportado por el objeto '[OBJECT_NAME]', perteneciente a un usuario desconocido.
-=======
-		¡No se puede añadir un script!
-	</notification>
-	<notification name="AssetServerTimeoutObjReturn">
-		El servidor de objetos no respondió puntualmente. El objeto se ha devuelto al sim.
-	</notification>
-	<notification name="RegionDisablePhysicsShapes">
-		Esta región no tiene habilitadas las formas de física.
-	</notification>
-	<notification name="NoModNavmeshAcrossRegions">
-		No se puede modificar el navmesh a través de límites de región.
-	</notification>
-	<notification name="NoSetPhysicsPropertiesOnObjectType">
-		No se pueden establecer propiedades de física en ese tipo de objeto.
-	</notification>
-	<notification name="NoSetRootPrimWithNoShape">
-		No se puede establecer que un prim raíz no tenga forma.
-	</notification>
-	<notification name="NoRegionSupportPhysMats">
-		Esta región no tiene habilitados los materiales de física.
-	</notification>
-	<notification name="OnlyRootPrimPhysMats">
-		Solo se pueden ajustar los materiales de física de las prims raíces.
-	</notification>
-	<notification name="NoSupportCharacterPhysMats">
-		Aun no es posible configurar materiales de física para los personajes.
-	</notification>
-	<notification name="InvalidPhysMatProperty">
-		Una o varias de las propiedades de los materiales de física especificados no son válidas.
-	</notification>
-	<notification name="NoPermsAlterStitchingMeshObj">
-		No se puede cambiar el tipo de unión de un objeto de la malla.
-	</notification>
-	<notification name="NoPermsAlterShapeMeshObj">
-		No se puede cambiar la forma de un objeto de la malla
-	</notification>
-	<notification name="FullRegionCantEnter">
-		No puedes entrar en esta región porque \nla región está llena.
-	</notification>
-	<notification name="LinkFailedOwnersDiffer">
-		Error de vínculo: los propietarios son diferentes
-	</notification>
-	<notification name="LinkFailedNoModNavmeshAcrossRegions">
-		Error de vínculo: no se puede modificar el navmesh a través de límites de región.
-	</notification>
-	<notification name="LinkFailedNoPermToEdit">
-		Error de vínculo: no tienes permiso de edición.
-	</notification>
-	<notification name="LinkFailedTooManyPrims">
-		Error de vínculo: demasiadas primitivas
-	</notification>
-	<notification name="LinkFailedCantLinkNoCopyNoTrans">
-		Error de vínculo: no se pueden vincular &apos;no copiable&apos; y &apos;no transferible&apos;
-	</notification>
-	<notification name="LinkFailedNothingLinkable">
-		Error de vínculo: no hay objetos que se puedan vincular.
-	</notification>
-	<notification name="LinkFailedTooManyPathfindingChars">
-		Error de vínculo: demasiados personajes de pathfinding
-	</notification>
-	<notification name="LinkFailedInsufficientLand">
-		Error de vínculo: recursos de terreno insuficientes
-	</notification>
-	<notification name="LinkFailedTooMuchPhysics">
-		El objeto utiliza una cantidad excesiva de recursos de física; se ha desactivado su dinámica.
-	</notification>
-	<notification name="TeleportedHomeByObjectOnParcel">
-		Has sido teleportado al origen por el objeto &apos;[OBJECT_NAME]&apos; de la parcela &apos;[PARCEL_NAME]&apos;
-	</notification>
-	<notification name="TeleportedHomeByObject">
-		Has sido teleportado a tu origen por el objeto &apos;[OBJECT_NAME]&apos;
-	</notification>
-	<notification name="TeleportedByAttachment">
-		Has sido teleportado por un anexo de [ITEM_ID]
-	</notification>
-	<notification name="TeleportedByObjectOnParcel">
-		Has sido teleportado por el objeto &apos;[OBJECT_NAME]&apos; de la parcela &apos;[PARCEL_NAME]&apos;
-	</notification>
-	<notification name="TeleportedByObjectOwnedBy">
-		Has sido teleportado por el objeto &apos;[OBJECT_NAME]&apos; que es propiedad de [OWNER_ID]
-	</notification>
-	<notification name="TeleportedByObjectUnknownUser">
-		Has sido teleportado por el objeto &apos;[OBJECT_NAME]&apos; cuyo propietario es un usuario desconocido.
->>>>>>> f6282b17
 	</notification>
 	<notification name="CantCreateObjectRegionFull">
 		No se puede crear el objeto solicitado. La región está llena.
 	</notification>
 	<notification name="CantAttackMultipleObjOneSpot">
-<<<<<<< HEAD
 		No puedes anexar más de un objeto a un único punto.
 	</notification>
 	<notification name="CantCreateMultipleObjAtLoc">
@@ -4212,80 +4508,26 @@
 	</notification>
 	<notification name="InvalidObjectParams">
 		Parámetros del objeto no válidos.
-=======
-		No puedes anexar varios objetos a un solo lugar.
-	</notification>
-	<notification name="CantCreateMultipleObjAtLoc">
-		Aquí no se pueden crear varios objetos.
-	</notification>
-	<notification name="UnableToCreateObjTimeOut">
-		No se puede crear el objeto solicitado. El objeto no se encuentra en la base de datos.
-	</notification>
-	<notification name="UnableToCreateObjUnknown">
-		No se puede crear el objeto solicitado. Ha expirado el tiempo de la solicitud. Vuelve a intentarlo.
-	</notification>
-	<notification name="UnableToCreateObjMissingFromDB">
-		No se puede crear el objeto solicitado. Vuelve a intentarlo.
-	</notification>
-	<notification name="RezFailureTookTooLong">
-		Error al colocar: la carga del objeto solicitado ha tardado demasiado.
-	</notification>
-	<notification name="FailedToPlaceObjAtLoc">
-		Error al colocar el objeto en el lugar especificado. Vuelve a intentarlo.
-	</notification>
-	<notification name="CantCreatePlantsOnLand">
-		No se pueden crear plantas en este terreno.
-	</notification>
-	<notification name="CantRestoreObjectNoWorldPos">
-		No se puede restaurar el objeto. No se ha encontrado una posición del mundo.
-	</notification>
-	<notification name="CantRezObjectInvalidMeshData">
-		No se puede colocar el objeto porque sus datos de malla no son válidos.
-	</notification>
-	<notification name="CantRezObjectTooManyScripts">
-		No se puede colocar el objeto porque la región ya contiene demasiados scripts.
-	</notification>
-	<notification name="CantCreateObjectNoAccess">
-		Tus privilegios de acceso no te permiten crear objetos allí.
-	</notification>
-	<notification name="CantCreateObject">
-		Actualmente no tienes autorización para crear objetos.
-	</notification>
-	<notification name="InvalidObjectParams">
-		Los parámetros de objeto no son válidos
->>>>>>> f6282b17
 	</notification>
 	<notification name="CantDuplicateObjectNoAcess">
 		Tus privilegios de acceso no te permiten duplicar objetos aquí.
 	</notification>
 	<notification name="CantChangeShape">
-<<<<<<< HEAD
 		No se te permite cambiar esta anatomía.
-=======
-		No tienes permiso para cambiar esta forma.
->>>>>>> f6282b17
 	</notification>
 	<notification name="NoAccessToClaimObjects">
 		Tus privilegios de acceso no te permiten reclamar objetos aquí.
 	</notification>
 	<notification name="DeedFailedNoPermToDeedForGroup">
-<<<<<<< HEAD
 		La cesión ha fallado porque no tienes permisos para ceder objetos a tu grupo.
 	</notification>
 	<notification name="NoPrivsToBuyObject">
 		Tus privilegios de acceso no te permiten comprar objetos aquí.
-=======
-		Error de transferencia: no tienes permiso para transferir objetos para tu grupo.
-	</notification>
-	<notification name="NoPrivsToBuyObject">
-		Tus privilegios de acceso no te autorizan a comprar objetos aquí.
->>>>>>> f6282b17
 	</notification>
 	<notification name="CantAttachObjectAvatarSittingOnIt">
 		No se puede anexar el objeto porque un avatar está sentado en él.
 	</notification>
 	<notification name="WhyAreYouTryingToWearShrubbery">
-<<<<<<< HEAD
 		Los árboles y hierbas no pueden ser anexados.
 	</notification>
 	<notification name="CantAttachGroupOwnedObjs">
@@ -4293,21 +4535,11 @@
 	</notification>
 	<notification name="CantAttachObjectsNotOwned">
 		No se pueden anexar objetos que no te pertenecen.
-=======
-		No te puedes poner árboles y hierba como anexos.
-	</notification>
-	<notification name="CantAttachGroupOwnedObjs">
-		No se pueden anexar objetos que son propiedad de grupos.
-	</notification>
-	<notification name="CantAttachObjectsNotOwned">
-		No puedes anexar objetos de los que no eres propietario.
->>>>>>> f6282b17
 	</notification>
 	<notification name="CantAttachNavmeshObjects">
 		No se pueden anexar objetos que contribuyen al navmesh.
 	</notification>
 	<notification name="CantAttachObjectNoMovePermissions">
-<<<<<<< HEAD
 		No se puede anexar el objeto porque no tienes permisos para moverlo.
 	</notification>
 	<notification name="CantAttachNotEnoughScriptResources">
@@ -4417,120 +4649,11 @@
 	</notification>
 	<notification name="LandHasBeenDivided">
 		El terreno ha sido dividido.
-=======
-		No se puede anexar el objeto porque no tienes permiso para moverlo.
-	</notification>
-	<notification name="CantAttachNotEnoughScriptResources">
-		No hay suficientes recursos de script disponibles para anexar el objeto
-	</notification>
-	<notification name="CantDropItemTrialUser">
-		No se pueden soltar objetos aquí; inténtalo en la zona de prueba gratuita.
-	</notification>
-	<notification name="CantDropMeshAttachment">
-		No se pueden soltar anexos de la malla. Quítalos en el inventario y después colócalos en el mundo.
-	</notification>
-	<notification name="CantDropAttachmentNoPermission">
-		Error al soltar el anexo: no tienes permiso para soltarlo allí.
-	</notification>
-	<notification name="CantDropAttachmentInsufficientLandResources">
-		Error al soltar el anexo: recurso de terreno disponible insuficiente.
-	</notification>
-	<notification name="CantDropAttachmentInsufficientResources">
-		Error al soltar los anexos: los recursos disponibles son insuficientes.
-	</notification>
-	<notification name="CantDropObjectFullParcel">
-		No se puede soltar el objeto aquí. La parcela está llena.
-	</notification>
-	<notification name="CantTouchObjectBannedFromParcel">
-		No puedes tocar/agarrar este objeto porque tienes prohibida la entrada en la parcela de terreno.
-	</notification>
-	<notification name="PlzNarrowDeleteParams">
-		Acota los parámetros de eliminación.
-	</notification>
-	<notification name="UnableToUploadAsset">
-		No se puede subir el activo.
-	</notification>
-	<notification name="CantTeleportCouldNotFindUser">
-		No se ha podido encontrar el usuario para teleportarlo al origen
-	</notification>
-	<notification name="GodlikeRequestFailed">
-		error en la solicitud de superpoderes
-	</notification>
-	<notification name="GenericRequestFailed">
-		error de solicitud genérico
-	</notification>
-	<notification name="CantUploadPostcard">
-		No se puede subir la postal. Vuelve a intentarlo más tarde.
-	</notification>
-	<notification name="CantFetchInventoryForGroupNotice">
-		No se pueden obtener los datos de inventario del aviso de grupo.
-	</notification>
-	<notification name="CantSendGroupNoticeNotPermitted">
-		No se puede enviar el aviso de grupo: no está permitido.
-	</notification>
-	<notification name="CantSendGroupNoticeCantConstructInventory">
-		No se puede enviar el aviso del grupo: el inventario no se puede construir.
-	</notification>
-	<notification name="CantParceInventoryInNotice">
-		No se puede analizar el inventario del aviso.
-	</notification>
-	<notification name="TerrainUploadFailed">
-		Error al subir terreno.
-	</notification>
-	<notification name="TerrainFileWritten">
-		Se ha registrado el archivo de terreno.
-	</notification>
-	<notification name="TerrainFileWrittenStartingDownload">
-		Archivo de terreno registrado, iniciando la descarga...
-	</notification>
-	<notification name="TerrainBaked">
-		Terreno predeterminado.
-	</notification>
-	<notification name="TenObjectsDisabledPlzRefresh">
-		Solamente se han desactivado los 10 primeros objetos seleccionados. Si es preciso, actualiza y selecciona otros objetos.
-	</notification>
-	<notification name="UpdateViewerBuyParcel">
-		Para comprar esta parcela debes actualizar el visor.
-	</notification>
-	<notification name="CantBuyParcelNotForSale">
-		Error al comprar: esta parcela no está en venta.
-	</notification>
-	<notification name="CantBuySalePriceOrLandAreaChanged">
-		No se puede comprar: el precio de venta o la superficie del terreno han cambiado.
-	</notification>
-	<notification name="CantBuyParcelNotAuthorized">
-		No eres el comprador autorizado de esta parcela.
-	</notification>
-	<notification name="CantBuyParcelAwaitingPurchaseAuth">
-		No puedes comprar esta parcela porque ya está en espera de una autorización de compra
-	</notification>
-	<notification name="CantBuildOverflowParcel">
-		No se pueden construir objetos aquí porque se desbordaría la parcela.
-	</notification>
-	<notification name="SelectedMultipleOwnedLand">
-		Has seleccionado un terreno con propietarios diferentes. Selecciona un área más pequeña y repite la operación.
-	</notification>
-	<notification name="CantJoinTooFewLeasedParcels">
-		La selección no contiene suficientes parcelas alquiladas para unirlas.
-	</notification>
-	<notification name="CantDivideLandMultipleParcelsSelected">
-		No se puede dividir el terreno.\nHay varias parcelas seleccionadas.\nPrueba a seleccionar un terreno más pequeño.
-	</notification>
-	<notification name="CantDivideLandCantFindParcel">
-		No se puede dividir el terreno.\nNo se encuentra la parcela.\nAvísanos con Ayuda -&gt; Notificar fallo...
-	</notification>
-	<notification name="CantDivideLandWholeParcelSelected">
-		No se puede dividir el terreno. Está seleccionada la parcela completa.\nPrueba a seleccionar un terreno más pequeño.
-	</notification>
-	<notification name="LandHasBeenDivided">
-		El terreno se ha dividido.
->>>>>>> f6282b17
 	</notification>
 	<notification name="PassPurchased">
 		Has comprado un pase.
 	</notification>
 	<notification name="RegionDisallowsClassifieds">
-<<<<<<< HEAD
 		La región no permite anuncios clasificados.
 	</notification>
 	<notification name="LandPassExpireSoon">
@@ -4565,55 +4688,17 @@
 	</notification>
 	<notification name="CantBuyPassTryAgain">
 		No se puede comprar un pase en estos momentos. Inténtalo más tarde.
-=======
-		La región no permite anuncios.
-	</notification>
-	<notification name="LandPassExpireSoon">
-		Tu pase para este terreno está a punto de caducar.
-	</notification>
-	<notification name="CantSitNoSuitableSurface">
-		Esta superficie no es adecuada para sentarse, prueba en otro sitio.
-	</notification>
-	<notification name="CantSitNoRoom">
-		No hay sitio para sentarse aquí, prueba en otro lugar.
-	</notification>
-	<notification name="ClaimObjectFailedNoPermission">
-		Error al reclamar el objeto: no tienes permiso
-	</notification>
-	<notification name="ClaimObjectFailedNoMoney">
-		Error al reclamar el objeto: no tienes suficientes L$.
-	</notification>
-	<notification name="CantDeedGroupLand">
-		No se puede transferir un terreno propiedad de un grupo.
-	</notification>
-	<notification name="BuyObjectFailedNoMoney">
-		Error al comprar el objeto, no tienes suficientes L$.
-	</notification>
-	<notification name="BuyInventoryFailedNoMoney">
-		Error al comprar el inventario: no tienes suficientes L$.
-	</notification>
-	<notification name="BuyPassFailedNoMoney">
-		No tienes suficientes L$ para comprar un pase a este terreno.
-	</notification>
-	<notification name="CantBuyPassTryAgain">
-		No se puede comprar el pase ahora mismo. Vuelve a intentarlo más tarde.
->>>>>>> f6282b17
 	</notification>
 	<notification name="CantCreateObjectParcelFull">
 		No se puede crear el objeto porque \nla parcela está llena.
 	</notification>
 	<notification name="FailedPlacingObject">
-<<<<<<< HEAD
 		No se ha podido situar el objeto en la posición especificada. Por favor, inténtalo de nuevo.
-=======
-		Error al colocar el objeto en el lugar especificado.  Vuelve a intentarlo.
->>>>>>> f6282b17
 	</notification>
 	<notification name="CantCreateLandmarkForEvent">
 		No se puede crear un hito para el evento.
 	</notification>
 	<notification name="GodBeatsFreeze">
-<<<<<<< HEAD
 		¡Tus poderes divinos rompen el congelamiento!
 	</notification>
 	<notification name="SpecialPowersRequestFailedLogged">
@@ -4648,42 +4733,6 @@
 	</notification>
 	<notification name="CantDerezInventoryError">
 		No se puede derezzear el objeto por culpa del inventario.
-=======
-		¡Tus superpoderes anulan la congelación!
-	</notification>
-	<notification name="SpecialPowersRequestFailedLogged">
-		Error en la solicitud de poderes especiales. Esta solicitud se ha registrado.
-	</notification>
-	<notification name="ExpireExplanation">
-		El sistema actualmente no puede procesar tu solicitud. Ha expirado el tiempo de la solicitud.
-	</notification>
-	<notification name="DieExplanation">
-		El sistema no puede procesar tu solicitud.
-	</notification>
-	<notification name="AddPrimitiveFailure">
-		Dinero insuficiente para crear la primitiva.
-	</notification>
-	<notification name="RezObjectFailure">
-		Dinero insuficiente para crear el objeto.
-	</notification>
-	<notification name="ResetHomePositionNotLegal">
-		Se ha restaurado la posición de origen, puesto que dicha posición no era válida.
-	</notification>
-	<notification name="CantInviteRegionFull">
-		Actualmente no puedes invitar a nadie a tu ubicación, puesto que la región está llena. Vuelve a intentarlo más tarde.
-	</notification>
-	<notification name="CantSetHomeAtRegion">
-		Esta región no te permite configurar aquí tu lugar de origen.
-	</notification>
-	<notification name="ListValidHomeLocations">
-		Tu &apos;Lugar de origen&apos; solo se puede configurar en tu terreno o en un punto de información del continente.
-	</notification>
-	<notification name="SetHomePosition">
-		Posición de origen ajustada.
-	</notification>
-	<notification name="CantDerezInventoryError">
-		No se puede quitar el objeto por un error del inventario.
->>>>>>> f6282b17
 	</notification>
 	<notification name="CantCreateRequestedInv">
 		No se puede crear el inventario solicitado.
@@ -4692,7 +4741,6 @@
 		No se puede crear la carpeta de inventario solicitada.
 	</notification>
 	<notification name="CantCreateInventory">
-<<<<<<< HEAD
 		No se puede crear ese inventario.
 	</notification>
 	<notification name="CantCreateLandmark">
@@ -5104,53 +5152,4 @@
 		<usetemplate ignoretext="Confirmar la restauración de la configuración por defecto de las preferencias rápidas" name="okcancelignore" notext="Cancelar" yestext="Aceptar"/>
 	</notification>
 
-=======
-		No se puede crear el inventario.
-	</notification>
-	<notification name="CantCreateLandmark">
-		No se puede crear un hito.
-	</notification>
-	<notification name="CantCreateOutfit">
-		No se puede crear el vestuario en este momento. Prueba otra vez dentro de un minuto.
-	</notification>
-	<notification name="InventoryNotForSale">
-		El inventario no está en venta.
-	</notification>
-	<notification name="CantFindInvItem">
-		No se encuentra el objeto del inventario.
-	</notification>
-	<notification name="CantFindObject">
-		No se puede encontrar el objeto.
-	</notification>
-	<notification name="CantTransfterMoneyRegionDisabled">
-		En esta región actualmente no están activadas las transferencias de dinero a los objetos.
-	</notification>
-	<notification name="CantPayNoAgent">
-		No se ha averiguado a quién se debe pagar.
-	</notification>
-	<notification name="CantDonateToPublicObjects">
-		No se pueden dar L$ a los objetos públicos.
-	</notification>
-	<notification name="InventoryCreationInWorldObjectFailed">
-		Error al crear un inventario de objeto del mundo virtual.
-	</notification>
-	<notification name="UserBalanceOrLandUsageError">
-		Un error interno nos ha impedido actualizar tu visor correctamente. El saldo en L$ o las parcelas en propiedad presentadas en el visor podrían no coincidir con tu saldo real en los servidores.
-	</notification>
-	<notification name="LargePrimAgentIntersect">
-		No se pueden crear prims grandes que intersectan a otros jugadores. Reinténtalo cuando se hayan movido otros jugadores.
-	</notification>
-	<notification name="PreferenceChatClearLog">
-		Esto eliminará los registros de conversaciones anteriores y las copias de seguridad de ese archivo.
-		<usetemplate ignoretext="Confirmar antes de eliminar el registro de conversaciones anteriores." name="okcancelignore" notext="Cancelar" yestext="OK"/>
-	</notification>
-	<notification name="PreferenceChatDeleteTranscripts">
-		Esta acción eliminará las transcripciones de todas las conversaciones anteriores. La lista de conversaciones pasadas no resultará afectada. Se eliminarán de la carpeta [FOLDER] todos los archivos que tengan el sufijo .txt y txt.backup.
-		<usetemplate ignoretext="Confirmar antes de eliminar transcripciones." name="okcancelignore" notext="Cancelar" yestext="OK"/>
-	</notification>
-	<notification name="PreferenceChatPathChanged">
-		No se pueden mover los archivos. Ruta anterior restaurada.
-		<usetemplate ignoretext="No se pueden mover los archivos. Ruta anterior restaurada." name="okignore" yestext="OK"/>
-	</notification>
->>>>>>> f6282b17
 </notifications>