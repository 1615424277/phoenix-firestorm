<<<<<<< HEAD
<?xml version="1.0" encoding="utf-8" standalone="yes"?>
<floater name="floaterland" title="Over land">
	<tab_container name="landtab">
		<panel label="Algemeen" name="land_general_panel">
			<text name="Name:">
				Naam:
			</text>
			<text name="Description:">
				Omschrijving:
			</text>
			<text name="Owner:">
				Eigenaar
			</text>
			<text name="OwnerText">
				Leyla Linden
			</text>
			<button label="Profiel..." label_selected="Profiel..." name="Profile..."/>
			<text name="Group:">
				Groep:
			</text>
			<button label="Instellen..." label_selected="Instellen..." name="Set..."/>
			<check_box label="Overdracht aan groep toestaan" name="check deed" tool_tip="Een groepofficier kan dit land aan de groep overdragen, zodat het ondersteund wordt door de landallocatie van de groep."/>
			<button label="Overdragen..." label_selected="Overdragen..." name="Deed..." tool_tip="U mag alleen land overdragen indien u een officier bent in de geselecteerde groep."/>
			<check_box label="Eigenaar maakt bijdrage met overdracht" name="check contrib" tool_tip="Wanneer het land is overgedragen aan de groep, draagt de voormalig eigenaar voldoende landtoewijzing bij om het te ondersteunen."/>
			<text name="For Sale:">
				Te koop:
			</text>
			<text name="Not for sale.">
				Niet te koop.
			</text>
			<text name="For Sale: Price L$[PRICE].">
				Prijs: L$[PRICE].
			</text>
			<button label="Verkoop land..." label_selected="Verkoop land..." name="Sell Land..."/>
			<text name="For sale to">
				Te koop voor: [BUYER]
			</text>
			<text name="Sell with landowners objects in parcel.">
				Objecten opgenomen in verkoop
			</text>
			<text name="Selling with no objects in parcel.">
				Objecten niet opgenomen in verkoop
			</text>
			<button label="Annuleer landverkoop" label_selected="Annuleer landverkoop" name="Cancel Land Sale"/>
			<text name="Claimed:">
				Geclaimd
			</text>
			<text name="DateClaimText">
				Tue Aug 15 13:47:25 2006
			</text>
			<text name="PriceLabel">
				Gebied:
			</text>
			<text name="PriceText">
				4048 m²
			</text>
			<text name="Traffic:">
				Verkeer:
			</text>
			<text name="DwellText">
				0
			</text>
			<button label="Koop land..." label_selected="Koop land..." name="Buy Land..."/>
			<button label="Koop voor groep..." label_selected="Koop voor groep..." name="Buy For Group..."/>
			<button label="Koop toegangspas..." label_selected="Koop toegangspas..." name="Buy Pass..." tool_tip="Een toegangspas geeft u tijdelijk toegang tot dit land."/>
			<button label="Land Afstaan..." label_selected="Land Afstaan..." name="Abandon Land..."/>
			<button label="Land terugvorderen..." label_selected="Land terugvorderen..." name="Reclaim Land..."/>
			<button label="Lindenverkoop..." label_selected="Lindenverkoop..." name="Linden Sale..." tool_tip="Land moet in bezit zijn, de inhoud moet ingesteld zijn en niet al ter veiling zijn aangeboden."/>
			<string name="new users only">
				Alleen nieuwe gebruikers
			</string>
			<string name="anyone">
				Iedereen
			</string>
			<string name="area_text">
				Gebied
			</string>
			<string name="area_size_text">
				[AREA] m²
			</string>
			<string name="auction_id_text">
				Veiling ID: [ID]
			</string>
			<string name="need_tier_to_modify">
				U dient uw aankoop te goedkeuren voor u dit land kunt wijzigen.
			</string>
			<string name="group_owned_text">
				(Groepseigendom)
			</string>
			<string name="profile_text">
				Profiel...
			</string>
			<string name="info_text">
				Informatie...
			</string>
			<string name="public_text">
				(public)
			</string>
			<string name="none_text">
				(none)
			</string>
			<string name="sale_pending_text">
				(Verkoop bezig)
			</string>
			<string name="no_selection_text">
				Geen perceel geselecteerd. Ga naar Wereld menu &gt; Over land of selecteer een ander perceel om zijn details te tonen.
			</string>
		</panel>
		<panel label="Convenant" name="land_covenant_panel">
			<text name="covenant_timestamp_text">
				Laatst gewijzigd Wed Dec 31 16:00:00 1969
			</text>
			<text name="region_name_lbl">
				Regio:
			</text>
			<text name="region_name_text">
				leyla
			</text>
			<text name="estate_name_lbl">
				Estate:
			</text>
			<text name="estate_name_text">
				mainland
			</text>
			<text name="estate_owner_lbl">
				Estate eigenaar:
			</text>
			<text name="estate_owner_text">
				(none)
			</text>
			<text name="resellable_clause">
				Aangekocht land in deze regio mag niet worden doorverkocht.
			</text>
			<text name="changeable_clause">
				Aangekocht land in deze regio mag niet worden samengevoegd/opgedeeld.
			</text>
			<text_editor name="covenant_editor">
				Er is geen convenant voorzien voor dit estate.
			</text_editor>
			<string name="can_resell">
				Aangekocht land in deze regio mag worden doorverkocht.
			</string>
			<string name="can_not_resell">
				Aangekocht land in deze regio mag niet worden doorverkocht.
			</string>
			<string name="can_change">
				Aangekocht land in deze regio mag worden samengevoegd of opgedeeld.
			</string>
			<string name="can_not_change">
				Aangekocht land in deze regio mag niet worden samengevoegd of opgedeeld.
			</string>
		</panel>
		<panel label="Objecten" name="land_objects_panel">
			<text name="parcel_object_bonus">
				Regio object bonus factor: [BONUS]
			</text>
			<text name="Simulator primitive usage:">
				Simulator primitieven gebruik:
			</text>
			<text name="objects_available">
				[COUNT] van [MAX] ([AVAILABLE] beschikbaar)
			</text>
			<string name="objects_available_text">
				[COUNT] van [MAX] ([AVAILABLE] beschikbaar)
			</string>
			<string name="objects_deleted_text">
				[COUNT] van [MAX] ([DELETED] zullen worden verwijderd)
			</string>
			<text name="Primitives parcel supports:">
				Primitieven ondersteund door perceel:
			</text>
			<text name="object_contrib_text">
				[COUNT]
			</text>
			<text name="Primitives on parcel:">
				Primitieven op perceel:
			</text>
			<text name="total_objects_text">
				[COUNT]
			</text>
			<text name="Owned by parcel owner:">
				Eigendom van perceeleigenaar:
			</text>
			<text name="owner_objects_text">
				[COUNT]
			</text>
			<button label="Toon" label_selected="Toon" name="ShowOwner"/>
			<button label="Retourneren..." label_selected="Retourneren..." name="ReturnOwner..." tool_tip="Retourneer objecten naar hun eigenaren."/>
			<text name="Set to group:">
				Groep toewijzen:
			</text>
			<text name="group_objects_text">
				[COUNT]
			</text>
			<button label="Toon" label_selected="Toon" name="ShowGroup"/>
			<button label="Retourneren..." label_selected="Retourneren..." name="ReturnGroup..." tool_tip="Retourneer objecten naar hun eigenaren."/>
			<text name="Owned by others:">
				Eigendom van anderen:
			</text>
			<text name="other_objects_text">
				[COUNT]
			</text>
			<button label="Toon" label_selected="Toon" name="ShowOther"/>
			<button label="Retourneren..." label_selected="Retourneren..." name="ReturnOther..." tool_tip="Retourneer objecten naar hun eigenaren."/>
			<text name="Selected / sat upon:">
				Geselecteerd/Er op gezeten
			</text>
			<text name="selected_objects_text">
				[COUNT]
			</text>
			<text name="Autoreturn">
				Objecten van andere inwoners automatisch retourneren (minuten, 0 om uit te schakelen):
			</text>
			<text name="Object Owners:">
				Objecteigenaren:
			</text>
			<button label="Ververs lijst" label_selected="Ververs lijst" name="Refresh List"/>
			<button label="Retourneer objecten..." label_selected="Retourneer objecten..." name="Return objects..."/>
			<name_list name="owner list">
				<column label="Type" name="type"/>
				<column label="Naam" name="name"/>
				<column label="Aantal" name="count"/>
				<column label="Meest recent" name="mostrecent"/>
			</name_list>
		</panel>
		<panel label="Opties" name="land_options_panel">
			<text name="allow_label">
				Andere inwoners toestaan te:
			</text>
			<check_box label="Terrein bewerken" name="edit land check" tool_tip="Indien aangevinkt, kan iedereen uw terrein bewerken. Het is het beste om dit uit te laten staan, omdat u zelf altijd uw eigen land kunt bewerken."/>
			<check_box label="Maak landmarkering" name="check landmark"/>
			<check_box label="Vliegen" name="check fly" tool_tip="Indien aangevinkt, kunnen inwoners op uw land vliegen. Indien niet aangevinkt, kunnen ze alleen het land binnenvliegen of eroverheen vliegen."/>
			<text name="allow_label2">
				Maak objecten:
			</text>
			<check_box label="Alle inwoners" name="edit objects check"/>
			<check_box label="Groep" name="edit group objects check"/>
			<text name="allow_label3">
				Objecten binnenlaten:
			</text>
			<check_box label="Alle inwoners" name="all object entry check"/>
			<check_box label="Groep" name="group object entry check"/>
			<text name="allow_label4">
				Scripts uitvoeren:
			</text>
			<check_box label="Alle inwoners" name="check other scripts"/>
			<check_box label="Groep" name="check group scripts"/>
			<text name="land_options_label">
				Landopties:
			</text>
			<check_box label="Veilig (geen letsel)" name="check safe" tool_tip="Indien aangevinkt, wordt het land op Veilig ingesteld, waarmee letselgevechten worden uitgeschakeld. Indien niet aangevinkt, is letsel ingeschakeld."/>
			<check_box label="Niet duwen" name="PushRestrictCheck" tool_tip="Weerhoudt scripts van duwen. Het aanvinken van deze optie kan handig zijn om storend gedrag op uw land te voorkomen."/>
			<check_box label="Toon plaats in Zoeken (L$30/week) onder" name="ShowDirectoryCheck" tool_tip="Laat mensen dit perceel zien in zoekresultaten."/>
			<combo_box name="land category">
				<combo_box.item name="AnyCategory" label="Alle categorieën"/>
				<combo_box.item name="LindenLocation" label="Linden Locatie"/>

				<combo_box.item name="Arts&amp;Culture" label="Kunst &amp; Cultuur"/>
				<combo_box.item name="Business" label="Zakelijk"/>
				<combo_box.item name="Educational" label="Educatief"/>
				<combo_box.item name="Gaming" label="Spelen"/>
				<combo_box.item name="Hangout" label="Ontmoetingsplaats"/>
				<combo_box.item name="NewcomerFriendly" label="Nieuwkomervriendelijk"/>
				<combo_box.item name="Parks&amp;Nature" label="Parken &amp; Natuur"/>
				<combo_box.item name="Residential" label="Woongebied"/>
				<combo_box.item name="Shopping" label="Winkelen"/>
				<combo_box.item name="Other" label="Anders"/>
			</combo_box>
			<button label="?" label_selected="?" name="?"/>
			<check_box name="MatureCheck" />
			<text name="Snapshot:">
				Foto:
			</text>
			<texture_picker label="" name="snapshot_ctrl" tool_tip="Klik om een afbeelding te kiezen"/>
			<text name="landing_point">
				Landingsplaats: [LANDING]
			</text>
			<string name="landing_point_none">
				(none)
			</string>
			<button label="Instellen" label_selected="Instellen" name="Set" tool_tip="Stelt het landingspunt in waar bezoekers arriveren. Wordt ingesteld op uw avatar&apos;s positie binnen dit perceel."/>
			<button label="Opschonen" label_selected="Opschonen" name="Clear" tool_tip="Landingspunt leegmaken"/>
			<text name="Teleport Routing: ">
				Teleport routering:
			</text>
			<combo_box name="landing type" tool_tip="Teleport routering -- selecteer hoe teleports naar uw land moeten worden afgehandeld.">
				<combo_box.item name="Blocked" label="Geblokkeerd"/>
				<combo_box.item name="LandingPoint" label="Landingsplaats"/>
				<combo_box.item name="Anywhere" label="Overal"/>
			</combo_box>
			<string name="push_restrict_text">
				Niet duwen
			</string>
			<string name="push_restrict_region_text">
				Niet duwen (ingesteld op regio)
			</string>
		</panel>
		<panel label="Media" name="land_media_panel">
			<text name="with media:">
				Media type:
			</text>
			<combo_box name="media type" tool_tip="Specificeer of de URL een film, webpagina of andere media is"/>
			<text name="at URL:">
				Media URL:
			</text>
			<button label="Instellen..." label_selected="Instellen..." name="set_media_url"/>
			<text name="Description:">
				Omschrijving:
			</text>
			<line_editor name="url_description" tool_tip="Tekst wordt naast afspelen/laden knop weergegeven"/>
			<text name="Media texture:">
				Vervang textuur
			</text>
			<texture_picker label="" name="media texture" tool_tip="Klik om een afbeelding te kiezen"/>
			<text name="replace_texture_help">
				(Objecten die deze textuur gebruiken zullen de film of de webpagina tonen nadat u het afspelen-pijltje hebt geklikt.)
			</text>
			<text name="Options:">
				Media opties:
			</text>
			<check_box label="Automatisch schalen" name="media_auto_scale" tool_tip="Het aanvinken van deze optie zal de inhoud voor dit perceel automatisch schalen. Het kan enigszins trager zijn en de visuele kwaliteit kan iets lager zijn, maar er zal geen andere textuurschaling of uitlijning nodig zijn."/>
			<check_box label="Herhaal media" name="media_loop" tool_tip="Speel media af in een lus. Wanneer de media klaar is met afspelen zal het herstarten vanaf het begin."/>
			<check_box label="Verberg media URL" name="hide_media_url" tool_tip="Het aanvinken van deze optie zal de media URL verbergen voor alle niet-geautoriseerde bekijkers van de perceelinformatie. Let op: dit is niet beschikbaar voor HTML types."/>
			<check_box label="Verberg muziek URL" name="hide_music_url" tool_tip="Het aanvinken van deze optie zal de muziek URL verbergen voor alle niet-geautoriseerde bekijkers van de perceelinformatie."/>
			<text name="media_size" tool_tip="Grootte om webmedia weer te geven, laat op 0 staan voor standaard.">
				Media grootte:
			</text>
			<spinner name="media_size_width" tool_tip="Grootte om webmedia weer te geven, laat op 0 staan voor standaard."/>
			<spinner name="media_size_height" tool_tip="Grootte om webmedia weer te geven, laat op 0 staan voor standaard."/>
			<text name="pixels">
				pixels
			</text>
			<text name="MusicURL:">
				Muziek URL:
			</text>
			<text name="Sound:">
				Geluid:
			</text>
			<check_box label="Spatiaal geluid niet toestaan op dit perceel" name="check sound local"/>
			<text name="Voice settings:">
				Voice:
			</text>
			<radio_group name="parcel_voice_channel">
				<radio_item name="Estate">
					Gebruik het estate spatiaal kanaal
				</radio_item>
				<radio_item name="Private">
					Gebruik een privé spatiaal kanaal
				</radio_item>
				<radio_item name="Disabled">
					Spatiale audio op dit perceel uitschakelen
				</radio_item>
			</radio_group>
		</panel>
		<panel label="Toegang" name="land_access_panel">
			<text name="Limit access to this parcel to:">
				Toegang tot dit perceel
			</text>
			<check_box label="Publieke toegang toestaan" name="public_access"/>
			<text name="Only Allow">
				Blokkeer toegang door:
			</text>
			<check_box label="Inwoners die geen betalingsinformatie hebben gegeven aan Linden Lab" name="limit_payment" tool_tip="Verban ongeïdentificeerde inwoners."/>
			<check_box label="Inwoners die geen leeftijdgeverifieerde volwassenen zijn" name="limit_age_verified" tool_tip="Verban inwoners die hun leeftijd niet geverifieerd hebben. Zie support.secondlife.com voor meer informatie."/>
			<string name="estate_override">
				Een of meer van deze opties is op estate-niveau ingesteld
			</string>
			<check_box label="Groepstoegang toestaan: [GROUP]" name="GroupCheck" tool_tip="Stel de groep in op het tabblad Algemeen"/>
			<check_box label="Verkoop toegangspassen aan:" name="PassCheck" tool_tip="Tijdelijke toegang tot dit perceel toestaan"/>
			<combo_box name="pass_combo">
				<combo_box.item name="Anyone" label="Iedereen"/>
				<combo_box.item name="Group" label="Groep"/>
			</combo_box>
			<spinner label="Prijs in L$:" name="PriceSpin"/>
			<spinner label="Toegangsuren" name="HoursSpin"/>
			<text label="Altijd toestaan" name="AllowedText">
				Toegestane inwoners
			</text>
			<name_list name="AccessList" tool_tip="([LISTED] vermeld, [MAX] max)"/>
			<button label="Toevoegen..." label_selected="Toevoegen..." name="add_allowed"/>
			<button label="Verwijderen" label_selected="Verwijderen" name="remove_allowed"/>
			<text label="Verbannen" name="BanCheck">
				Verbannen inwoners
			</text>
			<name_list name="BannedList" tool_tip="([LISTED] vermeld, [MAX] max)"/>
			<button label="Toevoegen..." label_selected="Toevoegen..." name="add_banned"/>
			<button label="Verwijderen" label_selected="Verwijderen" name="remove_banned"/>
		</panel>
	</tab_container>
</floater>
=======
<?xml version="1.0" encoding="utf-8" standalone="yes"?>
<floater name="floaterland" title="Over land">
	<tab_container name="landtab">
		<panel label="Algemeen" name="land_general_panel">
			<text name="Name:">
				Naam:
			</text>
			<text name="Description:">
				Omschrijving:
			</text>
			<text name="LandType">
				Type:
			</text>
			<text name="LandTypeText" left="102">
				Mainland / Homestead
			</text>
			<text name="ContentRating" width="98">
				Inhoudscategorie:
			</text>
			<text name="ContentRatingText" left="102">
				Adult
			</text>
			<text name="Owner:">
				Eigenaar:
			</text>
			<text name="OwnerText" left="102" width="242">
				Leyla Linden
			</text>
			<button label="Profiel..." label_selected="Profiel..." name="Profile..."/>
			<text name="Group:">
				Groep:
			</text>
			<text left="102" name="GroupText" width="242"/>
			<button label="Instellen..." label_selected="Instellen..." name="Set..."/>
			<check_box label="Overdracht aan groep toestaan" name="check deed" tool_tip="Een groepofficier kan dit land aan de groep overdragen, zodat het ondersteund wordt door de landallocatie van de groep."/>
			<button label="Overdragen..." label_selected="Overdragen..." name="Deed..." tool_tip="U mag alleen land overdragen indien u een officier bent in de geselecteerde groep."/>
			<check_box label="Eigenaar maakt bijdrage met overdracht" name="check contrib" tool_tip="Wanneer het land is overgedragen aan de groep, draagt de voormalig eigenaar voldoende landtoewijzing bij om het te ondersteunen."/>
			<text name="For Sale:">
				Te koop:
			</text>
			<text name="Not for sale.">
				Niet te koop.
			</text>
			<text name="For Sale: Price L$[PRICE].">
				Prijs: L$[PRICE] (L$[PRICE_PER_SQM]/m²).
			</text>
			<button label="Verkoop land..." label_selected="Verkoop land..." name="Sell Land..."/>
			<text name="For sale to">
				Te koop voor: [BUYER]
			</text>
			<text name="Sell with landowners objects in parcel.">
				Objecten opgenomen in verkoop
			</text>
			<text name="Selling with no objects in parcel." width="196">
				Objecten niet opgenomen in verkoop
			</text>
			<button label="Annuleer landverkoop" label_selected="Annuleer landverkoop" name="Cancel Land Sale"/>
			<text name="Claimed:">
				Geclaimd:
			</text>
			<text name="DateClaimText">
				Tue Aug 15 13:47:25 2006
			</text>
			<text name="PriceLabel">
				Gebied:
			</text>
			<text name="PriceText">
				4048 m²
			</text>
			<text name="Traffic:">
				Verkeer:
			</text>
			<text name="DwellText">
				0
			</text>
			<button left="130" width="125" label="Koop land..." label_selected="Koop land..." name="Buy Land..."/>
			<button label="Koop voor groep..." label_selected="Koop voor groep..." name="Buy For Group..."/>
			<button left="130" width="125" label="Koop toegangspas..." label_selected="Koop toegangspas..." name="Buy Pass..." tool_tip="Een toegangspas geeft u tijdelijk toegang tot dit land."/>
			<button label="Land Afstaan..." label_selected="Land Afstaan..." name="Abandon Land..."/>
			<button label="Land terugvorderen..." label_selected="Land terugvorderen..." name="Reclaim Land..."/>
			<button label="Lindenverkoop..." label_selected="Lindenverkoop..." name="Linden Sale..." tool_tip="Land moet in bezit zijn, de inhoud moet ingesteld zijn en niet al ter veiling zijn aangeboden."/>
			<string name="new users only">
				Alleen nieuwe gebruikers
			</string>
			<string name="anyone">
				Iedereen
			</string>
			<string name="area_text">
				Gebied
			</string>
			<string name="area_size_text">
				[AREA] m²
			</string>
			<string name="auction_id_text">
				Veiling ID: [ID]
			</string>
			<string name="need_tier_to_modify">
				U dient uw aankoop te goedkeuren voor u dit land kunt wijzigen.
			</string>
			<string name="group_owned_text">
				(Groepseigendom)
			</string>
			<string name="profile_text">
				Profiel...
			</string>
			<string name="info_text">
				Informatie...
			</string>
			<string name="public_text">
				(public)
			</string>
			<string name="none_text">
				(none)
			</string>
			<string name="sale_pending_text">
				(Verkoop bezig)
			</string>
			<string name="no_selection_text">
				Geen perceel geselecteerd. Ga naar Wereld menu &gt; Over land of selecteer een ander perceel om zijn details te tonen.
			</string>
		</panel>
		<panel label="Convenant" name="land_covenant_panel">
			<text name="estate_section_lbl">
				Estate:
			</text>
			<text name="estate_name_lbl">
				Naam:
			</text>
			<text name="estate_name_text">
				mainland
			</text>
			<text name="estate_owner_lbl">
				Eigenaar:
			</text>
			<text name="estate_owner_text">
				(none)
			</text>
			<text_editor name="covenant_editor">
				Er is geen convenant voorzien voor dit estate.
			</text_editor>
			<text name="covenant_timestamp_text">
				Laatst gewijzigd Wed Dec 31 16:00:00 1969
			</text>
			<text name="region_section_lbl">
				Regio:
			</text>
			<text name="region_name_lbl">
				Naam:
			</text>
			<text name="region_name_text">
				leyla
			</text>
			<text name="region_landtype_lbl">
				Type:
			</text>
			<text name="region_landtype_text">
				Mainland / Homestead
			</text>
			<text name="region_maturity_lbl">
				Inhoudscategorie:
			</text>
			<text name="region_maturity_text">
				Adult
			</text>
			<text name="resellable_lbl">
				Doorverkopen:
			</text>
			<text name="resellable_clause">
				Land in deze regio mag niet worden doorverkocht.
			</text>
			<text name="changeable_lbl">
				Opsplitsen:
			</text>
			<text name="changeable_clause">
				Land in deze regio mag niet worden samengevoegd/opgesplitst.
			</text>
			<string name="can_resell">
				Aangekocht land in deze regio mag worden doorverkocht.
			</string>
			<string name="can_not_resell">
				Aangekocht land in deze regio mag niet worden doorverkocht.
			</string>
			<string name="can_change">
				Aangekocht land in deze regio mag worden samengevoegd of
opgedeeld.
			</string>
			<string name="can_not_change">
				Aangekocht land in deze regio mag niet worden samengevoegd
of opgedeeld.
			</string>
		</panel>
		<panel label="Objecten" name="land_objects_panel">
			<text name="parcel_object_bonus">
				Regio object bonus factor: [BONUS]
			</text>
			<text name="Simulator primitive usage:">
				Simulator primitieven gebruik:
			</text>
			<text name="objects_available" left="214" width="230">
				[COUNT] van [MAX] ([AVAILABLE] beschikbaar)
			</text>
			<string name="objects_available_text">
				[COUNT] van [MAX] ([AVAILABLE] beschikbaar)
			</string>
			<string name="objects_deleted_text">
				[COUNT] van [MAX] ([DELETED] zullen worden verwijderd)
			</string>
			<text name="Primitives parcel supports:" width="200">
				Primitieven ondersteund door perceel:
			</text>
			<text name="object_contrib_text" left="214" width="152">
				[COUNT]
			</text>
			<text name="Primitives on parcel:">
				Primitieven op perceel:
			</text>
			<text name="total_objects_text" left="214"  width="48">
				[COUNT]
			</text>
			<text name="Owned by parcel owner:" left="14" width="180" >
				Eigendom van perceeleigenaar:
			</text>
			<text name="owner_objects_text" left="214"  width="48">
				[COUNT]
			</text>
			<button label="Toon" label_selected="Toon" name="ShowOwner" right="-135" width="60"/>
			<button label="Retourneren..." label_selected="Retourneren..." name="ReturnOwner..." tool_tip="Retourneer objecten naar hun eigenaren." right="-10" width="119"/>
			<text name="Set to group:" left="14"  width="180">
				Groep toewijzen:
			</text>
			<text name="group_objects_text" left="214"  width="48">
				[COUNT]
			</text>
			<button label="Toon" label_selected="Toon" name="ShowGroup" right="-135" width="60"/>
			<button label="Retourneren..." label_selected="Retourneren..." name="ReturnGroup..." tool_tip="Retourneer objecten naar hun eigenaren." right="-10" width="119"/>
			<text name="Owned by others:" left="14" width="128">
				Eigendom van anderen:
			</text>
			<text name="other_objects_text" left="214"  width="48">
				[COUNT]
			</text>
			<button label="Toon" label_selected="Toon" name="ShowOther" right="-135" width="60"/>
			<button label="Retourneren..." label_selected="Retourneren..." name="ReturnOther..." tool_tip="Retourneer objecten naar hun eigenaren." right="-10" width="119"/>
			<text name="Selected / sat upon:" left="14" width="193">
				Geselecteerd/Er op gezeten
			</text>
			<text name="selected_objects_text" left="214"  width="48">
				[COUNT]
			</text>
			<text name="Autoreturn" left="4" width="412" height="32" bottom="-196">
				Objecten van andere inwoners automatisch retourneren (minuten):
                                                                                               (0 om uit te schakelen)
			</text>
			<line_editor name="clean other time" right="-50" bottom="-179"/>
			<text name="Object Owners:" bottom="-213">
				Objecteigenaren:
			</text>
			<button label="Ververs lijst" label_selected="Ververs lijst" name="Refresh List" bottom="-213"/>
			<button label="Retourneer objecten..." label_selected="Retourneer objecten..." name="Return objects..." width="164" bottom="-213"/>
			<name_list name="owner list" height="104">
				<column label="Type" name="type"/>
				<column label="Naam" name="name"/>
				<column label="Aantal" name="count"/>
				<column label="Meest recent" name="mostrecent"/>
			</name_list>
		</panel>
		<panel label="Opties" name="land_options_panel">
			<text name="allow_label">
				Andere inwoners toestaan te:
			</text>
			<check_box label="Terrein bewerken" name="edit land check" tool_tip="Indien aangevinkt, kan iedereen uw terrein bewerken. Het is het beste om dit uit te laten staan, omdat u zelf altijd uw eigen land kunt bewerken."/>
			<check_box label="Maak landmarkering" name="check landmark"/>
			<check_box label="Vliegen" name="check fly" tool_tip="Indien aangevinkt, kunnen inwoners op uw land vliegen. Indien niet aangevinkt, kunnen ze alleen het land binnenvliegen of eroverheen vliegen."/>
			<text name="allow_label2" left="162">
				Maak objecten:
			</text>
			<check_box label="Alle inwoners" name="edit objects check" left="275"/>
			<check_box label="Groep" name="edit group objects check"/>
			<text name="allow_label3" left="162">
				Objecten binnenlaten:
			</text>
			<check_box label="Alle inwoners" name="all object entry check" left="275"/>
			<check_box label="Groep" name="group object entry check"/>
			<text name="allow_label4" left="162">
				Scripts uitvoeren:
			</text>
			<check_box label="Alle inwoners" name="check other scripts" left="275"/>
			<check_box label="Groep" name="check group scripts"/>
			<text name="land_options_label">
				Landopties:
			</text>
			<check_box label="Veilig (geen letsel)" name="check safe" tool_tip="Indien aangevinkt, wordt het land op Veilig ingesteld, waarmee letselgevechten worden uitgeschakeld. Indien niet aangevinkt, is letsel ingeschakeld."/>
			<check_box label="Niet duwen" name="PushRestrictCheck" tool_tip="Weerhoudt scripts van duwen. Het aanvinken van deze optie kan handig zijn om storend gedrag op uw land te voorkomen."/>
			<check_box label="Toon plaats in Zoeken (L$30/week) onder" name="ShowDirectoryCheck" tool_tip="Laat mensen dit perceel zien in zoekresultaten."/>
			<string name="search_enabled_tooltip">
				Laat mensen dit perceel zien in zoekresultaten
			</string>
			<string name="search_disabled_small_tooltip">
				Deze optie is uitgeschakeld, omdat dit gebied 128 m² of kleiner is. Alleen grote percelen kunnen worden opgenomen in Zoeken.
			</string>
			<string name="search_disabled_permissions_tooltip">
				Deze optie is uitgeschakeld omdat u de opties van dit perceel niet kunt wijzigen.
			</string>
			<combo_box name="land category with adult">
				<combo_item name="AnyCategory">
					Alle Categorieën
				</combo_item>
				<combo_item name="LindenLocation">
					Linden locatie
				</combo_item>
				<combo_item name="Adult">
					Adult
				</combo_item>
				<combo_item name="Arts&amp;Culture">
					Kunst &amp; Cultuur
				</combo_item>
				<combo_item name="Business">
					Zakelijk
				</combo_item>
				<combo_item name="Educational">
					Educatief
				</combo_item>
				<combo_item name="Gaming">
					Spellen
				</combo_item>
				<combo_item name="Hangout">
					Ontmoetingsplaats
				</combo_item>
				<combo_item name="NewcomerFriendly">
					Nieuwkomervriendelijk
				</combo_item>
				<combo_item name="Parks&amp;Nature">
					Parken &amp; natuur
				</combo_item>
				<combo_item name="Residential">
					Woongebied
				</combo_item>
				<combo_item name="Shopping">
					Winkelen
				</combo_item>
				<combo_item name="Other">
					Anders
				</combo_item>
			</combo_box>
			<combo_box name="land category">
				<combo_item name="AnyCategory">
					Alle categorieën
				</combo_item>
				<combo_item name="LindenLocation">
					Linden Locatie
				</combo_item>
				<combo_item name="Arts&amp;Culture">
					Kunst &amp; Cultuur
				</combo_item>
				<combo_item name="Business">
					Zakelijk
				</combo_item>
				<combo_item name="Educational">
					Educatief
				</combo_item>
				<combo_item name="Gaming">
					Spelen
				</combo_item>
				<combo_item name="Hangout">
					Ontmoetingsplaats
				</combo_item>
				<combo_item name="NewcomerFriendly">
					Nieuwkomervriendelijk
				</combo_item>
				<combo_item name="Parks&amp;Nature">
					Parken &amp; Natuur
				</combo_item>
				<combo_item name="Residential">
					Woongebied
				</combo_item>
				<combo_item name="Shopping">
					Winkelen
				</combo_item>
				<combo_item name="Other">
					Anders
				</combo_item>
			</combo_box>
			<button label="?" label_selected="?" name="?"/>
			<check_box label="Mature inhoud" name="MatureCheck" tool_tip=" "/>
			<string name="mature_check_mature">
				Mature inhoud
			</string>
			<string name="mature_check_adult">
				Adult inhoud
			</string>
			<string name="mature_check_mature_tooltip">
				Uw perceelinformatie of -inhoud wordt beschouwd als mature.
			</string>
			<string name="mature_check_adult_tooltip">
				Uw perceelinformatie of -inhoud wordt beschouwd als adult.
			</string>
			<text name="Snapshot:">
				Foto:
			</text>
			<texture_picker label="" name="snapshot_ctrl" tool_tip="Klik om een afbeelding te kiezen"/>
			<text name="landing_point">
				Landingsplaats: [LANDING]
			</text>
			<string name="landing_point_none">
				(none)
			</string>
			<button width="70" label="Instellen" label_selected="Instellen" name="Set" tool_tip="Stelt het landingspunt in waar bezoekers arriveren. Wordt ingesteld op uw avatar&apos;s positie binnen dit perceel."/>
			<button width="70" left="311" label="Opschonen" label_selected="Opschonen" name="Clear" tool_tip="Landingspunt leegmaken"/>
			<text name="Teleport Routing: ">
				Teleport routering:
			</text>
			<combo_box name="landing type" tool_tip="Teleport routering -- selecteer hoe teleports naar uw land moeten worden afgehandeld.">
				<combo_item name="Blocked">
					Geblokkeerd
				</combo_item>
				<combo_item name="LandingPoint">
					Landingsplaats
				</combo_item>
				<combo_item name="Anywhere">
					Overal
				</combo_item>
			</combo_box>
			<string name="push_restrict_text">
				Niet duwen
			</string>
			<string name="push_restrict_region_text">
				Niet duwen (ingesteld op regio)
			</string>
		</panel>
		<panel label="Media" name="land_media_panel">
			<text name="with media:">
				Media type:
			</text>
			<combo_box name="media type" tool_tip="Specificeer of de URL een film, webpagina of andere media is"/>
			<text name="at URL:">
				Media URL:
			</text>
			<button label="Instellen..." label_selected="Instellen..." name="set_media_url" width="66"/>
			<text name="Description:">
				Omschrijving:
			</text>
			<line_editor name="url_description" tool_tip="Tekst wordt naast afspelen/laden knop weergegeven"/>
			<text name="Media texture:">
				Vervang
textuur:
			</text>
			<texture_picker label="" name="media texture" tool_tip="Klik om een afbeelding te kiezen"/>
			<text name="replace_texture_help">
				(Objecten die deze textuur gebruiken zullen de film
of de webpagina tonen nadat u het afspelen-pijltje
hebt geklikt.)
			</text>
			<text name="Options:">
				Media opties:
			</text>
			<check_box label="Automatisch schalen" name="media_auto_scale" tool_tip="Het aanvinken van deze optie zal de inhoud voor dit perceel automatisch schalen. Het kan enigszins trager zijn en de visuele kwaliteit kan iets lager zijn, maar er zal geen andere textuurschaling of uitlijning nodig zijn."/>
			<check_box label="Herhaal media" name="media_loop" tool_tip="Speel media af in een lus. Wanneer de media klaar is met afspelen zal het herstarten vanaf het begin."/>
			<check_box label="Verberg media URL" name="hide_media_url" tool_tip="Het aanvinken van deze optie zal de media URL verbergen voor alle niet-geautoriseerde bekijkers van de perceelinformatie. Let op: dit is niet beschikbaar voor HTML types."/>
			<check_box label="Verberg muziek URL" name="hide_music_url" tool_tip="Het aanvinken van deze optie zal de muziek URL verbergen voor alle niet-geautoriseerde bekijkers van de perceelinformatie."/>
			<text name="media_size" tool_tip="Grootte om webmedia weer te geven, laat op 0 staan voor standaard." width="120">
				Media grootte:
			</text>
			<spinner left_delta="90" name="media_size_width" tool_tip="Grootte om webmedia weer te geven, laat op 0 staan voor standaard."/>
			<spinner name="media_size_height" tool_tip="Grootte om webmedia weer te geven, laat op 0 staan voor standaard."/>
			<text name="pixels">
				pixels
			</text>
			<text name="MusicURL:">
				Muziek URL:
			</text>
			<text name="Sound:">
				Geluid:
			</text>
			<check_box label="Beperk gebaar- en objectgeluiden tot dit perceel" name="check sound local"/>
			<button label="?" label_selected="?" name="?"/>
			<text name="Voice settings:">
				Voice:
			</text>
			<check_box label="Voice inschakelen" name="parcel_enable_voice_channel"/>
			<check_box label="Voice inschakelen (ingesteld in Estate)" name="parcel_enable_voice_channel_is_estate_disabled"/>
			<check_box label="Beperk voice tot dit perceel" name="parcel_enable_voice_channel_parcel"/>
		</panel>
		<panel label="Toegang" name="land_access_panel">
			<text name="Limit access to this parcel to:">
				Toegang tot dit perceel
			</text>
			<check_box label="Publieke toegang toestaan" name="public_access"/>
			<text name="Only Allow">
				Blokkeer toegang door:
			</text>
			<check_box label="Inwoners die geen betalingsinformatie hebben gegeven aan Linden Lab" name="limit_payment" tool_tip="Verban ongeïdentificeerde inwoners."/>
			<check_box label="Inwoners die geen leeftijdgeverifieerde volwassenen zijn" name="limit_age_verified" tool_tip="Verban inwoners die hun leeftijd niet geverifieerd hebben. Zie support.secondlife.com voor meer informatie."/>
			<string name="estate_override">
				Een of meer van deze opties is op estate-niveau ingesteld
			</string>
			<check_box label="Groepstoegang toestaan: [GROUP]" name="GroupCheck" tool_tip="Stel de groep in op het tabblad Algemeen"/>
			<check_box label="Verkoop toegangspassen aan:" name="PassCheck" tool_tip="Tijdelijke toegang tot dit perceel toestaan"/>
			<combo_box name="pass_combo" left_delta="190">
				<combo_item name="Anyone">
					Iedereen
				</combo_item>
				<combo_item name="Group">
					Groep
				</combo_item>
			</combo_box>
			<spinner label="Prijs in L$:" name="PriceSpin" label_width="168" width="228" />
			<spinner label="Toegangsuren" name="HoursSpin" label_width="168" width="228" />
			<text label="Altijd toestaan" name="AllowedText">
				Toegestane inwoners
			</text>
			<name_list name="AccessList" tool_tip="([LISTED] vermeld, [MAX] max)"/>
			<button label="Toevoegen..." label_selected="Toevoegen..." name="add_allowed"/>
			<button label="Verwijderen" label_selected="Verwijderen" name="remove_allowed"/>
			<text label="Verbannen" name="BanCheck">
				Verbannen inwoners
			</text>
			<name_list name="BannedList" tool_tip="([LISTED] vermeld, [MAX] max)"/>
			<button label="Toevoegen..." label_selected="Toevoegen..." name="add_banned"/>
			<button label="Verwijderen" label_selected="Verwijderen" name="remove_banned"/>
		</panel>
	</tab_container>
</floater>
>>>>>>> fcaa1ad4
<|MERGE_RESOLUTION|>--- conflicted
+++ resolved
@@ -1,4 +1,3 @@
-<<<<<<< HEAD
 <?xml version="1.0" encoding="utf-8" standalone="yes"?>
 <floater name="floaterland" title="Over land">
 	<tab_container name="landtab">
@@ -9,16 +8,29 @@
 			<text name="Description:">
 				Omschrijving:
 			</text>
+			<text name="LandType">
+				Type:
+			</text>
+			<text name="LandTypeText" left="102">
+				Mainland / Homestead
+			</text>
+			<text name="ContentRating" width="98">
+				Inhoudscategorie:
+			</text>
+			<text name="ContentRatingText" left="102">
+				Adult
+			</text>
 			<text name="Owner:">
-				Eigenaar
-			</text>
-			<text name="OwnerText">
+				Eigenaar:
+			</text>
+			<text name="OwnerText" left="102" width="242">
 				Leyla Linden
 			</text>
 			<button label="Profiel..." label_selected="Profiel..." name="Profile..."/>
 			<text name="Group:">
 				Groep:
 			</text>
+			<text left="102" name="GroupText" width="242"/>
 			<button label="Instellen..." label_selected="Instellen..." name="Set..."/>
 			<check_box label="Overdracht aan groep toestaan" name="check deed" tool_tip="Een groepofficier kan dit land aan de groep overdragen, zodat het ondersteund wordt door de landallocatie van de groep."/>
 			<button label="Overdragen..." label_selected="Overdragen..." name="Deed..." tool_tip="U mag alleen land overdragen indien u een officier bent in de geselecteerde groep."/>
@@ -30,7 +42,7 @@
 				Niet te koop.
 			</text>
 			<text name="For Sale: Price L$[PRICE].">
-				Prijs: L$[PRICE].
+				Prijs: L$[PRICE] (L$[PRICE_PER_SQM]/m²).
 			</text>
 			<button label="Verkoop land..." label_selected="Verkoop land..." name="Sell Land..."/>
 			<text name="For sale to">
@@ -39,12 +51,12 @@
 			<text name="Sell with landowners objects in parcel.">
 				Objecten opgenomen in verkoop
 			</text>
-			<text name="Selling with no objects in parcel.">
+			<text name="Selling with no objects in parcel." width="196">
 				Objecten niet opgenomen in verkoop
 			</text>
 			<button label="Annuleer landverkoop" label_selected="Annuleer landverkoop" name="Cancel Land Sale"/>
 			<text name="Claimed:">
-				Geclaimd
+				Geclaimd:
 			</text>
 			<text name="DateClaimText">
 				Tue Aug 15 13:47:25 2006
@@ -61,9 +73,9 @@
 			<text name="DwellText">
 				0
 			</text>
-			<button label="Koop land..." label_selected="Koop land..." name="Buy Land..."/>
+			<button left="130" width="125" label="Koop land..." label_selected="Koop land..." name="Buy Land..."/>
 			<button label="Koop voor groep..." label_selected="Koop voor groep..." name="Buy For Group..."/>
-			<button label="Koop toegangspas..." label_selected="Koop toegangspas..." name="Buy Pass..." tool_tip="Een toegangspas geeft u tijdelijk toegang tot dit land."/>
+			<button left="130" width="125" label="Koop toegangspas..." label_selected="Koop toegangspas..." name="Buy Pass..." tool_tip="Een toegangspas geeft u tijdelijk toegang tot dit land."/>
 			<button label="Land Afstaan..." label_selected="Land Afstaan..." name="Abandon Land..."/>
 			<button label="Land terugvorderen..." label_selected="Land terugvorderen..." name="Reclaim Land..."/>
 			<button label="Lindenverkoop..." label_selected="Lindenverkoop..." name="Linden Sale..." tool_tip="Land moet in bezit zijn, de inhoud moet ingesteld zijn en niet al ter veiling zijn aangeboden."/>
@@ -108,36 +120,60 @@
 			</string>
 		</panel>
 		<panel label="Convenant" name="land_covenant_panel">
-			<text name="covenant_timestamp_text">
-				Laatst gewijzigd Wed Dec 31 16:00:00 1969
-			</text>
-			<text name="region_name_lbl">
-				Regio:
-			</text>
-			<text name="region_name_text">
-				leyla
+			<text name="estate_section_lbl">
+				Estate:
 			</text>
 			<text name="estate_name_lbl">
-				Estate:
+				Naam:
 			</text>
 			<text name="estate_name_text">
 				mainland
 			</text>
 			<text name="estate_owner_lbl">
-				Estate eigenaar:
+				Eigenaar:
 			</text>
 			<text name="estate_owner_text">
 				(none)
-			</text>
-			<text name="resellable_clause">
-				Aangekocht land in deze regio mag niet worden doorverkocht.
-			</text>
-			<text name="changeable_clause">
-				Aangekocht land in deze regio mag niet worden samengevoegd/opgedeeld.
 			</text>
 			<text_editor name="covenant_editor">
 				Er is geen convenant voorzien voor dit estate.
 			</text_editor>
+			<text name="covenant_timestamp_text">
+				Laatst gewijzigd Wed Dec 31 16:00:00 1969
+			</text>
+			<text name="region_section_lbl">
+				Regio:
+			</text>
+			<text name="region_name_lbl">
+				Naam:
+			</text>
+			<text name="region_name_text">
+				leyla
+			</text>
+			<text name="region_landtype_lbl">
+				Type:
+			</text>
+			<text name="region_landtype_text">
+				Mainland / Homestead
+			</text>
+			<text name="region_maturity_lbl">
+				Inhoudscategorie:
+			</text>
+			<text name="region_maturity_text">
+				Adult
+			</text>
+			<text name="resellable_lbl">
+				Doorverkopen:
+			</text>
+			<text name="resellable_clause">
+				Land in deze regio mag niet worden doorverkocht.
+			</text>
+			<text name="changeable_lbl">
+				Opsplitsen:
+			</text>
+			<text name="changeable_clause">
+				Land in deze regio mag niet worden samengevoegd/opgesplitst.
+			</text>
 			<string name="can_resell">
 				Aangekocht land in deze regio mag worden doorverkocht.
 			</string>
@@ -145,10 +181,12 @@
 				Aangekocht land in deze regio mag niet worden doorverkocht.
 			</string>
 			<string name="can_change">
-				Aangekocht land in deze regio mag worden samengevoegd of opgedeeld.
+				Aangekocht land in deze regio mag worden samengevoegd of
+opgedeeld.
 			</string>
 			<string name="can_not_change">
-				Aangekocht land in deze regio mag niet worden samengevoegd of opgedeeld.
+				Aangekocht land in deze regio mag niet worden samengevoegd
+of opgedeeld.
 			</string>
 		</panel>
 		<panel label="Objecten" name="land_objects_panel">
@@ -158,7 +196,7 @@
 			<text name="Simulator primitive usage:">
 				Simulator primitieven gebruik:
 			</text>
-			<text name="objects_available">
+			<text name="objects_available" left="214" width="230">
 				[COUNT] van [MAX] ([AVAILABLE] beschikbaar)
 			</text>
 			<string name="objects_available_text">
@@ -167,57 +205,59 @@
 			<string name="objects_deleted_text">
 				[COUNT] van [MAX] ([DELETED] zullen worden verwijderd)
 			</string>
-			<text name="Primitives parcel supports:">
+			<text name="Primitives parcel supports:" width="200">
 				Primitieven ondersteund door perceel:
 			</text>
-			<text name="object_contrib_text">
+			<text name="object_contrib_text" left="214" width="152">
 				[COUNT]
 			</text>
 			<text name="Primitives on parcel:">
 				Primitieven op perceel:
 			</text>
-			<text name="total_objects_text">
-				[COUNT]
-			</text>
-			<text name="Owned by parcel owner:">
+			<text name="total_objects_text" left="214"  width="48">
+				[COUNT]
+			</text>
+			<text name="Owned by parcel owner:" left="14" width="180" >
 				Eigendom van perceeleigenaar:
 			</text>
-			<text name="owner_objects_text">
-				[COUNT]
-			</text>
-			<button label="Toon" label_selected="Toon" name="ShowOwner"/>
-			<button label="Retourneren..." label_selected="Retourneren..." name="ReturnOwner..." tool_tip="Retourneer objecten naar hun eigenaren."/>
-			<text name="Set to group:">
+			<text name="owner_objects_text" left="214"  width="48">
+				[COUNT]
+			</text>
+			<button label="Toon" label_selected="Toon" name="ShowOwner" right="-135" width="60"/>
+			<button label="Retourneren..." label_selected="Retourneren..." name="ReturnOwner..." tool_tip="Retourneer objecten naar hun eigenaren." right="-10" width="119"/>
+			<text name="Set to group:" left="14"  width="180">
 				Groep toewijzen:
 			</text>
-			<text name="group_objects_text">
-				[COUNT]
-			</text>
-			<button label="Toon" label_selected="Toon" name="ShowGroup"/>
-			<button label="Retourneren..." label_selected="Retourneren..." name="ReturnGroup..." tool_tip="Retourneer objecten naar hun eigenaren."/>
-			<text name="Owned by others:">
+			<text name="group_objects_text" left="214"  width="48">
+				[COUNT]
+			</text>
+			<button label="Toon" label_selected="Toon" name="ShowGroup" right="-135" width="60"/>
+			<button label="Retourneren..." label_selected="Retourneren..." name="ReturnGroup..." tool_tip="Retourneer objecten naar hun eigenaren." right="-10" width="119"/>
+			<text name="Owned by others:" left="14" width="128">
 				Eigendom van anderen:
 			</text>
-			<text name="other_objects_text">
-				[COUNT]
-			</text>
-			<button label="Toon" label_selected="Toon" name="ShowOther"/>
-			<button label="Retourneren..." label_selected="Retourneren..." name="ReturnOther..." tool_tip="Retourneer objecten naar hun eigenaren."/>
-			<text name="Selected / sat upon:">
+			<text name="other_objects_text" left="214"  width="48">
+				[COUNT]
+			</text>
+			<button label="Toon" label_selected="Toon" name="ShowOther" right="-135" width="60"/>
+			<button label="Retourneren..." label_selected="Retourneren..." name="ReturnOther..." tool_tip="Retourneer objecten naar hun eigenaren." right="-10" width="119"/>
+			<text name="Selected / sat upon:" left="14" width="193">
 				Geselecteerd/Er op gezeten
 			</text>
-			<text name="selected_objects_text">
-				[COUNT]
-			</text>
-			<text name="Autoreturn">
-				Objecten van andere inwoners automatisch retourneren (minuten, 0 om uit te schakelen):
-			</text>
-			<text name="Object Owners:">
+			<text name="selected_objects_text" left="214"  width="48">
+				[COUNT]
+			</text>
+			<text name="Autoreturn" left="4" width="412" height="32" bottom="-196">
+				Objecten van andere inwoners automatisch retourneren (minuten):
+                                                                                               (0 om uit te schakelen)
+			</text>
+			<line_editor name="clean other time" right="-50" bottom="-179"/>
+			<text name="Object Owners:" bottom="-213">
 				Objecteigenaren:
 			</text>
-			<button label="Ververs lijst" label_selected="Ververs lijst" name="Refresh List"/>
-			<button label="Retourneer objecten..." label_selected="Retourneer objecten..." name="Return objects..."/>
-			<name_list name="owner list">
+			<button label="Ververs lijst" label_selected="Ververs lijst" name="Refresh List" bottom="-213"/>
+			<button label="Retourneer objecten..." label_selected="Retourneer objecten..." name="Return objects..." width="164" bottom="-213"/>
+			<name_list name="owner list" height="104">
 				<column label="Type" name="type"/>
 				<column label="Naam" name="name"/>
 				<column label="Aantal" name="count"/>
@@ -231,20 +271,20 @@
 			<check_box label="Terrein bewerken" name="edit land check" tool_tip="Indien aangevinkt, kan iedereen uw terrein bewerken. Het is het beste om dit uit te laten staan, omdat u zelf altijd uw eigen land kunt bewerken."/>
 			<check_box label="Maak landmarkering" name="check landmark"/>
 			<check_box label="Vliegen" name="check fly" tool_tip="Indien aangevinkt, kunnen inwoners op uw land vliegen. Indien niet aangevinkt, kunnen ze alleen het land binnenvliegen of eroverheen vliegen."/>
-			<text name="allow_label2">
+			<text name="allow_label2" left="162">
 				Maak objecten:
 			</text>
-			<check_box label="Alle inwoners" name="edit objects check"/>
+			<check_box label="Alle inwoners" name="edit objects check" left="275"/>
 			<check_box label="Groep" name="edit group objects check"/>
-			<text name="allow_label3">
+			<text name="allow_label3" left="162">
 				Objecten binnenlaten:
 			</text>
-			<check_box label="Alle inwoners" name="all object entry check"/>
+			<check_box label="Alle inwoners" name="all object entry check" left="275"/>
 			<check_box label="Groep" name="group object entry check"/>
-			<text name="allow_label4">
+			<text name="allow_label4" left="162">
 				Scripts uitvoeren:
 			</text>
-			<check_box label="Alle inwoners" name="check other scripts"/>
+			<check_box label="Alle inwoners" name="check other scripts" left="275"/>
 			<check_box label="Groep" name="check group scripts"/>
 			<text name="land_options_label">
 				Landopties:
@@ -252,10 +292,59 @@
 			<check_box label="Veilig (geen letsel)" name="check safe" tool_tip="Indien aangevinkt, wordt het land op Veilig ingesteld, waarmee letselgevechten worden uitgeschakeld. Indien niet aangevinkt, is letsel ingeschakeld."/>
 			<check_box label="Niet duwen" name="PushRestrictCheck" tool_tip="Weerhoudt scripts van duwen. Het aanvinken van deze optie kan handig zijn om storend gedrag op uw land te voorkomen."/>
 			<check_box label="Toon plaats in Zoeken (L$30/week) onder" name="ShowDirectoryCheck" tool_tip="Laat mensen dit perceel zien in zoekresultaten."/>
+			<string name="search_enabled_tooltip">
+				Laat mensen dit perceel zien in zoekresultaten
+			</string>
+			<string name="search_disabled_small_tooltip">
+				Deze optie is uitgeschakeld, omdat dit gebied 128 m² of kleiner is. Alleen grote percelen kunnen worden opgenomen in Zoeken.
+			</string>
+			<string name="search_disabled_permissions_tooltip">
+				Deze optie is uitgeschakeld omdat u de opties van dit perceel niet kunt wijzigen.
+			</string>
+			<combo_box name="land category with adult">
+				<combo_item name="AnyCategory">
+					Alle Categorieën
+				</combo_item>
+				<combo_item name="LindenLocation">
+					Linden locatie
+				</combo_item>
+				<combo_item name="Adult">
+					Adult
+				</combo_item>
+				<combo_item name="Arts&amp;Culture">
+					Kunst &amp; Cultuur
+				</combo_item>
+				<combo_item name="Business">
+					Zakelijk
+				</combo_item>
+				<combo_item name="Educational">
+					Educatief
+				</combo_item>
+				<combo_item name="Gaming">
+					Spellen
+				</combo_item>
+				<combo_item name="Hangout">
+					Ontmoetingsplaats
+				</combo_item>
+				<combo_item name="NewcomerFriendly">
+					Nieuwkomervriendelijk
+				</combo_item>
+				<combo_item name="Parks&amp;Nature">
+					Parken &amp; natuur
+				</combo_item>
+				<combo_item name="Residential">
+					Woongebied
+				</combo_item>
+				<combo_item name="Shopping">
+					Winkelen
+				</combo_item>
+				<combo_item name="Other">
+					Anders
+				</combo_item>
+			</combo_box>
 			<combo_box name="land category">
 				<combo_box.item name="AnyCategory" label="Alle categorieën"/>
 				<combo_box.item name="LindenLocation" label="Linden Locatie"/>
-
 				<combo_box.item name="Arts&amp;Culture" label="Kunst &amp; Cultuur"/>
 				<combo_box.item name="Business" label="Zakelijk"/>
 				<combo_box.item name="Educational" label="Educatief"/>
@@ -268,7 +357,19 @@
 				<combo_box.item name="Other" label="Anders"/>
 			</combo_box>
 			<button label="?" label_selected="?" name="?"/>
-			<check_box name="MatureCheck" />
+			<check_box label="Mature inhoud" name="MatureCheck" tool_tip=" "/>
+			<string name="mature_check_mature">
+				Mature inhoud
+			</string>
+			<string name="mature_check_adult">
+				Adult inhoud
+			</string>
+			<string name="mature_check_mature_tooltip">
+				Uw perceelinformatie of -inhoud wordt beschouwd als mature.
+			</string>
+			<string name="mature_check_adult_tooltip">
+				Uw perceelinformatie of -inhoud wordt beschouwd als adult.
+			</string>
 			<text name="Snapshot:">
 				Foto:
 			</text>
@@ -279,8 +380,8 @@
 			<string name="landing_point_none">
 				(none)
 			</string>
-			<button label="Instellen" label_selected="Instellen" name="Set" tool_tip="Stelt het landingspunt in waar bezoekers arriveren. Wordt ingesteld op uw avatar&apos;s positie binnen dit perceel."/>
-			<button label="Opschonen" label_selected="Opschonen" name="Clear" tool_tip="Landingspunt leegmaken"/>
+			<button width="70" label="Instellen" label_selected="Instellen" name="Set" tool_tip="Stelt het landingspunt in waar bezoekers arriveren. Wordt ingesteld op uw avatar&apos;s positie binnen dit perceel."/>
+			<button width="70" left="311" label="Opschonen" label_selected="Opschonen" name="Clear" tool_tip="Landingspunt leegmaken"/>
 			<text name="Teleport Routing: ">
 				Teleport routering:
 			</text>
@@ -304,529 +405,6 @@
 			<text name="at URL:">
 				Media URL:
 			</text>
-			<button label="Instellen..." label_selected="Instellen..." name="set_media_url"/>
-			<text name="Description:">
-				Omschrijving:
-			</text>
-			<line_editor name="url_description" tool_tip="Tekst wordt naast afspelen/laden knop weergegeven"/>
-			<text name="Media texture:">
-				Vervang textuur
-			</text>
-			<texture_picker label="" name="media texture" tool_tip="Klik om een afbeelding te kiezen"/>
-			<text name="replace_texture_help">
-				(Objecten die deze textuur gebruiken zullen de film of de webpagina tonen nadat u het afspelen-pijltje hebt geklikt.)
-			</text>
-			<text name="Options:">
-				Media opties:
-			</text>
-			<check_box label="Automatisch schalen" name="media_auto_scale" tool_tip="Het aanvinken van deze optie zal de inhoud voor dit perceel automatisch schalen. Het kan enigszins trager zijn en de visuele kwaliteit kan iets lager zijn, maar er zal geen andere textuurschaling of uitlijning nodig zijn."/>
-			<check_box label="Herhaal media" name="media_loop" tool_tip="Speel media af in een lus. Wanneer de media klaar is met afspelen zal het herstarten vanaf het begin."/>
-			<check_box label="Verberg media URL" name="hide_media_url" tool_tip="Het aanvinken van deze optie zal de media URL verbergen voor alle niet-geautoriseerde bekijkers van de perceelinformatie. Let op: dit is niet beschikbaar voor HTML types."/>
-			<check_box label="Verberg muziek URL" name="hide_music_url" tool_tip="Het aanvinken van deze optie zal de muziek URL verbergen voor alle niet-geautoriseerde bekijkers van de perceelinformatie."/>
-			<text name="media_size" tool_tip="Grootte om webmedia weer te geven, laat op 0 staan voor standaard.">
-				Media grootte:
-			</text>
-			<spinner name="media_size_width" tool_tip="Grootte om webmedia weer te geven, laat op 0 staan voor standaard."/>
-			<spinner name="media_size_height" tool_tip="Grootte om webmedia weer te geven, laat op 0 staan voor standaard."/>
-			<text name="pixels">
-				pixels
-			</text>
-			<text name="MusicURL:">
-				Muziek URL:
-			</text>
-			<text name="Sound:">
-				Geluid:
-			</text>
-			<check_box label="Spatiaal geluid niet toestaan op dit perceel" name="check sound local"/>
-			<text name="Voice settings:">
-				Voice:
-			</text>
-			<radio_group name="parcel_voice_channel">
-				<radio_item name="Estate">
-					Gebruik het estate spatiaal kanaal
-				</radio_item>
-				<radio_item name="Private">
-					Gebruik een privé spatiaal kanaal
-				</radio_item>
-				<radio_item name="Disabled">
-					Spatiale audio op dit perceel uitschakelen
-				</radio_item>
-			</radio_group>
-		</panel>
-		<panel label="Toegang" name="land_access_panel">
-			<text name="Limit access to this parcel to:">
-				Toegang tot dit perceel
-			</text>
-			<check_box label="Publieke toegang toestaan" name="public_access"/>
-			<text name="Only Allow">
-				Blokkeer toegang door:
-			</text>
-			<check_box label="Inwoners die geen betalingsinformatie hebben gegeven aan Linden Lab" name="limit_payment" tool_tip="Verban ongeïdentificeerde inwoners."/>
-			<check_box label="Inwoners die geen leeftijdgeverifieerde volwassenen zijn" name="limit_age_verified" tool_tip="Verban inwoners die hun leeftijd niet geverifieerd hebben. Zie support.secondlife.com voor meer informatie."/>
-			<string name="estate_override">
-				Een of meer van deze opties is op estate-niveau ingesteld
-			</string>
-			<check_box label="Groepstoegang toestaan: [GROUP]" name="GroupCheck" tool_tip="Stel de groep in op het tabblad Algemeen"/>
-			<check_box label="Verkoop toegangspassen aan:" name="PassCheck" tool_tip="Tijdelijke toegang tot dit perceel toestaan"/>
-			<combo_box name="pass_combo">
-				<combo_box.item name="Anyone" label="Iedereen"/>
-				<combo_box.item name="Group" label="Groep"/>
-			</combo_box>
-			<spinner label="Prijs in L$:" name="PriceSpin"/>
-			<spinner label="Toegangsuren" name="HoursSpin"/>
-			<text label="Altijd toestaan" name="AllowedText">
-				Toegestane inwoners
-			</text>
-			<name_list name="AccessList" tool_tip="([LISTED] vermeld, [MAX] max)"/>
-			<button label="Toevoegen..." label_selected="Toevoegen..." name="add_allowed"/>
-			<button label="Verwijderen" label_selected="Verwijderen" name="remove_allowed"/>
-			<text label="Verbannen" name="BanCheck">
-				Verbannen inwoners
-			</text>
-			<name_list name="BannedList" tool_tip="([LISTED] vermeld, [MAX] max)"/>
-			<button label="Toevoegen..." label_selected="Toevoegen..." name="add_banned"/>
-			<button label="Verwijderen" label_selected="Verwijderen" name="remove_banned"/>
-		</panel>
-	</tab_container>
-</floater>
-=======
-<?xml version="1.0" encoding="utf-8" standalone="yes"?>
-<floater name="floaterland" title="Over land">
-	<tab_container name="landtab">
-		<panel label="Algemeen" name="land_general_panel">
-			<text name="Name:">
-				Naam:
-			</text>
-			<text name="Description:">
-				Omschrijving:
-			</text>
-			<text name="LandType">
-				Type:
-			</text>
-			<text name="LandTypeText" left="102">
-				Mainland / Homestead
-			</text>
-			<text name="ContentRating" width="98">
-				Inhoudscategorie:
-			</text>
-			<text name="ContentRatingText" left="102">
-				Adult
-			</text>
-			<text name="Owner:">
-				Eigenaar:
-			</text>
-			<text name="OwnerText" left="102" width="242">
-				Leyla Linden
-			</text>
-			<button label="Profiel..." label_selected="Profiel..." name="Profile..."/>
-			<text name="Group:">
-				Groep:
-			</text>
-			<text left="102" name="GroupText" width="242"/>
-			<button label="Instellen..." label_selected="Instellen..." name="Set..."/>
-			<check_box label="Overdracht aan groep toestaan" name="check deed" tool_tip="Een groepofficier kan dit land aan de groep overdragen, zodat het ondersteund wordt door de landallocatie van de groep."/>
-			<button label="Overdragen..." label_selected="Overdragen..." name="Deed..." tool_tip="U mag alleen land overdragen indien u een officier bent in de geselecteerde groep."/>
-			<check_box label="Eigenaar maakt bijdrage met overdracht" name="check contrib" tool_tip="Wanneer het land is overgedragen aan de groep, draagt de voormalig eigenaar voldoende landtoewijzing bij om het te ondersteunen."/>
-			<text name="For Sale:">
-				Te koop:
-			</text>
-			<text name="Not for sale.">
-				Niet te koop.
-			</text>
-			<text name="For Sale: Price L$[PRICE].">
-				Prijs: L$[PRICE] (L$[PRICE_PER_SQM]/m²).
-			</text>
-			<button label="Verkoop land..." label_selected="Verkoop land..." name="Sell Land..."/>
-			<text name="For sale to">
-				Te koop voor: [BUYER]
-			</text>
-			<text name="Sell with landowners objects in parcel.">
-				Objecten opgenomen in verkoop
-			</text>
-			<text name="Selling with no objects in parcel." width="196">
-				Objecten niet opgenomen in verkoop
-			</text>
-			<button label="Annuleer landverkoop" label_selected="Annuleer landverkoop" name="Cancel Land Sale"/>
-			<text name="Claimed:">
-				Geclaimd:
-			</text>
-			<text name="DateClaimText">
-				Tue Aug 15 13:47:25 2006
-			</text>
-			<text name="PriceLabel">
-				Gebied:
-			</text>
-			<text name="PriceText">
-				4048 m²
-			</text>
-			<text name="Traffic:">
-				Verkeer:
-			</text>
-			<text name="DwellText">
-				0
-			</text>
-			<button left="130" width="125" label="Koop land..." label_selected="Koop land..." name="Buy Land..."/>
-			<button label="Koop voor groep..." label_selected="Koop voor groep..." name="Buy For Group..."/>
-			<button left="130" width="125" label="Koop toegangspas..." label_selected="Koop toegangspas..." name="Buy Pass..." tool_tip="Een toegangspas geeft u tijdelijk toegang tot dit land."/>
-			<button label="Land Afstaan..." label_selected="Land Afstaan..." name="Abandon Land..."/>
-			<button label="Land terugvorderen..." label_selected="Land terugvorderen..." name="Reclaim Land..."/>
-			<button label="Lindenverkoop..." label_selected="Lindenverkoop..." name="Linden Sale..." tool_tip="Land moet in bezit zijn, de inhoud moet ingesteld zijn en niet al ter veiling zijn aangeboden."/>
-			<string name="new users only">
-				Alleen nieuwe gebruikers
-			</string>
-			<string name="anyone">
-				Iedereen
-			</string>
-			<string name="area_text">
-				Gebied
-			</string>
-			<string name="area_size_text">
-				[AREA] m²
-			</string>
-			<string name="auction_id_text">
-				Veiling ID: [ID]
-			</string>
-			<string name="need_tier_to_modify">
-				U dient uw aankoop te goedkeuren voor u dit land kunt wijzigen.
-			</string>
-			<string name="group_owned_text">
-				(Groepseigendom)
-			</string>
-			<string name="profile_text">
-				Profiel...
-			</string>
-			<string name="info_text">
-				Informatie...
-			</string>
-			<string name="public_text">
-				(public)
-			</string>
-			<string name="none_text">
-				(none)
-			</string>
-			<string name="sale_pending_text">
-				(Verkoop bezig)
-			</string>
-			<string name="no_selection_text">
-				Geen perceel geselecteerd. Ga naar Wereld menu &gt; Over land of selecteer een ander perceel om zijn details te tonen.
-			</string>
-		</panel>
-		<panel label="Convenant" name="land_covenant_panel">
-			<text name="estate_section_lbl">
-				Estate:
-			</text>
-			<text name="estate_name_lbl">
-				Naam:
-			</text>
-			<text name="estate_name_text">
-				mainland
-			</text>
-			<text name="estate_owner_lbl">
-				Eigenaar:
-			</text>
-			<text name="estate_owner_text">
-				(none)
-			</text>
-			<text_editor name="covenant_editor">
-				Er is geen convenant voorzien voor dit estate.
-			</text_editor>
-			<text name="covenant_timestamp_text">
-				Laatst gewijzigd Wed Dec 31 16:00:00 1969
-			</text>
-			<text name="region_section_lbl">
-				Regio:
-			</text>
-			<text name="region_name_lbl">
-				Naam:
-			</text>
-			<text name="region_name_text">
-				leyla
-			</text>
-			<text name="region_landtype_lbl">
-				Type:
-			</text>
-			<text name="region_landtype_text">
-				Mainland / Homestead
-			</text>
-			<text name="region_maturity_lbl">
-				Inhoudscategorie:
-			</text>
-			<text name="region_maturity_text">
-				Adult
-			</text>
-			<text name="resellable_lbl">
-				Doorverkopen:
-			</text>
-			<text name="resellable_clause">
-				Land in deze regio mag niet worden doorverkocht.
-			</text>
-			<text name="changeable_lbl">
-				Opsplitsen:
-			</text>
-			<text name="changeable_clause">
-				Land in deze regio mag niet worden samengevoegd/opgesplitst.
-			</text>
-			<string name="can_resell">
-				Aangekocht land in deze regio mag worden doorverkocht.
-			</string>
-			<string name="can_not_resell">
-				Aangekocht land in deze regio mag niet worden doorverkocht.
-			</string>
-			<string name="can_change">
-				Aangekocht land in deze regio mag worden samengevoegd of
-opgedeeld.
-			</string>
-			<string name="can_not_change">
-				Aangekocht land in deze regio mag niet worden samengevoegd
-of opgedeeld.
-			</string>
-		</panel>
-		<panel label="Objecten" name="land_objects_panel">
-			<text name="parcel_object_bonus">
-				Regio object bonus factor: [BONUS]
-			</text>
-			<text name="Simulator primitive usage:">
-				Simulator primitieven gebruik:
-			</text>
-			<text name="objects_available" left="214" width="230">
-				[COUNT] van [MAX] ([AVAILABLE] beschikbaar)
-			</text>
-			<string name="objects_available_text">
-				[COUNT] van [MAX] ([AVAILABLE] beschikbaar)
-			</string>
-			<string name="objects_deleted_text">
-				[COUNT] van [MAX] ([DELETED] zullen worden verwijderd)
-			</string>
-			<text name="Primitives parcel supports:" width="200">
-				Primitieven ondersteund door perceel:
-			</text>
-			<text name="object_contrib_text" left="214" width="152">
-				[COUNT]
-			</text>
-			<text name="Primitives on parcel:">
-				Primitieven op perceel:
-			</text>
-			<text name="total_objects_text" left="214"  width="48">
-				[COUNT]
-			</text>
-			<text name="Owned by parcel owner:" left="14" width="180" >
-				Eigendom van perceeleigenaar:
-			</text>
-			<text name="owner_objects_text" left="214"  width="48">
-				[COUNT]
-			</text>
-			<button label="Toon" label_selected="Toon" name="ShowOwner" right="-135" width="60"/>
-			<button label="Retourneren..." label_selected="Retourneren..." name="ReturnOwner..." tool_tip="Retourneer objecten naar hun eigenaren." right="-10" width="119"/>
-			<text name="Set to group:" left="14"  width="180">
-				Groep toewijzen:
-			</text>
-			<text name="group_objects_text" left="214"  width="48">
-				[COUNT]
-			</text>
-			<button label="Toon" label_selected="Toon" name="ShowGroup" right="-135" width="60"/>
-			<button label="Retourneren..." label_selected="Retourneren..." name="ReturnGroup..." tool_tip="Retourneer objecten naar hun eigenaren." right="-10" width="119"/>
-			<text name="Owned by others:" left="14" width="128">
-				Eigendom van anderen:
-			</text>
-			<text name="other_objects_text" left="214"  width="48">
-				[COUNT]
-			</text>
-			<button label="Toon" label_selected="Toon" name="ShowOther" right="-135" width="60"/>
-			<button label="Retourneren..." label_selected="Retourneren..." name="ReturnOther..." tool_tip="Retourneer objecten naar hun eigenaren." right="-10" width="119"/>
-			<text name="Selected / sat upon:" left="14" width="193">
-				Geselecteerd/Er op gezeten
-			</text>
-			<text name="selected_objects_text" left="214"  width="48">
-				[COUNT]
-			</text>
-			<text name="Autoreturn" left="4" width="412" height="32" bottom="-196">
-				Objecten van andere inwoners automatisch retourneren (minuten):
-                                                                                               (0 om uit te schakelen)
-			</text>
-			<line_editor name="clean other time" right="-50" bottom="-179"/>
-			<text name="Object Owners:" bottom="-213">
-				Objecteigenaren:
-			</text>
-			<button label="Ververs lijst" label_selected="Ververs lijst" name="Refresh List" bottom="-213"/>
-			<button label="Retourneer objecten..." label_selected="Retourneer objecten..." name="Return objects..." width="164" bottom="-213"/>
-			<name_list name="owner list" height="104">
-				<column label="Type" name="type"/>
-				<column label="Naam" name="name"/>
-				<column label="Aantal" name="count"/>
-				<column label="Meest recent" name="mostrecent"/>
-			</name_list>
-		</panel>
-		<panel label="Opties" name="land_options_panel">
-			<text name="allow_label">
-				Andere inwoners toestaan te:
-			</text>
-			<check_box label="Terrein bewerken" name="edit land check" tool_tip="Indien aangevinkt, kan iedereen uw terrein bewerken. Het is het beste om dit uit te laten staan, omdat u zelf altijd uw eigen land kunt bewerken."/>
-			<check_box label="Maak landmarkering" name="check landmark"/>
-			<check_box label="Vliegen" name="check fly" tool_tip="Indien aangevinkt, kunnen inwoners op uw land vliegen. Indien niet aangevinkt, kunnen ze alleen het land binnenvliegen of eroverheen vliegen."/>
-			<text name="allow_label2" left="162">
-				Maak objecten:
-			</text>
-			<check_box label="Alle inwoners" name="edit objects check" left="275"/>
-			<check_box label="Groep" name="edit group objects check"/>
-			<text name="allow_label3" left="162">
-				Objecten binnenlaten:
-			</text>
-			<check_box label="Alle inwoners" name="all object entry check" left="275"/>
-			<check_box label="Groep" name="group object entry check"/>
-			<text name="allow_label4" left="162">
-				Scripts uitvoeren:
-			</text>
-			<check_box label="Alle inwoners" name="check other scripts" left="275"/>
-			<check_box label="Groep" name="check group scripts"/>
-			<text name="land_options_label">
-				Landopties:
-			</text>
-			<check_box label="Veilig (geen letsel)" name="check safe" tool_tip="Indien aangevinkt, wordt het land op Veilig ingesteld, waarmee letselgevechten worden uitgeschakeld. Indien niet aangevinkt, is letsel ingeschakeld."/>
-			<check_box label="Niet duwen" name="PushRestrictCheck" tool_tip="Weerhoudt scripts van duwen. Het aanvinken van deze optie kan handig zijn om storend gedrag op uw land te voorkomen."/>
-			<check_box label="Toon plaats in Zoeken (L$30/week) onder" name="ShowDirectoryCheck" tool_tip="Laat mensen dit perceel zien in zoekresultaten."/>
-			<string name="search_enabled_tooltip">
-				Laat mensen dit perceel zien in zoekresultaten
-			</string>
-			<string name="search_disabled_small_tooltip">
-				Deze optie is uitgeschakeld, omdat dit gebied 128 m² of kleiner is. Alleen grote percelen kunnen worden opgenomen in Zoeken.
-			</string>
-			<string name="search_disabled_permissions_tooltip">
-				Deze optie is uitgeschakeld omdat u de opties van dit perceel niet kunt wijzigen.
-			</string>
-			<combo_box name="land category with adult">
-				<combo_item name="AnyCategory">
-					Alle Categorieën
-				</combo_item>
-				<combo_item name="LindenLocation">
-					Linden locatie
-				</combo_item>
-				<combo_item name="Adult">
-					Adult
-				</combo_item>
-				<combo_item name="Arts&amp;Culture">
-					Kunst &amp; Cultuur
-				</combo_item>
-				<combo_item name="Business">
-					Zakelijk
-				</combo_item>
-				<combo_item name="Educational">
-					Educatief
-				</combo_item>
-				<combo_item name="Gaming">
-					Spellen
-				</combo_item>
-				<combo_item name="Hangout">
-					Ontmoetingsplaats
-				</combo_item>
-				<combo_item name="NewcomerFriendly">
-					Nieuwkomervriendelijk
-				</combo_item>
-				<combo_item name="Parks&amp;Nature">
-					Parken &amp; natuur
-				</combo_item>
-				<combo_item name="Residential">
-					Woongebied
-				</combo_item>
-				<combo_item name="Shopping">
-					Winkelen
-				</combo_item>
-				<combo_item name="Other">
-					Anders
-				</combo_item>
-			</combo_box>
-			<combo_box name="land category">
-				<combo_item name="AnyCategory">
-					Alle categorieën
-				</combo_item>
-				<combo_item name="LindenLocation">
-					Linden Locatie
-				</combo_item>
-				<combo_item name="Arts&amp;Culture">
-					Kunst &amp; Cultuur
-				</combo_item>
-				<combo_item name="Business">
-					Zakelijk
-				</combo_item>
-				<combo_item name="Educational">
-					Educatief
-				</combo_item>
-				<combo_item name="Gaming">
-					Spelen
-				</combo_item>
-				<combo_item name="Hangout">
-					Ontmoetingsplaats
-				</combo_item>
-				<combo_item name="NewcomerFriendly">
-					Nieuwkomervriendelijk
-				</combo_item>
-				<combo_item name="Parks&amp;Nature">
-					Parken &amp; Natuur
-				</combo_item>
-				<combo_item name="Residential">
-					Woongebied
-				</combo_item>
-				<combo_item name="Shopping">
-					Winkelen
-				</combo_item>
-				<combo_item name="Other">
-					Anders
-				</combo_item>
-			</combo_box>
-			<button label="?" label_selected="?" name="?"/>
-			<check_box label="Mature inhoud" name="MatureCheck" tool_tip=" "/>
-			<string name="mature_check_mature">
-				Mature inhoud
-			</string>
-			<string name="mature_check_adult">
-				Adult inhoud
-			</string>
-			<string name="mature_check_mature_tooltip">
-				Uw perceelinformatie of -inhoud wordt beschouwd als mature.
-			</string>
-			<string name="mature_check_adult_tooltip">
-				Uw perceelinformatie of -inhoud wordt beschouwd als adult.
-			</string>
-			<text name="Snapshot:">
-				Foto:
-			</text>
-			<texture_picker label="" name="snapshot_ctrl" tool_tip="Klik om een afbeelding te kiezen"/>
-			<text name="landing_point">
-				Landingsplaats: [LANDING]
-			</text>
-			<string name="landing_point_none">
-				(none)
-			</string>
-			<button width="70" label="Instellen" label_selected="Instellen" name="Set" tool_tip="Stelt het landingspunt in waar bezoekers arriveren. Wordt ingesteld op uw avatar&apos;s positie binnen dit perceel."/>
-			<button width="70" left="311" label="Opschonen" label_selected="Opschonen" name="Clear" tool_tip="Landingspunt leegmaken"/>
-			<text name="Teleport Routing: ">
-				Teleport routering:
-			</text>
-			<combo_box name="landing type" tool_tip="Teleport routering -- selecteer hoe teleports naar uw land moeten worden afgehandeld.">
-				<combo_item name="Blocked">
-					Geblokkeerd
-				</combo_item>
-				<combo_item name="LandingPoint">
-					Landingsplaats
-				</combo_item>
-				<combo_item name="Anywhere">
-					Overal
-				</combo_item>
-			</combo_box>
-			<string name="push_restrict_text">
-				Niet duwen
-			</string>
-			<string name="push_restrict_region_text">
-				Niet duwen (ingesteld op regio)
-			</string>
-		</panel>
-		<panel label="Media" name="land_media_panel">
-			<text name="with media:">
-				Media type:
-			</text>
-			<combo_box name="media type" tool_tip="Specificeer of de URL een film, webpagina of andere media is"/>
-			<text name="at URL:">
-				Media URL:
-			</text>
 			<button label="Instellen..." label_selected="Instellen..." name="set_media_url" width="66"/>
 			<text name="Description:">
 				Omschrijving:
@@ -888,12 +466,8 @@
 			<check_box label="Groepstoegang toestaan: [GROUP]" name="GroupCheck" tool_tip="Stel de groep in op het tabblad Algemeen"/>
 			<check_box label="Verkoop toegangspassen aan:" name="PassCheck" tool_tip="Tijdelijke toegang tot dit perceel toestaan"/>
 			<combo_box name="pass_combo" left_delta="190">
-				<combo_item name="Anyone">
-					Iedereen
-				</combo_item>
-				<combo_item name="Group">
-					Groep
-				</combo_item>
+				<combo_box.item name="Anyone" label="Iedereen"/>
+				<combo_box.item name="Group" label="Groep"/>
 			</combo_box>
 			<spinner label="Prijs in L$:" name="PriceSpin" label_width="168" width="228" />
 			<spinner label="Toegangsuren" name="HoursSpin" label_width="168" width="228" />
@@ -911,5 +485,4 @@
 			<button label="Verwijderen" label_selected="Verwijderen" name="remove_banned"/>
 		</panel>
 	</tab_container>
-</floater>
->>>>>>> fcaa1ad4
+</floater>