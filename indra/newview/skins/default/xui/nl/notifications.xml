--- conflicted
+++ resolved
@@ -2698,11 +2698,7 @@
 		Geen geldig perceel kon gevonden worden.
 	</notification>
 	<notification name="ObjectGiveItem">
-<<<<<<< HEAD
-		Een object genaamd [OBJECTFROMNAME], eigendom van [NAME_SLURL], heeft u een [OBJECTTYPE] genaamd [OBJECTNAME] gegeven.
-=======
 		Een object genaamd &lt;nolink&gt;[OBJECTFROMNAME]&lt;/nolink&gt;, eigendom van [NAME_SLURL], heeft u een [OBJECTTYPE] genaamd &lt;nolink&gt;[ITEM_SLURL]&lt;/nolink&gt; gegeven.
->>>>>>> 89c28185
 		<form name="form">
 			<button name="Keep" text="Behouden"/>
 			<button name="Discard" text="Afwijzen"/>
