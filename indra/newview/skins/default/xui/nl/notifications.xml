--- conflicted
+++ resolved
@@ -421,17 +421,10 @@
 		<usetemplate name="okcancelbuttons" notext="Annuleren" yestext="OK"/>
 	</notification>
 	<notification name="CacheWillClear">
-<<<<<<< HEAD
-		De cache zal geleegd worden als u [SECOND_LIFE] opnieuw start.
-	</notification>
-	<notification name="CacheWillBeMoved">
-		De cache zal verplaatst worden als u [SECOND_LIFE] opnieuw start.
-=======
 		De cache zal geleegd worden als u [APP_NAME] opnieuw start.
 	</notification>
 	<notification name="CacheWillBeMoved">
 		De cache zal verplaatst worden als u [APP_NAME] opnieuw start.
->>>>>>> 3ac3a4b2
 Opmerking: Dit zal de Cache legen.
 	</notification>
 	<notification name="ChangeConnectionPort">
