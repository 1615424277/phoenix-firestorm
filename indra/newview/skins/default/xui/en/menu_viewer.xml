<?xml version="1.0" encoding="utf-8" standalone="yes" ?>
<menu_bar
 bg_visible="false"
 follows="left|top|right"
 name="Main Menu">
 <!-- #####  When editing entries in the menu, please also edit the V1 section below  ##### -->
    <menu
     create_jump_keys="true"
     label="Avatar"
     name="Me"
     tear_off="true"
     visible="true">
        
        <menu_item_call
             label="Account"
             name="Manage Account">
                <menu_item_call.on_click
                 function="PromptShowURL"
                 name="ManageMyAccount_url"
                 parameter="WebLaunchJoinNow,http://secondlife.com/account/" />
        </menu_item_call>
        
        <menu_item_call
         label="Merchant Outbox..."
         name="MerchantOutbox">
            <menu_item_call.on_click
             function="Floater.Show"
             parameter="outbox" />
        </menu_item_call>

        <menu_item_call
         label="Buy L$"
         name="Buy and Sell L$">
            <menu_item_call.on_click
             function="BuyCurrency" />
        </menu_item_call>

        <menu_item_separator/>
        
        <menu_item_call
         label="Preferences"
         name="Preferences"
         shortcut="control|P">
            <menu_item_call.on_click
             function="Floater.Toggle"
             parameter="preferences" />
        </menu_item_call>
        
        <menu_item_call
         label="Toolbar Buttons"
         name="Toolbar Buttons">
            <menu_item_call.on_click
             function="Floater.Show"
             parameter="toybox" />
        </menu_item_call>

        <menu_item_call
         label="Profile"
         name="Profile">
            <menu_item_call.on_click
             function="ShowAgentProfile"
             parameter="agent" />
        </menu_item_call>
        
      <menu_item_call
       label="Picks..."
       name="Picks">
        <menu_item_call.on_click
         function="Floater.Show"
         parameter="picks" />
        </menu_item_call>
        
        <menu_item_call
         label="Appearance"
         name="ChangeOutfit">
            <menu_item_call.on_click
             function="CustomizeAvatar" />
            <menu_item_call.on_enable
             function="Edit.EnableCustomizeAvatar" />
        </menu_item_call>
        
        <menu_item_call
         label="Snapshot"
         name="Take Snapshot"
         shortcut="control|shift|S">
            <menu_item_call.on_click
             function="Floater.Show"
             parameter="snapshot" />
        </menu_item_call>
        
        <menu_item_check
         label="Inventory"
         name="Inventory"
         shortcut="control|shift|I"
		 visible="false">
            <menu_item_check.on_check
             function="Floater.Visible"
             parameter="secondary_inventory" />
            <menu_item_check.on_click
             function="Floater.Toggle"
             parameter="secondary_inventory" />
        </menu_item_check>
        
        <menu_item_check
         label="Inventory"
         name="ShowSidetrayInventory"
         shortcut="control|I"
		 visible="true">
          <menu_item_check.on_check
           function="Floater.Visible"
           parameter="inventory" />
          <menu_item_check.on_click
           function="Floater.Toggle"
           parameter="inventory" />
        </menu_item_check>
        
        <menu_item_check
         label="Move Controls"
         name="Movement Controls">
            <menu_item_check.on_check
             function="Floater.Visible"
             parameter="moveview" />
            <menu_item_check.on_click
             function="Floater.Toggle"
             parameter="moveview" />
        </menu_item_check>
   
	<menu
             create_jump_keys="true"
             label="Movement"
             name="Movement"
             tear_off="true">
`     
          <menu_item_call
             label="Sit Down"
             layout="topleft"
             shortcut="alt|shift|S"
             name="Sit Down Here">
                <menu_item_call.on_click
                 function="Self.SitDown"
                 parameter="" />
                <menu_item_call.on_enable
                 function="Self.EnableSitDown" />
           </menu_item_call>
           <menu_item_check
             label="Fly"
             name="Fly"
             shortcut="Home">
                <menu_item_check.on_check
                 function="Agent.getFlying" />
                <menu_item_check.on_click
                 function="Agent.toggleFlying" />
                <menu_item_check.on_enable
                 function="Agent.enableFlying" />
            </menu_item_check>
            <menu_item_check
             label="Always Run"
             name="Always Run"
             shortcut="control|R">
                <menu_item_check.on_check
                 function="World.CheckAlwaysRun" />
                <menu_item_check.on_click
                 function="World.AlwaysRun" />
            </menu_item_check>
          <menu_item_check
             label="Force Ground Sit"
             shortcut="control|alt|S"
             name="Force Toggle Sitting">
                <menu_item_check.on_check
                 function="Self.getForceSit" />
                <menu_item_check.on_click
                 function="Self.ForceSit"/>
                <menu_item_check.on_enable
                 function="Self.EnableForceSit" />
           </menu_item_check>
<!-- <FS:WF> FIRE-7286 : Hide or remove Client Phantom feature from menu - due to PATHBUG-122
		   <menu_item_check
			 label="Phantom"
             shortcut="control|alt|P"
			 name="Avatar Phantom">
                <menu_item_check.on_check
                   function="Self.getPhantom" />
                <menu_item_check.on_click
                   function="Self.togglePhantom" />
			</menu_item_check>
     <FS:WF> FIRE-7286 END -->
			<menu_item_check
			 label="Quickjump"
             name="Avatar Ignore Prejump">
                <menu_item_check.on_check
                   function="Self.getIgnorePreJump" />
                <menu_item_check.on_click
                   function="Self.toggleIgnorePreJump" />
			</menu_item_check>
	</menu>
        
        <menu_item_check
         label="Camera Controls"
         name="Camera Controls">
            <menu_item_check.on_check
             function="Floater.Visible"
             parameter="camera" />
            <menu_item_check.on_click
             function="Floater.Toggle"
             parameter="camera" />
        </menu_item_check>
        
        <menu
         create_jump_keys="true"
         label="Avatar Health"
         name="avhealth"
         tear_off="true">
   	        <menu_item_call
	         label="Stop Avatar Animations"
	         name="Stop Animating My Avatar">
	            <menu_item_call.on_click
	             function="Tools.StopAllAnimations" />
	        </menu_item_call>
	        <menu_item_call
	         label="Force Appearance Update (Rebake)"
	         name="Rebake Texture"
		 shortcut="control|alt|R">
	            <menu_item_call.on_click
	             function="Advanced.RebakeTextures" />
	        </menu_item_call>
		<menu_item_call
                    label="Reset Default Male Avatar (Character Test)"
                    name="ResetDefaultAvM">
                    <menu_item_call.on_click
                     function="Advanced.TestMale" />
		</menu_item_call>
          <menu_item_call
                          label="Reset Default Female Avatar (Character Test)"
                          name="ResetDefaultAvF">
            <menu_item_call.on_click
             function="Advanced.TestFemale" />
          </menu_item_call>
	        <menu_item_check
	         label="Show Render Weight For Avatars (Replacement For ARC)"
	         name="Avatar Rendering Cost">
	            <menu_item_check.on_check
	             function="Advanced.CheckInfoDisplay"
	             parameter="shame" />
	            <menu_item_check.on_click
	             function="Advanced.ToggleInfoDisplay"
	             parameter="shame" />
	        </menu_item_check>
	        <menu_item_call
             label="Lag Meter"
             name="Lag Meter">
                <menu_item_call.on_click
                 function="Floater.Show"
                 parameter="lagmeter" />
            </menu_item_call>
          <menu_item_call
             label="Recreate LSL Bridge"
             name="Recreate LSL Bridge">
            <menu_item_call.on_click
             function="RecreateLSLBridge"/>
          </menu_item_call>
        </menu>

      <menu_item_call
        label="Tip Tracker"
        name="money_tracker">
        <menu_item_call.on_click
          function="Floater.Toggle"
          parameter="money_tracker" />
      </menu_item_call>
        
        <menu
         create_jump_keys="true"
         label="Upload"
         layout="topleft"
         name="Upload"
         tear_off="true">
            <menu_item_call
             label="Image ([COST])..."
             layout="topleft"
             name="Upload Image"
             shortcut="control|U">
                <menu_item_call.on_click
                 function="File.UploadImage"
                 parameter="" />
                <menu_item_call.on_enable
                 function="File.EnableUpload" />
                <menu_item_call.on_visible
                 function="Upload.CalculateCosts"
                 parameter="Upload Image" />
            </menu_item_call>
            <menu_item_call
             label="Sound ([COST])..."
             layout="topleft"
             name="Upload Sound">
                <menu_item_call.on_click
                 function="File.UploadSound"
                 parameter="" />
                <menu_item_call.on_enable
                 function="File.EnableUpload" />
                <menu_item_call.on_visible
                 function="Upload.CalculateCosts"
                 parameter="Upload Sound" />
            </menu_item_call>
            <menu_item_call
             label="Animation ([COST])..."
             layout="topleft"
             name="Upload Animation">
                <menu_item_call.on_click
                 function="File.UploadAnim"
                 parameter="" />
                <menu_item_call.on_enable
                 function="File.EnableUpload" />
                <menu_item_call.on_visible
                 function="Upload.CalculateCosts"
                 parameter="Upload Animation" />
            </menu_item_call>
	    <menu_item_call
             label="Mesh Model..."
             layout="topleft"
             name="Upload Model">
            <menu_item_call.on_click
             function="File.UploadModel"
             parameter="" />
            <menu_item_call.on_enable
             function="File.EnableUploadModel" />
            <menu_item_call.on_visible
            function="File.VisibleUploadModel"/>
            </menu_item_call>
            <menu_item_call
             label="Bulk (Multi-file) upload..."
             layout="topleft"
             name="Bulk Upload">
               <menu_item_call.on_click
                 function="File.UploadBulk"
                 parameter="" />
               <menu_item_call.on_visible
                 function="Upload.CalculateCosts"
                 parameter="Bulk Upload" />
            </menu_item_call>
            <menu_item_call
             label="Set Default Upload Permissions"
             name="perm prefs">
                <menu_item_call.on_click
                 function="Floater.Toggle"
                 parameter="perm_prefs" />
            </menu_item_call>
        </menu>

        
        <menu_item_call
         label="Request Admin Status"
         name="Request Admin Options"
         shortcut="control|alt|G"
		 visible="false">
            <menu_item_call.on_click
             function="Advanced.RequestAdminStatus" />
        </menu_item_call>
        
        <menu_item_call
         label="Leave Admin Status"
         name="Leave Admin Options"
         shortcut="control|alt|shift|G"
		 visible="false">
            <menu_item_call.on_click
             function="Advanced.LeaveAdminStatus" />
        </menu_item_call>
         <menu_item_check
         label="Show HUD Attachments"
         name="Show HUD Attachments"
         shortcut="alt|shift|H">
           <menu_item_check.on_check
            function="View.CheckHUDAttachments" />
            <menu_item_check.on_click
             function="View.ShowHUDAttachments" />
         </menu_item_check>

        <menu_item_separator/>

        <menu_item_call
         label="Exit [APP_NAME]"
         name="Quit"
         shortcut="control|Q">
            <menu_item_call.on_click
             function="File.Quit" />
        </menu_item_call>
    </menu>
    
    <!-- Comm Menu -->
    
    <menu
     create_jump_keys="true"
     label="Comm"
     name="Communicate"
     tear_off="true"
     visible="true">
     
        <menu
         create_jump_keys="true"
         label="Online Status"
         name="Status"
         tear_off="true">
          <menu_item_check
           label="Away"
             name="Set Away">
                <menu_item_check.on_check
                 function="World.GetAway" />
                <menu_item_check.on_click
                 function="World.SetAway" />
            </menu_item_check>
			    <menu_item_check
             label="Autorespond"
             name="Set Autorespond">
                <menu_item_check.on_check
                 function="World.GetAutorespond"/>
                <menu_item_check.on_click
                 function="World.SetAutorespond"/>
            </menu_item_check>
			    <menu_item_check
             label="Autorespond to non-friends"
             name="Set Autorespond to non-friends">
                <menu_item_check.on_check
                 function="World.GetAutorespondNonFriends"/>
                <menu_item_check.on_click
                 function="World.SetAutorespondNonFriends"/>
            </menu_item_check>
          <menu_item_check
              label="Unavailable"
              name="Set Busy">
                <menu_item_check.on_check
                  function="World.GetBusy"/>
                <menu_item_check.on_click
                  function="World.SetBusy"/>
            </menu_item_check>
        
        </menu>
        
        <menu_item_separator/>
             
        <menu_item_call
         label="Friends"
         name="My Friends"
         shortcut="control|shift|F">
            <menu_item_call.on_click
             function="SideTray.PanelPeopleTab"
             parameter="friends_panel" />
            </menu_item_call>
        <menu_item_check
         label="Contacts"
         name="Contacts"
         shortcut="control|alt|shift|F">
            <menu_item_check.on_check
             function="Floater.Visible"
             parameter="imcontacts" />
            <menu_item_check.on_click
             function="Floater.Toggle"
             parameter="imcontacts" />
            </menu_item_check>
      <menu_item_check
         label="Contact Sets"
         name="Contact Sets"
         shortcut="control|alt|shift|C">
        <menu_item_check.on_check
         function="Floater.Visible"
         parameter="contactsets" />
        <menu_item_check.on_click
         function="Floater.Toggle"
         parameter="contactsets" />
      </menu_item_check>
        <menu_item_call
         label="Groups"
         name="My Groups"
         shortcut="control|shift|G">
            <menu_item_call.on_click
             function="SideTray.PanelPeopleTab"
             parameter="groups_panel" />
        </menu_item_call>
        <menu_item_check
         label="Chat..."
         name="Nearby Chat"
         shortcut="control|H"
         use_mac_ctrl="true">
            <menu_item_check.on_check
             function="Floater.Visible"
             parameter="nearby_chat" />
            <menu_item_check.on_click
             function="Floater.Toggle"
             parameter="nearby_chat" />
        </menu_item_check>
        <menu_item_check
         label="People"
         name="People">
            <menu_item_check.on_check
             function="Floater.Visible"
             parameter="people" />
            <menu_item_check.on_click
             function="Floater.Toggle"
             parameter="people" />
            </menu_item_check>
        <menu_item_check
         label="Conversations"
         name="Conversations"
         shortcut="control|T"
         use_mac_ctrl="true">
            <menu_item_check.on_check
             function="Floater.Visible"
             parameter="im_container" />
            <menu_item_check.on_click
             function="Floater.ToggleOrBringToFront"
             parameter="im_container" />
        </menu_item_check>

        <menu_item_separator/>

        <menu_item_check
         label="Gestures"
         name="Gestures"
         shortcut="control|G">
            <menu_item_check.on_check
             function="Floater.Visible"
             parameter="gestures" />
            <menu_item_check.on_click
             function="Floater.Toggle"
             parameter="gestures" />
        </menu_item_check>

        <menu_item_check
         label="Voice Filters"
         name="ShowVoice"
         visibility_control="VoiceMorphingEnabled">
            <menu_item_check.on_check
             function="Floater.Visible"
             parameter="voice_effect" />
            <menu_item_check.on_click
             function="Floater.Toggle"
             parameter="voice_effect" />
        </menu_item_check>

        <menu_item_check
         label="Nearby Voice"
         name="Nearby Voice">
            <menu_item_check.on_check
             function="Floater.Visible"
             parameter="voice_controls" />
            <menu_item_check.on_click
             function="Floater.Toggle"
             parameter="voice_controls" />
        </menu_item_check>
<<<<<<< HEAD

        
        <!--menu_item_call
         label="Chat"
         name="Chat">
            <menu_item_call.on_click
             function="World.Chat" />
        </menu_item_call-->
=======
        <menu_item_separator/>
        <menu_item_check
         label="Friends"
         name="My Friends"
         shortcut="control|shift|F">
            <menu_item_check.on_check
             function="SideTray.CheckPanelPeopleTab"
             parameter="friends_panel" />
            <menu_item_check.on_click
             function="SideTray.PanelPeopleTab"
             parameter="friends_panel" />
            </menu_item_check>
        <menu_item_check
         label="Groups"
         name="My Groups"
         shortcut="control|shift|G">
         	<menu_item_check.on_check
             function="SideTray.CheckPanelPeopleTab"
             parameter="groups_panel" />
            <menu_item_check.on_click
             function="SideTray.PanelPeopleTab"
             parameter="groups_panel" />
        </menu_item_check>
        <menu_item_check
         label="Nearby people"
         name="Active Speakers"
         shortcut="control|shift|A">
        	 <menu_item_check.on_check
             function="SideTray.CheckPanelPeopleTab"
             parameter="nearby_panel" />
            <menu_item_check.on_click
              function="SideTray.PanelPeopleTab"
              parameter="nearby_panel" />
        </menu_item_check>
>>>>>>> cc15a08a
        <menu_item_call
         label="Block List"
         name="Block List">
            <menu_item_call.on_click
              function="Communicate.BlockList" />
        </menu_item_call>
    </menu>
    
    <!-- World Menu -->
    
    <menu
     create_jump_keys="true"
     label="World"
     name="World"
     tear_off="true"
     visible="true">
        <menu_item_call
         label="Resync Animations"
         name="Resync Animations">
            <menu_item_call.on_click
             function="Tools.ResyncAnimations" />
        </menu_item_call>
        
        <menu_item_separator/>
     
        <menu_item_call
            label="Nearby Avatars"
            name="Active Speakers"
            shortcut="control|shift|A">
            <menu_item_call.on_click
             function="SideTray.PanelPeopleTab"
             parameter="nearby_panel" />
        </menu_item_call>

        <menu_item_call
         label="Teleport History"
         name="Teleport History"
         shortcut="alt|H">
            <menu_item_call.on_click
             function="ToggleTeleportHistory"/>
            </menu_item_call>

        <menu_item_check
         label="Places"
         name="Places">
            <menu_item_check.on_check
             function="Floater.Visible"
             parameter="places" />
            <menu_item_check.on_click
             function="Floater.Toggle"
             parameter="places" />
            </menu_item_check>
            
        <menu_item_check
             label="Mini-Map"
             name="Mini-Map"
             shortcut="control|shift|M">
            <menu_item_check.on_check
             function="Floater.Visible"
             parameter="mini_map" />
            <menu_item_check.on_click
             function="Floater.Toggle"
             parameter="mini_map" />
        </menu_item_check>
        
         <menu_item_check
             label="World Map"
             name="World Map"
             shortcut="control|M"
             use_mac_ctrl="true">
            <menu_item_check.on_check
             function="Floater.Visible"
             parameter="world_map" />
            <menu_item_check.on_click
             function="Floater.Toggle"
             parameter="world_map" />
        </menu_item_check>
        <menu_item_separator/>
        
        <menu_item_call
         label="Landmark This Place"
         name="Create Landmark Here">
            <menu_item_call.on_click
             function="World.CreateLandmark" />
            <menu_item_call.on_enable
             function="World.EnableCreateLandmark" />
        </menu_item_call>

        <menu_item_call
         label="Location Profile"
         layout="topleft"
         name="Place Profile">
            <menu_item_call.on_click
             function="World.PlaceProfile" />
            <menu_item_call.on_enable
             function="World.EnablePlaceProfile" />
        </menu_item_call>
        
        <menu_item_call
         label="Parcel Details"
         name="About Land">
            <menu_item_call.on_click
             function="Floater.Show"
             parameter="about_land" />
            <menu_item_call.on_enable
             function="Floater.CanShow"
             parameter="about_land" />
        </menu_item_call>
        
        <menu_item_call
         label="Region Details"
         name="Region/Estate"
         shortcut="alt|R"
         use_mac_ctrl="true">
            <menu_item_call.on_click
             function="Floater.Show"
             parameter="region_info" />
            <menu_item_call.on_enable
             function="Floater.CanShow"
             parameter="region_info" />
        </menu_item_call>

        <menu_item_separator/>

        <menu_item_call
             label="Buy This Land"
             name="Buy Land">
                <menu_item_call.on_click
                 function="Land.Buy" />
                <menu_item_call.on_enable
                 function="World.EnableBuyLand" />
            </menu_item_call>
        
        <menu_item_call
             label="Show Owned Land"
             name="My Land">
                <menu_item_call.on_click
                 function="Floater.Show"
                 parameter="land_holdings" />
        </menu_item_call>
        
        <menu
           create_jump_keys="true"
           label="Show More"
           name="LandShow"
           tear_off="true">
          
           <menu_item_check
                 label="Ban Lines"
                 name="Ban Lines">
                <menu_item_check.on_check
                   control="ShowBanLines" />
                <menu_item_check.on_click
                   function="ToggleControl"
                   parameter="ShowBanLines" />
           </menu_item_check>
           
           <menu_item_check
                 label="Beacons"
                 name="beacons"
                 shortcut="control|alt|shift|N">
                    <menu_item_check.on_check
                     function="Floater.Visible"
                     parameter="beacons" />
                    <menu_item_check.on_click
                     function="Floater.Toggle"
                     parameter="beacons" />
          </menu_item_check>
          
          <menu_item_check
             label="Property Lines"
             name="Property Lines"
             shortcut="control|alt|shift|P">
            <menu_item_check.on_check
               control="ShowPropertyLines" />
            <menu_item_check.on_click
               function="ToggleControl"
               parameter="ShowPropertyLines" />
          </menu_item_check>
          
          <menu_item_check
             label="Land Owners"
             name="Land Owners">
            <menu_item_check.on_check
               control="ShowParcelOwners" />
            <menu_item_check.on_click
               function="ToggleControl"
               parameter="ShowParcelOwners" />
          </menu_item_check>
          
          <menu_item_check
             label="Coordinates"
             name="Coordinates">
            <menu_item_check.on_click
               function="ToggleControl"
               parameter="NavBarShowCoordinates" />
            <menu_item_check.on_check
               control="NavBarShowCoordinates" />
          </menu_item_check>
          
          <menu_item_check
             label="Parcel Permissions"
             name="Parcel Properties">
            <menu_item_check.on_click
               function="ToggleControl"
               parameter="NavBarShowParcelProperties" />
            <menu_item_check.on_check
               control="NavBarShowParcelProperties" />
          </menu_item_check>
          <menu_item_separator />
          <menu_item_check
             label="Advanced Menu"
             name="Show Advanced Menu"
             shortcut="control|alt|shift|D">
            <on_check
               function="CheckControl"
               parameter="UseDebugMenus" />
            <on_click
               function="ToggleControl"
               parameter="UseDebugMenus" />
          </menu_item_check>
        </menu>

        <menu_item_separator/>

	    <menu_item_call
	     label="Teleport Home"
	     name="Teleport Home"
	     shortcut="control|shift|H">
         <menu_item_call.on_click
            function="World.TeleportHome" />
         <menu_item_call.on_enable
            function="World.EnableTeleportHome" />
        </menu_item_call>
        
        <menu_item_call
             label="Set Home to Here"
             name="Set Home to Here">
                <menu_item_call.on_click
                 function="World.SetHomeLocation" />
                <menu_item_call.on_enable
                 function="World.EnableSetHomeLocation" />
        </menu_item_call>
        
    <!--    <menu_item_check
         label="Show Navigation Bar"
         name="ShowNavbarNavigationPanel">
           <menu_item_check.on_click
             function="ToggleControl"
             parameter="ShowNavbarNavigationPanel" />
             <menu_item_check.on_check
             function="CheckControl"
             parameter="ShowNavbarNavigationPanel" />
        </menu_item_check>
       <menu_item_check
         label="Show Favorites Bar"
         name="ShowNavbarFavoritesPanel">
           <menu_item_check.on_click
             function="ToggleControl"
             parameter="ShowNavbarFavoritesPanel" />
             <menu_item_check.on_check
             function="CheckControl"
             parameter="ShowNavbarFavoritesPanel" />
        </menu_item_check>
        <menu_item_separator/>-->

      <menu
         create_jump_keys="true"
         label="Sun Position"
         name="Environment Settings"
         tear_off="true">
            <menu_item_call
             label="Sunrise"
             name="Sunrise"
			 shortcut="control|shift|U">
                <menu_item_call.on_click
                 function="World.EnvSettings"
                 parameter="sunrise" />
                <menu_item_call.on_enable
                 function="RLV.EnableIfNot"
                 parameter="setenv" />
            </menu_item_call>
            <menu_item_call
             label="Midday"
             name="Noon"
             shortcut="control|shift|Y">
                <menu_item_call.on_click
                 function="World.EnvSettings"
                 parameter="noon" />
                <menu_item_call.on_enable
                 function="RLV.EnableIfNot"
                 parameter="setenv" />
            </menu_item_call>
            <menu_item_call
             label="Sunset"
             name="Sunset"
             shortcut="control|shift|N">
                <menu_item_call.on_click
                 function="World.EnvSettings"
                 parameter="sunset" />
                <menu_item_call.on_enable
                 function="RLV.EnableIfNot"
                 parameter="setenv" />
            </menu_item_call>
            <menu_item_call
             label="Midnight"
             name="Midnight"
			 shortcut="control|shift|X">
                <menu_item_call.on_click
                 function="World.EnvSettings"
                 parameter="midnight" />
                <menu_item_call.on_enable
                 function="RLV.EnableIfNot"
                 parameter="setenv" />
            </menu_item_call>
            <menu_item_separator/>
            <menu_item_call
             label="Estate Time"
             name="Revert to Region Default">
                <menu_item_call.on_click
                 function="World.EnvSettings"
                 parameter="default" />
                <menu_item_call.on_enable
                 function="RLV.EnableIfNot"
                 parameter="setenv" />
            </menu_item_call>
        </menu>

	    <menu
	     create_jump_keys="true"
	     label="Environment Editor"
	     name="Environment Editor"
	     tear_off="true">
	     	
	     	<menu_item_call
	     	 label="Environment Settings..."
	     	 name="Environment Settings">
	     	 	<menu_item_call.on_click
	     	 	 function="World.EnvSettings"
                 parameter="editor"/>
          <menu_item_call.on_enable
           function="RLV.EnableIfNot"
           parameter="setenv" />
	     	</menu_item_call>
	     	
	     	<menu_item_separator/>
	     	
	     	<menu
	     	 name="Water Presets"
	     	 label="Water Presets">
	     	 	<menu_item_call
	     	 	 label="New preset..."
	     	 	 name="new_water_preset">
	     	 	 	<menu_item_call.on_click
	     	 	 	function="World.EnvPreset"
	     	 	 	parameter="new_water"/>
            <menu_item_call.on_enable
            function="RLV.EnableIfNot"
            parameter="setenv" />
	     	 	</menu_item_call>
	     	 	<menu_item_call
	     	 	 label="Edit preset..."
	     	 	 name="edit_water_preset">
	     	 	 	<menu_item_call.on_click
	     	 	 	function="World.EnvPreset"
	     	 	 	parameter="edit_water"/>
            <menu_item_call.on_enable
            function="RLV.EnableIfNot"
            parameter="setenv" />
          </menu_item_call>
	     	 	<menu_item_call
	     	 	 label="Delete preset..."
	     	 	 name="delete_water_preset">
	     	 	 	<menu_item_call.on_click
	     	 	 	function="World.EnvPreset"
	     	 	 	parameter="delete_water"/>
	     	 	 	<menu_item_call.on_enable
	     	 	 	function="World.EnableEnvPreset"
	     	 	 	parameter="delete_water"/>
	     	 	</menu_item_call>
	     	</menu>
	     	
	     	<menu
	     	 name="Sky Presets"
	     	 label="Sky Presets">
	     	 	<menu_item_call
	     	 	 label="New preset..."
	     	 	 name="new_sky_preset">
	     	 	 	<menu_item_call.on_click
	     	 	 	function="World.EnvPreset"
	     	 	 	parameter="new_sky"/>
            <menu_item_call.on_enable
            function="RLV.EnableIfNot"
            parameter="setenv" />
          </menu_item_call>
	     	 	<menu_item_call
	     	 	 label="Edit preset..."
	     	 	 name="edit_sky_preset">
	     	 	 	<menu_item_call.on_click
	     	 	 	function="World.EnvPreset"
	     	 	 	parameter="edit_sky"/>
            <menu_item_call.on_enable
            function="RLV.EnableIfNot"
            parameter="setenv" />
          </menu_item_call>
	     	 	<menu_item_call
	     	 	 label="Delete preset..."
	     	 	 name="delete_sky_preset">
	     	 	 	<menu_item_call.on_click
	     	 	 	function="World.EnvPreset"
	     	 	 	parameter="delete_sky"/>
	     	 	 	<menu_item_call.on_enable
	     	 	 	function="World.EnableEnvPreset"
	     	 	 	parameter="delete_sky"/>
	     	 	</menu_item_call>
	     	</menu>
	     	
	     	<menu
	     	 name="Day Presets"
	     	 label="Day Presets">
	     	 	<menu_item_call
	     	 	 label="New preset..."
	     	 	 name="new_day_preset">
	     	 	 	<menu_item_call.on_click
	     	 	 	function="World.EnvPreset"
	     	 	 	parameter="new_day_cycle"/>
            <menu_item_call.on_enable
            function="RLV.EnableIfNot"
            parameter="setenv" />
          </menu_item_call>
	     	 	<menu_item_call
	     	 	 label="Edit preset..."
	     	 	 name="edit_day_preset">
	     	 	 	<menu_item_call.on_click
	     	 	 	function="World.EnvPreset"
	     	 	 	parameter="edit_day_cycle"/>
            <menu_item_call.on_enable
            function="RLV.EnableIfNot"
            parameter="setenv" />
          </menu_item_call>
	     	 	<menu_item_call
	     	 	 label="Delete preset..."
	     	 	 name="delete_day_preset">
	     	 	 	<menu_item_call.on_click
	     	 	 	function="World.EnvPreset"
	     	 	 	parameter="delete_day_cycle"/>
	     	 	 	<menu_item_call.on_enable
	     	 	 	function="World.EnableEnvPreset"
	     	 	 	parameter="delete_day_cycle"/>
	     	 	</menu_item_call>
	     	</menu>
	    </menu>
		<menu
			 create_jump_keys="true"
			 name="photo_and_video"
			 label="Photo and Video"
			 tear_off="true">
				<menu_item_call
				label="Phototools"
				name="phototools_item_call"
				shortcut="control|alt|P">
					<menu_item_call.on_click
					function="Floater.Toggle"
					parameter="phototools" />
				</menu_item_call>
				<menu_item_call
				label="Cameratools"
				name="cameratools_item_call"
				shortcut="control|shift|C">
					<menu_item_call.on_click
					function="Floater.Toggle"
					parameter="phototools_camera" />
				</menu_item_call>
		</menu>
      <menu_item_call
        label="Area Search"
        name="area_search">
        <menu_item_call.on_click
          function="Floater.Toggle"
          parameter="area_search" />
      </menu_item_call>
      <menu_item_call
        label="Sound Explorer"
        name="Sound Explorer">
        <menu_item_call.on_click
          function="Floater.Toggle"
          parameter="sound_explorer" />
      </menu_item_call>
      <menu_item_call
        label="Asset Blacklist"
        name="asset_blacklist">
        <menu_item_call.on_click
          function="Floater.Toggle"
          parameter="ws_asset_blacklist" />
      </menu_item_call>
    
    </menu>
    <menu
     create_jump_keys="true"
     label="Build"
     name="BuildTools"
     tear_off="true"
     visible="true">
       <menu_item_check
         label="Build"
         name="Show Build Tools"
         shortcut="control|B">
            <menu_item_check.on_check
             function="Build.Active" />
            <menu_item_check.on_click
             function="Build.Toggle" />
            <menu_item_check.on_enable
             function="Build.Enabled" />
       </menu_item_check>
       <menu
          create_jump_keys="true"
          label="Select Build Tool"
          name="Select Tool"
          tear_off="true">
         <menu_item_call
			label="Focus Tool"
			name="Focus"
			shortcut="control|1">
           <menu_item_call.on_click
              function="Tools.SelectTool"
              parameter="focus" />
         </menu_item_call>
         <menu_item_call
			label="Move Tool"
			name="Move"
			shortcut="control|2">
           <menu_item_call.on_click
              function="Tools.SelectTool"
              parameter="move" />
         </menu_item_call>
         <menu_item_call
			label="Edit Tool"
			name="Edit"
			shortcut="control|3">
           <menu_item_call.on_click
              function="Tools.SelectTool"
              parameter="edit" />
         </menu_item_call>
         <menu_item_call
			label="Create Tool"
			name="Create"
			shortcut="control|4">
           <menu_item_call.on_click
              function="Tools.SelectTool"
              parameter="create" />
         </menu_item_call>
         <menu_item_call
			label="Land Tool"
			name="Land"
			shortcut="control|5">
           <menu_item_call.on_click
              function="Tools.SelectTool"
              parameter="land" />
         </menu_item_call>
	   </menu>
        <menu_item_call
           label="Link"
           name="Link"
           shortcut="control|L">
          <menu_item_call.on_click
             function="Tools.Link" />
          <menu_item_call.on_enable
             function="Tools.EnableLink" />
        </menu_item_call>
        <menu_item_call
           label="Unlink"
           name="Unlink"
           shortcut="control|shift|L">
          <menu_item_call.on_click
             function="Tools.Unlink" />
          <menu_item_call.on_enable
             function="Tools.EnableUnlink" />
        </menu_item_call>
        <menu_item_check
             label="Edit Linked Parts"
             name="Edit Linked Parts"
             shortcut="control|shift|E">
                <menu_item_check.on_check
                 control="EditLinkedParts" />
                <menu_item_check.on_click
                 function="Tools.EditLinkedParts"
                 parameter="EditLinkedParts" />
                <menu_item_check.on_enable
                 function="Tools.EnableToolNotPie" />
            </menu_item_check>
        <menu
         create_jump_keys="true"
         label="Select Linked Parts"
         name="Select Linked Parts"
         tear_off="true">
            <menu_item_call
             label="Select Next Part"
             name="Select Next Part"
	     shortcut="control|.">
                <menu_item_call.on_click
                 function="Tools.SelectNextPart"
                 parameter="next" />
                <menu_item_call.on_enable
                 function="Tools.EnableSelectNextPart" />
            </menu_item_call>
            <menu_item_call
             label="Select Previous Part"
             name="Select Previous Part"
	     shortcut="control|,">
                <menu_item_call.on_click
                 function="Tools.SelectNextPart"
                 parameter="previous" />
                <menu_item_call.on_enable
                 function="Tools.EnableSelectNextPart" />
            </menu_item_call>
            <menu_item_call
             label="Include Next Part"
             name="Include Next Part"
	     shortcut="control|shift|.">
                <menu_item_call.on_click
                 function="Tools.SelectNextPart"
                 parameter="includenext" />
                <menu_item_call.on_enable
                 function="Tools.EnableSelectNextPart" />
            </menu_item_call>
            <menu_item_call
             label="Include Previous Part"
             name="Include Previous Part"
	     shortcut="control|shift|,">
                <menu_item_call.on_click
                 function="Tools.SelectNextPart"
                 parameter="includeprevious" />
                <menu_item_call.on_enable
                 function="Tools.EnableSelectNextPart" />
            </menu_item_call>
        </menu>
        <menu_item_separator/>

        <menu_item_call
           label="Focus on Selection"
           name="Focus on Selection"
           shortcut="H">
          <menu_item_call.on_click
             function="Tools.LookAtSelection"
             parameter="focus" />
          <menu_item_call.on_enable
             function="Tools.SomethingSelectedNoHUD" />
        </menu_item_call>
        <menu_item_call
           label="Zoom to Selection"
           name="Zoom to Selection"
           shortcut="shift|H">
          <menu_item_call.on_click
             function="Tools.LookAtSelection"
             parameter="zoom" />
          <menu_item_call.on_enable
             function="Tools.SomethingSelectedNoHUD" />
        </menu_item_call>

        <menu_item_separator/>

        <menu
         create_jump_keys="true"
         label="Object"
         name="Object"
         tear_off="true">
          <menu_item_call
             label="Buy"
             name="Menu Object Buy">
            <menu_item_call.on_click
               function="Tools.BuyOrTake"/>
            <menu_item_call.on_visible
               function="Tools.VisibleBuyObject"/>
            <menu_item_call.on_enable
               function="Tools.EnableBuyOrTake"/>
          </menu_item_call>
          <menu_item_call
             label="Take"
             name="Menu Object Take">
            <menu_item_call.on_click
               function="Tools.BuyOrTake"/>
            <menu_item_call.on_visible
               function="Tools.VisibleTakeObject"/>
            <menu_item_call.on_enable
               function="Tools.EnableBuyOrTake"/>
          </menu_item_call>
          <menu_item_call
			 label="Take Copy"
			 name="Take Copy">
			<menu_item_call.on_click
               function="Tools.TakeCopy" />
			<menu_item_call.on_enable
               function="Tools.EnableTakeCopy" />
          </menu_item_call>
          <menu_item_call
<<<<<<< HEAD
             label="Duplicate"
             name="Duplicate"
             shortcut="control|D">
            <menu_item_call.on_click
               function="Edit.Duplicate" />
            <menu_item_call.on_enable
               function="Edit.EnableDuplicate" />
          </menu_item_call>

          <menu_item_call
             label="Edit Particles"
             name="Menu Object Edit Particles">
            <menu_item_call.on_click
               function="Object.EditParticles" />
            <menu_item_call.on_enable
               function="Object.EnableEditParticles" />
          </menu_item_call>

          <menu_item_call
			 label="Save Back to Inventory"
			 name="Save Object Back to My Inventory">
			<menu_item_call.on_click
               function="Tools.SaveToInventory" />
			<menu_item_call.on_enable
               function="Tools.EnableSaveToInventory" />
          </menu_item_call>
          <menu_item_call
=======
>>>>>>> cc15a08a
			 label="Save Back to Object Contents"
			 name="Save Object Back to Object Contents">
			<menu_item_call.on_click
               function="Tools.SaveToObjectInventory" />
			<menu_item_call.on_enable
               function="Tools.EnableSaveToObjectInventory" />
          </menu_item_call>
          <menu_item_call
			 label="Return Object"
			 name="Return Object back to Owner">
			<menu_item_call.on_click
               function="Object.Return" />
			<menu_item_call.on_enable
               function="Object.EnableReturn" />
          </menu_item_call>
		</menu>
        <menu
           create_jump_keys="true"
           label="Scripts"
           name="Scripts"
           tear_off="true">
          <menu_item_call
             label="Script Info (Counter)"
             name="Script Info">
            <menu_item_call.on_click
               function="Tools.ScriptInfo" />
            <menu_item_call.on_enable
               function="EditableSelected" />
          </menu_item_call>
          <menu_item_call
             label="Recompile Scripts (Mono)"
             name="Mono">
            <menu_item_call.on_click
               function="Tools.SelectedScriptAction"
               parameter="compile mono" />
            <menu_item_call.on_enable
               function="EditableSelectedMono" />
          </menu_item_call>
          <menu_item_call
             label="Recompile Scripts (LSL)"
             name="LSL">
            <menu_item_call.on_click
               function="Tools.SelectedScriptAction"
               parameter="compile lsl" />
            <menu_item_call.on_enable
               function="EditableSelected" />
          </menu_item_call>
          <menu_item_call
             label="Reset Scripts"
             name="Reset Scripts">
            <menu_item_call.on_click
               function="Tools.SelectedScriptAction"
               parameter="reset" />
            <menu_item_call.on_enable
               function="EditableSelected" />
          </menu_item_call>
          <menu_item_call
             label="Set Scripts to Running"
             name="Set Scripts to Running">
            <menu_item_call.on_click
               function="Tools.SelectedScriptAction"
               parameter="start" />
            <menu_item_call.on_enable
               function="EditableSelected" />
          </menu_item_call>
          <menu_item_call
             label="Set Scripts to Not Running"
             name="Set Scripts to Not Running">
            <menu_item_call.on_click
               function="Tools.SelectedScriptAction"
               parameter="stop" />
            <menu_item_call.on_enable
               function="EditableSelected" />
          </menu_item_call>
          <menu_item_call
             label="Remove Scripts From Selection"
             name="Remove Scripts From Selection">
            <menu_item_call.on_click
               function="Tools.SelectedScriptAction"
               parameter="delete" />
            <menu_item_call.on_enable
               function="EditableSelected" />
          </menu_item_call>          
        </menu>

      <menu
         create_jump_keys="true"
         label="Pathfinding"
         name="Pathfinding"
         tear_off="true">
        <menu_item_call
            label="Linksets..."
            name="pathfinding_linksets_menu_item">
          <menu_item_call.on_click
              function="Floater.ToggleOrBringToFront"
              parameter="pathfinding_linksets" />
          <menu_item_call.on_enable
              function="Tools.EnablePathfinding" />
        </menu_item_call>
        <menu_item_call
            label="Characters..."
            name="pathfinding_characters_menu_item">
          <menu_item_call.on_click
              function="Floater.ToggleOrBringToFront"
              parameter="pathfinding_characters" />
          <menu_item_call.on_enable
              function="Tools.EnablePathfinding" />
        </menu_item_call>
        <menu_item_call
            label="View / test..."
            name="pathfinding_console_menu_item">
          <menu_item_call.on_click
              function="Floater.ToggleOrBringToFront"
              parameter="pathfinding_console" />
          <menu_item_call.on_enable
              function="Tools.EnablePathfindingView" />
        </menu_item_call>
        <menu_item_call
            label="Rebake region"
            name="pathfinding_rebake_navmesh_item">
          <menu_item_call.on_click
              function="Tools.DoPathfindingRebakeRegion"/>
          <menu_item_call.on_enable
              function="Tools.EnablePathfindingRebakeRegion" />
        </menu_item_call>
      </menu>

      <menu_item_separator/>

        <menu
         create_jump_keys="true"
         label="Options"
         name="Options"
         tear_off="true">
	   <menu_item_check
	       label="Show Advanced Permissions"
	       name="DebugPermissions">
			  <menu_item_check.on_check
				 function="CheckControl"
				 parameter="DebugPermissions" />
			  <menu_item_check.on_click
				 function="ToggleControl"
				 parameter="DebugPermissions" />
			</menu_item_check>

            <menu_item_separator/>

            <menu_item_check
                 label="Select Only My Objects"
                 name="Select Only My Objects">
                    <menu_item_check.on_check
                     control="SelectOwnedOnly" />
                    <menu_item_check.on_click
                     function="Tools.SelectOnlyMyObjects"
                     parameter="agents" />
                </menu_item_check>
                <menu_item_check
                 label="Select Only Movable Objects"
                 name="Select Only Movable Objects">
                    <menu_item_check.on_check
                     control="SelectMovableOnly" />
                    <menu_item_check.on_click
                     function="Tools.SelectOnlyMovableObjects"
                     parameter="movable" />
                </menu_item_check>
                <menu_item_check
                 label="Select By Surrounding"
                 name="Select By Surrounding">
                    <menu_item_check.on_check
                     control="RectangleSelectInclusive" />
                    <menu_item_check.on_click
                     function="Tools.SelectBySurrounding" />
            </menu_item_check>
                <menu_item_check
                 label="Include Group-Owned Objects"
                 name="Include Group-Owned Objects">
                    <menu_item_check.on_check
                     control="FSSelectIncludeGroupOwned" />
                    <menu_item_check.on_click
                     function="Tools.SelectIncludeGroupOwned" />
                </menu_item_check>

          <menu_item_separator/>

                <menu_item_check
                 label="Show Selection Outlines"
                 name="Show Selection Outlines">
                    <menu_item_check.on_check
                     function="CheckControl"
                     parameter="RenderHighlightSelections" />
                    <menu_item_check.on_click
                     function="ToggleControl"
                     parameter="RenderHighlightSelections" />
                </menu_item_check>
                <menu_item_check
                 label="Show Hidden Selection"
                 name="Show Hidden Selection">
                    <menu_item_check.on_check
                     control="RenderHiddenSelections" />
                    <menu_item_check.on_click
                     function="Tools.ShowHiddenSelection" />
                </menu_item_check>
                <menu_item_check
                 label="Show Light Radius for Selection"
                 name="Show Light Radius for Selection">
                    <menu_item_check.on_check
                     control="RenderLightRadius" />
                    <menu_item_check.on_click
                     function="Tools.ShowSelectionLightRadius" />
                </menu_item_check>
                <menu_item_check
                 label="Show Selection Beam"
                 name="Show Selection Beam">
                    <menu_item_check.on_check
                     control="ShowSelectionBeam" />
                    <menu_item_check.on_click
                     function="ToggleControl"
                     parameter="ShowSelectionBeam" />
                </menu_item_check>

        <menu_item_separator/>

                <menu_item_check
                 label="Snap to Grid"
                 name="Snap to Grid"
                 shortcut="G">
                    <menu_item_check.on_check
                     control="SnapEnabled" />
                    <menu_item_check.on_click
                     function="ToggleControl"
                     parameter="SnapEnabled" />
                    <menu_item_check.on_enable
                     function="Tools.EnableToolNotPie" />
                </menu_item_check>
                <menu_item_call
                 label="Snap Object XY to Grid"
                 name="Snap Object XY to Grid"
                 shortcut="shift|X">
                    <menu_item_call.on_click
                     function="Tools.SnapObjectXY" />
                    <menu_item_call.on_enable
                     function="Tools.EnableToolNotPie" />
                </menu_item_call>
                <menu_item_call
                 label="Use Selection for Grid"
                 name="Use Selection for Grid"
                 shortcut="shift|G">
                    <menu_item_call.on_click
                     function="Tools.UseSelectionForGrid" />
                    <menu_item_call.on_enable
                     function="SomethingSelected" />
                </menu_item_call>
                <menu_item_call
                 label="Grid Options"
                 name="Grid Options"
                 shortcut="control|shift|B">
                    <menu_item_call.on_click
                     function="Floater.Show"
                     parameter="build_options" />
                    <menu_item_call.on_enable
                     function="Tools.EnableToolNotPie" />
                </menu_item_call>
        </menu>
        <menu
         create_jump_keys="true"
         label="Upload"
         layout="topleft"
         name="Upload"
         tear_off="true">
            <menu_item_call
             label="Image ([COST])..."
             layout="topleft"
             name="Upload Image"
             shortcut="control|U">
                <menu_item_call.on_click
                 function="File.UploadImage"
                 parameter="" />
                <menu_item_call.on_enable
                 function="File.EnableUpload" />
                <menu_item_call.on_visible
                 function="Upload.CalculateCosts"
                 parameter="Upload Image" />
            </menu_item_call>
            <menu_item_call
             label="Sound ([COST])..."
             layout="topleft"
             name="Upload Sound">
                <menu_item_call.on_click
                 function="File.UploadSound"
                 parameter="" />
                <menu_item_call.on_enable
                 function="File.EnableUpload" />
                <menu_item_call.on_visible
                 function="Upload.CalculateCosts"
                 parameter="Upload Sound" />
            </menu_item_call>
            <menu_item_call
             label="Animation ([COST])..."
             layout="topleft"
             name="Upload Animation">
                <menu_item_call.on_click
                 function="File.UploadAnim"
                 parameter="" />
                <menu_item_call.on_enable
                 function="File.EnableUpload" />
                <menu_item_call.on_visible
                 function="Upload.CalculateCosts"
                 parameter="Upload Animation" />
            </menu_item_call>
            <menu_item_call
             label="Mesh Model..."
             layout="topleft"
             name="Upload Model">
            <menu_item_call.on_click
             function="File.UploadModel"
             parameter="" />
            <menu_item_call.on_enable
             function="File.EnableUploadModel" />
            <menu_item_call.on_visible
            function="File.VisibleUploadModel"/>
            </menu_item_call>
	   <menu_item_call
             label="Bulk ([COST] per file)..."
             layout="topleft"
             name="Bulk Upload">
                <menu_item_call.on_click
                 function="File.UploadBulk"
                 parameter="" />
		<menu_item_call.on_visible
                 function="Upload.CalculateCosts"
                 parameter="Bulk Upload" />
            </menu_item_call>
            <menu_item_call
             label="Set Default Upload Permissions"
             name="perm prefs">
                <menu_item_call.on_click
                 function="Floater.Toggle"
                 parameter="perm_prefs" />
            </menu_item_call>
        </menu>
        <menu_item_separator/>
        <menu_item_call
         enabled="false"
         label="Undo"
         name="Undo"
         allow_key_repeat="true"
         shortcut="control|Z">
            <on_click
             function="Edit.Undo"
             userdata="" />
            <on_enable
             function="Edit.EnableUndo" />
        </menu_item_call>
        <menu_item_call
         enabled="false"
         label="Redo"
         name="Redo"
         allow_key_repeat="true"
         shortcut="control|Y">
            <on_click
             function="Edit.Redo"
             userdata="" />
            <on_enable
             function="Edit.EnableRedo" />
        </menu_item_call>        
    </menu>
    
    <!-- Content Menu -->
    
    <menu
    	create_jump_keys="true"
    	label="Content"
    	name="Content"
    	tear_off="true"
        visible="true">
<!--
        <menu_item_call
             label="Search"
             name="Search">
             <menu_item_call.on_click
                 function="Floater.Show"
                 parameter="search"/>
       </menu_item_call>
-->
        <menu_item_check
        label="Search"
        name="Search"
        shortcut="control|F">
            <menu_item_check.on_check
             function="Floater.Visible"
             parameter="search_legacy" />
            <menu_item_check.on_click
             function="Floater.Toggle"
             parameter="search_legacy" />
            </menu_item_check>

    	<menu_item_call
             label="SL Marketplace"
             name="SL Marketplace">
             <menu_item_call.on_click
             function="PromptShowURL"
             name="Xstreet_url"
             parameter="WebLaunchExternalTarget,https://marketplace.secondlife.com/" />
       </menu_item_call>
       <menu_item_call
             label="L$ Market Data"
             name="LindenXchange">
             <menu_item_call.on_click
             function="PromptShowURL"
             name="lindenxchange_url"
             parameter="WebLaunchExternalTarget,https://secondlife.com/my/lindex/market.php" />
       </menu_item_call>  
    	<menu_item_call
             label="Script Library"
             name="Script Library">
             <menu_item_call.on_click
             function="PromptShowURL"
             name="script_library_url"
             parameter="WebLaunchExternalTarget,http://wiki.secondlife.com/wiki/LSL_Library" />
       </menu_item_call> 
      </menu>   
    
    <!-- Help Menu -->
    
    
    <menu
     create_jump_keys="true"
     label="Help"
     name="Help"
     tear_off="true"
     visible="true">
        <menu_item_check
         label="Enable Viewer UI Hints"
         name="Enable Hints">
          <on_check
            control="EnableUIHints"/>
          <on_click
            function="ToggleUIHints"/>
        </menu_item_check>
        
        <menu_item_call
         label="Firestorm Wiki"
         name="Firestorm Wiki"
	     shortcut="F1">
             <menu_item_call.on_click
             function="PromptShowURL"
             name="script_library_url"
             parameter="WebLaunchExternalTarget,http://wiki.phoenixviewer.com" />
       </menu_item_call>
	   
        <menu_item_call
         label="Join Firestorm Support Group"
         name="firestorm_support_group">
             <menu_item_call.on_click
             function="Advanced.WebBrowserTest"
             parameter="http://wiki.phoenixviewer.com/firestorm_support_groups_join" />
        </menu_item_call>
		
<!--       <menu_item_call
         label="Second Life Help"
         name="Second Life Help">
             <menu_item_call.on_click
             function="PromptShowURL"
             name="script_library_url"
             parameter="WebLaunchExternalTarget,https://support.secondlife.com/" />
        </menu_item_call>-->
        <menu_item_separator name="grid_help_seperator"/>
        <menu_item_call
         label="[CURRENT_GRID] Help"
         name="current_grid_help">
            <menu_item_call.on_click
             function="ShowHelp"
             parameter="grid_help" />
        </menu_item_call>
        <menu_item_call
         label="About [CURRENT_GRID]"
         name="current_grid_about">
            <menu_item_call.on_click
             function="ShowHelp"
             parameter="grid_about" />
        </menu_item_call>
<!--        <menu_item_call
         label="Tutorial"
         name="Tutorial">
            <menu_item_call.on_click
             function="Floater.Show"
             parameter="hud" />
        </menu_item_call>-->

        <menu_item_separator/>
		<menu_item_call
             label="Check Grid status"
             name="Grid Status">
             <menu_item_call.on_click
             function="PromptShowURL"
             name="GridStatus_url"
             parameter="WebLaunchExternalTarget,http://status.secondlifegrid.net/" />
        </menu_item_call>
        <menu_item_call
             label="Report Abuse"
             name="Report Abuse">
                <menu_item_call.on_click
                 function="ReportAbuse" />
            </menu_item_call>
        <menu_item_call
             label="Report Bug"
             name="Report Bug">
                <menu_item_call.on_click
                 function="ShowHelp"
                 parameter="file_a_jira" />
            </menu_item_call>

        <menu_item_separator/>
		
        <menu_item_call
             label="Bumps, Pushes &amp; Hits"
             name="Bumps, Pushes &amp;amp; Hits">
                <menu_item_call.on_click
                 function="Floater.Show"
                 parameter="bumps" />
            </menu_item_call>
			
        <menu_item_separator/>

        <menu_item_check
            label="Enable Sysinfo Button"
            name="Enable Sysinfo Button">
            <menu_item_check.on_check
                function="CheckControl"
                parameter="SysinfoButtonInIM" />
            <menu_item_check.on_click
                function="ToggleControl"
                parameter="SysinfoButtonInIM" />
        </menu_item_check>

        <menu_item_separator/>

        <menu_item_call
         label="About [APP_NAME]"
         name="About Second Life">
            <menu_item_call.on_click
             function="Floater.Show"
             parameter="sl_about" />
        </menu_item_call>
    </menu>
    
    <menu
     create_jump_keys="true"
     label="RLVa"
     name="RLVa Main"
     tear_off="true"
     visible="true">
      <menu
       label="Debug"
       name="Debug"
       tear_off="true">
        <menu_item_check
         label="Show Top-level RLVa Menu"
         name="Show Top-level RLVa Menu">
          <menu_item_check.on_check
           function="CheckControl"
           parameter="RLVaTopLevelMenu" />
          <menu_item_check.on_click
           function="ToggleControl"
           parameter="RLVaTopLevelMenu" />
        </menu_item_check>
      	<menu_item_separator/>
      	<menu_item_check
      	 label="Show Debug Messages"
      	 name="Show Debug Messages">
          <menu_item_check.on_check
           function="CheckControl"
           parameter="RestrainedLoveDebug" />
          <menu_item_check.on_click
           function="ToggleControl"
           parameter="RestrainedLoveDebug" />
      	</menu_item_check>
      	<menu_item_check
      	 label="Hide Unset or Duplicate Messages"
      	 name="Hide Unset or Duplicate Messages">
          <menu_item_check.on_check
           function="CheckControl"
           parameter="RLVaDebugHideUnsetDuplicate" />
          <menu_item_check.on_click
           function="ToggleControl"
           parameter="RLVaDebugHideUnsetDuplicate" />
      	</menu_item_check>
      	<menu_item_check
      	 label="Show Assertion Failures"
      	 name="Show Assertion Failures">
          <menu_item_check.on_check
           function="CheckControl"
           parameter="RLVaShowAssertionFailures" />
          <menu_item_check.on_click
           function="ToggleControl"
           parameter="RLVaShowAssertionFailures" />
      	</menu_item_check>
      	<menu_item_separator/>
        <menu_item_check
         label="Hide Locked Layers"
         name="Hide Locked Layers">
          <menu_item_check.on_check
           function="CheckControl"
           parameter="RLVaHideLockedLayers" />
          <menu_item_check.on_click
           function="ToggleControl"
           parameter="RLVaHideLockedLayers" />
        </menu_item_check>
        <menu_item_check
         label="Hide Locked Attachments"
         name="Hide Locked Attachments">
          <menu_item_check.on_check
           function="CheckControl"
           parameter="RLVaHideLockedAttachments" />
          <menu_item_check.on_click
           function="ToggleControl"
           parameter="RLVaHideLockedAttachments" />
        </menu_item_check>
        <menu_item_separator/>
      	<menu_item_check
      	 label="Enable Legacy Naming"
      	 name="Enable Legacy Naming">
          <menu_item_check.on_check
           function="CheckControl"
           parameter="RLVaEnableLegacyNaming" />
          <menu_item_check.on_click
           function="ToggleControl"
           parameter="RLVaEnableLegacyNaming" />
      	</menu_item_check>
        <menu_item_check
      	 label="Enable Shared Wear"
      	 name="Enable Shared Wear">
          <menu_item_check.on_check
           function="CheckControl"
           parameter="RLVaEnableSharedWear" />
          <menu_item_check.on_click
           function="ToggleControl"
           parameter="RLVaEnableSharedWear" />
        </menu_item_check>
        <menu_item_check
      	 label="Rename Shared Items on Wear"
      	 name="Rename Shared Items on Wear">
          <menu_item_check.on_check
           function="CheckControl"
           parameter="RLVaSharedInvAutoRename" />
          <menu_item_check.on_click
           function="ToggleControl"
           parameter="RLVaSharedInvAutoRename" />
      	</menu_item_check>
      	<menu_item_separator/>
      	<menu_item_check
      	 label="Locks..."
      	 name="Locks">
          <menu_item_check.on_check
           function="Floater.Visible"
           parameter="rlv_locks" />
          <menu_item_check.on_click
           function="Floater.Toggle"
           parameter="rlv_locks" />
      	</menu_item_check>
      </menu>
      <menu_item_separator/>
      <menu_item_check
       label="Allow OOC Chat"
       name="Allow OOC Chat">
      	<menu_item_check.on_check
      	 function="CheckControl"
      	 parameter="RestrainedLoveCanOOC" />
      	<menu_item_check.on_click
      	 function="ToggleControl"
      	 parameter="RestrainedLoveCanOOC" />
      </menu_item_check>
      <menu_item_check
       label="Forbid Give to #RLV"
       name="Forbid Give to #RLV">
      	<menu_item_check.on_check
      	 function="CheckControl"
      	 parameter="RestrainedLoveForbidGiveToRLV" />
      	<menu_item_check.on_click
      	 function="ToggleControl"
      	 parameter="RestrainedLoveForbidGiveToRLV" />
      </menu_item_check>
      <menu_item_check
       label="Show Filtered Chat"
       name="Show Filtered Chat">
      	<menu_item_check.on_check
      	 function="CheckControl"
      	 parameter="RestrainedLoveShowEllipsis" />
      	<menu_item_check.on_click
      	 function="ToggleControl"
      	 parameter="RestrainedLoveShowEllipsis" />
      </menu_item_check>
      <menu_item_check
       label="Show Name Tags"
       name="Show Name Tags">
      	<menu_item_check.on_check
      	 function="CheckControl"
      	 parameter="RLVaShowNameTags" />
      	<menu_item_check.on_click
      	 function="ToggleControl"
      	 parameter="RLVaShowNameTags" />
      </menu_item_check>
      <menu_item_check
       label="Wear Replaces Unlocked"
       name="Wear Replaces Unlocked">
      	<menu_item_check.on_check
      	 function="CheckControl"
      	 parameter="RLVaWearReplaceUnlocked" />
      	<menu_item_check.on_click
      	 function="ToggleControl"
      	 parameter="RLVaWearReplaceUnlocked" />
      </menu_item_check>
      <menu_item_separator />
      <menu_item_check
       label="Restrictions..."
       name="Restrictions">
      	<menu_item_check.on_check
      	 function="Floater.Visible"
      	 parameter="rlv_behaviours" />
      	<menu_item_check.on_click
      	 function="Floater.Toggle"
      	 parameter="rlv_behaviours" />
      </menu_item_check>
    </menu>

    <!-- Advanced Menu -->
    <menu
     create_jump_keys="true"
     label="Advanced"
     name="Advanced"
     tear_off="true"
     visible="false">
        <menu_item_call
         label="Rebake Textures"
         name="Rebake Texture">
            <menu_item_call.on_click
             function="Advanced.RebakeTextures" />
        </menu_item_call>
        <menu_item_call
           label="Set UI Size to Default"
           name="Set UI Size to Default">
          <menu_item_call.on_click
             function="View.DefaultUISize" />
        </menu_item_call>
        <menu_item_call
         label="Set Window Size..."
         name="Set Window Size...">
          <menu_item_call.on_click
           function="Floater.Show"
           parameter="window_size" />
        </menu_item_call>

        <menu_item_separator/>

        <menu_item_check
         label="Limit Select Distance"
         name="Limit Select Distance">
            <menu_item_check.on_check
             function="CheckControl"
             parameter="LimitSelectDistance" />
            <menu_item_check.on_click
             function="ToggleControl"
             parameter="LimitSelectDistance" />
        </menu_item_check>
        <menu_item_check
         label="Disable Camera Constraints"
         name="Disable Camera Distance">
            <menu_item_check.on_check
             function="CheckControl"
             parameter="DisableCameraConstraints" />
            <menu_item_check.on_click
             function="ToggleControl"
             parameter="DisableCameraConstraints" />
        </menu_item_check>
        
        <menu_item_separator/>

        <menu_item_check
         label="High-res Snapshot"
         name="HighResSnapshot">
            <menu_item_check.on_check
             function="CheckControl"
             parameter="HighResSnapshot" />
            <menu_item_check.on_click
             function="ToggleControl"
             parameter="HighResSnapshot" />
        </menu_item_check>
        <menu_item_check
         label="Quiet Snapshots"
         name="QuietSnapshotsToDisk">
            <menu_item_check.on_check
             function="CheckControl"
             parameter="PlayModeUISndSnapshot" />
            <menu_item_check.on_click
             function="ToggleControl"
             parameter="PlayModeUISndSnapshot" />
        </menu_item_check>

        <menu_item_separator/>

        <menu
         create_jump_keys="true"
         label="Performance Tools"
         name="Performance Tools"
         tear_off="true">
            <menu_item_call
             label="Lag Meter"
             name="Lag Meter">
                <menu_item_call.on_click
                 function="Floater.Show"
                 parameter="lagmeter" />
            </menu_item_call>
            <menu_item_check
             label="Statistics Bar"
             name="Statistics Bar"
             shortcut="control|shift|1">
                <menu_item_check.on_check
                 function="Floater.Visible"
                 parameter="stats" />
                <menu_item_check.on_click
                 function="Floater.Toggle"
                 parameter="stats" />
            </menu_item_check>
      <menu_item_check
        label="Show Render Weight for Avatars"
        name="Avatar Rendering Cost">
           <menu_item_check.on_check
            function="Advanced.CheckInfoDisplay"
            parameter="shame" />
           <menu_item_check.on_click
            function="Advanced.ToggleInfoDisplay"
            parameter="shame" />
       </menu_item_check>
        </menu>
        <menu
         create_jump_keys="true"
         label="Highlighting and Visibility"
         name="Highlighting and Visibility"
         tear_off="true">
         <menu_item_check
                 label="Cheesy Beacon"
                 name="Cheesy Beacon">
                    <menu_item_check.on_check
                     function="CheckControl"
                     parameter="CheesyBeacon" />
                    <menu_item_check.on_click
                     function="ToggleControl"
                     parameter="CheesyBeacon" />
                </menu_item_check>
            <menu_item_check
             label="Hide Particles"
             name="Hide Particles"
             shortcut="control|alt|shift|=">
                <menu_item_check.on_check
                 function="View.CheckRenderType"
                 parameter="hideparticles" />
                <menu_item_check.on_click
                 function="View.ToggleRenderType"
                 parameter="hideparticles" />
            </menu_item_check>
            <menu_item_check
             label="Hide Selected"
             name="Hide Selected">
                <menu_item_check.on_check
                 function="CheckControl"
                 parameter="HideSelectedObjects" />
                <menu_item_check.on_click
                 function="ToggleControl"
                 parameter="HideSelectedObjects" />
            </menu_item_check>
            <menu_item_check
             label="Highlight Transparent"
             name="Highlight Transparent"
             shortcut="control|alt|T">
                <menu_item_check.on_check
                 function="View.CheckHighlightTransparent" />
                <menu_item_check.on_click
                 function="View.HighlightTransparent" />
            </menu_item_check>
            <menu_item_check
             label="Show Mouselook Crosshairs"
             name="ShowCrosshairs">
                <menu_item_check.on_check
                 function="CheckControl"
                 parameter="ShowCrosshairs" />
                <menu_item_check.on_click
                 function="ToggleControl"
                 parameter="ShowCrosshairs" />
            </menu_item_check>
        <menu
         create_jump_keys="true"
         label="Hover Tips"
         name="Hover Tips"
         tear_off="true">
            <menu_item_check
             label="Show Tips"
             name="Show Tips"
             shortcut="control|shift|T">
                <menu_item_check.on_check
                 function="View.CheckShowHoverTips" />
                <menu_item_check.on_click
                 function="View.ShowHoverTips" />
            </menu_item_check>

            <menu_item_separator/>

            <menu_item_check
             label="Show Land Tooltips"
             name="Land Tips">
                <menu_item_check.on_check
                 control="ShowLandHoverTip" />
                <menu_item_check.on_click
                 function="ToggleControl"
                 parameter="ShowLandHoverTip" />
                <menu_item_check.on_enable
                 function="View.CheckShowHoverTips" />
            </menu_item_check>
           <menu_item_check
             label="Show Tips On All Objects"
             name="Tips On All Objects">
                <menu_item_check.on_check
                 control="ShowAllObjectHoverTip" />
                <menu_item_check.on_click
                 function="ToggleControl"
                 parameter="ShowAllObjectHoverTip" />
                <menu_item_check.on_enable
                 function="View.CheckShowHoverTips" />
            </menu_item_check>
        </menu>

        </menu>

        <menu
         create_jump_keys="true"
         label="Rendering Types"
         name="Rendering Types"
         tear_off="true">
            <menu_item_check
             label="Simple"
             name="Rendering Type Simple"
             shortcut="control|alt|shift|1">
                <menu_item_check.on_check
                 function="Advanced.CheckRenderType"
                 parameter="simple" />
                <menu_item_check.on_click
                 function="Advanced.ToggleRenderType"
                 parameter="simple" />
            </menu_item_check>
            <menu_item_check
             label="Alpha"
             name="Rendering Type Alpha"
             shortcut="control|alt|shift|2">
                <menu_item_check.on_check
                 function="Advanced.CheckRenderType"
                 parameter="alpha" />
                <menu_item_check.on_click
                 function="Advanced.ToggleRenderType"
                 parameter="alpha" />
            </menu_item_check>
            <menu_item_check
             label="Tree"
             name="Rendering Type Tree"
             shortcut="control|alt|shift|3">
                <menu_item_check.on_check
                 function="Advanced.CheckRenderType"
                 parameter="tree" />
                <menu_item_check.on_click
                 function="Advanced.ToggleRenderType"
                 parameter="tree" />
            </menu_item_check>
            <menu_item_check
             label="Avatars"
             name="Rendering Type Character"
             shortcut="control|alt|shift|4">
                <menu_item_check.on_check
                 function="Advanced.CheckRenderType"
                 parameter="character" />
                <menu_item_check.on_click
                 function="Advanced.ToggleRenderType"
                 parameter="character" />
            </menu_item_check>
            <menu_item_check
             label="Surface Patch"
             name="Rendering Type Surface Patch"
             shortcut="control|alt|shift|5">
                <menu_item_check.on_check
                 function="Advanced.CheckRenderType"
                 parameter="surfacePatch" />
                <menu_item_check.on_click
                 function="Advanced.ToggleRenderType"
                 parameter="surfacePatch" />
            </menu_item_check>
            <menu_item_check
             label="Sky"
             name="Rendering Type Sky"
             shortcut="control|alt|shift|6">
                <menu_item_check.on_check
                 function="Advanced.CheckRenderType"
                 parameter="sky" />
                <menu_item_check.on_click
                 function="Advanced.ToggleRenderType"
                 parameter="sky" />
            </menu_item_check>
            <menu_item_check
             label="Water"
             name="Rendering Type Water"
             shortcut="control|alt|shift|7">
                <menu_item_check.on_check
                 function="Advanced.CheckRenderType"
                 parameter="water" />
                <menu_item_check.on_click
                 function="Advanced.ToggleRenderType"
                 parameter="water" />
            </menu_item_check>
            <menu_item_check
             label="Ground"
             name="Rendering Type Ground"
             shortcut="control|alt|shift|8">
                <menu_item_check.on_check
                 function="Advanced.CheckRenderType"
                 parameter="ground" />
                <menu_item_check.on_click
                 function="Advanced.ToggleRenderType"
                 parameter="ground" />
            </menu_item_check>
            <menu_item_check
             label="Volume"
             name="Rendering Type Volume"
             shortcut="control|alt|shift|9">
                <menu_item_check.on_check
                 function="Advanced.CheckRenderType"
                 parameter="volume" />
                <menu_item_check.on_click
                 function="Advanced.ToggleRenderType"
                 parameter="volume" />
            </menu_item_check>
            <menu_item_check
             label="Grass"
             name="Rendering Type Grass"
             shortcut="control|alt|shift|0">
                <menu_item_check.on_check
                 function="Advanced.CheckRenderType"
                 parameter="grass" />
                <menu_item_check.on_click
                 function="Advanced.ToggleRenderType"
                 parameter="grass" />
            </menu_item_check>
            <menu_item_check
             label="Clouds"
             name="Rendering Type Clouds"
             shortcut="control|alt|shift|-">
                <menu_item_check.on_check
                 function="Advanced.CheckRenderType"
                 parameter="clouds" />
                <menu_item_check.on_click
                 function="Advanced.ToggleRenderType"
                 parameter="clouds" />
            </menu_item_check>
            <menu_item_check
             label="Particles"
             name="Rendering Type Particles"
             shortcut="control|alt|shift|=">
                <menu_item_check.on_check
                 function="Advanced.CheckRenderType"
                 parameter="particles" />
                <menu_item_check.on_click
                 function="Advanced.ToggleRenderType"
                 parameter="particles" />
            </menu_item_check>
            <menu_item_check
             label="Bump"
             name="Rendering Type Bump"
             shortcut="control|alt|shift|\">
                <menu_item_check.on_check
                 function="Advanced.CheckRenderType"
                 parameter="bump" />
                <menu_item_check.on_click
                 function="Advanced.ToggleRenderType"
                 parameter="bump" />
            </menu_item_check>
        </menu>
        <menu
         create_jump_keys="true"
         label="Rendering Features"
         name="Rendering Features"
         tear_off="true">
            <menu_item_check
             label="UI"
             name="ToggleUI"
             shortcut="control|alt|F1">
                <menu_item_check.on_check
                 function="Advanced.CheckFeature"
                 parameter="ui" />
                <menu_item_check.on_click
                 function="Advanced.ToggleFeature"
                 parameter="ui" />
            </menu_item_check>
            <menu_item_check
             label="Selected"
             name="Selected"
             shortcut="control|alt|F2">
                <menu_item_check.on_check
                 function="Advanced.CheckFeature"
                 parameter="selected" />
                <menu_item_check.on_click
                 function="Advanced.ToggleFeature"
                 parameter="selected" />
            </menu_item_check>
            <menu_item_check
             label="Highlighted"
             name="Highlighted"
             shortcut="control|alt|F3">
                <menu_item_check.on_check
                 function="Advanced.CheckFeature"
                 parameter="highlighted" />
                <menu_item_check.on_click
                 function="Advanced.ToggleFeature"
                 parameter="highlighted" />
            </menu_item_check>
            <menu_item_check
             label="Dynamic Textures"
             name="Dynamic Textures"
             shortcut="control|alt|F4">
                <menu_item_check.on_check
                 function="Advanced.CheckFeature"
                 parameter="dynamic textures" />
                <menu_item_check.on_click
                 function="Advanced.ToggleFeature"
                 parameter="dynamic textures" />
            </menu_item_check>
            <menu_item_check
             label="Foot Shadows"
             name="Foot Shadows"
             shortcut="control|alt|F5">
                <menu_item_check.on_check
                 function="Advanced.CheckFeature"
                 parameter="foot shadows" />
                <menu_item_check.on_click
                 function="Advanced.ToggleFeature"
                 parameter="foot shadows" />
            </menu_item_check>
            <menu_item_check
             label="Fog"
             name="Fog"
             shortcut="control|alt|F6">
                <menu_item_check.on_check
                 function="Advanced.CheckFeature"
                 parameter="fog" />
                <menu_item_check.on_click
                 function="Advanced.ToggleFeature"
                 parameter="fog" />
            </menu_item_check>
            <menu_item_check
             label="Test FRInfo"
             name="Test FRInfo"
             shortcut="control|alt|F8">
                <menu_item_check.on_check
                 function="Advanced.CheckFeature"
                 parameter="fr info" />
                <menu_item_check.on_click
                 function="Advanced.ToggleFeature"
                 parameter="fr info" />
            </menu_item_check>
            <menu_item_check
             label="Flexible Objects"
             name="Flexible Objects"
             shortcut="control|alt|F9">
                <menu_item_check.on_check
                 function="Advanced.CheckFeature"
                 parameter="flexible" />
                <menu_item_check.on_click
                 function="Advanced.ToggleFeature"
                 parameter="flexible" />
            </menu_item_check>
        </menu>        
        <menu
         label="RLVa"
         name="RLVa Embedded"
         tear_off="true"
         visible="true" />
        <menu_item_check
         label="Use Plugin Read Thread"
         name="Use Plugin Read Thread">
            <menu_item_check.on_check
             function="CheckControl"
             parameter="PluginUseReadThread" />
            <menu_item_check.on_click
             function="ToggleControl"
             parameter="PluginUseReadThread" />
        </menu_item_check>
        <menu_item_call
         label="Clear Group Cache"
         name="ClearGroupCache">
            <menu_item_call.on_click
             function="Advanced.ClearGroupCache"
             parameter="ClearGroupCache" />
        </menu_item_call>
        <menu_item_check
         label="Mouse Smoothing"
         name="Mouse Smoothing">
            <menu_item_check.on_check
             function="CheckControl"
             parameter="MouseSmooth" />
            <menu_item_check.on_click
             function="ToggleControl"
             parameter="MouseSmooth" />
        </menu_item_check>
            <menu_item_call
             enabled="false"
             label="Release Keys"
             name="Release Keys">
                <menu_item_call.on_click
                 function="Tools.ReleaseKeys"
                 parameter="" />
                <menu_item_call.on_enable
                 function="Tools.EnableReleaseKeys"
                 parameter="" />
            </menu_item_call>
        <menu_item_separator/>

        <menu
         create_jump_keys="true"
         label="Shortcuts"
         name="Shortcuts"
         tear_off="true"
         visible="false">
          <menu_item_call
             label="Upload Image ([COST])..."
             name="Upload Image"
             shortcut="control|U">
            <menu_item_call.on_click
               function="File.UploadImage"
               parameter="" />
            <menu_item_call.on_enable
               function="File.EnableUpload" />
            <menu_item_call.on_visible
               function="Upload.CalculateCosts"
               parameter="Upload Image" />
            </menu_item_call>
            <menu_item_check
               label="Search"
               name="Search"
               shortcut="control|F">
            <menu_item_check.on_check
             function="Floater.Visible"
             parameter="search" />
            <menu_item_check.on_click
             function="Floater.Toggle"
             parameter="search" />
            </menu_item_check>

            <!-- This second, alternative shortcut for Show Advanced Menu is for backward compatibility.  The main shortcut has been changed so it's Linux-friendly, where the old shortcut is typically eaten by the window manager. -->
            <menu_item_check
               label="Show Advanced Menu - legacy shortcut"
               name="Show Advanced Menu - legacy shortcut"
               shortcut="control|alt|D">
              <on_check
                 function="CheckControl"
                 parameter="UseDebugMenus" />
              <on_click
                 function="ToggleControl"
                 parameter="UseDebugMenus" />
            </menu_item_check>

          <!--   	//[FIX FIRE-1927 - enable DoubleClickTeleport shortcut : SJ] -->
          <menu_item_check
           label="DoubleClick Teleport"
           name="DoubleClick Teleport"
           shortcut="control|shift|D">
            <on_check
               function="CheckControl"
               parameter="DoubleClickTeleport" />
            <on_click
               function="Advanced.ToggleDoubleClickTeleport"/>
          </menu_item_check>
          <!--   	//[FIX FIRE-1927 - enable DoubleClickTeleport shortcut : SJ] -->

          <menu_item_separator/>

            <menu_item_check
             label="Always Run"
             name="Always Run"
             shortcut="control|R">
                <menu_item_check.on_check
                 function="World.CheckAlwaysRun" />
                <menu_item_check.on_click
                 function="World.AlwaysRun" />
            </menu_item_check>
            <menu_item_check
             label="Fly"
             name="Fly"
             shortcut="Home">
                <menu_item_check.on_check
                 function="Agent.getFlying" />
                <menu_item_check.on_click
                 function="Agent.toggleFlying" />
                <menu_item_check.on_enable
                 function="Agent.enableFlying" />
            </menu_item_check>

            <menu_item_separator/>

            <menu_item_call
             label="Close Window"
             name="Close Window"
             shortcut="control|W">
                <menu_item_call.on_click
                 function="File.CloseWindow" />
                <menu_item_call.on_enable
                 function="File.EnableCloseWindow" />
            </menu_item_call>
            <menu_item_call
             label="Close All Windows"
             name="Close All Windows"
             shortcut="control|shift|W">
                <menu_item_call.on_click
                 function="File.CloseAllWindows" />
                <menu_item_call.on_enable
                 function="File.EnableCloseAllWindows" />
            </menu_item_call>

            <menu_item_separator/>

            <menu_item_call
             label="Snapshot to Disk"
             name="Snapshot to Disk"
             shortcut="control|`"
             use_mac_ctrl="true">
                <menu_item_call.on_click
                 function="File.TakeSnapshotToDisk" />
            </menu_item_call>

            <menu_item_separator/>

            <menu_item_call
             label="Mouselook"
             name="Mouselook"
             shortcut="M">
                <menu_item_call.on_click
                 function="View.Mouselook" />
                <menu_item_call.on_enable
                 function="View.EnableMouselook" />
            </menu_item_call>
            <menu_item_check
             label="Joystick Flycam"
             name="Joystick Flycam"
             shortcut="alt|shift|F">
                <menu_item_check.on_check
                 function="View.CheckJoystickFlycam" />
                <menu_item_check.on_click
                 function="View.JoystickFlycam" />
                <menu_item_check.on_enable
                 function="View.EnableJoystickFlycam" />
            </menu_item_check>
            <menu_item_call
             label="Reset View"
             name="Reset View"
             shortcut="Esc">
                <menu_item_call.on_click
                 function="View.ResetView" />
            </menu_item_call>
            <menu_item_call
             label="Reset Camera Angles"
             name="Reset Camera Angles"
             shortcut="shift|Esc">
                <menu_item_call.on_click
                 function="View.ResetCameraAngles" />
            </menu_item_call>
            <menu_item_call
             label="Look at Last Chatter"
             name="Look at Last Chatter"
             shortcut="control|\">
                <menu_item_call.on_click
                 function="View.LookAtLastChatter" />
                <menu_item_call.on_enable
                 function="View.EnableLastChatter" />
            </menu_item_call>

            <menu_item_separator/>

            <menu_item_call
             label="Zoom In"
             name="Zoom In"
             shortcut="control|0">
                <menu_item_call.on_click
                 function="View.ZoomIn" />
            </menu_item_call>
            <menu_item_call
             label="Zoom Default"
             name="Zoom Default"
             shortcut="control|9">
                <menu_item_call.on_click
                 function="View.ZoomDefault" />
            </menu_item_call>
            <menu_item_call
             label="Zoom Out"
             name="Zoom Out"
             shortcut="control|8">
                <menu_item_call.on_click
                 function="View.ZoomOut" />
            </menu_item_call>
        </menu> <!--Shortcuts-->

        <menu_item_separator/>

        <menu_item_check
         label="Fly Override"
         name="Fly Override"
	 shortcut="control|alt|V">
            <menu_item_check.on_check
             function="CheckControl"
             parameter="FSAlwaysFly" />
            <menu_item_check.on_click
             function="ToggleControl" 
             parameter="FSAlwaysFly" />
        </menu_item_check>

        <menu_item_check
           label="RestrainedLove API (RLVa)"
           name="RLV API">
              <menu_item_check.on_check
               function="RLV.CheckEnabled" />
              <menu_item_check.on_click
               function="RLV.ToggleEnabled" />
        </menu_item_check>
        <menu_item_call
         label="Show Debug Settings"
         shortcut="control|alt|shift|S"
         name="Debug Settings">
            <menu_item_call.on_click
             function="Advanced.ShowDebugSettings"
             parameter="all" />
        </menu_item_call>
     <menu_item_check
         label="Show Develop Menu"
         name="Debug Mode"
         shortcut="control|alt|Q">
            <menu_item_check.on_check
             function="CheckControl"
             parameter="QAMode" />
            <menu_item_check.on_click
             function="ToggleControl"
             parameter="QAMode" />
        </menu_item_check>
        
        <!-- Proof of concept V1 menu toggle entry, Disabled for release 
        
     <menu_item_check
         label="Use V1 Menus"
         name="V1 Menus">
            <menu_item_check.on_check
             function="CheckControl"
             parameter="FSUseV1Menus" />
            <menu_item_check.on_click
             function="ToggleControl"
             parameter="FSUseV1Menus" />
        </menu_item_check>

        END: V1 menu toggle entry  -WoLf -->
        
    </menu>

    <menu
     create_jump_keys="true"
     label="Develop"
     name="Develop"
     tear_off="true"
     visible="false">
        <menu
         create_jump_keys="true"
         label="Consoles"
         name="Consoles"
         tear_off="true">
            <menu_item_check
             label="Texture Console"
             name="Texture Console"
             shortcut="control|shift|3"
             use_mac_ctrl="true">
                <menu_item_check.on_check
                 function="Advanced.CheckConsole"
                 parameter="texture" />
                <menu_item_check.on_click
                 function="Advanced.ToggleConsole"
                 parameter="texture" />
            </menu_item_check>            
            <menu_item_check
             label="Debug Console"
             name="Debug Console"
             shortcut="control|shift|4"
             use_mac_ctrl="true">
                <menu_item_check.on_check
                 function="Advanced.CheckConsole"
                 parameter="debug" />
                <menu_item_check.on_click
                 function="Advanced.ToggleConsole"
                 parameter="debug" />
            </menu_item_check>
            <menu_item_call
             label="Notifications Console"
             name="Notifications"
             shortcut="control|shift|5">
              <menu_item_call.on_click
               function="Floater.Toggle"
               parameter="notifications_console" />
            </menu_item_call>
            <menu_item_check
             label="Fast Timers"
             name="Fast Timers"
             shortcut="control|shift|9"
             use_mac_ctrl="true">
                <menu_item_check.on_check
                 function="Advanced.CheckConsole"
                 parameter="fast timers" />
                <menu_item_check.on_click
                 function="Advanced.ToggleConsole"
                 parameter="fast timers" />
            </menu_item_check>
            <menu_item_check
             label="Memory"
             name="Memory"
             shortcut="control|shift|0"
             use_mac_ctrl="true">
                <menu_item_check.on_check
                 function="Advanced.CheckConsole"
                 parameter="memory view" />
                <menu_item_check.on_click
                 function="Advanced.ToggleConsole"
                 parameter="memory view" />
            </menu_item_check>
            <menu_item_check
               label="Scene Statistics"
               name="Scene Statistics">
              <menu_item_check.on_check
               function="Advanced.CheckConsole"
               parameter="scene view" />
              <menu_item_check.on_click
               function="Advanced.ToggleConsole"
               parameter="scene view" />
            </menu_item_check>
            <menu_item_call
              enabled="false"
              visible="false"
              label="Texture Fetch Debug Console"
              name="Texture Fetch Debug Console">
              <menu_item_call.on_click
                function="Floater.Show"
                parameter="tex_fetch_debugger" />
              <on_enable
                function="Develop.SetTexFetchDebugger" />
              <on_visible
                function="Develop.SetTexFetchDebugger" />
            </menu_item_call>
          
            <menu_item_separator/>

            <menu_item_check
             label="Region Debug Console"
             name="Region Debug Console"
             shortcut="control|shift|`"
             use_mac_ctrl="true">
              <menu_item_check.on_check
               function="Floater.Visible"
               parameter="region_debug_console" />
              <menu_item_check.on_click
               function="Floater.Toggle"
               parameter="region_debug_console" />
            </menu_item_check>
            
            <menu_item_separator/>

            <menu_item_call
             label="Region Info to Debug Console"
             name="Region Info to Debug Console">
                <menu_item_call.on_click
                 function="Advanced.DumpInfoToConsole"
                 parameter="region" />
            </menu_item_call>
            <menu_item_call
             label="Group Info to Debug Console"
             name="Group Info to Debug Console">
                <menu_item_call.on_click
                 function="Advanced.DumpInfoToConsole"
                 parameter="group" />
            </menu_item_call>
            <menu_item_call
             label="Capabilities Info to Debug Console"
             name="Capabilities Info to Debug Console">
                <menu_item_call.on_click
                 function="Advanced.DumpInfoToConsole"
                 parameter="capabilities" />
            </menu_item_call>

            <menu_item_separator/>

            <menu_item_check
             label="Camera"
             name="Camera">
                <menu_item_check.on_check
                 function="Advanced.CheckHUDInfo"
                 parameter="camera" />
                <menu_item_check.on_click
                 function="Advanced.ToggleHUDInfo"
                 parameter="camera" />
            </menu_item_check>
            <menu_item_check
             label="Wind"
             name="Wind">
                <menu_item_check.on_check
                 function="Advanced.CheckHUDInfo"
                 parameter="wind" />
                <menu_item_check.on_click
                 function="Advanced.ToggleHUDInfo"
                 parameter="wind" />
            </menu_item_check>
            <menu_item_check
             label="FOV"
             name="FOV">
                <menu_item_check.on_check
                 function="Advanced.CheckHUDInfo"
                 parameter="fov" />
                <menu_item_check.on_click
                 function="Advanced.ToggleHUDInfo"
                 parameter="fov" />
            </menu_item_check>
            <menu_item_check
             label="Badge"
             name="Badge"
			 shortcut="alt|control|shift|h">
                <menu_item_check.on_click
                 function="Advanced.ToggleHUDInfo"
                 parameter="badge" />
            </menu_item_check>
        </menu>
        <menu
         create_jump_keys="true"
         label="Show Info"
         name="Display Info"
         tear_off="true">
            <menu_item_check
             label="Show Time"
             name="Show Time">
                <menu_item_check.on_check
                 function="CheckControl"
                 parameter="DebugShowTime" />
                <menu_item_check.on_click
                 function="ToggleControl"
                 parameter="DebugShowTime" />
            </menu_item_check>
          <menu_item_check
             label="Show Upload Cost"
             name="Show Upload Cost">
              <menu_item_check.on_check
             function="CheckControl"
             parameter="DebugShowUploadCost" />
            <menu_item_check.on_click
                 function="ToggleControl"
                 parameter="DebugShowUploadCost" />
            </menu_item_check>
            <menu_item_check
             label="Show Texture Info"
             name="Show Texture Info">
                <menu_item_check.on_check
                 function="CheckControl"
                 parameter="DebugShowTextureInfo" />
                <menu_item_check.on_click
                 function="ToggleControl"
                 parameter="DebugShowTextureInfo" />
            </menu_item_check>
            <menu_item_check
             label="Show Render Info"
             name="Show Render Info">
                <menu_item_check.on_check
                 function="CheckControl"
                 parameter="DebugShowRenderInfo" />
                <menu_item_check.on_click
                 function="ToggleControl"
                 parameter="DebugShowRenderInfo" />
            </menu_item_check>
            <menu_item_check
             label="Show Matrices"
             name="Show Matrices">
                <menu_item_check.on_check
                 function="CheckControl"
                 parameter="DebugShowRenderMatrices" />
                <menu_item_check.on_click
                 function="ToggleControl"
                 parameter="DebugShowRenderMatrices" />
            </menu_item_check>
            <menu_item_check
             label="Show Color Under Cursor"
             name="Show Color Under Cursor">
                <menu_item_check.on_check
                 function="Advanced.CheckShowColor" />
                <menu_item_check.on_click
                 function="Advanced.ToggleShowColor" />
            </menu_item_check>
            <menu_item_check
               label="Show Memory"
               name="Show Memory">
              <menu_item_check.on_check
               function="CheckControl"
               parameter="DebugShowMemory" />
              <menu_item_check.on_click
               function="ToggleControl"
               parameter="DebugShowMemory" />
            </menu_item_check>
	     <menu_item_check
               label="Show Private Mem Info"
               name="Show Private Mem Info">
              <menu_item_check.on_check
               function="CheckControl"
               parameter="DebugShowPrivateMem" />
              <menu_item_check.on_click
               function="ToggleControl"
               parameter="DebugShowPrivateMem" />
            </menu_item_check>

            <menu_item_separator/>

            <menu_item_check
             label="Show Updates to Objects"
             name="Show Updates"
             shortcut="control|alt|shift|U">
                <menu_item_check.on_check
                 function="Advanced.CheckShowObjectUpdates"
                 parameter="ObjectUpdates" />
                <menu_item_check.on_click
                 function="Advanced.ToggleShowObjectUpdates" />
            </menu_item_check>
        </menu>

        <menu_item_separator/>

        <menu
         create_jump_keys="true"
         label="Force an Error"
         name="Force Errors"
         tear_off="true">
            <menu_item_call
             label="Force Breakpoint"
             name="Force Breakpoint"
             shortcut="control|alt|shift|B">
                <menu_item_call.on_click
                 function="Advanced.ForceErrorBreakpoint" />
            </menu_item_call>
            <menu_item_call
             label="Force LLError And Crash"
             name="Force LLError And Crash">
                <menu_item_call.on_click
                 function="Advanced.ForceErrorLlerror" />
            </menu_item_call>
            <menu_item_call
             label="Force Bad Memory Access"
             name="Force Bad Memory Access">
                <menu_item_call.on_click
                 function="Advanced.ForceErrorBadMemoryAccess" />
            </menu_item_call>
            <menu_item_call
             label="Force Infinite Loop"
             name="Force Infinite Loop">
                <menu_item_call.on_click
                 function="Advanced.ForceErrorInfiniteLoop" />
            </menu_item_call>
            <menu_item_call
             label="Force Driver Crash"
             name="Force Driver Carsh">
                <menu_item_call.on_click
                 function="Advanced.ForceErrorDriverCrash" />
            </menu_item_call>
            <menu_item_call
             label="Force Software Exception"
             name="Force Software Exception">
                <menu_item_call.on_click
                 function="Advanced.ForceErrorSoftwareException" />
            </menu_item_call>
            <menu_item_call
             label="Force Disconnect Viewer"
             name="Force Disconnect Viewer">
                <menu_item_call.on_click
                 function="Advanced.ForceErrorDisconnectViewer" />
            </menu_item_call>
            <menu_item_call
             label="Simulate a Memory Leak"
             name="Memory Leaking Simulation">
               <menu_item_call.on_click
                function="Floater.Show"
                parameter="mem_leaking" />
               </menu_item_call>
        </menu>
        <menu
         create_jump_keys="true"
         label="Render Tests"
         name="Render Tests"
         tear_off="true">
            <menu_item_check
             label="Camera Offset"
             name="Camera Offset">
                <menu_item_check.on_check
                 function="CheckControl"
                 parameter="CameraOffset" />
                <menu_item_check.on_click
                 function="ToggleControl"
                 parameter="CameraOffset" />
            </menu_item_check>
            <menu_item_check
             label="Randomize Framerate"
             name="Randomize Framerate">
                <menu_item_check.on_check
                 function="Advanced.CheckRandomizeFramerate"
                 parameter="Randomize Framerate" />
                <menu_item_check.on_click
                 function="Advanced.ToggleRandomizeFramerate" />
            </menu_item_check>
            <menu_item_check
             label="Periodic Slow Frame"
             name="Periodic Slow Frame">
                <menu_item_check.on_check
                 function="Advanced.CheckPeriodicSlowFrame"
                 parameter="points" />
                <menu_item_check.on_click
                 function="Advanced.TogglePeriodicSlowFrame"
                 parameter="points" />
            </menu_item_check>
            <menu_item_check
             label="Frame Test"
             name="Frame Test">
                <menu_item_check.on_check
                 function="Advanced.CheckFrameTest"
                 parameter="Frame Test" />
                <menu_item_check.on_click
                 function="Advanced.ToggleFrameTest" />
            </menu_item_check>
        </menu>
      <menu
        create_jump_keys="true"
        label="Render Metadata"
        name="Render Metadata"
        tear_off="true">
        <menu_item_check
         label="Bounding Boxes"
         name="Bounding Boxes">
        <menu_item_check.on_check
         function="Advanced.CheckInfoDisplay"
         parameter="bboxes" />
        <menu_item_check.on_click
         function="Advanced.ToggleInfoDisplay"
         parameter="bboxes" />
        </menu_item_check>
        <menu_item_check
         label="Normals"
         name="Normals">
          <menu_item_check.on_check
           function="Advanced.CheckInfoDisplay"
           parameter="normals" />
          <menu_item_check.on_click
           function="Advanced.ToggleInfoDisplay"
           parameter="normals" />
        </menu_item_check>
        <menu_item_check
         label="Octree"
         name="Octree">
          <menu_item_check.on_check
           function="Advanced.CheckInfoDisplay"
           parameter="octree" />
          <menu_item_check.on_click
           function="Advanced.ToggleInfoDisplay"
           parameter="octree" />
        </menu_item_check>
        <menu_item_check
         label="Shadow Frusta"
         name="Shadow Frusta">
          <menu_item_check.on_check
           function="Advanced.CheckInfoDisplay"
           parameter="shadow frusta" />
          <menu_item_check.on_click
           function="Advanced.ToggleInfoDisplay"
           parameter="shadow frusta" />
        </menu_item_check>
        <menu_item_check
         label="Physics Shapes"
         name="Physics Shapes">
          <menu_item_check.on_check
           function="Advanced.CheckInfoDisplay"
           parameter="physics shapes" />
          <menu_item_check.on_click
           function="Advanced.ToggleInfoDisplay"
           parameter="physics shapes" />
        </menu_item_check>
        <menu_item_check
         label="Occlusion"
         name="Occlusion">
          <menu_item_check.on_check
           function="Advanced.CheckInfoDisplay"
           parameter="occlusion" />
          <menu_item_check.on_click
           function="Advanced.ToggleInfoDisplay"
           parameter="occlusion" />
        </menu_item_check>
        <menu_item_check
         label="Render Batches"
         name="Render Batches">
          <menu_item_check.on_check
           function="Advanced.CheckInfoDisplay"
           parameter="render batches" />
          <menu_item_check.on_click
           function="Advanced.ToggleInfoDisplay"
           parameter="render batches" />
        </menu_item_check>
        <menu_item_check
         label="Update Type"
         name="Update Type">
          <menu_item_check.on_check
           function="Advanced.CheckInfoDisplay"
           parameter="update type" />
          <menu_item_check.on_click
           function="Advanced.ToggleInfoDisplay"
           parameter="update type" />
        </menu_item_check>
        <menu_item_check
         label="Texture Anim"
         name="Texture Anim">
          <menu_item_check.on_check
           function="Advanced.CheckInfoDisplay"
           parameter="texture anim" />
          <menu_item_check.on_click
           function="Advanced.ToggleInfoDisplay"
           parameter="texture anim" />
        </menu_item_check>
        <menu_item_check
         label="Texture Priority"
         name="Texture Priority">
          <menu_item_check.on_check
           function="Advanced.CheckInfoDisplay"
           parameter="texture priority" />
          <menu_item_check.on_click
           function="Advanced.ToggleInfoDisplay"
           parameter="texture priority" />
        </menu_item_check>
        <menu_item_check
         label="Texture Area"
         name="Texture Area">
          <menu_item_check.on_check
           function="Advanced.CheckInfoDisplay"
           parameter="texture area" />
          <menu_item_check.on_click
           function="Advanced.ToggleInfoDisplay"
           parameter="texture area" />
        </menu_item_check>
        <menu_item_check
         label="Face Area"
         name="Face Area">
          <menu_item_check.on_check
           function="Advanced.CheckInfoDisplay"
           parameter="face area" />
          <menu_item_check.on_click
           function="Advanced.ToggleInfoDisplay"
           parameter="face area" />
        </menu_item_check>
        <menu_item_check
         label="LOD Info"
         name="LOD Info">
          <menu_item_check.on_check
           function="Advanced.CheckInfoDisplay"
           parameter="lod info" />
          <menu_item_check.on_click
           function="Advanced.ToggleInfoDisplay"
           parameter="lod info" />
        </menu_item_check>
        <menu_item_check
         label="Build Queue"
         name="Build Queue">
          <menu_item_check.on_check
           function="Advanced.CheckInfoDisplay"
           parameter="build queue" />
          <menu_item_check.on_click
           function="Advanced.ToggleInfoDisplay"
           parameter="build queue" />
        </menu_item_check>
        <menu_item_check
         label="Lights"
         name="Lights">
          <menu_item_check.on_check
           function="Advanced.CheckInfoDisplay"
           parameter="lights" />
          <menu_item_check.on_click
           function="Advanced.ToggleInfoDisplay"
           parameter="lights" />
        </menu_item_check>
        <menu_item_check
         label="Collision Skeleton"
         name="Collision Skeleton">
          <menu_item_check.on_check
           function="Advanced.CheckInfoDisplay"
           parameter="collision skeleton" />
          <menu_item_check.on_click
           function="Advanced.ToggleInfoDisplay"
           parameter="collision skeleton" />
        </menu_item_check>
        <menu_item_check
         label="Raycast"
         name="Raycast">
          <menu_item_check.on_check
           function="Advanced.CheckInfoDisplay"
           parameter="raycast" />
          <menu_item_check.on_click
           function="Advanced.ToggleInfoDisplay"
           parameter="raycast" />
        </menu_item_check>
		<menu_item_check
         label="Wind Vectors"
         name="Wind Vectors">
          <menu_item_check.on_check
           function="Advanced.CheckInfoDisplay"
           parameter="wind vectors" />
          <menu_item_check.on_click
           function="Advanced.ToggleInfoDisplay"
           parameter="wind vectors" />
        </menu_item_check>
        <menu_item_check
         label="Render Complexity"
         name="rendercomplexity">
          <menu_item_check.on_check
           function="Advanced.CheckInfoDisplay"
           parameter="rendercomplexity" />
          <menu_item_check.on_click
           function="Advanced.ToggleInfoDisplay"
           parameter="rendercomplexity" />
        </menu_item_check>
        <menu_item_check
         label="Attachment Bytes"
         name="attachment bytes">
          <menu_item_check.on_check
           function="Advanced.CheckInfoDisplay"
           parameter="attachment bytes" />
          <menu_item_check.on_click
           function="Advanced.ToggleInfoDisplay"
           parameter="attachment bytes" />
        </menu_item_check>
		<menu_item_check
         label="Sculpt"
         name="Sculpt">
          <menu_item_check.on_check
           function="Advanced.CheckInfoDisplay"
           parameter="sculpt" />
          <menu_item_check.on_click
           function="Advanced.ToggleInfoDisplay"
           parameter="sculpt" />
		</menu_item_check>
    <menu_item_check
          label="Texture Size"
          name="Texture Size">
      <menu_item_check.on_check
        function="Advanced.CheckInfoDisplay"
        parameter="texture size" />
      <menu_item_check.on_click
        function="Advanced.ToggleInfoDisplay"
        parameter="texture size" />
    </menu_item_check>
       <menu
         create_jump_keys="true"
         label="Texture Density"
         name="Texture Density"
         tear_off="true">
          <menu_item_check
           label="None"
           name="None">
            <menu_item_check.on_check
             function="Advanced.CheckDisplayTextureDensity"
             parameter="none" />
            <menu_item_check.on_click
             function="Advanced.SetDisplayTextureDensity"
             parameter="none" />
          </menu_item_check>
          <menu_item_check
           label="Current"
           name="Current">
            <menu_item_check.on_check
             function="Advanced.CheckDisplayTextureDensity"
             parameter="current" />
            <menu_item_check.on_click
             function="Advanced.SetDisplayTextureDensity"
             parameter="current" />
          </menu_item_check>
          <menu_item_check
           label="Desired"
           name="Desired">
            <menu_item_check.on_check
             function="Advanced.CheckDisplayTextureDensity"
             parameter="desired" />
            <menu_item_check.on_click
             function="Advanced.SetDisplayTextureDensity"
             parameter="desired" />
          </menu_item_check>
          <menu_item_check
           label="Full"
           name="Full">
            <menu_item_check.on_check
             function="Advanced.CheckDisplayTextureDensity"
             parameter="full" />
            <menu_item_check.on_click
             function="Advanced.SetDisplayTextureDensity"
             parameter="full" />
          </menu_item_check>
        </menu>
      </menu>
        <menu
         create_jump_keys="true"
         label="Rendering"
         name="Rendering"
         tear_off="true">
            <menu_item_check
             label="Axes"
             name="Axes">
                <menu_item_check.on_check
                 function="CheckControl"
                 parameter="ShowAxes" />
                <menu_item_check.on_click
                 function="ToggleControl"
                 parameter="ShowAxes" />
            </menu_item_check>
            <menu_item_check
             label="Tangent Basis"
             name="Tangent Basis">
                <menu_item_check.on_check
                 function="CheckControl"
                 parameter="ShowTangentBasis" />
                <menu_item_check.on_click
                 function="ToggleControl"
                 parameter="ShowTangentBasis" />
            </menu_item_check>
            <menu_item_call
             label="Selected Texture Info Basis"
             name="Selected Texture Info Basis"
             shortcut="control|alt|shift|T">
                <menu_item_call.on_click
                 function="Advanced.SelectedTextureInfo" />
            </menu_item_call>
            <menu_item_check
             label="Wireframe"
             name="Wireframe"
             shortcut="control|shift|R">
                <menu_item_check.on_check
                 function="Advanced.CheckWireframe"
                 parameter="Wireframe" />
                <menu_item_check.on_click
                 function="Advanced.ToggleWireframe" />
            </menu_item_check>
            <menu_item_check
             label="Object-Object Occlusion"
             name="Object-Object Occlusion"
             shortcut="control|shift|O">
                <menu_item_check.on_check
                 function="CheckControl"
                 parameter="UseOcclusion" />
                <menu_item_check.on_click
                 function="ToggleControl"
                 parameter="UseOcclusion" />
                <menu_item_check.on_enable
                 function="Advanced.EnableObjectObjectOcclusion" />
            </menu_item_check>
          <menu_item_separator />

          <menu_item_check
                       label="Deferred Rendering"
                       name="Lighting and Shadows">
            <menu_item_check.on_check
             function="CheckControl"
             parameter="RenderDeferred" />
            <menu_item_check.on_click
             function="ToggleControl"
             parameter="RenderDeferred" />
            <menu_item_check.on_enable
                 function="Advanced.EnableRenderDeferred" />
          </menu_item_check>
          <menu_item_check
                       label="   Shadows from Sun/Moon/Projectors"
                       name="Shadows from Sun/Moon/Projectors">
            <menu_item_check.on_check
             function="Advanced.CheckRenderShadowOption"
             parameter="RenderShadowDetail" />
            <menu_item_check.on_click
             function="Advanced.ClickRenderShadowOption"
             parameter="RenderShadowDetail" />
            <menu_item_check.on_enable
                 function="Advanced.EnableRenderDeferredOptions" />
          </menu_item_check>
          <menu_item_check
                   label="   SSAO and Shadow Smoothing"
                   name="SSAO and Shadow Smoothing">
            <menu_item_check.on_check
             function="CheckControl"
             parameter="RenderDeferredSSAO" />
            <menu_item_check.on_click
             function="ToggleControl"
             parameter="RenderDeferredSSAO" />
            <menu_item_check.on_enable
                 function="Advanced.EnableRenderDeferredOptions" />
          </menu_item_check>
          <menu_item_separator />

          <menu_item_check
             label="Debug GL"
             name="Debug GL">
                <menu_item_check.on_check
                 function="CheckControl"
                 parameter="RenderDebugGL" />
                <menu_item_check.on_click
                 function="ToggleControl"
                 parameter="RenderDebugGL" />
            </menu_item_check>
            <menu_item_check
             label="Debug Pipeline"
             name="Debug Pipeline">
                <menu_item_check.on_check
                 function="CheckControl"
                 parameter="RenderDebugPipeline" />
                <menu_item_check.on_click
                 function="ToggleControl"
                 parameter="RenderDebugPipeline" />
            </menu_item_check>
            <menu_item_check
             label="Automatic Alpha Masks (deferred)"
             name="Automatic Alpha Masks (deferred)">
                <menu_item_check.on_check
                 function="CheckControl"
                 parameter="RenderAutoMaskAlphaDeferred" />
                <menu_item_check.on_click
                 function="ToggleControl"
                 parameter="RenderAutoMaskAlphaDeferred" />
            </menu_item_check>
            <menu_item_check
             label="Automatic Alpha Masks (non-deferred)"
             name="Automatic Alpha Masks (non-deferred)">
                <menu_item_check.on_check
                 function="CheckControl"
                 parameter="RenderAutoMaskAlphaNonDeferred" />
                <menu_item_check.on_click
                 function="ToggleControl"
                 parameter="RenderAutoMaskAlphaNonDeferred" />
            </menu_item_check>
            <menu_item_check
             label="Animation Textures"
             name="Animation Textures">
                <menu_item_check.on_check
                 function="CheckControl"
                 parameter="AnimateTextures" />
                <menu_item_check.on_click
                 function="ToggleControl"
                 parameter="AnimateTextures" />
            </menu_item_check>
            <menu_item_check
             label="Disable Textures"
             name="Disable Textures">
                <menu_item_check.on_check
                 function="CheckControl"
                 parameter="TextureDisable" />
                <menu_item_check.on_click
                 function="ToggleControl"
                 parameter="TextureDisable" />
            </menu_item_check>
            <menu_item_check
              label="Full Res Textures (dangerous)"
             name="Full Res Textures">
                <menu_item_check.on_check
                 function="CheckControl"
                 parameter="TextureLoadFullRes" />
                <menu_item_check.on_click
                 function="ToggleControl"
                 parameter="TextureLoadFullRes" />
            </menu_item_check>
            <menu_item_check
             label="Texture Atlas (experimental)"
             name="Texture Atlas">
              <menu_item_check.on_check
               function="CheckControl"
               parameter="EnableTextureAtlas" />
              <menu_item_check.on_click
               function="ToggleControl"
               parameter="EnableTextureAtlas" />
            </menu_item_check>
              <menu_item_check
             label="Render Attached Lights"
             name="Render Attached Lights">
                <menu_item_check.on_check
                 function="CheckControl"
                 parameter="RenderAttachedLights" />
                <menu_item_check.on_click
                 function="Advanced.HandleAttachedLightParticles"
                 parameter="RenderAttachedLights" />
            </menu_item_check>
            <menu_item_check
             label="Render Attached Particles"
             name="Render Attached Particles">
                <menu_item_check.on_check
                 function="CheckControl"
                 parameter="RenderAttachedParticles" />
                <menu_item_check.on_click
                 function="Advanced.HandleAttachedLightParticles"
                 parameter="RenderAttachedParticles" />
            </menu_item_check>
            <menu_item_check
             label="Hover Glow Objects"
             name="Hover Glow Objects">
                <menu_item_check.on_check
                 function="CheckControl"
                 parameter="RenderHoverGlowEnable" />
                <menu_item_check.on_click
                 function="ToggleControl"
                 parameter="RenderHoverGlowEnable" />
            </menu_item_check>
        </menu>

        <menu
         create_jump_keys="true"
         label="Network"
         name="Network"
         tear_off="true">
            <menu_item_check
             label="Pause Agent"
             name="AgentPause">
                <menu_item_check.on_check
                 function="CheckControl"
                 parameter="AgentPause" />
                <menu_item_check.on_click
                 function="ToggleControl"
                 parameter="AgentPause" />
            </menu_item_check>

            <menu_item_separator/>

            <menu_item_call
             label="Enable Message Log"
             name="Enable Message Log">
                <menu_item_call.on_click
                 function="Advanced.EnableMessageLog" />
            </menu_item_call>
            <menu_item_call
             label="Disable Message Log"
             name="Disable Message Log">
                <menu_item_call.on_click
                 function="Advanced.DisableMessageLog" />
            </menu_item_call>

            <menu_item_separator/>

            <menu_item_check
             label="Velocity Interpolate Objects"
             name="Velocity Interpolate Objects">
                <menu_item_check.on_check
                 function="CheckControl"
                 parameter="VelocityInterpolate" />
                <menu_item_check.on_click
                 function="ToggleControl"
                 parameter="VelocityInterpolate" />
            </menu_item_check>
            <menu_item_check
             label="Ping Interpolate Object Positions"
             name="Ping Interpolate Object Positions">
                <menu_item_check.on_check
                 function="CheckControl"
                 parameter="PingInterpolate" />
                <menu_item_check.on_click
                 function="ToggleControl"
                 parameter="PingInterpolate" />
            </menu_item_check>

            <menu_item_separator/>

            <menu_item_call
             label="Drop a Packet"
             name="Drop a Packet"
             shortcut="control|alt|L">
                <menu_item_call.on_click
                 function="Advanced.DropPacket" />
            </menu_item_call>
        </menu>
        <menu_item_call
         label="Dump Scripted Camera"
         name="Dump Scripted Camera">
            <menu_item_call.on_click
             function="Advanced.DumpScriptedCamera" />
        </menu_item_call>

        <menu
         create_jump_keys="true"
         label="Recorder"
         name="Recorder"
         tear_off="true">
            <menu_item_call
             label="Start Playback"
             name="Start Playback">
                <menu_item_call.on_click
                 function="Advanced.AgentPilot"
                 parameter="start playback" />
            </menu_item_call>
            <menu_item_call
             label="Stop Playback"
             name="Stop Playback">
                <menu_item_call.on_click
                 function="Advanced.AgentPilot"
                 parameter="stop playback" />
            </menu_item_call>
            <menu_item_check
             label="Loop Playback"
             name="Loop Playback">
                <menu_item_check.on_check
                 function="Advanced.CheckAgentPilotLoop"
                 parameter="loopPlayback" />
                <menu_item_check.on_click
                 function="Advanced.ToggleAgentPilotLoop" />
            </menu_item_check>
            <menu_item_call
             label="Start Record"
             name="Start Record">
                <menu_item_call.on_click
                 function="Advanced.AgentPilot"
                 parameter="start record" />
            </menu_item_call>
            <menu_item_call
             label="Stop Record"
             name="Stop Record">
                <menu_item_call.on_click
                 function="Advanced.AgentPilot"
                 parameter="stop record" />
            </menu_item_call>
        </menu>

        <menu
         create_jump_keys="true"
         label="World"
         name="DevelopWorld"
         tear_off="true">
            <menu_item_check
             label="Sim Sun Override"
             name="Sim Sun Override">
                <menu_item_check.on_check
                 function="CheckControl"
                 parameter="SkyOverrideSimSunPosition" />
                <menu_item_check.on_click
                 function="ToggleControl"
                 parameter="SkyOverrideSimSunPosition" />
            </menu_item_check>
            <menu_item_check
             label="Fixed Weather"
             name="Fixed Weather">
                <menu_item_check.on_check
                 function="CheckControl"
                 parameter="FixedWeather" />
                <menu_item_check.on_click
                 function="ToggleControl"
                 parameter="FixedWeather" />
            </menu_item_check>
            <menu_item_call
             label="Dump Region Object Cache"
             name="Dump Region Object Cache">
                <menu_item_call.on_click
                 function="Advanced.DumpRegionObjectCache" />
            </menu_item_call>
        </menu>
        <menu
         create_jump_keys="true"
         label="UI"
         name="UI"
         tear_off="true">
            <menu_item_call
             label="Media Browser Test"
             name="Web Browser Test">
                <menu_item_call.on_click
                 function="Advanced.WebBrowserTest"
                 parameter="http://secondlife.com/app/search/slurls.html"/>
            </menu_item_call>
          <menu_item_call
           label="Web Content Browser"
           name="Web Content Browser"
           shortcut="control|shift|Z">
            <menu_item_call.on_click
             function="Advanced.WebContentTest"
             parameter="http://google.com"/>
          </menu_item_call>
          <menu_item_call
             label="Dump SelectMgr"
             name="Dump SelectMgr">
                <menu_item_call.on_click
                 function="Advanced.DumpSelectMgr" />
            </menu_item_call>
            <menu_item_call
             label="Dump Inventory"
             name="Dump Inventory">
                <menu_item_call.on_click
                 function="Advanced.DumpInventory" />
            </menu_item_call>
            <menu_item_call
             label="Dump Timers"
             name="Dump Timers">
                <menu_item_call.on_click
                 function="Advanced.DumpTimers" />
            </menu_item_call>
            <menu_item_call
             label="Dump Focus Holder"
             name="Dump Focus Holder">
                <menu_item_call.on_click
                 function="Advanced.DumpFocusHolder" />
            </menu_item_call>
            <menu_item_call
             label="Print Selected Object Info"
             name="Print Selected Object Info"
             shortcut="control|shift|P">
                <menu_item_call.on_click
                 function="Advanced.PrintSelectedObjectInfo" />
            </menu_item_call>
            <menu_item_call
             label="Print Agent Info"
             name="Print Agent Info"
             shortcut="shift|P">
                <menu_item_call.on_click
                 function="Advanced.PrintAgentInfo" />
            </menu_item_call>
            <menu_item_call
             label="Memory Stats"
             name="Memory Stats"
             shortcut="control|alt|shift|M">
                <menu_item_call.on_click
                 function="Advanced.PrintTextureMemoryStats" />
            </menu_item_call>
            <menu_item_check
             label="Double-Click Auto-Pilot"
             name="Double-ClickAuto-Pilot">
                <menu_item_check.on_check
                 function="CheckControl"
                 parameter="DoubleClickAutoPilot" />
                <menu_item_check.on_click
                 function="ToggleControl"
                 parameter="DoubleClickAutoPilot" />
            </menu_item_check>
            <menu_item_check
             label="Double-Click Teleport"
             name="DoubleClick Teleport">
                <menu_item_check.on_check
                 function="CheckControl"
                 parameter="DoubleClickTeleport" />
                <menu_item_check.on_click
                 function="ToggleControl"
                 parameter="DoubleClickTeleport" />
            </menu_item_check>
            <menu_item_separator />

            <menu_item_check
             label="Debug SelectMgr"
             name="Debug SelectMgr">
                <menu_item_check.on_check
                 function="CheckControl"
                 parameter="DebugSelectMgr" />
                <menu_item_check.on_click
                 function="ToggleControl"
                 parameter="DebugSelectMgr" />
            </menu_item_check>
            <menu_item_check
             label="Debug Clicks"
             name="Debug Clicks">
                <menu_item_check.on_check
                 function="Advanced.CheckDebugClicks"
                 parameter="DebugClicks" />
                <menu_item_check.on_click
                 function="Advanced.ToggleDebugClicks"
                 parameter="DebugClicks" />
            </menu_item_check>
            <menu_item_check
             label="Debug Views"
             name="Debug Views">
                <menu_item_check.on_check
                 function="Advanced.CheckDebugViews" />
                <menu_item_check.on_click
                 function="Advanced.ToggleDebugViews" />
            </menu_item_check>
            <menu_item_check
             label="Debug Name Tooltips"
             name="Debug Name Tooltips">
                <menu_item_check.on_check
                 function="Advanced.CheckXUINameTooltips"
                 parameter="XUINameTooltips" />
                <menu_item_check.on_click
                 function="Advanced.ToggleXUINameTooltips" />
            </menu_item_check>
            <menu_item_check
             label="Debug Mouse Events"
             name="Debug Mouse Events">
                <menu_item_check.on_check
                 function="Advanced.CheckDebugMouseEvents"
                 parameter="MouseEvents" />
                <menu_item_check.on_click
                 function="Advanced.ToggleDebugMouseEvents" />
            </menu_item_check>
            <menu_item_check
             label="Debug Keys"
             name="Debug Keys">
                <menu_item_check.on_check
                 function="Advanced.CheckDebugKeys"
                 parameter="DebugKeys" />
                <menu_item_check.on_click
                 function="Advanced.ToggleDebugKeys" />
            </menu_item_check>
            <menu_item_check
             label="Debug Window Process"
             name="Debug WindowProc">
                <menu_item_check.on_check
                 function="Advanced.CheckDebugWindowProc"
                 parameter="DebugWindowProc" />
                <menu_item_check.on_click
                 function="Advanced.ToggleDebugWindowProc"
                 parameter="DebugWindowProc" />
            </menu_item_check>
        </menu>
        <menu
         create_jump_keys="true"
         label="XUI"
         name="XUI"
         tear_off="true">
            <menu_item_call
               label="Reload Color Settings"
               name="Reload Color Settings">
              <menu_item_call.on_click
               function="Advanced.ReloadColorSettings" />
            </menu_item_call>
            <menu_item_call
             label="Show Font Test"
             name="Show Font Test">
                <menu_item_call.on_click
                 function="Floater.Show"
                 parameter="font_test" />
            </menu_item_call>
            <menu_item_call
             label="Load from XML"
             name="Load from XML">
                <menu_item_call.on_click
                 function="Advanced.LoadUIFromXML" />
            </menu_item_call>
            <menu_item_call
             label="Save to XML"
             name="Save to XML">
                <menu_item_call.on_click
                 function="Advanced.SaveUIToXML" />
            </menu_item_call>
            <menu_item_check
             label="Show XUI Names"
             name="Show XUI Names">
                <menu_item_check.on_check
                 function="Advanced.CheckXUINames"
                 parameter="showUIname" />
                <menu_item_check.on_click
                 function="Advanced.ToggleXUINames" />
            </menu_item_check>
            <menu_item_check
             label="Show debugging info for views"
             name="DebugViews">
                <menu_item_check.on_check
                 function="CheckControl"
                 parameter="DebugViews" />
                <menu_item_check.on_click
                 function="ToggleControl"
                 parameter="DebugViews" />
            </menu_item_check>
          <menu_item_call
           label="Send Test IMs"
           name="Send Test IMs">
            <menu_item_call.on_click
             function="Advanced.SendTestIMs" />
          </menu_item_call>
          <menu_item_call
           label="Flush Names Caches"
           name="Flush Names Caches">
            <menu_item_call.on_click
             function="Advanced.FlushNameCaches" />
          </menu_item_call>
        </menu>
        <menu
         create_jump_keys="true"
         label="Avatar"
         name="Character"
         tear_off="true">
            <menu
             create_jump_keys="true"
             label="Grab Baked Texture"
             name="Grab Baked Texture"
             tear_off="true">
                <menu_item_call
                 label="Iris"
                 name="Grab Iris">
                    <menu_item_call.on_click
                     function="Advanced.GrabBakedTexture"
                     parameter="iris" />
                    <menu_item_call.on_enable
                     function="Advanced.EnableGrabBakedTexture"
					 parameter="iris" />
                </menu_item_call>
                <menu_item_call
                 label="Head"
                 name="Grab Head">
                    <menu_item_call.on_click
                     function="Advanced.GrabBakedTexture"
                     parameter="head" />
                    <menu_item_call.on_enable
                     function="Advanced.EnableGrabBakedTexture"
					 parameter="head" />
                </menu_item_call>
                <menu_item_call
                 label="Upper Body"
                 name="Grab Upper Body">
                    <menu_item_call.on_click
                     function="Advanced.GrabBakedTexture"
                     parameter="upper" />
                    <menu_item_call.on_enable
                     function="Advanced.EnableGrabBakedTexture"
					 parameter="upper" />
                </menu_item_call>
                <menu_item_call
                 label="Lower Body"
                 name="Grab Lower Body">
                    <menu_item_call.on_click
                     function="Advanced.GrabBakedTexture"
                     parameter="lower" />
                    <menu_item_call.on_enable
                     function="Advanced.EnableGrabBakedTexture"
					 parameter="lower" />
                </menu_item_call>
                <menu_item_call
                 label="Skirt"
                 name="Grab Skirt">
                    <menu_item_call.on_click
                     function="Advanced.GrabBakedTexture"
                     parameter="skirt" />
                    <menu_item_call.on_enable
                     function="Advanced.EnableGrabBakedTexture"
					 parameter="skirt" />
                </menu_item_call>
            </menu>
            <menu
             create_jump_keys="true"
             label="Character Tests"
             name="Character Tests"
             tear_off="true">
                <menu_item_call
                 label="Appearance To XML"
                 name="Appearance To XML">
                    <menu_item_call.on_click
                     function="Advanced.AppearanceToXML" />
                </menu_item_call>
                <menu_item_call
                 label="Toggle Character Geometry"
                 name="Toggle Character Geometry">
                    <menu_item_call.on_click
                     function="Advanced.ToggleCharacterGeometry" />
                    <menu_item_call.on_enable
                     function="IsGodCustomerService" />
                </menu_item_call>
                <menu_item_call
                 label="Test Male"
                 name="Test Male">
                    <menu_item_call.on_click
                     function="Advanced.TestMale" />
                </menu_item_call>
                <menu_item_call
                 label="Test Female"
                 name="Test Female">
                    <menu_item_call.on_click
                     function="Advanced.TestFemale" />
                </menu_item_call>
                <menu_item_check
                 label="Allow Select Avatar"
                 name="Allow Select Avatar">
                    <menu_item_check.on_check
                     function="CheckControl"
                     parameter="AllowSelectAvatar" />
                    <menu_item_check.on_click
                     function="ToggleControl"
                     parameter="AllowSelectAvatar" />
                </menu_item_check>
            </menu>
            <menu
             create_jump_keys="true"
             label="Animation Speed"
             name="Animation Speed"
             tear_off="true">
                <menu_item_call
                 label="All Animations 10% Faster"
                 name="All Animations 10 Faster">
                    <menu_item_call.on_click
                     function="Advanced.AnimTenFaster" />
                </menu_item_call>
                <menu_item_call
                 label="All Animations 10% Slower"
                 name="All Animations 10 Slower">
                    <menu_item_call.on_click
                     function="Advanced.AnimTenSlower" />
                </menu_item_call>
                <menu_item_call
                 label="Reset All Animation Speed"
                 name="Reset All Animation Speed">
                    <menu_item_call.on_click
                     function="Advanced.AnimResetAll" />
                </menu_item_call>
				<menu_item_check
				 label="Slow Motion Animations"
				 name="Slow Motion Animations">
					<menu_item_check.on_check
					 function="CheckControl"
					 parameter="SlowMotionAnimation" />
					<menu_item_check.on_click
					 function="ToggleControl"
					 parameter="SlowMotionAnimation" />
				</menu_item_check>
            </menu>
            <menu_item_call
             label="Force Params to Default"
             name="Force Params to Default">
                <menu_item_call.on_click
                 function="Advanced.ForceParamsToDefault" />
            </menu_item_call>
            <menu_item_check
             label="Animation Info"
             name="Animation Info">
                <menu_item_check.on_check
                 function="Advanced.CheckAnimationInfo"
                 parameter="AnimationInfo" />
                <menu_item_check.on_click
                 function="Advanced.ToggleAnimationInfo"
                 parameter="" />
            </menu_item_check>
            <menu_item_check
             label="Show Look At"
             name="Show Look At">
                <menu_item_check.on_check
                 function="Advanced.CheckShowLookAt"
                 parameter="ShowLookAt" />
                <menu_item_check.on_click
                 function="Advanced.ToggleShowLookAt" />
            </menu_item_check>
            <menu_item_check
             label="Show Point At"
             name="Show Point At">
                <menu_item_check.on_check
                 function="Advanced.CheckShowPointAt"
                 parameter="ShowPointAt" />
                <menu_item_check.on_click
                 function="Advanced.ToggleShowPointAt" />
            </menu_item_check>
            <menu_item_check
             label="Debug Joint Updates"
             name="Debug Joint Updates">
                <menu_item_check.on_check
                 function="Advanced.CheckDebugJointUpdates"
                 parameter="DebugJointUpdates" />
                <menu_item_check.on_click
                 function="Advanced.ToggleDebugJointUpdates" />
            </menu_item_check>
            <menu_item_check
             label="Disable LOD"
             name="Disable LOD">
                <menu_item_check.on_check
                 function="Advanced.CheckDisableLOD"
                 parameter="DisableLOD" />
                <menu_item_check.on_click
                 function="Advanced.ToggleDisableLOD" />
            </menu_item_check>
            <menu_item_check
             label="Debug Character Vis"
             name="Debug Character Vis">
                <menu_item_check.on_check
                 function="Advanced.CheckDebugCharacterVis"
                 parameter="DebugCharacterVis" />
                <menu_item_check.on_click
                 function="Advanced.ToggleDebugCharacterVis" />
            </menu_item_check>
            <menu_item_check
             label="Show Collision Skeleton"
             name="Show Collision Skeleton">
                <menu_item_check.on_check
                 function="Advanced.CheckInfoDisplay"
                 parameter="collision skeleton" />
                <menu_item_check.on_click
                 function="Advanced.ToggleInfoDisplay"
                 parameter="collision skeleton" />
            </menu_item_check>
            <menu_item_check
             label="Display Agent Target"
             name="Display Agent Target">
                <menu_item_check.on_check
                 function="Advanced.CheckInfoDisplay"
                 parameter="agent target" />
                <menu_item_check.on_click
                 function="Advanced.ToggleInfoDisplay"
                 parameter="agent target" />
            </menu_item_check>
<!-- Appears not to exist anymore
            <menu_item_check
             label="Debug Rotation"
             name="Debug Rotation">
                <menu_item_check.on_check
                 function="CheckControl"
                 parameter="DebugAvatarRotation" />
                <menu_item_check.on_click
                 function="ToggleControl"
                 parameter="DebugAvatarRotation" />
            </menu_item_check> -->
-->
            <menu_item_call
             label="Dump Attachments"
             name="Dump Attachments">
                <menu_item_call.on_click
                 function="Advanced.DumpAttachments" />
            </menu_item_call>
            <menu_item_call
             label="Debug Avatar Textures"
             name="Debug Avatar Textures"
             shortcut="control|alt|shift|A">
                <menu_item_call.on_click
                 function="Advanced.DebugAvatarTextures" />
            </menu_item_call>
            <menu_item_call
             label="Dump Local Textures"
             name="Dump Local Textures"
             shortcut="alt|shift|M">
                <menu_item_call.on_click
                 function="Advanced.DumpAvatarLocalTextures" />
            </menu_item_call>
			<menu_item_call
			 label="Reload Avatar Cloud Particle"
			 name="Reload Avatar Cloud Particle">
				<menu_item_call.on_click
				 function="Advanced.ReloadAvatarCloudParticle" />
			</menu_item_call>
		</menu>
        <menu_item_separator/>

        <menu_item_check
         label="HTTP Textures"
         name="HTTP Textures">
            <menu_item_check.on_check
             function="CheckControl"
             parameter="ImagePipelineUseHTTP" />
            <menu_item_check.on_click
             function="ToggleControl"
             parameter="ImagePipelineUseHTTP" />
        </menu_item_check>
        <menu_item_check
         label="HTTP Inventory"
         name="HTTP Inventory">
            <menu_item_check.on_check
             function="CheckControl"
             parameter="UseHTTPInventory" />
            <menu_item_check.on_click
             function="ToggleControl"
             parameter="UseHTTPInventory" />
        </menu_item_check>
        <menu_item_call
         label="Compress Images"
         name="Compress Images">
            <menu_item_call.on_click
             function="Advanced.CompressImage" />
        </menu_item_call>

      <menu_item_call
         label="Enable Visual Leak Detector"
         name="Enable Visual Leak Detector">
        <menu_item_call.on_click
           function="Advanced.ToggleVisualLeakDetector" />
        </menu_item_call>
      
        <menu_item_check
         label="Output Debug Minidump"
         name="Output Debug Minidump">
            <menu_item_check.on_check
             function="CheckControl"
             parameter="SaveMinidump" />
            <menu_item_check.on_click
             function="ToggleControl"
             parameter="SaveMinidump" />
        </menu_item_check>
        <menu_item_check
         label="Console Window on next Run"
         name="Console Window">
            <menu_item_check.on_check
             function="CheckControl"
             parameter="ShowConsoleWindow" />
            <menu_item_check.on_click
             function="ToggleControl"
             parameter="ShowConsoleWindow" />
        </menu_item_check>
        <menu
         create_jump_keys="true"
         label="Set Logging Level"
         name="Set Logging Level"
         tear_off="true">
          <menu_item_check
            name="Debug"
            label="Debug">
            <menu_item_check.on_check
              function="Develop.CheckLoggingLevel"
              parameter="0" />
            <menu_item_check.on_click
             function="Develop.SetLoggingLevel"
             parameter="0" />
          </menu_item_check>
          <menu_item_check
            name="Info"
            label="Info">
            <menu_item_check.on_check
              function="Develop.CheckLoggingLevel"
              parameter="1" />
            <menu_item_check.on_click
             function="Develop.SetLoggingLevel"
             parameter="1" />
          </menu_item_check>
          <menu_item_check
            name="Warning"
            label="Warning">
            <menu_item_check.on_check
              function="Develop.CheckLoggingLevel"
              parameter="2" />
            <menu_item_check.on_click
             function="Develop.SetLoggingLevel"
             parameter="2" />
          </menu_item_check>
          <menu_item_check
            name="Error"
            label="Error">
            <menu_item_check.on_check
              function="Develop.CheckLoggingLevel"
              parameter="3" />
            <menu_item_check.on_click
             function="Develop.SetLoggingLevel"
             parameter="3" />
          </menu_item_check>
          <menu_item_check
            name="None"
            label="None">
            <menu_item_check.on_check
              function="Develop.CheckLoggingLevel"
              parameter="4" />
            <menu_item_check.on_click
             function="Develop.SetLoggingLevel"
             parameter="4" />
          </menu_item_check>
       </menu>

        <menu_item_separator/>

        <menu_item_call
         label="Request Admin Status"
         name="Request Admin Options"
         shortcut="control|alt|G">
            <menu_item_call.on_click
             function="Advanced.RequestAdminStatus" />
        </menu_item_call>
        <menu_item_call
         label="Leave Admin Status"
         name="Leave Admin Options"
         shortcut="control|alt|shift|G">
            <menu_item_call.on_click
             function="Advanced.LeaveAdminStatus" />
        </menu_item_call>
		<menu_item_check
         label="Show Admin Menu"
         name="View Admin Options">
            <menu_item_check.on_enable
             function="Advanced.EnableViewAdminOptions" />
            <menu_item_check.on_check
             function="Advanced.CheckViewAdminOptions"
             parameter="ViewAdminOptions" />
            <menu_item_check.on_click
             function="Advanced.ToggleViewAdminOptions" />
        </menu_item_check>
    </menu>
    <menu
     create_jump_keys="true"
     label="Admin"
     name="Admin"
     tear_off="true"
     visible="false">
        <menu
         create_jump_keys="true"
         label="Object"
         name="AdminObject"
         tear_off="true">
            <menu_item_call
             label="Take Copy"
             name="Admin Take Copy"
             shortcut="control|alt|shift|O">
                <menu_item_call.on_click
                 function="Admin.ForceTakeCopy" />
                <menu_item_call.on_enable
                 function="IsGodCustomerService" />
            </menu_item_call>
            <menu_item_call
             label="Force Owner To Me"
             name="Force Owner To Me">
                <menu_item_call.on_click
                 function="Admin.HandleObjectOwnerSelf" />
                <menu_item_call.on_enable
                 function="IsGodCustomerService" />
            </menu_item_call>
            <menu_item_call
             label="Force Owner Permissive"
             name="Force Owner Permissive">
                <menu_item_call.on_click
                 function="Admin.HandleObjectOwnerPermissive" />
                <menu_item_call.on_enable
                 function="IsGodCustomerService" />
            </menu_item_call>
            <menu_item_call
             label="Delete"
             name="Delete"
             shortcut="control|alt|shift|Del">
                <menu_item_call.on_click
                 function="Admin.HandleForceDelete" />
                <menu_item_call.on_enable
                 function="IsGodCustomerService" />
            </menu_item_call>
            <menu_item_call
             label="Lock"
             name="Lock"
             shortcut="control|alt|shift|L">
                <menu_item_call.on_click
                 function="Admin.HandleObjectLock" />
                <menu_item_call.on_enable
                 function="IsGodCustomerService" />
            </menu_item_call>
            <menu_item_call
             label="Get Assets IDs"
             name="Get Assets IDs"
             shortcut="control|alt|shift|I">
                <menu_item_call.on_click
                 function="Admin.HandleObjectAssetIDs" />
                <menu_item_call.on_enable
                 function="IsGodCustomerService" />
            </menu_item_call>
        </menu>
        <menu
         create_jump_keys="true"
         label="Parcel"
         name="Parcel"
         tear_off="true">
            <menu_item_call
             label="Force Owner To Me"
             name="Owner To Me">
                <menu_item_call.on_click
                 function="Admin.HandleForceParcelOwnerToMe" />
                <menu_item_call.on_enable
                 function="IsGodCustomerService" />
            </menu_item_call>
            <menu_item_call
             label="Set to Linden Content"
             name="Set to Linden Content"
             shortcut="control|alt|shift|C">
                <menu_item_call.on_click
                 function="Admin.HandleForceParcelToContent" />
                <menu_item_call.on_enable
                 function="IsGodCustomerService" />
            </menu_item_call>
            <menu_item_call
             label="Claim Public Land"
             name="Claim Public Land">
                <menu_item_call.on_click
                 function="Admin.HandleClaimPublicLand" />
                <menu_item_call.on_enable
                 function="IsGodCustomerService" />
            </menu_item_call>
        </menu>
        <menu
         create_jump_keys="true"
         label="Region"
         name="Region"
         tear_off="true">
            <menu_item_call
             label="Dump Temp Asset Data"
             name="Dump Temp Asset Data">
                <menu_item_call.on_click
                 function="Admin.HandleRegionDumpTempAssetData" />
                <menu_item_call.on_enable
                 function="IsGodCustomerService" />
            </menu_item_call>
            <menu_item_call
             label="Save Region State"
             name="Save Region State">
                <menu_item_call.on_click
                 function="Admin.OnSaveState" />
                <menu_item_call.on_enable
                 function="IsGodCustomerService" />
            </menu_item_call>
        </menu>
        <menu_item_call
         label="God Tools"
         name="God Tools">
            <menu_item_call.on_click
             function="Floater.Show"
             parameter="god_tools" />
            <menu_item_call.on_enable
             function="IsGodCustomerService" />
        </menu_item_call>
    </menu>
    
    
    <!-- God Menu -->
    
    <menu
     create_jump_keys="true"
     label="Admin"
     name="Deprecated"
     tear_off="true"
     visible="false">
        <menu
         create_jump_keys="true"
         label="Attach Object"
         mouse_opaque="false"
         name="Attach Object"
         tear_off="true" />
        <menu
         create_jump_keys="true"
         label="Detach Object"
         mouse_opaque="false"
         name="Detach Object"
         tear_off="true" />
        <menu
         create_jump_keys="true"
         label="Take Off Clothing"
         mouse_opaque="false"
         name="Take Off Clothing"
         tear_off="true">
            <menu_item_call
             label="Shirt"
             name="Shirt">
                <menu_item_call.on_click
                 function="Edit.TakeOff"
                 parameter="shirt" />
                <menu_item_call.on_enable
                 function="Edit.EnableTakeOff"
                 parameter="shirt" />
            </menu_item_call>
            <menu_item_call
             label="Pants"
             name="Pants">
                <menu_item_call.on_click
                 function="Edit.TakeOff"
                 parameter="pants" />
                <menu_item_call.on_enable
                 function="Edit.EnableTakeOff"
                 parameter="pants" />
            </menu_item_call>
            <menu_item_call
             label="Shoes"
             name="Shoes">
                <menu_item_call.on_click
                 function="Edit.TakeOff"
                 parameter="shoes" />
                <menu_item_call.on_enable
                 function="Edit.EnableTakeOff"
                 parameter="shoes" />
            </menu_item_call>
            <menu_item_call
             label="Socks"
             name="Socks">
                <menu_item_call.on_click
                 function="Edit.TakeOff"
                 parameter="socks" />
                <menu_item_call.on_enable
                 function="Edit.EnableTakeOff"
                 parameter="socks" />
            </menu_item_call>
            <menu_item_call
             label="Jacket"
             name="Jacket">
                <menu_item_call.on_click
                 function="Edit.TakeOff"
                 parameter="jacket" />
                <menu_item_call.on_enable
                 function="Edit.EnableTakeOff"
                 parameter="jacket" />
            </menu_item_call>
            <menu_item_call
             label="Gloves"
             name="Gloves">
                <menu_item_call.on_click
                 function="Edit.TakeOff"
                 parameter="gloves" />
                <menu_item_call.on_enable
                 function="Edit.EnableTakeOff"
                 parameter="gloves" />
            </menu_item_call>
            <menu_item_call
             label="Undershirt"
             name="Menu Undershirt">
                <menu_item_call.on_click
                 function="Edit.TakeOff"
                 parameter="undershirt" />
                <menu_item_call.on_enable
                 function="Edit.EnableTakeOff"
                 parameter="undershirt" />
            </menu_item_call>
            <menu_item_call
             label="Underpants"
             name="Menu Underpants">
                <menu_item_call.on_click
                 function="Edit.TakeOff"
                 parameter="underpants" />
                <menu_item_call.on_enable
                 function="Edit.EnableTakeOff"
                 parameter="underpants" />
            </menu_item_call>
            <menu_item_call
             label="Skirt"
             name="Skirt">
                <menu_item_call.on_click
                 function="Edit.TakeOff"
                 parameter="skirt" />
                <menu_item_call.on_enable
                 function="Edit.EnableTakeOff"
                 parameter="skirt" />
            </menu_item_call>
            <menu_item_call
             label="Alpha"
             name="Alpha">
                <menu_item_call.on_click
                 function="Edit.TakeOff"
                 parameter="alpha" />
                <menu_item_call.on_enable
                 function="Edit.EnableTakeOff"
                 parameter="alpha" />
            </menu_item_call>
            <menu_item_call
             label="Tattoo"
             name="Tattoo">
                <menu_item_call.on_click
                 function="Edit.TakeOff"
                 parameter="tattoo" />
                <menu_item_call.on_enable
                 function="Edit.EnableTakeOff"
                 parameter="tattoo" />
            </menu_item_call>
            <menu_item_call
             label="Physics"
             name="Physics">
                <menu_item_call.on_click
                 function="Edit.TakeOff"
                 parameter="physics" />
                <menu_item_call.on_enable
                 function="Edit.EnableTakeOff"
                 parameter="physics" />
            </menu_item_call>
            <menu_item_call
             label="All Clothes"
             name="All Clothes">
                <menu_item_call.on_click
                 function="Edit.TakeOff"
                 parameter="all" />
            </menu_item_call>
        </menu>
        <menu
         create_jump_keys="true"
         label="Help"
         name="DeprecatedHelp"
         tear_off="true">
            <menu_item_call
             label="Official Linden Blog"
             name="Official Linden Blog">
                <menu_item_call.on_click
                 function="PromptShowURL"
                 name="OfficialLindenBlog_url"
                 parameter="WebLaunchSupportWiki,http://blog.secondlife.com/" />
            </menu_item_call>
            <menu_item_call
             label="Scripting Portal"
             name="Scripting Portal">
                <menu_item_call.on_click
                 function="PromptShowURL"
                 name="ScriptingPortal_url"
                 parameter="WebLaunchLSLWiki,http://wiki.secondlife.com/wiki/LSL_Portal" />
            </menu_item_call>
            <menu
             create_jump_keys="true"
             label="Bug Reporting"
             name="Bug Reporting"
             tear_off="true">
                <menu_item_call
                 label="Public Issue Tracker"
                 name="Public Issue Tracker">
                    <menu_item_call.on_click
                     function="PromptShowURL"
                     name="PublicIssueTracker_url"
                     parameter="WebLaunchPublicIssue,http://jira.secondlife.com" />
                </menu_item_call>
                <menu_item_call
                 label="Public Issue Tracker Help"
                 name="Publc Issue Tracker Help">
                    <menu_item_call.on_click
                     function="PromptShowURL"
                     name="PublicIssueTrackerHelp_url"
                     parameter="WebLaunchPublicIssueHelp,http://wiki.secondlife.com/wiki/Issue_tracker" />
                </menu_item_call>

                <menu_item_separator/>

                <menu_item_call
                 label="Bug Reporting 101"
                 name="Bug Reporing 101">
                    <menu_item_call.on_click
                     function="PromptShowURL"
                     name="BugReporting101_url"
                     parameter="WebLaunchBugReport101,http://wiki.secondlife.com/wiki/Bug_Reporting_101" />
                </menu_item_call>
                <menu_item_call
                 label="Security Issues"
                 name="Security Issues">
                    <menu_item_call.on_click
                     function="PromptShowURL"
                     name="SecurityIssues_url"
                     parameter="WebLaunchSecurityIssues,http://wiki.secondlife.com/wiki/Security_issues" />
                </menu_item_call>
                <menu_item_call
                 label="QA Wiki"
                 name="QA Wiki">
                    <menu_item_call.on_click
                     function="PromptShowURL"
                     name="QAWiki_url"
                     parameter="WebLaunchQAWiki,http://wiki.secondlife.com/wiki/QA_Portal" />
                </menu_item_call>
            </menu>
        </menu>
    </menu>
    
    <!-- BEGIN: V1 Menu System -WoLf -->
    <!-- V1 menu: File -->
    <menu
     create_jump_keys="true"
     label="File"
     name="V1-File"
     tear_off="true"
     visible="false">
    </menu>
    <!-- V1 menu: Edit -->
    <menu
     create_jump_keys="true"
     label="Edit"
     name="V1-Edit"
     tear_off="true"
     visible="false">
    </menu>
    <!-- V1 menu: View -->
    <menu
     create_jump_keys="true"
     label="View"
     name="V1-View"
     tear_off="true"
     visible="false">
    </menu>
    <!-- V1 menu: World -->
    <menu
     create_jump_keys="true"
     label="World"
     name="V1-World"
     tear_off="true"
     visible="false">
    </menu>
    <!-- V1 menu: Tools -->
    <menu
     create_jump_keys="true"
     label="Tools"
     name="V1-Tools"
     tear_off="true"
     visible="false">
    </menu>
    <!-- V1 menu: Help -->
    <menu
     create_jump_keys="true"
     label="Help"
     name="V1-Help"
     tear_off="true"
     visible="false">
    </menu>
    <!-- V1 menu: Firestorm -->
    <menu
     create_jump_keys="true"
     label="Firestorm"
     name="V1-Firestorm"
     tear_off="true"
     visible="false">
    </menu>
    <!-- V1 menu: Advanced -->
    <menu
     create_jump_keys="true"
     label="Advanced"
     name="V1-Advanced"
     tear_off="true"
     visible="false">
     <menu_item_check
         label="Use V1 Menus"
         name="V1 Menus">
            <menu_item_check.on_check
             function="CheckControl"
             parameter="FSUseV1Menus" />
            <menu_item_check.on_click
             function="ToggleControl"
             parameter="FSUseV1Menus" />
        </menu_item_check>
    </menu>
    <!-- END: V1 Menu System -WoLf -->    
    
</menu_bar><|MERGE_RESOLUTION|>--- conflicted
+++ resolved
@@ -545,16 +545,7 @@
              function="Floater.Toggle"
              parameter="voice_controls" />
         </menu_item_check>
-<<<<<<< HEAD
-
-        
-        <!--menu_item_call
-         label="Chat"
-         name="Chat">
-            <menu_item_call.on_click
-             function="World.Chat" />
-        </menu_item_call-->
-=======
+        <!--
         <menu_item_separator/>
         <menu_item_check
          label="Friends"
@@ -589,7 +580,7 @@
               function="SideTray.PanelPeopleTab"
               parameter="nearby_panel" />
         </menu_item_check>
->>>>>>> cc15a08a
+        -->
         <menu_item_call
          label="Block List"
          name="Block List">
@@ -1285,7 +1276,6 @@
                function="Tools.EnableTakeCopy" />
           </menu_item_call>
           <menu_item_call
-<<<<<<< HEAD
              label="Duplicate"
              name="Duplicate"
              shortcut="control|D">
@@ -1305,16 +1295,6 @@
           </menu_item_call>
 
           <menu_item_call
-			 label="Save Back to Inventory"
-			 name="Save Object Back to My Inventory">
-			<menu_item_call.on_click
-               function="Tools.SaveToInventory" />
-			<menu_item_call.on_enable
-               function="Tools.EnableSaveToInventory" />
-          </menu_item_call>
-          <menu_item_call
-=======
->>>>>>> cc15a08a
 			 label="Save Back to Object Contents"
 			 name="Save Object Back to Object Contents">
 			<menu_item_call.on_click
