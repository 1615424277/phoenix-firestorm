--- conflicted
+++ resolved
@@ -3193,7 +3193,7 @@
           </menu_item_check>
           <menu_item_check
              label="Fullbright"
-             name="Rendering Type Glow">
+             name="Rendering Type Fullbright">
             <menu_item_check.on_check
              function="Advanced.CheckRenderType"
              parameter="fullbright" />
@@ -4685,17 +4685,6 @@
             <menu_item_call.on_click
              function="Advanced.ClearShaderCache" />
           </menu_item_call>
-<<<<<<< HEAD
-=======
-          <menu_item_call
-            enabled="true"
-            label="Rebuild Terrain"
-            name="Rebuild Terrain">
-            <menu_item_call.on_click
-             function="Advanced.RebuildTerrain" />
-          </menu_item_call>
-          <menu_item_separator />
->>>>>>> 86c0c1d5
           <menu_item_call
             enabled="true"
             label="Rebuild Terrain"
