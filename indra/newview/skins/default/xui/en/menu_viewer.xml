--- conflicted
+++ resolved
@@ -4599,8 +4599,6 @@
             <menu_item_call.on_click
              function="Advanced.ClearShaderCache" />
           </menu_item_call>
-<<<<<<< HEAD
-=======
           <menu_item_call
             enabled="true"
             label="Rebuild Terrain"
@@ -4608,16 +4606,6 @@
             <menu_item_call.on_click
              function="Advanced.RebuildTerrain" />
           </menu_item_call>
-          <menu_item_separator />
-          <menu_item_call
-            enabled="true"
-            label="Clear Cache Immediately"
-            name="Cache Clear">
-            <menu_item_call.on_click
-             function="Develop.ClearCache" />
-          </menu_item_call>
-          
->>>>>>> 7a5b0f5a
         </menu>
 
         <menu
