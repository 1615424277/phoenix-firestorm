--- conflicted
+++ resolved
@@ -318,7 +318,6 @@
            function="Self.EnableRemoveAllAttachments" />
         </menu_item_call>
       </menu>
-<<<<<<< HEAD
       <menu_item_call
        label="Remove selected attachments"
        layout="topleft"
@@ -329,9 +328,6 @@
          function="Attachment.EnableDetach" />
       </menu_item_call>
       <menu_item_separator/>
-=======
-
->>>>>>> 4c6d8f4b
       <menu_item_call
        label="Choose an avatar"
        name="Avatar Picker">
