<?xml version="1.0" encoding="utf-8" standalone="yes"?>
<menu_bar
 bg_visible="false"
 follows="left|top|right"
 name="Main Menu">
    <menu
     create_jump_keys="true"
     label="Avatar"
     name="Me"
     tear_off="true"
     visible="true">
        
        <menu_item_call
             label="Account"
             name="Manage Account">
                <menu_item_call.on_click
                 function="PromptShowURL"
                 name="ManageMyAccount_url"
                 parameter="WebLaunchJoinNow,http://secondlife.com/account/" />
                <menu_item_call.on_visible
                 function="GridCheck"
                 parameter="secondlife"/>
        </menu_item_call>
        <menu_item_call
            label="Marketplace listings..."
            name="MarketplaceListings">
            <menu_item_call.on_click
            function="Floater.ToggleOrBringToFront"
            parameter="marketplace_listings" />
        </menu_item_call>

        <menu_item_call
         label="Buy L$"
         name="Buy and Sell L$">
            <menu_item_call.on_click
             function="BuyCurrency" />
        </menu_item_call>

      <menu_item_call
           label="[Membership]"
           name="Membership">
            <menu_item_call.on_click
             function="Advanced.ShowURL"
             parameter="https://secondlife.com/my/account/membership.php"/>
            <menu_item_call.on_visible
                 function="Membership.UpdateLabel"/>
      </menu_item_call>

        <menu_item_separator/>

        <menu_item_check
         label="Inventory"
         name="Inventory"
         shortcut="control|I"
         visible="true">
          <menu_item_check.on_check
           function="Floater.Visible"
           parameter="inventory" />
          <menu_item_check.on_click
           function="Floater.Toggle"
           parameter="inventory" />
        </menu_item_check>
        <menu_item_call
         label="New Inventory Window"
         name="NewInventoryWindow"
         shortcut="control|shift|I"
         visible="false">
          <menu_item_call.on_click
           function="Inventory.NewWindow"
           parameter="" />
        </menu_item_call>
        <menu_item_check
         label="Protected Folders"
         name="Protected Folders">
            <menu_item_check.on_check
             function="Floater.Visible"
             parameter="fs_protectedfolders" />
            <menu_item_check.on_click
             function="Floater.Toggle"
             parameter="fs_protectedfolders" />
        </menu_item_check>
        <menu_item_check
            label="Favorite Wearables"
            name="WearableFavorites">
            <menu_item_check.on_click
             function="Floater.Toggle"
             parameter="fs_wearable_favorites" />
            <menu_item_check.on_check
             function="Floater.Visible"
             parameter="fs_wearable_favorites" />
        </menu_item_check>

      <menu_item_call
       label="Picks"
       name="Picks">
        <menu_item_call.on_click
         function="ShowAgentProfilePicks" />
        </menu_item_call>

      <menu_item_call
        label="Experiences"
        name="Experiences">
        <menu_item_call.on_click
          function="Floater.ToggleOrBringToFront"
          parameter="experiences"/>
      </menu_item_call>

        <menu_item_separator/>

        <menu_item_call
         label="Profile"
         name="Profile">
            <menu_item_call.on_click
             function="ShowAgentProfile"
             parameter="agent" />
        </menu_item_call>

       <menu_item_call
         label="Now wearing..."
         name="NowWearing">
            <menu_item_call.on_click
             function="NowWearing" />
            <menu_item_call.on_enable
             function="Edit.EnableCustomizeAvatar" />
       </menu_item_call>
        <menu_item_check
         label="Outfits"
         shortcut="control|O"
         name="ChangeOutfit">
            <menu_item_check.on_click
             function="CustomizeAvatar" />
            <menu_item_check.on_check
             function="Floater.IsOpen"
             parameter="appearance"/>
            <menu_item_check.on_enable
             function="Edit.EnableCustomizeAvatar" />
        </menu_item_check>

      <menu
        label="Take off"
        layout="topleft"
        name="Take Off &gt;">
        <menu
         label="Clothes"
         layout="topleft"
         name="Clothes &gt;">
          <menu_item_call
           enabled="false"
           label="Shirt"
           layout="topleft"
           name="Shirt">
            <menu_item_call.on_click
             function="Edit.TakeOff"
             parameter="shirt" />
            <menu_item_call.on_enable
             function="Edit.EnableTakeOff"
             parameter="shirt" />
          </menu_item_call>
          <menu_item_call
           enabled="false"
           label="Pants"
           layout="topleft"
           name="Pants">
            <menu_item_call.on_click
             function="Edit.TakeOff"
             parameter="pants" />
            <menu_item_call.on_enable
             function="Edit.EnableTakeOff"
             parameter="pants" />
          </menu_item_call>
          <menu_item_call
           enabled="false"
           label="Skirt"
           layout="topleft"
           name="Skirt">
            <menu_item_call.on_click
             function="Edit.TakeOff"
             parameter="skirt" />
            <menu_item_call.on_enable
             function="Edit.EnableTakeOff"
             parameter="skirt" />
          </menu_item_call>
          <menu_item_call
           enabled="false"
           label="Shoes"
           layout="topleft"
           name="Shoes">
            <menu_item_call.on_click
             function="Edit.TakeOff"
             parameter="shoes" />
            <menu_item_call.on_enable
             function="Edit.EnableTakeOff"
             parameter="shoes" />
          </menu_item_call>
          <menu_item_call
           enabled="false"
           label="Socks"
           layout="topleft"
           name="Socks">
            <menu_item_call.on_click
             function="Edit.TakeOff"
             parameter="socks" />
            <menu_item_call.on_enable
             function="Edit.EnableTakeOff"
             parameter="socks" />
          </menu_item_call>
          <menu_item_call
           enabled="false"
           label="Jacket"
           layout="topleft"
           name="Jacket">
            <menu_item_call.on_click
             function="Edit.TakeOff"
             parameter="jacket" />
            <menu_item_call.on_enable
             function="Edit.EnableTakeOff"
             parameter="jacket" />
          </menu_item_call>
          <menu_item_call
           enabled="false"
           label="Gloves"
           layout="topleft"
           name="Gloves">
            <menu_item_call.on_click
             function="Edit.TakeOff"
             parameter="gloves" />
            <menu_item_call.on_enable
             function="Edit.EnableTakeOff"
             parameter="gloves" />
          </menu_item_call>
          <menu_item_call
                enabled="false"
                label="Undershirt"
                layout="topleft"
                name="Self Undershirt">
            <menu_item_call.on_click
             function="Edit.TakeOff"
             parameter="undershirt" />
            <menu_item_call.on_enable
             function="Edit.EnableTakeOff"
             parameter="undershirt" />
          </menu_item_call>
          <menu_item_call
            enabled="false"
            label="Underpants"
            layout="topleft"
            name="Self Underpants">
            <menu_item_call.on_click
             function="Edit.TakeOff"
             parameter="underpants" />
            <menu_item_call.on_enable
             function="Edit.EnableTakeOff"
             parameter="underpants" />
          </menu_item_call>
          <menu_item_call
            enabled="false"
            label="Tattoo"
            layout="topleft"
            name="Self Tattoo">
            <menu_item_call.on_click
             function="Edit.TakeOff"
             parameter="tattoo" />
            <menu_item_call.on_enable
             function="Edit.EnableTakeOff"
             parameter="tattoo" />
          </menu_item_call>
          <menu_item_call
            enabled="false"
            label="Physics"
            layout="topleft"
            name="Self Physics">
            <menu_item_call.on_click
             function="Edit.TakeOff"
             parameter="physics" />
            <menu_item_call.on_enable
             function="Edit.EnableTakeOff"
             parameter="physics" />
          </menu_item_call>
          <menu_item_call
            enabled="false"
            label="Alpha"
            layout="topleft"
            name="Self Alpha">
            <menu_item_call.on_click
             function="Edit.TakeOff"
             parameter="alpha" />
            <menu_item_call.on_enable
             function="Edit.EnableTakeOff"
             parameter="alpha" />
          </menu_item_call>
          <menu_item_separator
           layout="topleft" />
          <menu_item_call
           label="All Clothes"
           layout="topleft"
           name="All Clothes">
            <menu_item_call.on_click
             function="Edit.TakeOff"
             parameter="all" />
          </menu_item_call>
        </menu>
        <menu
         label="HUD"
         layout="topleft"
         name="Avatar Detach HUD" />
        <menu
         label="Detach"
         layout="topleft"
         name="Avatar Detach" />
        <menu_item_call
         label="Detach All"
         layout="topleft"
         name="Detach All">
          <menu_item_call.on_click
           function="Self.RemoveAllAttachments"
           parameter="" />
          <menu_item_call.on_enable
           function="Self.EnableRemoveAllAttachments" />
        </menu_item_call>
      </menu>
      <menu_item_call
       label="Remove selected attachments"
       layout="topleft"
       name="Remove Selected Attachments">
        <menu_item_call.on_click
         function="Attachment.Detach" />
        <menu_item_call.on_enable
         function="Attachment.EnableDetach" />
      </menu_item_call>
      <menu_item_separator/>
      <menu_item_call
       label="Choose an avatar"
       name="Avatar Picker">
        <menu_item_call.on_click
         function="Floater.Toggle"
         parameter="avatar" />
        <menu_item_call.on_visible
         function="GridFeatureCheck"
         parameter="avatar_picker"/>
      </menu_item_call>
		
        <menu_item_separator/>

      <menu_item_call
       label="Hover Height"
       name="HoverHeight"
       use_mac_ctrl="true"
       visible="false">
        <menu_item_call.on_click
         function="Floater.ToggleOrBringToFront"
         parameter="edit_hover_height"/>
        <menu_item_call.on_enable
         function="Edit.EnableHoverHeight"/>
      </menu_item_call>

		<menu
		 create_jump_keys="true"
		 label="Movement"
		 name="Movement"
		 tear_off="true">

          <menu_item_call
             label="Sit Down"
             layout="topleft"
             shortcut="alt|shift|S"
             name="Sit Down Here">
                <menu_item_call.on_click
                 function="Self.SitDown"/>
                <menu_item_call.on_visible
                 function="Self.ShowSitDown"/>
                <menu_item_call.on_enable
                 function="Self.EnableSitDown" />
        </menu_item_call>
        <menu_item_call
         label="Stand Up"
         layout="topleft"
         shortcut="alt|shift|S"
         name="Stand up">
          <menu_item_call.on_click
           function="Self.StandUp"/>
          <menu_item_call.on_visible
           function="Self.EnableStandUp"/>
          <menu_item_call.on_enable
           function="Self.EnableStandUp" />
           </menu_item_call>
           <menu_item_check
             label="Fly"
             name="Fly"
             shortcut="HOME">
                <menu_item_check.on_check
                 function="Agent.getFlying" />
                <menu_item_check.on_click
                 function="Agent.toggleFlying" />
                <menu_item_check.on_enable
                 function="Agent.enableFlying" />
            </menu_item_check>
        <menu_item_call
         label="Stop flying"
         name="Stop flying"
         shortcut="HOME">
          <menu_item_call.on_click
           function="Agent.toggleFlying" />
          <menu_item_call.on_enable
           function="Agent.getFlying" />
        </menu_item_call>	
            <menu_item_check
             label="Always Run"
             name="Always Run"
             shortcut="control|R">
                <menu_item_check.on_check
                 function="World.CheckAlwaysRun" />
                <menu_item_check.on_click
                 function="World.AlwaysRun" />
            </menu_item_check>
          <menu_item_check
             label="Force Ground Sit"
             shortcut="control|alt|S"
             name="Force Toggle Sitting">
                <menu_item_check.on_check
                 function="Self.getForceSit" />
                <menu_item_check.on_click
                 function="Self.ForceSit"/>
                <menu_item_check.on_enable
                 function="Self.EnableForceSit" />
           </menu_item_check>
		   <menu_item_check
			 label="Movelock"
             shortcut="control|alt|P"
			 name="Move Lock">
                <menu_item_check.on_check
                   function="Self.GetMoveLock" />
                <menu_item_check.on_click
                   function="Self.ToggleMoveLock" />
                <menu_item_check.on_enable
                   function="Self.EnableMoveLock" />
			</menu_item_check>
			<menu_item_check
			 label="Quickjump"
             name="Avatar Ignore Prejump">
                <menu_item_check.on_check
                   function="Self.getIgnorePreJump" />
                <menu_item_check.on_click
                   function="Self.toggleIgnorePreJump" />
			</menu_item_check>
		</menu>

		<menu_item_check
		 label="Move Controls"
		 name="Movement Controls">
			<menu_item_check.on_check
			 function="Floater.Visible"
			 parameter="moveview" />
			<menu_item_check.on_click
			 function="Floater.Toggle"
			 parameter="moveview" />
		</menu_item_check>   

		<menu_item_check
		 label="Camera Controls"
		 name="Camera Controls"
		 shortcut="control|K">
			<menu_item_check.on_check
			 function="View.CheckCameraFloater" />
			<menu_item_check.on_click
			 function="View.ToggleCameraFloater" />
		</menu_item_check>

        <menu_item_separator/>

        <menu
         create_jump_keys="true"
         label="Avatar Health"
         name="avhealth"
         tear_off="true">
            <menu_item_call
             label="Stop Avatar Animations"
             name="Stop Animating My Avatar"
             allow_key_repeat="true"
             shortcut="alt|shift|A">
                <menu_item_call.on_click
                 function="Tools.StopAllAnimations"
                 parameter="stop"/>
            </menu_item_call>
            <menu_item_call
             label="Stop Avatar Animations &amp; Revoke Permissions"
             name="Stop Animating My Avatar With Revoke">
                <menu_item_call.on_click
                 function="Tools.StopAllAnimations"
                 parameter="stoprevoke"/>
            </menu_item_call>
            <menu_item_call
                label="Undeform Avatar"
                name="undeform_avatar">
	            <menu_item_call.on_click
                function="Tools.Undeform" />
	        </menu_item_call>
            <menu_item_call 
               label="Reset skeleton"
               name="Reset Skeleton">
               <menu_item_call.on_click
                function="Avatar.ResetSkeleton" />
            </menu_item_call>
            <menu_item_call 
                label="Reset skeleton and animations"
                name="Reset Skeleton And Animations">
                <menu_item_call.on_click
                 function="Avatar.ResetSelfSkeletonAndAnimations" />
            </menu_item_call>
	        <menu_item_call
	         label="Force Appearance Update (Rebake)"
	         name="Rebake Texture"
		 shortcut="control|alt|R">
	            <menu_item_call.on_click
	             function="Advanced.RebakeTextures" />
	        </menu_item_call>
            <menu_item_call
             label="Refresh Attachments"
             name="Refresh Attachments"
             shortcut="alt|shift|R">
                <menu_item_call.on_click
                 function="Advanced.RefreshAttachments" />
            </menu_item_call>
            <menu_item_separator/>
		<menu_item_call
                    label="Reset Default Male Avatar (Character Test)"
                    name="ResetDefaultAvM">
                    <menu_item_call.on_click
                     function="Advanced.TestMale" />
		</menu_item_call>
          <menu_item_call
                          label="Reset Default Female Avatar (Character Test)"
                          name="ResetDefaultAvF">
            <menu_item_call.on_click
             function="Advanced.TestFemale" />
          </menu_item_call>
            <menu_item_separator/>
	        <menu_item_check
	         label="Show Avatar Complexity Information"
	         name="Avatar Draw Info">
	            <menu_item_check.on_check
	             function="Advanced.CheckInfoDisplay"
	             parameter="avatardrawinfo" />
	            <menu_item_check.on_click
	             function="Advanced.ToggleInfoDisplay"
	             parameter="avatardrawinfo" />
	        </menu_item_check>
      <menu_item_call
        label="Scripts"
        name="MyScripts">
        <menu_item_call.on_click
          function="Floater.Toggle"
          parameter="my_scripts"/>
      </menu_item_call>
	        <menu_item_call
             label="Lag Meter"
             name="Lag Meter">
                <menu_item_call.on_click
                 function="Floater.Show"
                 parameter="lagmeter" />
            </menu_item_call>
          <menu_item_call
             label="Recreate LSL Bridge"
             name="Recreate LSL Bridge">
            <menu_item_call.on_click
             function="RecreateLSLBridge"/>
          </menu_item_call>
        </menu>

        <menu_item_call
         label="Snapshot"
         name="Take Snapshot"
         shortcut="control|shift|S">
            <menu_item_call.on_click
             function="Floater.Show"
             parameter="snapshot" />
        </menu_item_call>
        <menu_item_call
         label="360° Snapshot"
         name="Capture 360">
            <menu_item_call.on_click
             function="Floater.Show"
             parameter="360capture" />
        </menu_item_call>

      <menu_item_call
        label="Money Tracker"
        name="money_tracker">
        <menu_item_call.on_click
          function="Floater.Toggle"
          parameter="money_tracker" />
      </menu_item_call>
		
		<menu_item_call
			label="Pose Stand..."
			name="pose_stand">
            <menu_item_call.on_click
			function="Floater.Show"
			parameter="fs_posestand" />
			<menu_item_call.on_enable
				function="Agent.IsActionAllowed"
				parameter="fs_when_not_sitting" />
        </menu_item_call>

        <menu_item_separator/>

        <menu_item_call
         label="Preferences"
         name="Preferences"
         shortcut="control|P">
            <menu_item_call.on_click
             function="Floater.Toggle"
             parameter="preferences" />
        </menu_item_call>
        
        <menu_item_call
         label="Toolbar Buttons"
         name="Toolbar Buttons">
            <menu_item_call.on_click
             function="Floater.Show"
             parameter="toybox" />
        </menu_item_call>

         <menu_item_check
         label="Show HUD Attachments"
         name="Show HUD Attachments"
         shortcut="alt|shift|H">
           <menu_item_check.on_check
            function="View.CheckHUDAttachments" />
            <menu_item_check.on_click
             function="View.ShowHUDAttachments" />
            <menu_item_check.on_enable
             function="View.EnableHUDAttachments" />
         </menu_item_check>

         <menu_item_check
         label="Show User Interface"
         name="Show User Interface"
         shortcut="alt|shift|U">
           <menu_item_check.on_check
            function="View.CheckToggleUI" />
            <menu_item_check.on_click
             function="View.ToggleUI" />
         </menu_item_check>

        <menu_item_separator/>

        <menu_item_call
         label="Request Admin Status"
         name="Request Admin Options"
         shortcut="control|alt|G"
		 visible="false">
            <menu_item_call.on_click
             function="Advanced.RequestAdminStatus" />
        </menu_item_call>
        
        <menu_item_call
         label="Leave Admin Status"
         name="Leave Admin Options"
		 visible="false">
            <menu_item_call.on_click
             function="Advanced.LeaveAdminStatus" />
        </menu_item_call>

        <menu_item_call
         label="Exit [APP_NAME]"
         name="Quit"
         shortcut="control|Q">
            <menu_item_call.on_click
             function="File.Quit" />
        </menu_item_call>

    </menu>
    
    <!-- Comm Menu -->
    
    <menu
     create_jump_keys="true"
     label="Comm"
     name="Communicate"
     tear_off="true"
     visible="true">
     
        <menu
         create_jump_keys="true"
         label="Online Status"
         name="Status"
         tear_off="true">
        <menu_item_check
         name="Away"
         label="Away">
          <menu_item_check.on_check
           function="View.Status.CheckAway" />
          <menu_item_check.on_click
           function="World.SetAway" />
        </menu_item_check>
        <menu_item_check
         name="Do Not Disturb"
         label="Unavailable">
          <menu_item_check.on_check
           function="View.Status.CheckDoNotDisturb" />
          <menu_item_check.on_click
           function="World.SetDoNotDisturb"/>
        </menu_item_check>
			    <menu_item_check
             label="Autorespond"
             name="Set Autorespond">
                <menu_item_check.on_check
                 function="World.GetAutorespond"/>
                <menu_item_check.on_click
                 function="World.SetAutorespond"/>
            </menu_item_check>
			    <menu_item_check
             label="Autorespond to non-friends"
             name="Set Autorespond to non-friends">
                <menu_item_check.on_check
                 function="World.GetAutorespondNonFriends"/>
                <menu_item_check.on_click
                 function="World.SetAutorespondNonFriends"/>
            </menu_item_check>
        
            <menu_item_separator/>
                <menu_item_check
             label="Reject teleport offers and requests"
             name="Automatically reject teleport offers">
                <menu_item_check.on_check
                 function="World.GetRejectTeleportOffers"/>
                <menu_item_check.on_click
                 function="World.SetRejectTeleportOffers"/>
            </menu_item_check>
                <menu_item_check
             label="Reject all group invites"
             name="Reject all group invites">
                <menu_item_check.on_check
                 function="World.GetRejectAllGroupInvites"/>
                <menu_item_check.on_click
                 function="World.SetRejectAllGroupInvites"/>
            </menu_item_check>
                <menu_item_check
             label="Reject all friendship requests"
             name="Reject all friendship requests">
                <menu_item_check.on_check
                 function="World.GetRejectFriendshipRequests"/>
                <menu_item_check.on_click
                 function="World.SetRejectFriendshipRequests"/>
            </menu_item_check>
        
        </menu>
        
        <menu_item_separator/>
             
        <menu_item_call
         label="Friends"
         name="My Friends"
         shortcut="control|shift|F">
            <menu_item_call.on_click
             function="SideTray.PanelPeopleTab"
             parameter="friends_panel" />
            </menu_item_call>
        <menu_item_check
         label="Contacts"
         name="Contacts"
         shortcut="control|alt|shift|F">
            <menu_item_check.on_check
             function="Floater.Visible"
             parameter="imcontacts" />
            <menu_item_check.on_click
             function="Floater.Toggle"
             parameter="imcontacts" />
            </menu_item_check>
        <menu_item_call
         label="Contact Sets"
         name="Contact Sets"
         shortcut="control|alt|shift|C">
            <menu_item_call.on_click
             function="SideTray.PanelPeopleTab"
             parameter="contact_sets_panel" />
        </menu_item_call>
        <menu_item_call
         label="Groups"
         name="My Groups"
         shortcut="control|shift|G">
            <menu_item_call.on_click
             function="SideTray.PanelPeopleTab"
             parameter="groups_panel" />
        </menu_item_call>
        <menu_item_check
         label="Chat..."
         name="Nearby Chat"
         shortcut="control|H"
         use_mac_ctrl="true">
            <menu_item_check.on_check
             function="Floater.Visible"
             parameter="fs_nearby_chat" />
            <menu_item_check.on_click
             function="Floater.ToggleOrBringToFront"
             parameter="fs_nearby_chat" />
        </menu_item_check>
        <menu_item_check
         label="People"
         name="People">
            <menu_item_check.on_check
             function="Floater.Visible"
             parameter="people" />
<<<<<<< HEAD
            <menu_item_check.on_click
             function="Floater.Toggle"
             parameter="people" />
            </menu_item_check>
        <menu_item_check
         label="Conversations"
         name="Conversations"
         shortcut="control|T"
         use_mac_ctrl="true">
            <menu_item_check.on_check
             function="Floater.Visible"
             parameter="fs_im_container" />
            <menu_item_check.on_click
=======
            <menu_item_check.on_click
             function="Floater.Toggle"
             parameter="people" />
            </menu_item_check>
        <menu_item_check
         label="Conversations"
         name="Conversations"
         shortcut="control|T"
         use_mac_ctrl="true">
            <menu_item_check.on_check
             function="Floater.Visible"
             parameter="fs_im_container" />
            <menu_item_check.on_click
>>>>>>> ac0d6afb
             function="Floater.ToggleOrBringToFront"
             parameter="fs_im_container" />
        </menu_item_check>

        <menu_item_separator/>

        <menu_item_check
         label="Gestures"
         name="Gestures"
         shortcut="control|G">
            <menu_item_check.on_check
             function="Floater.Visible"
             parameter="gestures" />
            <menu_item_check.on_click
             function="Floater.Toggle"
             parameter="gestures" />
        </menu_item_check>
        <menu_item_separator/>
      <menu_item_call
        label="Flickr..."
        name="Flickr">
        <menu_item_call.on_click
          function="Floater.Toggle"
          parameter="flickr"/>
      </menu_item_call>
      <menu_item_call
        label="Discord..."
        name="Discord">
        <menu_item_call.on_click
          function="Floater.Toggle"
          parameter="fs_discord"/>
      </menu_item_call>
        <menu_item_separator/>
        <menu
         label="Voice morphing"
         name="VoiceMorphing"
         visibility_control="VoiceMorphingEnabled">
            <menu_item_check
             label="No voice morphing"
             name="NoVoiceMorphing">
                <menu_item_check.on_check
                 function="Communicate.VoiceMorphing.NoVoiceMorphing.Check" />
                <menu_item_check.on_click
                 function="Communicate.VoiceMorphing.NoVoiceMorphing.Click" />
            </menu_item_check>
            <menu_item_separator/>
            <menu_item_check
             label="Preview..."
             name="Preview">
                <menu_item_check.on_check
                 function="Floater.Visible"
                 parameter="voice_effect" />
                <menu_item_check.on_click
                 function="Floater.Toggle"
                 parameter="voice_effect" />
            </menu_item_check>
            <menu_item_call
             label="Subscribe..."
             name="Subscribe">
                <menu_item_call.on_click
                 function="Communicate.VoiceMorphing.Subscribe" />
            </menu_item_call>
            <menu_item_call
             label="Premium perk..."
             name="PremiumPerk">
                <menu_item_call.on_click
                 function="Communicate.VoiceMorphing.PremiumPerk" />
            </menu_item_call>
        </menu>
        <menu_item_check
         name="Conversation Log..."
         label="Conversation Log...">
            <menu_item_check.on_check
             function="Floater.Visible"
             parameter="conversation" />
            <menu_item_check.on_enable
             function="Conversation.IsConversationLoggingAllowed" />
            <menu_item_check.on_click
             function="Floater.Toggle"
             parameter="conversation" />
        </menu_item_check>
        <!--
        <menu_item_separator/>
        <menu_item_check
         label="Friends"
         name="My Friends"
         shortcut="control|shift|F">
            <menu_item_check.on_check
             function="SideTray.CheckPanelPeopleTab"
             parameter="friends_panel" />
            <menu_item_check.on_click
             function="SideTray.PanelPeopleTab"
             parameter="friends_panel" />
            </menu_item_check>
        <menu_item_check
         label="Groups"
         name="My Groups"
         shortcut="control|shift|G">
         	<menu_item_check.on_check
             function="SideTray.CheckPanelPeopleTab"
             parameter="groups_panel" />
            <menu_item_check.on_click
             function="SideTray.PanelPeopleTab"
             parameter="groups_panel" />
        </menu_item_check>
        <menu_item_check
         label="Nearby people"
         name="Active Speakers"
         shortcut="control|shift|A">
        	 <menu_item_check.on_check
             function="SideTray.CheckPanelPeopleTab"
             parameter="nearby_panel" />
            <menu_item_check.on_click
              function="SideTray.PanelPeopleTab"
              parameter="nearby_panel" />
        </menu_item_check>
        -->
        <menu_item_check
         label="Nearby Voice"
         name="Nearby Voice">
            <menu_item_check.on_check
             function="Floater.Visible"
             parameter="fs_voice_controls" />
            <menu_item_check.on_click
             function="Floater.Toggle"
             parameter="fs_voice_controls" />
        </menu_item_check>
        <menu_item_call
         label="Block List"
         name="Block List">
            <menu_item_call.on_click
              function="SideTray.PanelPeopleTab"
              parameter="blocked_panel" />
        </menu_item_call>
    </menu>
    
    <!-- World Menu -->
    
    <menu
     create_jump_keys="true"
     label="World"
     name="World"
     tear_off="true"
     visible="true">
        <menu_item_call
         label="Resync Animations"
         name="Resync Animations"
         shortcut="control|S">
            <menu_item_call.on_click
             function="Tools.ResyncAnimations" />
        </menu_item_call>
        
        <menu_item_separator/>
     
        <menu_item_call
            label="Nearby Avatars"
            name="Active Speakers"
            shortcut="control|shift|A">
<<<<<<< HEAD
            <menu_item_call.on_click
             function="SideTray.PanelPeopleTab"
             parameter="nearby_panel" />
=======
            <menu_item_call.on_click
             function="SideTray.PanelPeopleTab"
             parameter="nearby_panel" />
        </menu_item_call>

        <menu_item_check
         label="Radar"
         name="Radar">
            <menu_item_check.on_check
             function="Floater.Visible"
             parameter="fs_radar" />
            <menu_item_check.on_click
             function="Floater.Toggle"
             parameter="fs_radar" />
        </menu_item_check>

        <menu_item_call
         label="Teleport History"
         name="Teleport History"
         shortcut="alt|H">
            <menu_item_call.on_click
             function="ToggleTeleportHistory"/>
            </menu_item_call>

        <menu_item_check
         label="Places"
         name="Places">
            <menu_item_check.on_check
             function="Floater.Visible"
             parameter="places" />
            <menu_item_check.on_click
             function="Floater.Toggle"
             parameter="places" />
            </menu_item_check>
        <menu_item_call
         label="Destinations"
         name="Destinations">
            <menu_item_call.on_click
             function="Floater.Toggle"
             parameter="destinations" />
            <menu_item_call.on_visible
             function="GridFeatureCheck"
             parameter="destination_guide"/>
        </menu_item_call>
        <menu_item_call
             label="Events"
             name="Events"
             shortcut="control|E">
            <menu_item_call.on_click
             function="Advanced.ShowURL"
             parameter="https://secondlife.com/my/community/events"/>
            <menu_item_call.on_visible
             function="GridCheck"
             parameter="secondlife"/>
>>>>>>> ac0d6afb
        </menu_item_call>

        <menu_item_check
<<<<<<< HEAD
         label="Radar"
         name="Radar">
=======
             label="Mini-Map"
             name="Mini-Map"
             shortcut="control|shift|M">
            <menu_item_check.on_check
             function="Floater.Visible"
             parameter="mini_map" />
            <menu_item_check.on_click
             function="Floater.Toggle"
             parameter="mini_map" />
        </menu_item_check>
         <menu_item_check
             label="World Map"
             name="World Map"
             shortcut="control|M"
             use_mac_ctrl="true">
>>>>>>> ac0d6afb
            <menu_item_check.on_check
             function="Floater.Visible"
             parameter="fs_radar" />
            <menu_item_check.on_click
             function="Floater.Toggle"
             parameter="fs_radar" />
        </menu_item_check>
<<<<<<< HEAD

        <menu_item_call
         label="Teleport History"
         name="Teleport History"
         shortcut="alt|H">
            <menu_item_call.on_click
             function="ToggleTeleportHistory"/>
            </menu_item_call>

        <menu_item_check
         label="Places"
         name="Places">
            <menu_item_check.on_check
             function="Floater.Visible"
             parameter="places" />
            <menu_item_check.on_click
             function="Floater.Toggle"
             parameter="places" />
            </menu_item_check>
        <menu_item_call
         label="Destinations"
         name="Destinations">
            <menu_item_call.on_click
             function="Floater.Toggle"
             parameter="destinations" />
            <menu_item_call.on_visible
             function="GridFeatureCheck"
             parameter="destination_guide"/>
        </menu_item_call>
        <menu_item_call
             label="Events"
             name="Events"
             shortcut="control|E">
            <menu_item_call.on_click
             function="Advanced.ShowURL"
             parameter="https://secondlife.com/my/community/events"/>
            <menu_item_call.on_visible
             function="GridCheck"
             parameter="secondlife"/>
        </menu_item_call>
        <menu_item_check
             label="Mini-Map"
             name="Mini-Map"
             shortcut="control|shift|M">
            <menu_item_check.on_check
             function="Floater.Visible"
             parameter="mini_map" />
            <menu_item_check.on_click
             function="Floater.Toggle"
             parameter="mini_map" />
        </menu_item_check>
         <menu_item_check
             label="World Map"
             name="World Map"
             shortcut="control|M"
             use_mac_ctrl="true">
            <menu_item_check.on_check
             function="Floater.Visible"
             parameter="world_map" />
            <menu_item_check.on_click
             function="Floater.Toggle"
             parameter="world_map" />
        </menu_item_check>
        
         <menu_item_check
             label="Region Tracker"
             name="Region Tracker">
            <menu_item_check.on_check
             function="Floater.Visible"
             parameter="region_tracker" />
            <menu_item_check.on_click
             function="Floater.Toggle"
             parameter="region_tracker" />
        </menu_item_check>
         <menu_item_check
             label="Stream Title"
             name="Stream Title">
            <menu_item_check.on_check
             function="Floater.Visible"
             parameter="fs_streamtitle" />
            <menu_item_check.on_click
             function="Floater.Toggle"
=======
        
         <menu_item_check
             label="Region Tracker"
             name="Region Tracker">
            <menu_item_check.on_check
             function="Floater.Visible"
             parameter="region_tracker" />
            <menu_item_check.on_click
             function="Floater.Toggle"
             parameter="region_tracker" />
        </menu_item_check>
         <menu_item_check
             label="Stream Title"
             name="Stream Title">
            <menu_item_check.on_check
             function="Floater.Visible"
             parameter="fs_streamtitle" />
            <menu_item_check.on_click
             function="Floater.Toggle"
>>>>>>> ac0d6afb
             parameter="fs_streamtitle" />
        </menu_item_check>
        <menu_item_separator/>
        
        <menu_item_call
         label="Landmark this Place"
         name="Create Landmark Here">
            <menu_item_call.on_click
             function="World.CreateLandmark" />
            <menu_item_call.on_enable
             function="World.EnableCreateLandmark" />
        </menu_item_call>

        <menu_item_call
         label="Location Profile"
         layout="topleft"
         name="Place Profile">
            <menu_item_call.on_click
             function="World.PlaceProfile" />
            <menu_item_call.on_enable
             function="World.EnablePlaceProfile" />
        </menu_item_call>
        
        <menu_item_call
         label="Parcel Details"
         name="About Land">
            <menu_item_call.on_click
             function="Floater.Show"
             parameter="about_land" />
            <menu_item_call.on_enable
             function="Floater.CanShow"
             parameter="about_land" />
        </menu_item_call>
        
        <menu_item_call
         label="Region Details"
         name="RegionEstate"
         shortcut="alt|R"
         use_mac_ctrl="true">
            <menu_item_call.on_click
             function="Floater.Show"
             parameter="region_info" />
            <menu_item_call.on_enable
             function="Floater.CanShow"
             parameter="region_info" />
        </menu_item_call>
        <menu_item_call
             label="Set Home to Here"
             name="Set Home to Here">
                <menu_item_call.on_click
                 function="World.SetHomeLocation" />
                <menu_item_call.on_enable
                 function="World.EnableSetHomeLocation" />
        </menu_item_call>

        <menu_item_separator/>

        <menu_item_call
             label="Buy this Land"
             name="Buy Land">
                <menu_item_call.on_click
                 function="Land.Buy" />
                <menu_item_call.on_enable
                 function="World.EnableBuyLand" />
            </menu_item_call>
        
        <menu_item_call
             label="Show Owned Land"
             name="My Land">
                <menu_item_call.on_click
                 function="Floater.Show"
                 parameter="land_holdings" />
        </menu_item_call>

        <menu_item_call
         label="My Linden Home..."
         name="Linden Home">
            <menu_item_call.on_visible
             function="GridCheck"
             parameter="secondlife"/>
            <menu_item_call.on_click
             function="World.LindenHome"/>
        </menu_item_call>
        
        <menu
           create_jump_keys="true"
           label="Show More"
           name="LandShow"
           tear_off="true">
          
          <menu_item_check
             label="Hide Ban Lines"
             name="Hide Ban Lines">
            <menu_item_check.on_check
             function="World.CheckBanLines"
             parameter="0" />
            <menu_item_check.on_click
             function="World.ShowBanLines"
             parameter="0" />
          </menu_item_check>
          <menu_item_check
             label="Show Ban Lines On Collision"
             name="Show Ban Lines On Collision">
            <menu_item_check.on_check
             function="World.CheckBanLines"
             parameter="1" />
            <menu_item_check.on_click
             function="World.ShowBanLines"
             parameter="1" />
          </menu_item_check>
          <menu_item_check
             label="Show Ban Lines On Proximity"
             name="Show Ban Lines On Proximity">
            <menu_item_check.on_check
             function="World.CheckBanLines"
             parameter="2" />
            <menu_item_check.on_click
             function="World.ShowBanLines"
             parameter="2" />
          </menu_item_check>

          <menu_item_separator />
           
           <menu_item_check
                 label="Beacons"
                 name="beacons"
                 shortcut="control|alt|shift|N">
                    <menu_item_check.on_check
                     function="Floater.Visible"
                     parameter="beacons" />
                    <menu_item_check.on_click
                     function="Floater.Toggle"
                     parameter="beacons" />
          </menu_item_check>
          
          <menu_item_check
             label="Property Lines"
             name="Property Lines"
             shortcut="control|alt|shift|P">
            <menu_item_check.on_check
               control="ShowPropertyLines" />
            <menu_item_check.on_click
               function="ToggleControl"
               parameter="ShowPropertyLines" />
          </menu_item_check>
          
          <menu_item_check
             label="Land Owners"
             name="Land Owners"
             shortcut="control|alt|O">
            <menu_item_check.on_check
               control="ShowParcelOwners" />
            <menu_item_check.on_click
               function="ToggleControl"
               parameter="ShowParcelOwners" />
          </menu_item_check>
          
          <menu_item_check
             label="Coordinates"
             name="Coordinates">
            <menu_item_check.on_click
               function="ToggleControl"
               parameter="NavBarShowCoordinates" />
            <menu_item_check.on_check
               control="NavBarShowCoordinates" />
          </menu_item_check>
          
          <menu_item_check
             label="Parcel Permissions"
             name="Parcel Properties">
            <menu_item_check.on_click
               function="ToggleControl"
               parameter="NavBarShowParcelProperties" />
            <menu_item_check.on_check
               control="NavBarShowParcelProperties" />
          </menu_item_check>
          <menu_item_separator />
          <menu_item_check
             label="Advanced Menu"
             name="Show Advanced Menu">
            <on_check
               function="CheckControl"
               parameter="UseDebugMenus" />
            <on_click
               function="ToggleControl"
               parameter="UseDebugMenus" />
          </menu_item_check>
        </menu>
        <menu_item_check
          label="Improve graphics speed..."
          name="Performance">
          <menu_item_check.on_click
           function="Floater.Toggle"
           parameter="performance" />
          <menu_item_check.on_check
           function="Floater.Visible"
           parameter="performance" />
        </menu_item_check>
        <menu_item_separator/>

	    <menu_item_call
	     label="Teleport Home"
	     name="Teleport Home"
	     shortcut="control|shift|H">
         <menu_item_call.on_click
            function="World.TeleportHome" />
         <menu_item_call.on_enable
            function="World.EnableTeleportHome" />
        </menu_item_call>
        <menu_item_separator/>
    <!--    <menu_item_check
         label="Show Navigation Bar"
         name="ShowNavbarNavigationPanel">
           <menu_item_check.on_click
             function="ToggleControl"
             parameter="ShowNavbarNavigationPanel" />
             <menu_item_check.on_check
             function="CheckControl"
             parameter="ShowNavbarNavigationPanel" />
        </menu_item_check>
       <menu_item_check
         label="Show Favorites Bar"
         name="ShowNavbarFavoritesPanel">
           <menu_item_check.on_click
             function="ToggleControl"
             parameter="ShowNavbarFavoritesPanel" />
             <menu_item_check.on_check
             function="CheckControl"
             parameter="ShowNavbarFavoritesPanel" />
        </menu_item_check>
        <menu_item_separator/>-->

      <menu
         create_jump_keys="true"
         label="Environment"
         name="Environment"
         tear_off="true">
            <menu_item_check
             label="Sunrise"
             name="Sunrise"
             shortcut="control|shift|U">
                <menu_item_check.on_click
                 function="World.EnvSettings"
                 parameter="sunrise" />
                <menu_item_check.on_check
                 function="World.EnableEnvSettings" 
                 parameter="sunrise" />
                <menu_item_check.on_enable
                 function="RLV.EnableIfNot"
                 parameter="setenv" />
            </menu_item_check>
          <menu_item_check
           label="Midday"
           name="Noon"
           shortcut="control|shift|Y">
            <menu_item_check.on_click
             function="World.EnvSettings"
             parameter="noon" />
            <menu_item_check.on_check
             function="World.EnableEnvSettings"
             parameter="noon" />
            <menu_item_check.on_enable
             function="RLV.EnableIfNot"
             parameter="setenv" />
          </menu_item_check>
          <menu_item_check
             label="Midday (Legacy)"
             name="legacy noon">
            <menu_item_check.on_click
             function="World.EnvSettings"
             parameter="legacy noon" />
            <menu_item_check.on_check
             function="World.EnableEnvSettings"
             parameter="legacy noon" />
            <menu_item_check.on_enable
             function="RLV.EnableIfNot"
             parameter="setenv" />
          </menu_item_check>
            <menu_item_check
             label="Sunset"
             name="Sunset"
             shortcut="control|shift|N">
                <menu_item_check.on_click
                 function="World.EnvSettings"
                 parameter="sunset" />
                <menu_item_check.on_check
                 function="World.EnableEnvSettings" 
                 parameter="sunset" />
                <menu_item_check.on_enable
                 function="RLV.EnableIfNot"
                 parameter="setenv" />
            </menu_item_check>
            <menu_item_check
             label="Midnight"
             name="Midnight"
			 shortcut="control|shift|X">
                <menu_item_check.on_click
                 function="World.EnvSettings"
                 parameter="midnight" />
                <menu_item_check.on_check
                 function="World.EnableEnvSettings" 
                 parameter="midnight" />
                <menu_item_check.on_enable
                 function="RLV.EnableIfNot"
                 parameter="setenv" />
            </menu_item_check>
            <menu_item_check
             label="Use Shared Environment"
             name="Use Shared Environment">
                <menu_item_check.on_click
                 function="World.EnvSettings"
                 parameter="region" />
                <menu_item_check.on_check
                 function="World.EnableEnvSettings" 
                 parameter="region" />
                <menu_item_check.on_enable
                 function="RLV.EnableIfNot"
                 parameter="setenv" />
            </menu_item_check>
            <menu_item_separator/>
            <menu_item_call
             label="My Environments..."
             name="my_environs">
                <menu_item_call.on_click
                 function="World.EnvSettings"
                 parameter="my_environs" />
                <menu_item_call.on_enable
                 function="RLV.EnableIfNot"
                 parameter="setenv" />
            </menu_item_call>
            <menu_item_call
             label="Personal Lighting..."
             name="adjustment_tool">
                <menu_item_call.on_click
                 function="World.EnvSettings"
                 parameter="adjust_tool" />
                <menu_item_call.on_enable
                 function="RLV.EnableIfNot"
                 parameter="setenv" />
            </menu_item_call>
            <menu_item_separator/>
            <menu_item_check
             label="Pause Clouds"
             name="pause_clouds">
                <menu_item_check.on_click
                 function="World.EnvSettings"
                 parameter="pause_clouds" />
                <menu_item_check.on_check
                 function="World.EnableEnvSettings" 
                 parameter="pause_clouds" />
                <menu_item_check.on_enable
                 function="RLV.EnableIfNot"
                 parameter="setenv" />
            </menu_item_check>
            <menu_item_separator/>
            <menu
             label="Bulk Import"
             name="WL Bulk Import">
                <menu_item_call
                 label="Days..."
                 name="WL Bulk Import Days">
                    <menu_item_call.on_click
                     function="File.ImportWindlightBulk"
                     parameter="2"/>
                    <menu_item_call.on_enable
                     function="File.EnableImportWindlightBulk"/>
                </menu_item_call>
                <menu_item_call
                 label="Skies..."
                 name="WL Bulk Import Skies">
                    <menu_item_call.on_click
                     function="File.ImportWindlightBulk"
                     parameter="0"/>
                    <menu_item_call.on_enable
                     function="File.EnableImportWindlightBulk"/>
                </menu_item_call>
                <menu_item_call
                 label="Water..."
                 name="WL Bulk Import Water">
                    <menu_item_call.on_click
                     function="File.ImportWindlightBulk"
                     parameter="1"/>
                    <menu_item_call.on_enable
                     function="File.EnableImportWindlightBulk"/>
                </menu_item_call>
            </menu>
        </menu>
	    
<!--   
	    <menu
	     create_jump_keys="true"
	     label="Environment Editor"
	     name="Environment Editor"
	     tear_off="true">
	     	
	     	<menu_item_call
	     	 label="Environment Settings..."
	     	 name="Environment Settings">
	     	 	<menu_item_call.on_click
	     	 	 function="World.EnvSettings"
                 parameter="editor"/>
          <menu_item_call.on_enable
           function="RLV.EnableIfNot"
           parameter="setenv" />
	     	</menu_item_call>
	     	
	     	<menu_item_separator/>

	     	<menu
	     	 name="Water Presets"
	     	 label="Water Presets">
	     	 	<menu_item_call
	     	 	 label="New preset..."
	     	 	 name="new_water_preset">
	     	 	 	<menu_item_call.on_click
	     	 	 	function="World.EnvPreset"
	     	 	 	parameter="new_water"/>
            <menu_item_call.on_enable
            function="RLV.EnableIfNot"
            parameter="setenv" />
	     	 	</menu_item_call>
	     	 	<menu_item_call
	     	 	 label="Edit preset..."
	     	 	 name="edit_water_preset">
	     	 	 	<menu_item_call.on_click
	     	 	 	function="World.EnvPreset"
	     	 	 	parameter="edit_water"/>
            <menu_item_call.on_enable
            function="RLV.EnableIfNot"
            parameter="setenv" />
          </menu_item_call>
	     	</menu>

	     	<menu
	     	 name="Sky Presets"
	     	 label="Sky Presets">
	     	 	<menu_item_call
	     	 	 label="New preset..."
	     	 	 name="new_sky_preset">
	     	 	 	<menu_item_call.on_click
	     	 	 	function="World.EnvPreset"
	     	 	 	parameter="new_sky"/>
            <menu_item_call.on_enable
            function="RLV.EnableIfNot"
            parameter="setenv" />
          </menu_item_call>
	     	 	<menu_item_call
	     	 	 label="Edit preset..."
	     	 	 name="edit_sky_preset">
	     	 	 	<menu_item_call.on_click
	     	 	 	function="World.EnvPreset"
	     	 	 	parameter="edit_sky"/>
            <menu_item_call.on_enable
            function="RLV.EnableIfNot"
            parameter="setenv" />
          </menu_item_call>
	     	</menu>
	     	
	     	<menu
	     	 name="Day Presets"
	     	 label="Day Presets">
	     	 	<menu_item_call
	     	 	 label="New preset..."
	     	 	 name="new_day_preset">
	     	 	 	<menu_item_call.on_click
	     	 	 	function="World.EnvPreset"
	     	 	 	parameter="new_day_cycle"/>
            <menu_item_call.on_enable
            function="RLV.EnableIfNot"
            parameter="setenv" />
          </menu_item_call>
	     	 	<menu_item_call
	     	 	 label="Edit preset..."
	     	 	 name="edit_day_preset">
	     	 	 	<menu_item_call.on_click
	     	 	 	function="World.EnvPreset"
	     	 	 	parameter="edit_day_cycle"/>
            <menu_item_call.on_enable
            function="RLV.EnableIfNot"
            parameter="setenv" />
          </menu_item_call>
	     	</menu>
	    </menu>
-->    
		<menu
			 create_jump_keys="true"
			 name="photo_and_video"
			 label="Photo and Video"
			 tear_off="true">
				<menu_item_call
				label="Phototools"
				name="phototools_item_call"
				shortcut="alt|P">
					<menu_item_call.on_click
					function="Floater.Toggle"
					parameter="phototools" />
				</menu_item_call>
				<menu_item_call
				label="Cameratools"
				name="cameratools_item_call"
				shortcut="control|shift|C">
					<menu_item_call.on_click
					function="Floater.Toggle"
					parameter="phototools_camera" />
            </menu_item_call>
            <menu_item_check
               label="Depth of Field Focus lock"
               layout="topleft"
               shortcut="alt|shift|X"
               name="lock_focus_point">
            <menu_item_check.on_check
               function="CheckControl"
               parameter="FSFocusPointLocked" />
            <menu_item_check.on_click
               function="ToggleControl"
               parameter="FSFocusPointLocked" />
            </menu_item_check>
		</menu>
      <menu_item_call
        label="Area Search"
        name="area_search">
        <menu_item_call.on_click
          function="Floater.Toggle"
          parameter="area_search" />
      </menu_item_call>
      <menu_item_call
        label="Sound Explorer"
        name="Sound Explorer">
        <menu_item_call.on_click
          function="Floater.Toggle"
          parameter="sound_explorer" />
      </menu_item_call>
      <menu_item_call
        label="Animation Explorer"
        name="Animation Explorer">
        <menu_item_call.on_click
          function="Floater.Toggle"
          parameter="animation_explorer" />
      </menu_item_call>
      <menu_item_call
        label="Asset Blacklist"
        name="asset_blacklist">
        <menu_item_call.on_click
          function="Floater.Toggle"
          parameter="fs_asset_blacklist" />
      </menu_item_call>
      <menu_item_separator/>
      <menu_item_call
        label="Avatar Render Settings"
        name="Avatar Render Settings">
        <menu_item_call.on_click
          function="Floater.Toggle"
          parameter="fs_avatar_render_settings" />
      </menu_item_call>
      <menu_item_check
        label="Always show Friends fully"
        name="Always show Friends normally">
        <menu_item_check.on_click
          function="ToggleControl"
          parameter="AlwaysRenderFriends"/>
        <menu_item_check.on_check
          function="CheckControl"
          parameter="AlwaysRenderFriends"/>
      </menu_item_check>
      <menu_item_check
        label="Show Friends only"
        name="Render Friends Only">
        <menu_item_check.on_click
          function="TogglePerAccountControl"
          parameter="FSRenderFriendsOnly"/>
        <menu_item_check.on_check
          function="CheckPerAccountControl"
          parameter="FSRenderFriendsOnly"/>
      </menu_item_check>
    </menu>
    <menu
     create_jump_keys="true"
     label="Build"
     name="BuildTools"
     tear_off="true"
     visible="true">
       <menu_item_check
         label="Build"
         name="Show Build Tools"
         shortcut="control|B">
            <menu_item_check.on_check
             function="Build.Active" />
            <menu_item_check.on_click
             function="Build.Toggle" />
            <menu_item_check.on_enable
             function="Build.EnabledOrActive" />
       </menu_item_check>
       <menu
          create_jump_keys="true"
          label="Select Build Tool"
          name="Select Tool"
          tear_off="true">
         <menu_item_call
			label="Focus Tool"
			name="Focus"
			shortcut="control|1">
           <menu_item_call.on_click
              function="Tools.SelectTool"
              parameter="focus" />
         </menu_item_call>
         <menu_item_call
			label="Move Tool"
			name="Move"
			shortcut="control|2">
           <menu_item_call.on_click
              function="Tools.SelectTool"
              parameter="move" />
         </menu_item_call>
         <menu_item_call
			label="Edit Tool"
			name="Edit"
			shortcut="control|3">
           <menu_item_call.on_click
              function="Tools.SelectTool"
              parameter="edit" />
         </menu_item_call>
         <menu_item_call
			label="Create Tool"
			name="Create"
			shortcut="control|4">
           <menu_item_call.on_click
              function="Tools.SelectTool"
              parameter="create" />
         </menu_item_call>
         <menu_item_call
			label="Land Tool"
			name="Land"
			shortcut="control|5">
           <menu_item_call.on_click
              function="Tools.SelectTool"
              parameter="land" />
         </menu_item_call>
	   </menu>
        <menu_item_call
           label="Link"
           name="Link"
           shortcut="control|L">
          <menu_item_call.on_click
             function="Tools.Link" />
          <menu_item_call.on_enable
             function="Tools.EnableLink" />
        </menu_item_call>
        <menu_item_call
           label="Unlink"
           name="Unlink"
           shortcut="control|shift|L">
          <menu_item_call.on_click
             function="Tools.Unlink" />
          <menu_item_call.on_enable
             function="Tools.EnableUnlink" />
        </menu_item_call>
        <menu_item_check
             label="Edit Linked Parts"
             name="Edit Linked Parts"
             shortcut="control|shift|E">
                <menu_item_check.on_check
                 control="EditLinkedParts" />
                <menu_item_check.on_click
                 function="Tools.EditLinkedParts"
                 parameter="EditLinkedParts" />
                <menu_item_check.on_enable
                 function="Tools.EnableToolNotPie" />
            </menu_item_check>
        <menu
         create_jump_keys="true"
         label="Select Elements"
         name="Select Elements"
         tear_off="true">
            <menu_item_call
             label="Select Next Part or Face"
             name="Select Next Part or Face"
	     shortcut="control|.">
                <menu_item_call.on_click
                 function="Tools.SelectNextPart"
                 parameter="next" />
                <menu_item_call.on_enable
                 function="Tools.EnableSelectNextPart" />
            </menu_item_call>
            <menu_item_call
             label="Select Previous Part or Face"
             name="Select Previous Part or Face"
	     shortcut="control|,">
                <menu_item_call.on_click
                 function="Tools.SelectNextPart"
                 parameter="previous" />
                <menu_item_call.on_enable
                 function="Tools.EnableSelectNextPart" />
            </menu_item_call>
            <menu_item_call
             label="Include Next Part or Face"
             name="Include Next Part or Face"
	     shortcut="control|shift|.">
                <menu_item_call.on_click
                 function="Tools.SelectNextPart"
                 parameter="includenext" />
                <menu_item_call.on_enable
                 function="Tools.EnableSelectNextPart" />
            </menu_item_call>
            <menu_item_call
             label="Include Previous Part or Face"
             name="Include Previous Part or Face"
	     shortcut="control|shift|,">
                <menu_item_call.on_click
                 function="Tools.SelectNextPart"
                 parameter="includeprevious" />
                <menu_item_call.on_enable
                 function="Tools.EnableSelectNextPart" />
            </menu_item_call>
        </menu>
        <menu_item_separator/>

        <menu_item_call
           label="Focus on Selection"
           name="Focus on Selection"
           shortcut="H">
          <menu_item_call.on_click
             function="Tools.LookAtSelection"
             parameter="focus" />
          <menu_item_call.on_enable
             function="SomethingSelectedNoHUD" />
        </menu_item_call>
        <menu_item_call
           label="Zoom to Selection"
           name="Zoom to Selection"
           shortcut="shift|H">
          <menu_item_call.on_click
             function="Tools.LookAtSelection"
             parameter="zoom" />
          <menu_item_call.on_enable
             function="SomethingSelectedNoHUD" />
        </menu_item_call>
		 
        <menu_item_separator/>

        <menu
         create_jump_keys="true"
         label="Object"
         name="Object"
         tear_off="true">
          <menu_item_call
             label="Buy"
             name="Menu Object Buy">
            <menu_item_call.on_click
               function="Tools.BuyOrTake"/>
            <menu_item_call.on_visible
               function="Tools.VisibleBuyObject"/>
            <menu_item_call.on_enable
               function="Tools.EnableBuyOrTake"/>
          </menu_item_call>
          <menu_item_call
             label="Take"
             name="Menu Object Take">
            <menu_item_call.on_click
               function="Tools.BuyOrTake"/>
            <menu_item_call.on_visible
               function="Tools.VisibleTakeObject"/>
            <menu_item_call.on_enable
               function="Tools.EnableBuyOrTake"/>
          </menu_item_call>
          <menu_item_call
			 label="Take Copy"
			 name="Take Copy">
			<menu_item_call.on_click
               function="Tools.TakeCopy" />
			<menu_item_call.on_enable
               function="Tools.EnableTakeCopy" />
          </menu_item_call>
          <menu_item_call
             label="Duplicate"
             name="Duplicate"
             shortcut="control|D">
            <menu_item_call.on_click
               function="Object.Duplicate" />
          </menu_item_call>

          <menu_item_call
             label="Edit Particles"
             name="Menu Object Edit Particles">
            <menu_item_call.on_click
               function="Object.EditParticles" />
            <menu_item_call.on_enable
               function="Object.EnableEditParticles" />
          </menu_item_call>

          <menu_item_call
			 label="Save Back to Object Contents"
			 name="Save Object Back to Object Contents">
			<menu_item_call.on_click
               function="Tools.SaveToObjectInventory" />
			<menu_item_call.on_enable
               function="Tools.EnableSaveToObjectInventory" />
          </menu_item_call>
          <menu_item_call
			 label="Return Object"
			 name="Return Object back to Owner">
			<menu_item_call.on_click
               function="Object.Return" />
			<menu_item_call.on_enable
               function="Object.EnableReturn" />
          </menu_item_call>
          <menu
            create_jump_keys="true"
            label="Save as"
            name="Export Menu"
            tear_off="true">
            <menu_item_call
              label="Backup"
              name="Backup">
              <menu_item_call.on_click
              function="Object.Export" />
              <menu_item_call.on_enable
              function="Object.EnableExport" />
            </menu_item_call>
            <menu_item_call
              label="Collada"
              name="Collada">
              <menu_item_call.on_click
              function="Object.ExportCollada" />
              <menu_item_call.on_enable
              function="Object.EnableExport" />
            </menu_item_call>
          </menu>
		</menu>
        <menu
           create_jump_keys="true"
           label="Scripts"
           name="Scripts"
           tear_off="true">
          <menu_item_call
             label="Show Script Warnings/Errors"
             name="Script Debug">
            <menu_item_call.on_click
               function="ShowScriptDebug" />
          </menu_item_call>
          <menu_item_call
             label="Script Info (Counter)"
             name="Script Info">
            <menu_item_call.on_click
               function="Tools.ScriptInfo" />
            <menu_item_call.on_enable
               function="Object.EnableScriptInfo" />
          </menu_item_call>
          <menu_item_call
             label="Recompile Scripts (Mono)"
             name="Mono">
            <menu_item_call.on_click
               function="Tools.SelectedScriptAction"
               parameter="compile mono" />
            <menu_item_call.on_enable
               function="EditableSelectedMono" />
          </menu_item_call>
          <menu_item_call
             label="Recompile Scripts (LSL)"
             name="LSL">
            <menu_item_call.on_click
               function="Tools.SelectedScriptAction"
               parameter="compile lsl" />
            <menu_item_call.on_enable
               function="EditableSelected" />
          </menu_item_call>
          <menu_item_call
             label="Reset Scripts"
             name="Reset Scripts">
            <menu_item_call.on_click
               function="Tools.SelectedScriptAction"
               parameter="reset" />
            <menu_item_call.on_enable
               function="EditableSelected" />
          </menu_item_call>
          <menu_item_call
             label="Set Scripts to Running"
             name="Set Scripts to Running">
            <menu_item_call.on_click
               function="Tools.SelectedScriptAction"
               parameter="start" />
            <menu_item_call.on_enable
               function="EditableSelected" />
          </menu_item_call>
          <menu_item_call
             label="Set Scripts to Not Running"
             name="Set Scripts to Not Running">
            <menu_item_call.on_click
               function="Tools.SelectedScriptAction"
               parameter="stop" />
            <menu_item_call.on_enable
               function="EditableSelected" />
          </menu_item_call>
          <menu_item_call
             label="Remove Scripts From Selection"
             name="Remove Scripts From Selection">
            <menu_item_call.on_click
               function="Tools.SelectedScriptAction"
               parameter="delete" />
            <menu_item_call.on_enable
               function="EditableSelected" />
          </menu_item_call>          
        </menu>

      <menu
         create_jump_keys="true"
         label="Pathfinding"
         name="Pathfinding"
         tear_off="true">
        <menu_item_call
            label="Region Objects"
            name="pathfinding_linksets_menu_item">
          <menu_item_call.on_click
              function="Floater.ToggleOrBringToFront"
              parameter="pathfinding_linksets" />
          <menu_item_call.on_enable
              function="Tools.EnablePathfinding" />
        </menu_item_call>
        <menu_item_call
            label="Characters..."
            name="pathfinding_characters_menu_item">
          <menu_item_call.on_click
              function="Floater.ToggleOrBringToFront"
              parameter="pathfinding_characters" />
          <menu_item_call.on_enable
              function="Tools.EnablePathfinding" />
        </menu_item_call>
        <menu_item_call
            label="View / test..."
            name="pathfinding_console_menu_item">
          <menu_item_call.on_click
              function="Floater.ToggleOrBringToFront"
              parameter="pathfinding_console" />
          <menu_item_call.on_enable
              function="Tools.EnablePathfindingView" />
        </menu_item_call>
        <menu_item_call
            label="Rebake region"
            name="pathfinding_rebake_navmesh_item">
          <menu_item_call.on_click
              function="Tools.DoPathfindingRebakeRegion"/>
          <menu_item_call.on_enable
              function="Tools.EnablePathfindingRebakeRegion" />
        </menu_item_call>
      </menu>

      <menu_item_separator/>

        <menu
         create_jump_keys="true"
         label="Options"
         name="Options"
         tear_off="true">
	   <menu_item_check
	       label="Show Advanced Permissions"
	       name="DebugPermissions">
			  <menu_item_check.on_check
				 function="CheckControl"
				 parameter="DebugPermissions" />
			  <menu_item_check.on_click
				 function="ToggleControl"
				 parameter="DebugPermissions" />
			</menu_item_check>

            <menu_item_separator/>

            <menu_item_check
                 label="Select Only My Objects"
                 name="Select Only My Objects">
                    <menu_item_check.on_check
                     control="SelectOwnedOnly" />
                    <menu_item_check.on_click
                     function="Tools.SelectOnlyMyObjects"
                     parameter="agents" />
                </menu_item_check>
                <menu_item_check
                 label="Select Only Movable Objects"
                 name="Select Only Movable Objects">
                    <menu_item_check.on_check
                     control="SelectMovableOnly" />
                    <menu_item_check.on_click
                     function="Tools.SelectOnlyMovableObjects"
                     parameter="movable" />
                </menu_item_check>
                <menu_item_check
                 label="Select Only Locked Objects"
                 name="Select Only Locked Objects">
                    <menu_item_check.on_check
                     control="FSSelectLockedOnly" />
                    <menu_item_check.on_click
                     function="ToggleControl"
                     parameter="FSSelectLockedOnly" />
                </menu_item_check>
                <menu_item_check
                 label="Select Only Copyable Objects"
                 name="Select Only Copyable Objects">
                    <menu_item_check.on_check
                     control="FSSelectCopyableOnly" />
                    <menu_item_check.on_click
                     function="ToggleControl"
                     parameter="FSSelectCopyableOnly" />
                </menu_item_check>
                <menu_item_check
                 label="Select Invisible Objects"
                 name="Select Invisible Objects">
                    <menu_item_check.on_check
                     control="SelectInvisibleObjects" />
                    <menu_item_check.on_click
                     function="Tools.SelectInvisibleObjects"
                     parameter="invisible" />
                </menu_item_check>
            <menu_item_check
                 label="Select Reflection Probes"
                 name="Select Reflection Probes">
                    <menu_item_check.on_check
                     control="SelectReflectionProbes" />
                    <menu_item_check.on_click
                     function="Tools.SelectReflectionProbes"
                     parameter="reflection_probes" />
            </menu_item_check>
                <menu_item_check
                 label="Select By Surrounding"
                 name="Select By Surrounding">
                    <menu_item_check.on_check
                     control="RectangleSelectInclusive" />
                    <menu_item_check.on_click
                     function="Tools.SelectBySurrounding" />
                </menu_item_check>
                <menu_item_check
                 label="Include Group-Owned Objects"
                 name="Include Group-Owned Objects">
                    <menu_item_check.on_check
                     control="FSSelectIncludeGroupOwned" />
                    <menu_item_check.on_click
                     function="ToggleControl"
                     parameter="FSSelectIncludeGroupOwned" />
                </menu_item_check>

          <menu_item_separator/>

                <menu_item_check
                  label="Show Physics Shape When Editing"
                  name="Show Physics Shape">
                  <menu_item_check.on_check
                    function="CheckControl"
                    parameter="ShowPhysicsShapeInEdit" />
                  <menu_item_check.on_click
                    function="ToggleControl"
                    parameter="ShowPhysicsShapeInEdit" />
                </menu_item_check>
          <menu_item_check
                 label="Show Selection Outlines"
				 shortcut="control|alt|H"
                 name="Show Selection Outlines">
                    <menu_item_check.on_check
                     function="CheckControl"
                     parameter="RenderHighlightSelections" />
                    <menu_item_check.on_click
                     function="ToggleControl"
                     parameter="RenderHighlightSelections" />
                </menu_item_check>
                <menu_item_check
                 label="Show Hidden Selection"
                 name="Show Hidden Selection">
                    <menu_item_check.on_check
                     control="RenderHiddenSelections" />
                    <menu_item_check.on_click
                     function="Tools.ShowHiddenSelection" />
                </menu_item_check>
                <menu_item_check
                 label="Show Light Radius for Selection"
                 name="Show Light Radius for Selection">
                    <menu_item_check.on_check
                     control="RenderLightRadius" />
                    <menu_item_check.on_click
                     function="Tools.ShowSelectionLightRadius" />
                </menu_item_check>
                <menu_item_check
                       label="Show Reflection Probe Volumes"
                       name="Show Reflection Probe Volumes">
                  <menu_item_check.on_check
                   control="RenderReflectionProbeVolumes" />
                  <menu_item_check.on_click
                     function="ToggleControl"
                     parameter="RenderReflectionProbeVolumes" />
                </menu_item_check>
                <menu_item_check
                 label="Show Selection Beam"
                 name="Show Selection Beam">
                    <menu_item_check.on_check
                     control="ShowSelectionBeam" />
                    <menu_item_check.on_click
                     function="ToggleControl"
                     parameter="ShowSelectionBeam" />
                </menu_item_check>
                <menu_item_check
                       label="Highlight Transparent"
                       name="Highlight Transparent"
                       shortcut="control|alt|T"
                       use_mac_ctrl="true">
                  <menu_item_check.on_check
                   function="View.CheckHighlightTransparent" />
                  <menu_item_check.on_click
                   function="View.HighlightTransparent" />
                </menu_item_check>
                <menu_item_check
                label="- include Rigged Transparent"
                name="Include Transparent Rigged"
                shortcut="control|alt|shift|T"
                use_mac_ctrl="true">
                   <menu_item_check.on_check
                    function="View.CheckHighlightTransparentRigged" />
                   <menu_item_check.on_click
                    function="View.HighlightTransparentRigged" />
               </menu_item_check>
        <menu_item_separator/>
          
          <menu_item_check
            label="No Post-processing"
            name="No Post">
            <menu_item_check.on_check
             control="RenderDisablePostProcessing" />
            <menu_item_check.on_click
             function="ToggleControl"
             parameter="RenderDisablePostProcessing" />
          </menu_item_check>
          
        <menu_item_separator/>

                <menu_item_check
                 label="Snap to Grid"
                 name="Snap to Grid"
                 shortcut="G">
                    <menu_item_check.on_check
                     control="SnapEnabled" />
                    <menu_item_check.on_click
                     function="ToggleControl"
                     parameter="SnapEnabled" />
                    <menu_item_check.on_enable
                     function="Tools.EnableToolNotPie" />
                </menu_item_check>
                <menu_item_call
                 label="Snap Object XY to Grid"
                 name="Snap Object XY to Grid"
                 shortcut="shift|X">
                    <menu_item_call.on_click
                     function="Tools.SnapObjectXY" />
                    <menu_item_call.on_enable
                     function="Tools.EnableToolNotPie" />
                </menu_item_call>
                <menu_item_call
                 label="Use Selection for Grid"
                 name="Use Selection for Grid"
                 shortcut="shift|G">
                    <menu_item_call.on_click
                     function="Tools.UseSelectionForGrid" />
                    <menu_item_call.on_enable
                     function="SomethingSelected" />
                </menu_item_call>
                <menu_item_separator/>
                <menu_item_call
                 label="Grid Options..."
                 name="Grid Options"
                 shortcut="control|shift|B">
                    <menu_item_call.on_click
                     function="Floater.Toggle"
                     parameter="build_options" />
                    <menu_item_call.on_enable
                     function="Tools.EnableToolNotPie" />
                </menu_item_call>
                <menu_item_call
                 label="Set Default Permissions..."
                 name="Set default permissions">
                    <menu_item_call.on_click
                     function="Floater.ToggleOrBringToFront"
                     parameter="perms_default" />
                </menu_item_call>
        </menu>
        <menu
         create_jump_keys="true"
         label="Upload"
         layout="topleft"
         name="Upload"
         tear_off="true">
            <menu_item_call
             label="Image..."
             layout="topleft"
             name="Upload Image"
             shortcut="control|U">
                <menu_item_call.on_click
                 function="File.UploadImage"
                 parameter="" />
                <menu_item_call.on_enable
                 function="File.EnableUpload" />
                <menu_item_call.on_visible
                 function="Upload.CalculateCosts"
                 parameter="Upload Image,texture" />
            </menu_item_call>
            <menu_item_call
             label="Sound (L$[COST])..."
             layout="topleft"
             name="Upload Sound">
                <menu_item_call.on_click
                 function="File.UploadSound"
                 parameter="" />
                <menu_item_call.on_enable
                 function="File.EnableUpload" />
                <menu_item_call.on_visible
                 function="Upload.CalculateCosts"
                 parameter="Upload Sound,sound" />
            </menu_item_call>
            <menu_item_call
             label="Animation (L$[COST])..."
             layout="topleft"
             name="Upload Animation">
                <menu_item_call.on_click
                 function="File.UploadAnim"
                 parameter="" />
                <menu_item_call.on_enable
                 function="File.EnableUpload" />
                <menu_item_call.on_visible
                 function="Upload.CalculateCosts"
                 parameter="Upload Animation,animation" />
            </menu_item_call>
            <menu_item_call
             label="Mesh Model..."
             layout="topleft"
             name="Upload Model">
            <menu_item_call.on_click
             function="File.UploadModel"
             parameter="" />
            <menu_item_call.on_enable
             function="File.EnableUploadModel" />
            <menu_item_call.on_visible
            function="File.VisibleUploadModel"/>
            </menu_item_call>
          <menu_item_call
           label="Material..."
           layout="topleft"
           name="Upload Material">
            <menu_item_call.on_click
             function="File.UploadMaterial"
             parameter="" />
            <menu_item_call.on_enable
             function="File.EnableUploadMaterial" />
          </menu_item_call>
	   <menu_item_call
             label="Bulk..."
             layout="topleft"
             name="Bulk Upload">
                <menu_item_call.on_visible
                 function="Upload.CalculateCosts"
                 parameter="Bulk Upload,texture" />
                <menu_item_call.on_click
                 function="File.UploadBulk"
                 parameter="" />
		<menu_item_call.on_visible
                 function="Upload.CalculateCosts"
                 parameter="Bulk Upload" />
            </menu_item_call>
	    <menu_item_call
             label="Import Linkset..."
             visibility_control="FSEnableObjectExports"
             name="import linkset">
                <menu_item_call.on_click
                 function="File.ImportLinkset"
                 parameter="" />
            </menu_item_call>
        </menu>

        <!-- local mesh begin -->
        <menu_item_call
           enabled="true"
           label="Local Mesh"
           name="local_mesh">
          <menu_item_call.on_click function="Floater.Show" parameter="local_mesh_floater"/>
        </menu_item_call>
        <!-- local mesh end -->

      <menu_item_separator/>
        <menu_item_call
         enabled="false"
         label="Undo"
         name="Undo"
         allow_key_repeat="true"
         shortcut="control|Z">
            <on_click
             function="Edit.Undo"
             userdata="" />
            <on_enable
             function="Edit.EnableUndo" />
        </menu_item_call>
        <menu_item_call
         enabled="false"
         label="Redo"
         name="Redo"
         allow_key_repeat="true"
         shortcut="control|Y">
            <on_click
             function="Edit.Redo"
             userdata="" />
            <on_enable
             function="Edit.EnableRedo" />
        </menu_item_call>        
    </menu>
    
    <!-- Content Menu -->
    
    <menu
    	create_jump_keys="true"
    	label="Content"
    	name="Content"
    	tear_off="true"
        visible="true">
<!--
        <menu_item_call
             label="Search"
             name="Search">
             <menu_item_call.on_click
                 function="Avatar.ToggleSearch"/>
       </menu_item_call>
-->
        <menu_item_check
        label="Search"
        name="Search"
        shortcut="control|F">
            <menu_item_check.on_check
             function="Floater.Visible"
             parameter="search" />
            <menu_item_check.on_click
             function="Avatar.ToggleSearch"/>
            </menu_item_check>

    	<menu_item_call
             label="SL Marketplace"
             name="SL Marketplace">
            <menu_item_call.on_click
             function="PromptShowURL"
             name="Xstreet_url"
             parameter="WebLaunchExternalTarget,https://marketplace.secondlife.com/" />
            <menu_item_call.on_visible
             function="GridCheck"
             parameter="secondlife"/>
       </menu_item_call>
       <menu_item_call
             label="L$ Market Data"
             name="LindenXchange">
            <menu_item_call.on_click
             function="PromptShowURL"
             name="lindenxchange_url"
             parameter="WebLaunchExternalTarget,https://secondlife.com/my/lindex/market.php" />
            <menu_item_call.on_visible
             function="GridCheck"
             parameter="secondlife"/>
       </menu_item_call>
    	<menu_item_call
             label="Script Library"
             name="Script Library">
             <menu_item_call.on_click
             function="PromptShowURL"
             name="script_library_url"
             parameter="WebLaunchExternalTarget,https://wiki.secondlife.com/wiki/LSL_Library" />
       </menu_item_call>
    	<menu_item_call
             label="SL Community (blogs, forums, news)"
             name="SL Community Pages">
             <menu_item_call.on_click
             function="PromptShowURL"
             name="community_pages_url"
             parameter="WebLaunchExternalTarget,https://community.secondlife.com" />
       </menu_item_call>
       <menu_item_separator/>
    	<menu_item_call
             label="Firestorm Blog"
             name="Firestorm Blog">
             <menu_item_call.on_click
             function="PromptShowURL"
             name="firestorm_blog_url"
             parameter="WebLaunchExternalTarget,https://www.firestormviewer.org/" />
       </menu_item_call>
    	<menu_item_call
             label="Firestorm Flickr"
             name="Firestorm Flickr">
             <menu_item_call.on_click
             function="PromptShowURL"
             name="firestorm_flickr_url"
             parameter="WebLaunchExternalTarget,http://www.flickr.com/groups/firestormviewer/pool/" />
       </menu_item_call>
    	<menu_item_call
             label="Firestorm YouTube"
             name="Firestorm YouTube">
             <menu_item_call.on_click
             function="PromptShowURL"
             name="firestorm_youtube_url"
             parameter="WebLaunchExternalTarget,http://www.youtube.com/user/PhoenixViewerSL" />
       </menu_item_call>
    	<menu_item_call
             label="Firestorm Twitter"
             name="Firestorm Twitter">
             <menu_item_call.on_click
             function="PromptShowURL"
             name="firestorm_twitter_url"
             parameter="WebLaunchExternalTarget,https://twitter.com/phoenixviewersl" />
       </menu_item_call>
    	<menu_item_call
             label="Firestorm Plurk"
             name="Firestorm Plurk">
             <menu_item_call.on_click
             function="PromptShowURL"
             name="firestorm_plurk_url"
             parameter="WebLaunchExternalTarget,http://www.plurk.com/ThePhoenixViewerProject" />
       </menu_item_call>
       <menu_item_separator/>
       <menu_item_call
             label="Message of the day"
             name="Firestorm MoTD">
             <menu_item_call.on_click
             function="Advanced.ToggleHUDInfo"
             parameter="motd" />
       </menu_item_call>
      </menu>   
    
    <!-- Help Menu -->
    
    
    <menu
     create_jump_keys="true"
     label="Help"
     name="Help"
     tear_off="true"
     visible="true">
        <menu_item_check
         label="Enable Viewer UI Hints"
         name="Enable Hints">
          <on_check
            control="EnableUIHints"/>
          <on_click
            function="ToggleUIHints"/>
        </menu_item_check>
        
        <menu_item_call
         label="Firestorm Wiki"
         name="Firestorm Wiki"
	     shortcut="F1">
             <menu_item_call.on_click
             function="PromptShowURL"
             name="script_library_url"
             parameter="WebLaunchExternalTarget,https://wiki.firestormviewer.org" />
        </menu_item_call>
        
        <menu_item_call
         label="Troubleshooting"
         name="Troubleshooting">
            <menu_item_call.on_click
             function="PromptShowURL"
             name="wiki_troubleshooting_url"
             parameter="WebLaunchExternalTarget,https://wiki.firestormviewer.org/firestorm_troubleshooting" />
        </menu_item_call>
	   
        <menu_item_call
         label="Join Firestorm Support Group"
         name="firestorm_support_group">
            <menu_item_call.on_click
             function="Advanced.WebBrowserTest"
             parameter="https://wiki.firestormviewer.org/firestorm_support_groups_join" />
            <menu_item_call.on_visible
             function="GridCheck"
             parameter="secondlife" />
        </menu_item_call>

        <menu_item_call
         label="Firestorm Classes Schedule"
         name="Firestorm Classes Schedule">
             <menu_item_call.on_click
             function="PromptShowURL"
             name="wiki_classes_url"
             parameter="WebLaunchExternalTarget,https://wiki.firestormviewer.org/firestorm_classes" />
        </menu_item_call>

        <menu_item_call
         label="Firestorm Events Calendar"
         name="Firestorm Events Calendar">
             <menu_item_call.on_click
             function="PromptShowURL"
             name="events_calendar_url"
             parameter="WebLaunchExternalTarget,https://teamup.com/ksxdajnbw9mvw7cbwz" />
        </menu_item_call>

        <menu_item_check
         label="Guidebook"
         name="How To">
            <menu_item_check.on_click
             function="Help.ToggleHowTo"
             parameter="" />
            <menu_item_check.on_check
             function="Floater.Visible"
             parameter="guidebook" />
        </menu_item_check>

<!--       <menu_item_call
         label="Second Life Help"
         name="Second Life Help">
             <menu_item_call.on_click
             function="PromptShowURL"
             name="script_library_url"
             parameter="WebLaunchExternalTarget,https://support.secondlife.com/" />
        </menu_item_call>-->
        <menu_item_separator name="grid_help_seperator"/>
        <menu_item_call
         label="[CURRENT_GRID] Help"
         name="current_grid_help">
            <menu_item_call.on_click
             function="ShowHelp"
             parameter="grid_help" />
        </menu_item_call>
        <menu_item_call
         label="About [CURRENT_GRID]"
         name="current_grid_about">
            <menu_item_call.on_click
             function="ShowHelp"
             parameter="grid_about" />
        </menu_item_call>
<!--        <menu_item_call
         label="Tutorial"
         name="Tutorial">
            <menu_item_call.on_click
             function="Floater.Show"
             parameter="hud" />
        </menu_item_call>
		<menu_item_separator/>
        <menu_item_call
             label="Knowledge Base"
             name="Knowledge Base">
             <menu_item_call.on_click
                 function="Advanced.ShowURL"
            parameter="http://community.secondlife.com/t5/English-Knowledge-Base/Second-Life-User-s-Guide/ta-p/1244857"/>
        </menu_item_call>
        <menu_item_call
             label="Wiki"
             name="Wiki">
             <menu_item_call.on_click
                 function="Advanced.ShowURL"
                 parameter="http://wiki.secondlife.com"/>
        </menu_item_call>
        <menu_item_call
             label="Community Forums"
             name="Community Forums">
             <menu_item_call.on_click
                 function="Advanced.ShowURL"
                 parameter="http://community.secondlife.com/t5/Forums/ct-p/Forums"/>
        </menu_item_call>         
        <menu_item_call
             label="Support portal"
             name="Support portal">
             <menu_item_call.on_click
                 function="Advanced.ShowURL"
                 parameter="https://support.secondlife.com/"/>         
        </menu_item_call>
        <menu_item_separator/>
        <menu_item_call
             label="[SECOND_LIFE] News"
             name="Second Life News">
             <menu_item_call.on_click
                 function="Advanced.ShowURL"
                 parameter="http://community.secondlife.com/t5/Featured-News/bg-p/blog_feature_news"/>  
        </menu_item_call>
        <menu_item_call
             label="[SECOND_LIFE] Blogs"
             name="Second Life Blogs">
             <menu_item_call.on_click
                 function="Advanced.ShowURL"
                 parameter="http://community.secondlife.com/t5/Blogs/ct-p/Blogs"/>
        </menu_item_call>-->
        <menu_item_separator/>
<<<<<<< HEAD
=======
        <menu_item_call
            name="whitelist_folders"
            label="Whitelist adviser">
            <menu_item_call.on_click
               function="Floater.Show"
               parameter="fs_whitelist_floater" />
        </menu_item_call>
>>>>>>> ac0d6afb
        <menu_item_check
             label="Check Grid status"
             name="Grid Status">
            <menu_item_check.on_click
             function="OpenGridStatus"/>
            <menu_item_check.on_check
             function="Floater.Visible"
             parameter="grid_status" />
        </menu_item_check>
        <menu_item_call
             label="Report Abuse"
             name="Report Abuse">
                <menu_item_call.on_click
                 function="ReportAbuse" />
            </menu_item_call>
        <menu_item_call
             label="Report Problem"
             name="Report Bug">
                <menu_item_call.on_click
                 function="Advanced.ReportBug"/>
            </menu_item_call>

        <menu_item_separator/>
        <menu_item_call
             label="Bumps, Pushes &amp; Hits"
             name="Bumps, Pushes &amp;amp; Hits">
                <menu_item_call.on_click
                 function="Floater.Show"
                 parameter="bumps" />
            </menu_item_call>

        <menu_item_separator/>

        <menu_item_check
            label="Enable Sysinfo Button"
            name="Enable Sysinfo Button">
            <menu_item_check.on_check
                function="CheckControl"
                parameter="SysinfoButtonInIM" />
            <menu_item_check.on_click
                function="ToggleControl"
                parameter="SysinfoButtonInIM" />
        </menu_item_check>

        <menu_item_separator/>

        <menu_item_call
         label="About [APP_NAME]"
         name="About Second Life">
            <menu_item_call.on_click
             function="Floater.Show"
             parameter="sl_about" />
        </menu_item_call>
    </menu>
    
    <menu
     create_jump_keys="true"
     label="RLVa"
     name="RLVa Main"
     tear_off="true"
     visible="true">
      <menu
       label="Debug"
       name="Debug"
       tear_off="true">
        <menu_item_check
         label="Show Top-level RLVa Menu"
         name="Show Top-level RLVa Menu">
          <menu_item_check.on_check
           function="CheckControl"
           parameter="RLVaTopLevelMenu" />
          <menu_item_check.on_click
           function="ToggleControl"
           parameter="RLVaTopLevelMenu" />
        </menu_item_check>
      	<menu_item_separator/>
      	<menu_item_check
      	 label="Show Debug Messages"
      	 name="Show Debug Messages">
          <menu_item_check.on_check
           function="CheckControl"
           parameter="RestrainedLoveDebug" />
          <menu_item_check.on_click
           function="ToggleControl"
           parameter="RestrainedLoveDebug" />
      	</menu_item_check>
      	<menu_item_check
      	 label="Hide Unset or Duplicate Messages"
      	 name="Hide Unset or Duplicate Messages">
          <menu_item_check.on_check
           function="CheckControl"
           parameter="RLVaDebugHideUnsetDuplicate" />
          <menu_item_check.on_click
           function="ToggleControl"
           parameter="RLVaDebugHideUnsetDuplicate" />
      	</menu_item_check>
      	<menu_item_check
      	 label="Show Assertion Failures"
      	 name="Show Assertion Failures">
          <menu_item_check.on_check
           function="CheckControl"
           parameter="RLVaShowAssertionFailures" />
          <menu_item_check.on_click
           function="ToggleControl"
           parameter="RLVaShowAssertionFailures" />
      	</menu_item_check>
      	<menu_item_separator/>
        <menu_item_check
         label="Hide Locked Layers"
         name="Hide Locked Layers">
          <menu_item_check.on_check
           function="CheckControl"
           parameter="RLVaHideLockedLayers" />
          <menu_item_check.on_click
           function="ToggleControl"
           parameter="RLVaHideLockedLayers" />
        </menu_item_check>
        <menu_item_check
         label="Hide Locked Attachments"
         name="Hide Locked Attachments">
          <menu_item_check.on_check
           function="CheckControl"
           parameter="RLVaHideLockedAttachments" />
          <menu_item_check.on_click
           function="ToggleControl"
           parameter="RLVaHideLockedAttachments" />
        </menu_item_check>
        <menu_item_separator/>
      	<menu_item_check
      	 label="Enable Legacy Naming"
      	 name="Enable Legacy Naming">
          <menu_item_check.on_check
           function="CheckControl"
           parameter="RLVaEnableLegacyNaming" />
          <menu_item_check.on_click
           function="ToggleControl"
           parameter="RLVaEnableLegacyNaming" />
      	</menu_item_check>
        <menu_item_check
      	 label="Enable Shared Wear"
      	 name="Enable Shared Wear">
          <menu_item_check.on_check
           function="CheckControl"
           parameter="RLVaEnableSharedWear" />
          <menu_item_check.on_click
           function="ToggleControl"
           parameter="RLVaEnableSharedWear" />
        </menu_item_check>
        <menu_item_check
      	 label="Rename Shared Items on Wear"
      	 name="Rename Shared Items on Wear">
          <menu_item_check.on_check
           function="CheckControl"
           parameter="RLVaSharedInvAutoRename" />
          <menu_item_check.on_click
           function="ToggleControl"
           parameter="RLVaSharedInvAutoRename" />
      	</menu_item_check>
      	<menu_item_separator/>
      	<menu_item_check
      	 label="Locks..."
      	 name="Locks">
          <menu_item_check.on_check
           function="Floater.Visible"
           parameter="rlv_locks" />
          <menu_item_check.on_click
           function="Floater.Toggle"
           parameter="rlv_locks" />
      	</menu_item_check>
      </menu>
      <menu_item_separator/>
      <menu_item_check
       label="Allow OOC Chat"
       name="Allow OOC Chat">
      	<menu_item_check.on_check
      	 function="CheckControl"
      	 parameter="RestrainedLoveCanOOC" />
      	<menu_item_check.on_click
      	 function="ToggleControl"
      	 parameter="RestrainedLoveCanOOC" />
      </menu_item_check>
      <menu_item_check
       label="Show Filtered Chat"
       name="Show Filtered Chat">
      	<menu_item_check.on_check
      	 function="CheckControl"
      	 parameter="RestrainedLoveShowEllipsis" />
      	<menu_item_check.on_click
      	 function="ToggleControl"
      	 parameter="RestrainedLoveShowEllipsis" />
      </menu_item_check>
      <menu_item_check
       label="Show Redirected Chat Typing"
       name="Show Redirected Chat Typing">
        <menu_item_check.on_check
      	 function="CheckControl"
      	 parameter="RLVaShowRedirectChatTyping" />
        <menu_item_check.on_click
      	 function="ToggleControl"
      	 parameter="RLVaShowRedirectChatTyping" />
      </menu_item_check>
      <menu_item_check
       label="Split Long Redirected Chat"
       name="Split Long Redirected Chat">
        <menu_item_check.on_check
      	 function="CheckControl"
      	 parameter="RLVaSplitRedirectChat" />
        <menu_item_check.on_click
      	 function="ToggleControl"
      	 parameter="RLVaSplitRedirectChat" />
      </menu_item_check>
      <menu_item_separator />
      <menu_item_check
       label="Allow Temporary Attachments"
       name="Allow Temporary Attachments">
      	<menu_item_check.on_check
      	 function="CheckControl"
      	 parameter="RLVaEnableTemporaryAttachments" />
      	<menu_item_check.on_click
      	 function="ToggleControl"
      	 parameter="RLVaEnableTemporaryAttachments" />
      </menu_item_check>
      <menu_item_check
       label="Forbid Give to #RLV"
       name="Forbid Give to #RLV">
      	<menu_item_check.on_check
      	 function="CheckControl"
      	 parameter="RestrainedLoveForbidGiveToRLV" />
      	<menu_item_check.on_click
      	 function="ToggleControl"
      	 parameter="RestrainedLoveForbidGiveToRLV" />
      </menu_item_check>
      <menu_item_check
       label="Wear Replaces Unlocked"
       name="Wear Replaces Unlocked">
      	<menu_item_check.on_check
      	 function="CheckControl"
      	 parameter="RLVaWearReplaceUnlocked" />
      	<menu_item_check.on_click
      	 function="ToggleControl"
      	 parameter="RLVaWearReplaceUnlocked" />
      </menu_item_check>
      <menu_item_separator />
       <menu_item_check
       label="Console..."
       name="Console">
        <menu_item_check.on_check
      	 function="Floater.Visible"
      	 parameter="rlv_console" />
        <menu_item_check.on_click
      	 function="Floater.Toggle"
      	 parameter="rlv_console" />
      </menu_item_check>
      <menu_item_check
       label="Restrictions..."
       name="Restrictions">
      	<menu_item_check.on_check
      	 function="Floater.Visible"
      	 parameter="rlv_behaviours" />
      	<menu_item_check.on_click
      	 function="Floater.Toggle"
      	 parameter="rlv_behaviours" />
      </menu_item_check>
      <menu_item_check
       label="Strings..."
       name="Strings">
        <menu_item_check.on_check
         function="Floater.Visible"
         parameter="rlv_strings" />
        <menu_item_check.on_click
         function="Floater.Toggle"
         parameter="rlv_strings" />
      </menu_item_check>
    </menu>

    <!-- Advanced Menu -->
    <menu
     create_jump_keys="true"
     label="Advanced"
     name="Advanced"
     tear_off="true"
     visible="false">
        <menu_item_call
         label="Rebake Textures"
         name="Rebake Texture">
            <menu_item_call.on_click
             function="Advanced.RebakeTextures" />
        </menu_item_call>
        <menu_item_call
         label="Refresh Attachments"
         name="Refresh Attachments">
            <menu_item_call.on_click
             function="Advanced.RefreshAttachments" />
        </menu_item_call>
        <menu_item_call
           label="Set UI Size to Default"
           name="Set UI Size to Default"
           shortcut="control|alt|shift|R">
          <menu_item_call.on_click
             function="View.DefaultUISize" />
        </menu_item_call>
        <menu_item_call
         label="Set Window Size..."
         name="Set Window Size...">
          <menu_item_call.on_click
           function="Floater.Show"
           parameter="window_size" />
        </menu_item_call>

        <menu_item_separator/>

        <menu_item_check
         label="Limit Select Distance"
         name="Limit Select Distance">
            <menu_item_check.on_check
             function="CheckControl"
             parameter="LimitSelectDistance" />
            <menu_item_check.on_click
             function="ToggleControl"
             parameter="LimitSelectDistance" />
        </menu_item_check>
        <menu_item_check
         label="Disable Camera Constraints"
         name="Disable Camera Distance">
            <menu_item_check.on_check
             function="CheckControl"
             parameter="DisableCameraConstraints" />
            <menu_item_check.on_click
             function="ToggleControl"
             parameter="DisableCameraConstraints" />
        </menu_item_check>
        
        <menu_item_separator/>

        <menu_item_check
         label="High-res Snapshot"
         name="HighResSnapshot">
            <menu_item_check.on_check
             function="CheckControl"
             parameter="HighResSnapshot" />
            <menu_item_check.on_click
             function="ToggleControl"
             parameter="HighResSnapshot" />
        </menu_item_check>
        <menu_item_check
         label="Quiet Snapshots"
         name="QuietSnapshotsToDisk">
            <menu_item_check.on_check
             function="CheckControl"
             parameter="PlayModeUISndSnapshot" />
            <menu_item_check.on_click
             function="ToggleControl"
             parameter="PlayModeUISndSnapshot" />
        </menu_item_check>

        <menu_item_separator/>

        <menu
         create_jump_keys="true"
         label="Performance Tools"
         name="Performance Tools"
         tear_off="true">
            <menu_item_call
             label="Lag Meter"
             name="Lag Meter">
                <menu_item_call.on_click
                 function="Floater.Show"
                 parameter="lagmeter" />
            </menu_item_call>
            <menu_item_check
             label="Statistics Bar"
             name="Statistics Bar"
             shortcut="control|shift|1">
                <menu_item_check.on_check
                 function="Floater.Visible"
                 parameter="stats" />
                <menu_item_check.on_click
                 function="Floater.Toggle"
                 parameter="stats" />
            </menu_item_check>
            <menu_item_check
             label="Scene Load Statistics"
             name="Scene Load Statistics"
             shortcut="control|shift|2">
                <menu_item_check.on_check
                 function="Floater.Visible"
                 parameter="scene_load_stats" />
                <menu_item_check.on_click
                 function="Floater.Toggle"
                 parameter="scene_load_stats" />
            </menu_item_check>
            <menu_item_check
            label="Improve graphics speed..."
            name="Performance">
            <menu_item_check.on_click
             function="Floater.Toggle"
             parameter="performance" />
            <menu_item_check.on_check
             function="Floater.Visible"
             parameter="performance" />
            </menu_item_check>
  
      <menu_item_check
        label="Show avatar complexity information"
        name="Avatar Draw Info">
           <menu_item_check.on_check
            function="Advanced.CheckInfoDisplay"
            parameter="avatardrawinfo" />
           <menu_item_check.on_click
            function="Advanced.ToggleInfoDisplay"
            parameter="avatardrawinfo" />
       </menu_item_check>
        </menu>
        <menu
         create_jump_keys="true"
         label="Highlighting and Visibility"
         name="Highlighting and Visibility"
         tear_off="true">
         <menu_item_check
                 label="Cheesy Beacon"
                 name="Cheesy Beacon">
                    <menu_item_check.on_check
                     function="CheckControl"
                     parameter="CheesyBeacon" />
                    <menu_item_check.on_click
                     function="ToggleControl"
                     parameter="CheesyBeacon" />
                </menu_item_check>
            <menu_item_check
             label="Hide Particles"
             name="Hide Particles"
             shortcut="control|alt|shift|=">
                <menu_item_check.on_check
                 function="View.CheckRenderType"
                 parameter="hideparticles" />
                <menu_item_check.on_click
                 function="View.ToggleRenderType"
                 parameter="hideparticles" />
            </menu_item_check>
            <menu_item_check
             label="Hide Selected"
             name="Hide Selected">
                <menu_item_check.on_check
                 function="CheckControl"
                 parameter="HideSelectedObjects" />
                <menu_item_check.on_click
                 function="ToggleControl"
                 parameter="HideSelectedObjects" />
            </menu_item_check>
            <menu_item_check
             label="Show Mouselook Crosshairs"
             name="ShowCrosshairs">
                <menu_item_check.on_check
                 function="CheckControl"
                 parameter="ShowCrosshairs" />
                <menu_item_check.on_click
                 function="ToggleControl"
                 parameter="ShowCrosshairs" />
            </menu_item_check>
        <menu
         create_jump_keys="true"
         label="Hover Tips"
         name="Hover Tips"
         tear_off="true">
            <menu_item_check
             label="Show Tips"
             name="Show Tips"
             shortcut="control|shift|T">
                <menu_item_check.on_check
                 function="View.CheckShowHoverTips" />
                <menu_item_check.on_click
                 function="View.ShowHoverTips" />
            </menu_item_check>

            <menu_item_separator/>

            <menu_item_check
             label="Show Land Tooltips"
             name="Land Tips">
                <menu_item_check.on_check
                 control="ShowLandHoverTip" />
                <menu_item_check.on_click
                 function="ToggleControl"
                 parameter="ShowLandHoverTip" />
                <menu_item_check.on_enable
                 function="View.CheckShowHoverTips" />
            </menu_item_check>
           <menu_item_check
             label="Show Tips On All Objects"
             name="Tips On All Objects">
                <menu_item_check.on_check
                 control="ShowAllObjectHoverTip" />
                <menu_item_check.on_click
                 function="ToggleControl"
                 parameter="ShowAllObjectHoverTip" />
                <menu_item_check.on_enable
                 function="View.CheckShowHoverTips" />
            </menu_item_check>
        </menu>

        </menu>

        <menu
         create_jump_keys="true"
         label="Rendering Types"
         name="Rendering Types"
         tear_off="true">
            <menu_item_check
             label="Simple"
             name="Rendering Type Simple"
             shortcut="control|alt|shift|1">
                <menu_item_check.on_check
                 function="Advanced.CheckRenderType"
                 parameter="simple" />
                <menu_item_check.on_click
                 function="Advanced.ToggleRenderType"
                 parameter="simple" />
            </menu_item_check>
          <menu_item_check
             label="Materials"
             name="Rendering Type Materials">
            <menu_item_check.on_check
             function="Advanced.CheckRenderType"
             parameter="materials" />
            <menu_item_check.on_click
             function="Advanced.ToggleRenderType"
             parameter="materials" />
          </menu_item_check>
          <menu_item_check
             label="Alpha Mask"
             name="Rendering Type Alpha Mask">
            <menu_item_check.on_check
             function="Advanced.CheckRenderType"
             parameter="alpha_mask" />
            <menu_item_check.on_click
             function="Advanced.ToggleRenderType"
             parameter="alpha_mask" />
          </menu_item_check>
          <menu_item_check
             label="Fullbright Alpha Mask"
             name="Rendering Type Fullbright Alpha Mask">
            <menu_item_check.on_check
             function="Advanced.CheckRenderType"
             parameter="fullbright_alpha_mask" />
            <menu_item_check.on_click
             function="Advanced.ToggleRenderType"
             parameter="fullbright_alpha_mask" />
          </menu_item_check>
          <menu_item_check
             label="Glow"
             name="Rendering Type Glow">
            <menu_item_check.on_check
             function="Advanced.CheckRenderType"
             parameter="glow" />
            <menu_item_check.on_click
             function="Advanced.ToggleRenderType"
             parameter="glow" />
          </menu_item_check>
          <menu_item_check
             label="Fullbright"
             name="Rendering Type Fullbright">
            <menu_item_check.on_check
             function="Advanced.CheckRenderType"
             parameter="fullbright" />
            <menu_item_check.on_click
             function="Advanced.ToggleRenderType"
             parameter="fullbright" />
          </menu_item_check>
          <menu_item_check
             label="Alpha"
             name="Rendering Type Alpha"
             shortcut="control|alt|shift|2">
                <menu_item_check.on_check
                 function="Advanced.CheckRenderType"
                 parameter="alpha" />
                <menu_item_check.on_click
                 function="Advanced.ToggleRenderType"
                 parameter="alpha" />
            </menu_item_check>
            <menu_item_check
             label="Tree"
             name="Rendering Type Tree"
             shortcut="control|alt|shift|3">
                <menu_item_check.on_check
                 function="Advanced.CheckRenderType"
                 parameter="tree" />
                <menu_item_check.on_click
                 function="Advanced.ToggleRenderType"
                 parameter="tree" />
            </menu_item_check>
            <menu_item_check
             label="Avatars"
             name="Rendering Type Character"
             shortcut="control|alt|shift|4">
                <menu_item_check.on_check
                 function="Advanced.CheckRenderType"
                 parameter="character" />
                <menu_item_check.on_click
                 function="Advanced.ToggleRenderType"
                 parameter="character" />
            </menu_item_check>
            <menu_item_check
             label="Animeshes"
             name="Rendering Type Control Avatar">
                <menu_item_check.on_check
                 function="Advanced.CheckRenderType"
                 parameter="controlAV" />
                <menu_item_check.on_click
                 function="Advanced.ToggleRenderType"
                 parameter="controlAV" />
            </menu_item_check>
            <menu_item_check
             label="Surface Patch"
             name="Rendering Type Surface Patch"
             shortcut="control|alt|shift|5">
                <menu_item_check.on_check
                 function="Advanced.CheckRenderType"
                 parameter="surfacePatch" />
                <menu_item_check.on_click
                 function="Advanced.ToggleRenderType"
                 parameter="surfacePatch" />
            </menu_item_check>
            <menu_item_check
             label="Sky"
             name="Rendering Type Sky"
             shortcut="control|alt|shift|6">
                <menu_item_check.on_check
                 function="Advanced.CheckRenderType"
                 parameter="sky" />
                <menu_item_check.on_click
                 function="Advanced.ToggleRenderType"
                 parameter="sky" />
            </menu_item_check>
            <menu_item_check
             label="Water"
             name="Rendering Type Water"
             shortcut="control|alt|shift|7">
                <menu_item_check.on_check
                 function="Advanced.CheckRenderType"
                 parameter="water" />
                <menu_item_check.on_click
                 function="Advanced.ToggleRenderType"
                 parameter="water" />
            </menu_item_check>
            <menu_item_check
             label="Volume"
             name="Rendering Type Volume"
             shortcut="control|alt|shift|9">
                <menu_item_check.on_check
                 function="Advanced.CheckRenderType"
                 parameter="volume" />
                <menu_item_check.on_click
                 function="Advanced.ToggleRenderType"
                 parameter="volume" />
            </menu_item_check>
            <menu_item_check
             label="Grass"
             name="Rendering Type Grass"
             shortcut="control|alt|shift|0">
                <menu_item_check.on_check
                 function="Advanced.CheckRenderType"
                 parameter="grass" />
                <menu_item_check.on_click
                 function="Advanced.ToggleRenderType"
                 parameter="grass" />
            </menu_item_check>
            <menu_item_check
             label="Clouds"
             name="Rendering Type Clouds"
             shortcut="control|alt|shift|-">
                <menu_item_check.on_check
                 function="Advanced.CheckRenderType"
                 parameter="clouds" />
                <menu_item_check.on_click
                 function="Advanced.ToggleRenderType"
                 parameter="clouds" />
            </menu_item_check>
            <menu_item_check
             label="Particles"
             name="Rendering Type Particles"
             shortcut="control|alt|shift|=">
                <menu_item_check.on_check
                 function="Advanced.CheckRenderType"
                 parameter="particles" />
                <menu_item_check.on_click
                 function="Advanced.ToggleRenderType"
                 parameter="particles" />
            </menu_item_check>
            <menu_item_check
             label="Bump"
             name="Rendering Type Bump"
             shortcut="control|alt|shift|\">
                <menu_item_check.on_check
                 function="Advanced.CheckRenderType"
                 parameter="bump" />
                <menu_item_check.on_click
                 function="Advanced.ToggleRenderType"
                 parameter="bump" />
            </menu_item_check>
            <menu_item_check
             label="PBR"
             name="Rendering Type PBR">
                <menu_item_check.on_check
                 function="Advanced.CheckRenderType"
                 parameter="pbr" />
                <menu_item_check.on_click
                 function="Advanced.ToggleRenderType"
                 parameter="pbr" />
            </menu_item_check>
        </menu>
        <menu
         create_jump_keys="true"
         label="Rendering Features"
         name="Rendering Features"
         tear_off="true">
            <menu_item_check
             label="UI"
             name="ToggleUI"
             shortcut="control|alt|F1"
             shortcut_linux="control|shift|F1">
                <menu_item_check.on_check
                 function="Advanced.CheckFeature"
                 parameter="ui" />
                <menu_item_check.on_click
                 function="Advanced.ToggleFeature"
                 parameter="ui" />
            </menu_item_check>
            <menu_item_check
             label="Selected"
             name="Selected"
             shortcut="control|alt|F2"
             shortcut_linux="control|shift|F2">
                <menu_item_check.on_check
                 function="Advanced.CheckFeature"
                 parameter="selected" />
                <menu_item_check.on_click
                 function="Advanced.ToggleFeature"
                 parameter="selected" />
            </menu_item_check>
            <menu_item_check
             label="Highlighted"
             name="Highlighted"
             shortcut="control|alt|F3"
             shortcut_linux="control|shift|F3">
                <menu_item_check.on_check
                 function="Advanced.CheckFeature"
                 parameter="highlighted" />
                <menu_item_check.on_click
                 function="Advanced.ToggleFeature"
                 parameter="highlighted" />
            </menu_item_check>
            <menu_item_check
             label="Dynamic Textures"
             name="Dynamic Textures"
             shortcut="control|alt|F4"
             shortcut_linux="control|shift|F4">
                <menu_item_check.on_check
                 function="Advanced.CheckFeature"
                 parameter="dynamic textures" />
                <menu_item_check.on_click
                 function="Advanced.ToggleFeature"
                 parameter="dynamic textures" />
            </menu_item_check>
            <menu_item_check
             label="Foot Shadows"
             name="Foot Shadows"
             shortcut="control|alt|F5"
             shortcut_linux="control|shift|F5">
                <menu_item_check.on_check
                 function="Advanced.CheckFeature"
                 parameter="foot shadows" />
                <menu_item_check.on_click
                 function="Advanced.ToggleFeature"
                 parameter="foot shadows" />
            </menu_item_check>
            <menu_item_check
             label="Fog"
             name="Fog"
             shortcut="control|alt|F6"
             shortcut_linux="control|shift|F6">
                <menu_item_check.on_check
                 function="Advanced.CheckFeature"
                 parameter="fog" />
                <menu_item_check.on_click
                 function="Advanced.ToggleFeature"
                 parameter="fog" />
            </menu_item_check>
            <menu_item_check
             label="Test FRInfo"
             name="Test FRInfo"
             shortcut="control|alt|F8"
             shortcut_linux="control|shift|F8">
                <menu_item_check.on_check
                 function="Advanced.CheckFeature"
                 parameter="fr info" />
                <menu_item_check.on_click
                 function="Advanced.ToggleFeature"
                 parameter="fr info" />
            </menu_item_check>
            <menu_item_check
             label="Flexible Objects"
             name="Flexible Objects"
             shortcut="control|alt|F9"
             shortcut_linux="control|shift|F9">
                <menu_item_check.on_check
                 function="Advanced.CheckFeature"
                 parameter="flexible" />
                <menu_item_check.on_click
                 function="Advanced.ToggleFeature"
                 parameter="flexible" />
            </menu_item_check>
        </menu>        
        <menu
         label="RLVa"
         name="RLVa Embedded"
         tear_off="true"
         visible="true" />
		<menu
			label="Media Streams Backup"
			name="media_stream_import_export"
			tear_off="true">
			<menu_item_call
				label="Import Stream List XML..."
				name="media_stream_import">
                <menu_item_call.on_click
				function="Streamlist.xml_import" />
            </menu_item_call>
			<menu_item_call
				label="Export Stream List XML..."
				name="media_stream_export">
                <menu_item_call.on_click
				function="Streamlist.xml_export" />
            </menu_item_call>
		</menu>
        <menu_item_check
         label="Use Plugin Read Thread"
         name="Use Plugin Read Thread">
            <menu_item_check.on_check
             function="CheckControl"
             parameter="PluginUseReadThread" />
            <menu_item_check.on_click
             function="ToggleControl"
             parameter="PluginUseReadThread" />
        </menu_item_check>
        <menu_item_call
         label="Clear Group Cache"
         name="ClearGroupCache">
            <menu_item_call.on_click
             function="Advanced.ClearGroupCache"
             parameter="ClearGroupCache" />
        </menu_item_call>
        <menu_item_check
         label="Mouse Smoothing"
         name="Mouse Smoothing">
            <menu_item_check.on_check
             function="CheckControl"
             parameter="MouseSmooth" />
            <menu_item_check.on_click
             function="ToggleControl"
             parameter="MouseSmooth" />
        </menu_item_check>
            <menu_item_call
             enabled="false"
             label="Release Keys"
             name="Release Keys">
                <menu_item_call.on_click
                 function="Tools.ReleaseKeys"
                 parameter="" />
                <menu_item_call.on_enable
                 function="Tools.EnableReleaseKeys"
                 parameter="" />
            </menu_item_call>
        <menu_item_separator/>

        <menu
         create_jump_keys="true"
         label="Shortcuts"
         name="Shortcuts"
         tear_off="true"
         visible="false">
            <menu_item_check
               label="Search"
               name="Search"
               shortcut="control|F">
            <menu_item_check.on_check
             function="Floater.Visible"
             parameter="search" />
            <menu_item_check.on_click
             function="Floater.Toggle"
             parameter="search" />
            </menu_item_check>

          <!--   	//[FIX FIRE-1927 - enable DoubleClickTeleport shortcut : SJ] -->
          <menu_item_check
           label="DoubleClick Teleport"
           name="DoubleClick Teleport"
           shortcut="control|shift|D">
            <on_check
               function="Advanced.CheckEnabledDoubleClickAction"
               parameter="teleport_to"/>
            <on_click
               function="Advanced.SetDoubleClickAction"
               parameter="teleport_to"/>
          </menu_item_check>
          <!--   	//[FIX FIRE-1927 - enable DoubleClickTeleport shortcut : SJ] -->

          <menu_item_separator/>

            <menu_item_check
             label="Always Run"
             name="Always Run"
             shortcut="control|R">
                <menu_item_check.on_check
                 function="World.CheckAlwaysRun" />
                <menu_item_check.on_click
                 function="World.AlwaysRun" />
            </menu_item_check>
            <menu_item_check
             label="Fly"
             name="Fly"
             shortcut="Home">
                <menu_item_check.on_check
                 function="Agent.getFlying" />
                <menu_item_check.on_click
                 function="Agent.toggleFlying" />
                <menu_item_check.on_enable
                 function="Agent.enableFlying" />
            </menu_item_check>

            <menu_item_separator/>

            <menu_item_call
             label="Close Window"
             name="Close Window"
             shortcut="control|W">
                <menu_item_call.on_click
                 function="File.CloseWindow" />
                <menu_item_call.on_enable
                 function="File.EnableCloseWindow" />
            </menu_item_call>
            <menu_item_call
             label="Close Window Group"
             name="Close Window Group"
             shortcut="control|alt|W">
                <menu_item_call.on_click
                 function="File.CloseWindowGroup" />
                <menu_item_call.on_enable
                 function="File.EnableCloseWindowGroup" />
            </menu_item_call>
            <menu_item_call
             label="Close All Windows"
             name="Close All Windows"
             shortcut="control|shift|W">
                <menu_item_call.on_click
                 function="File.CloseAllWindows" />
                <menu_item_call.on_enable
                 function="File.EnableCloseAllWindows" />
            </menu_item_call>

            <menu_item_separator/>

            <menu_item_call
             label="Snapshot to Disk"
             name="Snapshot to Disk"
             shortcut="control|`"
             use_mac_ctrl="true">
                <menu_item_call.on_click
                 function="File.TakeSnapshotToDisk" />
            </menu_item_call>

            <menu_item_separator/>

            <menu_item_call
             label="Mouselook"
             name="Mouselook"
             shortcut="M">
                <menu_item_call.on_click
                 function="View.Mouselook" />
                <menu_item_call.on_enable
                 function="View.EnableMouselook" />
            </menu_item_call>
            <menu_item_check
             label="Joystick Flycam"
             name="Joystick Flycam"
             shortcut="alt|shift|F">
                <menu_item_check.on_check
                 function="View.CheckJoystickFlycam" />
                <menu_item_check.on_click
                 function="View.JoystickFlycam" />
                <menu_item_check.on_enable
                 function="View.EnableJoystickFlycam" />
            </menu_item_check>
            <menu_item_call
             label="Reset View"
             name="Reset View"
             shortcut="Esc">
                <menu_item_call.on_click
                 function="View.ResetView" />
            </menu_item_call>
            <menu_item_call
             label="Reset Camera Angles"
             name="Reset Camera Angles"
             shortcut="shift|Esc">
                <menu_item_call.on_click
                 function="View.ResetCameraAngles" />
            </menu_item_call>
            <menu_item_call
             label="Look at Last Chatter"
             name="Look at Last Chatter"
             shortcut="control|\">
                <menu_item_call.on_click
                 function="View.LookAtLastChatter" />
                <menu_item_call.on_enable
                 function="View.EnableLastChatter" />
            </menu_item_call>

            <menu_item_separator/>

            <menu_item_call
             label="Zoom In"
             name="Zoom In"
             shortcut="control|0">
                <menu_item_call.on_click
                 function="View.ZoomIn" />
            </menu_item_call>
            <menu_item_call
             label="Zoom Default"
             name="Zoom Default"
             shortcut="control|9">
                <menu_item_call.on_click
                 function="View.ZoomDefault" />
            </menu_item_call>
            <menu_item_call
             label="Zoom Out"
             name="Zoom Out"
             shortcut="control|8">
                <menu_item_call.on_click
                 function="View.ZoomOut" />
            </menu_item_call>
        </menu> <!--Shortcuts-->

        <menu_item_separator/>

        <menu_item_check
         label="Fly Override"
         name="Fly Override"
	 shortcut="control|alt|V">
            <menu_item_check.on_check
             function="CheckControl"
             parameter="FSAlwaysFly" />
            <menu_item_check.on_click
             function="ToggleControl" 
             parameter="FSAlwaysFly" />
        </menu_item_check>

        <menu_item_check
           label="RestrainedLove API"
           name="RLV API">
              <menu_item_check.on_check
               function="CheckControl"
               parameter="RestrainedLove" />
              <menu_item_check.on_click
               function="ToggleControl"
               parameter="RestrainedLove" />
              <menu_item_check.on_visible
               function="RLV.MainToggleVisible" />
        </menu_item_check>

        <menu_item_call
         label="Show Debug Settings"
         shortcut="control|alt|shift|S"
         name="Debug Settings">
            <menu_item_call.on_click
             function="Advanced.ShowDebugSettings"
             parameter="all" />
        </menu_item_call>
     <!-- <FS:TS> FIRE-17589: Use control-alt-Q on OS X too -->
     <menu_item_check
         label="Show Developer Menu"
         name="Debug Mode"
         shortcut="control|alt|Q"
         use_mac_ctrl="true">
            <menu_item_check.on_check
             function="CheckControl"
             parameter="QAMode" />
            <menu_item_check.on_click
             function="ToggleControl"
             parameter="QAMode" />
        </menu_item_check>
     <!-- </FS:TS> FIRE-17589 -->
    </menu>

    <menu
     create_jump_keys="true"
     label="Developer"
     name="Develop"
     tear_off="true"
     visible="false">
        <menu
         create_jump_keys="true"
         label="Consoles"
         name="Consoles"
         tear_off="true">
            <menu_item_check
             label="Texture Console"
             name="Texture Console"
             shortcut="control|shift|3"
             use_mac_ctrl="true">
                <menu_item_check.on_check
                 function="Advanced.CheckConsole"
                 parameter="texture" />
                <menu_item_check.on_click
                 function="Advanced.ToggleConsole"
                 parameter="texture" />
            </menu_item_check>            
            <menu_item_check
             label="Debug Console"
             name="Debug Console"
             shortcut="control|shift|4"
             use_mac_ctrl="true">
                <menu_item_check.on_check
                 function="Advanced.CheckConsole"
                 parameter="debug" />
                <menu_item_check.on_click
                 function="Advanced.ToggleConsole"
                 parameter="debug" />
            </menu_item_check>
            <menu_item_call
             label="Notifications Console"
             name="Notifications"
             shortcut="control|shift|5">
              <menu_item_call.on_click
               function="Floater.Toggle"
               parameter="notifications_console" />
            </menu_item_call>
            <menu_item_check
             label="Fast Timers"
             name="Fast Timers"
             shortcut="control|shift|9"
             use_mac_ctrl="true">
                <menu_item_check.on_check
                 function="Advanced.CheckConsole"
                 parameter="fast timers" />
                <menu_item_check.on_click
                 function="Advanced.ToggleConsole"
                 parameter="fast timers" />
            </menu_item_check>
            <menu_item_check
             label="Memory"
             name="Memory"
             shortcut="control|shift|0"
             use_mac_ctrl="true">
                <menu_item_check.on_check
                 function="Advanced.CheckConsole"
                 parameter="memory view" />
                <menu_item_check.on_click
                 function="Advanced.ToggleConsole"
                 parameter="memory view" />
            </menu_item_check>
            <menu_item_check
               label="Scene Statistics"
               name="Scene Statistics">
              <menu_item_check.on_check
               function="Advanced.CheckConsole"
               parameter="scene view" />
              <menu_item_check.on_click
               function="Advanced.ToggleConsole"
               parameter="scene view" />
            </menu_item_check>
            <menu_item_check
                 label="Scene Loading Monitor"
                 name="Scene Loading Monitor">
              <menu_item_check.on_check
               function="Advanced.CheckConsole"
               parameter="scene monitor" />
              <menu_item_check.on_click
               function="Advanced.ToggleConsole"
               parameter="scene monitor" />
            </menu_item_check>
            <menu_item_separator/>

            <menu_item_check
             label="Region Debug Console"
             name="Region Debug Console"
             shortcut="control|shift|`"
             use_mac_ctrl="true">
              <menu_item_check.on_check
               function="Floater.Visible"
               parameter="region_debug_console" />
              <menu_item_check.on_click
               function="Floater.Toggle"
               parameter="region_debug_console" />
            </menu_item_check>
            
            <menu_item_separator/>

            <menu_item_call
             label="Region Info to Debug Console"
             name="Region Info to Debug Console">
                <menu_item_call.on_click
                 function="Advanced.DumpInfoToConsole"
                 parameter="region" />
            </menu_item_call>
            <menu_item_call
             label="Group Info to Debug Console"
             name="Group Info to Debug Console">
                <menu_item_call.on_click
                 function="Advanced.DumpInfoToConsole"
                 parameter="group" />
            </menu_item_call>
            <menu_item_call
             label="Capabilities Info to Debug Console"
             name="Capabilities Info to Debug Console">
                <menu_item_call.on_click
                 function="Advanced.DumpInfoToConsole"
                 parameter="capabilities" />
            </menu_item_call>

            <menu_item_separator/>

            <menu_item_check
             label="Camera"
             name="Camera">
                <menu_item_check.on_check
                 function="Advanced.CheckHUDInfo"
                 parameter="camera" />
                <menu_item_check.on_click
                 function="Advanced.ToggleHUDInfo"
                 parameter="camera" />
            </menu_item_check>
            <menu_item_check
             label="Wind"
             name="Wind">
                <menu_item_check.on_check
                 function="Advanced.CheckHUDInfo"
                 parameter="wind" />
                <menu_item_check.on_click
                 function="Advanced.ToggleHUDInfo"
                 parameter="wind" />
            </menu_item_check>
            <menu_item_check
             label="FOV"
             name="FOV">
                <menu_item_check.on_check
                 function="Advanced.CheckHUDInfo"
                 parameter="fov" />
                <menu_item_check.on_click
                 function="Advanced.ToggleHUDInfo"
                 parameter="fov" />
            </menu_item_check>
            <menu_item_check
             label="Badge"
             name="Badge"
             shortcut="alt|control|shift|h">
                <menu_item_check.on_click
                 function="Advanced.ToggleHUDInfo"
                 parameter="badge" />
            </menu_item_check>
            <menu_item_check
             label="Cookies"
             name="Cookies"
             visible="false"
             shortcut="alt|shift|c">
                <menu_item_check.on_click
                 function="Advanced.ToggleHUDInfo"
                 parameter="cookies" />
            </menu_item_check>
        </menu>
        <menu
         create_jump_keys="true"
         label="Show Info"
         name="Display Info"
         tear_off="true">
            <menu_item_check
             label="Show Time"
             name="Show Time">
                <menu_item_check.on_check
                 function="CheckControl"
                 parameter="DebugShowTime" />
                <menu_item_check.on_click
                 function="ToggleControl"
                 parameter="DebugShowTime" />
            </menu_item_check>
          <menu_item_check
             label="Show Upload Transaction"
             name="Show Upload Transaction">
              <menu_item_check.on_check
             function="CheckControl"
             parameter="FSShowUploadPaymentToast" />
            <menu_item_check.on_click
                 function="ToggleControl"
                 parameter="FSShowUploadPaymentToast" />
            </menu_item_check>
            <menu_item_check
             label="Show Texture Info"
             name="Show Texture Info">
                <menu_item_check.on_check
                 function="CheckControl"
                 parameter="DebugShowTextureInfo" />
                <menu_item_check.on_click
                 function="ToggleControl"
                 parameter="DebugShowTextureInfo" />
            </menu_item_check>
            <menu_item_call
              label="VRAM usage per object"
              name="VRAM usage per object">
              <menu_item_call.on_click
                function="Floater.Show"
                parameter="vram_usage" />
            </menu_item_call>
            <menu_item_check
             label="Show Avatar Render Info"
             name="Show Avatar Render Info">
                <menu_item_check.on_check
                 function="CheckControl"
                 parameter="DebugShowAvatarRenderInfo" />
                <menu_item_check.on_click
                 function="ToggleControl"
                 parameter="DebugShowAvatarRenderInfo" />
            </menu_item_check>
            <menu_item_check
             label="Show Render Info"
             name="Show Render Info">
                <menu_item_check.on_check
                 function="CheckControl"
                 parameter="DebugShowRenderInfo" />
                <menu_item_check.on_click
                 function="ToggleControl"
                 parameter="DebugShowRenderInfo" />
            </menu_item_check>
            <menu_item_check
             label="Show Matrices"
             name="Show Matrices">
                <menu_item_check.on_check
                 function="CheckControl"
                 parameter="DebugShowRenderMatrices" />
                <menu_item_check.on_click
                 function="ToggleControl"
                 parameter="DebugShowRenderMatrices" />
            </menu_item_check>
            <menu_item_check
             label="Show Color Under Cursor"
             name="Show Color Under Cursor">
                <menu_item_check.on_check
                 function="Advanced.CheckShowColor" />
                <menu_item_check.on_click
                 function="Advanced.ToggleShowColor" />
            </menu_item_check>
            <menu_item_check
               label="Show Memory"
               name="Show Memory">
              <menu_item_check.on_check
               function="CheckControl"
               parameter="DebugShowMemory" />
              <menu_item_check.on_click
               function="ToggleControl"
               parameter="DebugShowMemory" />
            </menu_item_check>

            <menu_item_separator/>

            <menu_item_check
             label="Show Updates to Objects"
             name="Show Updates"
             shortcut="control|alt|shift|U">
                <menu_item_check.on_check
                 function="Advanced.CheckShowObjectUpdates"
                 parameter="ObjectUpdates" />
                <menu_item_check.on_click
                 function="Advanced.ToggleShowObjectUpdates" />
            </menu_item_check>
        </menu>
        <menu
         create_jump_keys="true"
         label="Profiling/Telemetry"
         name="Enable / Disable telemetry capture"
         tear_off="true">
            <menu_item_check
             label="Profiling"
             name="Profiling">
                <menu_item_check.on_check
                 function="CheckControl"
                 parameter="ProfilingActive" />
                <menu_item_check.on_click
                 function="Develop.ToggleProfiling" />
                <menu_item_check.on_enable
                 function="Develop.EnableProfiling" />
            </menu_item_check>
            <menu_item_check
             label="Start when connected"
             name="Start when telemetry client connects">
                <menu_item_check.on_check
                 function="CheckControl"
                 parameter="DeferProfilingUntilConnected" />
                <menu_item_check.on_click
                 function="ToggleControl"
                 parameter="DeferProfilingUntilConnected" />
            </menu_item_check>
        </menu>

        <menu_item_separator/>

        <menu
         create_jump_keys="true"
         label="Force an Error"
         name="Force Errors"
         tear_off="true">
            <menu_item_call
             label="Force Breakpoint"
             name="Force Breakpoint">
                <menu_item_call.on_click
                 function="Advanced.ForceErrorBreakpoint" />
            </menu_item_call>
            <menu_item_call
             label="Force LLError And Crash"
             name="Force LLError And Crash">
                <menu_item_call.on_click
                 function="Advanced.ForceErrorLlerror" />
            </menu_item_call>
            <menu_item_call
             label="Force LLError, Message And Crash"
             name="Force LLError Message And Crash">
                <menu_item_call.on_click
                 function="Advanced.ForceErrorLlerrorMsg" />
            </menu_item_call>
            <menu_item_call
             label="Force Bad Memory Access"
             name="Force Bad Memory Access">
                <menu_item_call.on_click
                 function="Advanced.ForceErrorBadMemoryAccess" />
            </menu_item_call>
            <menu_item_call
             label="Force Bad Memory Access in Coroutine"
             name="Force Bad Memory Access in Coroutine">
                <menu_item_call.on_click
                 function="Advanced.ForceErrorBadMemoryAccessCoro" />
            </menu_item_call>
            <menu_item_call
             label="Force Infinite Loop"
             name="Force Infinite Loop">
                <menu_item_call.on_click
                 function="Advanced.ForceErrorInfiniteLoop" />
            </menu_item_call>
            <menu_item_call
             label="Force Driver Crash"
             name="Force Driver Carsh">
                <menu_item_call.on_click
                 function="Advanced.ForceErrorDriverCrash" />
            </menu_item_call>
            <menu_item_call
             label="Force Software Exception"
             name="Force Software Exception">
                <menu_item_call.on_click
                 function="Advanced.ForceErrorSoftwareException" />
            </menu_item_call>
            <menu_item_call
             label="Force OS Exception"
             name="Force OS Exception">
                <menu_item_call.on_click
                 function="Advanced.ForceErrorOSException" />
                <menu_item_call.on_visible
                 function="Advanced.EnableErrorOSException" />
            </menu_item_call>
            <menu_item_call
             label="Force Software Exception in Coroutine"
             name="Force Software Exception in Coroutine">
                <menu_item_call.on_click
                 function="Advanced.ForceErrorSoftwareExceptionCoro" />
            </menu_item_call>
            <menu_item_call
             label="Force a Crash in a Thread"
             name="Force a Crash in a Thread">
                <menu_item_call.on_click
                 function="Advanced.ForceErrorThreadCrash" />
            </menu_item_call>
            <menu_item_call
             label="Force Disconnect Viewer"
             name="Force Disconnect Viewer">
                <menu_item_call.on_click
                 function="Advanced.ForceErrorDisconnectViewer" />
            </menu_item_call>
            <menu_item_call
             label="Simulate a Memory Leak"
             name="Memory Leaking Simulation">
               <menu_item_call.on_click
                function="Floater.Show"
                parameter="mem_leaking" />
               </menu_item_call>
        </menu>
        <menu
         create_jump_keys="true"
         label="Render Tests"
         name="Render Tests"
         tear_off="true">
            <menu_item_check
             label="Camera Offset"
             name="Camera Offset">
                <menu_item_check.on_check
                 function="CheckControl"
                 parameter="CameraOffset" />
                <menu_item_check.on_click
                 function="ToggleControl"
                 parameter="CameraOffset" />
            </menu_item_check>
            <menu_item_check
             label="Randomize Framerate"
             name="Randomize Framerate">
                <menu_item_check.on_check
                 function="Advanced.CheckRandomizeFramerate"
                 parameter="Randomize Framerate" />
                <menu_item_check.on_click
                 function="Advanced.ToggleRandomizeFramerate" />
            </menu_item_check>
            <menu_item_check
             label="Periodic Slow Frame"
             name="Periodic Slow Frame">
                <menu_item_check.on_check
                 function="Advanced.CheckPeriodicSlowFrame"
                 parameter="points" />
                <menu_item_check.on_click
                 function="Advanced.TogglePeriodicSlowFrame"
                 parameter="points" />
            </menu_item_check>
          <menu_item_call
             label="Frame Profile"
             name="Frame Profile">
            <menu_item_call.on_click
             function="Advanced.ClickRenderProfile" />
          </menu_item_call>
            <menu_item_call
             label="Benchmark"
             name="Benchmark">
              <menu_item_call.on_click
               function="Advanced.ClickRenderBenchmark" />
          </menu_item_call>
          <menu_item_call
           label="HDRI Preview"
           name="HDRI Preview">
            <menu_item_call.on_click
             function="Advanced.ClickHDRIPreview" />
          </menu_item_call>
          <menu_item_call
           label="GLTF Scene Preview"
           name="GLTF Scene Preview">
            <menu_item_call.on_click
             function="Advanced.ClickGLTFScenePreview" />
          </menu_item_call>
        </menu>
      <menu
        create_jump_keys="true"
        label="Render Metadata"
        name="Render Metadata"
        tear_off="true">
        <menu_item_check
         label="Bounding Boxes"
         name="Bounding Boxes">
        <menu_item_check.on_check
         function="Advanced.CheckInfoDisplay"
         parameter="bboxes" />
        <menu_item_check.on_click
         function="Advanced.ToggleInfoDisplay"
         parameter="bboxes" />
        </menu_item_check>
        <!-- <FS:Zi> Add avatar hitbox debug -->
        <menu_item_check
         label="Avatar Hitboxes"
         name="Avatar Hitboxes">
        <menu_item_check.on_check
         function="CheckControl"
         parameter="DebugRenderHitboxes" />
        <menu_item_check.on_click
         function="ToggleControl"
         parameter="DebugRenderHitboxes" />
        </menu_item_check>
        <!-- </FS:Zi> Add avatar hitbox debug -->
        <menu_item_check
         label="Normals"
         name="Normals">
          <menu_item_check.on_check
           function="Advanced.CheckInfoDisplay"
           parameter="normals" />
          <menu_item_check.on_click
           function="Advanced.ToggleInfoDisplay"
           parameter="normals" />
        </menu_item_check>
        <menu_item_check
         label="Octree"
         name="Octree">
          <menu_item_check.on_check
           function="Advanced.CheckInfoDisplay"
           parameter="octree" />
          <menu_item_check.on_click
           function="Advanced.ToggleInfoDisplay"
           parameter="octree" />
        </menu_item_check>
        <menu_item_check
         label="GLTF Nodes"
         name="GLTF Nodes">
          <menu_item_check.on_check
           function="Advanced.CheckInfoDisplay"
           parameter="nodes" />
          <menu_item_check.on_click
           function="Advanced.ToggleInfoDisplay"
           parameter="nodes" />
        </menu_item_check>
        <menu_item_check
         label="Shadow Frusta"
         name="Shadow Frusta">
          <menu_item_check.on_check
           function="Advanced.CheckInfoDisplay"
           parameter="shadow frusta" />
          <menu_item_check.on_click
           function="Advanced.ToggleInfoDisplay"
           parameter="shadow frusta" />
        </menu_item_check>
        <menu_item_check
         label="Physics Shapes"
         name="Physics Shapes">
          <menu_item_check.on_check
           function="Advanced.CheckInfoDisplay"
           parameter="physics shapes" />
          <menu_item_check.on_click
           function="Advanced.ToggleInfoDisplay"
           parameter="physics shapes" />
        </menu_item_check>
        <menu_item_check
         label="Occlusion"
         name="Occlusion">
          <menu_item_check.on_check
           function="Advanced.CheckInfoDisplay"
           parameter="occlusion" />
          <menu_item_check.on_click
           function="Advanced.ToggleInfoDisplay"
           parameter="occlusion" />
        </menu_item_check>
        <menu_item_check
         label="Render Batches"
         name="Render Batches">
          <menu_item_check.on_check
           function="Advanced.CheckInfoDisplay"
           parameter="render batches" />
          <menu_item_check.on_click
           function="Advanced.ToggleInfoDisplay"
           parameter="render batches" />
        </menu_item_check>
        <menu_item_check
         label="Update Type"
         name="Update Type">
          <menu_item_check.on_check
           function="Advanced.CheckInfoDisplay"
           parameter="update type" />
          <menu_item_check.on_click
           function="Advanced.ToggleInfoDisplay"
           parameter="update type" />
        </menu_item_check>
        <menu_item_check
         label="Texture Anim"
         name="Texture Anim">
          <menu_item_check.on_check
           function="Advanced.CheckInfoDisplay"
           parameter="texture anim" />
          <menu_item_check.on_click
           function="Advanced.ToggleInfoDisplay"
           parameter="texture anim" />
        </menu_item_check>
        <menu_item_check
         label="Texture Priority"
         name="Texture Priority">
          <menu_item_check.on_check
           function="Advanced.CheckInfoDisplay"
           parameter="texture priority" />
          <menu_item_check.on_click
           function="Advanced.ToggleInfoDisplay"
           parameter="texture priority" />
        </menu_item_check>
        <menu_item_check
         label="Texture Area"
         name="Texture Area">
          <menu_item_check.on_check
           function="Advanced.CheckInfoDisplay"
           parameter="texture area" />
          <menu_item_check.on_click
           function="Advanced.ToggleInfoDisplay"
           parameter="texture area" />
        </menu_item_check>
        <menu_item_check
         label="Face Area"
         name="Face Area">
          <menu_item_check.on_check
           function="Advanced.CheckInfoDisplay"
           parameter="face area" />
          <menu_item_check.on_click
           function="Advanced.ToggleInfoDisplay"
           parameter="face area" />
        </menu_item_check>
        <menu_item_check
         label="LOD Info"
         name="LOD Info">
          <menu_item_check.on_check
           function="Advanced.CheckInfoDisplay"
           parameter="lod info" />
          <menu_item_check.on_click
           function="Advanced.ToggleInfoDisplay"
           parameter="lod info" />
        </menu_item_check>
        <menu_item_check
         label="Triangle Count"
         name="Triangle Count">
          <menu_item_check.on_check
           function="Advanced.CheckInfoDisplay"
           parameter="triangle count" />
          <menu_item_check.on_click
           function="Advanced.ToggleInfoDisplay"
           parameter="triangle count" />
        </menu_item_check>
        <menu_item_check
         label="Lights"
         name="Lights">
          <menu_item_check.on_check
           function="Advanced.CheckInfoDisplay"
           parameter="lights" />
          <menu_item_check.on_click
           function="Advanced.ToggleInfoDisplay"
           parameter="lights" />
        </menu_item_check>
        <menu_item_check
         label="Reflection Probes"
         name="Reflection Probes">
          <menu_item_check.on_check
           function="Advanced.CheckInfoDisplay"
           parameter="reflection probes" />
          <menu_item_check.on_click
           function="Advanced.ToggleInfoDisplay"
           parameter="reflection probes" />
        </menu_item_check>
        <menu_item_check
         label="Probe Updates"
         name="Probe Updates">
          <menu_item_check.on_check
           function="Advanced.CheckInfoDisplay"
           parameter="probe updates" />
          <menu_item_check.on_click
           function="Advanced.ToggleInfoDisplay"
           parameter="probe updates" />
        </menu_item_check>
        <menu_item_check
         label="Particles"
         name="Particles">
          <menu_item_check.on_check
           function="Advanced.CheckInfoDisplay"
           parameter="particles" />
          <menu_item_check.on_click
           function="Advanced.ToggleInfoDisplay"
           parameter="particles" />
        </menu_item_check>
        <menu_item_check
         label="Collision Skeleton"
         name="Collision Skeleton">
          <menu_item_check.on_check
           function="Advanced.CheckInfoDisplay"
           parameter="collision skeleton" />
          <menu_item_check.on_click
           function="Advanced.ToggleInfoDisplay"
           parameter="collision skeleton" />
        </menu_item_check>
        <menu_item_check
         label="Joints"
         name="Joints">
          <menu_item_check.on_check
           function="Advanced.CheckInfoDisplay"
           parameter="joints" />
          <menu_item_check.on_click
           function="Advanced.ToggleInfoDisplay"
           parameter="joints" />
        </menu_item_check>
        <menu_item_check
         label="Raycast"
         name="Raycast">
          <menu_item_check.on_check
           function="Advanced.CheckInfoDisplay"
           parameter="raycast" />
          <menu_item_check.on_click
           function="Advanced.ToggleInfoDisplay"
           parameter="raycast" />
        </menu_item_check>
		<menu_item_check
         label="Wind Vectors"
         name="Wind Vectors">
          <menu_item_check.on_check
           function="Advanced.CheckInfoDisplay"
           parameter="wind vectors" />
          <menu_item_check.on_click
           function="Advanced.ToggleInfoDisplay"
           parameter="wind vectors" />
        </menu_item_check>
		<menu_item_check
         label="Sculpt"
         name="Sculpt">
          <menu_item_check.on_check
           function="Advanced.CheckInfoDisplay"
           parameter="sculpt" />
          <menu_item_check.on_click
           function="Advanced.ToggleInfoDisplay"
           parameter="sculpt" />
		</menu_item_check>
    <menu_item_check
          label="Texture Size"
          name="Texture Size">
      <menu_item_check.on_check
        function="Advanced.CheckInfoDisplay"
        parameter="texture size" />
      <menu_item_check.on_click
        function="Advanced.ToggleInfoDisplay"
        parameter="texture size" />
    </menu_item_check>
       <menu
         create_jump_keys="true"
         label="Texture Density"
         name="Texture Density"
         tear_off="true">
          <menu_item_check
           label="None"
           name="None">
            <menu_item_check.on_check
             function="Advanced.CheckDisplayTextureDensity"
             parameter="none" />
            <menu_item_check.on_click
             function="Advanced.SetDisplayTextureDensity"
             parameter="none" />
          </menu_item_check>
          <menu_item_check
           label="Current"
           name="Current">
            <menu_item_check.on_check
             function="Advanced.CheckDisplayTextureDensity"
             parameter="current" />
            <menu_item_check.on_click
             function="Advanced.SetDisplayTextureDensity"
             parameter="current" />
          </menu_item_check>
          <menu_item_check
           label="Desired"
           name="Desired">
            <menu_item_check.on_check
             function="Advanced.CheckDisplayTextureDensity"
             parameter="desired" />
            <menu_item_check.on_click
             function="Advanced.SetDisplayTextureDensity"
             parameter="desired" />
          </menu_item_check>
          <menu_item_check
           label="Full"
           name="Full">
            <menu_item_check.on_check
             function="Advanced.CheckDisplayTextureDensity"
             parameter="full" />
            <menu_item_check.on_click
             function="Advanced.SetDisplayTextureDensity"
             parameter="full" />
          </menu_item_check>
        </menu>
      </menu>
        <menu
         create_jump_keys="true"
         label="Rendering"
         name="Rendering"
         tear_off="true">
            <menu_item_check
             label="Axes"
             name="Axes">
                <menu_item_check.on_check
                 function="CheckControl"
                 parameter="ShowAxes" />
                <menu_item_check.on_click
                 function="ToggleControl"
                 parameter="ShowAxes" />
            </menu_item_check>
            <menu_item_check
             label="Tangent Basis"
             name="Tangent Basis">
                <menu_item_check.on_check
                 function="CheckControl"
                 parameter="ShowTangentBasis" />
                <menu_item_check.on_click
                 function="ToggleControl"
                 parameter="ShowTangentBasis" />
            </menu_item_check>
            <menu_item_call
             label="Selected Texture Info Basis"
             name="Selected Texture Info Basis">
                <menu_item_call.on_click
                 function="Advanced.SelectedTextureInfo" />
            </menu_item_call>
            <menu_item_call
             label="Selected Material Info"
             name="Selected Material Info">
                <menu_item_call.on_click
                 function="Advanced.SelectedMaterialInfo" />
            </menu_item_call>
            <menu_item_check
             label="Wireframe"
             name="Wireframe"
             shortcut="control|shift|R">
                <menu_item_check.on_check
                 function="Advanced.CheckWireframe"
                 parameter="Wireframe" />
                <menu_item_check.on_click
                 function="Advanced.ToggleWireframe" />
            </menu_item_check>
            <menu_item_check
             label="Object-Object Occlusion"
             name="Object-Object Occlusion"
             shortcut="control|shift|O">
                <menu_item_check.on_check
                 function="CheckControl"
                 parameter="UseOcclusion" />
                <menu_item_check.on_click
                 function="ToggleControl"
                 parameter="UseOcclusion" />
            </menu_item_check>
          <menu_item_separator />

          <menu_item_check
                       label="   Shadows from Sun/Moon/Projectors"
                       name="Shadows from Sun/Moon/Projectors">
            <menu_item_check.on_check
             function="Advanced.CheckRenderShadowOption"
             parameter="RenderShadowDetail" />
            <menu_item_check.on_click
             function="Advanced.ClickRenderShadowOption"
             parameter="RenderShadowDetail" />
            <menu_item_check.on_enable
                 function="Advanced.EnableRenderDeferredOptions" />
          </menu_item_check>
          <menu_item_check
                   label="   SSAO and Shadow Smoothing"
                   name="SSAO and Shadow Smoothing">
            <menu_item_check.on_check
             function="CheckControl"
             parameter="RenderDeferredSSAO" />
            <menu_item_check.on_click
             function="ToggleControl"
             parameter="RenderDeferredSSAO" />
            <menu_item_check.on_enable
                 function="Advanced.EnableRenderDeferredOptions" />
          </menu_item_check>
          <menu_item_separator />

          <menu_item_check
             label="Start Debug GL on next run"
             name="Debug GL">
                <menu_item_check.on_check
                 function="CheckControl"
                 parameter="RenderDebugGLSession" />
                <menu_item_check.on_click
                 function="ToggleControl"
                 parameter="RenderDebugGLSession" />
            </menu_item_check>
            <menu_item_check
             label="Debug Pipeline"
             name="Debug Pipeline">
                <menu_item_check.on_check
                 function="CheckControl"
                 parameter="RenderDebugPipeline" />
                <menu_item_check.on_click
                 function="ToggleControl"
                 parameter="RenderDebugPipeline" />
            </menu_item_check>
            <menu_item_check
             label="Automatic Alpha Masks"
             name="Automatic Alpha Masks (deferred)">
                <menu_item_check.on_check
                 function="CheckControl"
                 parameter="RenderAutoMaskAlphaDeferred" />
                <menu_item_check.on_click
                 function="ToggleControl"
                 parameter="RenderAutoMaskAlphaDeferred" />
            </menu_item_check>
            <menu_item_check
             label="Animation Textures"
             name="Animation Textures">
                <menu_item_check.on_check
                 function="CheckControl"
                 parameter="AnimateTextures" />
                <menu_item_check.on_click
                 function="ToggleControl"
                 parameter="AnimateTextures" />
            </menu_item_check>
            <menu_item_check
             label="Disable Textures"
             name="Disable Textures">
                <menu_item_check.on_check
                 function="CheckControl"
                 parameter="TextureDisable" />
                <menu_item_check.on_click
                 function="ToggleControl"
                 parameter="TextureDisable" />
            </menu_item_check>
            <menu_item_call
              label="Derender all animesh"
              name="Derender Animesh">
              <menu_item_call.on_click
                function="Tools.DerenderAnimatedObjects" />
            </menu_item_call>
          <menu_item_check
              label="Full Res Textures (dangerous)"
             name="Full Res Textures">
                <menu_item_check.on_check
                 function="CheckControl"
                 parameter="TextureLoadFullRes" />
                <menu_item_check.on_click
                 function="ToggleControl"
                 parameter="TextureLoadFullRes" />
            </menu_item_check>
            <menu_item_check
             label="Render Attached Lights"
             name="Render Attached Lights">
                <menu_item_check.on_check
                 function="CheckControl"
                 parameter="RenderAttachedLights" />
                <menu_item_check.on_click
                 function="Advanced.HandleAttachedLightParticles"
                 parameter="RenderAttachedLights" />
            </menu_item_check>
            <menu_item_check
             label="Render Attached Particles"
             name="Render Attached Particles">
                <menu_item_check.on_check
                 function="CheckControl"
                 parameter="RenderAttachedParticles" />
                <menu_item_check.on_click
                 function="Advanced.HandleAttachedLightParticles"
                 parameter="RenderAttachedParticles" />
            </menu_item_check>
          <menu_item_separator />
          <menu_item_check
             label="Enable Shader Cache"
             name="Enable Shader Cache">
            <menu_item_check.on_check
             function="CheckControl"
             parameter="RenderShaderCacheEnabled" />
            <menu_item_check.on_click
             function="ToggleShaderControl"
             parameter="RenderShaderCacheEnabled" />
          </menu_item_check>
          <menu_item_call
            enabled="true"
            label="Clear Shader Cache"
            name="Shader Cache Clear">
            <menu_item_call.on_click
             function="Advanced.ClearShaderCache" />
          </menu_item_call>
<<<<<<< HEAD
          <menu_item_call
            enabled="true"
            label="Rebuild Terrain"
            name="Rebuild Terrain">
            <menu_item_call.on_click
             function="Advanced.RebuildTerrain" />
          </menu_item_call>
=======
>>>>>>> ac0d6afb
        </menu>

        <menu
         create_jump_keys="true"
         label="Network"
         name="Network"
         tear_off="true">
            <menu_item_check
             label="Pause Agent"
             name="AgentPause">
                <menu_item_check.on_check
                 function="CheckControl"
                 parameter="AgentPause" />
                <menu_item_check.on_click
                 function="ToggleControl"
                 parameter="AgentPause" />
            </menu_item_check>

            <menu_item_separator/>

            <menu_item_call
             label="Enable Message Log"
             name="Enable Message Log">
                <menu_item_call.on_click
                 function="Advanced.EnableMessageLog" />
            </menu_item_call>
            <menu_item_call
             label="Disable Message Log"
             name="Disable Message Log">
                <menu_item_call.on_click
                 function="Advanced.DisableMessageLog" />
            </menu_item_call>

            <menu_item_separator/>

            <menu_item_check
             label="Velocity Interpolate Objects"
             name="Velocity Interpolate Objects">
                <menu_item_check.on_check
                 function="CheckControl"
                 parameter="VelocityInterpolate" />
                <menu_item_check.on_click
                 function="ToggleControl"
                 parameter="VelocityInterpolate" />
            </menu_item_check>
            <menu_item_check
             label="Ping Interpolate Object Positions"
             name="Ping Interpolate Object Positions">
                <menu_item_check.on_check
                 function="CheckControl"
                 parameter="PingInterpolate" />
                <menu_item_check.on_click
                 function="ToggleControl"
                 parameter="PingInterpolate" />
            </menu_item_check>

            <menu_item_separator/>

            <menu_item_call
             label="Drop a Packet"
             name="Drop a Packet"
             shortcut="control|alt|L">
                <menu_item_call.on_click
                 function="Advanced.DropPacket" />
            </menu_item_call>
        </menu>
        <menu
         create_jump_keys="true"
         label="Cache"
         name="Cache"
         tear_off="true">
            <menu_item_call
             label="Purge Disk Cache"
             name="Purge Disk Cache">
                <menu_item_call.on_click
                 function="Advanced.PurgeDiskCache" />
            </menu_item_call>
        </menu>
        <menu_item_call
         label="Dump Scripted Camera"
         name="Dump Scripted Camera">
            <menu_item_call.on_click
             function="Advanced.DumpScriptedCamera" />
        </menu_item_call>      
        <menu
         create_jump_keys="true"
         label="Recorder"
         name="Recorder"
         tear_off="true">
            <menu_item_call visible="false"
             label="Start event recording"
             name="Start event recording">
	      <menu_item_call.on_visible
		 function="displayViewerEventRecorderMenuItems" />
                <menu_item_call.on_click
                 function="Advanced.EventRecorder"
                 parameter="start recording" />
            </menu_item_call>
            <menu_item_call visible="false"
             label="Stop event recording"
             name="Stop event recording">
	      <menu_item_call.on_visible
		 function="displayViewerEventRecorderMenuItems" />
                <menu_item_call.on_click
                 function="Advanced.EventRecorder"
                 parameter="stop recording" />
            </menu_item_call>
            <menu_item_call visible="false"
             label="Playback event recording"
             name="Playback event recording">
	      <menu_item_call.on_visible
		 function="displayViewerEventRecorderMenuItems" />
                <menu_item_call.on_click
                 function="Advanced.EventRecorder"
                 parameter="start playback" />
            </menu_item_call>

            <menu_item_call
             label="Start Playback"
             name="Start Playback">
                <menu_item_call.on_click
                 function="Advanced.AgentPilot"
                 parameter="start playback" />
            </menu_item_call>
            <menu_item_call
             label="Stop Playback"
             name="Stop Playback">
                <menu_item_call.on_click
                 function="Advanced.AgentPilot"
                 parameter="stop playback" />
            </menu_item_call>
            <menu_item_check
             label="Loop Playback"
             name="Loop Playback">
                <menu_item_check.on_check
                 function="Advanced.CheckAgentPilotLoop"
                 parameter="loopPlayback" />
                <menu_item_check.on_click
                 function="Advanced.ToggleAgentPilotLoop" />
            </menu_item_check>
            <menu_item_call
             label="Start Record"
             name="Start Record">
                <menu_item_call.on_click
                 function="Advanced.AgentPilot"
                 parameter="start record" />
            </menu_item_call>
            <menu_item_call
             label="Stop Record"
             name="Stop Record">
                <menu_item_call.on_click
                 function="Advanced.AgentPilot"
                 parameter="stop record" />
            </menu_item_call>
        </menu>

        <menu
         create_jump_keys="true"
         label="World"
         name="DevelopWorld"
         tear_off="true">
            <menu_item_check
             label="Sim Sun Override"
             name="Sim Sun Override">
                <menu_item_check.on_check
                 function="CheckControl"
                 parameter="SkyOverrideSimSunPosition" />
                <menu_item_check.on_click
                 function="ToggleControl"
                 parameter="SkyOverrideSimSunPosition" />
            </menu_item_check>
            <menu_item_check
             label="Fixed Weather"
             name="Fixed Weather">
                <menu_item_check.on_check
                 function="CheckControl"
                 parameter="FixedWeather" />
                <menu_item_check.on_click
                 function="ToggleControl"
                 parameter="FixedWeather" />
            </menu_item_check>
            <menu_item_call
             label="Dump Region Object Cache"
             name="Dump Region Object Cache">
                <menu_item_call.on_click
                 function="Advanced.DumpRegionObjectCache" />
            </menu_item_call>
			<menu_item_check
             label="Record Stats to File"
             name="Stats Recorder File">
				<menu_item_check.on_check
                 function="Advanced.CheckStatsRecorder" />
				<menu_item_check.on_click
                 function="Advanced.ToggleStatsRecorder" />
			</menu_item_check>
			<menu_item_check
		     label="Interest Lists 360 Mode"
             name="Interest List: 360 Mode"
             shortcut="alt|shift|I">
			   <menu_item_check.on_check
				function="Advanced.CheckInterestList360Mode" />
			   <menu_item_check.on_click
				  function="Advanced.ToggleInterestList360Mode" />
            </menu_item_check>
			<menu_item_call
             label="Reset Interest Lists"
             name="Reset Interest Lists">
				<menu_item_call.on_click
                 function="Advanced.ResetInterestLists" />
			</menu_item_call>
            <menu_item_call
             label="Dump Simulator Features to Nearby Chat"
             name="DumpSimFeaturesToChat">
                <menu_item_call.on_click
                 function="Develop.DumpSimFeaturesToChat" />
            </menu_item_call>
        </menu>
        <menu
         create_jump_keys="true"
         label="UI"
         name="UI"
         tear_off="true">
            <menu_item_call
             label="Media Browser Test"
             name="Web Browser Test">
                <menu_item_call.on_click
                 function="Advanced.WebBrowserTest"
                 parameter="http://secondlife.com/app/search/slurls.html"/>
            </menu_item_call>
          <menu_item_check
           label="Region Restart Test..."
           name="Region Restart Test">
              <menu_item_check.on_check
               function="Floater.Visible"
               parameter="region_restarting" />
              <menu_item_check.on_click
               function="Floater.Toggle"
               parameter="region_restarting" />
          </menu_item_check>
          <menu_item_call
           label="Web Content Browser"
           name="Web Content Browser"
           shortcut="control|shift|Z">
            <menu_item_call.on_click
             function="Advanced.WebContentTest"
             parameter="HOME_PAGE"/>
          </menu_item_call>
            <menu_item_call
             label="Inventory Thumbnails Helper"
             name="Inventory Thumbnails Helper"
				shortcut="control|alt|shift|X">
                <menu_item_call.on_click
                 function="Floater.Show"
                 parameter="inventory_thumbnails_helper" />
            </menu_item_call>
          <menu_item_call
           label="Dump Fonts"
           name="Dump Fonts">
            <menu_item_call.on_click
             function="Develop.Fonts.Dump" />
          </menu_item_call>
          <menu_item_call
           label="Dump Font Textures"
           name="Dump Font Textures">
            <menu_item_call.on_click
             function="Develop.Fonts.DumpTextures" />
          </menu_item_call>
          <menu_item_call
             label="Dump SelectMgr"
             name="Dump SelectMgr">
                <menu_item_call.on_click
                 function="Advanced.DumpSelectMgr" />
            </menu_item_call>
            <menu_item_call
             label="Dump Inventory"
             name="Dump Inventory">
                <menu_item_call.on_click
                 function="Advanced.DumpInventory" />
            </menu_item_call>
            <menu_item_call
             label="Dump Timers"
             name="Dump Timers">
                <menu_item_call.on_click
                 function="Advanced.DumpTimers" />
            </menu_item_call>
            <menu_item_call
             label="Dump Focus Holder"
             name="Dump Focus Holder">
                <menu_item_call.on_click
                 function="Advanced.DumpFocusHolder" />
            </menu_item_call>
            <menu_item_call
             label="Print Selected Object Info"
             name="Print Selected Object Info"
             shortcut="control|shift|P">
                <menu_item_call.on_click
                 function="Advanced.PrintSelectedObjectInfo" />
            </menu_item_call>
            <menu_item_call
             label="Print Agent Info"
             name="Print Agent Info"
             shortcut="shift|P">
                <menu_item_call.on_click
                 function="Advanced.PrintAgentInfo" />
            </menu_item_call>
            <menu_item_check
             label="Double-Click Auto-Pilot"
             name="Double-ClickAuto-Pilot">
                <menu_item_check.on_check
                 function="Advanced.CheckEnabledDoubleClickAction"
                 parameter="walk_to" />
                <menu_item_check.on_click
                 function="Advanced.SetDoubleClickAction"
                 parameter="walk_to" />
            </menu_item_check>
            <menu_item_check
             label="Double-Click Teleport"
             name="DoubleClick Teleport">
                <menu_item_check.on_check
                 function="Advanced.CheckEnabledDoubleClickAction"
                 parameter="teleport_to" />
                <menu_item_check.on_click
                 function="Advanced.SetDoubleClickAction"
                 parameter="teleport_to" />
            </menu_item_check>
            <menu_item_separator />

            <menu_item_check
             label="Debug SelectMgr"
             name="Debug SelectMgr">
                <menu_item_check.on_check
                 function="CheckControl"
                 parameter="DebugSelectMgr" />
                <menu_item_check.on_click
                 function="ToggleControl"
                 parameter="DebugSelectMgr" />
            </menu_item_check>
            <menu_item_check
             label="Debug Clicks"
             name="Debug Clicks">
                <menu_item_check.on_check
                 function="Advanced.CheckDebugClicks"
                 parameter="DebugClicks" />
                <menu_item_check.on_click
                 function="Advanced.ToggleDebugClicks"
                 parameter="DebugClicks" />
            </menu_item_check>
            <menu_item_check
             label="Debug Views"
             name="Debug Views">
                <menu_item_check.on_check
                 function="Advanced.CheckDebugViews" />
                <menu_item_check.on_click
                 function="Advanced.ToggleDebugViews" />
            </menu_item_check>
            <menu_item_check
             label="Debug Unicode"
             name="Debug Unicode">
                <menu_item_check.on_check
                 function="Advanced.CheckDebugUnicode" />
                <menu_item_check.on_click
                 function="Advanced.ToggleDebugUnicode" />
            </menu_item_check>
            <menu_item_check
             label="Debug Camera Controls"
             name="Debug Camera Controls">
                <menu_item_check.on_check
                 function="Advanced.CheckDebugCamera" />
                <menu_item_check.on_click
                 function="Advanced.ToggleDebugCamera" />
            </menu_item_check>
            <menu_item_check
             label="Debug Name Tooltips"
             name="Debug Name Tooltips">
                <menu_item_check.on_check
                 function="Advanced.CheckXUINameTooltips"
                 parameter="XUINameTooltips" />
                <menu_item_check.on_click
                 function="Advanced.ToggleXUINameTooltips" />
            </menu_item_check>
            <menu_item_check
             label="Debug Mouse Events"
             name="Debug Mouse Events">
                <menu_item_check.on_check
                 function="Advanced.CheckDebugMouseEvents"
                 parameter="MouseEvents" />
                <menu_item_check.on_click
                 function="Advanced.ToggleDebugMouseEvents" />
            </menu_item_check>
            <menu_item_check
             label="Debug Keys"
             name="Debug Keys">
                <menu_item_check.on_check
                 function="Advanced.CheckDebugKeys"
                 parameter="DebugKeys" />
                <menu_item_check.on_click
                 function="Advanced.ToggleDebugKeys" />
            </menu_item_check>
            <menu_item_check
             label="Debug Window Process"
             name="Debug WindowProc">
                <menu_item_check.on_check
                 function="Advanced.CheckDebugWindowProc"
                 parameter="DebugWindowProc" />
                <menu_item_check.on_click
                 function="Advanced.ToggleDebugWindowProc"
                 parameter="DebugWindowProc" />
            </menu_item_check>
        </menu>
        <menu
         create_jump_keys="true"
         label="XUI"
         name="XUI"
         tear_off="true">
            <menu_item_call
               label="Reload Color Settings"
               name="Reload Color Settings">
              <menu_item_call.on_click
               function="Advanced.ReloadColorSettings" />
            </menu_item_call>
            <menu_item_call
             label="Show Font Test"
             name="Show Font Test">
                <menu_item_call.on_click
                 function="Floater.Show"
                 parameter="font_test" />
            </menu_item_call>
            <menu_item_call
             label="Load from XML"
             name="Load from XML">
                <menu_item_call.on_click
                 function="Advanced.LoadUIFromXML" />
            </menu_item_call>
            <menu_item_call
             label="Save to XML"
             name="Save to XML">
                <menu_item_call.on_click
                 function="Advanced.SaveUIToXML" />
            </menu_item_call>
            <menu_item_check
             label="Show XUI Names"
             name="Show XUI Names">
                <menu_item_check.on_check
                 function="Advanced.CheckXUINames"
                 parameter="showUIname" />
                <menu_item_check.on_click
                 function="Advanced.ToggleXUINames" />
            </menu_item_check>
            <menu_item_check
             label="Show debugging info for views"
             name="DebugViews">
                <menu_item_check.on_check
                 function="CheckControl"
                 parameter="DebugViews" />
                <menu_item_check.on_click
                 function="ToggleControl"
                 parameter="DebugViews" />
            </menu_item_check>
            <menu_item_call
             label="XUI Preview Tool"
             name="UI Preview Tool">
                <menu_item_call.on_click
                 function="Floater.Toggle"
                 parameter="ui_preview" />
            </menu_item_call>
          <menu_item_call
           label="Send Test IMs"
           name="Send Test IMs">
            <menu_item_call.on_click
             function="Advanced.SendTestIMs" />
          </menu_item_call>
          <menu_item_call
           label="Flush Names Caches"
           name="Flush Names Caches">
            <menu_item_call.on_click
             function="Advanced.FlushNameCaches" />
          </menu_item_call>
        </menu>
        <menu
         create_jump_keys="true"
         label="Avatar"
         name="Character"
         tear_off="true">
            <menu
             create_jump_keys="true"
             label="Grab Baked Texture"
             name="Grab Baked Texture"
             tear_off="true">
                <menu_item_call
                 label="Iris"
                 name="Grab Iris">
                    <menu_item_call.on_click
                     function="Advanced.GrabBakedTexture"
                     parameter="iris" />
                    <menu_item_call.on_enable
                     function="Advanced.EnableGrabBakedTexture"
					 parameter="iris" />
                </menu_item_call>
                <menu_item_call
                 label="Head"
                 name="Grab Head">
                    <menu_item_call.on_click
                     function="Advanced.GrabBakedTexture"
                     parameter="head" />
                    <menu_item_call.on_enable
                     function="Advanced.EnableGrabBakedTexture"
					 parameter="head" />
                </menu_item_call>
                <menu_item_call
                 label="Upper Body"
                 name="Grab Upper Body">
                    <menu_item_call.on_click
                     function="Advanced.GrabBakedTexture"
                     parameter="upper" />
                    <menu_item_call.on_enable
                     function="Advanced.EnableGrabBakedTexture"
					 parameter="upper" />
                </menu_item_call>
                <menu_item_call
                 label="Lower Body"
                 name="Grab Lower Body">
                    <menu_item_call.on_click
                     function="Advanced.GrabBakedTexture"
                     parameter="lower" />
                    <menu_item_call.on_enable
                     function="Advanced.EnableGrabBakedTexture"
					 parameter="lower" />
                </menu_item_call>
                <menu_item_call
                 label="Skirt"
                 name="Grab Skirt">
                    <menu_item_call.on_click
                     function="Advanced.GrabBakedTexture"
                     parameter="skirt" />
                    <menu_item_call.on_enable
                     function="Advanced.EnableGrabBakedTexture"
					 parameter="skirt" />
                </menu_item_call>
            </menu>
            <menu
             create_jump_keys="true"
             label="Character Tests"
             name="Character Tests"
             tear_off="true">
                <menu_item_call
                 label="Appearance To XML"
                 name="Appearance To XML">
                    <menu_item_call.on_click
                     function="Advanced.AppearanceToXML" />
                </menu_item_call>
                <menu_item_call
                 label="Toggle Character Geometry"
                 name="Toggle Character Geometry">
                    <menu_item_call.on_click
                     function="Advanced.ToggleCharacterGeometry" />
                    <menu_item_call.on_enable
                     function="IsGodCustomerService" />
                </menu_item_call>
                <menu_item_call
                 label="Test Male"
                 name="Test Male">
                    <menu_item_call.on_click
                     function="Advanced.TestMale" />
                </menu_item_call>
                <menu_item_call
                 label="Test Female"
                 name="Test Female">
                    <menu_item_call.on_click
                     function="Advanced.TestFemale" />
                </menu_item_call>
                <menu_item_check
                 label="Allow Select Avatar"
                 name="Allow Select Avatar">
                    <menu_item_check.on_check
                     function="CheckControl"
                     parameter="AllowSelectAvatar" />
                    <menu_item_check.on_click
                     function="ToggleControl"
                     parameter="AllowSelectAvatar" />
                </menu_item_check>
            </menu>
            <menu
             create_jump_keys="true"
             label="Animation Speed"
             name="Animation Speed"
             tear_off="true">
                <menu_item_call
                 label="All Animations 10% Faster"
                 name="All Animations 10 Faster">
                    <menu_item_call.on_click
                     function="Advanced.AnimTenFaster" />
                </menu_item_call>
                <menu_item_call
                 label="All Animations 10% Slower"
                 name="All Animations 10 Slower">
                    <menu_item_call.on_click
                     function="Advanced.AnimTenSlower" />
                </menu_item_call>
                <menu_item_call
                 label="Reset All Animation Speed"
                 name="Reset All Animation Speed">
                    <menu_item_call.on_click
                     function="Advanced.AnimResetAll" />
                </menu_item_call>
				<menu_item_check
				 label="Slow Motion Animations"
				 name="Slow Motion Animations">
					<menu_item_check.on_check
					 function="CheckControl"
					 parameter="SlowMotionAnimation" />
					<menu_item_check.on_click
					 function="ToggleControl"
					 parameter="SlowMotionAnimation" />
				</menu_item_check>
            </menu>
            <menu_item_call
             label="Force Params to Default"
             name="Force Params to Default">
                <menu_item_call.on_click
                 function="Advanced.ForceParamsToDefault" />
            </menu_item_call>
            <menu_item_check
             label="Animation Info"
             name="Animation Info">
                <menu_item_check.on_check
                 function="Advanced.CheckAnimationInfo"
                 parameter="AnimationInfo" />
                <menu_item_check.on_click
                 function="Advanced.ToggleAnimationInfo"
                 parameter="" />
            </menu_item_check>
            <menu_item_check
             label="Show Look At"
             name="Show Look At">
                <menu_item_check.on_check
                 function="Advanced.CheckShowLookAt"
                 parameter="ShowLookAt" />
                <menu_item_check.on_click
                 function="Advanced.ToggleShowLookAt" />
            </menu_item_check>
            <menu_item_check
             label="Show Point At"
             name="Show Point At">
                <menu_item_check.on_check
                 function="Advanced.CheckShowPointAt"
                 parameter="ShowPointAt" />
                <menu_item_check.on_click
                 function="Advanced.ToggleShowPointAt" />
            </menu_item_check>
            <menu_item_check
             label="Debug Joint Updates"
             name="Debug Joint Updates">
                <menu_item_check.on_check
                 function="Advanced.CheckDebugJointUpdates"
                 parameter="DebugJointUpdates" />
                <menu_item_check.on_click
                 function="Advanced.ToggleDebugJointUpdates" />
            </menu_item_check>
            <menu_item_check
             label="Disable LOD"
             name="Disable LOD">
                <menu_item_check.on_check
                 function="Advanced.CheckDisableLOD"
                 parameter="DisableLOD" />
                <menu_item_check.on_click
                 function="Advanced.ToggleDisableLOD" />
            </menu_item_check>
            <menu_item_check
             label="Debug Character Vis"
             name="Debug Character Vis">
                <menu_item_check.on_check
                 function="Advanced.CheckDebugCharacterVis"
                 parameter="DebugCharacterVis" />
                <menu_item_check.on_click
                 function="Advanced.ToggleDebugCharacterVis" />
            </menu_item_check>
            <menu_item_check
             label="Show Collision Skeleton"
             name="Show Collision Skeleton">
                <menu_item_check.on_check
                 function="Advanced.CheckInfoDisplay"
                 parameter="collision skeleton" />
                <menu_item_check.on_click
                 function="Advanced.ToggleInfoDisplay"
                 parameter="collision skeleton" />
            </menu_item_check>
            <menu_item_check
             label="Show Bones"
             name="Show Bones">
                <menu_item_check.on_check
                 function="Advanced.CheckInfoDisplay"
                 parameter="joints" />
                <menu_item_check.on_click
                 function="Advanced.ToggleInfoDisplay"
                 parameter="joints" />
            </menu_item_check>
            <menu_item_check
             label="Display Agent Target"
             name="Display Agent Target">
                <menu_item_check.on_check
                 function="Advanced.CheckInfoDisplay"
                 parameter="agent target" />
                <menu_item_check.on_click
                 function="Advanced.ToggleInfoDisplay"
                 parameter="agent target" />
            </menu_item_check>
            <menu_item_check
             label="Show Impostor Extents"
             name="Show Impostor Extents">
                <menu_item_check.on_check
                 function="Advanced.CheckInfoDisplay"
                 parameter="impostors" />
                <menu_item_check.on_click
                 function="Advanced.ToggleInfoDisplay"
                 parameter="impostors" />
            </menu_item_check>
            <!-- Appears not to exist anymore
            <menu_item_check
             label="Debug Rotation"
             name="Debug Rotation">
                <menu_item_check.on_check
                 function="CheckControl"
                 parameter="DebugAvatarRotation" />
                <menu_item_check.on_click
                 function="ToggleControl"
                 parameter="DebugAvatarRotation" />
            </menu_item_check> -->
            <menu_item_call
             label="Dump Attachments"
             name="Dump Attachments">
                <menu_item_call.on_click
                 function="Advanced.DumpAttachments" />
            </menu_item_call>
            <menu_item_call
             label="Debug Avatar Textures"
             name="Debug Avatar Textures">
                <menu_item_call.on_click
                 function="Advanced.DebugAvatarTextures" />
            </menu_item_call>
            <menu_item_call
             label="Dump Local Textures"
             name="Dump Local Textures"
             shortcut="alt|shift|M">
                <menu_item_call.on_click
                 function="Advanced.DumpAvatarLocalTextures" />
            </menu_item_call>
			<menu_item_call
			 label="Reload Avatar Cloud Particle"
			 name="Reload Avatar Cloud Particle">
				<menu_item_call.on_click
				 function="Advanced.ReloadAvatarCloudParticle" />
			</menu_item_call>
		</menu>
        <menu_item_separator/>

        <menu_item_check
         label="HTTP Textures"
         name="HTTP Textures">
            <menu_item_check.on_check
             function="CheckControl"
             parameter="ImagePipelineUseHTTP" />
            <menu_item_check.on_click
             function="ToggleControl"
             parameter="ImagePipelineUseHTTP" />
        </menu_item_check>
        <menu_item_check
         label="HTTP Inventory"
         name="HTTP Inventory">
            <menu_item_check.on_check
             function="CheckControl"
             parameter="UseHTTPInventory" />
            <menu_item_check.on_click
             function="ToggleControl"
             parameter="UseHTTPInventory" />
        </menu_item_check>
        <menu_item_call
         label="Compress Images"
         name="Compress Images">
            <menu_item_call.on_click
             function="Advanced.CompressImage" />
        </menu_item_call>
      <menu_item_call
       label="Compress File Test"
       name="Compress File Test">
        <menu_item_call.on_click
         function="Advanced.CompressFileTest" />
      </menu_item_call>

      <menu_item_call
         label="Enable Visual Leak Detector"
         name="Enable Visual Leak Detector">
        <menu_item_call.on_click
           function="Advanced.ToggleVisualLeakDetector" />
        </menu_item_call>
      
        <menu_item_check
         label="Output Debug Minidump"
         name="Output Debug Minidump">
            <menu_item_check.on_check
             function="CheckControl"
             parameter="SaveMinidump" />
            <menu_item_check.on_click
             function="ToggleControl"
             parameter="SaveMinidump" />
        </menu_item_check>
        <menu_item_check
         label="Console Window on next Run"
         name="Console Window">
            <menu_item_check.on_check
             function="CheckControl"
             parameter="ShowConsoleWindow" />
            <menu_item_check.on_click
             function="ToggleControl"
             parameter="ShowConsoleWindow" />
        </menu_item_check>
        <menu
         create_jump_keys="true"
         label="Set Logging Level"
         name="Set Logging Level"
         tear_off="true">
          <menu_item_check
            name="Debug"
            label="Debug">
            <menu_item_check.on_check
              function="Develop.CheckLoggingLevel"
              parameter="0" />
            <menu_item_check.on_click
             function="Develop.SetLoggingLevel"
             parameter="0" />
          </menu_item_check>
          <menu_item_check
            name="Info"
            label="Info">
            <menu_item_check.on_check
              function="Develop.CheckLoggingLevel"
              parameter="1" />
            <menu_item_check.on_click
             function="Develop.SetLoggingLevel"
             parameter="1" />
          </menu_item_check>
          <menu_item_check
            name="Warning"
            label="Warning">
            <menu_item_check.on_check
              function="Develop.CheckLoggingLevel"
              parameter="2" />
            <menu_item_check.on_click
             function="Develop.SetLoggingLevel"
             parameter="2" />
          </menu_item_check>
          <menu_item_check
            name="Error"
            label="Error">
            <menu_item_check.on_check
              function="Develop.CheckLoggingLevel"
              parameter="3" />
            <menu_item_check.on_click
             function="Develop.SetLoggingLevel"
             parameter="3" />
          </menu_item_check>
          <menu_item_check
            name="None"
            label="None">
            <menu_item_check.on_check
              function="Develop.CheckLoggingLevel"
              parameter="4" />
            <menu_item_check.on_click
             function="Develop.SetLoggingLevel"
             parameter="4" />
          </menu_item_check>
       </menu>

        <menu_item_separator/>

        <menu_item_call
         label="Request Admin Status"
         name="Request Admin Options"
         shortcut="control|alt|G">
            <menu_item_call.on_click
             function="Advanced.RequestAdminStatus" />
        </menu_item_call>
        <menu_item_call
         label="Leave Admin Status"
         name="Leave Admin Options">
            <menu_item_call.on_click
             function="Advanced.LeaveAdminStatus" />
        </menu_item_call>
		<menu_item_check
         label="Show Admin Menu"
         name="View Admin Options">
            <menu_item_check.on_enable
             function="Advanced.EnableViewAdminOptions" />
            <menu_item_check.on_check
             function="Advanced.CheckViewAdminOptions"
             parameter="ViewAdminOptions" />
            <menu_item_check.on_click
             function="Advanced.ToggleViewAdminOptions" />
        </menu_item_check>
    </menu>
    <menu
     create_jump_keys="true"
     label="Admin"
     name="Admin"
     tear_off="true"
     visible="false">
        <menu
         create_jump_keys="true"
         label="Object"
         name="AdminObject"
         tear_off="true">
            <menu_item_call
             label="Take Copy"
             name="Admin Take Copy">
                <menu_item_call.on_click
                 function="Admin.ForceTakeCopy" />
                <menu_item_call.on_enable
                 function="IsGodCustomerService" />
            </menu_item_call>
            <menu_item_call
             label="Force Owner To Me"
             name="Force Owner To Me">
                <menu_item_call.on_click
                 function="Admin.HandleObjectOwnerSelf" />
                <menu_item_call.on_enable
                 function="IsGodCustomerService" />
            </menu_item_call>
            <menu_item_call
             label="Force Owner Permissive"
             name="Force Owner Permissive">
                <menu_item_call.on_click
                 function="Admin.HandleObjectOwnerPermissive" />
                <menu_item_call.on_enable
                 function="IsGodCustomerService" />
            </menu_item_call>
            <menu_item_call
             label="Delete"
             name="Delete">
                <menu_item_call.on_click
                 function="Admin.HandleForceDelete" />
                <menu_item_call.on_enable
                 function="IsGodCustomerService" />
            </menu_item_call>
            <menu_item_call
             label="Lock"
             name="Lock">
                <menu_item_call.on_click
                 function="Admin.HandleObjectLock" />
                <menu_item_call.on_enable
                 function="IsGodCustomerService" />
            </menu_item_call>
            <menu_item_call
             label="Get Assets IDs"
             name="Get Assets IDs">
                <menu_item_call.on_click
                 function="Admin.HandleObjectAssetIDs" />
                <menu_item_call.on_enable
                 function="IsGodCustomerService" />
            </menu_item_call>
        </menu>
        <menu
         create_jump_keys="true"
         label="Parcel"
         name="Parcel"
         tear_off="true">
            <menu_item_call
             label="Force Owner To Me"
             name="Owner To Me">
                <menu_item_call.on_click
                 function="Admin.HandleForceParcelOwnerToMe" />
                <menu_item_call.on_enable
                 function="IsGodCustomerService" />
            </menu_item_call>
            <menu_item_call
             label="Set to Linden Content"
             name="Set to Linden Content">
                <menu_item_call.on_click
                 function="Admin.HandleForceParcelToContent" />
                <menu_item_call.on_enable
                 function="IsGodCustomerService" />
            </menu_item_call>
            <menu_item_call
             label="Claim Public Land"
             name="Claim Public Land">
                <menu_item_call.on_click
                 function="Admin.HandleClaimPublicLand" />
                <menu_item_call.on_enable
                 function="IsGodCustomerService" />
            </menu_item_call>
        </menu>
        <menu
         create_jump_keys="true"
         label="Region"
         name="Region"
         tear_off="true">
            <menu_item_call
             label="Dump Temp Asset Data"
             name="Dump Temp Asset Data">
                <menu_item_call.on_click
                 function="Admin.HandleRegionDumpTempAssetData" />
                <menu_item_call.on_enable
                 function="IsGodCustomerService" />
            </menu_item_call>
            <menu_item_call
             label="Save Region State"
             name="Save Region State">
                <menu_item_call.on_click
                 function="Admin.OnSaveState" />
                <menu_item_call.on_enable
                 function="IsGodCustomerService" />
            </menu_item_call>
        </menu>
        <menu_item_call
         label="God Tools"
         name="God Tools">
            <menu_item_call.on_click
             function="Floater.Show"
             parameter="god_tools" />
            <menu_item_call.on_enable
             function="IsGodCustomerService" />
        </menu_item_call>
    </menu>
    
    
    <!-- God Menu -->
    
    <menu
     create_jump_keys="true"
     label="Admin"
     name="Deprecated"
     tear_off="true"
     visible="false">
        <menu
         create_jump_keys="true"
         label="Attach Object"
         mouse_opaque="false"
         name="Attach Object"
         tear_off="true" />
        <menu
         create_jump_keys="true"
         label="Detach Object"
         mouse_opaque="false"
         name="Detach Object"
         tear_off="true" />
        <menu
         create_jump_keys="true"
         label="Take Off Clothing"
         mouse_opaque="false"
         name="Take Off Clothing"
         tear_off="true">
            <menu_item_call
             label="Shirt"
             name="Shirt">
                <menu_item_call.on_click
                 function="Edit.TakeOff"
                 parameter="shirt" />
                <menu_item_call.on_enable
                 function="Edit.EnableTakeOff"
                 parameter="shirt" />
            </menu_item_call>
            <menu_item_call
             label="Pants"
             name="Pants">
                <menu_item_call.on_click
                 function="Edit.TakeOff"
                 parameter="pants" />
                <menu_item_call.on_enable
                 function="Edit.EnableTakeOff"
                 parameter="pants" />
            </menu_item_call>
            <menu_item_call
             label="Shoes"
             name="Shoes">
                <menu_item_call.on_click
                 function="Edit.TakeOff"
                 parameter="shoes" />
                <menu_item_call.on_enable
                 function="Edit.EnableTakeOff"
                 parameter="shoes" />
            </menu_item_call>
            <menu_item_call
             label="Socks"
             name="Socks">
                <menu_item_call.on_click
                 function="Edit.TakeOff"
                 parameter="socks" />
                <menu_item_call.on_enable
                 function="Edit.EnableTakeOff"
                 parameter="socks" />
            </menu_item_call>
            <menu_item_call
             label="Jacket"
             name="Jacket">
                <menu_item_call.on_click
                 function="Edit.TakeOff"
                 parameter="jacket" />
                <menu_item_call.on_enable
                 function="Edit.EnableTakeOff"
                 parameter="jacket" />
            </menu_item_call>
            <menu_item_call
             label="Gloves"
             name="Gloves">
                <menu_item_call.on_click
                 function="Edit.TakeOff"
                 parameter="gloves" />
                <menu_item_call.on_enable
                 function="Edit.EnableTakeOff"
                 parameter="gloves" />
            </menu_item_call>
            <menu_item_call
             label="Undershirt"
             name="Menu Undershirt">
                <menu_item_call.on_click
                 function="Edit.TakeOff"
                 parameter="undershirt" />
                <menu_item_call.on_enable
                 function="Edit.EnableTakeOff"
                 parameter="undershirt" />
            </menu_item_call>
            <menu_item_call
             label="Underpants"
             name="Menu Underpants">
                <menu_item_call.on_click
                 function="Edit.TakeOff"
                 parameter="underpants" />
                <menu_item_call.on_enable
                 function="Edit.EnableTakeOff"
                 parameter="underpants" />
            </menu_item_call>
            <menu_item_call
             label="Skirt"
             name="Skirt">
                <menu_item_call.on_click
                 function="Edit.TakeOff"
                 parameter="skirt" />
                <menu_item_call.on_enable
                 function="Edit.EnableTakeOff"
                 parameter="skirt" />
            </menu_item_call>
            <menu_item_call
             label="Alpha"
             name="Alpha">
                <menu_item_call.on_click
                 function="Edit.TakeOff"
                 parameter="alpha" />
                <menu_item_call.on_enable
                 function="Edit.EnableTakeOff"
                 parameter="alpha" />
            </menu_item_call>
            <menu_item_call
             label="Tattoo"
             name="Tattoo">
                <menu_item_call.on_click
                 function="Edit.TakeOff"
                 parameter="tattoo" />
                <menu_item_call.on_enable
                 function="Edit.EnableTakeOff"
                 parameter="tattoo" />
            </menu_item_call>
            <menu_item_call
             label="Universal"
             name="Universal">
              <menu_item_call.on_click
               function="Edit.TakeOff"
               parameter="tattoo" />
              <menu_item_call.on_enable
               function="Edit.EnableTakeOff"
               parameter="universal" />
            </menu_item_call>
            <menu_item_call
             label="Physics"
             name="Physics">
                <menu_item_call.on_click
                 function="Edit.TakeOff"
                 parameter="physics" />
                <menu_item_call.on_enable
                 function="Edit.EnableTakeOff"
                 parameter="physics" />
            </menu_item_call>
            <menu_item_call
             label="All Clothes"
             name="All Clothes">
                <menu_item_call.on_click
                 function="Edit.TakeOff"
                 parameter="all" />
            </menu_item_call>
        </menu>
        <menu
         create_jump_keys="true"
         label="Help"
         name="DeprecatedHelp"
         tear_off="true">
            <menu_item_call
             label="Official Linden Blog"
             name="Official Linden Blog">
                <menu_item_call.on_click
                 function="PromptShowURL"
                 name="OfficialLindenBlog_url"
                 parameter="WebLaunchSupportWiki,http://blog.secondlife.com/" />
            </menu_item_call>
            <menu_item_call
             label="Scripting Portal"
             name="Scripting Portal">
                <menu_item_call.on_click
                 function="PromptShowURL"
                 name="ScriptingPortal_url"
                 parameter="WebLaunchLSLWiki,http://wiki.secondlife.com/wiki/LSL_Portal" />
            </menu_item_call>
            <menu
             create_jump_keys="true"
             label="Bug Reporting"
             name="Bug Reporting"
             tear_off="true">
                <menu_item_call
                 label="Public Issue Tracker"
                 name="Public Issue Tracker">
                    <menu_item_call.on_click
                     function="PromptShowURL"
                     name="PublicIssueTracker_url"
                     parameter="WebLaunchPublicIssue,https://feedback.secondlife.com/" />
                </menu_item_call>
                <menu_item_call
                 label="Public Issue Tracker Help"
                 name="Publc Issue Tracker Help">
                    <menu_item_call.on_click
                     function="PromptShowURL"
                     name="PublicIssueTrackerHelp_url"
                     parameter="WebLaunchPublicIssueHelp,http://wiki.secondlife.com/wiki/Issue_tracker" />
                </menu_item_call>

                <menu_item_separator/>

                <menu_item_call
                 label="Bug Reporting 101"
                 name="Bug Reporing 101">
                    <menu_item_call.on_click
                     function="PromptShowURL"
                     name="BugReporting101_url"
                     parameter="WebLaunchBugReport101,http://wiki.secondlife.com/wiki/Bug_Reporting_101" />
                </menu_item_call>
                <menu_item_call
                 label="Security Issues"
                 name="Security Issues">
                    <menu_item_call.on_click
                     function="PromptShowURL"
                     name="SecurityIssues_url"
                     parameter="WebLaunchSecurityIssues,http://wiki.secondlife.com/wiki/Security_issues" />
                </menu_item_call>
                <menu_item_call
                 label="QA Wiki"
                 name="QA Wiki">
                    <menu_item_call.on_click
                     function="PromptShowURL"
                     name="QAWiki_url"
                     parameter="WebLaunchQAWiki,http://wiki.secondlife.com/wiki/QA_Portal" />
                </menu_item_call>
            </menu>
        </menu>
    </menu>
</menu_bar><|MERGE_RESOLUTION|>--- conflicted
+++ resolved
@@ -801,7 +801,6 @@
             <menu_item_check.on_check
              function="Floater.Visible"
              parameter="people" />
-<<<<<<< HEAD
             <menu_item_check.on_click
              function="Floater.Toggle"
              parameter="people" />
@@ -815,21 +814,6 @@
              function="Floater.Visible"
              parameter="fs_im_container" />
             <menu_item_check.on_click
-=======
-            <menu_item_check.on_click
-             function="Floater.Toggle"
-             parameter="people" />
-            </menu_item_check>
-        <menu_item_check
-         label="Conversations"
-         name="Conversations"
-         shortcut="control|T"
-         use_mac_ctrl="true">
-            <menu_item_check.on_check
-             function="Floater.Visible"
-             parameter="fs_im_container" />
-            <menu_item_check.on_click
->>>>>>> ac0d6afb
              function="Floater.ToggleOrBringToFront"
              parameter="fs_im_container" />
         </menu_item_check>
@@ -988,11 +972,6 @@
             label="Nearby Avatars"
             name="Active Speakers"
             shortcut="control|shift|A">
-<<<<<<< HEAD
-            <menu_item_call.on_click
-             function="SideTray.PanelPeopleTab"
-             parameter="nearby_panel" />
-=======
             <menu_item_call.on_click
              function="SideTray.PanelPeopleTab"
              parameter="nearby_panel" />
@@ -1047,14 +1026,8 @@
             <menu_item_call.on_visible
              function="GridCheck"
              parameter="secondlife"/>
->>>>>>> ac0d6afb
-        </menu_item_call>
-
-        <menu_item_check
-<<<<<<< HEAD
-         label="Radar"
-         name="Radar">
-=======
+        </menu_item_call>
+        <menu_item_check
              label="Mini-Map"
              name="Mini-Map"
              shortcut="control|shift|M">
@@ -1070,71 +1043,6 @@
              name="World Map"
              shortcut="control|M"
              use_mac_ctrl="true">
->>>>>>> ac0d6afb
-            <menu_item_check.on_check
-             function="Floater.Visible"
-             parameter="fs_radar" />
-            <menu_item_check.on_click
-             function="Floater.Toggle"
-             parameter="fs_radar" />
-        </menu_item_check>
-<<<<<<< HEAD
-
-        <menu_item_call
-         label="Teleport History"
-         name="Teleport History"
-         shortcut="alt|H">
-            <menu_item_call.on_click
-             function="ToggleTeleportHistory"/>
-            </menu_item_call>
-
-        <menu_item_check
-         label="Places"
-         name="Places">
-            <menu_item_check.on_check
-             function="Floater.Visible"
-             parameter="places" />
-            <menu_item_check.on_click
-             function="Floater.Toggle"
-             parameter="places" />
-            </menu_item_check>
-        <menu_item_call
-         label="Destinations"
-         name="Destinations">
-            <menu_item_call.on_click
-             function="Floater.Toggle"
-             parameter="destinations" />
-            <menu_item_call.on_visible
-             function="GridFeatureCheck"
-             parameter="destination_guide"/>
-        </menu_item_call>
-        <menu_item_call
-             label="Events"
-             name="Events"
-             shortcut="control|E">
-            <menu_item_call.on_click
-             function="Advanced.ShowURL"
-             parameter="https://secondlife.com/my/community/events"/>
-            <menu_item_call.on_visible
-             function="GridCheck"
-             parameter="secondlife"/>
-        </menu_item_call>
-        <menu_item_check
-             label="Mini-Map"
-             name="Mini-Map"
-             shortcut="control|shift|M">
-            <menu_item_check.on_check
-             function="Floater.Visible"
-             parameter="mini_map" />
-            <menu_item_check.on_click
-             function="Floater.Toggle"
-             parameter="mini_map" />
-        </menu_item_check>
-         <menu_item_check
-             label="World Map"
-             name="World Map"
-             shortcut="control|M"
-             use_mac_ctrl="true">
             <menu_item_check.on_check
              function="Floater.Visible"
              parameter="world_map" />
@@ -1161,27 +1069,6 @@
              parameter="fs_streamtitle" />
             <menu_item_check.on_click
              function="Floater.Toggle"
-=======
-        
-         <menu_item_check
-             label="Region Tracker"
-             name="Region Tracker">
-            <menu_item_check.on_check
-             function="Floater.Visible"
-             parameter="region_tracker" />
-            <menu_item_check.on_click
-             function="Floater.Toggle"
-             parameter="region_tracker" />
-        </menu_item_check>
-         <menu_item_check
-             label="Stream Title"
-             name="Stream Title">
-            <menu_item_check.on_check
-             function="Floater.Visible"
-             parameter="fs_streamtitle" />
-            <menu_item_check.on_click
-             function="Floater.Toggle"
->>>>>>> ac0d6afb
              parameter="fs_streamtitle" />
         </menu_item_check>
         <menu_item_separator/>
@@ -2755,8 +2642,6 @@
                  parameter="http://community.secondlife.com/t5/Blogs/ct-p/Blogs"/>
         </menu_item_call>-->
         <menu_item_separator/>
-<<<<<<< HEAD
-=======
         <menu_item_call
             name="whitelist_folders"
             label="Whitelist adviser">
@@ -2764,7 +2649,6 @@
                function="Floater.Show"
                parameter="fs_whitelist_floater" />
         </menu_item_call>
->>>>>>> ac0d6afb
         <menu_item_check
              label="Check Grid status"
              name="Grid Status">
@@ -4817,7 +4701,6 @@
             <menu_item_call.on_click
              function="Advanced.ClearShaderCache" />
           </menu_item_call>
-<<<<<<< HEAD
           <menu_item_call
             enabled="true"
             label="Rebuild Terrain"
@@ -4825,8 +4708,6 @@
             <menu_item_call.on_click
              function="Advanced.RebuildTerrain" />
           </menu_item_call>
-=======
->>>>>>> ac0d6afb
         </menu>
 
         <menu
