--- conflicted
+++ resolved
@@ -801,7 +801,6 @@
             <menu_item_check.on_check
              function="Floater.Visible"
              parameter="people" />
-<<<<<<< HEAD
             <menu_item_check.on_click
              function="Floater.Toggle"
              parameter="people" />
@@ -815,21 +814,6 @@
              function="Floater.Visible"
              parameter="fs_im_container" />
             <menu_item_check.on_click
-=======
-            <menu_item_check.on_click
-             function="Floater.Toggle"
-             parameter="people" />
-            </menu_item_check>
-        <menu_item_check
-         label="Conversations"
-         name="Conversations"
-         shortcut="control|T"
-         use_mac_ctrl="true">
-            <menu_item_check.on_check
-             function="Floater.Visible"
-             parameter="fs_im_container" />
-            <menu_item_check.on_click
->>>>>>> 6fba1530
              function="Floater.ToggleOrBringToFront"
              parameter="fs_im_container" />
         </menu_item_check>
@@ -988,7 +972,6 @@
             label="Nearby Avatars"
             name="Active Speakers"
             shortcut="control|shift|A">
-<<<<<<< HEAD
             <menu_item_call.on_click
              function="SideTray.PanelPeopleTab"
              parameter="nearby_panel" />
@@ -1043,15 +1026,8 @@
             <menu_item_call.on_visible
              function="GridCheck"
              parameter="secondlife"/>
-=======
-            <menu_item_call.on_click
-             function="SideTray.PanelPeopleTab"
-             parameter="nearby_panel" />
->>>>>>> 6fba1530
-        </menu_item_call>
-
-        <menu_item_check
-<<<<<<< HEAD
+        </menu_item_call>
+        <menu_item_check
              label="Mini-Map"
              name="Mini-Map"
              shortcut="control|shift|M">
@@ -1067,18 +1043,13 @@
              name="World Map"
              shortcut="control|M"
              use_mac_ctrl="true">
-=======
-         label="Radar"
-         name="Radar">
->>>>>>> 6fba1530
             <menu_item_check.on_check
              function="Floater.Visible"
-             parameter="fs_radar" />
+             parameter="world_map" />
             <menu_item_check.on_click
              function="Floater.Toggle"
-             parameter="fs_radar" />
-        </menu_item_check>
-<<<<<<< HEAD
+             parameter="world_map" />
+        </menu_item_check>
         
          <menu_item_check
              label="Region Tracker"
@@ -1088,80 +1059,6 @@
              parameter="region_tracker" />
             <menu_item_check.on_click
              function="Floater.Toggle"
-=======
-
-        <menu_item_call
-         label="Teleport History"
-         name="Teleport History"
-         shortcut="alt|H">
-            <menu_item_call.on_click
-             function="ToggleTeleportHistory"/>
-            </menu_item_call>
-
-        <menu_item_check
-         label="Places"
-         name="Places">
-            <menu_item_check.on_check
-             function="Floater.Visible"
-             parameter="places" />
-            <menu_item_check.on_click
-             function="Floater.Toggle"
-             parameter="places" />
-            </menu_item_check>
-        <menu_item_call
-         label="Destinations"
-         name="Destinations">
-            <menu_item_call.on_click
-             function="Floater.Toggle"
-             parameter="destinations" />
-            <menu_item_call.on_visible
-             function="GridFeatureCheck"
-             parameter="destination_guide"/>
-        </menu_item_call>
-        <menu_item_call
-             label="Events"
-             name="Events"
-             shortcut="control|E">
-            <menu_item_call.on_click
-             function="Advanced.ShowURL"
-             parameter="https://secondlife.com/my/community/events"/>
-            <menu_item_call.on_visible
-             function="GridCheck"
-             parameter="secondlife"/>
-        </menu_item_call>
-        <menu_item_check
-             label="Mini-Map"
-             name="Mini-Map"
-             shortcut="control|shift|M">
-            <menu_item_check.on_check
-             function="Floater.Visible"
-             parameter="mini_map" />
-            <menu_item_check.on_click
-             function="Floater.Toggle"
-             parameter="mini_map" />
-        </menu_item_check>
-         <menu_item_check
-             label="World Map"
-             name="World Map"
-             shortcut="control|M"
-             use_mac_ctrl="true">
-            <menu_item_check.on_check
-             function="Floater.Visible"
-             parameter="world_map" />
-            <menu_item_check.on_click
-             function="Floater.Toggle"
-             parameter="world_map" />
-        </menu_item_check>
-        
-         <menu_item_check
-             label="Region Tracker"
-             name="Region Tracker">
-            <menu_item_check.on_check
-             function="Floater.Visible"
-             parameter="region_tracker" />
-            <menu_item_check.on_click
-             function="Floater.Toggle"
->>>>>>> 6fba1530
              parameter="region_tracker" />
         </menu_item_check>
          <menu_item_check
@@ -4804,8 +4701,6 @@
             <menu_item_call.on_click
              function="Advanced.ClearShaderCache" />
           </menu_item_call>
-<<<<<<< HEAD
-=======
           <menu_item_call
             enabled="true"
             label="Rebuild Terrain"
@@ -4813,7 +4708,6 @@
             <menu_item_call.on_click
              function="Advanced.RebuildTerrain" />
           </menu_item_call>
->>>>>>> 6fba1530
         </menu>
 
         <menu
