--- conflicted
+++ resolved
@@ -7,7 +7,6 @@
      create_jump_keys="true"
      label="Avatar"
      name="Me"
-<<<<<<< HEAD
      tear_off="true"
      visible="true">
         
@@ -51,18 +50,6 @@
 
         <menu_item_check
          label="Inventory"
-=======
-     tear_off="true">
-      <menu_item_call
-       label="Profile..."
-       name="Profile">
-        <menu_item_call.on_click
-         function="ShowAgentProfile"
-         parameter="agent" />
-      </menu_item_call>
-      <menu_item_check
-         label="Inventory..."
->>>>>>> d1789103
          name="Inventory"
          shortcut="control|I"
          visible="true">
@@ -142,14 +129,192 @@
              function="Edit.EnableCustomizeAvatar" />
         </menu_item_check>
 
+      <menu
+        label="Take Off"
+        layout="topleft"
+        name="Take Off &gt;">
+        <menu
+         label="Clothes"
+         layout="topleft"
+         name="Clothes &gt;">
+          <menu_item_call
+           enabled="false"
+           label="Shirt"
+           layout="topleft"
+           name="Shirt">
+            <menu_item_call.on_click
+             function="Edit.TakeOff"
+             parameter="shirt" />
+            <menu_item_call.on_enable
+             function="Edit.EnableTakeOff"
+             parameter="shirt" />
+          </menu_item_call>
+          <menu_item_call
+           enabled="false"
+           label="Pants"
+           layout="topleft"
+           name="Pants">
+            <menu_item_call.on_click
+             function="Edit.TakeOff"
+             parameter="pants" />
+            <menu_item_call.on_enable
+             function="Edit.EnableTakeOff"
+             parameter="pants" />
+          </menu_item_call>
+          <menu_item_call
+           enabled="false"
+           label="Skirt"
+           layout="topleft"
+           name="Skirt">
+            <menu_item_call.on_click
+             function="Edit.TakeOff"
+             parameter="skirt" />
+            <menu_item_call.on_enable
+             function="Edit.EnableTakeOff"
+             parameter="skirt" />
+          </menu_item_call>
+          <menu_item_call
+           enabled="false"
+           label="Shoes"
+           layout="topleft"
+           name="Shoes">
+            <menu_item_call.on_click
+             function="Edit.TakeOff"
+             parameter="shoes" />
+            <menu_item_call.on_enable
+             function="Edit.EnableTakeOff"
+             parameter="shoes" />
+          </menu_item_call>
+          <menu_item_call
+           enabled="false"
+           label="Socks"
+           layout="topleft"
+           name="Socks">
+            <menu_item_call.on_click
+             function="Edit.TakeOff"
+             parameter="socks" />
+            <menu_item_call.on_enable
+             function="Edit.EnableTakeOff"
+             parameter="socks" />
+          </menu_item_call>
+          <menu_item_call
+           enabled="false"
+           label="Jacket"
+           layout="topleft"
+           name="Jacket">
+            <menu_item_call.on_click
+             function="Edit.TakeOff"
+             parameter="jacket" />
+            <menu_item_call.on_enable
+             function="Edit.EnableTakeOff"
+             parameter="jacket" />
+          </menu_item_call>
+          <menu_item_call
+           enabled="false"
+           label="Gloves"
+           layout="topleft"
+           name="Gloves">
+            <menu_item_call.on_click
+             function="Edit.TakeOff"
+             parameter="gloves" />
+            <menu_item_call.on_enable
+             function="Edit.EnableTakeOff"
+             parameter="gloves" />
+          </menu_item_call>
+          <menu_item_call
+                enabled="false"
+                label="Undershirt"
+                layout="topleft"
+                name="Self Undershirt">
+            <menu_item_call.on_click
+             function="Edit.TakeOff"
+             parameter="undershirt" />
+            <menu_item_call.on_enable
+             function="Edit.EnableTakeOff"
+             parameter="undershirt" />
+          </menu_item_call>
+          <menu_item_call
+            enabled="false"
+            label="Underpants"
+            layout="topleft"
+            name="Self Underpants">
+            <menu_item_call.on_click
+             function="Edit.TakeOff"
+             parameter="underpants" />
+            <menu_item_call.on_enable
+             function="Edit.EnableTakeOff"
+             parameter="underpants" />
+          </menu_item_call>
+          <menu_item_call
+            enabled="false"
+            label="Tattoo"
+            layout="topleft"
+            name="Self Tattoo">
+            <menu_item_call.on_click
+             function="Edit.TakeOff"
+             parameter="tattoo" />
+            <menu_item_call.on_enable
+             function="Edit.EnableTakeOff"
+             parameter="tattoo" />
+          </menu_item_call>
+          <menu_item_call
+            enabled="false"
+            label="Physics"
+            layout="topleft"
+            name="Self Physics">
+            <menu_item_call.on_click
+             function="Edit.TakeOff"
+             parameter="physics" />
+            <menu_item_call.on_enable
+             function="Edit.EnableTakeOff"
+             parameter="physics" />
+          </menu_item_call>
+          <menu_item_call
+            enabled="false"
+            label="Alpha"
+            layout="topleft"
+            name="Self Alpha">
+            <menu_item_call.on_click
+             function="Edit.TakeOff"
+             parameter="alpha" />
+            <menu_item_call.on_enable
+             function="Edit.EnableTakeOff"
+             parameter="alpha" />
+          </menu_item_call>
+          <menu_item_separator
+           layout="topleft" />
+          <menu_item_call
+           label="All Clothes"
+           layout="topleft"
+           name="All Clothes">
+            <menu_item_call.on_click
+             function="Edit.TakeOff"
+             parameter="all" />
+          </menu_item_call>
+        </menu>
+        <menu
+         label="HUD"
+         layout="topleft"
+         name="Avatar Detach HUD" />
+        <menu
+         label="Detach"
+         layout="topleft"
+         name="Avatar Detach" />
+        <menu_item_call
+         label="Detach All"
+         layout="topleft"
+         name="Detach All">
+          <menu_item_call.on_click
+           function="Self.RemoveAllAttachments"
+           parameter="" />
+          <menu_item_call.on_enable
+           function="Self.EnableRemoveAllAttachments" />
+        </menu_item_call>
+      </menu>
+
       <menu_item_call
-<<<<<<< HEAD
        label="Choose an avatar"
        name="Avatar Picker">
-=======
-       label="Camera Controls..."
-       name="Camera Controls">
->>>>>>> d1789103
         <menu_item_call.on_click
          function="Floater.Toggle"
          parameter="avatar" />
@@ -157,7 +322,6 @@
          function="GridFeatureCheck"
          parameter="avatar_picker"/>
       </menu_item_call>
-<<<<<<< HEAD
 		
         <menu_item_separator/>
 
@@ -262,25 +426,6 @@
 			 function="Floater.Toggle"
 			 parameter="moveview" />
 		</menu_item_check>   
-=======
-      <menu_item_separator/>
-      <menu_item_check
-       name="Away"
-       label="Away">
-        <menu_item_check.on_check
-         function="View.Status.CheckAway" />
-        <menu_item_check.on_click
-         function="World.SetAway" />
-      </menu_item_check>
-      <menu_item_check
-       name="Do Not Disturb"
-       label="Do Not Disturb">
-        <menu_item_check.on_check
-         function="View.Status.CheckDoNotDisturb" />
-        <menu_item_check.on_click
-         function="World.SetDoNotDisturb"/>
-      </menu_item_check>
->>>>>>> d1789103
 
 		<menu_item_check
 		 label="Camera Controls"
@@ -580,7 +725,6 @@
              function="SideTray.PanelPeopleTab"
              parameter="contact_sets_panel" />
         </menu_item_call>
-<<<<<<< HEAD
         <menu_item_call
          label="Groups"
          name="My Groups"
@@ -591,346 +735,6 @@
         </menu_item_call>
         <menu_item_check
          label="Chat..."
-=======
-    </menu>
-    <menu
-     create_jump_keys="true"
-     label="Avatar"
-     name="Avatar"
-     tear_off="true">
-       <menu_item_call
-         label="Complete avatars..."
-         name="Avatar Picker">
-            <menu_item_call.on_click
-             function="Floater.ToggleOrBringToFront"
-             parameter="avatar" />
-       </menu_item_call>
-       <menu_item_call
-         label="Outfits..."
-         name="ChangeOutfit"
-         shortcut="control|O">
-            <menu_item_call.on_click
-             function="Floater.ToggleOrBringToFront"
-             parameter="appearance" />
-            <menu_item_call.on_enable
-             function="Edit.EnableCustomizeAvatar" />
-       </menu_item_call>
-       <menu_item_call 
-         label="Current outfit..."
-         layout="topleft"
-         name="Edit Outfit">
-            <menu_item_call.on_click
-             function="EditOutfit" />
-            <menu_item_call.on_enable
-             function="Edit.EnableCustomizeAvatar" />
-       </menu_item_call>
-       <menu_item_call 
-         label="Shape..."
-         layout="topleft"
-         name="Edit My Shape">
-            <menu_item_call.on_click
-             function="EditShape" />
-            <menu_item_call.on_enable
-             function="Edit.EnableEditShape" />
-      </menu_item_call>
-       <menu_item_call label="Hover height..."
-         layout="topleft"
-         name="Hover Height">
-            <menu_item_call.on_click
-             function="HoverHeight" />
-            <menu_item_call.on_enable
-             function="Edit.EnableHoverHeight" />
-      </menu_item_call>
-      <menu
-        label="Take Off"
-        layout="topleft"
-        name="Take Off &gt;">
-        <menu
-         label="Clothes"
-         layout="topleft"
-         name="Clothes &gt;">
-          <menu_item_call
-           enabled="false"
-           label="Shirt"
-           layout="topleft"
-           name="Shirt">
-            <menu_item_call.on_click
-             function="Edit.TakeOff"
-             parameter="shirt" />
-            <menu_item_call.on_enable
-             function="Edit.EnableTakeOff"
-             parameter="shirt" />
-          </menu_item_call>
-          <menu_item_call
-           enabled="false"
-           label="Pants"
-           layout="topleft"
-           name="Pants">
-            <menu_item_call.on_click
-             function="Edit.TakeOff"
-             parameter="pants" />
-            <menu_item_call.on_enable
-             function="Edit.EnableTakeOff"
-             parameter="pants" />
-          </menu_item_call>
-          <menu_item_call
-           enabled="false"
-           label="Skirt"
-           layout="topleft"
-           name="Skirt">
-            <menu_item_call.on_click
-             function="Edit.TakeOff"
-             parameter="skirt" />
-            <menu_item_call.on_enable
-             function="Edit.EnableTakeOff"
-             parameter="skirt" />
-          </menu_item_call>
-          <menu_item_call
-           enabled="false"
-           label="Shoes"
-           layout="topleft"
-           name="Shoes">
-            <menu_item_call.on_click
-             function="Edit.TakeOff"
-             parameter="shoes" />
-            <menu_item_call.on_enable
-             function="Edit.EnableTakeOff"
-             parameter="shoes" />
-          </menu_item_call>
-          <menu_item_call
-           enabled="false"
-           label="Socks"
-           layout="topleft"
-           name="Socks">
-            <menu_item_call.on_click
-             function="Edit.TakeOff"
-             parameter="socks" />
-            <menu_item_call.on_enable
-             function="Edit.EnableTakeOff"
-             parameter="socks" />
-          </menu_item_call>
-          <menu_item_call
-           enabled="false"
-           label="Jacket"
-           layout="topleft"
-           name="Jacket">
-            <menu_item_call.on_click
-             function="Edit.TakeOff"
-             parameter="jacket" />
-            <menu_item_call.on_enable
-             function="Edit.EnableTakeOff"
-             parameter="jacket" />
-          </menu_item_call>
-          <menu_item_call
-           enabled="false"
-           label="Gloves"
-           layout="topleft"
-           name="Gloves">
-            <menu_item_call.on_click
-             function="Edit.TakeOff"
-             parameter="gloves" />
-            <menu_item_call.on_enable
-             function="Edit.EnableTakeOff"
-             parameter="gloves" />
-          </menu_item_call>
-          <menu_item_call
-                enabled="false"
-                label="Undershirt"
-                layout="topleft"
-                name="Self Undershirt">
-            <menu_item_call.on_click
-             function="Edit.TakeOff"
-             parameter="undershirt" />
-            <menu_item_call.on_enable
-             function="Edit.EnableTakeOff"
-             parameter="undershirt" />
-          </menu_item_call>
-          <menu_item_call
-            enabled="false"
-            label="Underpants"
-            layout="topleft"
-            name="Self Underpants">
-            <menu_item_call.on_click
-             function="Edit.TakeOff"
-             parameter="underpants" />
-            <menu_item_call.on_enable
-             function="Edit.EnableTakeOff"
-             parameter="underpants" />
-          </menu_item_call>
-          <menu_item_call
-            enabled="false"
-            label="Tattoo"
-            layout="topleft"
-            name="Self Tattoo">
-            <menu_item_call.on_click
-             function="Edit.TakeOff"
-             parameter="tattoo" />
-            <menu_item_call.on_enable
-             function="Edit.EnableTakeOff"
-             parameter="tattoo" />
-          </menu_item_call>
-          <menu_item_call
-            enabled="false"
-            label="Physics"
-            layout="topleft"
-            name="Self Physics">
-            <menu_item_call.on_click
-             function="Edit.TakeOff"
-             parameter="physics" />
-            <menu_item_call.on_enable
-             function="Edit.EnableTakeOff"
-             parameter="physics" />
-          </menu_item_call>
-          <menu_item_call
-            enabled="false"
-            label="Alpha"
-            layout="topleft"
-            name="Self Alpha">
-            <menu_item_call.on_click
-             function="Edit.TakeOff"
-             parameter="alpha" />
-            <menu_item_call.on_enable
-             function="Edit.EnableTakeOff"
-             parameter="alpha" />
-          </menu_item_call>
-          <menu_item_separator
-           layout="topleft" />
-          <menu_item_call
-           label="All Clothes"
-           layout="topleft"
-           name="All Clothes">
-            <menu_item_call.on_click
-             function="Edit.TakeOff"
-             parameter="all" />
-          </menu_item_call>
-        </menu>
-        <menu
-         label="HUD"
-         layout="topleft"
-         name="Avatar Detach HUD" />
-        <menu
-         label="Detach"
-         layout="topleft"
-         name="Avatar Detach" />
-        <menu_item_call
-         label="Detach All"
-         layout="topleft"
-         name="Detach All">
-          <menu_item_call.on_click
-           function="Self.RemoveAllAttachments"
-           parameter="" />
-          <menu_item_call.on_enable
-           function="Self.EnableRemoveAllAttachments" />
-        </menu_item_call>
-      </menu>
-      <menu_item_separator/>
-
-       <menu_item_call
-         label="Sit / stand"
-         layout="topleft"
-         shortcut="alt|shift|S"
-         name="Sit stand">
-          <menu_item_call.on_click
-           function="Self.ToggleSitStand"/>
-          <menu_item_call.on_enable
-           function="Self.EnableSitStand" />
-        </menu_item_call>
-        <menu_item_call
-         label="Fly / land"
-         name="Fly land"
-         shortcut="HOME">
-          <menu_item_call.on_click
-           function="Agent.toggleFlying" />
-          <menu_item_call.on_enable
-           function="Agent.enableFlyLand" />
-        </menu_item_call>       
-        <menu_item_call
-         label="Stop animations"
-         name="Stop Animating My Avatar">
-          <menu_item_call.on_click
-           function="Tools.StopAllAnimations" />
-        </menu_item_call>
-        <menu_item_check
-          label="Walk / run / fly..."
-          name="WalkRunFly">
-          <menu_item_check.on_check
-           function="Floater.Visible"
-           parameter="moveview" />
-          <menu_item_check.on_click
-           function="Floater.ToggleOrBringToFront"
-           parameter="moveview" />
-        </menu_item_check>
-        <menu_item_check
-          label="Always run"
-          name="Always Run"
-          shortcut="control|R">
-          <menu_item_check.on_check
-           function="World.CheckAlwaysRun" />
-          <menu_item_check.on_click
-           function="World.AlwaysRun" />
-        </menu_item_check>
-      <menu_item_separator/>
-      <menu_item_check
-       label="Gestures..."
-       name="Gestures"
-       shortcut="control|G">
-        <menu_item_check.on_check
-         function="Floater.Visible"
-         parameter="gestures" />
-        <menu_item_check.on_click
-         function="Floater.Toggle"
-         parameter="gestures" />
-      </menu_item_check>
-      <menu_item_separator/>
-      <menu_item_call 
-       label="Reset skeleton"
-       layout="topleft"
-       name="Reset Skeleton">
-        <menu_item_call.on_click
-         function="Avatar.ResetSkeleton" />
-      </menu_item_call>
-      <menu_item_call 
-       label="Reset skeleton and animations"
-       layout="topleft"
-       name="Reset Skeleton And Animations">
-        <menu_item_call.on_click
-         function="Avatar.ResetSkeletonAndAnimations" />
-      </menu_item_call>
-      <menu_item_call
-       label="Attachment scripts..."
-       name="MyScripts">
-        <menu_item_call.on_click
-         function="Floater.ToggleOrBringToFront"
-         parameter="my_scripts"/>
-      </menu_item_call>
-      <menu_item_separator/>
-      <menu_item_call
-     label="Help with avatars..."
-     name="Help with avatars">
-        <menu_item_call.on_click
-            function="Advanced.ShowURL"
-            parameter="https://community.secondlife.com/search/?type=cms_records3&amp;tags=avatar&amp;nodes=30&amp;search_and_or=or"/>
-      </menu_item_call>
-    </menu>
-    <menu
-     create_jump_keys="true"
-     label="Communicate"
-     name="Communicate"
-     tear_off="true">
-       <menu_item_check
-         label="Conversations..."
-         name="Conversations"
-         shortcut="control|T">
-            <menu_item_check.on_check
-             function="Floater.IsOpen"
-             parameter="im_container" />
-            <menu_item_check.on_click
-             function="Floater.ToggleOrBringToFront"
-             parameter="im_container" />
-	</menu_item_check>
-	<menu_item_check
-         label="Nearby Chat..."
->>>>>>> d1789103
          name="Nearby Chat"
          shortcut="control|H"
          use_mac_ctrl="true">
