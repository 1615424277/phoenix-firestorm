<?xml version="1.0" encoding="utf-8" standalone="yes" ?>
<menu_bar
 bg_visible="false"
 follows="left|top|right"
 name="Main Menu">
 <!-- #####  When editing entries in the menu, please also edit the V1 section below  ##### -->
    <menu
     create_jump_keys="true"
     label="Avatar"
     name="Me"
     tear_off="true"
     visible="true">
        
        <menu_item_call
             label="Account"
             name="Manage Account">
                <menu_item_call.on_click
                 function="PromptShowURL"
                 name="ManageMyAccount_url"
                 parameter="WebLaunchJoinNow,http://secondlife.com/account/" />
        </menu_item_call>
        
        <menu_item_call
         label="Merchant Outbox..."
         name="MerchantOutbox">
            <menu_item_call.on_click
             function="Floater.Show"
             parameter="outbox" />
        </menu_item_call>

        <menu_item_call
         label="Buy L$"
         name="Buy and Sell L$">
            <menu_item_call.on_click
             function="BuyCurrency" />
        </menu_item_call>

        <menu_item_separator/>
        
        <menu_item_call
         label="Preferences"
         name="Preferences"
         shortcut="control|P">
            <menu_item_call.on_click
             function="Floater.Toggle"
             parameter="preferences" />
        </menu_item_call>
        
        <menu_item_call
         label="Toolbar Buttons"
         name="Toolbar Buttons">
            <menu_item_call.on_click
             function="Floater.Show"
             parameter="toybox" />
        </menu_item_call>

        <menu_item_call
         label="Profile"
         name="Profile">
            <menu_item_call.on_click
             function="ShowAgentProfile"
             parameter="agent" />
        </menu_item_call>
        
      <menu_item_call
       label="Picks..."
       name="Picks">
        <menu_item_call.on_click
         function="Floater.Show"
         parameter="picks" />
        </menu_item_call>
        
        <menu_item_call
         label="Appearance"
         name="ChangeOutfit">
            <menu_item_call.on_click
             function="CustomizeAvatar" />
            <menu_item_call.on_enable
             function="Edit.EnableCustomizeAvatar" />
        </menu_item_call>
        
        <menu_item_call
         label="Snapshot"
         name="Take Snapshot"
         shortcut="control|shift|S">
            <menu_item_call.on_click
             function="Floater.Show"
             parameter="snapshot" />
        </menu_item_call>
        
        <menu_item_check
<<<<<<< HEAD
         label="Fly"
         name="Fly"
         shortcut="HOME">
=======
         label="Inventory"
         name="Inventory"
         shortcut="control|shift|I"
		 visible="false">
            <menu_item_check.on_check
             function="Floater.Visible"
             parameter="secondary_inventory" />
            <menu_item_check.on_click
             function="Floater.Toggle"
             parameter="secondary_inventory" />
        </menu_item_check>
        
        <menu_item_check
         label="Inventory"
         name="ShowSidetrayInventory"
         shortcut="control|I"
		 visible="true">
>>>>>>> bf8dcc21
          <menu_item_check.on_check
           function="Floater.Visible"
           parameter="inventory" />
          <menu_item_check.on_click
           function="Floater.Toggle"
           parameter="inventory" />
        </menu_item_check>
        
        <menu_item_check
         label="Move Controls"
         name="Movement Controls">
            <menu_item_check.on_check
             function="Floater.Visible"
             parameter="moveview" />
            <menu_item_check.on_click
             function="Floater.Toggle"
             parameter="moveview" />
        </menu_item_check>
   
	<menu
             create_jump_keys="true"
             label="Movement"
             name="Movement"
             tear_off="true">
`     
          <menu_item_call
             label="Sit Down"
             layout="topleft"
             shortcut="alt|shift|S"
             name="Sit Down Here">
                <menu_item_call.on_click
                 function="Self.SitDown"
                 parameter="" />
                <menu_item_call.on_enable
                 function="Self.EnableSitDown" />
           </menu_item_call>
           <menu_item_check
             label="Fly"
             name="Fly"
             shortcut="PGUP">
                <menu_item_check.on_check
                 function="Agent.getFlying" />
                <menu_item_check.on_click
                 function="Agent.toggleFlying" />
                <menu_item_check.on_enable
                 function="Agent.enableFlying" />
            </menu_item_check>
        <menu_item_call
         label="Stop flying"
         name="Stop flying"
         shortcut="HOME">
          <menu_item_call.on_click
           function="Agent.toggleFlying" />
          <menu_item_call.on_enable
           function="Agent.getFlying" />
        </menu_item_call>	
            <menu_item_check
             label="Always Run"
             name="Always Run"
             shortcut="control|R">
                <menu_item_check.on_check
                 function="World.CheckAlwaysRun" />
                <menu_item_check.on_click
                 function="World.AlwaysRun" />
            </menu_item_check>
          <menu_item_check
             label="Force Ground Sit"
             shortcut="control|alt|S"
             name="Force Toggle Sitting">
                <menu_item_check.on_check
                 function="Self.getForceSit" />
                <menu_item_check.on_click
                 function="Self.ForceSit"/>
                <menu_item_check.on_enable
                 function="Self.EnableForceSit" />
           </menu_item_check>
		   <menu_item_check
			 label="Move Lock"
             shortcut="control|alt|P"
			 name="Move Lock">
                <menu_item_check.on_check
                   function="Self.GetMoveLock" />
                <menu_item_check.on_click
                   function="Self.ToggleMoveLock" />
                <menu_item_check.on_enable
                   function="Self.EnableMoveLock" />
			</menu_item_check>
			<menu_item_check
			 label="Quickjump"
             name="Avatar Ignore Prejump">
                <menu_item_check.on_check
                   function="Self.getIgnorePreJump" />
                <menu_item_check.on_click
                   function="Self.toggleIgnorePreJump" />
			</menu_item_check>
	</menu>
        
        <menu_item_check
         label="Camera Controls"
         name="Camera Controls">
            <menu_item_check.on_check
             function="Floater.Visible"
             parameter="camera" />
            <menu_item_check.on_click
             function="Floater.Toggle"
             parameter="camera" />
        </menu_item_check>
        
        <menu
         create_jump_keys="true"
         label="Avatar Health"
         name="avhealth"
         tear_off="true">
   	        <menu_item_call
	         label="Stop Avatar Animations"
	         name="Stop Animating My Avatar">
	            <menu_item_call.on_click
	             function="Tools.StopAllAnimations" />
	        </menu_item_call>
            <menu_item_call
                label="Undeform Avatar"
                name="undeform_avatar">
	            <menu_item_call.on_click
                function="Tools.Undeform" />
	        </menu_item_call>
	        <menu_item_call
	         label="Force Appearance Update (Rebake)"
	         name="Rebake Texture"
		 shortcut="control|alt|R">
	            <menu_item_call.on_click
	             function="Advanced.RebakeTextures" />
	        </menu_item_call>
		<menu_item_call
                    label="Reset Default Male Avatar (Character Test)"
                    name="ResetDefaultAvM">
                    <menu_item_call.on_click
                     function="Advanced.TestMale" />
		</menu_item_call>
          <menu_item_call
                          label="Reset Default Female Avatar (Character Test)"
                          name="ResetDefaultAvF">
            <menu_item_call.on_click
             function="Advanced.TestFemale" />
          </menu_item_call>
	        <menu_item_check
	         label="Show Render Weight For Avatars (Replacement For ARC)"
	         name="Avatar Rendering Cost">
	            <menu_item_check.on_check
	             function="Advanced.CheckInfoDisplay"
	             parameter="shame" />
	            <menu_item_check.on_click
	             function="Advanced.ToggleInfoDisplay"
	             parameter="shame" />
	        </menu_item_check>
	        <menu_item_call
             label="Lag Meter"
             name="Lag Meter">
                <menu_item_call.on_click
                 function="Floater.Show"
                 parameter="lagmeter" />
            </menu_item_call>
          <menu_item_call
             label="Recreate LSL Bridge"
             name="Recreate LSL Bridge">
            <menu_item_call.on_click
             function="RecreateLSLBridge"/>
          </menu_item_call>
        </menu>

      <menu_item_call
        label="Tip Tracker"
        name="money_tracker">
        <menu_item_call.on_click
          function="Floater.Toggle"
          parameter="money_tracker" />
      </menu_item_call>
		
		<menu_item_call
			label="Pose Stand..."
			name="pose_stand">
            <menu_item_call.on_click
			function="Floater.Show"
			parameter="fs_posestand" />
        </menu_item_call>
        
        <menu
         create_jump_keys="true"
         label="Upload"
         layout="topleft"
         name="Upload"
         tear_off="true">
            <menu_item_call
             label="Image ([COST])..."
             layout="topleft"
             name="Upload Image"
             shortcut="control|U">
                <menu_item_call.on_click
                 function="File.UploadImage"
                 parameter="" />
                <menu_item_call.on_enable
                 function="File.EnableUpload" />
                <menu_item_call.on_visible
                 function="Upload.CalculateCosts"
                 parameter="Upload Image" />
            </menu_item_call>
            <menu_item_call
             label="Sound ([COST])..."
             layout="topleft"
             name="Upload Sound">
                <menu_item_call.on_click
                 function="File.UploadSound"
                 parameter="" />
                <menu_item_call.on_enable
                 function="File.EnableUpload" />
                <menu_item_call.on_visible
                 function="Upload.CalculateCosts"
                 parameter="Upload Sound" />
            </menu_item_call>
            <menu_item_call
             label="Animation ([COST])..."
             layout="topleft"
             name="Upload Animation">
                <menu_item_call.on_click
                 function="File.UploadAnim"
                 parameter="" />
                <menu_item_call.on_enable
                 function="File.EnableUpload" />
                <menu_item_call.on_visible
                 function="Upload.CalculateCosts"
                 parameter="Upload Animation" />
            </menu_item_call>
	    <menu_item_call
             label="Mesh Model..."
             layout="topleft"
             name="Upload Model">
            <menu_item_call.on_click
             function="File.UploadModel"
             parameter="" />
            <menu_item_call.on_enable
             function="File.EnableUploadModel" />
            <menu_item_call.on_visible
            function="File.VisibleUploadModel"/>
            </menu_item_call>
            <menu_item_call
             label="Bulk (Multi-file) upload..."
             layout="topleft"
             name="Bulk Upload">
               <menu_item_call.on_click
                 function="File.UploadBulk"
                 parameter="" />
               <menu_item_call.on_visible
                 function="Upload.CalculateCosts"
                 parameter="Bulk Upload" />
            </menu_item_call>
            <menu_item_call
             label="Set Default Upload Permissions"
             name="perm prefs">
                <menu_item_call.on_click
                 function="Floater.Toggle"
                 parameter="perm_prefs" />
            </menu_item_call>
            <menu_item_call
             label="Import Linkset..."
             visibility_control="FSEnableObjectExports"
             name="import linkset">
                <menu_item_call.on_click
                 function="Floater.Toggle"
                 parameter="fs_import" />
            </menu_item_call>
        </menu>

        
        <menu_item_call
         label="Request Admin Status"
         name="Request Admin Options"
         shortcut="control|alt|G"
		 visible="false">
            <menu_item_call.on_click
             function="Advanced.RequestAdminStatus" />
        </menu_item_call>
        
        <menu_item_call
         label="Leave Admin Status"
         name="Leave Admin Options"
         shortcut="control|alt|shift|G"
		 visible="false">
            <menu_item_call.on_click
             function="Advanced.LeaveAdminStatus" />
        </menu_item_call>
         <menu_item_check
         label="Show HUD Attachments"
         name="Show HUD Attachments"
         shortcut="alt|shift|H">
           <menu_item_check.on_check
            function="View.CheckHUDAttachments" />
            <menu_item_check.on_click
             function="View.ShowHUDAttachments" />
         </menu_item_check>

        <menu_item_separator/>

        <menu_item_call
         label="Exit [APP_NAME]"
         name="Quit"
         shortcut="control|Q">
            <menu_item_call.on_click
             function="File.Quit" />
        </menu_item_call>
    </menu>
    
    <!-- Comm Menu -->
    
    <menu
     create_jump_keys="true"
     label="Comm"
     name="Communicate"
     tear_off="true"
     visible="true">
     
        <menu
         create_jump_keys="true"
         label="Online Status"
         name="Status"
         tear_off="true">
        <menu_item_check
         name="Away"
         label="Away">
          <menu_item_check.on_check
           function="View.Status.CheckAway" />
          <menu_item_check.on_click
           function="World.SetAway" />
        </menu_item_check>
        <menu_item_check
         name="Do Not Disturb"
         label="Unavailable">
          <menu_item_check.on_check
           function="View.Status.CheckDoNotDisturb" />
          <menu_item_check.on_click
           function="World.SetDoNotDisturb"/>
        </menu_item_check>
			    <menu_item_check
             label="Autorespond"
             name="Set Autorespond">
                <menu_item_check.on_check
                 function="World.GetAutorespond"/>
                <menu_item_check.on_click
                 function="World.SetAutorespond"/>
            </menu_item_check>
			    <menu_item_check
             label="Autorespond to non-friends"
             name="Set Autorespond to non-friends">
                <menu_item_check.on_check
                 function="World.GetAutorespondNonFriends"/>
                <menu_item_check.on_click
                 function="World.SetAutorespondNonFriends"/>
            </menu_item_check>
        
        </menu>
        
        <menu_item_separator/>
             
        <menu_item_call
         label="Friends"
         name="My Friends"
         shortcut="control|shift|F">
            <menu_item_call.on_click
             function="SideTray.PanelPeopleTab"
             parameter="friends_panel" />
            </menu_item_call>
        <menu_item_check
         label="Contacts"
         name="Contacts"
         shortcut="control|alt|shift|F">
            <menu_item_check.on_check
             function="Floater.Visible"
             parameter="imcontacts" />
            <menu_item_check.on_click
             function="Floater.Toggle"
             parameter="imcontacts" />
            </menu_item_check>
      <menu_item_check
         label="Contact Sets"
         name="Contact Sets"
         shortcut="control|alt|shift|C">
        <menu_item_check.on_check
         function="Floater.Visible"
         parameter="contactsets" />
        <menu_item_check.on_click
         function="Floater.Toggle"
         parameter="contactsets" />
      </menu_item_check>
        <menu_item_call
         label="Groups"
         name="My Groups"
         shortcut="control|shift|G">
            <menu_item_call.on_click
             function="SideTray.PanelPeopleTab"
             parameter="groups_panel" />
        </menu_item_call>
        <menu_item_check
         label="Chat..."
         name="Nearby Chat"
         shortcut="control|H"
         use_mac_ctrl="true">
            <menu_item_check.on_check
             function="Floater.Visible"
             parameter="fs_nearby_chat" />
            <menu_item_check.on_click
             function="Floater.ToggleOrBringToFront"
             parameter="fs_nearby_chat" />
        </menu_item_check>
        <menu_item_check
         label="People"
         name="People">
            <menu_item_check.on_check
             function="Floater.Visible"
             parameter="people" />
            <menu_item_check.on_click
             function="Floater.Toggle"
             parameter="people" />
            </menu_item_check>
        <menu_item_check
         label="Conversations"
         name="Conversations"
         shortcut="control|T"
         use_mac_ctrl="true">
            <menu_item_check.on_check
             function="Floater.Visible"
             parameter="fs_im_container" />
            <menu_item_check.on_click
             function="Floater.ToggleOrBringToFront"
             parameter="fs_im_container" />
        </menu_item_check>

        <menu_item_separator/>

        <menu_item_check
         label="Gestures"
         name="Gestures"
         shortcut="control|G">
            <menu_item_check.on_check
             function="Floater.Visible"
             parameter="gestures" />
            <menu_item_check.on_click
             function="Floater.Toggle"
             parameter="gestures" />
        </menu_item_check>
        <menu_item_separator/>
        <menu
         label="Voice morphing"
         name="VoiceMorphing"
         visibility_control="VoiceMorphingEnabled">
            <menu_item_check
             label="No voice morphing"
             name="NoVoiceMorphing">
                <menu_item_check.on_check
                 function="Communicate.VoiceMorphing.NoVoiceMorphing.Check" />
                <menu_item_check.on_click
                 function="Communicate.VoiceMorphing.NoVoiceMorphing.Click" />
            </menu_item_check>
            <menu_item_separator/>
            <menu_item_check
             label="Preview..."
             name="Preview">
                <menu_item_check.on_check
                 function="Floater.Visible"
                 parameter="voice_effect" />
                <menu_item_check.on_click
                 function="Floater.Toggle"
                 parameter="voice_effect" />
            </menu_item_check>
            <menu_item_call
             label="Subscribe..."
             name="Subscribe">
                <menu_item_call.on_click
                 function="Communicate.VoiceMorphing.Subscribe" />
            </menu_item_call>
        </menu>
        <menu_item_check
         name="Conversation Log..."
         label="Conversation Log...">
            <menu_item_check.on_check
             function="Floater.Visible"
             parameter="conversation" />
            <menu_item_check.on_enable
             function="Conversation.IsConversationLoggingAllowed" />
            <menu_item_check.on_click
             function="Floater.Toggle"
             parameter="conversation" />
        </menu_item_check>
        <!--
        <menu_item_separator/>
        <menu_item_check
         label="Friends"
         name="My Friends"
         shortcut="control|shift|F">
            <menu_item_check.on_check
             function="SideTray.CheckPanelPeopleTab"
             parameter="friends_panel" />
            <menu_item_check.on_click
             function="SideTray.PanelPeopleTab"
             parameter="friends_panel" />
            </menu_item_check>
        <menu_item_check
         label="Groups"
         name="My Groups"
         shortcut="control|shift|G">
         	<menu_item_check.on_check
             function="SideTray.CheckPanelPeopleTab"
             parameter="groups_panel" />
            <menu_item_check.on_click
             function="SideTray.PanelPeopleTab"
             parameter="groups_panel" />
        </menu_item_check>
        <menu_item_check
         label="Nearby people"
         name="Active Speakers"
         shortcut="control|shift|A">
        	 <menu_item_check.on_check
             function="SideTray.CheckPanelPeopleTab"
             parameter="nearby_panel" />
            <menu_item_check.on_click
              function="SideTray.PanelPeopleTab"
              parameter="nearby_panel" />
        </menu_item_check>
        -->
        <menu_item_check
         label="Nearby Voice"
         name="Nearby Voice">
            <menu_item_check.on_check
             function="Floater.Visible"
             parameter="fs_voice_controls" />
            <menu_item_check.on_click
             function="Floater.Toggle"
             parameter="fs_voice_controls" />
        </menu_item_check>
        <menu_item_call
         label="Block List"
         name="Block List">
            <menu_item_call.on_click
              function="SideTray.PanelPeopleTab"
              parameter="blocked_panel" />
        </menu_item_call>
    </menu>
    
    <!-- World Menu -->
    
    <menu
     create_jump_keys="true"
     label="World"
     name="World"
     tear_off="true"
     visible="true">
        <menu_item_call
         label="Resync Animations"
         name="Resync Animations"
         shortcut="control|S">
            <menu_item_call.on_click
             function="Tools.ResyncAnimations" />
        </menu_item_call>
        
        <menu_item_separator/>
     
        <menu_item_call
            label="Nearby Avatars"
            name="Active Speakers"
            shortcut="control|shift|A">
            <menu_item_call.on_click
             function="SideTray.PanelPeopleTab"
             parameter="nearby_panel" />
        </menu_item_call>

        <menu_item_check
         label="Radar"
         name="Radar">
            <menu_item_check.on_check
             function="Floater.Visible"
             parameter="fs_radar" />
            <menu_item_check.on_click
             function="Floater.Toggle"
             parameter="fs_radar" />
        </menu_item_check>

        <menu_item_call
         label="Teleport History"
         name="Teleport History"
         shortcut="alt|H">
            <menu_item_call.on_click
             function="ToggleTeleportHistory"/>
            </menu_item_call>

        <menu_item_check
         label="Places"
         name="Places">
            <menu_item_check.on_check
             function="Floater.Visible"
             parameter="places" />
            <menu_item_check.on_click
             function="Floater.Toggle"
             parameter="places" />
            </menu_item_check>
            
        <menu_item_check
             label="Mini-Map"
             name="Mini-Map"
             shortcut="control|shift|M">
            <menu_item_check.on_check
             function="Floater.Visible"
             parameter="mini_map" />
            <menu_item_check.on_click
             function="Floater.Toggle"
             parameter="mini_map" />
        </menu_item_check>
        
         <menu_item_check
             label="World Map"
             name="World Map"
             shortcut="control|M"
             use_mac_ctrl="true">
            <menu_item_check.on_check
             function="Floater.Visible"
             parameter="world_map" />
            <menu_item_check.on_click
             function="Floater.Toggle"
             parameter="world_map" />
        </menu_item_check>
        <menu_item_separator/>
        
        <menu_item_call
         label="Landmark This Place"
         name="Create Landmark Here">
            <menu_item_call.on_click
             function="World.CreateLandmark" />
            <menu_item_call.on_enable
             function="World.EnableCreateLandmark" />
        </menu_item_call>

        <menu_item_call
         label="Location Profile"
         layout="topleft"
         name="Place Profile">
            <menu_item_call.on_click
             function="World.PlaceProfile" />
            <menu_item_call.on_enable
             function="World.EnablePlaceProfile" />
        </menu_item_call>
        
        <menu_item_call
         label="Parcel Details"
         name="About Land">
            <menu_item_call.on_click
             function="Floater.Show"
             parameter="about_land" />
            <menu_item_call.on_enable
             function="Floater.CanShow"
             parameter="about_land" />
        </menu_item_call>
        
        <menu_item_call
         label="Region Details"
         name="Region/Estate"
         shortcut="alt|R"
         use_mac_ctrl="true">
            <menu_item_call.on_click
             function="Floater.Show"
             parameter="region_info" />
            <menu_item_call.on_enable
             function="Floater.CanShow"
             parameter="region_info" />
        </menu_item_call>

        <menu_item_separator/>

        <menu_item_call
             label="Buy This Land"
             name="Buy Land">
                <menu_item_call.on_click
                 function="Land.Buy" />
                <menu_item_call.on_enable
                 function="World.EnableBuyLand" />
            </menu_item_call>
        
        <menu_item_call
             label="Show Owned Land"
             name="My Land">
                <menu_item_call.on_click
                 function="Floater.Show"
                 parameter="land_holdings" />
        </menu_item_call>
        
        <menu
           create_jump_keys="true"
           label="Show More"
           name="LandShow"
           tear_off="true">
          
           <menu_item_check
                 label="Ban Lines"
                 name="Ban Lines">
                <menu_item_check.on_check
                   control="ShowBanLines" />
                <menu_item_check.on_click
                   function="ToggleControl"
                   parameter="ShowBanLines" />
           </menu_item_check>
           
           <menu_item_check
                 label="Beacons"
                 name="beacons"
                 shortcut="control|alt|shift|N">
                    <menu_item_check.on_check
                     function="Floater.Visible"
                     parameter="beacons" />
                    <menu_item_check.on_click
                     function="Floater.Toggle"
                     parameter="beacons" />
          </menu_item_check>
          
          <menu_item_check
             label="Property Lines"
             name="Property Lines"
             shortcut="control|alt|shift|P">
            <menu_item_check.on_check
               control="ShowPropertyLines" />
            <menu_item_check.on_click
               function="ToggleControl"
               parameter="ShowPropertyLines" />
          </menu_item_check>
          
          <menu_item_check
             label="Land Owners"
             name="Land Owners"
             shortcut="control|alt|O">
            <menu_item_check.on_check
               control="ShowParcelOwners" />
            <menu_item_check.on_click
               function="ToggleControl"
               parameter="ShowParcelOwners" />
          </menu_item_check>
          
          <menu_item_check
             label="Coordinates"
             name="Coordinates">
            <menu_item_check.on_click
               function="ToggleControl"
               parameter="NavBarShowCoordinates" />
            <menu_item_check.on_check
               control="NavBarShowCoordinates" />
          </menu_item_check>
          
          <menu_item_check
             label="Parcel Permissions"
             name="Parcel Properties">
            <menu_item_check.on_click
               function="ToggleControl"
               parameter="NavBarShowParcelProperties" />
            <menu_item_check.on_check
               control="NavBarShowParcelProperties" />
          </menu_item_check>
          <menu_item_separator />
          <menu_item_check
             label="Advanced Menu"
             name="Show Advanced Menu"
             shortcut="control|alt|shift|D">
            <on_check
               function="CheckControl"
               parameter="UseDebugMenus" />
            <on_click
               function="ToggleControl"
               parameter="UseDebugMenus" />
          </menu_item_check>
        </menu>

        <menu_item_separator/>

	    <menu_item_call
	     label="Teleport Home"
	     name="Teleport Home"
	     shortcut="control|shift|H">
         <menu_item_call.on_click
            function="World.TeleportHome" />
         <menu_item_call.on_enable
            function="World.EnableTeleportHome" />
        </menu_item_call>
        
        <menu_item_call
             label="Set Home to Here"
             name="Set Home to Here">
                <menu_item_call.on_click
                 function="World.SetHomeLocation" />
                <menu_item_call.on_enable
                 function="World.EnableSetHomeLocation" />
        </menu_item_call>
        
    <!--    <menu_item_check
         label="Show Navigation Bar"
         name="ShowNavbarNavigationPanel">
           <menu_item_check.on_click
             function="ToggleControl"
             parameter="ShowNavbarNavigationPanel" />
             <menu_item_check.on_check
             function="CheckControl"
             parameter="ShowNavbarNavigationPanel" />
        </menu_item_check>
       <menu_item_check
         label="Show Favorites Bar"
         name="ShowNavbarFavoritesPanel">
           <menu_item_check.on_click
             function="ToggleControl"
             parameter="ShowNavbarFavoritesPanel" />
             <menu_item_check.on_check
             function="CheckControl"
             parameter="ShowNavbarFavoritesPanel" />
        </menu_item_check>
        <menu_item_separator/>-->

      <menu
         create_jump_keys="true"
         label="Sun Position"
         name="Environment Settings"
         tear_off="true">
            <menu_item_call
             label="Sunrise"
             name="Sunrise"
			 shortcut="control|shift|U">
                <menu_item_call.on_click
                 function="World.EnvSettings"
                 parameter="sunrise" />
                <menu_item_call.on_enable
                 function="RLV.EnableIfNot"
                 parameter="setenv" />
            </menu_item_call>
            <menu_item_call
             label="Midday"
             name="Noon"
             shortcut="control|shift|Y">
                <menu_item_call.on_click
                 function="World.EnvSettings"
                 parameter="noon" />
                <menu_item_call.on_enable
                 function="RLV.EnableIfNot"
                 parameter="setenv" />
            </menu_item_call>
            <menu_item_call
             label="Sunset"
             name="Sunset"
             shortcut="control|shift|N">
                <menu_item_call.on_click
                 function="World.EnvSettings"
                 parameter="sunset" />
                <menu_item_call.on_enable
                 function="RLV.EnableIfNot"
                 parameter="setenv" />
            </menu_item_call>
            <menu_item_call
             label="Midnight"
             name="Midnight"
			 shortcut="control|shift|X">
                <menu_item_call.on_click
                 function="World.EnvSettings"
                 parameter="midnight" />
                <menu_item_call.on_enable
                 function="RLV.EnableIfNot"
                 parameter="setenv" />
            </menu_item_call>
            <menu_item_separator/>
            <menu_item_call
             label="Estate Time"
             name="Revert to Region Default">
                <menu_item_call.on_click
                 function="World.EnvSettings"
                 parameter="default" />
                <menu_item_call.on_enable
                 function="RLV.EnableIfNot"
                 parameter="setenv" />
            </menu_item_call>
        </menu>

	    <menu
	     create_jump_keys="true"
	     label="Environment Editor"
	     name="Environment Editor"
	     tear_off="true">
	     	
	     	<menu_item_call
	     	 label="Environment Settings..."
	     	 name="Environment Settings">
	     	 	<menu_item_call.on_click
	     	 	 function="World.EnvSettings"
                 parameter="editor"/>
          <menu_item_call.on_enable
           function="RLV.EnableIfNot"
           parameter="setenv" />
	     	</menu_item_call>
	     	
	     	<menu_item_separator/>
	     	
	     	<menu
	     	 name="Water Presets"
	     	 label="Water Presets">
	     	 	<menu_item_call
	     	 	 label="New preset..."
	     	 	 name="new_water_preset">
	     	 	 	<menu_item_call.on_click
	     	 	 	function="World.EnvPreset"
	     	 	 	parameter="new_water"/>
            <menu_item_call.on_enable
            function="RLV.EnableIfNot"
            parameter="setenv" />
	     	 	</menu_item_call>
	     	 	<menu_item_call
	     	 	 label="Edit preset..."
	     	 	 name="edit_water_preset">
	     	 	 	<menu_item_call.on_click
	     	 	 	function="World.EnvPreset"
	     	 	 	parameter="edit_water"/>
            <menu_item_call.on_enable
            function="RLV.EnableIfNot"
            parameter="setenv" />
          </menu_item_call>
	     	 	<menu_item_call
	     	 	 label="Delete preset..."
	     	 	 name="delete_water_preset">
	     	 	 	<menu_item_call.on_click
	     	 	 	function="World.EnvPreset"
	     	 	 	parameter="delete_water"/>
	     	 	 	<menu_item_call.on_enable
	     	 	 	function="World.EnableEnvPreset"
	     	 	 	parameter="delete_water"/>
	     	 	</menu_item_call>
	     	</menu>
	     	
	     	<menu
	     	 name="Sky Presets"
	     	 label="Sky Presets">
	     	 	<menu_item_call
	     	 	 label="New preset..."
	     	 	 name="new_sky_preset">
	     	 	 	<menu_item_call.on_click
	     	 	 	function="World.EnvPreset"
	     	 	 	parameter="new_sky"/>
            <menu_item_call.on_enable
            function="RLV.EnableIfNot"
            parameter="setenv" />
          </menu_item_call>
	     	 	<menu_item_call
	     	 	 label="Edit preset..."
	     	 	 name="edit_sky_preset">
	     	 	 	<menu_item_call.on_click
	     	 	 	function="World.EnvPreset"
	     	 	 	parameter="edit_sky"/>
            <menu_item_call.on_enable
            function="RLV.EnableIfNot"
            parameter="setenv" />
          </menu_item_call>
	     	 	<menu_item_call
	     	 	 label="Delete preset..."
	     	 	 name="delete_sky_preset">
	     	 	 	<menu_item_call.on_click
	     	 	 	function="World.EnvPreset"
	     	 	 	parameter="delete_sky"/>
	     	 	 	<menu_item_call.on_enable
	     	 	 	function="World.EnableEnvPreset"
	     	 	 	parameter="delete_sky"/>
	     	 	</menu_item_call>
	     	</menu>
	     	
	     	<menu
	     	 name="Day Presets"
	     	 label="Day Presets">
	     	 	<menu_item_call
	     	 	 label="New preset..."
	     	 	 name="new_day_preset">
	     	 	 	<menu_item_call.on_click
	     	 	 	function="World.EnvPreset"
	     	 	 	parameter="new_day_cycle"/>
            <menu_item_call.on_enable
            function="RLV.EnableIfNot"
            parameter="setenv" />
          </menu_item_call>
	     	 	<menu_item_call
	     	 	 label="Edit preset..."
	     	 	 name="edit_day_preset">
	     	 	 	<menu_item_call.on_click
	     	 	 	function="World.EnvPreset"
	     	 	 	parameter="edit_day_cycle"/>
            <menu_item_call.on_enable
            function="RLV.EnableIfNot"
            parameter="setenv" />
          </menu_item_call>
	     	 	<menu_item_call
	     	 	 label="Delete preset..."
	     	 	 name="delete_day_preset">
	     	 	 	<menu_item_call.on_click
	     	 	 	function="World.EnvPreset"
	     	 	 	parameter="delete_day_cycle"/>
	     	 	 	<menu_item_call.on_enable
	     	 	 	function="World.EnableEnvPreset"
	     	 	 	parameter="delete_day_cycle"/>
	     	 	</menu_item_call>
	     	</menu>
	    </menu>
		<menu
			 create_jump_keys="true"
			 name="photo_and_video"
			 label="Photo and Video"
			 tear_off="true">
				<menu_item_call
				label="Phototools"
				name="phototools_item_call"
				shortcut="alt|P">
					<menu_item_call.on_click
					function="Floater.Toggle"
					parameter="phototools" />
				</menu_item_call>
				<menu_item_call
				label="Cameratools"
				name="cameratools_item_call"
				shortcut="control|shift|C">
					<menu_item_call.on_click
					function="Floater.Toggle"
					parameter="phototools_camera" />
				</menu_item_call>
		</menu>
      <menu_item_call
        label="Area Search"
        name="area_search">
        <menu_item_call.on_click
          function="Floater.Toggle"
          parameter="area_search" />
      </menu_item_call>
      <menu_item_call
        label="Sound Explorer"
        name="Sound Explorer">
        <menu_item_call.on_click
          function="Floater.Toggle"
          parameter="sound_explorer" />
      </menu_item_call>
      <menu_item_call
        label="Asset Blacklist"
        name="asset_blacklist">
        <menu_item_call.on_click
          function="Floater.Toggle"
          parameter="ws_asset_blacklist" />
      </menu_item_call>
    
    </menu>
    <menu
     create_jump_keys="true"
     label="Build"
     name="BuildTools"
     tear_off="true"
     visible="true">
       <menu_item_check
         label="Build"
         name="Show Build Tools"
         shortcut="control|B">
            <menu_item_check.on_check
             function="Build.Active" />
            <menu_item_check.on_click
             function="Build.Toggle" />
            <menu_item_check.on_enable
             function="Build.Enabled" />
       </menu_item_check>
       <menu
          create_jump_keys="true"
          label="Select Build Tool"
          name="Select Tool"
          tear_off="true">
         <menu_item_call
			label="Focus Tool"
			name="Focus"
			shortcut="control|1">
           <menu_item_call.on_click
              function="Tools.SelectTool"
              parameter="focus" />
         </menu_item_call>
         <menu_item_call
			label="Move Tool"
			name="Move"
			shortcut="control|2">
           <menu_item_call.on_click
              function="Tools.SelectTool"
              parameter="move" />
         </menu_item_call>
         <menu_item_call
			label="Edit Tool"
			name="Edit"
			shortcut="control|3">
           <menu_item_call.on_click
              function="Tools.SelectTool"
              parameter="edit" />
         </menu_item_call>
         <menu_item_call
			label="Create Tool"
			name="Create"
			shortcut="control|4">
           <menu_item_call.on_click
              function="Tools.SelectTool"
              parameter="create" />
         </menu_item_call>
         <menu_item_call
			label="Land Tool"
			name="Land"
			shortcut="control|5">
           <menu_item_call.on_click
              function="Tools.SelectTool"
              parameter="land" />
         </menu_item_call>
	   </menu>
        <menu_item_call
           label="Link"
           name="Link"
           shortcut="control|L">
          <menu_item_call.on_click
             function="Tools.Link" />
          <menu_item_call.on_enable
             function="Tools.EnableLink" />
        </menu_item_call>
        <menu_item_call
           label="Unlink"
           name="Unlink"
           shortcut="control|shift|L">
          <menu_item_call.on_click
             function="Tools.Unlink" />
          <menu_item_call.on_enable
             function="Tools.EnableUnlink" />
        </menu_item_call>
        <menu_item_check
             label="Edit Linked Parts"
             name="Edit Linked Parts"
             shortcut="control|shift|E">
                <menu_item_check.on_check
                 control="EditLinkedParts" />
                <menu_item_check.on_click
                 function="Tools.EditLinkedParts"
                 parameter="EditLinkedParts" />
                <menu_item_check.on_enable
                 function="Tools.EnableToolNotPie" />
            </menu_item_check>
        <menu
         create_jump_keys="true"
         label="Select Linked Parts"
         name="Select Linked Parts"
         tear_off="true">
            <menu_item_call
             label="Select Next Part"
             name="Select Next Part"
	     shortcut="control|.">
                <menu_item_call.on_click
                 function="Tools.SelectNextPart"
                 parameter="next" />
                <menu_item_call.on_enable
                 function="Tools.EnableSelectNextPart" />
            </menu_item_call>
            <menu_item_call
             label="Select Previous Part"
             name="Select Previous Part"
	     shortcut="control|,">
                <menu_item_call.on_click
                 function="Tools.SelectNextPart"
                 parameter="previous" />
                <menu_item_call.on_enable
                 function="Tools.EnableSelectNextPart" />
            </menu_item_call>
            <menu_item_call
             label="Include Next Part"
             name="Include Next Part"
	     shortcut="control|shift|.">
                <menu_item_call.on_click
                 function="Tools.SelectNextPart"
                 parameter="includenext" />
                <menu_item_call.on_enable
                 function="Tools.EnableSelectNextPart" />
            </menu_item_call>
            <menu_item_call
             label="Include Previous Part"
             name="Include Previous Part"
	     shortcut="control|shift|,">
                <menu_item_call.on_click
                 function="Tools.SelectNextPart"
                 parameter="includeprevious" />
                <menu_item_call.on_enable
                 function="Tools.EnableSelectNextPart" />
            </menu_item_call>
        </menu>
        <menu_item_separator/>

        <menu_item_call
           label="Focus on Selection"
           name="Focus on Selection"
           shortcut="H">
          <menu_item_call.on_click
             function="Tools.LookAtSelection"
             parameter="focus" />
          <menu_item_call.on_enable
             function="SomethingSelectedNoHUD" />
        </menu_item_call>
        <menu_item_call
           label="Zoom to Selection"
           name="Zoom to Selection"
           shortcut="shift|H">
          <menu_item_call.on_click
             function="Tools.LookAtSelection"
             parameter="zoom" />
          <menu_item_call.on_enable
             function="SomethingSelectedNoHUD" />
        </menu_item_call>
		 
        <menu_item_separator/>

        <menu
         create_jump_keys="true"
         label="Object"
         name="Object"
         tear_off="true">
          <menu_item_call
             label="Buy"
             name="Menu Object Buy">
            <menu_item_call.on_click
               function="Tools.BuyOrTake"/>
            <menu_item_call.on_visible
               function="Tools.VisibleBuyObject"/>
            <menu_item_call.on_enable
               function="Tools.EnableBuyOrTake"/>
          </menu_item_call>
          <menu_item_call
             label="Take"
             name="Menu Object Take">
            <menu_item_call.on_click
               function="Tools.BuyOrTake"/>
            <menu_item_call.on_visible
               function="Tools.VisibleTakeObject"/>
            <menu_item_call.on_enable
               function="Tools.EnableBuyOrTake"/>
          </menu_item_call>
          <menu_item_call
			 label="Take Copy"
			 name="Take Copy">
			<menu_item_call.on_click
               function="Tools.TakeCopy" />
			<menu_item_call.on_enable
               function="Tools.EnableTakeCopy" />
          </menu_item_call>
          <menu_item_call
             label="Duplicate"
             name="Duplicate"
             shortcut="control|D">
            <menu_item_call.on_click
               function="Edit.Duplicate" />
            <menu_item_call.on_enable
               function="Edit.EnableDuplicate" />
          </menu_item_call>

          <menu_item_call
             label="Edit Particles"
             name="Menu Object Edit Particles">
            <menu_item_call.on_click
               function="Object.EditParticles" />
            <menu_item_call.on_enable
               function="Object.EnableEditParticles" />
          </menu_item_call>

          <menu_item_call
			 label="Save Back to Object Contents"
			 name="Save Object Back to Object Contents">
			<menu_item_call.on_click
               function="Tools.SaveToObjectInventory" />
			<menu_item_call.on_enable
               function="Tools.EnableSaveToObjectInventory" />
          </menu_item_call>
          <menu_item_call
			 label="Return Object"
			 name="Return Object back to Owner">
			<menu_item_call.on_click
               function="Object.Return" />
			<menu_item_call.on_enable
               function="Object.EnableReturn" />
          </menu_item_call>
          <menu
            create_jump_keys="true"
            label="Save as"
            name="Export Menu"
            tear_off="true">
            <menu_item_call
              label="Backup"
              name="Backup">
              <menu_item_call.on_click
              function="Object.Export" />
              <menu_item_call.on_enable
              function="Object.EnableExport" />
            </menu_item_call>
            <menu_item_call
              label="Collada"
              name="Collada">
              <menu_item_call.on_click
              function="Object.ExportCollada" />
              <menu_item_call.on_enable
              function="Object.EnableExport" />
            </menu_item_call>
          </menu>
		</menu>
        <menu
           create_jump_keys="true"
           label="Scripts"
           name="Scripts"
           tear_off="true">
          <menu_item_call
             label="Show Script Warnings/Errors"
             name="Script Debug">
            <menu_item_call.on_click
               function="ShowScriptDebug" />
          </menu_item_call>
          <menu_item_call
             label="Script Info (Counter)"
             name="Script Info">
            <menu_item_call.on_click
               function="Tools.ScriptInfo" />
            <menu_item_call.on_enable
               function="Object.EnableScriptInfo" />
          </menu_item_call>
          <menu_item_call
             label="Recompile Scripts (Mono)"
             name="Mono">
            <menu_item_call.on_click
               function="Tools.SelectedScriptAction"
               parameter="compile mono" />
            <menu_item_call.on_enable
               function="EditableSelectedMono" />
          </menu_item_call>
          <menu_item_call
             label="Recompile Scripts (LSL)"
             name="LSL">
            <menu_item_call.on_click
               function="Tools.SelectedScriptAction"
               parameter="compile lsl" />
            <menu_item_call.on_enable
               function="EditableSelected" />
          </menu_item_call>
          <menu_item_call
             label="Reset Scripts"
             name="Reset Scripts">
            <menu_item_call.on_click
               function="Tools.SelectedScriptAction"
               parameter="reset" />
            <menu_item_call.on_enable
               function="EditableSelected" />
          </menu_item_call>
          <menu_item_call
             label="Set Scripts to Running"
             name="Set Scripts to Running">
            <menu_item_call.on_click
               function="Tools.SelectedScriptAction"
               parameter="start" />
            <menu_item_call.on_enable
               function="EditableSelected" />
          </menu_item_call>
          <menu_item_call
             label="Set Scripts to Not Running"
             name="Set Scripts to Not Running">
            <menu_item_call.on_click
               function="Tools.SelectedScriptAction"
               parameter="stop" />
            <menu_item_call.on_enable
               function="EditableSelected" />
          </menu_item_call>
          <menu_item_call
             label="Remove Scripts From Selection"
             name="Remove Scripts From Selection">
            <menu_item_call.on_click
               function="Tools.SelectedScriptAction"
               parameter="delete" />
            <menu_item_call.on_enable
               function="EditableSelected" />
          </menu_item_call>          
        </menu>

      <menu
         create_jump_keys="true"
         label="Pathfinding"
         name="Pathfinding"
         tear_off="true">
        <menu_item_call
            label="Linksets..."
            name="pathfinding_linksets_menu_item">
          <menu_item_call.on_click
              function="Floater.ToggleOrBringToFront"
              parameter="pathfinding_linksets" />
          <menu_item_call.on_enable
              function="Tools.EnablePathfinding" />
        </menu_item_call>
        <menu_item_call
            label="Characters..."
            name="pathfinding_characters_menu_item">
          <menu_item_call.on_click
              function="Floater.ToggleOrBringToFront"
              parameter="pathfinding_characters" />
          <menu_item_call.on_enable
              function="Tools.EnablePathfinding" />
        </menu_item_call>
        <menu_item_call
            label="View / test..."
            name="pathfinding_console_menu_item">
          <menu_item_call.on_click
              function="Floater.ToggleOrBringToFront"
              parameter="pathfinding_console" />
          <menu_item_call.on_enable
              function="Tools.EnablePathfindingView" />
        </menu_item_call>
        <menu_item_call
            label="Rebake region"
            name="pathfinding_rebake_navmesh_item">
          <menu_item_call.on_click
              function="Tools.DoPathfindingRebakeRegion"/>
          <menu_item_call.on_enable
              function="Tools.EnablePathfindingRebakeRegion" />
        </menu_item_call>
      </menu>

      <menu_item_separator/>

        <menu
         create_jump_keys="true"
         label="Options"
         name="Options"
         tear_off="true">
	   <menu_item_check
	       label="Show Advanced Permissions"
	       name="DebugPermissions">
			  <menu_item_check.on_check
				 function="CheckControl"
				 parameter="DebugPermissions" />
			  <menu_item_check.on_click
				 function="ToggleControl"
				 parameter="DebugPermissions" />
			</menu_item_check>

            <menu_item_separator/>

            <menu_item_check
                 label="Select Only My Objects"
                 name="Select Only My Objects">
                    <menu_item_check.on_check
                     control="SelectOwnedOnly" />
                    <menu_item_check.on_click
                     function="Tools.SelectOnlyMyObjects"
                     parameter="agents" />
                </menu_item_check>
                <menu_item_check
                 label="Select Only Movable Objects"
                 name="Select Only Movable Objects">
                    <menu_item_check.on_check
                     control="SelectMovableOnly" />
                    <menu_item_check.on_click
                     function="Tools.SelectOnlyMovableObjects"
                     parameter="movable" />
                </menu_item_check>
                <menu_item_check
                 label="Select By Surrounding"
                 name="Select By Surrounding">
                    <menu_item_check.on_check
                     control="RectangleSelectInclusive" />
                    <menu_item_check.on_click
                     function="Tools.SelectBySurrounding" />
            </menu_item_check>
                <menu_item_check
                 label="Include Group-Owned Objects"
                 name="Include Group-Owned Objects">
                    <menu_item_check.on_check
                     control="FSSelectIncludeGroupOwned" />
                    <menu_item_check.on_click
                     function="Tools.SelectIncludeGroupOwned" />
                </menu_item_check>

          <menu_item_separator/>

                <menu_item_check
                 label="Show Selection Outlines"
				 shortcut="control|alt|H"
                 name="Show Selection Outlines">
                    <menu_item_check.on_check
                     function="CheckControl"
                     parameter="RenderHighlightSelections" />
                    <menu_item_check.on_click
                     function="ToggleControl"
                     parameter="RenderHighlightSelections" />
                </menu_item_check>
                <menu_item_check
                 label="Show Hidden Selection"
                 name="Show Hidden Selection">
                    <menu_item_check.on_check
                     control="RenderHiddenSelections" />
                    <menu_item_check.on_click
                     function="Tools.ShowHiddenSelection" />
                </menu_item_check>
                <menu_item_check
                 label="Show Light Radius for Selection"
                 name="Show Light Radius for Selection">
                    <menu_item_check.on_check
                     control="RenderLightRadius" />
                    <menu_item_check.on_click
                     function="Tools.ShowSelectionLightRadius" />
                </menu_item_check>
                <menu_item_check
                 label="Show Selection Beam"
                 name="Show Selection Beam">
                    <menu_item_check.on_check
                     control="ShowSelectionBeam" />
                    <menu_item_check.on_click
                     function="ToggleControl"
                     parameter="ShowSelectionBeam" />
                </menu_item_check>

        <menu_item_separator/>

                <menu_item_check
                 label="Snap to Grid"
                 name="Snap to Grid"
                 shortcut="G">
                    <menu_item_check.on_check
                     control="SnapEnabled" />
                    <menu_item_check.on_click
                     function="ToggleControl"
                     parameter="SnapEnabled" />
                    <menu_item_check.on_enable
                     function="Tools.EnableToolNotPie" />
                </menu_item_check>
                <menu_item_call
                 label="Snap Object XY to Grid"
                 name="Snap Object XY to Grid"
                 shortcut="shift|X">
                    <menu_item_call.on_click
                     function="Tools.SnapObjectXY" />
                    <menu_item_call.on_enable
                     function="Tools.EnableToolNotPie" />
                </menu_item_call>
                <menu_item_call
                 label="Use Selection for Grid"
                 name="Use Selection for Grid"
                 shortcut="shift|G">
                    <menu_item_call.on_click
                     function="Tools.UseSelectionForGrid" />
                    <menu_item_call.on_enable
                     function="SomethingSelected" />
                </menu_item_call>
                <menu_item_call
                 label="Grid Options"
                 name="Grid Options"
                 shortcut="control|shift|B">
                    <menu_item_call.on_click
                     function="Floater.Show"
                     parameter="build_options" />
                    <menu_item_call.on_enable
                     function="Tools.EnableToolNotPie" />
                </menu_item_call>
        </menu>
        <menu
         create_jump_keys="true"
         label="Upload"
         layout="topleft"
         name="Upload"
         tear_off="true">
            <menu_item_call
             label="Image ([COST])..."
             layout="topleft"
             name="Upload Image"
             shortcut="control|U">
                <menu_item_call.on_click
                 function="File.UploadImage"
                 parameter="" />
                <menu_item_call.on_enable
                 function="File.EnableUpload" />
                <menu_item_call.on_visible
                 function="Upload.CalculateCosts"
                 parameter="Upload Image" />
            </menu_item_call>
            <menu_item_call
             label="Sound ([COST])..."
             layout="topleft"
             name="Upload Sound">
                <menu_item_call.on_click
                 function="File.UploadSound"
                 parameter="" />
                <menu_item_call.on_enable
                 function="File.EnableUpload" />
                <menu_item_call.on_visible
                 function="Upload.CalculateCosts"
                 parameter="Upload Sound" />
            </menu_item_call>
            <menu_item_call
             label="Animation ([COST])..."
             layout="topleft"
             name="Upload Animation">
                <menu_item_call.on_click
                 function="File.UploadAnim"
                 parameter="" />
                <menu_item_call.on_enable
                 function="File.EnableUpload" />
                <menu_item_call.on_visible
                 function="Upload.CalculateCosts"
                 parameter="Upload Animation" />
            </menu_item_call>
            <menu_item_call
             label="Mesh Model..."
             layout="topleft"
             name="Upload Model">
            <menu_item_call.on_click
             function="File.UploadModel"
             parameter="" />
            <menu_item_call.on_enable
             function="File.EnableUploadModel" />
            <menu_item_call.on_visible
            function="File.VisibleUploadModel"/>
            </menu_item_call>
	   <menu_item_call
             label="Bulk ([COST] per file)..."
             layout="topleft"
             name="Bulk Upload">
                <menu_item_call.on_click
                 function="File.UploadBulk"
                 parameter="" />
		<menu_item_call.on_visible
                 function="Upload.CalculateCosts"
                 parameter="Bulk Upload" />
            </menu_item_call>
            <menu_item_call
             label="Set Default Upload Permissions"
             name="perm prefs">
                <menu_item_call.on_click
                 function="Floater.Toggle"
                 parameter="perm_prefs" />
            </menu_item_call>
	    <menu_item_call
             label="Import Linkset..."
             visibility_control="FSEnableObjectExports"
             name="import linkset">
                <menu_item_call.on_click
                 function="Floater.Toggle"
                 parameter="fs_import" />
            </menu_item_call>
        </menu>
        <menu_item_separator/>
        <menu_item_call
         enabled="false"
         label="Undo"
         name="Undo"
         allow_key_repeat="true"
         shortcut="control|Z">
            <on_click
             function="Edit.Undo"
             userdata="" />
            <on_enable
             function="Edit.EnableUndo" />
        </menu_item_call>
        <menu_item_call
         enabled="false"
         label="Redo"
         name="Redo"
         allow_key_repeat="true"
         shortcut="control|Y">
            <on_click
             function="Edit.Redo"
             userdata="" />
            <on_enable
             function="Edit.EnableRedo" />
        </menu_item_call>        
    </menu>
    
    <!-- Content Menu -->
    
    <menu
    	create_jump_keys="true"
    	label="Content"
    	name="Content"
    	tear_off="true"
        visible="true">
<!--
        <menu_item_call
             label="Search"
             name="Search">
             <menu_item_call.on_click
                 function="Floater.Show"
                 parameter="search"/>
       </menu_item_call>
-->
        <menu_item_check
        label="Search"
        name="Search"
        shortcut="control|F">
            <menu_item_check.on_check
             function="Floater.Visible"
             parameter="search" />
            <menu_item_check.on_click
             function="Floater.Toggle"
             parameter="search" />
            </menu_item_check>

    	<menu_item_call
             label="SL Marketplace"
             name="SL Marketplace">
             <menu_item_call.on_click
             function="PromptShowURL"
             name="Xstreet_url"
             parameter="WebLaunchExternalTarget,https://marketplace.secondlife.com/" />
       </menu_item_call>
       <menu_item_call
             label="L$ Market Data"
             name="LindenXchange">
             <menu_item_call.on_click
             function="PromptShowURL"
             name="lindenxchange_url"
             parameter="WebLaunchExternalTarget,https://secondlife.com/my/lindex/market.php" />
       </menu_item_call>  
    	<menu_item_call
             label="Script Library"
             name="Script Library">
             <menu_item_call.on_click
             function="PromptShowURL"
             name="script_library_url"
             parameter="WebLaunchExternalTarget,http://wiki.secondlife.com/wiki/LSL_Library" />
       </menu_item_call>
       <menu_item_separator/>
    	<menu_item_call
             label="Firestorm Blog"
             name="Firestorm Blog">
             <menu_item_call.on_click
             function="PromptShowURL"
             name="firestorm_blog_url"
             parameter="WebLaunchExternalTarget,http://www.firestormviewer.org/" />
       </menu_item_call>
    	<menu_item_call
             label="Firestorm Flickr"
             name="Firestorm Flickr">
             <menu_item_call.on_click
             function="PromptShowURL"
             name="firestorm_flickr_url"
             parameter="WebLaunchExternalTarget,http://www.flickr.com/groups/firestormviewer/pool/" />
       </menu_item_call>
    	<menu_item_call
             label="Firestorm YouTube"
             name="Firestorm YouTube">
             <menu_item_call.on_click
             function="PromptShowURL"
             name="firestorm_youtube_url"
             parameter="WebLaunchExternalTarget,http://www.youtube.com/user/PhoenixViewerSL" />
       </menu_item_call>
    	<menu_item_call
             label="Firestorm Twitter"
             name="Firestorm Twitter">
             <menu_item_call.on_click
             function="PromptShowURL"
             name="firestorm_twitter_url"
             parameter="WebLaunchExternalTarget,https://twitter.com/phoenixviewersl" />
       </menu_item_call>
    	<menu_item_call
             label="Firestorm Plurk"
             name="Firestorm Plurk">
             <menu_item_call.on_click
             function="PromptShowURL"
             name="firestorm_plurk_url"
             parameter="WebLaunchExternalTarget,http://www.plurk.com/ThePhoenixViewerProject" />
       </menu_item_call>	   
      </menu>   
    
    <!-- Help Menu -->
    
    
    <menu
     create_jump_keys="true"
     label="Help"
     name="Help"
     tear_off="true"
     visible="true">
        <menu_item_check
         label="Enable Viewer UI Hints"
         name="Enable Hints">
          <on_check
            control="EnableUIHints"/>
          <on_click
            function="ToggleUIHints"/>
        </menu_item_check>
        
        <menu_item_call
         label="Firestorm Wiki"
         name="Firestorm Wiki"
	     shortcut="F1">
             <menu_item_call.on_click
             function="PromptShowURL"
             name="script_library_url"
             parameter="WebLaunchExternalTarget,http://wiki.phoenixviewer.com" />
        </menu_item_call>
        
        <menu_item_call
         label="Troubleshooting"
         name="Troubleshooting">
            <menu_item_call.on_click
             function="PromptShowURL"
             name="wiki_troubleshooting_url"
             parameter="WebLaunchExternalTarget,http://wiki.phoenixviewer.com/firestorm_troubleshooting" />
        </menu_item_call>
	   
        <menu_item_call
         label="Join Firestorm Support Group"
         name="firestorm_support_group">
             <menu_item_call.on_click
             function="Advanced.WebBrowserTest"
             parameter="http://wiki.phoenixviewer.com/firestorm_support_groups_join" />
        </menu_item_call>
		
<!--       <menu_item_call
         label="Second Life Help"
         name="Second Life Help">
             <menu_item_call.on_click
             function="PromptShowURL"
             name="script_library_url"
             parameter="WebLaunchExternalTarget,https://support.secondlife.com/" />
        </menu_item_call>-->
        <menu_item_separator name="grid_help_seperator"/>
        <menu_item_call
         label="[CURRENT_GRID] Help"
         name="current_grid_help">
            <menu_item_call.on_click
             function="ShowHelp"
             parameter="grid_help" />
        </menu_item_call>
        <menu_item_call
         label="About [CURRENT_GRID]"
         name="current_grid_about">
            <menu_item_call.on_click
             function="ShowHelp"
             parameter="grid_about" />
        </menu_item_call>
<!--        <menu_item_call
         label="Tutorial"
         name="Tutorial">
            <menu_item_call.on_click
             function="Floater.Show"
             parameter="hud" />
        </menu_item_call>
		<menu_item_separator/>
		
		<menu_item_call
             label="User’s guide"
             name="User’s guide">
             <menu_item_call.on_click
                 function="Advanced.ShowURL"
                 parameter="http://community.secondlife.com/t5/English-Knowledge-Base/Second-Life-User-s-Guide/ta-p/1244857"/>
        </menu_item_call>
        <menu_item_call
             label="Knowledge Base"
             name="Knowledge Base">
             <menu_item_call.on_click
                 function="Advanced.ShowURL"
                 parameter="http://community.secondlife.com/t5/tkb/communitypage"/>
        </menu_item_call>
        <menu_item_call
             label="Wiki"
             name="Wiki">
             <menu_item_call.on_click
                 function="Advanced.ShowURL"
                 parameter="http://wiki.secondlife.com"/>
        </menu_item_call>
        <menu_item_call
             label="Community Forums"
             name="Community Forums">
             <menu_item_call.on_click
                 function="Advanced.ShowURL"
                 parameter="http://community.secondlife.com/t5/Forums/ct-p/Forums"/>
        </menu_item_call>         
        <menu_item_call
             label="Support portal"
             name="Support portal">
             <menu_item_call.on_click
                 function="Advanced.ShowURL"
                 parameter="https://support.secondlife.com/"/>         
        </menu_item_call>
        <menu_item_separator/>
        <menu_item_call
             label="[SECOND_LIFE] News"
             name="Second Life News">
             <menu_item_call.on_click
                 function="Advanced.ShowURL"
                 parameter="http://community.secondlife.com/t5/Featured-News/bg-p/blog_feature_news"/>  
        </menu_item_call>
        <menu_item_call
             label="[SECOND_LIFE] Blogs"
             name="Second Life Blogs">
             <menu_item_call.on_click
                 function="Advanced.ShowURL"
                 parameter="http://community.secondlife.com/t5/Blogs/ct-p/Blogs"/>
        </menu_item_call>-->
        <menu_item_separator/>
		<menu_item_call
             label="Check Grid status"
             name="Grid Status">
             <menu_item_call.on_click
             function="PromptShowURL"
             name="GridStatus_url"
             parameter="WebLaunchExternalTarget,http://status.secondlifegrid.net/" />
        </menu_item_call>
        <menu_item_call
             label="Report Abuse"
             name="Report Abuse">
                <menu_item_call.on_click
                 function="ReportAbuse" />
            </menu_item_call>
        <menu_item_call
             label="Report Bug"
             name="Report Bug">
                <menu_item_call.on_click
                 function="ShowHelp"
                 parameter="file_a_jira" />
            </menu_item_call>

        <menu_item_separator/>
		
        <menu_item_call
             label="Bumps, Pushes &amp; Hits"
             name="Bumps, Pushes &amp;amp; Hits">
                <menu_item_call.on_click
                 function="Floater.Show"
                 parameter="bumps" />
            </menu_item_call>
			
        <menu_item_separator/>

        <menu_item_check
            label="Enable Sysinfo Button"
            name="Enable Sysinfo Button">
            <menu_item_check.on_check
                function="CheckControl"
                parameter="SysinfoButtonInIM" />
            <menu_item_check.on_click
                function="ToggleControl"
                parameter="SysinfoButtonInIM" />
        </menu_item_check>

        <menu_item_separator/>

        <menu_item_call
         label="About [APP_NAME]"
         name="About Second Life">
            <menu_item_call.on_click
             function="Floater.Show"
             parameter="sl_about" />
        </menu_item_call>
    </menu>
    
    <menu
     create_jump_keys="true"
     label="RLVa"
     name="RLVa Main"
     tear_off="true"
     visible="true">
      <menu
       label="Debug"
       name="Debug"
       tear_off="true">
        <menu_item_check
         label="Show Top-level RLVa Menu"
         name="Show Top-level RLVa Menu">
          <menu_item_check.on_check
           function="CheckControl"
           parameter="RLVaTopLevelMenu" />
          <menu_item_check.on_click
           function="ToggleControl"
           parameter="RLVaTopLevelMenu" />
        </menu_item_check>
      	<menu_item_separator/>
      	<menu_item_check
      	 label="Show Debug Messages"
      	 name="Show Debug Messages">
          <menu_item_check.on_check
           function="CheckControl"
           parameter="RestrainedLoveDebug" />
          <menu_item_check.on_click
           function="ToggleControl"
           parameter="RestrainedLoveDebug" />
      	</menu_item_check>
      	<menu_item_check
      	 label="Hide Unset or Duplicate Messages"
      	 name="Hide Unset or Duplicate Messages">
          <menu_item_check.on_check
           function="CheckControl"
           parameter="RLVaDebugHideUnsetDuplicate" />
          <menu_item_check.on_click
           function="ToggleControl"
           parameter="RLVaDebugHideUnsetDuplicate" />
      	</menu_item_check>
      	<menu_item_check
      	 label="Show Assertion Failures"
      	 name="Show Assertion Failures">
          <menu_item_check.on_check
           function="CheckControl"
           parameter="RLVaShowAssertionFailures" />
          <menu_item_check.on_click
           function="ToggleControl"
           parameter="RLVaShowAssertionFailures" />
      	</menu_item_check>
      	<menu_item_separator/>
        <menu_item_check
         label="Hide Locked Layers"
         name="Hide Locked Layers">
          <menu_item_check.on_check
           function="CheckControl"
           parameter="RLVaHideLockedLayers" />
          <menu_item_check.on_click
           function="ToggleControl"
           parameter="RLVaHideLockedLayers" />
        </menu_item_check>
        <menu_item_check
         label="Hide Locked Attachments"
         name="Hide Locked Attachments">
          <menu_item_check.on_check
           function="CheckControl"
           parameter="RLVaHideLockedAttachments" />
          <menu_item_check.on_click
           function="ToggleControl"
           parameter="RLVaHideLockedAttachments" />
        </menu_item_check>
        <menu_item_separator/>
      	<menu_item_check
      	 label="Enable Legacy Naming"
      	 name="Enable Legacy Naming">
          <menu_item_check.on_check
           function="CheckControl"
           parameter="RLVaEnableLegacyNaming" />
          <menu_item_check.on_click
           function="ToggleControl"
           parameter="RLVaEnableLegacyNaming" />
      	</menu_item_check>
        <menu_item_check
      	 label="Enable Shared Wear"
      	 name="Enable Shared Wear">
          <menu_item_check.on_check
           function="CheckControl"
           parameter="RLVaEnableSharedWear" />
          <menu_item_check.on_click
           function="ToggleControl"
           parameter="RLVaEnableSharedWear" />
        </menu_item_check>
        <menu_item_check
      	 label="Rename Shared Items on Wear"
      	 name="Rename Shared Items on Wear">
          <menu_item_check.on_check
           function="CheckControl"
           parameter="RLVaSharedInvAutoRename" />
          <menu_item_check.on_click
           function="ToggleControl"
           parameter="RLVaSharedInvAutoRename" />
      	</menu_item_check>
      	<menu_item_separator/>
      	<menu_item_check
      	 label="Locks..."
      	 name="Locks">
          <menu_item_check.on_check
           function="Floater.Visible"
           parameter="rlv_locks" />
          <menu_item_check.on_click
           function="Floater.Toggle"
           parameter="rlv_locks" />
      	</menu_item_check>
      </menu>
      <menu_item_separator/>
      <menu_item_check
       label="Allow OOC Chat"
       name="Allow OOC Chat">
      	<menu_item_check.on_check
      	 function="CheckControl"
      	 parameter="RestrainedLoveCanOOC" />
      	<menu_item_check.on_click
      	 function="ToggleControl"
      	 parameter="RestrainedLoveCanOOC" />
      </menu_item_check>
      <menu_item_check
       label="Forbid Give to #RLV"
       name="Forbid Give to #RLV">
      	<menu_item_check.on_check
      	 function="CheckControl"
      	 parameter="RestrainedLoveForbidGiveToRLV" />
      	<menu_item_check.on_click
      	 function="ToggleControl"
      	 parameter="RestrainedLoveForbidGiveToRLV" />
      </menu_item_check>
      <menu_item_check
       label="Show Filtered Chat"
       name="Show Filtered Chat">
      	<menu_item_check.on_check
      	 function="CheckControl"
      	 parameter="RestrainedLoveShowEllipsis" />
      	<menu_item_check.on_click
      	 function="ToggleControl"
      	 parameter="RestrainedLoveShowEllipsis" />
      </menu_item_check>
      <menu_item_check
       label="Show Name Tags"
       name="Show Name Tags">
      	<menu_item_check.on_check
      	 function="CheckControl"
      	 parameter="RLVaShowNameTags" />
      	<menu_item_check.on_click
      	 function="ToggleControl"
      	 parameter="RLVaShowNameTags" />
      </menu_item_check>
      <menu_item_check
       label="Wear Replaces Unlocked"
       name="Wear Replaces Unlocked">
      	<menu_item_check.on_check
      	 function="CheckControl"
      	 parameter="RLVaWearReplaceUnlocked" />
      	<menu_item_check.on_click
      	 function="ToggleControl"
      	 parameter="RLVaWearReplaceUnlocked" />
      </menu_item_check>
      <menu_item_separator />
      <menu_item_check
       label="Restrictions..."
       name="Restrictions">
      	<menu_item_check.on_check
      	 function="Floater.Visible"
      	 parameter="rlv_behaviours" />
      	<menu_item_check.on_click
      	 function="Floater.Toggle"
      	 parameter="rlv_behaviours" />
      </menu_item_check>
    </menu>

    <!-- Advanced Menu -->
    <menu
     create_jump_keys="true"
     label="Advanced"
     name="Advanced"
     tear_off="true"
     visible="false">
        <menu_item_call
         label="Rebake Textures"
         name="Rebake Texture">
            <menu_item_call.on_click
             function="Advanced.RebakeTextures" />
        </menu_item_call>
        <menu_item_call
           label="Set UI Size to Default"
           name="Set UI Size to Default">
          <menu_item_call.on_click
             function="View.DefaultUISize" />
        </menu_item_call>
        <menu_item_call
         label="Set Window Size..."
         name="Set Window Size...">
          <menu_item_call.on_click
           function="Floater.Show"
           parameter="window_size" />
        </menu_item_call>

        <menu_item_separator/>

        <menu_item_check
         label="Limit Select Distance"
         name="Limit Select Distance">
            <menu_item_check.on_check
             function="CheckControl"
             parameter="LimitSelectDistance" />
            <menu_item_check.on_click
             function="ToggleControl"
             parameter="LimitSelectDistance" />
        </menu_item_check>
        <menu_item_check
         label="Disable Camera Constraints"
         name="Disable Camera Distance">
            <menu_item_check.on_check
             function="CheckControl"
             parameter="DisableCameraConstraints" />
            <menu_item_check.on_click
             function="ToggleControl"
             parameter="DisableCameraConstraints" />
        </menu_item_check>
        
        <menu_item_separator/>

        <menu_item_check
         label="High-res Snapshot"
         name="HighResSnapshot">
            <menu_item_check.on_check
             function="CheckControl"
             parameter="HighResSnapshot" />
            <menu_item_check.on_click
             function="ToggleControl"
             parameter="HighResSnapshot" />
        </menu_item_check>
        <menu_item_check
         label="Quiet Snapshots"
         name="QuietSnapshotsToDisk">
            <menu_item_check.on_check
             function="CheckControl"
             parameter="PlayModeUISndSnapshot" />
            <menu_item_check.on_click
             function="ToggleControl"
             parameter="PlayModeUISndSnapshot" />
        </menu_item_check>

        <menu_item_separator/>

        <menu
         create_jump_keys="true"
         label="Performance Tools"
         name="Performance Tools"
         tear_off="true">
            <menu_item_call
             label="Lag Meter"
             name="Lag Meter">
                <menu_item_call.on_click
                 function="Floater.Show"
                 parameter="lagmeter" />
            </menu_item_call>
            <menu_item_check
             label="Statistics Bar"
             name="Statistics Bar"
             shortcut="control|shift|1">
                <menu_item_check.on_check
                 function="Floater.Visible"
                 parameter="stats" />
                <menu_item_check.on_click
                 function="Floater.Toggle"
                 parameter="stats" />
            </menu_item_check>
      <menu_item_check
        label="Show Render Weight for Avatars"
        name="Avatar Rendering Cost">
           <menu_item_check.on_check
            function="Advanced.CheckInfoDisplay"
            parameter="shame" />
           <menu_item_check.on_click
            function="Advanced.ToggleInfoDisplay"
            parameter="shame" />
       </menu_item_check>
        </menu>
        <menu
         create_jump_keys="true"
         label="Highlighting and Visibility"
         name="Highlighting and Visibility"
         tear_off="true">
         <menu_item_check
                 label="Cheesy Beacon"
                 name="Cheesy Beacon">
                    <menu_item_check.on_check
                     function="CheckControl"
                     parameter="CheesyBeacon" />
                    <menu_item_check.on_click
                     function="ToggleControl"
                     parameter="CheesyBeacon" />
                </menu_item_check>
            <menu_item_check
             label="Hide Particles"
             name="Hide Particles"
             shortcut="control|alt|shift|=">
                <menu_item_check.on_check
                 function="View.CheckRenderType"
                 parameter="hideparticles" />
                <menu_item_check.on_click
                 function="View.ToggleRenderType"
                 parameter="hideparticles" />
            </menu_item_check>
            <menu_item_check
             label="Hide Selected"
             name="Hide Selected">
                <menu_item_check.on_check
                 function="CheckControl"
                 parameter="HideSelectedObjects" />
                <menu_item_check.on_click
                 function="ToggleControl"
                 parameter="HideSelectedObjects" />
            </menu_item_check>
            <menu_item_check
             label="Highlight Transparent"
             name="Highlight Transparent"
             shortcut="control|alt|T">
                <menu_item_check.on_check
                 function="View.CheckHighlightTransparent" />
                <menu_item_check.on_click
                 function="View.HighlightTransparent" />
            </menu_item_check>
            <menu_item_check
             label="Show Mouselook Crosshairs"
             name="ShowCrosshairs">
                <menu_item_check.on_check
                 function="CheckControl"
                 parameter="ShowCrosshairs" />
                <menu_item_check.on_click
                 function="ToggleControl"
                 parameter="ShowCrosshairs" />
            </menu_item_check>
        <menu
         create_jump_keys="true"
         label="Hover Tips"
         name="Hover Tips"
         tear_off="true">
            <menu_item_check
             label="Show Tips"
             name="Show Tips"
             shortcut="control|shift|T">
                <menu_item_check.on_check
                 function="View.CheckShowHoverTips" />
                <menu_item_check.on_click
                 function="View.ShowHoverTips" />
            </menu_item_check>

            <menu_item_separator/>

            <menu_item_check
             label="Show Land Tooltips"
             name="Land Tips">
                <menu_item_check.on_check
                 control="ShowLandHoverTip" />
                <menu_item_check.on_click
                 function="ToggleControl"
                 parameter="ShowLandHoverTip" />
                <menu_item_check.on_enable
                 function="View.CheckShowHoverTips" />
            </menu_item_check>
           <menu_item_check
             label="Show Tips On All Objects"
             name="Tips On All Objects">
                <menu_item_check.on_check
                 control="ShowAllObjectHoverTip" />
                <menu_item_check.on_click
                 function="ToggleControl"
                 parameter="ShowAllObjectHoverTip" />
                <menu_item_check.on_enable
                 function="View.CheckShowHoverTips" />
            </menu_item_check>
        </menu>

        </menu>

        <menu
         create_jump_keys="true"
         label="Rendering Types"
         name="Rendering Types"
         tear_off="true">
            <menu_item_check
             label="Simple"
             name="Rendering Type Simple"
             shortcut="control|alt|shift|1">
                <menu_item_check.on_check
                 function="Advanced.CheckRenderType"
                 parameter="simple" />
                <menu_item_check.on_click
                 function="Advanced.ToggleRenderType"
                 parameter="simple" />
            </menu_item_check>
            <menu_item_check
             label="Alpha"
             name="Rendering Type Alpha"
             shortcut="control|alt|shift|2">
                <menu_item_check.on_check
                 function="Advanced.CheckRenderType"
                 parameter="alpha" />
                <menu_item_check.on_click
                 function="Advanced.ToggleRenderType"
                 parameter="alpha" />
            </menu_item_check>
            <menu_item_check
             label="Tree"
             name="Rendering Type Tree"
             shortcut="control|alt|shift|3">
                <menu_item_check.on_check
                 function="Advanced.CheckRenderType"
                 parameter="tree" />
                <menu_item_check.on_click
                 function="Advanced.ToggleRenderType"
                 parameter="tree" />
            </menu_item_check>
            <menu_item_check
             label="Avatars"
             name="Rendering Type Character"
             shortcut="control|alt|shift|4">
                <menu_item_check.on_check
                 function="Advanced.CheckRenderType"
                 parameter="character" />
                <menu_item_check.on_click
                 function="Advanced.ToggleRenderType"
                 parameter="character" />
            </menu_item_check>
            <menu_item_check
             label="Surface Patch"
             name="Rendering Type Surface Patch"
             shortcut="control|alt|shift|5">
                <menu_item_check.on_check
                 function="Advanced.CheckRenderType"
                 parameter="surfacePatch" />
                <menu_item_check.on_click
                 function="Advanced.ToggleRenderType"
                 parameter="surfacePatch" />
            </menu_item_check>
            <menu_item_check
             label="Sky"
             name="Rendering Type Sky"
             shortcut="control|alt|shift|6">
                <menu_item_check.on_check
                 function="Advanced.CheckRenderType"
                 parameter="sky" />
                <menu_item_check.on_click
                 function="Advanced.ToggleRenderType"
                 parameter="sky" />
            </menu_item_check>
            <menu_item_check
             label="Water"
             name="Rendering Type Water"
             shortcut="control|alt|shift|7">
                <menu_item_check.on_check
                 function="Advanced.CheckRenderType"
                 parameter="water" />
                <menu_item_check.on_click
                 function="Advanced.ToggleRenderType"
                 parameter="water" />
            </menu_item_check>
            <menu_item_check
             label="Ground"
             name="Rendering Type Ground"
             shortcut="control|alt|shift|8">
                <menu_item_check.on_check
                 function="Advanced.CheckRenderType"
                 parameter="ground" />
                <menu_item_check.on_click
                 function="Advanced.ToggleRenderType"
                 parameter="ground" />
            </menu_item_check>
            <menu_item_check
             label="Volume"
             name="Rendering Type Volume"
             shortcut="control|alt|shift|9">
                <menu_item_check.on_check
                 function="Advanced.CheckRenderType"
                 parameter="volume" />
                <menu_item_check.on_click
                 function="Advanced.ToggleRenderType"
                 parameter="volume" />
            </menu_item_check>
            <menu_item_check
             label="Grass"
             name="Rendering Type Grass"
             shortcut="control|alt|shift|0">
                <menu_item_check.on_check
                 function="Advanced.CheckRenderType"
                 parameter="grass" />
                <menu_item_check.on_click
                 function="Advanced.ToggleRenderType"
                 parameter="grass" />
            </menu_item_check>
            <menu_item_check
             label="Clouds"
             name="Rendering Type Clouds"
             shortcut="control|alt|shift|-">
                <menu_item_check.on_check
                 function="Advanced.CheckRenderType"
                 parameter="clouds" />
                <menu_item_check.on_click
                 function="Advanced.ToggleRenderType"
                 parameter="clouds" />
            </menu_item_check>
            <menu_item_check
             label="Particles"
             name="Rendering Type Particles"
             shortcut="control|alt|shift|=">
                <menu_item_check.on_check
                 function="Advanced.CheckRenderType"
                 parameter="particles" />
                <menu_item_check.on_click
                 function="Advanced.ToggleRenderType"
                 parameter="particles" />
            </menu_item_check>
            <menu_item_check
             label="Bump"
             name="Rendering Type Bump"
             shortcut="control|alt|shift|\">
                <menu_item_check.on_check
                 function="Advanced.CheckRenderType"
                 parameter="bump" />
                <menu_item_check.on_click
                 function="Advanced.ToggleRenderType"
                 parameter="bump" />
            </menu_item_check>
        </menu>
        <menu
         create_jump_keys="true"
         label="Rendering Features"
         name="Rendering Features"
         tear_off="true">
            <menu_item_check
             label="UI"
             name="ToggleUI"
             shortcut="control|alt|F1">
                <menu_item_check.on_check
                 function="Advanced.CheckFeature"
                 parameter="ui" />
                <menu_item_check.on_click
                 function="Advanced.ToggleFeature"
                 parameter="ui" />
            </menu_item_check>
            <menu_item_check
             label="Selected"
             name="Selected"
             shortcut="control|alt|F2">
                <menu_item_check.on_check
                 function="Advanced.CheckFeature"
                 parameter="selected" />
                <menu_item_check.on_click
                 function="Advanced.ToggleFeature"
                 parameter="selected" />
            </menu_item_check>
            <menu_item_check
             label="Highlighted"
             name="Highlighted"
             shortcut="control|alt|F3">
                <menu_item_check.on_check
                 function="Advanced.CheckFeature"
                 parameter="highlighted" />
                <menu_item_check.on_click
                 function="Advanced.ToggleFeature"
                 parameter="highlighted" />
            </menu_item_check>
            <menu_item_check
             label="Dynamic Textures"
             name="Dynamic Textures"
             shortcut="control|alt|F4">
                <menu_item_check.on_check
                 function="Advanced.CheckFeature"
                 parameter="dynamic textures" />
                <menu_item_check.on_click
                 function="Advanced.ToggleFeature"
                 parameter="dynamic textures" />
            </menu_item_check>
            <menu_item_check
             label="Foot Shadows"
             name="Foot Shadows"
             shortcut="control|alt|F5">
                <menu_item_check.on_check
                 function="Advanced.CheckFeature"
                 parameter="foot shadows" />
                <menu_item_check.on_click
                 function="Advanced.ToggleFeature"
                 parameter="foot shadows" />
            </menu_item_check>
            <menu_item_check
             label="Fog"
             name="Fog"
             shortcut="control|alt|F6">
                <menu_item_check.on_check
                 function="Advanced.CheckFeature"
                 parameter="fog" />
                <menu_item_check.on_click
                 function="Advanced.ToggleFeature"
                 parameter="fog" />
            </menu_item_check>
            <menu_item_check
             label="Test FRInfo"
             name="Test FRInfo"
             shortcut="control|alt|F8">
                <menu_item_check.on_check
                 function="Advanced.CheckFeature"
                 parameter="fr info" />
                <menu_item_check.on_click
                 function="Advanced.ToggleFeature"
                 parameter="fr info" />
            </menu_item_check>
            <menu_item_check
             label="Flexible Objects"
             name="Flexible Objects"
             shortcut="control|alt|F9">
                <menu_item_check.on_check
                 function="Advanced.CheckFeature"
                 parameter="flexible" />
                <menu_item_check.on_click
                 function="Advanced.ToggleFeature"
                 parameter="flexible" />
            </menu_item_check>
        </menu>        
        <menu
         label="RLVa"
         name="RLVa Embedded"
         tear_off="true"
         visible="true" />
		<menu
			label="Media Streams Backup"
			name="media_stream_import_export"
			tear_off="true">
			<menu_item_call
				label="Import Stream List XML..."
				name="media_stream_import">
                <menu_item_call.on_click
				function="Streamlist.xml_import" />
            </menu_item_call>
			<menu_item_call
				label="Export Stream List XML..."
				name="media_stream_export">
                <menu_item_call.on_click
				function="Streamlist.xml_export" />
            </menu_item_call>
		</menu>
        <menu_item_check
         label="Use Plugin Read Thread"
         name="Use Plugin Read Thread">
            <menu_item_check.on_check
             function="CheckControl"
             parameter="PluginUseReadThread" />
            <menu_item_check.on_click
             function="ToggleControl"
             parameter="PluginUseReadThread" />
        </menu_item_check>
        <menu_item_call
         label="Clear Group Cache"
         name="ClearGroupCache">
            <menu_item_call.on_click
             function="Advanced.ClearGroupCache"
             parameter="ClearGroupCache" />
        </menu_item_call>
        <menu_item_check
         label="Mouse Smoothing"
         name="Mouse Smoothing">
            <menu_item_check.on_check
             function="CheckControl"
             parameter="MouseSmooth" />
            <menu_item_check.on_click
             function="ToggleControl"
             parameter="MouseSmooth" />
        </menu_item_check>
            <menu_item_call
             enabled="false"
             label="Release Keys"
             name="Release Keys">
                <menu_item_call.on_click
                 function="Tools.ReleaseKeys"
                 parameter="" />
                <menu_item_call.on_enable
                 function="Tools.EnableReleaseKeys"
                 parameter="" />
            </menu_item_call>
        <menu_item_separator/>

        <menu
         create_jump_keys="true"
         label="Shortcuts"
         name="Shortcuts"
         tear_off="true"
         visible="false">
          <menu_item_call
             label="Upload Image ([COST])..."
             name="Upload Image"
             shortcut="control|U">
            <menu_item_call.on_click
               function="File.UploadImage"
               parameter="" />
            <menu_item_call.on_enable
               function="File.EnableUpload" />
            <menu_item_call.on_visible
               function="Upload.CalculateCosts"
               parameter="Upload Image" />
            </menu_item_call>
            <menu_item_check
               label="Search"
               name="Search"
               shortcut="control|F">
            <menu_item_check.on_check
             function="Floater.Visible"
             parameter="search" />
            <menu_item_check.on_click
             function="Floater.Toggle"
             parameter="search" />
            </menu_item_check>

            <!-- This second, alternative shortcut for Show Advanced Menu is for backward compatibility.  The main shortcut has been changed so it's Linux-friendly, where the old shortcut is typically eaten by the window manager. -->
            <menu_item_check
               label="Show Advanced Menu - legacy shortcut"
               name="Show Advanced Menu - legacy shortcut"
               shortcut="control|alt|D">
              <on_check
                 function="CheckControl"
                 parameter="UseDebugMenus" />
              <on_click
                 function="ToggleControl"
                 parameter="UseDebugMenus" />
            </menu_item_check>

          <!--   	//[FIX FIRE-1927 - enable DoubleClickTeleport shortcut : SJ] -->
          <menu_item_check
           label="DoubleClick Teleport"
           name="DoubleClick Teleport"
           shortcut="control|shift|D">
            <on_check
               function="CheckControl"
               parameter="DoubleClickTeleport" />
            <on_click
               function="Advanced.ToggleDoubleClickTeleport"/>
          </menu_item_check>
          <!--   	//[FIX FIRE-1927 - enable DoubleClickTeleport shortcut : SJ] -->

          <menu_item_separator/>

            <menu_item_check
             label="Always Run"
             name="Always Run"
             shortcut="control|R">
                <menu_item_check.on_check
                 function="World.CheckAlwaysRun" />
                <menu_item_check.on_click
                 function="World.AlwaysRun" />
            </menu_item_check>
            <menu_item_check
             label="Fly"
             name="Fly"
             shortcut="Home">
                <menu_item_check.on_check
                 function="Agent.getFlying" />
                <menu_item_check.on_click
                 function="Agent.toggleFlying" />
                <menu_item_check.on_enable
                 function="Agent.enableFlying" />
            </menu_item_check>

            <menu_item_separator/>

            <menu_item_call
             label="Close Window"
             name="Close Window"
             shortcut="control|W">
                <menu_item_call.on_click
                 function="File.CloseWindow" />
                <menu_item_call.on_enable
                 function="File.EnableCloseWindow" />
            </menu_item_call>
            <menu_item_call
             label="Close All Windows"
             name="Close All Windows"
             shortcut="control|shift|W">
                <menu_item_call.on_click
                 function="File.CloseAllWindows" />
                <menu_item_call.on_enable
                 function="File.EnableCloseAllWindows" />
            </menu_item_call>

            <menu_item_separator/>

            <menu_item_call
             label="Snapshot to Disk"
             name="Snapshot to Disk"
             shortcut="control|`"
             use_mac_ctrl="true">
                <menu_item_call.on_click
                 function="File.TakeSnapshotToDisk" />
            </menu_item_call>

            <menu_item_separator/>

            <menu_item_call
             label="Mouselook"
             name="Mouselook"
             shortcut="M">
                <menu_item_call.on_click
                 function="View.Mouselook" />
                <menu_item_call.on_enable
                 function="View.EnableMouselook" />
            </menu_item_call>
            <menu_item_check
             label="Joystick Flycam"
             name="Joystick Flycam"
             shortcut="alt|shift|F">
                <menu_item_check.on_check
                 function="View.CheckJoystickFlycam" />
                <menu_item_check.on_click
                 function="View.JoystickFlycam" />
                <menu_item_check.on_enable
                 function="View.EnableJoystickFlycam" />
            </menu_item_check>
            <menu_item_call
             label="Reset View"
             name="Reset View"
             shortcut="Esc">
                <menu_item_call.on_click
                 function="View.ResetView" />
            </menu_item_call>
            <menu_item_call
             label="Reset Camera Angles"
             name="Reset Camera Angles"
             shortcut="shift|Esc">
                <menu_item_call.on_click
                 function="View.ResetCameraAngles" />
            </menu_item_call>
            <menu_item_call
             label="Look at Last Chatter"
             name="Look at Last Chatter"
             shortcut="control|\">
                <menu_item_call.on_click
                 function="View.LookAtLastChatter" />
                <menu_item_call.on_enable
                 function="View.EnableLastChatter" />
            </menu_item_call>

            <menu_item_separator/>

            <menu_item_call
             label="Zoom In"
             name="Zoom In"
             shortcut="control|0">
                <menu_item_call.on_click
                 function="View.ZoomIn" />
            </menu_item_call>
            <menu_item_call
             label="Zoom Default"
             name="Zoom Default"
             shortcut="control|9">
                <menu_item_call.on_click
                 function="View.ZoomDefault" />
            </menu_item_call>
            <menu_item_call
             label="Zoom Out"
             name="Zoom Out"
             shortcut="control|8">
                <menu_item_call.on_click
                 function="View.ZoomOut" />
            </menu_item_call>
        </menu> <!--Shortcuts-->

        <menu_item_separator/>

        <menu_item_check
         label="Fly Override"
         name="Fly Override"
	 shortcut="control|alt|V">
            <menu_item_check.on_check
             function="CheckControl"
             parameter="FSAlwaysFly" />
            <menu_item_check.on_click
             function="ToggleControl" 
             parameter="FSAlwaysFly" />
        </menu_item_check>

        <menu_item_check
           label="RestrainedLove API (RLVa)"
           name="RLV API">
              <menu_item_check.on_check
               function="RLV.CheckEnabled" />
              <menu_item_check.on_click
               function="RLV.ToggleEnabled" />
        </menu_item_check>
        <menu_item_call
         label="Show Debug Settings"
         shortcut="control|alt|shift|S"
         name="Debug Settings">
            <menu_item_call.on_click
             function="Advanced.ShowDebugSettings"
             parameter="all" />
        </menu_item_call>
     <menu_item_check
         label="Show Develop Menu"
         name="Debug Mode"
         shortcut="control|alt|Q">
            <menu_item_check.on_check
             function="CheckControl"
             parameter="QAMode" />
            <menu_item_check.on_click
             function="ToggleControl"
             parameter="QAMode" />
        </menu_item_check>
        
        <!-- Proof of concept V1 menu toggle entry, Disabled for release 
        
     <menu_item_check
         label="Use V1 Menus"
         name="V1 Menus">
            <menu_item_check.on_check
             function="CheckControl"
             parameter="FSUseV1Menus" />
            <menu_item_check.on_click
             function="ToggleControl"
             parameter="FSUseV1Menus" />
        </menu_item_check>

        END: V1 menu toggle entry  -WoLf -->
        
    </menu>

    <menu
     create_jump_keys="true"
     label="Develop"
     name="Develop"
     tear_off="true"
     visible="false">
        <menu
         create_jump_keys="true"
         label="Consoles"
         name="Consoles"
         tear_off="true">
            <menu_item_check
             label="Texture Console"
             name="Texture Console"
             shortcut="control|shift|3"
             use_mac_ctrl="true">
                <menu_item_check.on_check
                 function="Advanced.CheckConsole"
                 parameter="texture" />
                <menu_item_check.on_click
                 function="Advanced.ToggleConsole"
                 parameter="texture" />
            </menu_item_check>            
            <menu_item_check
             label="Debug Console"
             name="Debug Console"
             shortcut="control|shift|4"
             use_mac_ctrl="true">
                <menu_item_check.on_check
                 function="Advanced.CheckConsole"
                 parameter="debug" />
                <menu_item_check.on_click
                 function="Advanced.ToggleConsole"
                 parameter="debug" />
            </menu_item_check>
            <menu_item_call
             label="Notifications Console"
             name="Notifications"
             shortcut="control|shift|5">
              <menu_item_call.on_click
               function="Floater.Toggle"
               parameter="notifications_console" />
            </menu_item_call>
            <menu_item_check
             label="Fast Timers"
             name="Fast Timers"
             shortcut="control|shift|9"
             use_mac_ctrl="true">
                <menu_item_check.on_check
                 function="Advanced.CheckConsole"
                 parameter="fast timers" />
                <menu_item_check.on_click
                 function="Advanced.ToggleConsole"
                 parameter="fast timers" />
            </menu_item_check>
            <menu_item_check
             label="Memory"
             name="Memory"
             shortcut="control|shift|0"
             use_mac_ctrl="true">
                <menu_item_check.on_check
                 function="Advanced.CheckConsole"
                 parameter="memory view" />
                <menu_item_check.on_click
                 function="Advanced.ToggleConsole"
                 parameter="memory view" />
            </menu_item_check>
            <menu_item_check
               label="Scene Statistics"
               name="Scene Statistics">
              <menu_item_check.on_check
               function="Advanced.CheckConsole"
               parameter="scene view" />
              <menu_item_check.on_click
               function="Advanced.ToggleConsole"
               parameter="scene view" />
            </menu_item_check>
            <menu_item_call
              enabled="false"
              visible="false"
              label="Texture Fetch Debug Console"
              name="Texture Fetch Debug Console">
              <menu_item_call.on_click
                function="Floater.Show"
                parameter="tex_fetch_debugger" />
              <on_enable
                function="Develop.SetTexFetchDebugger" />
              <on_visible
                function="Develop.SetTexFetchDebugger" />
            </menu_item_call>
          
            <menu_item_separator/>

            <menu_item_check
             label="Region Debug Console"
             name="Region Debug Console"
             shortcut="control|shift|`"
             use_mac_ctrl="true">
              <menu_item_check.on_check
               function="Floater.Visible"
               parameter="region_debug_console" />
              <menu_item_check.on_click
               function="Floater.Toggle"
               parameter="region_debug_console" />
            </menu_item_check>
            
            <menu_item_separator/>

            <menu_item_call
             label="Region Info to Debug Console"
             name="Region Info to Debug Console">
                <menu_item_call.on_click
                 function="Advanced.DumpInfoToConsole"
                 parameter="region" />
            </menu_item_call>
            <menu_item_call
             label="Group Info to Debug Console"
             name="Group Info to Debug Console">
                <menu_item_call.on_click
                 function="Advanced.DumpInfoToConsole"
                 parameter="group" />
            </menu_item_call>
            <menu_item_call
             label="Capabilities Info to Debug Console"
             name="Capabilities Info to Debug Console">
                <menu_item_call.on_click
                 function="Advanced.DumpInfoToConsole"
                 parameter="capabilities" />
            </menu_item_call>

            <menu_item_separator/>

            <menu_item_check
             label="Camera"
             name="Camera">
                <menu_item_check.on_check
                 function="Advanced.CheckHUDInfo"
                 parameter="camera" />
                <menu_item_check.on_click
                 function="Advanced.ToggleHUDInfo"
                 parameter="camera" />
            </menu_item_check>
            <menu_item_check
             label="Wind"
             name="Wind">
                <menu_item_check.on_check
                 function="Advanced.CheckHUDInfo"
                 parameter="wind" />
                <menu_item_check.on_click
                 function="Advanced.ToggleHUDInfo"
                 parameter="wind" />
            </menu_item_check>
            <menu_item_check
             label="FOV"
             name="FOV">
                <menu_item_check.on_check
                 function="Advanced.CheckHUDInfo"
                 parameter="fov" />
                <menu_item_check.on_click
                 function="Advanced.ToggleHUDInfo"
                 parameter="fov" />
            </menu_item_check>
            <menu_item_check
             label="Badge"
             name="Badge"
             shortcut="alt|control|shift|h">
                <menu_item_check.on_click
                 function="Advanced.ToggleHUDInfo"
                 parameter="badge" />
            </menu_item_check>
            <menu_item_check
             label="Cookies"
             name="Cookies"
             visible="false"
             shortcut="alt|shift|c">
                <menu_item_check.on_click
                 function="Advanced.ToggleHUDInfo"
                 parameter="cookies" />
            </menu_item_check>
        </menu>
        <menu
         create_jump_keys="true"
         label="Show Info"
         name="Display Info"
         tear_off="true">
            <menu_item_check
             label="Show Time"
             name="Show Time">
                <menu_item_check.on_check
                 function="CheckControl"
                 parameter="DebugShowTime" />
                <menu_item_check.on_click
                 function="ToggleControl"
                 parameter="DebugShowTime" />
            </menu_item_check>
          <menu_item_check
             label="Show Upload Transaction"
             name="Show Upload Transaction">
              <menu_item_check.on_check
             function="CheckControl"
             parameter="FSShowUploadPaymentToast" />
            <menu_item_check.on_click
                 function="ToggleControl"
                 parameter="FSShowUploadPaymentToast" />
            </menu_item_check>
            <menu_item_check
             label="Show Texture Info"
             name="Show Texture Info">
                <menu_item_check.on_check
                 function="CheckControl"
                 parameter="DebugShowTextureInfo" />
                <menu_item_check.on_click
                 function="ToggleControl"
                 parameter="DebugShowTextureInfo" />
            </menu_item_check>
            <menu_item_check
             label="Show Avatar Render Info"
             name="Show Avatar Render Info">
                <menu_item_check.on_check
                 function="CheckControl"
                 parameter="DebugShowAvatarRenderInfo" />
                <menu_item_check.on_click
                 function="ToggleControl"
                 parameter="DebugShowAvatarRenderInfo" />
            </menu_item_check>
            <menu_item_check
             label="Show Render Info"
             name="Show Render Info">
                <menu_item_check.on_check
                 function="CheckControl"
                 parameter="DebugShowRenderInfo" />
                <menu_item_check.on_click
                 function="ToggleControl"
                 parameter="DebugShowRenderInfo" />
            </menu_item_check>
            <menu_item_check
             label="Show Matrices"
             name="Show Matrices">
                <menu_item_check.on_check
                 function="CheckControl"
                 parameter="DebugShowRenderMatrices" />
                <menu_item_check.on_click
                 function="ToggleControl"
                 parameter="DebugShowRenderMatrices" />
            </menu_item_check>
            <menu_item_check
             label="Show Color Under Cursor"
             name="Show Color Under Cursor">
                <menu_item_check.on_check
                 function="Advanced.CheckShowColor" />
                <menu_item_check.on_click
                 function="Advanced.ToggleShowColor" />
            </menu_item_check>
            <menu_item_check
               label="Show Memory"
               name="Show Memory">
              <menu_item_check.on_check
               function="CheckControl"
               parameter="DebugShowMemory" />
              <menu_item_check.on_click
               function="ToggleControl"
               parameter="DebugShowMemory" />
            </menu_item_check>
	     <menu_item_check
               label="Show Private Mem Info"
               name="Show Private Mem Info">
              <menu_item_check.on_check
               function="CheckControl"
               parameter="DebugShowPrivateMem" />
              <menu_item_check.on_click
               function="ToggleControl"
               parameter="DebugShowPrivateMem" />
            </menu_item_check>

            <menu_item_separator/>

            <menu_item_check
             label="Show Updates to Objects"
             name="Show Updates"
             shortcut="control|alt|shift|U">
                <menu_item_check.on_check
                 function="Advanced.CheckShowObjectUpdates"
                 parameter="ObjectUpdates" />
                <menu_item_check.on_click
                 function="Advanced.ToggleShowObjectUpdates" />
            </menu_item_check>
        </menu>

        <menu_item_separator/>

        <menu
         create_jump_keys="true"
         label="Force an Error"
         name="Force Errors"
         tear_off="true">
            <menu_item_call
             label="Force Breakpoint"
             name="Force Breakpoint"
             shortcut="control|alt|shift|B">
                <menu_item_call.on_click
                 function="Advanced.ForceErrorBreakpoint" />
            </menu_item_call>
            <menu_item_call
             label="Force LLError And Crash"
             name="Force LLError And Crash">
                <menu_item_call.on_click
                 function="Advanced.ForceErrorLlerror" />
            </menu_item_call>
            <menu_item_call
             label="Force Bad Memory Access"
             name="Force Bad Memory Access">
                <menu_item_call.on_click
                 function="Advanced.ForceErrorBadMemoryAccess" />
            </menu_item_call>
            <menu_item_call
             label="Force Infinite Loop"
             name="Force Infinite Loop">
                <menu_item_call.on_click
                 function="Advanced.ForceErrorInfiniteLoop" />
            </menu_item_call>
            <menu_item_call
             label="Force Driver Crash"
             name="Force Driver Carsh">
                <menu_item_call.on_click
                 function="Advanced.ForceErrorDriverCrash" />
            </menu_item_call>
            <menu_item_call
             label="Force Software Exception"
             name="Force Software Exception">
                <menu_item_call.on_click
                 function="Advanced.ForceErrorSoftwareException" />
            </menu_item_call>
            <menu_item_call
             label="Force Disconnect Viewer"
             name="Force Disconnect Viewer">
                <menu_item_call.on_click
                 function="Advanced.ForceErrorDisconnectViewer" />
            </menu_item_call>
            <menu_item_call
             label="Simulate a Memory Leak"
             name="Memory Leaking Simulation">
               <menu_item_call.on_click
                function="Floater.Show"
                parameter="mem_leaking" />
               </menu_item_call>
        </menu>
        <menu
         create_jump_keys="true"
         label="Render Tests"
         name="Render Tests"
         tear_off="true">
            <menu_item_check
             label="Camera Offset"
             name="Camera Offset">
                <menu_item_check.on_check
                 function="CheckControl"
                 parameter="CameraOffset" />
                <menu_item_check.on_click
                 function="ToggleControl"
                 parameter="CameraOffset" />
            </menu_item_check>
            <menu_item_check
             label="Randomize Framerate"
             name="Randomize Framerate">
                <menu_item_check.on_check
                 function="Advanced.CheckRandomizeFramerate"
                 parameter="Randomize Framerate" />
                <menu_item_check.on_click
                 function="Advanced.ToggleRandomizeFramerate" />
            </menu_item_check>
            <menu_item_check
             label="Periodic Slow Frame"
             name="Periodic Slow Frame">
                <menu_item_check.on_check
                 function="Advanced.CheckPeriodicSlowFrame"
                 parameter="points" />
                <menu_item_check.on_click
                 function="Advanced.TogglePeriodicSlowFrame"
                 parameter="points" />
            </menu_item_check>
            <menu_item_check
             label="Frame Test"
             name="Frame Test">
                <menu_item_check.on_check
                 function="Advanced.CheckFrameTest"
                 parameter="Frame Test" />
                <menu_item_check.on_click
                 function="Advanced.ToggleFrameTest" />
            </menu_item_check>
          <menu_item_call
             label="Frame Profile"
             name="Frame Profile">
            <menu_item_call.on_click
             function="Advanced.ClickRenderProfile" />
          </menu_item_call>
        </menu>
      <menu
        create_jump_keys="true"
        label="Render Metadata"
        name="Render Metadata"
        tear_off="true">
        <menu_item_check
         label="Bounding Boxes"
         name="Bounding Boxes">
        <menu_item_check.on_check
         function="Advanced.CheckInfoDisplay"
         parameter="bboxes" />
        <menu_item_check.on_click
         function="Advanced.ToggleInfoDisplay"
         parameter="bboxes" />
        </menu_item_check>
        <!-- <FS:Zi> Add avatar hitbox debug -->
        <menu_item_check
         label="Avatar Hitboxes"
         name="Avatar Hitboxes">
        <menu_item_check.on_check
         function="CheckControl"
         parameter="DebugRenderHitboxes" />
        <menu_item_check.on_click
         function="ToggleControl"
         parameter="DebugRenderHitboxes" />
        </menu_item_check>
        <!-- </FS:Zi> Add avatar hitbox debug -->
        <menu_item_check
         label="Normals"
         name="Normals">
          <menu_item_check.on_check
           function="Advanced.CheckInfoDisplay"
           parameter="normals" />
          <menu_item_check.on_click
           function="Advanced.ToggleInfoDisplay"
           parameter="normals" />
        </menu_item_check>
        <menu_item_check
         label="Octree"
         name="Octree">
          <menu_item_check.on_check
           function="Advanced.CheckInfoDisplay"
           parameter="octree" />
          <menu_item_check.on_click
           function="Advanced.ToggleInfoDisplay"
           parameter="octree" />
        </menu_item_check>
        <menu_item_check
         label="Shadow Frusta"
         name="Shadow Frusta">
          <menu_item_check.on_check
           function="Advanced.CheckInfoDisplay"
           parameter="shadow frusta" />
          <menu_item_check.on_click
           function="Advanced.ToggleInfoDisplay"
           parameter="shadow frusta" />
        </menu_item_check>
        <menu_item_check
         label="Physics Shapes"
         name="Physics Shapes">
          <menu_item_check.on_check
           function="Advanced.CheckInfoDisplay"
           parameter="physics shapes" />
          <menu_item_check.on_click
           function="Advanced.ToggleInfoDisplay"
           parameter="physics shapes" />
        </menu_item_check>
        <menu_item_check
         label="Occlusion"
         name="Occlusion">
          <menu_item_check.on_check
           function="Advanced.CheckInfoDisplay"
           parameter="occlusion" />
          <menu_item_check.on_click
           function="Advanced.ToggleInfoDisplay"
           parameter="occlusion" />
        </menu_item_check>
        <menu_item_check
         label="Render Batches"
         name="Render Batches">
          <menu_item_check.on_check
           function="Advanced.CheckInfoDisplay"
           parameter="render batches" />
          <menu_item_check.on_click
           function="Advanced.ToggleInfoDisplay"
           parameter="render batches" />
        </menu_item_check>
        <menu_item_check
         label="Update Type"
         name="Update Type">
          <menu_item_check.on_check
           function="Advanced.CheckInfoDisplay"
           parameter="update type" />
          <menu_item_check.on_click
           function="Advanced.ToggleInfoDisplay"
           parameter="update type" />
        </menu_item_check>
        <menu_item_check
         label="Texture Anim"
         name="Texture Anim">
          <menu_item_check.on_check
           function="Advanced.CheckInfoDisplay"
           parameter="texture anim" />
          <menu_item_check.on_click
           function="Advanced.ToggleInfoDisplay"
           parameter="texture anim" />
        </menu_item_check>
        <menu_item_check
         label="Texture Priority"
         name="Texture Priority">
          <menu_item_check.on_check
           function="Advanced.CheckInfoDisplay"
           parameter="texture priority" />
          <menu_item_check.on_click
           function="Advanced.ToggleInfoDisplay"
           parameter="texture priority" />
        </menu_item_check>
        <menu_item_check
         label="Texture Area"
         name="Texture Area">
          <menu_item_check.on_check
           function="Advanced.CheckInfoDisplay"
           parameter="texture area" />
          <menu_item_check.on_click
           function="Advanced.ToggleInfoDisplay"
           parameter="texture area" />
        </menu_item_check>
        <menu_item_check
         label="Face Area"
         name="Face Area">
          <menu_item_check.on_check
           function="Advanced.CheckInfoDisplay"
           parameter="face area" />
          <menu_item_check.on_click
           function="Advanced.ToggleInfoDisplay"
           parameter="face area" />
        </menu_item_check>
        <menu_item_check
         label="LOD Info"
         name="LOD Info">
          <menu_item_check.on_check
           function="Advanced.CheckInfoDisplay"
           parameter="lod info" />
          <menu_item_check.on_click
           function="Advanced.ToggleInfoDisplay"
           parameter="lod info" />
        </menu_item_check>
        <menu_item_check
         label="Build Queue"
         name="Build Queue">
          <menu_item_check.on_check
           function="Advanced.CheckInfoDisplay"
           parameter="build queue" />
          <menu_item_check.on_click
           function="Advanced.ToggleInfoDisplay"
           parameter="build queue" />
        </menu_item_check>
        <menu_item_check
         label="Lights"
         name="Lights">
          <menu_item_check.on_check
           function="Advanced.CheckInfoDisplay"
           parameter="lights" />
          <menu_item_check.on_click
           function="Advanced.ToggleInfoDisplay"
           parameter="lights" />
        </menu_item_check>
        <menu_item_check
         label="Collision Skeleton"
         name="Collision Skeleton">
          <menu_item_check.on_check
           function="Advanced.CheckInfoDisplay"
           parameter="collision skeleton" />
          <menu_item_check.on_click
           function="Advanced.ToggleInfoDisplay"
           parameter="collision skeleton" />
        </menu_item_check>
        <menu_item_check
         label="Raycast"
         name="Raycast">
          <menu_item_check.on_check
           function="Advanced.CheckInfoDisplay"
           parameter="raycast" />
          <menu_item_check.on_click
           function="Advanced.ToggleInfoDisplay"
           parameter="raycast" />
        </menu_item_check>
		<menu_item_check
         label="Wind Vectors"
         name="Wind Vectors">
          <menu_item_check.on_check
           function="Advanced.CheckInfoDisplay"
           parameter="wind vectors" />
          <menu_item_check.on_click
           function="Advanced.ToggleInfoDisplay"
           parameter="wind vectors" />
        </menu_item_check>
        <menu_item_check
         label="Render Complexity"
         name="rendercomplexity">
          <menu_item_check.on_check
           function="Advanced.CheckInfoDisplay"
           parameter="rendercomplexity" />
          <menu_item_check.on_click
           function="Advanced.ToggleInfoDisplay"
           parameter="rendercomplexity" />
        </menu_item_check>
        <menu_item_check
         label="Attachment Bytes"
         name="attachment bytes">
          <menu_item_check.on_check
           function="Advanced.CheckInfoDisplay"
           parameter="attachment bytes" />
          <menu_item_check.on_click
           function="Advanced.ToggleInfoDisplay"
           parameter="attachment bytes" />
        </menu_item_check>
		<menu_item_check
         label="Sculpt"
         name="Sculpt">
          <menu_item_check.on_check
           function="Advanced.CheckInfoDisplay"
           parameter="sculpt" />
          <menu_item_check.on_click
           function="Advanced.ToggleInfoDisplay"
           parameter="sculpt" />
		</menu_item_check>
    <menu_item_check
          label="Texture Size"
          name="Texture Size">
      <menu_item_check.on_check
        function="Advanced.CheckInfoDisplay"
        parameter="texture size" />
      <menu_item_check.on_click
        function="Advanced.ToggleInfoDisplay"
        parameter="texture size" />
    </menu_item_check>
       <menu
         create_jump_keys="true"
         label="Texture Density"
         name="Texture Density"
         tear_off="true">
          <menu_item_check
           label="None"
           name="None">
            <menu_item_check.on_check
             function="Advanced.CheckDisplayTextureDensity"
             parameter="none" />
            <menu_item_check.on_click
             function="Advanced.SetDisplayTextureDensity"
             parameter="none" />
          </menu_item_check>
          <menu_item_check
           label="Current"
           name="Current">
            <menu_item_check.on_check
             function="Advanced.CheckDisplayTextureDensity"
             parameter="current" />
            <menu_item_check.on_click
             function="Advanced.SetDisplayTextureDensity"
             parameter="current" />
          </menu_item_check>
          <menu_item_check
           label="Desired"
           name="Desired">
            <menu_item_check.on_check
             function="Advanced.CheckDisplayTextureDensity"
             parameter="desired" />
            <menu_item_check.on_click
             function="Advanced.SetDisplayTextureDensity"
             parameter="desired" />
          </menu_item_check>
          <menu_item_check
           label="Full"
           name="Full">
            <menu_item_check.on_check
             function="Advanced.CheckDisplayTextureDensity"
             parameter="full" />
            <menu_item_check.on_click
             function="Advanced.SetDisplayTextureDensity"
             parameter="full" />
          </menu_item_check>
        </menu>
      </menu>
        <menu
         create_jump_keys="true"
         label="Rendering"
         name="Rendering"
         tear_off="true">
            <menu_item_check
             label="Axes"
             name="Axes">
                <menu_item_check.on_check
                 function="CheckControl"
                 parameter="ShowAxes" />
                <menu_item_check.on_click
                 function="ToggleControl"
                 parameter="ShowAxes" />
            </menu_item_check>
            <menu_item_check
             label="Tangent Basis"
             name="Tangent Basis">
                <menu_item_check.on_check
                 function="CheckControl"
                 parameter="ShowTangentBasis" />
                <menu_item_check.on_click
                 function="ToggleControl"
                 parameter="ShowTangentBasis" />
            </menu_item_check>
            <menu_item_call
             label="Selected Texture Info Basis"
             name="Selected Texture Info Basis"
             shortcut="control|alt|shift|T">
                <menu_item_call.on_click
                 function="Advanced.SelectedTextureInfo" />
            </menu_item_call>
            <menu_item_call
             label="Selected Material Info"
             name="Selected Material Info"
             shortcut="control|alt|shift|M">
                <menu_item_call.on_click
                 function="Advanced.SelectedMaterialInfo" />
            </menu_item_call>
            <menu_item_check
             label="Wireframe"
             name="Wireframe"
             shortcut="control|shift|R">
                <menu_item_check.on_check
                 function="Advanced.CheckWireframe"
                 parameter="Wireframe" />
                <menu_item_check.on_click
                 function="Advanced.ToggleWireframe" />
            </menu_item_check>
            <menu_item_check
             label="Object-Object Occlusion"
             name="Object-Object Occlusion"
             shortcut="control|shift|O">
                <menu_item_check.on_check
                 function="CheckControl"
                 parameter="UseOcclusion" />
                <menu_item_check.on_click
                 function="ToggleControl"
                 parameter="UseOcclusion" />
                <menu_item_check.on_enable
                 function="Advanced.EnableObjectObjectOcclusion" />
            </menu_item_check>
          <menu_item_separator />

          <menu_item_check
                       label="Advanced Lighting Model"
                       name="Advanced Lighting Model">
            <menu_item_check.on_check
             function="CheckControl"
             parameter="RenderDeferred" />
            <menu_item_check.on_click
             function="ToggleControl"
             parameter="RenderDeferred" />
            <menu_item_check.on_enable
                 function="Advanced.EnableRenderDeferred" />
          </menu_item_check>
          <menu_item_check
                       label="   Shadows from Sun/Moon/Projectors"
                       name="Shadows from Sun/Moon/Projectors">
            <menu_item_check.on_check
             function="Advanced.CheckRenderShadowOption"
             parameter="RenderShadowDetail" />
            <menu_item_check.on_click
             function="Advanced.ClickRenderShadowOption"
             parameter="RenderShadowDetail" />
            <menu_item_check.on_enable
                 function="Advanced.EnableRenderDeferredOptions" />
          </menu_item_check>
          <menu_item_check
                   label="   SSAO and Shadow Smoothing"
                   name="SSAO and Shadow Smoothing">
            <menu_item_check.on_check
             function="CheckControl"
             parameter="RenderDeferredSSAO" />
            <menu_item_check.on_click
             function="ToggleControl"
             parameter="RenderDeferredSSAO" />
            <menu_item_check.on_enable
                 function="Advanced.EnableRenderDeferredOptions" />
          </menu_item_check>
          <menu_item_separator />

          <menu_item_check
             label="Debug GL"
             name="Debug GL">
                <menu_item_check.on_check
                 function="CheckControl"
                 parameter="RenderDebugGL" />
                <menu_item_check.on_click
                 function="ToggleControl"
                 parameter="RenderDebugGL" />
            </menu_item_check>
            <menu_item_check
             label="Debug Pipeline"
             name="Debug Pipeline">
                <menu_item_check.on_check
                 function="CheckControl"
                 parameter="RenderDebugPipeline" />
                <menu_item_check.on_click
                 function="ToggleControl"
                 parameter="RenderDebugPipeline" />
            </menu_item_check>
            <menu_item_check
             label="Automatic Alpha Masks (deferred)"
             name="Automatic Alpha Masks (deferred)">
                <menu_item_check.on_check
                 function="CheckControl"
                 parameter="RenderAutoMaskAlphaDeferred" />
                <menu_item_check.on_click
                 function="ToggleControl"
                 parameter="RenderAutoMaskAlphaDeferred" />
            </menu_item_check>
            <menu_item_check
             label="Automatic Alpha Masks (non-deferred)"
             name="Automatic Alpha Masks (non-deferred)">
                <menu_item_check.on_check
                 function="CheckControl"
                 parameter="RenderAutoMaskAlphaNonDeferred" />
                <menu_item_check.on_click
                 function="ToggleControl"
                 parameter="RenderAutoMaskAlphaNonDeferred" />
            </menu_item_check>
            <menu_item_check
             label="Animation Textures"
             name="Animation Textures">
                <menu_item_check.on_check
                 function="CheckControl"
                 parameter="AnimateTextures" />
                <menu_item_check.on_click
                 function="ToggleControl"
                 parameter="AnimateTextures" />
            </menu_item_check>
            <menu_item_check
             label="Disable Textures"
             name="Disable Textures">
                <menu_item_check.on_check
                 function="CheckControl"
                 parameter="TextureDisable" />
                <menu_item_check.on_click
                 function="ToggleControl"
                 parameter="TextureDisable" />
            </menu_item_check>
            <menu_item_check
              label="Full Res Textures (dangerous)"
             name="Full Res Textures">
                <menu_item_check.on_check
                 function="CheckControl"
                 parameter="TextureLoadFullRes" />
                <menu_item_check.on_click
                 function="ToggleControl"
                 parameter="TextureLoadFullRes" />
            </menu_item_check>
            <menu_item_check
             label="Render Attached Lights"
             name="Render Attached Lights">
                <menu_item_check.on_check
                 function="CheckControl"
                 parameter="RenderAttachedLights" />
                <menu_item_check.on_click
                 function="Advanced.HandleAttachedLightParticles"
                 parameter="RenderAttachedLights" />
            </menu_item_check>
            <menu_item_check
             label="Render Attached Particles"
             name="Render Attached Particles">
                <menu_item_check.on_check
                 function="CheckControl"
                 parameter="RenderAttachedParticles" />
                <menu_item_check.on_click
                 function="Advanced.HandleAttachedLightParticles"
                 parameter="RenderAttachedParticles" />
            </menu_item_check>
            <menu_item_check
             label="Hover Glow Objects"
             name="Hover Glow Objects">
                <menu_item_check.on_check
                 function="CheckControl"
                 parameter="RenderHoverGlowEnable" />
                <menu_item_check.on_click
                 function="ToggleControl"
                 parameter="RenderHoverGlowEnable" />
            </menu_item_check>
        </menu>

        <menu
         create_jump_keys="true"
         label="Network"
         name="Network"
         tear_off="true">
            <menu_item_check
             label="Pause Agent"
             name="AgentPause">
                <menu_item_check.on_check
                 function="CheckControl"
                 parameter="AgentPause" />
                <menu_item_check.on_click
                 function="ToggleControl"
                 parameter="AgentPause" />
            </menu_item_check>

            <menu_item_separator/>

            <menu_item_call
             label="Enable Message Log"
             name="Enable Message Log">
                <menu_item_call.on_click
                 function="Advanced.EnableMessageLog" />
            </menu_item_call>
            <menu_item_call
             label="Disable Message Log"
             name="Disable Message Log">
                <menu_item_call.on_click
                 function="Advanced.DisableMessageLog" />
            </menu_item_call>

            <menu_item_separator/>

            <menu_item_check
             label="Velocity Interpolate Objects"
             name="Velocity Interpolate Objects">
                <menu_item_check.on_check
                 function="CheckControl"
                 parameter="VelocityInterpolate" />
                <menu_item_check.on_click
                 function="ToggleControl"
                 parameter="VelocityInterpolate" />
            </menu_item_check>
            <menu_item_check
             label="Ping Interpolate Object Positions"
             name="Ping Interpolate Object Positions">
                <menu_item_check.on_check
                 function="CheckControl"
                 parameter="PingInterpolate" />
                <menu_item_check.on_click
                 function="ToggleControl"
                 parameter="PingInterpolate" />
            </menu_item_check>

            <menu_item_separator/>

            <menu_item_call
             label="Drop a Packet"
             name="Drop a Packet"
             shortcut="control|alt|L">
                <menu_item_call.on_click
                 function="Advanced.DropPacket" />
            </menu_item_call>
        </menu>
        <menu_item_call
         label="Dump Scripted Camera"
         name="Dump Scripted Camera">
            <menu_item_call.on_click
             function="Advanced.DumpScriptedCamera" />
        </menu_item_call>

        <menu
         create_jump_keys="true"
         label="Recorder"
         name="Recorder"
         tear_off="true">
            <menu_item_call
             label="Start Playback"
             name="Start Playback">
                <menu_item_call.on_click
                 function="Advanced.AgentPilot"
                 parameter="start playback" />
            </menu_item_call>
            <menu_item_call
             label="Stop Playback"
             name="Stop Playback">
                <menu_item_call.on_click
                 function="Advanced.AgentPilot"
                 parameter="stop playback" />
            </menu_item_call>
            <menu_item_check
             label="Loop Playback"
             name="Loop Playback">
                <menu_item_check.on_check
                 function="Advanced.CheckAgentPilotLoop"
                 parameter="loopPlayback" />
                <menu_item_check.on_click
                 function="Advanced.ToggleAgentPilotLoop" />
            </menu_item_check>
            <menu_item_call
             label="Start Record"
             name="Start Record">
                <menu_item_call.on_click
                 function="Advanced.AgentPilot"
                 parameter="start record" />
            </menu_item_call>
            <menu_item_call
             label="Stop Record"
             name="Stop Record">
                <menu_item_call.on_click
                 function="Advanced.AgentPilot"
                 parameter="stop record" />
            </menu_item_call>
        </menu>

        <menu
         create_jump_keys="true"
         label="World"
         name="DevelopWorld"
         tear_off="true">
            <menu_item_check
             label="Sim Sun Override"
             name="Sim Sun Override">
                <menu_item_check.on_check
                 function="CheckControl"
                 parameter="SkyOverrideSimSunPosition" />
                <menu_item_check.on_click
                 function="ToggleControl"
                 parameter="SkyOverrideSimSunPosition" />
            </menu_item_check>
            <menu_item_check
             label="Fixed Weather"
             name="Fixed Weather">
                <menu_item_check.on_check
                 function="CheckControl"
                 parameter="FixedWeather" />
                <menu_item_check.on_click
                 function="ToggleControl"
                 parameter="FixedWeather" />
            </menu_item_check>
            <menu_item_call
             label="Dump Region Object Cache"
             name="Dump Region Object Cache">
                <menu_item_call.on_click
                 function="Advanced.DumpRegionObjectCache" />
            </menu_item_call>
        </menu>
        <menu
         create_jump_keys="true"
         label="UI"
         name="UI"
         tear_off="true">
            <menu_item_call
             label="Media Browser Test"
             name="Web Browser Test">
                <menu_item_call.on_click
                 function="Advanced.WebBrowserTest"
                 parameter="http://secondlife.com/app/search/slurls.html"/>
            </menu_item_call>
          <menu_item_call
           label="Web Content Browser"
           name="Web Content Browser"
           shortcut="control|shift|Z">
            <menu_item_call.on_click
             function="Advanced.WebContentTest"
             parameter="http://google.com"/>
          </menu_item_call>
          <menu_item_call
             label="Dump SelectMgr"
             name="Dump SelectMgr">
                <menu_item_call.on_click
                 function="Advanced.DumpSelectMgr" />
            </menu_item_call>
            <menu_item_call
             label="Dump Inventory"
             name="Dump Inventory">
                <menu_item_call.on_click
                 function="Advanced.DumpInventory" />
            </menu_item_call>
            <menu_item_call
             label="Dump Timers"
             name="Dump Timers">
                <menu_item_call.on_click
                 function="Advanced.DumpTimers" />
            </menu_item_call>
            <menu_item_call
             label="Dump Focus Holder"
             name="Dump Focus Holder">
                <menu_item_call.on_click
                 function="Advanced.DumpFocusHolder" />
            </menu_item_call>
            <menu_item_call
             label="Print Selected Object Info"
             name="Print Selected Object Info"
             shortcut="control|shift|P">
                <menu_item_call.on_click
                 function="Advanced.PrintSelectedObjectInfo" />
            </menu_item_call>
            <menu_item_call
             label="Print Agent Info"
             name="Print Agent Info"
             shortcut="shift|P">
                <menu_item_call.on_click
                 function="Advanced.PrintAgentInfo" />
            </menu_item_call>
            <menu_item_check
             label="Double-Click Auto-Pilot"
             name="Double-ClickAuto-Pilot">
                <menu_item_check.on_check
                 function="CheckControl"
                 parameter="DoubleClickAutoPilot" />
                <menu_item_check.on_click
                 function="ToggleControl"
                 parameter="DoubleClickAutoPilot" />
            </menu_item_check>
            <menu_item_check
             label="Double-Click Teleport"
             name="DoubleClick Teleport">
                <menu_item_check.on_check
                 function="CheckControl"
                 parameter="DoubleClickTeleport" />
                <menu_item_check.on_click
                 function="ToggleControl"
                 parameter="DoubleClickTeleport" />
            </menu_item_check>
            <menu_item_separator />

            <menu_item_check
             label="Debug SelectMgr"
             name="Debug SelectMgr">
                <menu_item_check.on_check
                 function="CheckControl"
                 parameter="DebugSelectMgr" />
                <menu_item_check.on_click
                 function="ToggleControl"
                 parameter="DebugSelectMgr" />
            </menu_item_check>
            <menu_item_check
             label="Debug Clicks"
             name="Debug Clicks">
                <menu_item_check.on_check
                 function="Advanced.CheckDebugClicks"
                 parameter="DebugClicks" />
                <menu_item_check.on_click
                 function="Advanced.ToggleDebugClicks"
                 parameter="DebugClicks" />
            </menu_item_check>
            <menu_item_check
             label="Debug Views"
             name="Debug Views">
                <menu_item_check.on_check
                 function="Advanced.CheckDebugViews" />
                <menu_item_check.on_click
                 function="Advanced.ToggleDebugViews" />
            </menu_item_check>
            <menu_item_check
             label="Debug Name Tooltips"
             name="Debug Name Tooltips">
                <menu_item_check.on_check
                 function="Advanced.CheckXUINameTooltips"
                 parameter="XUINameTooltips" />
                <menu_item_check.on_click
                 function="Advanced.ToggleXUINameTooltips" />
            </menu_item_check>
            <menu_item_check
             label="Debug Mouse Events"
             name="Debug Mouse Events">
                <menu_item_check.on_check
                 function="Advanced.CheckDebugMouseEvents"
                 parameter="MouseEvents" />
                <menu_item_check.on_click
                 function="Advanced.ToggleDebugMouseEvents" />
            </menu_item_check>
            <menu_item_check
             label="Debug Keys"
             name="Debug Keys">
                <menu_item_check.on_check
                 function="Advanced.CheckDebugKeys"
                 parameter="DebugKeys" />
                <menu_item_check.on_click
                 function="Advanced.ToggleDebugKeys" />
            </menu_item_check>
            <menu_item_check
             label="Debug Window Process"
             name="Debug WindowProc">
                <menu_item_check.on_check
                 function="Advanced.CheckDebugWindowProc"
                 parameter="DebugWindowProc" />
                <menu_item_check.on_click
                 function="Advanced.ToggleDebugWindowProc"
                 parameter="DebugWindowProc" />
            </menu_item_check>
        </menu>
        <menu
         create_jump_keys="true"
         label="XUI"
         name="XUI"
         tear_off="true">
            <menu_item_call
               label="Reload Color Settings"
               name="Reload Color Settings">
              <menu_item_call.on_click
               function="Advanced.ReloadColorSettings" />
            </menu_item_call>
            <menu_item_call
             label="Show Font Test"
             name="Show Font Test">
                <menu_item_call.on_click
                 function="Floater.Show"
                 parameter="font_test" />
            </menu_item_call>
            <menu_item_call
             label="Load from XML"
             name="Load from XML">
                <menu_item_call.on_click
                 function="Advanced.LoadUIFromXML" />
            </menu_item_call>
            <menu_item_call
             label="Save to XML"
             name="Save to XML">
                <menu_item_call.on_click
                 function="Advanced.SaveUIToXML" />
            </menu_item_call>
            <menu_item_check
             label="Show XUI Names"
             name="Show XUI Names">
                <menu_item_check.on_check
                 function="Advanced.CheckXUINames"
                 parameter="showUIname" />
                <menu_item_check.on_click
                 function="Advanced.ToggleXUINames" />
            </menu_item_check>
            <menu_item_check
             label="Show debugging info for views"
             name="DebugViews">
                <menu_item_check.on_check
                 function="CheckControl"
                 parameter="DebugViews" />
                <menu_item_check.on_click
                 function="ToggleControl"
                 parameter="DebugViews" />
            </menu_item_check>
          <menu_item_call
           label="Send Test IMs"
           name="Send Test IMs">
            <menu_item_call.on_click
             function="Advanced.SendTestIMs" />
          </menu_item_call>
          <menu_item_call
           label="Flush Names Caches"
           name="Flush Names Caches">
            <menu_item_call.on_click
             function="Advanced.FlushNameCaches" />
          </menu_item_call>
        </menu>
        <menu
         create_jump_keys="true"
         label="Avatar"
         name="Character"
         tear_off="true">
            <menu
             create_jump_keys="true"
             label="Grab Baked Texture"
             name="Grab Baked Texture"
             tear_off="true">
                <menu_item_call
                 label="Iris"
                 name="Grab Iris">
                    <menu_item_call.on_click
                     function="Advanced.GrabBakedTexture"
                     parameter="iris" />
                    <menu_item_call.on_enable
                     function="Advanced.EnableGrabBakedTexture"
					 parameter="iris" />
                </menu_item_call>
                <menu_item_call
                 label="Head"
                 name="Grab Head">
                    <menu_item_call.on_click
                     function="Advanced.GrabBakedTexture"
                     parameter="head" />
                    <menu_item_call.on_enable
                     function="Advanced.EnableGrabBakedTexture"
					 parameter="head" />
                </menu_item_call>
                <menu_item_call
                 label="Upper Body"
                 name="Grab Upper Body">
                    <menu_item_call.on_click
                     function="Advanced.GrabBakedTexture"
                     parameter="upper" />
                    <menu_item_call.on_enable
                     function="Advanced.EnableGrabBakedTexture"
					 parameter="upper" />
                </menu_item_call>
                <menu_item_call
                 label="Lower Body"
                 name="Grab Lower Body">
                    <menu_item_call.on_click
                     function="Advanced.GrabBakedTexture"
                     parameter="lower" />
                    <menu_item_call.on_enable
                     function="Advanced.EnableGrabBakedTexture"
					 parameter="lower" />
                </menu_item_call>
                <menu_item_call
                 label="Skirt"
                 name="Grab Skirt">
                    <menu_item_call.on_click
                     function="Advanced.GrabBakedTexture"
                     parameter="skirt" />
                    <menu_item_call.on_enable
                     function="Advanced.EnableGrabBakedTexture"
					 parameter="skirt" />
                </menu_item_call>
            </menu>
            <menu
             create_jump_keys="true"
             label="Character Tests"
             name="Character Tests"
             tear_off="true">
                <menu_item_call
                 label="Appearance To XML"
                 name="Appearance To XML">
                    <menu_item_call.on_click
                     function="Advanced.AppearanceToXML" />
                </menu_item_call>
                <menu_item_call
                 label="Toggle Character Geometry"
                 name="Toggle Character Geometry">
                    <menu_item_call.on_click
                     function="Advanced.ToggleCharacterGeometry" />
                    <menu_item_call.on_enable
                     function="IsGodCustomerService" />
                </menu_item_call>
                <menu_item_call
                 label="Test Male"
                 name="Test Male">
                    <menu_item_call.on_click
                     function="Advanced.TestMale" />
                </menu_item_call>
                <menu_item_call
                 label="Test Female"
                 name="Test Female">
                    <menu_item_call.on_click
                     function="Advanced.TestFemale" />
                </menu_item_call>
                <menu_item_check
                 label="Allow Select Avatar"
                 name="Allow Select Avatar">
                    <menu_item_check.on_check
                     function="CheckControl"
                     parameter="AllowSelectAvatar" />
                    <menu_item_check.on_click
                     function="ToggleControl"
                     parameter="AllowSelectAvatar" />
                </menu_item_check>
            </menu>
            <menu
             create_jump_keys="true"
             label="Animation Speed"
             name="Animation Speed"
             tear_off="true">
                <menu_item_call
                 label="All Animations 10% Faster"
                 name="All Animations 10 Faster">
                    <menu_item_call.on_click
                     function="Advanced.AnimTenFaster" />
                </menu_item_call>
                <menu_item_call
                 label="All Animations 10% Slower"
                 name="All Animations 10 Slower">
                    <menu_item_call.on_click
                     function="Advanced.AnimTenSlower" />
                </menu_item_call>
                <menu_item_call
                 label="Reset All Animation Speed"
                 name="Reset All Animation Speed">
                    <menu_item_call.on_click
                     function="Advanced.AnimResetAll" />
                </menu_item_call>
				<menu_item_check
				 label="Slow Motion Animations"
				 name="Slow Motion Animations">
					<menu_item_check.on_check
					 function="CheckControl"
					 parameter="SlowMotionAnimation" />
					<menu_item_check.on_click
					 function="ToggleControl"
					 parameter="SlowMotionAnimation" />
				</menu_item_check>
            </menu>
            <menu_item_call
             label="Force Params to Default"
             name="Force Params to Default">
                <menu_item_call.on_click
                 function="Advanced.ForceParamsToDefault" />
            </menu_item_call>
            <menu_item_check
             label="Animation Info"
             name="Animation Info">
                <menu_item_check.on_check
                 function="Advanced.CheckAnimationInfo"
                 parameter="AnimationInfo" />
                <menu_item_check.on_click
                 function="Advanced.ToggleAnimationInfo"
                 parameter="" />
            </menu_item_check>
            <menu_item_check
             label="Show Look At"
             name="Show Look At">
                <menu_item_check.on_check
                 function="Advanced.CheckShowLookAt"
                 parameter="ShowLookAt" />
                <menu_item_check.on_click
                 function="Advanced.ToggleShowLookAt" />
            </menu_item_check>
            <menu_item_check
             label="Show Point At"
             name="Show Point At">
                <menu_item_check.on_check
                 function="Advanced.CheckShowPointAt"
                 parameter="ShowPointAt" />
                <menu_item_check.on_click
                 function="Advanced.ToggleShowPointAt" />
            </menu_item_check>
            <menu_item_check
             label="Debug Joint Updates"
             name="Debug Joint Updates">
                <menu_item_check.on_check
                 function="Advanced.CheckDebugJointUpdates"
                 parameter="DebugJointUpdates" />
                <menu_item_check.on_click
                 function="Advanced.ToggleDebugJointUpdates" />
            </menu_item_check>
            <menu_item_check
             label="Disable LOD"
             name="Disable LOD">
                <menu_item_check.on_check
                 function="Advanced.CheckDisableLOD"
                 parameter="DisableLOD" />
                <menu_item_check.on_click
                 function="Advanced.ToggleDisableLOD" />
            </menu_item_check>
            <menu_item_check
             label="Debug Character Vis"
             name="Debug Character Vis">
                <menu_item_check.on_check
                 function="Advanced.CheckDebugCharacterVis"
                 parameter="DebugCharacterVis" />
                <menu_item_check.on_click
                 function="Advanced.ToggleDebugCharacterVis" />
            </menu_item_check>
            <menu_item_check
             label="Show Collision Skeleton"
             name="Show Collision Skeleton">
                <menu_item_check.on_check
                 function="Advanced.CheckInfoDisplay"
                 parameter="collision skeleton" />
                <menu_item_check.on_click
                 function="Advanced.ToggleInfoDisplay"
                 parameter="collision skeleton" />
            </menu_item_check>
            <menu_item_check
             label="Display Agent Target"
             name="Display Agent Target">
                <menu_item_check.on_check
                 function="Advanced.CheckInfoDisplay"
                 parameter="agent target" />
                <menu_item_check.on_click
                 function="Advanced.ToggleInfoDisplay"
                 parameter="agent target" />
            </menu_item_check>
<!-- Appears not to exist anymore
            <menu_item_check
             label="Debug Rotation"
             name="Debug Rotation">
                <menu_item_check.on_check
                 function="CheckControl"
                 parameter="DebugAvatarRotation" />
                <menu_item_check.on_click
                 function="ToggleControl"
                 parameter="DebugAvatarRotation" />
            </menu_item_check> -->
-->
            <menu_item_call
             label="Dump Attachments"
             name="Dump Attachments">
                <menu_item_call.on_click
                 function="Advanced.DumpAttachments" />
            </menu_item_call>
            <menu_item_call
             label="Debug Avatar Textures"
             name="Debug Avatar Textures"
             shortcut="control|alt|shift|A">
                <menu_item_call.on_click
                 function="Advanced.DebugAvatarTextures" />
            </menu_item_call>
            <menu_item_call
             label="Dump Local Textures"
             name="Dump Local Textures"
             shortcut="alt|shift|M">
                <menu_item_call.on_click
                 function="Advanced.DumpAvatarLocalTextures" />
            </menu_item_call>
			<menu_item_call
			 label="Reload Avatar Cloud Particle"
			 name="Reload Avatar Cloud Particle">
				<menu_item_call.on_click
				 function="Advanced.ReloadAvatarCloudParticle" />
			</menu_item_call>
		</menu>
        <menu_item_separator/>

        <menu_item_check
         label="HTTP Textures"
         name="HTTP Textures">
            <menu_item_check.on_check
             function="CheckControl"
             parameter="ImagePipelineUseHTTP" />
            <menu_item_check.on_click
             function="ToggleControl"
             parameter="ImagePipelineUseHTTP" />
        </menu_item_check>
        <menu_item_check
         label="HTTP Inventory"
         name="HTTP Inventory">
            <menu_item_check.on_check
             function="CheckControl"
             parameter="UseHTTPInventory" />
            <menu_item_check.on_click
             function="ToggleControl"
             parameter="UseHTTPInventory" />
        </menu_item_check>
        <menu_item_call
         label="Compress Images"
         name="Compress Images">
            <menu_item_call.on_click
             function="Advanced.CompressImage" />
        </menu_item_call>

      <menu_item_call
         label="Enable Visual Leak Detector"
         name="Enable Visual Leak Detector">
        <menu_item_call.on_click
           function="Advanced.ToggleVisualLeakDetector" />
        </menu_item_call>
      
        <menu_item_check
         label="Output Debug Minidump"
         name="Output Debug Minidump">
            <menu_item_check.on_check
             function="CheckControl"
             parameter="SaveMinidump" />
            <menu_item_check.on_click
             function="ToggleControl"
             parameter="SaveMinidump" />
        </menu_item_check>
        <menu_item_check
         label="Console Window on next Run"
         name="Console Window">
            <menu_item_check.on_check
             function="CheckControl"
             parameter="ShowConsoleWindow" />
            <menu_item_check.on_click
             function="ToggleControl"
             parameter="ShowConsoleWindow" />
        </menu_item_check>
        <menu
         create_jump_keys="true"
         label="Set Logging Level"
         name="Set Logging Level"
         tear_off="true">
          <menu_item_check
            name="Debug"
            label="Debug">
            <menu_item_check.on_check
              function="Develop.CheckLoggingLevel"
              parameter="0" />
            <menu_item_check.on_click
             function="Develop.SetLoggingLevel"
             parameter="0" />
          </menu_item_check>
          <menu_item_check
            name="Info"
            label="Info">
            <menu_item_check.on_check
              function="Develop.CheckLoggingLevel"
              parameter="1" />
            <menu_item_check.on_click
             function="Develop.SetLoggingLevel"
             parameter="1" />
          </menu_item_check>
          <menu_item_check
            name="Warning"
            label="Warning">
            <menu_item_check.on_check
              function="Develop.CheckLoggingLevel"
              parameter="2" />
            <menu_item_check.on_click
             function="Develop.SetLoggingLevel"
             parameter="2" />
          </menu_item_check>
          <menu_item_check
            name="Error"
            label="Error">
            <menu_item_check.on_check
              function="Develop.CheckLoggingLevel"
              parameter="3" />
            <menu_item_check.on_click
             function="Develop.SetLoggingLevel"
             parameter="3" />
          </menu_item_check>
          <menu_item_check
            name="None"
            label="None">
            <menu_item_check.on_check
              function="Develop.CheckLoggingLevel"
              parameter="4" />
            <menu_item_check.on_click
             function="Develop.SetLoggingLevel"
             parameter="4" />
          </menu_item_check>
       </menu>

        <menu_item_separator/>

        <menu_item_call
         label="Request Admin Status"
         name="Request Admin Options"
         shortcut="control|alt|G">
            <menu_item_call.on_click
             function="Advanced.RequestAdminStatus" />
        </menu_item_call>
        <menu_item_call
         label="Leave Admin Status"
         name="Leave Admin Options"
         shortcut="control|alt|shift|G">
            <menu_item_call.on_click
             function="Advanced.LeaveAdminStatus" />
        </menu_item_call>
		<menu_item_check
         label="Show Admin Menu"
         name="View Admin Options">
            <menu_item_check.on_enable
             function="Advanced.EnableViewAdminOptions" />
            <menu_item_check.on_check
             function="Advanced.CheckViewAdminOptions"
             parameter="ViewAdminOptions" />
            <menu_item_check.on_click
             function="Advanced.ToggleViewAdminOptions" />
        </menu_item_check>
    </menu>
    <menu
     create_jump_keys="true"
     label="Admin"
     name="Admin"
     tear_off="true"
     visible="false">
        <menu
         create_jump_keys="true"
         label="Object"
         name="AdminObject"
         tear_off="true">
            <menu_item_call
             label="Take Copy"
             name="Admin Take Copy"
             shortcut="control|alt|shift|O">
                <menu_item_call.on_click
                 function="Admin.ForceTakeCopy" />
                <menu_item_call.on_enable
                 function="IsGodCustomerService" />
            </menu_item_call>
            <menu_item_call
             label="Force Owner To Me"
             name="Force Owner To Me">
                <menu_item_call.on_click
                 function="Admin.HandleObjectOwnerSelf" />
                <menu_item_call.on_enable
                 function="IsGodCustomerService" />
            </menu_item_call>
            <menu_item_call
             label="Force Owner Permissive"
             name="Force Owner Permissive">
                <menu_item_call.on_click
                 function="Admin.HandleObjectOwnerPermissive" />
                <menu_item_call.on_enable
                 function="IsGodCustomerService" />
            </menu_item_call>
            <menu_item_call
             label="Delete"
             name="Delete"
             shortcut="control|alt|shift|Del">
                <menu_item_call.on_click
                 function="Admin.HandleForceDelete" />
                <menu_item_call.on_enable
                 function="IsGodCustomerService" />
            </menu_item_call>
            <menu_item_call
             label="Lock"
             name="Lock"
             shortcut="control|alt|shift|L">
                <menu_item_call.on_click
                 function="Admin.HandleObjectLock" />
                <menu_item_call.on_enable
                 function="IsGodCustomerService" />
            </menu_item_call>
            <menu_item_call
             label="Get Assets IDs"
             name="Get Assets IDs"
             shortcut="control|alt|shift|I">
                <menu_item_call.on_click
                 function="Admin.HandleObjectAssetIDs" />
                <menu_item_call.on_enable
                 function="IsGodCustomerService" />
            </menu_item_call>
        </menu>
        <menu
         create_jump_keys="true"
         label="Parcel"
         name="Parcel"
         tear_off="true">
            <menu_item_call
             label="Force Owner To Me"
             name="Owner To Me">
                <menu_item_call.on_click
                 function="Admin.HandleForceParcelOwnerToMe" />
                <menu_item_call.on_enable
                 function="IsGodCustomerService" />
            </menu_item_call>
            <menu_item_call
             label="Set to Linden Content"
             name="Set to Linden Content"
             shortcut="control|alt|shift|C">
                <menu_item_call.on_click
                 function="Admin.HandleForceParcelToContent" />
                <menu_item_call.on_enable
                 function="IsGodCustomerService" />
            </menu_item_call>
            <menu_item_call
             label="Claim Public Land"
             name="Claim Public Land">
                <menu_item_call.on_click
                 function="Admin.HandleClaimPublicLand" />
                <menu_item_call.on_enable
                 function="IsGodCustomerService" />
            </menu_item_call>
        </menu>
        <menu
         create_jump_keys="true"
         label="Region"
         name="Region"
         tear_off="true">
            <menu_item_call
             label="Dump Temp Asset Data"
             name="Dump Temp Asset Data">
                <menu_item_call.on_click
                 function="Admin.HandleRegionDumpTempAssetData" />
                <menu_item_call.on_enable
                 function="IsGodCustomerService" />
            </menu_item_call>
            <menu_item_call
             label="Save Region State"
             name="Save Region State">
                <menu_item_call.on_click
                 function="Admin.OnSaveState" />
                <menu_item_call.on_enable
                 function="IsGodCustomerService" />
            </menu_item_call>
        </menu>
        <menu_item_call
         label="God Tools"
         name="God Tools">
            <menu_item_call.on_click
             function="Floater.Show"
             parameter="god_tools" />
            <menu_item_call.on_enable
             function="IsGodCustomerService" />
        </menu_item_call>
    </menu>
    
    
    <!-- God Menu -->
    
    <menu
     create_jump_keys="true"
     label="Admin"
     name="Deprecated"
     tear_off="true"
     visible="false">
        <menu
         create_jump_keys="true"
         label="Attach Object"
         mouse_opaque="false"
         name="Attach Object"
         tear_off="true" />
        <menu
         create_jump_keys="true"
         label="Detach Object"
         mouse_opaque="false"
         name="Detach Object"
         tear_off="true" />
        <menu
         create_jump_keys="true"
         label="Take Off Clothing"
         mouse_opaque="false"
         name="Take Off Clothing"
         tear_off="true">
            <menu_item_call
             label="Shirt"
             name="Shirt">
                <menu_item_call.on_click
                 function="Edit.TakeOff"
                 parameter="shirt" />
                <menu_item_call.on_enable
                 function="Edit.EnableTakeOff"
                 parameter="shirt" />
            </menu_item_call>
            <menu_item_call
             label="Pants"
             name="Pants">
                <menu_item_call.on_click
                 function="Edit.TakeOff"
                 parameter="pants" />
                <menu_item_call.on_enable
                 function="Edit.EnableTakeOff"
                 parameter="pants" />
            </menu_item_call>
            <menu_item_call
             label="Shoes"
             name="Shoes">
                <menu_item_call.on_click
                 function="Edit.TakeOff"
                 parameter="shoes" />
                <menu_item_call.on_enable
                 function="Edit.EnableTakeOff"
                 parameter="shoes" />
            </menu_item_call>
            <menu_item_call
             label="Socks"
             name="Socks">
                <menu_item_call.on_click
                 function="Edit.TakeOff"
                 parameter="socks" />
                <menu_item_call.on_enable
                 function="Edit.EnableTakeOff"
                 parameter="socks" />
            </menu_item_call>
            <menu_item_call
             label="Jacket"
             name="Jacket">
                <menu_item_call.on_click
                 function="Edit.TakeOff"
                 parameter="jacket" />
                <menu_item_call.on_enable
                 function="Edit.EnableTakeOff"
                 parameter="jacket" />
            </menu_item_call>
            <menu_item_call
             label="Gloves"
             name="Gloves">
                <menu_item_call.on_click
                 function="Edit.TakeOff"
                 parameter="gloves" />
                <menu_item_call.on_enable
                 function="Edit.EnableTakeOff"
                 parameter="gloves" />
            </menu_item_call>
            <menu_item_call
             label="Undershirt"
             name="Menu Undershirt">
                <menu_item_call.on_click
                 function="Edit.TakeOff"
                 parameter="undershirt" />
                <menu_item_call.on_enable
                 function="Edit.EnableTakeOff"
                 parameter="undershirt" />
            </menu_item_call>
            <menu_item_call
             label="Underpants"
             name="Menu Underpants">
                <menu_item_call.on_click
                 function="Edit.TakeOff"
                 parameter="underpants" />
                <menu_item_call.on_enable
                 function="Edit.EnableTakeOff"
                 parameter="underpants" />
            </menu_item_call>
            <menu_item_call
             label="Skirt"
             name="Skirt">
                <menu_item_call.on_click
                 function="Edit.TakeOff"
                 parameter="skirt" />
                <menu_item_call.on_enable
                 function="Edit.EnableTakeOff"
                 parameter="skirt" />
            </menu_item_call>
            <menu_item_call
             label="Alpha"
             name="Alpha">
                <menu_item_call.on_click
                 function="Edit.TakeOff"
                 parameter="alpha" />
                <menu_item_call.on_enable
                 function="Edit.EnableTakeOff"
                 parameter="alpha" />
            </menu_item_call>
            <menu_item_call
             label="Tattoo"
             name="Tattoo">
                <menu_item_call.on_click
                 function="Edit.TakeOff"
                 parameter="tattoo" />
                <menu_item_call.on_enable
                 function="Edit.EnableTakeOff"
                 parameter="tattoo" />
            </menu_item_call>
            <menu_item_call
             label="Physics"
             name="Physics">
                <menu_item_call.on_click
                 function="Edit.TakeOff"
                 parameter="physics" />
                <menu_item_call.on_enable
                 function="Edit.EnableTakeOff"
                 parameter="physics" />
            </menu_item_call>
            <menu_item_call
             label="All Clothes"
             name="All Clothes">
                <menu_item_call.on_click
                 function="Edit.TakeOff"
                 parameter="all" />
            </menu_item_call>
        </menu>
        <menu
         create_jump_keys="true"
         label="Help"
         name="DeprecatedHelp"
         tear_off="true">
            <menu_item_call
             label="Official Linden Blog"
             name="Official Linden Blog">
                <menu_item_call.on_click
                 function="PromptShowURL"
                 name="OfficialLindenBlog_url"
                 parameter="WebLaunchSupportWiki,http://blog.secondlife.com/" />
            </menu_item_call>
            <menu_item_call
             label="Scripting Portal"
             name="Scripting Portal">
                <menu_item_call.on_click
                 function="PromptShowURL"
                 name="ScriptingPortal_url"
                 parameter="WebLaunchLSLWiki,http://wiki.secondlife.com/wiki/LSL_Portal" />
            </menu_item_call>
            <menu
             create_jump_keys="true"
             label="Bug Reporting"
             name="Bug Reporting"
             tear_off="true">
                <menu_item_call
                 label="Public Issue Tracker"
                 name="Public Issue Tracker">
                    <menu_item_call.on_click
                     function="PromptShowURL"
                     name="PublicIssueTracker_url"
                     parameter="WebLaunchPublicIssue,http://jira.secondlife.com" />
                </menu_item_call>
                <menu_item_call
                 label="Public Issue Tracker Help"
                 name="Publc Issue Tracker Help">
                    <menu_item_call.on_click
                     function="PromptShowURL"
                     name="PublicIssueTrackerHelp_url"
                     parameter="WebLaunchPublicIssueHelp,http://wiki.secondlife.com/wiki/Issue_tracker" />
                </menu_item_call>

                <menu_item_separator/>

                <menu_item_call
                 label="Bug Reporting 101"
                 name="Bug Reporing 101">
                    <menu_item_call.on_click
                     function="PromptShowURL"
                     name="BugReporting101_url"
                     parameter="WebLaunchBugReport101,http://wiki.secondlife.com/wiki/Bug_Reporting_101" />
                </menu_item_call>
                <menu_item_call
                 label="Security Issues"
                 name="Security Issues">
                    <menu_item_call.on_click
                     function="PromptShowURL"
                     name="SecurityIssues_url"
                     parameter="WebLaunchSecurityIssues,http://wiki.secondlife.com/wiki/Security_issues" />
                </menu_item_call>
                <menu_item_call
                 label="QA Wiki"
                 name="QA Wiki">
                    <menu_item_call.on_click
                     function="PromptShowURL"
                     name="QAWiki_url"
                     parameter="WebLaunchQAWiki,http://wiki.secondlife.com/wiki/QA_Portal" />
                </menu_item_call>
            </menu>
        </menu>
    </menu>
    
    <!-- BEGIN: V1 Menu System -WoLf -->
    <!-- V1 menu: File -->
    <menu
     create_jump_keys="true"
     label="File"
     name="V1-File"
     tear_off="true"
     visible="false">
    </menu>
    <!-- V1 menu: Edit -->
    <menu
     create_jump_keys="true"
     label="Edit"
     name="V1-Edit"
     tear_off="true"
     visible="false">
    </menu>
    <!-- V1 menu: View -->
    <menu
     create_jump_keys="true"
     label="View"
     name="V1-View"
     tear_off="true"
     visible="false">
    </menu>
    <!-- V1 menu: World -->
    <menu
     create_jump_keys="true"
     label="World"
     name="V1-World"
     tear_off="true"
     visible="false">
    </menu>
    <!-- V1 menu: Tools -->
    <menu
     create_jump_keys="true"
     label="Tools"
     name="V1-Tools"
     tear_off="true"
     visible="false">
    </menu>
    <!-- V1 menu: Help -->
    <menu
     create_jump_keys="true"
     label="Help"
     name="V1-Help"
     tear_off="true"
     visible="false">
    </menu>
    <!-- V1 menu: Firestorm -->
    <menu
     create_jump_keys="true"
     label="Firestorm"
     name="V1-Firestorm"
     tear_off="true"
     visible="false">
    </menu>
    <!-- V1 menu: Advanced -->
    <menu
     create_jump_keys="true"
     label="Advanced"
     name="V1-Advanced"
     tear_off="true"
     visible="false">
     <menu_item_check
         label="Use V1 Menus"
         name="V1 Menus">
            <menu_item_check.on_check
             function="CheckControl"
             parameter="FSUseV1Menus" />
            <menu_item_check.on_click
             function="ToggleControl"
             parameter="FSUseV1Menus" />
        </menu_item_check>
    </menu>
    <!-- END: V1 Menu System -WoLf -->    
    
</menu_bar><|MERGE_RESOLUTION|>--- conflicted
+++ resolved
@@ -89,11 +89,6 @@
         </menu_item_call>
         
         <menu_item_check
-<<<<<<< HEAD
-         label="Fly"
-         name="Fly"
-         shortcut="HOME">
-=======
          label="Inventory"
          name="Inventory"
          shortcut="control|shift|I"
@@ -111,7 +106,6 @@
          name="ShowSidetrayInventory"
          shortcut="control|I"
 		 visible="true">
->>>>>>> bf8dcc21
           <menu_item_check.on_check
            function="Floater.Visible"
            parameter="inventory" />
@@ -151,7 +145,7 @@
            <menu_item_check
              label="Fly"
              name="Fly"
-             shortcut="PGUP">
+             shortcut="HOME">
                 <menu_item_check.on_check
                  function="Agent.getFlying" />
                 <menu_item_check.on_click
