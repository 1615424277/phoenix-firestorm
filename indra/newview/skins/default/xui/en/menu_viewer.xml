--- conflicted
+++ resolved
@@ -45,11 +45,7 @@
         </menu_item_call>
         
         <menu_item_call
-<<<<<<< HEAD
-         label="Outfit"
-=======
-         label="My Appearance"
->>>>>>> 113f532e
+         label="Appearance"
          name="ChangeOutfit">
             <menu_item_call.on_click
              function="CustomizeAvatar" />
@@ -481,23 +477,8 @@
              function="Floater.Toggle"
              parameter="world_map" />
         </menu_item_check>
-<<<<<<< HEAD
-
         <menu_item_separator/>
         
-=======
-        <menu_item_check
-        label="Search"
-        name="Search"
-        shortcut="control|F">
-            <menu_item_check.on_check
-             function="Floater.Visible"
-             parameter="search" />
-            <menu_item_check.on_click
-             function="Floater.Toggle"
-             parameter="search" />
-            </menu_item_check>
->>>>>>> 113f532e
         <menu_item_call
          label="Landmark This Place"
          name="Create Landmark Here">
@@ -1237,6 +1218,7 @@
     	label="Content"
     	name="Content"
     	tear_off="true">
+<!--
         <menu_item_call
              label="Search"
              name="Search">
@@ -1244,6 +1226,20 @@
                  function="Floater.Show"
                  parameter="search"/>
        </menu_item_call>
+-->
+        <menu_item_check
+        label="Search"
+        name="Search"
+        shortcut="control|F">
+            <menu_item_check.on_check
+             function="Floater.Visible"
+             parameter="search" />
+            <menu_item_check.on_click
+             function="Floater.Toggle"
+             parameter="search" />
+            </menu_item_check>
+
+
     	<menu_item_call
              label="SL Marketplace"
              name="SL Marketplace">
