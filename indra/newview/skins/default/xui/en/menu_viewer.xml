<?xml version="1.0" encoding="utf-8" standalone="yes" ?>
<menu_bar
 bg_visible="false"
 follows="left|top|right"
 name="Main Menu">
    <menu
     create_jump_keys="true"
     label="Avatar"
     name="Me"
     tear_off="true"
     visible="true">
        
        <menu_item_call
             label="Account"
             name="Manage Account">
                <menu_item_call.on_click
                 function="PromptShowURL"
                 name="ManageMyAccount_url"
                 parameter="WebLaunchJoinNow,http://secondlife.com/account/" />
                <menu_item_call.on_visible
                 function="GridCheck"
                 parameter="secondlife"/>
        </menu_item_call>
        <menu_item_call
            label="Marketplace listings..."
            name="MarketplaceListings">
            <menu_item_call.on_click
            function="Floater.ToggleOrBringToFront"
            parameter="marketplace_listings" />
        </menu_item_call>

        <menu_item_call
         label="Buy L$"
         name="Buy and Sell L$">
            <menu_item_call.on_click
             function="BuyCurrency" />
        </menu_item_call>

        <menu_item_separator/>

        <menu_item_check
         label="Inventory"
         name="Inventory"
         shortcut="control|shift|I"
		 visible="false">
            <menu_item_check.on_check
             function="Floater.Visible"
             parameter="secondary_inventory" />
            <menu_item_check.on_click
             function="Floater.Toggle"
             parameter="secondary_inventory" />
        </menu_item_check>

        <menu_item_check
         label="Inventory"
         name="ShowSidetrayInventory"
         shortcut="control|I"
		 visible="true">
          <menu_item_check.on_check
           function="Floater.Visible"
           parameter="inventory" />
          <menu_item_check.on_click
           function="Floater.Toggle"
           parameter="inventory" />
        </menu_item_check>

        <menu_item_check
            label="Favorite Wearables"
            name="WearableFavorites">
            <menu_item_check.on_click
             function="Floater.Toggle"
             parameter="fs_wearable_favorites" />
            <menu_item_check.on_check
             function="Floater.Visible"
             parameter="fs_wearable_favorites" />
        </menu_item_check>

      <menu_item_call
       label="Picks"
       name="Picks">
        <menu_item_call.on_click
         function="Floater.Show"
         parameter="picks" />
        </menu_item_call>

      <menu_item_call
        label="Experiences"
        name="Experiences">
        <menu_item_call.on_click
          function="Floater.ToggleOrBringToFront"
          parameter="experiences"/>
      </menu_item_call>

        <menu_item_separator/>
		
        <menu_item_call
<<<<<<< HEAD
         label="Profile"
         name="Profile">
            <menu_item_call.on_click
             function="ShowAgentProfile"
             parameter="agent" />
        </menu_item_call>

=======
         label="Sit Down"
         layout="topleft"
         shortcut="alt|shift|S"
         name="Sit Down Here">
          <menu_item_call.on_click
           function="Self.SitDown"/>
          <menu_item_call.on_visible
           function="Self.ShowSitDown"/>
          <menu_item_call.on_enable
           function="Self.EnableSitDown" />
        </menu_item_call>
        <menu_item_call
         label="Stand Up"
         layout="topleft"
         shortcut="alt|shift|S"
         name="Stand up">
          <menu_item_call.on_click
           function="Self.StandUp"/>
          <menu_item_call.on_visible
           function="Self.EnableStandUp"/>
          <menu_item_call.on_enable
           function="Self.EnableStandUp" />
        </menu_item_call>
>>>>>>> 05edfce7
        <menu_item_check
         label="Appearance"
         shortcut="control|O"
         name="ChangeOutfit">
            <menu_item_check.on_click
             function="CustomizeAvatar" />
            <menu_item_check.on_check
             function="Floater.IsOpen"
             parameter="appearance"/>
            <menu_item_check.on_enable
             function="Edit.EnableCustomizeAvatar" />
        </menu_item_check>

      <menu_item_call
       label="Choose an avatar"
       name="Avatar Picker">
        <menu_item_call.on_click
         function="Floater.Toggle"
         parameter="avatar" />
        <menu_item_call.on_visible
         function="GridFeatureCheck"
         parameter="avatar_picker"/>
      </menu_item_call>
		
        <menu_item_separator/>

		<menu
		 create_jump_keys="true"
		 label="Movement"
		 name="Movement"
		 tear_off="true">

          <menu_item_call
             label="Sit Down"
             layout="topleft"
             shortcut="alt|shift|S"
             name="Sit Down Here">
                <menu_item_call.on_click
                 function="Self.SitDown"
                 parameter="" />
                <menu_item_call.on_enable
                 function="Self.EnableSitDown" />
           </menu_item_call>
           <menu_item_check
             label="Fly"
             name="Fly"
             shortcut="HOME">
                <menu_item_check.on_check
                 function="Agent.getFlying" />
                <menu_item_check.on_click
                 function="Agent.toggleFlying" />
                <menu_item_check.on_enable
                 function="Agent.enableFlying" />
            </menu_item_check>
        <menu_item_call
         label="Stop flying"
         name="Stop flying"
         shortcut="HOME">
          <menu_item_call.on_click
           function="Agent.toggleFlying" />
          <menu_item_call.on_enable
           function="Agent.getFlying" />
        </menu_item_call>	
            <menu_item_check
             label="Always Run"
             name="Always Run"
             shortcut="control|R">
                <menu_item_check.on_check
                 function="World.CheckAlwaysRun" />
                <menu_item_check.on_click
                 function="World.AlwaysRun" />
            </menu_item_check>
          <menu_item_check
             label="Force Ground Sit"
             shortcut="control|alt|S"
             name="Force Toggle Sitting">
                <menu_item_check.on_check
                 function="Self.getForceSit" />
                <menu_item_check.on_click
                 function="Self.ForceSit"/>
                <menu_item_check.on_enable
                 function="Self.EnableForceSit" />
           </menu_item_check>
		   <menu_item_check
			 label="Movelock"
             shortcut="control|alt|P"
			 name="Move Lock">
                <menu_item_check.on_check
                   function="Self.GetMoveLock" />
                <menu_item_check.on_click
                   function="Self.ToggleMoveLock" />
                <menu_item_check.on_enable
                   function="Self.EnableMoveLock" />
			</menu_item_check>
			<menu_item_check
			 label="Quickjump"
             name="Avatar Ignore Prejump">
                <menu_item_check.on_check
                   function="Self.getIgnorePreJump" />
                <menu_item_check.on_click
                   function="Self.toggleIgnorePreJump" />
			</menu_item_check>
		</menu>

		<menu_item_check
		 label="Move Controls"
		 name="Movement Controls">
			<menu_item_check.on_check
			 function="Floater.Visible"
			 parameter="moveview" />
			<menu_item_check.on_click
			 function="Floater.Toggle"
			 parameter="moveview" />
		</menu_item_check>   

		<menu_item_check
		 label="Camera Controls"
		 name="Camera Controls">
			<menu_item_check.on_check
			 function="Floater.Visible"
			 parameter="camera" />
			<menu_item_check.on_click
			 function="Floater.Toggle"
			 parameter="camera" />
		</menu_item_check>

        <menu_item_separator/>

        <menu
         create_jump_keys="true"
         label="Avatar Health"
         name="avhealth"
         tear_off="true">
            <menu_item_call
             label="Stop Avatar Animations"
             name="Stop Animating My Avatar">
                <menu_item_call.on_click
                 function="Tools.StopAllAnimations"
                 parameter="stop"/>
            </menu_item_call>
            <menu_item_call
             label="Stop Avatar Animations &amp; Revoke Permissions"
             name="Stop Animating My Avatar With Revoke">
                <menu_item_call.on_click
                 function="Tools.StopAllAnimations"
                 parameter="stoprevoke"/>
            </menu_item_call>
            <menu_item_call
                label="Undeform Avatar"
                name="undeform_avatar">
	            <menu_item_call.on_click
                function="Tools.Undeform" />
	        </menu_item_call>
	        <menu_item_call
	         label="Force Appearance Update (Rebake)"
	         name="Rebake Texture"
		 shortcut="control|alt|R">
	            <menu_item_call.on_click
	             function="Advanced.RebakeTextures" />
	        </menu_item_call>
            <menu_item_call
             label="Refresh Attachments"
             name="Refresh Attachments">
                <menu_item_call.on_click
                 function="Advanced.RefreshAttachments" />
            </menu_item_call>
            <menu_item_separator/>
		<menu_item_call
                    label="Reset Default Male Avatar (Character Test)"
                    name="ResetDefaultAvM">
                    <menu_item_call.on_click
                     function="Advanced.TestMale" />
		</menu_item_call>
          <menu_item_call
                          label="Reset Default Female Avatar (Character Test)"
                          name="ResetDefaultAvF">
            <menu_item_call.on_click
             function="Advanced.TestFemale" />
          </menu_item_call>
            <menu_item_separator/>
	        <menu_item_check
	         label="Show Avatar Complexity Information"
	         name="Avatar Draw Info">
	            <menu_item_check.on_check
	             function="Advanced.CheckInfoDisplay"
	             parameter="avatardrawinfo" />
	            <menu_item_check.on_click
	             function="Advanced.ToggleInfoDisplay"
	             parameter="avatardrawinfo" />
	        </menu_item_check>
	        <menu_item_call
             label="Lag Meter"
             name="Lag Meter">
                <menu_item_call.on_click
                 function="Floater.Show"
                 parameter="lagmeter" />
            </menu_item_call>
          <menu_item_call
             label="Recreate LSL Bridge"
             name="Recreate LSL Bridge">
            <menu_item_call.on_click
             function="RecreateLSLBridge"/>
          </menu_item_call>
        </menu>

        <menu_item_call
         label="Snapshot"
         name="Take Snapshot"
         shortcut="control|shift|S">
            <menu_item_call.on_click
             function="Floater.Show"
             parameter="snapshot" />
        </menu_item_call>

      <menu_item_call
        label="Money Tracker"
        name="money_tracker">
        <menu_item_call.on_click
          function="Floater.Toggle"
          parameter="money_tracker" />
      </menu_item_call>
		
		<menu_item_call
			label="Pose Stand..."
			name="pose_stand">
            <menu_item_call.on_click
			function="Floater.Show"
			parameter="fs_posestand" />
        </menu_item_call>

        <menu_item_separator/>

        <menu_item_call
         label="Preferences"
         name="Preferences"
         shortcut="control|P">
            <menu_item_call.on_click
             function="Floater.Toggle"
             parameter="preferences" />
        </menu_item_call>
        
        <menu_item_call
         label="Toolbar Buttons"
         name="Toolbar Buttons">
            <menu_item_call.on_click
             function="Floater.Show"
             parameter="toybox" />
        </menu_item_call>

         <menu_item_check
         label="Show HUD Attachments"
         name="Show HUD Attachments"
         shortcut="alt|shift|H">
           <menu_item_check.on_check
            function="View.CheckHUDAttachments" />
            <menu_item_check.on_click
             function="View.ShowHUDAttachments" />
            <menu_item_check.on_enable
             function="View.EnableHUDAttachments" />
         </menu_item_check>

         <menu_item_check
         label="Show User Interface"
         name="Show User Interface"
         shortcut="alt|shift|U">
           <menu_item_check.on_check
            function="View.CheckToggleUI" />
            <menu_item_check.on_click
             function="View.ToggleUI" />
         </menu_item_check>

        <menu_item_separator/>

        <menu_item_call
         label="Request Admin Status"
         name="Request Admin Options"
         shortcut="control|alt|G"
		 visible="false">
            <menu_item_call.on_click
             function="Advanced.RequestAdminStatus" />
        </menu_item_call>
        
        <menu_item_call
         label="Leave Admin Status"
         name="Leave Admin Options"
         shortcut="control|alt|shift|G"
		 visible="false">
            <menu_item_call.on_click
             function="Advanced.LeaveAdminStatus" />
        </menu_item_call>

        <menu_item_call
         label="Exit [APP_NAME]"
         name="Quit"
         shortcut="control|Q">
            <menu_item_call.on_click
             function="File.Quit" />
        </menu_item_call>

    </menu>
    
    <!-- Comm Menu -->
    
    <menu
     create_jump_keys="true"
     label="Comm"
     name="Communicate"
     tear_off="true"
     visible="true">
     
        <menu
         create_jump_keys="true"
         label="Online Status"
         name="Status"
         tear_off="true">
        <menu_item_check
         name="Away"
         label="Away">
          <menu_item_check.on_check
           function="View.Status.CheckAway" />
          <menu_item_check.on_click
           function="World.SetAway" />
        </menu_item_check>
        <menu_item_check
         name="Do Not Disturb"
         label="Unavailable">
          <menu_item_check.on_check
           function="View.Status.CheckDoNotDisturb" />
          <menu_item_check.on_click
           function="World.SetDoNotDisturb"/>
        </menu_item_check>
			    <menu_item_check
             label="Autorespond"
             name="Set Autorespond">
                <menu_item_check.on_check
                 function="World.GetAutorespond"/>
                <menu_item_check.on_click
                 function="World.SetAutorespond"/>
            </menu_item_check>
			    <menu_item_check
             label="Autorespond to non-friends"
             name="Set Autorespond to non-friends">
                <menu_item_check.on_check
                 function="World.GetAutorespondNonFriends"/>
                <menu_item_check.on_click
                 function="World.SetAutorespondNonFriends"/>
            </menu_item_check>
        
            <menu_item_separator/>
                <menu_item_check
             label="Reject teleport offers and requests"
             name="Automatically reject teleport offers">
                <menu_item_check.on_check
                 function="World.GetRejectTeleportOffers"/>
                <menu_item_check.on_click
                 function="World.SetRejectTeleportOffers"/>
            </menu_item_check>
                <menu_item_check
             label="Reject all group invites"
             name="Reject all group invites">
                <menu_item_check.on_check
                 function="World.GetRejectAllGroupInvites"/>
                <menu_item_check.on_click
                 function="World.SetRejectAllGroupInvites"/>
            </menu_item_check>
                <menu_item_check
             label="Reject all friendship requests"
             name="Reject all friendship requests">
                <menu_item_check.on_check
                 function="World.GetRejectFriendshipRequests"/>
                <menu_item_check.on_click
                 function="World.SetRejectFriendshipRequests"/>
            </menu_item_check>
        
        </menu>
        
        <menu_item_separator/>
             
        <menu_item_call
         label="Friends"
         name="My Friends"
         shortcut="control|shift|F">
            <menu_item_call.on_click
             function="SideTray.PanelPeopleTab"
             parameter="friends_panel" />
            </menu_item_call>
        <menu_item_check
         label="Contacts"
         name="Contacts"
         shortcut="control|alt|shift|F">
            <menu_item_check.on_check
             function="Floater.Visible"
             parameter="imcontacts" />
            <menu_item_check.on_click
             function="Floater.Toggle"
             parameter="imcontacts" />
            </menu_item_check>
        <menu_item_call
         label="Contact Sets"
         name="Contact Sets"
         shortcut="control|alt|shift|C">
            <menu_item_call.on_click
             function="SideTray.PanelPeopleTab"
             parameter="contact_sets_panel" />
        </menu_item_call>
        <menu_item_call
         label="Groups"
         name="My Groups"
         shortcut="control|shift|G">
            <menu_item_call.on_click
             function="SideTray.PanelPeopleTab"
             parameter="groups_panel" />
        </menu_item_call>
        <menu_item_check
         label="Chat..."
         name="Nearby Chat"
         shortcut="control|H"
         use_mac_ctrl="true">
            <menu_item_check.on_check
             function="Floater.Visible"
             parameter="fs_nearby_chat" />
            <menu_item_check.on_click
             function="Floater.ToggleOrBringToFront"
             parameter="fs_nearby_chat" />
        </menu_item_check>
        <menu_item_check
         label="People"
         name="People">
            <menu_item_check.on_check
             function="Floater.Visible"
             parameter="people" />
            <menu_item_check.on_click
             function="Floater.Toggle"
             parameter="people" />
            </menu_item_check>
        <menu_item_check
         label="Conversations"
         name="Conversations"
         shortcut="control|T"
         use_mac_ctrl="true">
            <menu_item_check.on_check
             function="Floater.Visible"
             parameter="fs_im_container" />
            <menu_item_check.on_click
             function="Floater.ToggleOrBringToFront"
             parameter="fs_im_container" />
        </menu_item_check>

        <menu_item_separator/>

        <menu_item_check
         label="Gestures"
         name="Gestures"
         shortcut="control|G">
            <menu_item_check.on_check
             function="Floater.Visible"
             parameter="gestures" />
            <menu_item_check.on_click
             function="Floater.Toggle"
             parameter="gestures" />
        </menu_item_check>
        <menu_item_separator/>
      <menu_item_call
        label="Facebook..."
        name="Facebook">
        <menu_item_call.on_click
          function="Floater.Toggle"
          parameter="facebook"/>
      </menu_item_call>
      <menu_item_call
        label="Twitter..."
        name="Twitter">
        <menu_item_call.on_click
          function="Floater.Toggle"
          parameter="twitter"/>
      </menu_item_call>
      <menu_item_call
        label="Flickr..."
        name="Flickr">
        <menu_item_call.on_click
          function="Floater.Toggle"
          parameter="flickr"/>
      </menu_item_call>
        <menu_item_separator/>
        <menu
         label="Voice morphing"
         name="VoiceMorphing"
         visibility_control="VoiceMorphingEnabled">
            <menu_item_check
             label="No voice morphing"
             name="NoVoiceMorphing">
                <menu_item_check.on_check
                 function="Communicate.VoiceMorphing.NoVoiceMorphing.Check" />
                <menu_item_check.on_click
                 function="Communicate.VoiceMorphing.NoVoiceMorphing.Click" />
            </menu_item_check>
            <menu_item_separator/>
            <menu_item_check
             label="Preview..."
             name="Preview">
                <menu_item_check.on_check
                 function="Floater.Visible"
                 parameter="voice_effect" />
                <menu_item_check.on_click
                 function="Floater.Toggle"
                 parameter="voice_effect" />
            </menu_item_check>
            <menu_item_call
             label="Subscribe..."
             name="Subscribe">
                <menu_item_call.on_click
                 function="Communicate.VoiceMorphing.Subscribe" />
            </menu_item_call>
            <menu_item_call
             label="Premium perk..."
             name="PremiumPerk">
                <menu_item_call.on_click
                 function="Communicate.VoiceMorphing.PremiumPerk" />
            </menu_item_call>
        </menu>
        <menu_item_check
         name="Conversation Log..."
         label="Conversation Log...">
            <menu_item_check.on_check
             function="Floater.Visible"
             parameter="conversation" />
            <menu_item_check.on_enable
             function="Conversation.IsConversationLoggingAllowed" />
            <menu_item_check.on_click
             function="Floater.Toggle"
             parameter="conversation" />
        </menu_item_check>
        <!--
        <menu_item_separator/>
        <menu_item_check
         label="Friends"
         name="My Friends"
         shortcut="control|shift|F">
            <menu_item_check.on_check
             function="SideTray.CheckPanelPeopleTab"
             parameter="friends_panel" />
            <menu_item_check.on_click
             function="SideTray.PanelPeopleTab"
             parameter="friends_panel" />
            </menu_item_check>
        <menu_item_check
         label="Groups"
         name="My Groups"
         shortcut="control|shift|G">
         	<menu_item_check.on_check
             function="SideTray.CheckPanelPeopleTab"
             parameter="groups_panel" />
            <menu_item_check.on_click
             function="SideTray.PanelPeopleTab"
             parameter="groups_panel" />
        </menu_item_check>
        <menu_item_check
         label="Nearby people"
         name="Active Speakers"
         shortcut="control|shift|A">
        	 <menu_item_check.on_check
             function="SideTray.CheckPanelPeopleTab"
             parameter="nearby_panel" />
            <menu_item_check.on_click
              function="SideTray.PanelPeopleTab"
              parameter="nearby_panel" />
        </menu_item_check>
        -->
        <menu_item_check
         label="Nearby Voice"
         name="Nearby Voice">
            <menu_item_check.on_check
             function="Floater.Visible"
             parameter="fs_voice_controls" />
            <menu_item_check.on_click
             function="Floater.Toggle"
             parameter="fs_voice_controls" />
        </menu_item_check>
        <menu_item_call
         label="Block List"
         name="Block List">
            <menu_item_call.on_click
              function="SideTray.PanelPeopleTab"
              parameter="blocked_panel" />
        </menu_item_call>
    </menu>
    
    <!-- World Menu -->
    
    <menu
     create_jump_keys="true"
     label="World"
     name="World"
     tear_off="true"
     visible="true">
        <menu_item_call
         label="Resync Animations"
         name="Resync Animations"
         shortcut="control|S">
            <menu_item_call.on_click
             function="Tools.ResyncAnimations" />
        </menu_item_call>
        
        <menu_item_separator/>
     
        <menu_item_call
            label="Nearby Avatars"
            name="Active Speakers"
            shortcut="control|shift|A">
            <menu_item_call.on_click
             function="SideTray.PanelPeopleTab"
             parameter="nearby_panel" />
        </menu_item_call>

        <menu_item_check
         label="Radar"
         name="Radar">
            <menu_item_check.on_check
             function="Floater.Visible"
             parameter="fs_radar" />
            <menu_item_check.on_click
             function="Floater.Toggle"
             parameter="fs_radar" />
        </menu_item_check>

        <menu_item_call
         label="Teleport History"
         name="Teleport History"
         shortcut="alt|H">
            <menu_item_call.on_click
             function="ToggleTeleportHistory"/>
            </menu_item_call>

        <menu_item_check
         label="Places"
         name="Places">
            <menu_item_check.on_check
             function="Floater.Visible"
             parameter="places" />
            <menu_item_check.on_click
             function="Floater.Toggle"
             parameter="places" />
            </menu_item_check>
        <menu_item_call
         label="Destinations"
         name="Destinations">
            <menu_item_call.on_click
             function="Floater.Toggle"
             parameter="destinations" />
            <menu_item_call.on_visible
             function="GridFeatureCheck"
             parameter="destination_guide"/>
        </menu_item_call>
        <menu_item_call
             label="Events"
             name="Events">
            <menu_item_call.on_click
             function="Advanced.ShowURL"
             parameter="http://events.secondlife.com"/>
            <menu_item_call.on_visible
             function="GridCheck"
             parameter="secondlife"/>
        </menu_item_call>
        <menu_item_check
             label="Mini-Map"
             name="Mini-Map"
             shortcut="control|shift|M">
            <menu_item_check.on_check
             function="Floater.Visible"
             parameter="mini_map" />
            <menu_item_check.on_click
             function="Floater.Toggle"
             parameter="mini_map" />
        </menu_item_check>
         <menu_item_check
             label="World Map"
             name="World Map"
             shortcut="control|M"
             use_mac_ctrl="true">
            <menu_item_check.on_check
             function="Floater.Visible"
             parameter="world_map" />
            <menu_item_check.on_click
             function="Floater.Toggle"
             parameter="world_map" />
        </menu_item_check>
        
         <menu_item_check
             label="Region Tracker"
             name="Region Tracker">
            <menu_item_check.on_check
             function="Floater.Visible"
             parameter="region_tracker" />
            <menu_item_check.on_click
             function="Floater.Toggle"
             parameter="region_tracker" />
        </menu_item_check>
        <menu_item_separator/>
        
        <menu_item_call
         label="Landmark this Place"
         name="Create Landmark Here">
            <menu_item_call.on_click
             function="World.CreateLandmark" />
            <menu_item_call.on_enable
             function="World.EnableCreateLandmark" />
        </menu_item_call>

        <menu_item_call
         label="Location Profile"
         layout="topleft"
         name="Place Profile">
            <menu_item_call.on_click
             function="World.PlaceProfile" />
            <menu_item_call.on_enable
             function="World.EnablePlaceProfile" />
        </menu_item_call>
        
        <menu_item_call
         label="Parcel Details"
         name="About Land">
            <menu_item_call.on_click
             function="Floater.Show"
             parameter="about_land" />
            <menu_item_call.on_enable
             function="Floater.CanShow"
             parameter="about_land" />
        </menu_item_call>
        
        <menu_item_call
         label="Region Details"
         name="RegionEstate"
         shortcut="alt|R"
         use_mac_ctrl="true">
            <menu_item_call.on_click
             function="Floater.Show"
             parameter="region_info" />
            <menu_item_call.on_enable
             function="Floater.CanShow"
             parameter="region_info" />
        </menu_item_call>
        <menu_item_call
             label="Set Home to Here"
             name="Set Home to Here">
                <menu_item_call.on_click
                 function="World.SetHomeLocation" />
                <menu_item_call.on_enable
                 function="World.EnableSetHomeLocation" />
        </menu_item_call>

        <menu_item_separator/>

        <menu_item_call
             label="Buy this Land"
             name="Buy Land">
                <menu_item_call.on_click
                 function="Land.Buy" />
                <menu_item_call.on_enable
                 function="World.EnableBuyLand" />
            </menu_item_call>
        
        <menu_item_call
             label="Show Owned Land"
             name="My Land">
                <menu_item_call.on_click
                 function="Floater.Show"
                 parameter="land_holdings" />
        </menu_item_call>
        
        <menu
           create_jump_keys="true"
           label="Show More"
           name="LandShow"
           tear_off="true">
          
           <menu_item_check
                 label="Ban Lines"
                 name="Ban Lines">
                <menu_item_check.on_check
                   control="ShowBanLines" />
                <menu_item_check.on_click
                   function="ToggleControl"
                   parameter="ShowBanLines" />
           </menu_item_check>
           
           <menu_item_check
                 label="Beacons"
                 name="beacons"
                 shortcut="control|alt|shift|N">
                    <menu_item_check.on_check
                     function="Floater.Visible"
                     parameter="beacons" />
                    <menu_item_check.on_click
                     function="Floater.Toggle"
                     parameter="beacons" />
          </menu_item_check>
          
          <menu_item_check
             label="Property Lines"
             name="Property Lines"
             shortcut="control|alt|shift|P">
            <menu_item_check.on_check
               control="ShowPropertyLines" />
            <menu_item_check.on_click
               function="ToggleControl"
               parameter="ShowPropertyLines" />
          </menu_item_check>
          
          <menu_item_check
             label="Land Owners"
             name="Land Owners"
             shortcut="control|alt|O">
            <menu_item_check.on_check
               control="ShowParcelOwners" />
            <menu_item_check.on_click
               function="ToggleControl"
               parameter="ShowParcelOwners" />
          </menu_item_check>
          
          <menu_item_check
             label="Coordinates"
             name="Coordinates">
            <menu_item_check.on_click
               function="ToggleControl"
               parameter="NavBarShowCoordinates" />
            <menu_item_check.on_check
               control="NavBarShowCoordinates" />
          </menu_item_check>
          
          <menu_item_check
             label="Parcel Permissions"
             name="Parcel Properties">
            <menu_item_check.on_click
               function="ToggleControl"
               parameter="NavBarShowParcelProperties" />
            <menu_item_check.on_check
               control="NavBarShowParcelProperties" />
          </menu_item_check>
          <menu_item_separator />
          <menu_item_check
             label="Advanced Menu"
             name="Show Advanced Menu"
             shortcut="control|alt|shift|D">
            <on_check
               function="CheckControl"
               parameter="UseDebugMenus" />
            <on_click
               function="ToggleControl"
               parameter="UseDebugMenus" />
          </menu_item_check>
        </menu>

        <menu_item_separator/>

	    <menu_item_call
	     label="Teleport Home"
	     name="Teleport Home"
	     shortcut="control|shift|H">
         <menu_item_call.on_click
            function="World.TeleportHome" />
         <menu_item_call.on_enable
            function="World.EnableTeleportHome" />
        </menu_item_call>
        <menu_item_separator/>
    <!--    <menu_item_check
         label="Show Navigation Bar"
         name="ShowNavbarNavigationPanel">
           <menu_item_check.on_click
             function="ToggleControl"
             parameter="ShowNavbarNavigationPanel" />
             <menu_item_check.on_check
             function="CheckControl"
             parameter="ShowNavbarNavigationPanel" />
        </menu_item_check>
       <menu_item_check
         label="Show Favorites Bar"
         name="ShowNavbarFavoritesPanel">
           <menu_item_check.on_click
             function="ToggleControl"
             parameter="ShowNavbarFavoritesPanel" />
             <menu_item_check.on_check
             function="CheckControl"
             parameter="ShowNavbarFavoritesPanel" />
        </menu_item_check>
        <menu_item_separator/>-->

      <menu
         create_jump_keys="true"
         label="Sun Position"
         name="Environment Settings"
         tear_off="true">
            <menu_item_check
             label="Sunrise"
             name="Sunrise"
             shortcut="control|shift|U">
                <menu_item_check.on_click
                 function="World.EnvSettings"
                 parameter="sunrise" />
                <menu_item_check.on_check
                 function="World.EnableEnvSettings" 
                 parameter="sunrise" />
                <menu_item_check.on_enable
                 function="RLV.EnableIfNot"
                 parameter="setenv" />
            </menu_item_check>
            <menu_item_check
             label="Midday"
             name="Noon"
             shortcut="control|shift|Y">
                <menu_item_check.on_click
                 function="World.EnvSettings"
                 parameter="noon" />
                <menu_item_check.on_check
                 function="World.EnableEnvSettings" 
                 parameter="noon" />
                <menu_item_check.on_enable
                 function="RLV.EnableIfNot"
                 parameter="setenv" />
            </menu_item_check>
            <menu_item_check
             label="Sunset"
             name="Sunset"
             shortcut="control|shift|N">
                <menu_item_check.on_click
                 function="World.EnvSettings"
                 parameter="sunset" />
                <menu_item_check.on_check
                 function="World.EnableEnvSettings" 
                 parameter="sunset" />
                <menu_item_check.on_enable
                 function="RLV.EnableIfNot"
                 parameter="setenv" />
            </menu_item_check>
            <menu_item_check
             label="Midnight"
             name="Midnight"
			 shortcut="control|shift|X">
                <menu_item_check.on_click
                 function="World.EnvSettings"
                 parameter="midnight" />
                <menu_item_check.on_check
                 function="World.EnableEnvSettings" 
                 parameter="midnight" />
                <menu_item_check.on_enable
                 function="RLV.EnableIfNot"
                 parameter="setenv" />
            </menu_item_check>
            <menu_item_separator/>
            <menu_item_check
             label="Estate Time"
             name="Revert to Region Default">
                <menu_item_check.on_click
                 function="World.EnvSettings"
                 parameter="region" />
                <menu_item_check.on_check
                 function="World.EnableEnvSettings" 
                 parameter="region" />
                <menu_item_check.on_enable
                 function="RLV.EnableIfNot"
                 parameter="setenv" />
            </menu_item_check>
        </menu>

	    <menu
	     create_jump_keys="true"
	     label="Environment Editor"
	     name="Environment Editor"
	     tear_off="true">
	     	
	     	<menu_item_call
	     	 label="Environment Settings..."
	     	 name="Environment Settings">
	     	 	<menu_item_call.on_click
	     	 	 function="World.EnvSettings"
                 parameter="editor"/>
          <menu_item_call.on_enable
           function="RLV.EnableIfNot"
           parameter="setenv" />
	     	</menu_item_call>
	     	
	     	<menu_item_separator/>
	     	
	     	<menu
	     	 name="Water Presets"
	     	 label="Water Presets">
	     	 	<menu_item_call
	     	 	 label="New preset..."
	     	 	 name="new_water_preset">
	     	 	 	<menu_item_call.on_click
	     	 	 	function="World.EnvPreset"
	     	 	 	parameter="new_water"/>
            <menu_item_call.on_enable
            function="RLV.EnableIfNot"
            parameter="setenv" />
	     	 	</menu_item_call>
	     	 	<menu_item_call
	     	 	 label="Edit preset..."
	     	 	 name="edit_water_preset">
	     	 	 	<menu_item_call.on_click
	     	 	 	function="World.EnvPreset"
	     	 	 	parameter="edit_water"/>
            <menu_item_call.on_enable
            function="RLV.EnableIfNot"
            parameter="setenv" />
          </menu_item_call>
	     	 	<menu_item_call
	     	 	 label="Delete preset..."
	     	 	 name="delete_water_preset">
	     	 	 	<menu_item_call.on_click
	     	 	 	function="World.EnvPreset"
	     	 	 	parameter="delete_water"/>
	     	 	 	<menu_item_call.on_enable
	     	 	 	function="World.EnableEnvPreset"
	     	 	 	parameter="delete_water"/>
	     	 	</menu_item_call>
	     	</menu>
	     	
	     	<menu
	     	 name="Sky Presets"
	     	 label="Sky Presets">
	     	 	<menu_item_call
	     	 	 label="New preset..."
	     	 	 name="new_sky_preset">
	     	 	 	<menu_item_call.on_click
	     	 	 	function="World.EnvPreset"
	     	 	 	parameter="new_sky"/>
            <menu_item_call.on_enable
            function="RLV.EnableIfNot"
            parameter="setenv" />
          </menu_item_call>
	     	 	<menu_item_call
	     	 	 label="Edit preset..."
	     	 	 name="edit_sky_preset">
	     	 	 	<menu_item_call.on_click
	     	 	 	function="World.EnvPreset"
	     	 	 	parameter="edit_sky"/>
            <menu_item_call.on_enable
            function="RLV.EnableIfNot"
            parameter="setenv" />
          </menu_item_call>
	     	 	<menu_item_call
	     	 	 label="Delete preset..."
	     	 	 name="delete_sky_preset">
	     	 	 	<menu_item_call.on_click
	     	 	 	function="World.EnvPreset"
	     	 	 	parameter="delete_sky"/>
	     	 	 	<menu_item_call.on_enable
	     	 	 	function="World.EnableEnvPreset"
	     	 	 	parameter="delete_sky"/>
	     	 	</menu_item_call>
	     	</menu>
	     	
	     	<menu
	     	 name="Day Presets"
	     	 label="Day Presets">
	     	 	<menu_item_call
	     	 	 label="New preset..."
	     	 	 name="new_day_preset">
	     	 	 	<menu_item_call.on_click
	     	 	 	function="World.EnvPreset"
	     	 	 	parameter="new_day_cycle"/>
            <menu_item_call.on_enable
            function="RLV.EnableIfNot"
            parameter="setenv" />
          </menu_item_call>
	     	 	<menu_item_call
	     	 	 label="Edit preset..."
	     	 	 name="edit_day_preset">
	     	 	 	<menu_item_call.on_click
	     	 	 	function="World.EnvPreset"
	     	 	 	parameter="edit_day_cycle"/>
            <menu_item_call.on_enable
            function="RLV.EnableIfNot"
            parameter="setenv" />
          </menu_item_call>
	     	 	<menu_item_call
	     	 	 label="Delete preset..."
	     	 	 name="delete_day_preset">
	     	 	 	<menu_item_call.on_click
	     	 	 	function="World.EnvPreset"
	     	 	 	parameter="delete_day_cycle"/>
	     	 	 	<menu_item_call.on_enable
	     	 	 	function="World.EnableEnvPreset"
	     	 	 	parameter="delete_day_cycle"/>
	     	 	</menu_item_call>
	     	</menu>
	    </menu>
		<menu
			 create_jump_keys="true"
			 name="photo_and_video"
			 label="Photo and Video"
			 tear_off="true">
				<menu_item_call
				label="Phototools"
				name="phototools_item_call"
				shortcut="alt|P">
					<menu_item_call.on_click
					function="Floater.Toggle"
					parameter="phototools" />
				</menu_item_call>
				<menu_item_call
				label="Cameratools"
				name="cameratools_item_call"
				shortcut="control|shift|C">
					<menu_item_call.on_click
					function="Floater.Toggle"
					parameter="phototools_camera" />
				</menu_item_call>
		</menu>
      <menu_item_call
        label="Area Search"
        name="area_search">
        <menu_item_call.on_click
          function="Floater.Toggle"
          parameter="area_search" />
      </menu_item_call>
      <menu_item_call
        label="Sound Explorer"
        name="Sound Explorer">
        <menu_item_call.on_click
          function="Floater.Toggle"
          parameter="sound_explorer" />
      </menu_item_call>
      <menu_item_call
        label="Animation Explorer"
        name="Animation Explorer">
        <menu_item_call.on_click
          function="Floater.Toggle"
          parameter="animation_explorer" />
      </menu_item_call>
      <menu_item_call
        label="Asset Blacklist"
        name="asset_blacklist">
        <menu_item_call.on_click
          function="Floater.Toggle"
          parameter="fs_asset_blacklist" />
      </menu_item_call>
      <menu_item_separator/>
      <menu_item_call
        label="Avatar Render Settings"
        name="Avatar Render Settings">
        <menu_item_call.on_click
          function="Floater.Toggle"
          parameter="fs_avatar_render_settings" />
      </menu_item_call>
      <menu_item_check
        label="Always show Friends normally"
        name="Always show Friends normally">
        <menu_item_check.on_click
          function="ToggleControl"
          parameter="AlwaysRenderFriends"/>
        <menu_item_check.on_check
          function="CheckControl"
          parameter="AlwaysRenderFriends"/>
      </menu_item_check>
      <menu_item_check
        label="Show Friends only"
        name="Render Friends Only">
        <menu_item_check.on_click
          function="TogglePerAccountControl"
          parameter="FSRenderFriendsOnly"/>
        <menu_item_check.on_check
          function="CheckPerAccountControl"
          parameter="FSRenderFriendsOnly"/>
      </menu_item_check>
    </menu>
    <menu
     create_jump_keys="true"
     label="Build"
     name="BuildTools"
     tear_off="true"
     visible="true">
       <menu_item_check
         label="Build"
         name="Show Build Tools"
         shortcut="control|B">
            <menu_item_check.on_check
             function="Build.Active" />
            <menu_item_check.on_click
             function="Build.Toggle" />
            <menu_item_check.on_enable
             function="Build.EnabledOrActive" />
       </menu_item_check>
       <menu
          create_jump_keys="true"
          label="Select Build Tool"
          name="Select Tool"
          tear_off="true">
         <menu_item_call
			label="Focus Tool"
			name="Focus"
			shortcut="control|1">
           <menu_item_call.on_click
              function="Tools.SelectTool"
              parameter="focus" />
         </menu_item_call>
         <menu_item_call
			label="Move Tool"
			name="Move"
			shortcut="control|2">
           <menu_item_call.on_click
              function="Tools.SelectTool"
              parameter="move" />
         </menu_item_call>
         <menu_item_call
			label="Edit Tool"
			name="Edit"
			shortcut="control|3">
           <menu_item_call.on_click
              function="Tools.SelectTool"
              parameter="edit" />
         </menu_item_call>
         <menu_item_call
			label="Create Tool"
			name="Create"
			shortcut="control|4">
           <menu_item_call.on_click
              function="Tools.SelectTool"
              parameter="create" />
         </menu_item_call>
         <menu_item_call
			label="Land Tool"
			name="Land"
			shortcut="control|5">
           <menu_item_call.on_click
              function="Tools.SelectTool"
              parameter="land" />
         </menu_item_call>
	   </menu>
        <menu_item_call
           label="Link"
           name="Link"
           shortcut="control|L">
          <menu_item_call.on_click
             function="Tools.Link" />
          <menu_item_call.on_enable
             function="Tools.EnableLink" />
        </menu_item_call>
        <menu_item_call
           label="Unlink"
           name="Unlink"
           shortcut="control|shift|L">
          <menu_item_call.on_click
             function="Tools.Unlink" />
          <menu_item_call.on_enable
             function="Tools.EnableUnlink" />
        </menu_item_call>
        <menu_item_check
             label="Edit Linked Parts"
             name="Edit Linked Parts"
             shortcut="control|shift|E">
                <menu_item_check.on_check
                 control="EditLinkedParts" />
                <menu_item_check.on_click
                 function="Tools.EditLinkedParts"
                 parameter="EditLinkedParts" />
                <menu_item_check.on_enable
                 function="Tools.EnableToolNotPie" />
            </menu_item_check>
        <menu
         create_jump_keys="true"
         label="Select Elements"
         name="Select Elements"
         tear_off="true">
            <menu_item_call
             label="Select Next Part or Face"
             name="Select Next Part or Face"
	     shortcut="control|.">
                <menu_item_call.on_click
                 function="Tools.SelectNextPart"
                 parameter="next" />
                <menu_item_call.on_enable
                 function="Tools.EnableSelectNextPart" />
            </menu_item_call>
            <menu_item_call
             label="Select Previous Part or Face"
             name="Select Previous Part or Face"
	     shortcut="control|,">
                <menu_item_call.on_click
                 function="Tools.SelectNextPart"
                 parameter="previous" />
                <menu_item_call.on_enable
                 function="Tools.EnableSelectNextPart" />
            </menu_item_call>
            <menu_item_call
             label="Include Next Part or Face"
             name="Include Next Part or Face"
	     shortcut="control|shift|.">
                <menu_item_call.on_click
                 function="Tools.SelectNextPart"
                 parameter="includenext" />
                <menu_item_call.on_enable
                 function="Tools.EnableSelectNextPart" />
            </menu_item_call>
            <menu_item_call
             label="Include Previous Part or Face"
             name="Include Previous Part or Face"
	     shortcut="control|shift|,">
                <menu_item_call.on_click
                 function="Tools.SelectNextPart"
                 parameter="includeprevious" />
                <menu_item_call.on_enable
                 function="Tools.EnableSelectNextPart" />
            </menu_item_call>
        </menu>
        <menu_item_separator/>

        <menu_item_call
           label="Focus on Selection"
           name="Focus on Selection"
           shortcut="H">
          <menu_item_call.on_click
             function="Tools.LookAtSelection"
             parameter="focus" />
          <menu_item_call.on_enable
             function="SomethingSelectedNoHUD" />
        </menu_item_call>
        <menu_item_call
           label="Zoom to Selection"
           name="Zoom to Selection"
           shortcut="shift|H">
          <menu_item_call.on_click
             function="Tools.LookAtSelection"
             parameter="zoom" />
          <menu_item_call.on_enable
             function="SomethingSelectedNoHUD" />
        </menu_item_call>
		 
        <menu_item_separator/>

        <menu
         create_jump_keys="true"
         label="Object"
         name="Object"
         tear_off="true">
          <menu_item_call
             label="Buy"
             name="Menu Object Buy">
            <menu_item_call.on_click
               function="Tools.BuyOrTake"/>
            <menu_item_call.on_visible
               function="Tools.VisibleBuyObject"/>
            <menu_item_call.on_enable
               function="Tools.EnableBuyOrTake"/>
          </menu_item_call>
          <menu_item_call
             label="Take"
             name="Menu Object Take">
            <menu_item_call.on_click
               function="Tools.BuyOrTake"/>
            <menu_item_call.on_visible
               function="Tools.VisibleTakeObject"/>
            <menu_item_call.on_enable
               function="Tools.EnableBuyOrTake"/>
          </menu_item_call>
          <menu_item_call
			 label="Take Copy"
			 name="Take Copy">
			<menu_item_call.on_click
               function="Tools.TakeCopy" />
			<menu_item_call.on_enable
               function="Tools.EnableTakeCopy" />
          </menu_item_call>
          <menu_item_call
             label="Duplicate"
             name="Duplicate"
             shortcut="control|D">
            <menu_item_call.on_click
               function="Object.Duplicate" />
            <menu_item_call.on_enable
               function="Object.EnableDuplicate" />
          </menu_item_call>

          <menu_item_call
             label="Edit Particles"
             name="Menu Object Edit Particles">
            <menu_item_call.on_click
               function="Object.EditParticles" />
            <menu_item_call.on_enable
               function="Object.EnableEditParticles" />
          </menu_item_call>

          <menu_item_call
			 label="Save Back to Object Contents"
			 name="Save Object Back to Object Contents">
			<menu_item_call.on_click
               function="Tools.SaveToObjectInventory" />
			<menu_item_call.on_enable
               function="Tools.EnableSaveToObjectInventory" />
          </menu_item_call>
          <menu_item_call
			 label="Return Object"
			 name="Return Object back to Owner">
			<menu_item_call.on_click
               function="Object.Return" />
			<menu_item_call.on_enable
               function="Object.EnableReturn" />
          </menu_item_call>
          <menu
            create_jump_keys="true"
            label="Save as"
            name="Export Menu"
            tear_off="true">
            <menu_item_call
              label="Backup"
              name="Backup">
              <menu_item_call.on_click
              function="Object.Export" />
              <menu_item_call.on_enable
              function="Object.EnableExport" />
            </menu_item_call>
            <menu_item_call
              label="Collada"
              name="Collada">
              <menu_item_call.on_click
              function="Object.ExportCollada" />
              <menu_item_call.on_enable
              function="Object.EnableExport" />
            </menu_item_call>
          </menu>
		</menu>
        <menu
           create_jump_keys="true"
           label="Scripts"
           name="Scripts"
           tear_off="true">
          <menu_item_call
             label="Show Script Warnings/Errors"
             name="Script Debug">
            <menu_item_call.on_click
               function="ShowScriptDebug" />
          </menu_item_call>
          <menu_item_call
             label="Script Info (Counter)"
             name="Script Info">
            <menu_item_call.on_click
               function="Tools.ScriptInfo" />
            <menu_item_call.on_enable
               function="Object.EnableScriptInfo" />
          </menu_item_call>
          <menu_item_call
             label="Recompile Scripts (Mono)"
             name="Mono">
            <menu_item_call.on_click
               function="Tools.SelectedScriptAction"
               parameter="compile mono" />
            <menu_item_call.on_enable
               function="EditableSelectedMono" />
          </menu_item_call>
          <menu_item_call
             label="Recompile Scripts (LSL)"
             name="LSL">
            <menu_item_call.on_click
               function="Tools.SelectedScriptAction"
               parameter="compile lsl" />
            <menu_item_call.on_enable
               function="EditableSelected" />
          </menu_item_call>
          <menu_item_call
             label="Reset Scripts"
             name="Reset Scripts">
            <menu_item_call.on_click
               function="Tools.SelectedScriptAction"
               parameter="reset" />
            <menu_item_call.on_enable
               function="EditableSelected" />
          </menu_item_call>
          <menu_item_call
             label="Set Scripts to Running"
             name="Set Scripts to Running">
            <menu_item_call.on_click
               function="Tools.SelectedScriptAction"
               parameter="start" />
            <menu_item_call.on_enable
               function="EditableSelected" />
          </menu_item_call>
          <menu_item_call
             label="Set Scripts to Not Running"
             name="Set Scripts to Not Running">
            <menu_item_call.on_click
               function="Tools.SelectedScriptAction"
               parameter="stop" />
            <menu_item_call.on_enable
               function="EditableSelected" />
          </menu_item_call>
          <menu_item_call
             label="Remove Scripts From Selection"
             name="Remove Scripts From Selection">
            <menu_item_call.on_click
               function="Tools.SelectedScriptAction"
               parameter="delete" />
            <menu_item_call.on_enable
               function="EditableSelected" />
          </menu_item_call>          
        </menu>

      <menu
         create_jump_keys="true"
         label="Pathfinding"
         name="Pathfinding"
         tear_off="true">
        <menu_item_call
            label="Region Objects"
            name="pathfinding_linksets_menu_item">
          <menu_item_call.on_click
              function="Floater.ToggleOrBringToFront"
              parameter="pathfinding_linksets" />
          <menu_item_call.on_enable
              function="Tools.EnablePathfinding" />
        </menu_item_call>
        <menu_item_call
            label="Characters..."
            name="pathfinding_characters_menu_item">
          <menu_item_call.on_click
              function="Floater.ToggleOrBringToFront"
              parameter="pathfinding_characters" />
          <menu_item_call.on_enable
              function="Tools.EnablePathfinding" />
        </menu_item_call>
        <menu_item_call
            label="View / test..."
            name="pathfinding_console_menu_item">
          <menu_item_call.on_click
              function="Floater.ToggleOrBringToFront"
              parameter="pathfinding_console" />
          <menu_item_call.on_enable
              function="Tools.EnablePathfindingView" />
        </menu_item_call>
        <menu_item_call
            label="Rebake region"
            name="pathfinding_rebake_navmesh_item">
          <menu_item_call.on_click
              function="Tools.DoPathfindingRebakeRegion"/>
          <menu_item_call.on_enable
              function="Tools.EnablePathfindingRebakeRegion" />
        </menu_item_call>
      </menu>

      <menu_item_separator/>

        <menu
         create_jump_keys="true"
         label="Options"
         name="Options"
         tear_off="true">
	   <menu_item_check
	       label="Show Advanced Permissions"
	       name="DebugPermissions">
			  <menu_item_check.on_check
				 function="CheckControl"
				 parameter="DebugPermissions" />
			  <menu_item_check.on_click
				 function="ToggleControl"
				 parameter="DebugPermissions" />
			</menu_item_check>

            <menu_item_separator/>

            <menu_item_check
                 label="Select Only My Objects"
                 name="Select Only My Objects">
                    <menu_item_check.on_check
                     control="SelectOwnedOnly" />
                    <menu_item_check.on_click
                     function="Tools.SelectOnlyMyObjects"
                     parameter="agents" />
                </menu_item_check>
                <menu_item_check
                 label="Select Only Movable Objects"
                 name="Select Only Movable Objects">
                    <menu_item_check.on_check
                     control="SelectMovableOnly" />
                    <menu_item_check.on_click
                     function="Tools.SelectOnlyMovableObjects"
                     parameter="movable" />
                </menu_item_check>
                <menu_item_check
                 label="Select Only Locked Objects"
                 name="Select Only Locked Objects">
                    <menu_item_check.on_check
                     control="FSSelectLockedOnly" />
                    <menu_item_check.on_click
                     function="ToggleControl"
                     parameter="FSSelectLockedOnly" />
                </menu_item_check>
                <menu_item_check
                 label="Select Only Copyable Objects"
                 name="Select Only Copyable Objects">
                    <menu_item_check.on_check
                     control="FSSelectCopyableOnly" />
                    <menu_item_check.on_click
                     function="ToggleControl"
                     parameter="FSSelectCopyableOnly" />
                </menu_item_check>
                <menu_item_check
                 label="Select By Surrounding"
                 name="Select By Surrounding">
                    <menu_item_check.on_check
                     control="RectangleSelectInclusive" />
                    <menu_item_check.on_click
                     function="Tools.SelectBySurrounding" />
                </menu_item_check>
                <menu_item_check
                 label="Include Group-Owned Objects"
                 name="Include Group-Owned Objects">
                    <menu_item_check.on_check
                     control="FSSelectIncludeGroupOwned" />
                    <menu_item_check.on_click
                     function="ToggleControl"
                     parameter="FSSelectIncludeGroupOwned" />
                </menu_item_check>

          <menu_item_separator/>

                <menu_item_check
                  label="Show Physics Shape When Editing"
                  name="Show Physics Shape">
                  <menu_item_check.on_check
                    function="CheckControl"
                    parameter="ShowPhysicsShapeInEdit" />
                  <menu_item_check.on_click
                    function="ToggleControl"
                    parameter="ShowPhysicsShapeInEdit" />
                </menu_item_check>
          <menu_item_check
                 label="Show Selection Outlines"
				 shortcut="control|alt|H"
                 name="Show Selection Outlines">
                    <menu_item_check.on_check
                     function="CheckControl"
                     parameter="RenderHighlightSelections" />
                    <menu_item_check.on_click
                     function="ToggleControl"
                     parameter="RenderHighlightSelections" />
                </menu_item_check>
                <menu_item_check
                 label="Show Hidden Selection"
                 name="Show Hidden Selection">
                    <menu_item_check.on_check
                     control="RenderHiddenSelections" />
                    <menu_item_check.on_click
                     function="Tools.ShowHiddenSelection" />
                </menu_item_check>
                <menu_item_check
                 label="Show Light Radius for Selection"
                 name="Show Light Radius for Selection">
                    <menu_item_check.on_check
                     control="RenderLightRadius" />
                    <menu_item_check.on_click
                     function="Tools.ShowSelectionLightRadius" />
                </menu_item_check>
                <menu_item_check
                 label="Show Selection Beam"
                 name="Show Selection Beam">
                    <menu_item_check.on_check
                     control="ShowSelectionBeam" />
                    <menu_item_check.on_click
                     function="ToggleControl"
                     parameter="ShowSelectionBeam" />
                </menu_item_check>

        <menu_item_separator/>

                <menu_item_check
                 label="Snap to Grid"
                 name="Snap to Grid"
                 shortcut="G">
                    <menu_item_check.on_check
                     control="SnapEnabled" />
                    <menu_item_check.on_click
                     function="ToggleControl"
                     parameter="SnapEnabled" />
                    <menu_item_check.on_enable
                     function="Tools.EnableToolNotPie" />
                </menu_item_check>
                <menu_item_call
                 label="Snap Object XY to Grid"
                 name="Snap Object XY to Grid"
                 shortcut="shift|X">
                    <menu_item_call.on_click
                     function="Tools.SnapObjectXY" />
                    <menu_item_call.on_enable
                     function="Tools.EnableToolNotPie" />
                </menu_item_call>
                <menu_item_call
                 label="Use Selection for Grid"
                 name="Use Selection for Grid"
                 shortcut="shift|G">
                    <menu_item_call.on_click
                     function="Tools.UseSelectionForGrid" />
                    <menu_item_call.on_enable
                     function="SomethingSelected" />
                </menu_item_call>
                <menu_item_separator/>
                <menu_item_call
                 label="Grid Options..."
                 name="Grid Options"
                 shortcut="control|shift|B">
                    <menu_item_call.on_click
                     function="Floater.Toggle"
                     parameter="build_options" />
                    <menu_item_call.on_enable
                     function="Tools.EnableToolNotPie" />
                </menu_item_call>
                <menu_item_call
                 label="Set Default Permissions..."
                 name="Set default permissions">
                    <menu_item_call.on_click
                     function="Floater.ToggleOrBringToFront"
                     parameter="perms_default" />
                </menu_item_call>
        </menu>
        <menu
         create_jump_keys="true"
         label="Upload"
         layout="topleft"
         name="Upload"
         tear_off="true">
            <menu_item_call
             label="Image ([COST])..."
             layout="topleft"
             name="Upload Image"
             shortcut="control|U">
                <menu_item_call.on_click
                 function="File.UploadImage"
                 parameter="" />
                <menu_item_call.on_enable
                 function="File.EnableUpload" />
                <menu_item_call.on_visible
                 function="Upload.CalculateCosts"
                 parameter="Upload Image" />
            </menu_item_call>
            <menu_item_call
             label="Sound ([COST])..."
             layout="topleft"
             name="Upload Sound">
                <menu_item_call.on_click
                 function="File.UploadSound"
                 parameter="" />
                <menu_item_call.on_enable
                 function="File.EnableUpload" />
                <menu_item_call.on_visible
                 function="Upload.CalculateCosts"
                 parameter="Upload Sound" />
            </menu_item_call>
            <menu_item_call
             label="Animation ([COST])..."
             layout="topleft"
             name="Upload Animation">
                <menu_item_call.on_click
                 function="File.UploadAnim"
                 parameter="" />
                <menu_item_call.on_enable
                 function="File.EnableUpload" />
                <menu_item_call.on_visible
                 function="Upload.CalculateCosts"
                 parameter="Upload Animation" />
            </menu_item_call>
            <menu_item_call
             label="Mesh Model..."
             layout="topleft"
             name="Upload Model">
            <menu_item_call.on_click
             function="File.UploadModel"
             parameter="" />
            <menu_item_call.on_enable
             function="File.EnableUploadModel" />
            <menu_item_call.on_visible
            function="File.VisibleUploadModel"/>
            </menu_item_call>
	   <menu_item_call
             label="Bulk ([COST] per file)..."
             layout="topleft"
             name="Bulk Upload">
                <menu_item_call.on_click
                 function="File.UploadBulk"
                 parameter="" />
		<menu_item_call.on_visible
                 function="Upload.CalculateCosts"
                 parameter="Bulk Upload" />
            </menu_item_call>
	    <menu_item_call
             label="Import Linkset..."
             visibility_control="FSEnableObjectExports"
             name="import linkset">
                <menu_item_call.on_click
                 function="File.ImportLinkset"
                 parameter="" />
            </menu_item_call>
        </menu>
        <menu_item_separator/>
        <menu_item_call
         enabled="false"
         label="Undo"
         name="Undo"
         allow_key_repeat="true"
         shortcut="control|Z">
            <on_click
             function="Edit.Undo"
             userdata="" />
            <on_enable
             function="Edit.EnableUndo" />
        </menu_item_call>
        <menu_item_call
         enabled="false"
         label="Redo"
         name="Redo"
         allow_key_repeat="true"
         shortcut="control|Y">
            <on_click
             function="Edit.Redo"
             userdata="" />
            <on_enable
             function="Edit.EnableRedo" />
        </menu_item_call>        
    </menu>
    
    <!-- Content Menu -->
    
    <menu
    	create_jump_keys="true"
    	label="Content"
    	name="Content"
    	tear_off="true"
        visible="true">
<!--
        <menu_item_call
             label="Search"
             name="Search">
             <menu_item_call.on_click
                 function="Floater.Show"
                 parameter="search"/>
       </menu_item_call>
-->
        <menu_item_check
        label="Search"
        name="Search"
        shortcut="control|F">
            <menu_item_check.on_check
             function="Floater.Visible"
             parameter="search" />
            <menu_item_check.on_click
             function="Floater.Toggle"
             parameter="search" />
            </menu_item_check>

    	<menu_item_call
             label="SL Marketplace"
             name="SL Marketplace">
            <menu_item_call.on_click
             function="PromptShowURL"
             name="Xstreet_url"
             parameter="WebLaunchExternalTarget,https://marketplace.secondlife.com/" />
            <menu_item_call.on_visible
             function="GridCheck"
             parameter="secondlife"/>
       </menu_item_call>
       <menu_item_call
             label="L$ Market Data"
             name="LindenXchange">
            <menu_item_call.on_click
             function="PromptShowURL"
             name="lindenxchange_url"
             parameter="WebLaunchExternalTarget,https://secondlife.com/my/lindex/market.php" />
            <menu_item_call.on_visible
             function="GridCheck"
             parameter="secondlife"/>
       </menu_item_call>
    	<menu_item_call
             label="Script Library"
             name="Script Library">
             <menu_item_call.on_click
             function="PromptShowURL"
             name="script_library_url"
             parameter="WebLaunchExternalTarget,http://wiki.secondlife.com/wiki/LSL_Library" />
       </menu_item_call>
       <menu_item_separator/>
    	<menu_item_call
             label="Firestorm Blog"
             name="Firestorm Blog">
             <menu_item_call.on_click
             function="PromptShowURL"
             name="firestorm_blog_url"
             parameter="WebLaunchExternalTarget,http://www.firestormviewer.org/" />
       </menu_item_call>
    	<menu_item_call
             label="Firestorm Flickr"
             name="Firestorm Flickr">
             <menu_item_call.on_click
             function="PromptShowURL"
             name="firestorm_flickr_url"
             parameter="WebLaunchExternalTarget,http://www.flickr.com/groups/firestormviewer/pool/" />
       </menu_item_call>
    	<menu_item_call
             label="Firestorm YouTube"
             name="Firestorm YouTube">
             <menu_item_call.on_click
             function="PromptShowURL"
             name="firestorm_youtube_url"
             parameter="WebLaunchExternalTarget,http://www.youtube.com/user/PhoenixViewerSL" />
       </menu_item_call>
    	<menu_item_call
             label="Firestorm Twitter"
             name="Firestorm Twitter">
             <menu_item_call.on_click
             function="PromptShowURL"
             name="firestorm_twitter_url"
             parameter="WebLaunchExternalTarget,https://twitter.com/phoenixviewersl" />
       </menu_item_call>
    	<menu_item_call
             label="Firestorm Plurk"
             name="Firestorm Plurk">
             <menu_item_call.on_click
             function="PromptShowURL"
             name="firestorm_plurk_url"
             parameter="WebLaunchExternalTarget,http://www.plurk.com/ThePhoenixViewerProject" />
       </menu_item_call>
       <menu_item_separator/>
       <menu_item_call
             label="Message of the day"
             name="Firestorm MoTD">
             <menu_item_call.on_click
             function="Advanced.ToggleHUDInfo"
             parameter="motd" />
       </menu_item_call>
      </menu>   
    
    <!-- Help Menu -->
    
    
    <menu
     create_jump_keys="true"
     label="Help"
     name="Help"
     tear_off="true"
     visible="true">
        <menu_item_check
         label="Enable Viewer UI Hints"
         name="Enable Hints">
          <on_check
            control="EnableUIHints"/>
          <on_click
            function="ToggleUIHints"/>
        </menu_item_check>
        
        <menu_item_call
         label="Firestorm Wiki"
         name="Firestorm Wiki"
	     shortcut="F1">
             <menu_item_call.on_click
             function="PromptShowURL"
             name="script_library_url"
             parameter="WebLaunchExternalTarget,http://wiki.phoenixviewer.com" />
        </menu_item_call>
        
        <menu_item_call
         label="Troubleshooting"
         name="Troubleshooting">
            <menu_item_call.on_click
             function="PromptShowURL"
             name="wiki_troubleshooting_url"
             parameter="WebLaunchExternalTarget,http://wiki.phoenixviewer.com/firestorm_troubleshooting" />
        </menu_item_call>
	   
        <menu_item_call
         label="Join Firestorm Support Group"
         name="firestorm_support_group">
            <menu_item_call.on_click
             function="Advanced.WebBrowserTest"
             parameter="http://wiki.phoenixviewer.com/firestorm_support_groups_join" />
            <menu_item_call.on_visible
             function="GridCheck"
             parameter="secondlife" />
        </menu_item_call>

        <menu_item_call
         label="Firestorm Classes Schedule"
         name="Firestorm Classes Schedule">
             <menu_item_call.on_click
             function="PromptShowURL"
             name="wiki_classes_url"
             parameter="WebLaunchExternalTarget,http://wiki.phoenixviewer.com/firestorm_classes" />
        </menu_item_call>

        <menu_item_call
         label="Firestorm Events Calendar"
         name="Firestorm Events Calendar">
             <menu_item_call.on_click
             function="PromptShowURL"
             name="events_calendar_url"
             parameter="WebLaunchExternalTarget,https://teamup.com/ksxdajnbw9mvw7cbwz" />
        </menu_item_call>

<!--       <menu_item_call
         label="Second Life Help"
         name="Second Life Help">
             <menu_item_call.on_click
             function="PromptShowURL"
             name="script_library_url"
             parameter="WebLaunchExternalTarget,https://support.secondlife.com/" />
        </menu_item_call>-->
        <menu_item_separator name="grid_help_seperator"/>
        <menu_item_call
         label="[CURRENT_GRID] Help"
         name="current_grid_help">
            <menu_item_call.on_click
             function="ShowHelp"
             parameter="grid_help" />
        </menu_item_call>
        <menu_item_call
         label="About [CURRENT_GRID]"
         name="current_grid_about">
            <menu_item_call.on_click
             function="ShowHelp"
             parameter="grid_about" />
        </menu_item_call>
<!--        <menu_item_call
         label="Tutorial"
         name="Tutorial">
            <menu_item_call.on_click
             function="Floater.Show"
             parameter="hud" />
        </menu_item_call>
		<menu_item_separator/>
        <menu_item_call
             label="Knowledge Base"
             name="Knowledge Base">
             <menu_item_call.on_click
                 function="Advanced.ShowURL"
            parameter="http://community.secondlife.com/t5/English-Knowledge-Base/Second-Life-User-s-Guide/ta-p/1244857"/>
        </menu_item_call>
        <menu_item_call
             label="Wiki"
             name="Wiki">
             <menu_item_call.on_click
                 function="Advanced.ShowURL"
                 parameter="http://wiki.secondlife.com"/>
        </menu_item_call>
        <menu_item_call
             label="Community Forums"
             name="Community Forums">
             <menu_item_call.on_click
                 function="Advanced.ShowURL"
                 parameter="http://community.secondlife.com/t5/Forums/ct-p/Forums"/>
        </menu_item_call>         
        <menu_item_call
             label="Support portal"
             name="Support portal">
             <menu_item_call.on_click
                 function="Advanced.ShowURL"
                 parameter="https://support.secondlife.com/"/>         
        </menu_item_call>
        <menu_item_separator/>
        <menu_item_call
             label="[SECOND_LIFE] News"
             name="Second Life News">
             <menu_item_call.on_click
                 function="Advanced.ShowURL"
                 parameter="http://community.secondlife.com/t5/Featured-News/bg-p/blog_feature_news"/>  
        </menu_item_call>
        <menu_item_call
             label="[SECOND_LIFE] Blogs"
             name="Second Life Blogs">
             <menu_item_call.on_click
                 function="Advanced.ShowURL"
                 parameter="http://community.secondlife.com/t5/Blogs/ct-p/Blogs"/>
        </menu_item_call>-->
        <menu_item_separator/>
        <menu_item_check
             label="Check Grid status"
             name="Grid Status">
            <menu_item_check.on_click
             function="OpenGridStatus"/>
            <menu_item_check.on_check
             function="Floater.Visible"
             parameter="grid_status" />
            <menu_item_check.on_visible
             function="GridCheck"
             parameter="secondlife"/>
        </menu_item_check>
        <menu_item_call
             label="Report Abuse"
             name="Report Abuse">
                <menu_item_call.on_click
                 function="ReportAbuse" />
            </menu_item_call>
        <menu_item_call
             label="Report Bug"
             name="Report Bug">
                <menu_item_call.on_click
                 function="Advanced.ReportBug"/>
            </menu_item_call>

        <menu_item_separator/>
        <menu_item_call
             label="Bumps, Pushes &amp; Hits"
             name="Bumps, Pushes &amp;amp; Hits">
                <menu_item_call.on_click
                 function="Floater.Show"
                 parameter="bumps" />
            </menu_item_call>

        <menu_item_separator/>

        <menu_item_check
            label="Enable Sysinfo Button"
            name="Enable Sysinfo Button">
            <menu_item_check.on_check
                function="CheckControl"
                parameter="SysinfoButtonInIM" />
            <menu_item_check.on_click
                function="ToggleControl"
                parameter="SysinfoButtonInIM" />
        </menu_item_check>

        <menu_item_separator/>

        <menu_item_call
         label="About [APP_NAME]"
         name="About Second Life">
            <menu_item_call.on_click
             function="Floater.Show"
             parameter="sl_about" />
        </menu_item_call>
    </menu>
    
    <menu
     create_jump_keys="true"
     label="RLVa"
     name="RLVa Main"
     tear_off="true"
     visible="true">
      <menu
       label="Debug"
       name="Debug"
       tear_off="true">
        <menu_item_check
         label="Show Top-level RLVa Menu"
         name="Show Top-level RLVa Menu">
          <menu_item_check.on_check
           function="CheckControl"
           parameter="RLVaTopLevelMenu" />
          <menu_item_check.on_click
           function="ToggleControl"
           parameter="RLVaTopLevelMenu" />
        </menu_item_check>
      	<menu_item_separator/>
      	<menu_item_check
      	 label="Show Debug Messages"
      	 name="Show Debug Messages">
          <menu_item_check.on_check
           function="CheckControl"
           parameter="RestrainedLoveDebug" />
          <menu_item_check.on_click
           function="ToggleControl"
           parameter="RestrainedLoveDebug" />
      	</menu_item_check>
      	<menu_item_check
      	 label="Hide Unset or Duplicate Messages"
      	 name="Hide Unset or Duplicate Messages">
          <menu_item_check.on_check
           function="CheckControl"
           parameter="RLVaDebugHideUnsetDuplicate" />
          <menu_item_check.on_click
           function="ToggleControl"
           parameter="RLVaDebugHideUnsetDuplicate" />
      	</menu_item_check>
      	<menu_item_check
      	 label="Show Assertion Failures"
      	 name="Show Assertion Failures">
          <menu_item_check.on_check
           function="CheckControl"
           parameter="RLVaShowAssertionFailures" />
          <menu_item_check.on_click
           function="ToggleControl"
           parameter="RLVaShowAssertionFailures" />
      	</menu_item_check>
      	<menu_item_separator/>
        <menu_item_check
         label="Hide Locked Layers"
         name="Hide Locked Layers">
          <menu_item_check.on_check
           function="CheckControl"
           parameter="RLVaHideLockedLayers" />
          <menu_item_check.on_click
           function="ToggleControl"
           parameter="RLVaHideLockedLayers" />
        </menu_item_check>
        <menu_item_check
         label="Hide Locked Attachments"
         name="Hide Locked Attachments">
          <menu_item_check.on_check
           function="CheckControl"
           parameter="RLVaHideLockedAttachments" />
          <menu_item_check.on_click
           function="ToggleControl"
           parameter="RLVaHideLockedAttachments" />
        </menu_item_check>
        <menu_item_separator/>
      	<menu_item_check
      	 label="Enable Legacy Naming"
      	 name="Enable Legacy Naming">
          <menu_item_check.on_check
           function="CheckControl"
           parameter="RLVaEnableLegacyNaming" />
          <menu_item_check.on_click
           function="ToggleControl"
           parameter="RLVaEnableLegacyNaming" />
      	</menu_item_check>
        <menu_item_check
      	 label="Enable Shared Wear"
      	 name="Enable Shared Wear">
          <menu_item_check.on_check
           function="CheckControl"
           parameter="RLVaEnableSharedWear" />
          <menu_item_check.on_click
           function="ToggleControl"
           parameter="RLVaEnableSharedWear" />
        </menu_item_check>
        <menu_item_check
      	 label="Rename Shared Items on Wear"
      	 name="Rename Shared Items on Wear">
          <menu_item_check.on_check
           function="CheckControl"
           parameter="RLVaSharedInvAutoRename" />
          <menu_item_check.on_click
           function="ToggleControl"
           parameter="RLVaSharedInvAutoRename" />
      	</menu_item_check>
      	<menu_item_separator/>
      	<menu_item_check
      	 label="Locks..."
      	 name="Locks">
          <menu_item_check.on_check
           function="Floater.Visible"
           parameter="rlv_locks" />
          <menu_item_check.on_click
           function="Floater.Toggle"
           parameter="rlv_locks" />
      	</menu_item_check>
      </menu>
      <menu_item_separator/>
      <menu_item_check
       label="Allow OOC Chat"
       name="Allow OOC Chat">
      	<menu_item_check.on_check
      	 function="CheckControl"
      	 parameter="RestrainedLoveCanOOC" />
      	<menu_item_check.on_click
      	 function="ToggleControl"
      	 parameter="RestrainedLoveCanOOC" />
      </menu_item_check>
      <menu_item_check
       label="Allow Temporary Attachments"
       name="Allow Temporary Attachments">
      	<menu_item_check.on_check
      	 function="CheckControl"
      	 parameter="RLVaEnableTemporaryAttachments" />
      	<menu_item_check.on_click
      	 function="ToggleControl"
      	 parameter="RLVaEnableTemporaryAttachments" />
      </menu_item_check>
      <menu_item_check
       label="Forbid Give to #RLV"
       name="Forbid Give to #RLV">
      	<menu_item_check.on_check
      	 function="CheckControl"
      	 parameter="RestrainedLoveForbidGiveToRLV" />
      	<menu_item_check.on_click
      	 function="ToggleControl"
      	 parameter="RestrainedLoveForbidGiveToRLV" />
      </menu_item_check>
      <menu_item_check
       label="Show Filtered Chat"
       name="Show Filtered Chat">
      	<menu_item_check.on_check
      	 function="CheckControl"
      	 parameter="RestrainedLoveShowEllipsis" />
      	<menu_item_check.on_click
      	 function="ToggleControl"
      	 parameter="RestrainedLoveShowEllipsis" />
      </menu_item_check>
      <menu_item_check
       label="Wear Replaces Unlocked"
       name="Wear Replaces Unlocked">
      	<menu_item_check.on_check
      	 function="CheckControl"
      	 parameter="RLVaWearReplaceUnlocked" />
      	<menu_item_check.on_click
      	 function="ToggleControl"
      	 parameter="RLVaWearReplaceUnlocked" />
      </menu_item_check>
      <menu_item_separator />
       <menu_item_check
       label="Console..."
       name="Console">
        <menu_item_check.on_check
      	 function="Floater.Visible"
      	 parameter="rlv_console" />
        <menu_item_check.on_click
      	 function="Floater.Toggle"
      	 parameter="rlv_console" />
      </menu_item_check>
      <menu_item_check
       label="Restrictions..."
       name="Restrictions">
      	<menu_item_check.on_check
      	 function="Floater.Visible"
      	 parameter="rlv_behaviours" />
      	<menu_item_check.on_click
      	 function="Floater.Toggle"
      	 parameter="rlv_behaviours" />
      </menu_item_check>
      <menu_item_check
       label="Strings..."
       name="Strings">
        <menu_item_check.on_check
         function="Floater.Visible"
         parameter="rlv_strings" />
        <menu_item_check.on_click
         function="Floater.Toggle"
         parameter="rlv_strings" />
      </menu_item_check>
    </menu>

    <!-- Advanced Menu -->
    <menu
     create_jump_keys="true"
     label="Advanced"
     name="Advanced"
     tear_off="true"
     visible="false">
        <menu_item_call
         label="Rebake Textures"
         name="Rebake Texture">
            <menu_item_call.on_click
             function="Advanced.RebakeTextures" />
        </menu_item_call>
        <menu_item_call
         label="Refresh Attachments"
         name="Refresh Attachments">
            <menu_item_call.on_click
             function="Advanced.RefreshAttachments" />
        </menu_item_call>
        <menu_item_call
           label="Set UI Size to Default"
           name="Set UI Size to Default"
           shortcut="control|alt|shift|R">
          <menu_item_call.on_click
             function="View.DefaultUISize" />
        </menu_item_call>
        <menu_item_call
         label="Set Window Size..."
         name="Set Window Size...">
          <menu_item_call.on_click
           function="Floater.Show"
           parameter="window_size" />
        </menu_item_call>

        <menu_item_separator/>

        <menu_item_check
         label="Limit Select Distance"
         name="Limit Select Distance">
            <menu_item_check.on_check
             function="CheckControl"
             parameter="LimitSelectDistance" />
            <menu_item_check.on_click
             function="ToggleControl"
             parameter="LimitSelectDistance" />
        </menu_item_check>
        <menu_item_check
         label="Disable Camera Constraints"
         name="Disable Camera Distance">
            <menu_item_check.on_check
             function="CheckControl"
             parameter="DisableCameraConstraints" />
            <menu_item_check.on_click
             function="ToggleControl"
             parameter="DisableCameraConstraints" />
        </menu_item_check>
        
        <menu_item_separator/>

        <menu_item_check
         label="High-res Snapshot"
         name="HighResSnapshot">
            <menu_item_check.on_check
             function="CheckControl"
             parameter="HighResSnapshot" />
            <menu_item_check.on_click
             function="ToggleControl"
             parameter="HighResSnapshot" />
        </menu_item_check>
        <menu_item_check
         label="Quiet Snapshots"
         name="QuietSnapshotsToDisk">
            <menu_item_check.on_check
             function="CheckControl"
             parameter="PlayModeUISndSnapshot" />
            <menu_item_check.on_click
             function="ToggleControl"
             parameter="PlayModeUISndSnapshot" />
        </menu_item_check>

        <menu_item_separator/>

        <menu
         create_jump_keys="true"
         label="Performance Tools"
         name="Performance Tools"
         tear_off="true">
            <menu_item_call
             label="Lag Meter"
             name="Lag Meter">
                <menu_item_call.on_click
                 function="Floater.Show"
                 parameter="lagmeter" />
            </menu_item_call>
            <menu_item_check
             label="Statistics Bar"
             name="Statistics Bar"
             shortcut="control|shift|1">
                <menu_item_check.on_check
                 function="Floater.Visible"
                 parameter="stats" />
                <menu_item_check.on_click
                 function="Floater.Toggle"
                 parameter="stats" />
            </menu_item_check>
            <menu_item_check
             label="Scene Load Statistics"
             name="Scene Load Statistics"
             shortcut="control|shift|2">
                <menu_item_check.on_check
                 function="Floater.Visible"
                 parameter="scene_load_stats" />
                <menu_item_check.on_click
                 function="Floater.Toggle"
                 parameter="scene_load_stats" />
            </menu_item_check>
      <menu_item_check
        label="Show avatar complexity information"
        name="Avatar Draw Info">
           <menu_item_check.on_check
            function="Advanced.CheckInfoDisplay"
            parameter="avatardrawinfo" />
           <menu_item_check.on_click
            function="Advanced.ToggleInfoDisplay"
            parameter="avatardrawinfo" />
       </menu_item_check>
        </menu>
        <menu
         create_jump_keys="true"
         label="Highlighting and Visibility"
         name="Highlighting and Visibility"
         tear_off="true">
         <menu_item_check
                 label="Cheesy Beacon"
                 name="Cheesy Beacon">
                    <menu_item_check.on_check
                     function="CheckControl"
                     parameter="CheesyBeacon" />
                    <menu_item_check.on_click
                     function="ToggleControl"
                     parameter="CheesyBeacon" />
                </menu_item_check>
            <menu_item_check
             label="Hide Particles"
             name="Hide Particles"
             shortcut="control|alt|shift|=">
                <menu_item_check.on_check
                 function="View.CheckRenderType"
                 parameter="hideparticles" />
                <menu_item_check.on_click
                 function="View.ToggleRenderType"
                 parameter="hideparticles" />
            </menu_item_check>
            <menu_item_check
             label="Hide Selected"
             name="Hide Selected">
                <menu_item_check.on_check
                 function="CheckControl"
                 parameter="HideSelectedObjects" />
                <menu_item_check.on_click
                 function="ToggleControl"
                 parameter="HideSelectedObjects" />
            </menu_item_check>
            <menu_item_check
             label="Highlight Transparent"
             name="Highlight Transparent"
             shortcut="control|alt|T"
             use_mac_ctrl="true">
                <menu_item_check.on_check
                 function="View.CheckHighlightTransparent" />
                <menu_item_check.on_click
                 function="View.HighlightTransparent" />
            </menu_item_check>
            <menu_item_check
             label="Show Mouselook Crosshairs"
             name="ShowCrosshairs">
                <menu_item_check.on_check
                 function="CheckControl"
                 parameter="ShowCrosshairs" />
                <menu_item_check.on_click
                 function="ToggleControl"
                 parameter="ShowCrosshairs" />
            </menu_item_check>
        <menu
         create_jump_keys="true"
         label="Hover Tips"
         name="Hover Tips"
         tear_off="true">
            <menu_item_check
             label="Show Tips"
             name="Show Tips"
             shortcut="control|shift|T">
                <menu_item_check.on_check
                 function="View.CheckShowHoverTips" />
                <menu_item_check.on_click
                 function="View.ShowHoverTips" />
            </menu_item_check>

            <menu_item_separator/>

            <menu_item_check
             label="Show Land Tooltips"
             name="Land Tips">
                <menu_item_check.on_check
                 control="ShowLandHoverTip" />
                <menu_item_check.on_click
                 function="ToggleControl"
                 parameter="ShowLandHoverTip" />
                <menu_item_check.on_enable
                 function="View.CheckShowHoverTips" />
            </menu_item_check>
           <menu_item_check
             label="Show Tips On All Objects"
             name="Tips On All Objects">
                <menu_item_check.on_check
                 control="ShowAllObjectHoverTip" />
                <menu_item_check.on_click
                 function="ToggleControl"
                 parameter="ShowAllObjectHoverTip" />
                <menu_item_check.on_enable
                 function="View.CheckShowHoverTips" />
            </menu_item_check>
        </menu>

        </menu>

        <menu
         create_jump_keys="true"
         label="Rendering Types"
         name="Rendering Types"
         tear_off="true">
            <menu_item_check
             label="Simple"
             name="Rendering Type Simple"
             shortcut="control|alt|shift|1">
                <menu_item_check.on_check
                 function="Advanced.CheckRenderType"
                 parameter="simple" />
                <menu_item_check.on_click
                 function="Advanced.ToggleRenderType"
                 parameter="simple" />
            </menu_item_check>
            <menu_item_check
             label="Alpha"
             name="Rendering Type Alpha"
             shortcut="control|alt|shift|2">
                <menu_item_check.on_check
                 function="Advanced.CheckRenderType"
                 parameter="alpha" />
                <menu_item_check.on_click
                 function="Advanced.ToggleRenderType"
                 parameter="alpha" />
            </menu_item_check>
            <menu_item_check
             label="Tree"
             name="Rendering Type Tree"
             shortcut="control|alt|shift|3">
                <menu_item_check.on_check
                 function="Advanced.CheckRenderType"
                 parameter="tree" />
                <menu_item_check.on_click
                 function="Advanced.ToggleRenderType"
                 parameter="tree" />
            </menu_item_check>
            <menu_item_check
             label="Avatars"
             name="Rendering Type Character"
             shortcut="control|alt|shift|4">
                <menu_item_check.on_check
                 function="Advanced.CheckRenderType"
                 parameter="character" />
                <menu_item_check.on_click
                 function="Advanced.ToggleRenderType"
                 parameter="character" />
            </menu_item_check>
            <menu_item_check
             label="Surface Patch"
             name="Rendering Type Surface Patch"
             shortcut="control|alt|shift|5">
                <menu_item_check.on_check
                 function="Advanced.CheckRenderType"
                 parameter="surfacePatch" />
                <menu_item_check.on_click
                 function="Advanced.ToggleRenderType"
                 parameter="surfacePatch" />
            </menu_item_check>
            <menu_item_check
             label="Sky"
             name="Rendering Type Sky"
             shortcut="control|alt|shift|6">
                <menu_item_check.on_check
                 function="Advanced.CheckRenderType"
                 parameter="sky" />
                <menu_item_check.on_click
                 function="Advanced.ToggleRenderType"
                 parameter="sky" />
            </menu_item_check>
            <menu_item_check
             label="Water"
             name="Rendering Type Water"
             shortcut="control|alt|shift|7">
                <menu_item_check.on_check
                 function="Advanced.CheckRenderType"
                 parameter="water" />
                <menu_item_check.on_click
                 function="Advanced.ToggleRenderType"
                 parameter="water" />
            </menu_item_check>
            <menu_item_check
             label="Ground"
             name="Rendering Type Ground"
             shortcut="control|alt|shift|8">
                <menu_item_check.on_check
                 function="Advanced.CheckRenderType"
                 parameter="ground" />
                <menu_item_check.on_click
                 function="Advanced.ToggleRenderType"
                 parameter="ground" />
            </menu_item_check>
            <menu_item_check
             label="Volume"
             name="Rendering Type Volume"
             shortcut="control|alt|shift|9">
                <menu_item_check.on_check
                 function="Advanced.CheckRenderType"
                 parameter="volume" />
                <menu_item_check.on_click
                 function="Advanced.ToggleRenderType"
                 parameter="volume" />
            </menu_item_check>
            <menu_item_check
             label="Grass"
             name="Rendering Type Grass"
             shortcut="control|alt|shift|0">
                <menu_item_check.on_check
                 function="Advanced.CheckRenderType"
                 parameter="grass" />
                <menu_item_check.on_click
                 function="Advanced.ToggleRenderType"
                 parameter="grass" />
            </menu_item_check>
            <menu_item_check
             label="Clouds"
             name="Rendering Type Clouds"
             shortcut="control|alt|shift|-">
                <menu_item_check.on_check
                 function="Advanced.CheckRenderType"
                 parameter="clouds" />
                <menu_item_check.on_click
                 function="Advanced.ToggleRenderType"
                 parameter="clouds" />
            </menu_item_check>
            <menu_item_check
             label="Particles"
             name="Rendering Type Particles"
             shortcut="control|alt|shift|=">
                <menu_item_check.on_check
                 function="Advanced.CheckRenderType"
                 parameter="particles" />
                <menu_item_check.on_click
                 function="Advanced.ToggleRenderType"
                 parameter="particles" />
            </menu_item_check>
            <menu_item_check
             label="Bump"
             name="Rendering Type Bump"
             shortcut="control|alt|shift|\">
                <menu_item_check.on_check
                 function="Advanced.CheckRenderType"
                 parameter="bump" />
                <menu_item_check.on_click
                 function="Advanced.ToggleRenderType"
                 parameter="bump" />
            </menu_item_check>
        </menu>
        <menu
         create_jump_keys="true"
         label="Rendering Features"
         name="Rendering Features"
         tear_off="true">
            <menu_item_check
             label="UI"
             name="ToggleUI"
             shortcut="control|alt|F1"
             shortcut_linux="control|shift|F1">
                <menu_item_check.on_check
                 function="Advanced.CheckFeature"
                 parameter="ui" />
                <menu_item_check.on_click
                 function="Advanced.ToggleFeature"
                 parameter="ui" />
            </menu_item_check>
            <menu_item_check
             label="Selected"
             name="Selected"
             shortcut="control|alt|F2"
             shortcut_linux="control|shift|F2">
                <menu_item_check.on_check
                 function="Advanced.CheckFeature"
                 parameter="selected" />
                <menu_item_check.on_click
                 function="Advanced.ToggleFeature"
                 parameter="selected" />
            </menu_item_check>
            <menu_item_check
             label="Highlighted"
             name="Highlighted"
             shortcut="control|alt|F3"
             shortcut_linux="control|shift|F3">
                <menu_item_check.on_check
                 function="Advanced.CheckFeature"
                 parameter="highlighted" />
                <menu_item_check.on_click
                 function="Advanced.ToggleFeature"
                 parameter="highlighted" />
            </menu_item_check>
            <menu_item_check
             label="Dynamic Textures"
             name="Dynamic Textures"
             shortcut="control|alt|F4"
             shortcut_linux="control|shift|F4">
                <menu_item_check.on_check
                 function="Advanced.CheckFeature"
                 parameter="dynamic textures" />
                <menu_item_check.on_click
                 function="Advanced.ToggleFeature"
                 parameter="dynamic textures" />
            </menu_item_check>
            <menu_item_check
             label="Foot Shadows"
             name="Foot Shadows"
             shortcut="control|alt|F5"
             shortcut_linux="control|shift|F5">
                <menu_item_check.on_check
                 function="Advanced.CheckFeature"
                 parameter="foot shadows" />
                <menu_item_check.on_click
                 function="Advanced.ToggleFeature"
                 parameter="foot shadows" />
            </menu_item_check>
            <menu_item_check
             label="Fog"
             name="Fog"
             shortcut="control|alt|F6"
             shortcut_linux="control|shift|F6">
                <menu_item_check.on_check
                 function="Advanced.CheckFeature"
                 parameter="fog" />
                <menu_item_check.on_click
                 function="Advanced.ToggleFeature"
                 parameter="fog" />
            </menu_item_check>
            <menu_item_check
             label="Test FRInfo"
             name="Test FRInfo"
             shortcut="control|alt|F8"
             shortcut_linux="control|shift|F8">
                <menu_item_check.on_check
                 function="Advanced.CheckFeature"
                 parameter="fr info" />
                <menu_item_check.on_click
                 function="Advanced.ToggleFeature"
                 parameter="fr info" />
            </menu_item_check>
            <menu_item_check
             label="Flexible Objects"
             name="Flexible Objects"
             shortcut="control|alt|F9"
             shortcut_linux="control|shift|F9">
                <menu_item_check.on_check
                 function="Advanced.CheckFeature"
                 parameter="flexible" />
                <menu_item_check.on_click
                 function="Advanced.ToggleFeature"
                 parameter="flexible" />
            </menu_item_check>
        </menu>        
        <menu
         label="RLVa"
         name="RLVa Embedded"
         tear_off="true"
         visible="true" />
		<menu
			label="Media Streams Backup"
			name="media_stream_import_export"
			tear_off="true">
			<menu_item_call
				label="Import Stream List XML..."
				name="media_stream_import">
                <menu_item_call.on_click
				function="Streamlist.xml_import" />
            </menu_item_call>
			<menu_item_call
				label="Export Stream List XML..."
				name="media_stream_export">
                <menu_item_call.on_click
				function="Streamlist.xml_export" />
            </menu_item_call>
		</menu>
        <menu_item_check
         label="Use Plugin Read Thread"
         name="Use Plugin Read Thread">
            <menu_item_check.on_check
             function="CheckControl"
             parameter="PluginUseReadThread" />
            <menu_item_check.on_click
             function="ToggleControl"
             parameter="PluginUseReadThread" />
        </menu_item_check>
        <menu_item_call
         label="Clear Group Cache"
         name="ClearGroupCache">
            <menu_item_call.on_click
             function="Advanced.ClearGroupCache"
             parameter="ClearGroupCache" />
        </menu_item_call>
        <menu_item_check
         label="Mouse Smoothing"
         name="Mouse Smoothing">
            <menu_item_check.on_check
             function="CheckControl"
             parameter="MouseSmooth" />
            <menu_item_check.on_click
             function="ToggleControl"
             parameter="MouseSmooth" />
        </menu_item_check>
            <menu_item_call
             enabled="false"
             label="Release Keys"
             name="Release Keys">
                <menu_item_call.on_click
                 function="Tools.ReleaseKeys"
                 parameter="" />
                <menu_item_call.on_enable
                 function="Tools.EnableReleaseKeys"
                 parameter="" />
            </menu_item_call>
        <menu_item_separator/>

        <menu
         create_jump_keys="true"
         label="Shortcuts"
         name="Shortcuts"
         tear_off="true"
         visible="false">
            <menu_item_check
               label="Search"
               name="Search"
               shortcut="control|F">
            <menu_item_check.on_check
             function="Floater.Visible"
             parameter="search" />
            <menu_item_check.on_click
             function="Floater.Toggle"
             parameter="search" />
            </menu_item_check>

            <!-- This second, alternative shortcut for Show Advanced Menu is for backward compatibility.  The main shortcut has been changed so it's Linux-friendly, where the old shortcut is typically eaten by the window manager. -->
            <menu_item_check
               label="Show Advanced Menu - legacy shortcut"
               name="Show Advanced Menu - legacy shortcut"
               shortcut="control|alt|D">
              <on_check
                 function="CheckControl"
                 parameter="UseDebugMenus" />
              <on_click
                 function="ToggleControl"
                 parameter="UseDebugMenus" />
            </menu_item_check>

          <!--   	//[FIX FIRE-1927 - enable DoubleClickTeleport shortcut : SJ] -->
          <menu_item_check
           label="DoubleClick Teleport"
           name="DoubleClick Teleport"
           shortcut="control|shift|D">
            <on_check
               function="CheckControl"
               parameter="DoubleClickTeleport" />
            <on_click
               function="Advanced.ToggleDoubleClickTeleport"/>
          </menu_item_check>
          <!--   	//[FIX FIRE-1927 - enable DoubleClickTeleport shortcut : SJ] -->

          <menu_item_separator/>

            <menu_item_check
             label="Always Run"
             name="Always Run"
             shortcut="control|R">
                <menu_item_check.on_check
                 function="World.CheckAlwaysRun" />
                <menu_item_check.on_click
                 function="World.AlwaysRun" />
            </menu_item_check>
            <menu_item_check
             label="Fly"
             name="Fly"
             shortcut="Home">
                <menu_item_check.on_check
                 function="Agent.getFlying" />
                <menu_item_check.on_click
                 function="Agent.toggleFlying" />
                <menu_item_check.on_enable
                 function="Agent.enableFlying" />
            </menu_item_check>

            <menu_item_separator/>

            <menu_item_call
             label="Close Window"
             name="Close Window"
             shortcut="control|W">
                <menu_item_call.on_click
                 function="File.CloseWindow" />
                <menu_item_call.on_enable
                 function="File.EnableCloseWindow" />
            </menu_item_call>
            <menu_item_call
             label="Close All Windows"
             name="Close All Windows"
             shortcut="control|shift|W">
                <menu_item_call.on_click
                 function="File.CloseAllWindows" />
                <menu_item_call.on_enable
                 function="File.EnableCloseAllWindows" />
            </menu_item_call>

            <menu_item_separator/>

            <menu_item_call
             label="Snapshot to Disk"
             name="Snapshot to Disk"
             shortcut="control|`"
             use_mac_ctrl="true">
                <menu_item_call.on_click
                 function="File.TakeSnapshotToDisk" />
            </menu_item_call>

            <menu_item_separator/>

            <menu_item_call
             label="Mouselook"
             name="Mouselook"
             shortcut="M">
                <menu_item_call.on_click
                 function="View.Mouselook" />
                <menu_item_call.on_enable
                 function="View.EnableMouselook" />
            </menu_item_call>
            <menu_item_check
             label="Joystick Flycam"
             name="Joystick Flycam"
             shortcut="alt|shift|F">
                <menu_item_check.on_check
                 function="View.CheckJoystickFlycam" />
                <menu_item_check.on_click
                 function="View.JoystickFlycam" />
                <menu_item_check.on_enable
                 function="View.EnableJoystickFlycam" />
            </menu_item_check>
            <menu_item_call
             label="Reset View"
             name="Reset View"
             shortcut="Esc">
                <menu_item_call.on_click
                 function="View.ResetView" />
            </menu_item_call>
            <menu_item_call
             label="Reset Camera Angles"
             name="Reset Camera Angles"
             shortcut="shift|Esc">
                <menu_item_call.on_click
                 function="View.ResetCameraAngles" />
            </menu_item_call>
            <menu_item_call
             label="Look at Last Chatter"
             name="Look at Last Chatter"
             shortcut="control|\">
                <menu_item_call.on_click
                 function="View.LookAtLastChatter" />
                <menu_item_call.on_enable
                 function="View.EnableLastChatter" />
            </menu_item_call>

            <menu_item_separator/>

            <menu_item_call
             label="Zoom In"
             name="Zoom In"
             shortcut="control|0">
                <menu_item_call.on_click
                 function="View.ZoomIn" />
            </menu_item_call>
            <menu_item_call
             label="Zoom Default"
             name="Zoom Default"
             shortcut="control|9">
                <menu_item_call.on_click
                 function="View.ZoomDefault" />
            </menu_item_call>
            <menu_item_call
             label="Zoom Out"
             name="Zoom Out"
             shortcut="control|8">
                <menu_item_call.on_click
                 function="View.ZoomOut" />
            </menu_item_call>
        </menu> <!--Shortcuts-->

        <menu_item_separator/>

        <menu_item_check
         label="Fly Override"
         name="Fly Override"
	 shortcut="control|alt|V">
            <menu_item_check.on_check
             function="CheckControl"
             parameter="FSAlwaysFly" />
            <menu_item_check.on_click
             function="ToggleControl" 
             parameter="FSAlwaysFly" />
        </menu_item_check>

        <menu_item_check
           label="RestrainedLove API"
           name="RLV API">
              <menu_item_check.on_check
               function="CheckControl"
               parameter="RestrainedLove" />
              <menu_item_check.on_click
               function="ToggleControl"
               parameter="RestrainedLove" />
              <menu_item_check.on_visible
               function="RLV.MainToggleVisible" />
        </menu_item_check>

        <menu_item_call
         label="Show Debug Settings"
         shortcut="control|alt|shift|S"
         name="Debug Settings">
            <menu_item_call.on_click
             function="Advanced.ShowDebugSettings"
             parameter="all" />
        </menu_item_call>
     <!-- <FS:TS> FIRE-17589: Use control-alt-Q on OS X too -->
     <menu_item_check
         label="Show Developer Menu"
         name="Debug Mode"
         shortcut="control|alt|Q"
         use_mac_ctrl="true">
            <menu_item_check.on_check
             function="CheckControl"
             parameter="QAMode" />
            <menu_item_check.on_click
             function="ToggleControl"
             parameter="QAMode" />
        </menu_item_check>
     <!-- </FS:TS> FIRE-17589 -->
    </menu>

    <menu
     create_jump_keys="true"
     label="Developer"
     name="Develop"
     tear_off="true"
     visible="false">
        <menu
         create_jump_keys="true"
         label="Consoles"
         name="Consoles"
         tear_off="true">
            <menu_item_check
             label="Texture Console"
             name="Texture Console"
             shortcut="control|shift|3"
             use_mac_ctrl="true">
                <menu_item_check.on_check
                 function="Advanced.CheckConsole"
                 parameter="texture" />
                <menu_item_check.on_click
                 function="Advanced.ToggleConsole"
                 parameter="texture" />
            </menu_item_check>            
            <menu_item_check
             label="Debug Console"
             name="Debug Console"
             shortcut="control|shift|4"
             use_mac_ctrl="true">
                <menu_item_check.on_check
                 function="Advanced.CheckConsole"
                 parameter="debug" />
                <menu_item_check.on_click
                 function="Advanced.ToggleConsole"
                 parameter="debug" />
            </menu_item_check>
            <menu_item_call
             label="Notifications Console"
             name="Notifications"
             shortcut="control|shift|5">
              <menu_item_call.on_click
               function="Floater.Toggle"
               parameter="notifications_console" />
            </menu_item_call>
            <menu_item_check
             label="Fast Timers"
             name="Fast Timers"
             shortcut="control|shift|9"
             use_mac_ctrl="true">
                <menu_item_check.on_check
                 function="Advanced.CheckConsole"
                 parameter="fast timers" />
                <menu_item_check.on_click
                 function="Advanced.ToggleConsole"
                 parameter="fast timers" />
            </menu_item_check>
            <menu_item_check
             label="Memory"
             name="Memory"
             shortcut="control|shift|0"
             use_mac_ctrl="true">
                <menu_item_check.on_check
                 function="Advanced.CheckConsole"
                 parameter="memory view" />
                <menu_item_check.on_click
                 function="Advanced.ToggleConsole"
                 parameter="memory view" />
            </menu_item_check>
            <menu_item_check
               label="Scene Statistics"
               name="Scene Statistics">
              <menu_item_check.on_check
               function="Advanced.CheckConsole"
               parameter="scene view" />
              <menu_item_check.on_click
               function="Advanced.ToggleConsole"
               parameter="scene view" />
            </menu_item_check>
            <menu_item_check
                 label="Scene Loading Monitor"
                 name="Scene Loading Monitor">
              <menu_item_check.on_check
               function="Advanced.CheckConsole"
               parameter="scene monitor" />
              <menu_item_check.on_click
               function="Advanced.ToggleConsole"
               parameter="scene monitor" />
            </menu_item_check>
            <menu_item_call
              enabled="false"
              visible="false"
              label="Texture Fetch Debug Console"
              name="Texture Fetch Debug Console">
              <menu_item_call.on_click
                function="Floater.Show"
                parameter="tex_fetch_debugger" />
              <on_enable
                function="Develop.SetTexFetchDebugger" />
              <on_visible
                function="Develop.SetTexFetchDebugger" />
            </menu_item_call>
          
            <menu_item_separator/>

            <menu_item_check
             label="Region Debug Console"
             name="Region Debug Console"
             shortcut="control|shift|`"
             use_mac_ctrl="true">
              <menu_item_check.on_check
               function="Floater.Visible"
               parameter="region_debug_console" />
              <menu_item_check.on_click
               function="Floater.Toggle"
               parameter="region_debug_console" />
            </menu_item_check>
            
            <menu_item_separator/>

            <menu_item_call
             label="Region Info to Debug Console"
             name="Region Info to Debug Console">
                <menu_item_call.on_click
                 function="Advanced.DumpInfoToConsole"
                 parameter="region" />
            </menu_item_call>
            <menu_item_call
             label="Group Info to Debug Console"
             name="Group Info to Debug Console">
                <menu_item_call.on_click
                 function="Advanced.DumpInfoToConsole"
                 parameter="group" />
            </menu_item_call>
            <menu_item_call
             label="Capabilities Info to Debug Console"
             name="Capabilities Info to Debug Console">
                <menu_item_call.on_click
                 function="Advanced.DumpInfoToConsole"
                 parameter="capabilities" />
            </menu_item_call>

            <menu_item_separator/>

            <menu_item_check
             label="Camera"
             name="Camera">
                <menu_item_check.on_check
                 function="Advanced.CheckHUDInfo"
                 parameter="camera" />
                <menu_item_check.on_click
                 function="Advanced.ToggleHUDInfo"
                 parameter="camera" />
            </menu_item_check>
            <menu_item_check
             label="Wind"
             name="Wind">
                <menu_item_check.on_check
                 function="Advanced.CheckHUDInfo"
                 parameter="wind" />
                <menu_item_check.on_click
                 function="Advanced.ToggleHUDInfo"
                 parameter="wind" />
            </menu_item_check>
            <menu_item_check
             label="FOV"
             name="FOV">
                <menu_item_check.on_check
                 function="Advanced.CheckHUDInfo"
                 parameter="fov" />
                <menu_item_check.on_click
                 function="Advanced.ToggleHUDInfo"
                 parameter="fov" />
            </menu_item_check>
            <menu_item_check
             label="Badge"
             name="Badge"
             shortcut="alt|control|shift|h">
                <menu_item_check.on_click
                 function="Advanced.ToggleHUDInfo"
                 parameter="badge" />
            </menu_item_check>
            <menu_item_check
             label="Cookies"
             name="Cookies"
             visible="false"
             shortcut="alt|shift|c">
                <menu_item_check.on_click
                 function="Advanced.ToggleHUDInfo"
                 parameter="cookies" />
            </menu_item_check>
        </menu>
        <menu
         create_jump_keys="true"
         label="Show Info"
         name="Display Info"
         tear_off="true">
            <menu_item_check
             label="Show Time"
             name="Show Time">
                <menu_item_check.on_check
                 function="CheckControl"
                 parameter="DebugShowTime" />
                <menu_item_check.on_click
                 function="ToggleControl"
                 parameter="DebugShowTime" />
            </menu_item_check>
          <menu_item_check
             label="Show Upload Transaction"
             name="Show Upload Transaction">
              <menu_item_check.on_check
             function="CheckControl"
             parameter="FSShowUploadPaymentToast" />
            <menu_item_check.on_click
                 function="ToggleControl"
                 parameter="FSShowUploadPaymentToast" />
            </menu_item_check>
            <menu_item_check
             label="Show Texture Info"
             name="Show Texture Info">
                <menu_item_check.on_check
                 function="CheckControl"
                 parameter="DebugShowTextureInfo" />
                <menu_item_check.on_click
                 function="ToggleControl"
                 parameter="DebugShowTextureInfo" />
            </menu_item_check>
            <menu_item_call
              label="VRAM usage per object"
              name="VRAM usage per object">
              <menu_item_call.on_click
                function="Floater.Show"
                parameter="vram_usage" />
            </menu_item_call>
            <menu_item_check
             label="Show Avatar Render Info"
             name="Show Avatar Render Info">
                <menu_item_check.on_check
                 function="CheckControl"
                 parameter="DebugShowAvatarRenderInfo" />
                <menu_item_check.on_click
                 function="ToggleControl"
                 parameter="DebugShowAvatarRenderInfo" />
            </menu_item_check>
            <menu_item_check
             label="Show Render Info"
             name="Show Render Info">
                <menu_item_check.on_check
                 function="CheckControl"
                 parameter="DebugShowRenderInfo" />
                <menu_item_check.on_click
                 function="ToggleControl"
                 parameter="DebugShowRenderInfo" />
            </menu_item_check>
            <menu_item_check
             label="Show Matrices"
             name="Show Matrices">
                <menu_item_check.on_check
                 function="CheckControl"
                 parameter="DebugShowRenderMatrices" />
                <menu_item_check.on_click
                 function="ToggleControl"
                 parameter="DebugShowRenderMatrices" />
            </menu_item_check>
            <menu_item_check
             label="Show Color Under Cursor"
             name="Show Color Under Cursor">
                <menu_item_check.on_check
                 function="Advanced.CheckShowColor" />
                <menu_item_check.on_click
                 function="Advanced.ToggleShowColor" />
            </menu_item_check>
            <menu_item_check
               label="Show Memory"
               name="Show Memory">
              <menu_item_check.on_check
               function="CheckControl"
               parameter="DebugShowMemory" />
              <menu_item_check.on_click
               function="ToggleControl"
               parameter="DebugShowMemory" />
            </menu_item_check>

            <menu_item_separator/>

            <menu_item_check
             label="Show Updates to Objects"
             name="Show Updates"
             shortcut="control|alt|shift|U">
                <menu_item_check.on_check
                 function="Advanced.CheckShowObjectUpdates"
                 parameter="ObjectUpdates" />
                <menu_item_check.on_click
                 function="Advanced.ToggleShowObjectUpdates" />
            </menu_item_check>
        </menu>

        <menu_item_separator/>

        <menu
         create_jump_keys="true"
         label="Force an Error"
         name="Force Errors"
         tear_off="true">
            <menu_item_call
             label="Force Breakpoint"
             name="Force Breakpoint"
             shortcut="control|alt|shift|B">
                <menu_item_call.on_click
                 function="Advanced.ForceErrorBreakpoint" />
            </menu_item_call>
            <menu_item_call
             label="Force LLError And Crash"
             name="Force LLError And Crash">
                <menu_item_call.on_click
                 function="Advanced.ForceErrorLlerror" />
            </menu_item_call>
            <menu_item_call
             label="Force Bad Memory Access"
             name="Force Bad Memory Access">
                <menu_item_call.on_click
                 function="Advanced.ForceErrorBadMemoryAccess" />
            </menu_item_call>
            <menu_item_call
             label="Force Infinite Loop"
             name="Force Infinite Loop">
                <menu_item_call.on_click
                 function="Advanced.ForceErrorInfiniteLoop" />
            </menu_item_call>
            <menu_item_call
             label="Force Driver Crash"
             name="Force Driver Carsh">
                <menu_item_call.on_click
                 function="Advanced.ForceErrorDriverCrash" />
            </menu_item_call>
            <menu_item_call
             label="Force Software Exception"
             name="Force Software Exception">
                <menu_item_call.on_click
                 function="Advanced.ForceErrorSoftwareException" />
            </menu_item_call>
            <menu_item_call
             label="Force Disconnect Viewer"
             name="Force Disconnect Viewer">
                <menu_item_call.on_click
                 function="Advanced.ForceErrorDisconnectViewer" />
            </menu_item_call>
            <menu_item_call
             label="Simulate a Memory Leak"
             name="Memory Leaking Simulation">
               <menu_item_call.on_click
                function="Floater.Show"
                parameter="mem_leaking" />
               </menu_item_call>
        </menu>
        <menu
         create_jump_keys="true"
         label="Render Tests"
         name="Render Tests"
         tear_off="true">
            <menu_item_check
             label="Camera Offset"
             name="Camera Offset">
                <menu_item_check.on_check
                 function="CheckControl"
                 parameter="CameraOffset" />
                <menu_item_check.on_click
                 function="ToggleControl"
                 parameter="CameraOffset" />
            </menu_item_check>
            <menu_item_check
             label="Randomize Framerate"
             name="Randomize Framerate">
                <menu_item_check.on_check
                 function="Advanced.CheckRandomizeFramerate"
                 parameter="Randomize Framerate" />
                <menu_item_check.on_click
                 function="Advanced.ToggleRandomizeFramerate" />
            </menu_item_check>
            <menu_item_check
             label="Periodic Slow Frame"
             name="Periodic Slow Frame">
                <menu_item_check.on_check
                 function="Advanced.CheckPeriodicSlowFrame"
                 parameter="points" />
                <menu_item_check.on_click
                 function="Advanced.TogglePeriodicSlowFrame"
                 parameter="points" />
            </menu_item_check>
            <menu_item_check
             label="Frame Test"
             name="Frame Test">
                <menu_item_check.on_check
                 function="Advanced.CheckFrameTest"
                 parameter="Frame Test" />
                <menu_item_check.on_click
                 function="Advanced.ToggleFrameTest" />
            </menu_item_check>
          <menu_item_call
             label="Frame Profile"
             name="Frame Profile">
            <menu_item_call.on_click
             function="Advanced.ClickRenderProfile" />
          </menu_item_call>
            <menu_item_call
             label="Benchmark"
             name="Benchmark">
              <menu_item_call.on_click
               function="Advanced.ClickRenderBenchmark" />
          </menu_item_call>
        </menu>
      <menu
        create_jump_keys="true"
        label="Render Metadata"
        name="Render Metadata"
        tear_off="true">
        <menu_item_check
         label="Bounding Boxes"
         name="Bounding Boxes">
        <menu_item_check.on_check
         function="Advanced.CheckInfoDisplay"
         parameter="bboxes" />
        <menu_item_check.on_click
         function="Advanced.ToggleInfoDisplay"
         parameter="bboxes" />
        </menu_item_check>
        <!-- <FS:Zi> Add avatar hitbox debug -->
        <menu_item_check
         label="Avatar Hitboxes"
         name="Avatar Hitboxes">
        <menu_item_check.on_check
         function="CheckControl"
         parameter="DebugRenderHitboxes" />
        <menu_item_check.on_click
         function="ToggleControl"
         parameter="DebugRenderHitboxes" />
        </menu_item_check>
        <!-- </FS:Zi> Add avatar hitbox debug -->
        <menu_item_check
         label="Normals"
         name="Normals">
          <menu_item_check.on_check
           function="Advanced.CheckInfoDisplay"
           parameter="normals" />
          <menu_item_check.on_click
           function="Advanced.ToggleInfoDisplay"
           parameter="normals" />
        </menu_item_check>
        <menu_item_check
         label="Octree"
         name="Octree">
          <menu_item_check.on_check
           function="Advanced.CheckInfoDisplay"
           parameter="octree" />
          <menu_item_check.on_click
           function="Advanced.ToggleInfoDisplay"
           parameter="octree" />
        </menu_item_check>
        <menu_item_check
         label="Shadow Frusta"
         name="Shadow Frusta">
          <menu_item_check.on_check
           function="Advanced.CheckInfoDisplay"
           parameter="shadow frusta" />
          <menu_item_check.on_click
           function="Advanced.ToggleInfoDisplay"
           parameter="shadow frusta" />
        </menu_item_check>
        <menu_item_check
         label="Physics Shapes"
         name="Physics Shapes">
          <menu_item_check.on_check
           function="Advanced.CheckInfoDisplay"
           parameter="physics shapes" />
          <menu_item_check.on_click
           function="Advanced.ToggleInfoDisplay"
           parameter="physics shapes" />
        </menu_item_check>
        <menu_item_check
         label="Occlusion"
         name="Occlusion">
          <menu_item_check.on_check
           function="Advanced.CheckInfoDisplay"
           parameter="occlusion" />
          <menu_item_check.on_click
           function="Advanced.ToggleInfoDisplay"
           parameter="occlusion" />
        </menu_item_check>
        <menu_item_check
         label="Render Batches"
         name="Render Batches">
          <menu_item_check.on_check
           function="Advanced.CheckInfoDisplay"
           parameter="render batches" />
          <menu_item_check.on_click
           function="Advanced.ToggleInfoDisplay"
           parameter="render batches" />
        </menu_item_check>
        <menu_item_check
         label="Update Type"
         name="Update Type">
          <menu_item_check.on_check
           function="Advanced.CheckInfoDisplay"
           parameter="update type" />
          <menu_item_check.on_click
           function="Advanced.ToggleInfoDisplay"
           parameter="update type" />
        </menu_item_check>
        <menu_item_check
         label="Texture Anim"
         name="Texture Anim">
          <menu_item_check.on_check
           function="Advanced.CheckInfoDisplay"
           parameter="texture anim" />
          <menu_item_check.on_click
           function="Advanced.ToggleInfoDisplay"
           parameter="texture anim" />
        </menu_item_check>
        <menu_item_check
         label="Texture Priority"
         name="Texture Priority">
          <menu_item_check.on_check
           function="Advanced.CheckInfoDisplay"
           parameter="texture priority" />
          <menu_item_check.on_click
           function="Advanced.ToggleInfoDisplay"
           parameter="texture priority" />
        </menu_item_check>
        <menu_item_check
         label="Texture Area"
         name="Texture Area">
          <menu_item_check.on_check
           function="Advanced.CheckInfoDisplay"
           parameter="texture area" />
          <menu_item_check.on_click
           function="Advanced.ToggleInfoDisplay"
           parameter="texture area" />
        </menu_item_check>
        <menu_item_check
         label="Face Area"
         name="Face Area">
          <menu_item_check.on_check
           function="Advanced.CheckInfoDisplay"
           parameter="face area" />
          <menu_item_check.on_click
           function="Advanced.ToggleInfoDisplay"
           parameter="face area" />
        </menu_item_check>
        <menu_item_check
         label="LOD Info"
         name="LOD Info">
          <menu_item_check.on_check
           function="Advanced.CheckInfoDisplay"
           parameter="lod info" />
          <menu_item_check.on_click
           function="Advanced.ToggleInfoDisplay"
           parameter="lod info" />
        </menu_item_check>
        <menu_item_check
         label="Build Queue"
         name="Build Queue">
          <menu_item_check.on_check
           function="Advanced.CheckInfoDisplay"
           parameter="build queue" />
          <menu_item_check.on_click
           function="Advanced.ToggleInfoDisplay"
           parameter="build queue" />
        </menu_item_check>
        <menu_item_check
         label="Lights"
         name="Lights">
          <menu_item_check.on_check
           function="Advanced.CheckInfoDisplay"
           parameter="lights" />
          <menu_item_check.on_click
           function="Advanced.ToggleInfoDisplay"
           parameter="lights" />
        </menu_item_check>
        <menu_item_check
         label="Particles"
         name="Particles">
          <menu_item_check.on_check
           function="Advanced.CheckInfoDisplay"
           parameter="particles" />
          <menu_item_check.on_click
           function="Advanced.ToggleInfoDisplay"
           parameter="particles" />
        </menu_item_check>
        <menu_item_check
         label="Collision Skeleton"
         name="Collision Skeleton">
          <menu_item_check.on_check
           function="Advanced.CheckInfoDisplay"
           parameter="collision skeleton" />
          <menu_item_check.on_click
           function="Advanced.ToggleInfoDisplay"
           parameter="collision skeleton" />
        </menu_item_check>
        <menu_item_check
         label="Joints"
         name="Joints">
          <menu_item_check.on_check
           function="Advanced.CheckInfoDisplay"
           parameter="joints" />
          <menu_item_check.on_click
           function="Advanced.ToggleInfoDisplay"
           parameter="joints" />
        </menu_item_check>
        <menu_item_check
         label="Raycast"
         name="Raycast">
          <menu_item_check.on_check
           function="Advanced.CheckInfoDisplay"
           parameter="raycast" />
          <menu_item_check.on_click
           function="Advanced.ToggleInfoDisplay"
           parameter="raycast" />
        </menu_item_check>
		<menu_item_check
         label="Wind Vectors"
         name="Wind Vectors">
          <menu_item_check.on_check
           function="Advanced.CheckInfoDisplay"
           parameter="wind vectors" />
          <menu_item_check.on_click
           function="Advanced.ToggleInfoDisplay"
           parameter="wind vectors" />
        </menu_item_check>
		<menu_item_check
         label="Sculpt"
         name="Sculpt">
          <menu_item_check.on_check
           function="Advanced.CheckInfoDisplay"
           parameter="sculpt" />
          <menu_item_check.on_click
           function="Advanced.ToggleInfoDisplay"
           parameter="sculpt" />
		</menu_item_check>
    <menu_item_check
          label="Texture Size"
          name="Texture Size">
      <menu_item_check.on_check
        function="Advanced.CheckInfoDisplay"
        parameter="texture size" />
      <menu_item_check.on_click
        function="Advanced.ToggleInfoDisplay"
        parameter="texture size" />
    </menu_item_check>
       <menu
         create_jump_keys="true"
         label="Texture Density"
         name="Texture Density"
         tear_off="true">
          <menu_item_check
           label="None"
           name="None">
            <menu_item_check.on_check
             function="Advanced.CheckDisplayTextureDensity"
             parameter="none" />
            <menu_item_check.on_click
             function="Advanced.SetDisplayTextureDensity"
             parameter="none" />
          </menu_item_check>
          <menu_item_check
           label="Current"
           name="Current">
            <menu_item_check.on_check
             function="Advanced.CheckDisplayTextureDensity"
             parameter="current" />
            <menu_item_check.on_click
             function="Advanced.SetDisplayTextureDensity"
             parameter="current" />
          </menu_item_check>
          <menu_item_check
           label="Desired"
           name="Desired">
            <menu_item_check.on_check
             function="Advanced.CheckDisplayTextureDensity"
             parameter="desired" />
            <menu_item_check.on_click
             function="Advanced.SetDisplayTextureDensity"
             parameter="desired" />
          </menu_item_check>
          <menu_item_check
           label="Full"
           name="Full">
            <menu_item_check.on_check
             function="Advanced.CheckDisplayTextureDensity"
             parameter="full" />
            <menu_item_check.on_click
             function="Advanced.SetDisplayTextureDensity"
             parameter="full" />
          </menu_item_check>
        </menu>
      </menu>
        <menu
         create_jump_keys="true"
         label="Rendering"
         name="Rendering"
         tear_off="true">
            <menu_item_check
             label="Axes"
             name="Axes">
                <menu_item_check.on_check
                 function="CheckControl"
                 parameter="ShowAxes" />
                <menu_item_check.on_click
                 function="ToggleControl"
                 parameter="ShowAxes" />
            </menu_item_check>
            <menu_item_check
             label="Tangent Basis"
             name="Tangent Basis">
                <menu_item_check.on_check
                 function="CheckControl"
                 parameter="ShowTangentBasis" />
                <menu_item_check.on_click
                 function="ToggleControl"
                 parameter="ShowTangentBasis" />
            </menu_item_check>
            <menu_item_call
             label="Selected Texture Info Basis"
             name="Selected Texture Info Basis"
             shortcut="control|alt|shift|T">
                <menu_item_call.on_click
                 function="Advanced.SelectedTextureInfo" />
            </menu_item_call>
            <menu_item_call
             label="Selected Material Info"
             name="Selected Material Info"
             shortcut="control|alt|shift|M">
                <menu_item_call.on_click
                 function="Advanced.SelectedMaterialInfo" />
            </menu_item_call>
            <menu_item_check
             label="Wireframe"
             name="Wireframe"
             shortcut="control|shift|R">
                <menu_item_check.on_check
                 function="Advanced.CheckWireframe"
                 parameter="Wireframe" />
                <menu_item_check.on_click
                 function="Advanced.ToggleWireframe" />
            </menu_item_check>
            <menu_item_check
             label="Object-Object Occlusion"
             name="Object-Object Occlusion"
             shortcut="control|shift|O">
                <menu_item_check.on_check
                 function="CheckControl"
                 parameter="UseOcclusion" />
                <menu_item_check.on_click
                 function="ToggleControl"
                 parameter="UseOcclusion" />
                <menu_item_check.on_enable
                 function="Advanced.EnableObjectObjectOcclusion" />
            </menu_item_check>
          <menu_item_separator />

          <menu_item_check
                       label="Advanced Lighting Model"
                       name="Advanced Lighting Model">
            <menu_item_check.on_check
             function="CheckControl"
             parameter="RenderDeferred" />
            <menu_item_check.on_click
             function="ToggleControl"
             parameter="RenderDeferred" />
            <menu_item_check.on_enable
                 function="Advanced.EnableRenderDeferred" />
          </menu_item_check>
          <menu_item_check
                       label="   Shadows from Sun/Moon/Projectors"
                       name="Shadows from Sun/Moon/Projectors">
            <menu_item_check.on_check
             function="Advanced.CheckRenderShadowOption"
             parameter="RenderShadowDetail" />
            <menu_item_check.on_click
             function="Advanced.ClickRenderShadowOption"
             parameter="RenderShadowDetail" />
            <menu_item_check.on_enable
                 function="Advanced.EnableRenderDeferredOptions" />
          </menu_item_check>
          <menu_item_check
                   label="   SSAO and Shadow Smoothing"
                   name="SSAO and Shadow Smoothing">
            <menu_item_check.on_check
             function="CheckControl"
             parameter="RenderDeferredSSAO" />
            <menu_item_check.on_click
             function="ToggleControl"
             parameter="RenderDeferredSSAO" />
            <menu_item_check.on_enable
                 function="Advanced.EnableRenderDeferredOptions" />
          </menu_item_check>
          <menu_item_separator />

          <menu_item_check
             label="Debug GL"
             name="Debug GL">
                <menu_item_check.on_check
                 function="CheckControl"
                 parameter="RenderDebugGL" />
                <menu_item_check.on_click
                 function="ToggleControl"
                 parameter="RenderDebugGL" />
            </menu_item_check>
            <menu_item_check
             label="Debug Pipeline"
             name="Debug Pipeline">
                <menu_item_check.on_check
                 function="CheckControl"
                 parameter="RenderDebugPipeline" />
                <menu_item_check.on_click
                 function="ToggleControl"
                 parameter="RenderDebugPipeline" />
            </menu_item_check>
            <menu_item_check
             label="Automatic Alpha Masks (deferred)"
             name="Automatic Alpha Masks (deferred)">
                <menu_item_check.on_check
                 function="CheckControl"
                 parameter="RenderAutoMaskAlphaDeferred" />
                <menu_item_check.on_click
                 function="ToggleControl"
                 parameter="RenderAutoMaskAlphaDeferred" />
            </menu_item_check>
            <menu_item_check
             label="Automatic Alpha Masks (non-deferred)"
             name="Automatic Alpha Masks (non-deferred)">
                <menu_item_check.on_check
                 function="CheckControl"
                 parameter="RenderAutoMaskAlphaNonDeferred" />
                <menu_item_check.on_click
                 function="ToggleControl"
                 parameter="RenderAutoMaskAlphaNonDeferred" />
            </menu_item_check>
            <menu_item_check
             label="Animation Textures"
             name="Animation Textures">
                <menu_item_check.on_check
                 function="CheckControl"
                 parameter="AnimateTextures" />
                <menu_item_check.on_click
                 function="ToggleControl"
                 parameter="AnimateTextures" />
            </menu_item_check>
            <menu_item_check
             label="Disable Textures"
             name="Disable Textures">
                <menu_item_check.on_check
                 function="CheckControl"
                 parameter="TextureDisable" />
                <menu_item_check.on_click
                 function="ToggleControl"
                 parameter="TextureDisable" />
            </menu_item_check>
            <menu_item_check
              label="Full Res Textures (dangerous)"
             name="Full Res Textures">
                <menu_item_check.on_check
                 function="CheckControl"
                 parameter="TextureLoadFullRes" />
                <menu_item_check.on_click
                 function="ToggleControl"
                 parameter="TextureLoadFullRes" />
            </menu_item_check>
            <menu_item_check
             label="Render Attached Lights"
             name="Render Attached Lights">
                <menu_item_check.on_check
                 function="CheckControl"
                 parameter="RenderAttachedLights" />
                <menu_item_check.on_click
                 function="Advanced.HandleAttachedLightParticles"
                 parameter="RenderAttachedLights" />
            </menu_item_check>
            <menu_item_check
             label="Render Attached Particles"
             name="Render Attached Particles">
                <menu_item_check.on_check
                 function="CheckControl"
                 parameter="RenderAttachedParticles" />
                <menu_item_check.on_click
                 function="Advanced.HandleAttachedLightParticles"
                 parameter="RenderAttachedParticles" />
            </menu_item_check>
            <menu_item_check
             label="Hover Glow Objects"
             name="Hover Glow Objects">
                <menu_item_check.on_check
                 function="CheckControl"
                 parameter="RenderHoverGlowEnable" />
                <menu_item_check.on_click
                 function="ToggleControl"
                 parameter="RenderHoverGlowEnable" />
            </menu_item_check>
          <menu_item_separator />
        </menu>

        <menu
         create_jump_keys="true"
         label="Network"
         name="Network"
         tear_off="true">
            <menu_item_check
             label="Pause Agent"
             name="AgentPause">
                <menu_item_check.on_check
                 function="CheckControl"
                 parameter="AgentPause" />
                <menu_item_check.on_click
                 function="ToggleControl"
                 parameter="AgentPause" />
            </menu_item_check>

            <menu_item_separator/>

            <menu_item_call
             label="Enable Message Log"
             name="Enable Message Log">
                <menu_item_call.on_click
                 function="Advanced.EnableMessageLog" />
            </menu_item_call>
            <menu_item_call
             label="Disable Message Log"
             name="Disable Message Log">
                <menu_item_call.on_click
                 function="Advanced.DisableMessageLog" />
            </menu_item_call>

            <menu_item_separator/>

            <menu_item_check
             label="Velocity Interpolate Objects"
             name="Velocity Interpolate Objects">
                <menu_item_check.on_check
                 function="CheckControl"
                 parameter="VelocityInterpolate" />
                <menu_item_check.on_click
                 function="ToggleControl"
                 parameter="VelocityInterpolate" />
            </menu_item_check>
            <menu_item_check
             label="Ping Interpolate Object Positions"
             name="Ping Interpolate Object Positions">
                <menu_item_check.on_check
                 function="CheckControl"
                 parameter="PingInterpolate" />
                <menu_item_check.on_click
                 function="ToggleControl"
                 parameter="PingInterpolate" />
            </menu_item_check>

            <menu_item_separator/>

            <menu_item_call
             label="Drop a Packet"
             name="Drop a Packet"
             shortcut="control|alt|L">
                <menu_item_call.on_click
                 function="Advanced.DropPacket" />
            </menu_item_call>
        </menu>
        <menu_item_call
         label="Dump Scripted Camera"
         name="Dump Scripted Camera">
            <menu_item_call.on_click
             function="Advanced.DumpScriptedCamera" />
        </menu_item_call>      
        <menu
         create_jump_keys="true"
         label="Recorder"
         name="Recorder"
         tear_off="true">
            <menu_item_call visible="false"
             label="Start event recording"
             name="Start event recording">
	      <menu_item_call.on_visible
		 function="displayViewerEventRecorderMenuItems" />
                <menu_item_call.on_click
                 function="Advanced.EventRecorder"
                 parameter="start recording" />
            </menu_item_call>
            <menu_item_call visible="false"
             label="Stop event recording"
             name="Stop event recording">
	      <menu_item_call.on_visible
		 function="displayViewerEventRecorderMenuItems" />
                <menu_item_call.on_click
                 function="Advanced.EventRecorder"
                 parameter="stop recording" />
            </menu_item_call>
            <menu_item_call visible="false"
             label="Playback event recording"
             name="Playback event recording">
	      <menu_item_call.on_visible
		 function="displayViewerEventRecorderMenuItems" />
                <menu_item_call.on_click
                 function="Advanced.EventRecorder"
                 parameter="start playback" />
            </menu_item_call>

            <menu_item_call
             label="Start Playback"
             name="Start Playback">
                <menu_item_call.on_click
                 function="Advanced.AgentPilot"
                 parameter="start playback" />
            </menu_item_call>
            <menu_item_call
             label="Stop Playback"
             name="Stop Playback">
                <menu_item_call.on_click
                 function="Advanced.AgentPilot"
                 parameter="stop playback" />
            </menu_item_call>
            <menu_item_check
             label="Loop Playback"
             name="Loop Playback">
                <menu_item_check.on_check
                 function="Advanced.CheckAgentPilotLoop"
                 parameter="loopPlayback" />
                <menu_item_check.on_click
                 function="Advanced.ToggleAgentPilotLoop" />
            </menu_item_check>
            <menu_item_call
             label="Start Record"
             name="Start Record">
                <menu_item_call.on_click
                 function="Advanced.AgentPilot"
                 parameter="start record" />
            </menu_item_call>
            <menu_item_call
             label="Stop Record"
             name="Stop Record">
                <menu_item_call.on_click
                 function="Advanced.AgentPilot"
                 parameter="stop record" />
            </menu_item_call>
        </menu>

        <menu
         create_jump_keys="true"
         label="World"
         name="DevelopWorld"
         tear_off="true">
            <menu_item_check
             label="Sim Sun Override"
             name="Sim Sun Override">
                <menu_item_check.on_check
                 function="CheckControl"
                 parameter="SkyOverrideSimSunPosition" />
                <menu_item_check.on_click
                 function="ToggleControl"
                 parameter="SkyOverrideSimSunPosition" />
            </menu_item_check>
            <menu_item_check
             label="Fixed Weather"
             name="Fixed Weather">
                <menu_item_check.on_check
                 function="CheckControl"
                 parameter="FixedWeather" />
                <menu_item_check.on_click
                 function="ToggleControl"
                 parameter="FixedWeather" />
            </menu_item_check>
            <menu_item_call
             label="Dump Region Object Cache"
             name="Dump Region Object Cache">
                <menu_item_call.on_click
                 function="Advanced.DumpRegionObjectCache" />
            </menu_item_call>
            <menu_item_call
             label="Dump Simulator Features to Nearby Chat"
             name="DumpSimFeaturesToChat">
                <menu_item_call.on_click
                 function="Develop.DumpSimFeaturesToChat" />
            </menu_item_call>
        </menu>
        <menu
         create_jump_keys="true"
         label="UI"
         name="UI"
         tear_off="true">
            <menu_item_call
             label="Media Browser Test"
             name="Web Browser Test">
                <menu_item_call.on_click
                 function="Advanced.WebBrowserTest"
                 parameter="http://secondlife.com/app/search/slurls.html"/>
            </menu_item_call>
          <menu_item_check
           label="Region Restart Test..."
           name="Region Restart Test">
              <menu_item_check.on_check
               function="Floater.Visible"
               parameter="region_restarting" />
              <menu_item_check.on_click
               function="Floater.Toggle"
               parameter="region_restarting" />
          </menu_item_check>
          <menu_item_call
           label="Web Content Browser"
           name="Web Content Browser"
           shortcut="control|shift|Z">
            <menu_item_call.on_click
             function="Advanced.WebContentTest"
             parameter="HOME_PAGE"/>
          </menu_item_call>
          <menu_item_call
           label="FB Connect Test"
           name="FB Connect Test">
            <menu_item_call.on_click
             function="Advanced.WebContentTest"
             parameter="https://cryptic-ridge-1632.herokuapp.com/"/>
          </menu_item_call>
          <menu_item_call
             label="Dump SelectMgr"
             name="Dump SelectMgr">
                <menu_item_call.on_click
                 function="Advanced.DumpSelectMgr" />
            </menu_item_call>
            <menu_item_call
             label="Dump Inventory"
             name="Dump Inventory">
                <menu_item_call.on_click
                 function="Advanced.DumpInventory" />
            </menu_item_call>
            <menu_item_call
             label="Dump Timers"
             name="Dump Timers">
                <menu_item_call.on_click
                 function="Advanced.DumpTimers" />
            </menu_item_call>
            <menu_item_call
             label="Dump Focus Holder"
             name="Dump Focus Holder">
                <menu_item_call.on_click
                 function="Advanced.DumpFocusHolder" />
            </menu_item_call>
            <menu_item_call
             label="Print Selected Object Info"
             name="Print Selected Object Info"
             shortcut="control|shift|P">
                <menu_item_call.on_click
                 function="Advanced.PrintSelectedObjectInfo" />
            </menu_item_call>
            <menu_item_call
             label="Print Agent Info"
             name="Print Agent Info"
             shortcut="shift|P">
                <menu_item_call.on_click
                 function="Advanced.PrintAgentInfo" />
            </menu_item_call>
            <menu_item_check
             label="Double-Click Auto-Pilot"
             name="Double-ClickAuto-Pilot">
                <menu_item_check.on_check
                 function="CheckControl"
                 parameter="DoubleClickAutoPilot" />
                <menu_item_check.on_click
                 function="ToggleControl"
                 parameter="DoubleClickAutoPilot" />
            </menu_item_check>
            <menu_item_check
             label="Double-Click Teleport"
             name="DoubleClick Teleport">
                <menu_item_check.on_check
                 function="CheckControl"
                 parameter="DoubleClickTeleport" />
                <menu_item_check.on_click
                 function="ToggleControl"
                 parameter="DoubleClickTeleport" />
            </menu_item_check>
            <menu_item_separator />

            <menu_item_check
             label="Debug SelectMgr"
             name="Debug SelectMgr">
                <menu_item_check.on_check
                 function="CheckControl"
                 parameter="DebugSelectMgr" />
                <menu_item_check.on_click
                 function="ToggleControl"
                 parameter="DebugSelectMgr" />
            </menu_item_check>
            <menu_item_check
             label="Debug Clicks"
             name="Debug Clicks">
                <menu_item_check.on_check
                 function="Advanced.CheckDebugClicks"
                 parameter="DebugClicks" />
                <menu_item_check.on_click
                 function="Advanced.ToggleDebugClicks"
                 parameter="DebugClicks" />
            </menu_item_check>
            <menu_item_check
             label="Debug Views"
             name="Debug Views">
                <menu_item_check.on_check
                 function="Advanced.CheckDebugViews" />
                <menu_item_check.on_click
                 function="Advanced.ToggleDebugViews" />
            </menu_item_check>
            <menu_item_check
             label="Debug Name Tooltips"
             name="Debug Name Tooltips">
                <menu_item_check.on_check
                 function="Advanced.CheckXUINameTooltips"
                 parameter="XUINameTooltips" />
                <menu_item_check.on_click
                 function="Advanced.ToggleXUINameTooltips" />
            </menu_item_check>
            <menu_item_check
             label="Debug Mouse Events"
             name="Debug Mouse Events">
                <menu_item_check.on_check
                 function="Advanced.CheckDebugMouseEvents"
                 parameter="MouseEvents" />
                <menu_item_check.on_click
                 function="Advanced.ToggleDebugMouseEvents" />
            </menu_item_check>
            <menu_item_check
             label="Debug Keys"
             name="Debug Keys">
                <menu_item_check.on_check
                 function="Advanced.CheckDebugKeys"
                 parameter="DebugKeys" />
                <menu_item_check.on_click
                 function="Advanced.ToggleDebugKeys" />
            </menu_item_check>
            <menu_item_check
             label="Debug Window Process"
             name="Debug WindowProc">
                <menu_item_check.on_check
                 function="Advanced.CheckDebugWindowProc"
                 parameter="DebugWindowProc" />
                <menu_item_check.on_click
                 function="Advanced.ToggleDebugWindowProc"
                 parameter="DebugWindowProc" />
            </menu_item_check>
        </menu>
        <menu
         create_jump_keys="true"
         label="XUI"
         name="XUI"
         tear_off="true">
            <menu_item_call
               label="Reload Color Settings"
               name="Reload Color Settings">
              <menu_item_call.on_click
               function="Advanced.ReloadColorSettings" />
            </menu_item_call>
            <menu_item_call
             label="Show Font Test"
             name="Show Font Test">
                <menu_item_call.on_click
                 function="Floater.Show"
                 parameter="font_test" />
            </menu_item_call>
            <menu_item_call
             label="Load from XML"
             name="Load from XML">
                <menu_item_call.on_click
                 function="Advanced.LoadUIFromXML" />
            </menu_item_call>
            <menu_item_call
             label="Save to XML"
             name="Save to XML">
                <menu_item_call.on_click
                 function="Advanced.SaveUIToXML" />
            </menu_item_call>
            <menu_item_check
             label="Show XUI Names"
             name="Show XUI Names">
                <menu_item_check.on_check
                 function="Advanced.CheckXUINames"
                 parameter="showUIname" />
                <menu_item_check.on_click
                 function="Advanced.ToggleXUINames" />
            </menu_item_check>
            <menu_item_check
             label="Show debugging info for views"
             name="DebugViews">
                <menu_item_check.on_check
                 function="CheckControl"
                 parameter="DebugViews" />
                <menu_item_check.on_click
                 function="ToggleControl"
                 parameter="DebugViews" />
            </menu_item_check>
            <menu_item_call
             label="XUI Preview Tool"
             name="UI Preview Tool">
                <menu_item_call.on_click
                 function="Floater.Toggle"
                 parameter="ui_preview" />
            </menu_item_call>
          <menu_item_call
           label="Send Test IMs"
           name="Send Test IMs">
            <menu_item_call.on_click
             function="Advanced.SendTestIMs" />
          </menu_item_call>
          <menu_item_call
           label="Flush Names Caches"
           name="Flush Names Caches">
            <menu_item_call.on_click
             function="Advanced.FlushNameCaches" />
          </menu_item_call>
        </menu>
        <menu
         create_jump_keys="true"
         label="Avatar"
         name="Character"
         tear_off="true">
            <menu
             create_jump_keys="true"
             label="Grab Baked Texture"
             name="Grab Baked Texture"
             tear_off="true">
                <menu_item_call
                 label="Iris"
                 name="Grab Iris">
                    <menu_item_call.on_click
                     function="Advanced.GrabBakedTexture"
                     parameter="iris" />
                    <menu_item_call.on_enable
                     function="Advanced.EnableGrabBakedTexture"
					 parameter="iris" />
                </menu_item_call>
                <menu_item_call
                 label="Head"
                 name="Grab Head">
                    <menu_item_call.on_click
                     function="Advanced.GrabBakedTexture"
                     parameter="head" />
                    <menu_item_call.on_enable
                     function="Advanced.EnableGrabBakedTexture"
					 parameter="head" />
                </menu_item_call>
                <menu_item_call
                 label="Upper Body"
                 name="Grab Upper Body">
                    <menu_item_call.on_click
                     function="Advanced.GrabBakedTexture"
                     parameter="upper" />
                    <menu_item_call.on_enable
                     function="Advanced.EnableGrabBakedTexture"
					 parameter="upper" />
                </menu_item_call>
                <menu_item_call
                 label="Lower Body"
                 name="Grab Lower Body">
                    <menu_item_call.on_click
                     function="Advanced.GrabBakedTexture"
                     parameter="lower" />
                    <menu_item_call.on_enable
                     function="Advanced.EnableGrabBakedTexture"
					 parameter="lower" />
                </menu_item_call>
                <menu_item_call
                 label="Skirt"
                 name="Grab Skirt">
                    <menu_item_call.on_click
                     function="Advanced.GrabBakedTexture"
                     parameter="skirt" />
                    <menu_item_call.on_enable
                     function="Advanced.EnableGrabBakedTexture"
					 parameter="skirt" />
                </menu_item_call>
            </menu>
            <menu
             create_jump_keys="true"
             label="Character Tests"
             name="Character Tests"
             tear_off="true">
                <menu_item_call
                 label="Appearance To XML"
                 name="Appearance To XML">
                    <menu_item_call.on_click
                     function="Advanced.AppearanceToXML" />
                </menu_item_call>
                <menu_item_call
                 label="Toggle Character Geometry"
                 name="Toggle Character Geometry">
                    <menu_item_call.on_click
                     function="Advanced.ToggleCharacterGeometry" />
                    <menu_item_call.on_enable
                     function="IsGodCustomerService" />
                </menu_item_call>
                <menu_item_call
                 label="Test Male"
                 name="Test Male">
                    <menu_item_call.on_click
                     function="Advanced.TestMale" />
                </menu_item_call>
                <menu_item_call
                 label="Test Female"
                 name="Test Female">
                    <menu_item_call.on_click
                     function="Advanced.TestFemale" />
                </menu_item_call>
                <menu_item_check
                 label="Allow Select Avatar"
                 name="Allow Select Avatar">
                    <menu_item_check.on_check
                     function="CheckControl"
                     parameter="AllowSelectAvatar" />
                    <menu_item_check.on_click
                     function="ToggleControl"
                     parameter="AllowSelectAvatar" />
                </menu_item_check>
            </menu>
            <menu
             create_jump_keys="true"
             label="Animation Speed"
             name="Animation Speed"
             tear_off="true">
                <menu_item_call
                 label="All Animations 10% Faster"
                 name="All Animations 10 Faster">
                    <menu_item_call.on_click
                     function="Advanced.AnimTenFaster" />
                </menu_item_call>
                <menu_item_call
                 label="All Animations 10% Slower"
                 name="All Animations 10 Slower">
                    <menu_item_call.on_click
                     function="Advanced.AnimTenSlower" />
                </menu_item_call>
                <menu_item_call
                 label="Reset All Animation Speed"
                 name="Reset All Animation Speed">
                    <menu_item_call.on_click
                     function="Advanced.AnimResetAll" />
                </menu_item_call>
				<menu_item_check
				 label="Slow Motion Animations"
				 name="Slow Motion Animations">
					<menu_item_check.on_check
					 function="CheckControl"
					 parameter="SlowMotionAnimation" />
					<menu_item_check.on_click
					 function="ToggleControl"
					 parameter="SlowMotionAnimation" />
				</menu_item_check>
            </menu>
            <menu_item_call
             label="Force Params to Default"
             name="Force Params to Default">
                <menu_item_call.on_click
                 function="Advanced.ForceParamsToDefault" />
            </menu_item_call>
            <menu_item_check
             label="Animation Info"
             name="Animation Info">
                <menu_item_check.on_check
                 function="Advanced.CheckAnimationInfo"
                 parameter="AnimationInfo" />
                <menu_item_check.on_click
                 function="Advanced.ToggleAnimationInfo"
                 parameter="" />
            </menu_item_check>
            <menu_item_check
             label="Show Look At"
             name="Show Look At">
                <menu_item_check.on_check
                 function="Advanced.CheckShowLookAt"
                 parameter="ShowLookAt" />
                <menu_item_check.on_click
                 function="Advanced.ToggleShowLookAt" />
            </menu_item_check>
            <menu_item_check
             label="Show Point At"
             name="Show Point At">
                <menu_item_check.on_check
                 function="Advanced.CheckShowPointAt"
                 parameter="ShowPointAt" />
                <menu_item_check.on_click
                 function="Advanced.ToggleShowPointAt" />
            </menu_item_check>
            <menu_item_check
             label="Debug Joint Updates"
             name="Debug Joint Updates">
                <menu_item_check.on_check
                 function="Advanced.CheckDebugJointUpdates"
                 parameter="DebugJointUpdates" />
                <menu_item_check.on_click
                 function="Advanced.ToggleDebugJointUpdates" />
            </menu_item_check>
            <menu_item_check
             label="Disable LOD"
             name="Disable LOD">
                <menu_item_check.on_check
                 function="Advanced.CheckDisableLOD"
                 parameter="DisableLOD" />
                <menu_item_check.on_click
                 function="Advanced.ToggleDisableLOD" />
            </menu_item_check>
            <menu_item_check
             label="Debug Character Vis"
             name="Debug Character Vis">
                <menu_item_check.on_check
                 function="Advanced.CheckDebugCharacterVis"
                 parameter="DebugCharacterVis" />
                <menu_item_check.on_click
                 function="Advanced.ToggleDebugCharacterVis" />
            </menu_item_check>
            <menu_item_check
             label="Show Collision Skeleton"
             name="Show Collision Skeleton">
                <menu_item_check.on_check
                 function="Advanced.CheckInfoDisplay"
                 parameter="collision skeleton" />
                <menu_item_check.on_click
                 function="Advanced.ToggleInfoDisplay"
                 parameter="collision skeleton" />
            </menu_item_check>
            <menu_item_check
             label="Show Bones"
             name="Show Bones">
                <menu_item_check.on_check
                 function="Advanced.CheckInfoDisplay"
                 parameter="joints" />
                <menu_item_check.on_click
                 function="Advanced.ToggleInfoDisplay"
                 parameter="joints" />
            </menu_item_check>
            <menu_item_check
             label="Display Agent Target"
             name="Display Agent Target">
                <menu_item_check.on_check
                 function="Advanced.CheckInfoDisplay"
                 parameter="agent target" />
                <menu_item_check.on_click
                 function="Advanced.ToggleInfoDisplay"
                 parameter="agent target" />
            </menu_item_check>
            <!-- Appears not to exist anymore
            <menu_item_check
             label="Debug Rotation"
             name="Debug Rotation">
                <menu_item_check.on_check
                 function="CheckControl"
                 parameter="DebugAvatarRotation" />
                <menu_item_check.on_click
                 function="ToggleControl"
                 parameter="DebugAvatarRotation" />
            </menu_item_check> -->
            <menu_item_call
             label="Dump Attachments"
             name="Dump Attachments">
                <menu_item_call.on_click
                 function="Advanced.DumpAttachments" />
            </menu_item_call>
            <menu_item_call
             label="Debug Avatar Textures"
             name="Debug Avatar Textures"
             shortcut="control|alt|shift|A">
                <menu_item_call.on_click
                 function="Advanced.DebugAvatarTextures" />
            </menu_item_call>
            <menu_item_call
             label="Dump Local Textures"
             name="Dump Local Textures"
             shortcut="alt|shift|M">
                <menu_item_call.on_click
                 function="Advanced.DumpAvatarLocalTextures" />
            </menu_item_call>
			<menu_item_call
			 label="Reload Avatar Cloud Particle"
			 name="Reload Avatar Cloud Particle">
				<menu_item_call.on_click
				 function="Advanced.ReloadAvatarCloudParticle" />
			</menu_item_call>
		</menu>
        <menu_item_separator/>

        <menu_item_check
         label="HTTP Textures"
         name="HTTP Textures">
            <menu_item_check.on_check
             function="CheckControl"
             parameter="ImagePipelineUseHTTP" />
            <menu_item_check.on_click
             function="ToggleControl"
             parameter="ImagePipelineUseHTTP" />
        </menu_item_check>
        <menu_item_check
         label="HTTP Inventory"
         name="HTTP Inventory">
            <menu_item_check.on_check
             function="CheckControl"
             parameter="UseHTTPInventory" />
            <menu_item_check.on_click
             function="ToggleControl"
             parameter="UseHTTPInventory" />
        </menu_item_check>
        <menu_item_call
         label="Compress Images"
         name="Compress Images">
            <menu_item_call.on_click
             function="Advanced.CompressImage" />
        </menu_item_call>

      <menu_item_call
         label="Enable Visual Leak Detector"
         name="Enable Visual Leak Detector">
        <menu_item_call.on_click
           function="Advanced.ToggleVisualLeakDetector" />
        </menu_item_call>
      
        <menu_item_check
         label="Output Debug Minidump"
         name="Output Debug Minidump">
            <menu_item_check.on_check
             function="CheckControl"
             parameter="SaveMinidump" />
            <menu_item_check.on_click
             function="ToggleControl"
             parameter="SaveMinidump" />
        </menu_item_check>
        <menu_item_check
         label="Console Window on next Run"
         name="Console Window">
            <menu_item_check.on_check
             function="CheckControl"
             parameter="ShowConsoleWindow" />
            <menu_item_check.on_click
             function="ToggleControl"
             parameter="ShowConsoleWindow" />
        </menu_item_check>
        <menu
         create_jump_keys="true"
         label="Set Logging Level"
         name="Set Logging Level"
         tear_off="true">
          <menu_item_check
            name="Debug"
            label="Debug">
            <menu_item_check.on_check
              function="Develop.CheckLoggingLevel"
              parameter="0" />
            <menu_item_check.on_click
             function="Develop.SetLoggingLevel"
             parameter="0" />
          </menu_item_check>
          <menu_item_check
            name="Info"
            label="Info">
            <menu_item_check.on_check
              function="Develop.CheckLoggingLevel"
              parameter="1" />
            <menu_item_check.on_click
             function="Develop.SetLoggingLevel"
             parameter="1" />
          </menu_item_check>
          <menu_item_check
            name="Warning"
            label="Warning">
            <menu_item_check.on_check
              function="Develop.CheckLoggingLevel"
              parameter="2" />
            <menu_item_check.on_click
             function="Develop.SetLoggingLevel"
             parameter="2" />
          </menu_item_check>
          <menu_item_check
            name="Error"
            label="Error">
            <menu_item_check.on_check
              function="Develop.CheckLoggingLevel"
              parameter="3" />
            <menu_item_check.on_click
             function="Develop.SetLoggingLevel"
             parameter="3" />
          </menu_item_check>
          <menu_item_check
            name="None"
            label="None">
            <menu_item_check.on_check
              function="Develop.CheckLoggingLevel"
              parameter="4" />
            <menu_item_check.on_click
             function="Develop.SetLoggingLevel"
             parameter="4" />
          </menu_item_check>
       </menu>

        <menu_item_separator/>

        <menu_item_call
         label="Request Admin Status"
         name="Request Admin Options"
         shortcut="control|alt|G">
            <menu_item_call.on_click
             function="Advanced.RequestAdminStatus" />
        </menu_item_call>
        <menu_item_call
         label="Leave Admin Status"
         name="Leave Admin Options"
         shortcut="control|alt|shift|G">
            <menu_item_call.on_click
             function="Advanced.LeaveAdminStatus" />
        </menu_item_call>
		<menu_item_check
         label="Show Admin Menu"
         name="View Admin Options">
            <menu_item_check.on_enable
             function="Advanced.EnableViewAdminOptions" />
            <menu_item_check.on_check
             function="Advanced.CheckViewAdminOptions"
             parameter="ViewAdminOptions" />
            <menu_item_check.on_click
             function="Advanced.ToggleViewAdminOptions" />
        </menu_item_check>
    </menu>
    <menu
     create_jump_keys="true"
     label="Admin"
     name="Admin"
     tear_off="true"
     visible="false">
        <menu
         create_jump_keys="true"
         label="Object"
         name="AdminObject"
         tear_off="true">
            <menu_item_call
             label="Take Copy"
             name="Admin Take Copy"
             shortcut="control|alt|shift|O">
                <menu_item_call.on_click
                 function="Admin.ForceTakeCopy" />
                <menu_item_call.on_enable
                 function="IsGodCustomerService" />
            </menu_item_call>
            <menu_item_call
             label="Force Owner To Me"
             name="Force Owner To Me">
                <menu_item_call.on_click
                 function="Admin.HandleObjectOwnerSelf" />
                <menu_item_call.on_enable
                 function="IsGodCustomerService" />
            </menu_item_call>
            <menu_item_call
             label="Force Owner Permissive"
             name="Force Owner Permissive">
                <menu_item_call.on_click
                 function="Admin.HandleObjectOwnerPermissive" />
                <menu_item_call.on_enable
                 function="IsGodCustomerService" />
            </menu_item_call>
            <menu_item_call
             label="Delete"
             name="Delete"
             shortcut="control|alt|shift|Del">
                <menu_item_call.on_click
                 function="Admin.HandleForceDelete" />
                <menu_item_call.on_enable
                 function="IsGodCustomerService" />
            </menu_item_call>
            <menu_item_call
             label="Lock"
             name="Lock"
             shortcut="control|alt|shift|L">
                <menu_item_call.on_click
                 function="Admin.HandleObjectLock" />
                <menu_item_call.on_enable
                 function="IsGodCustomerService" />
            </menu_item_call>
            <menu_item_call
             label="Get Assets IDs"
             name="Get Assets IDs"
             shortcut="control|alt|shift|I">
                <menu_item_call.on_click
                 function="Admin.HandleObjectAssetIDs" />
                <menu_item_call.on_enable
                 function="IsGodCustomerService" />
            </menu_item_call>
        </menu>
        <menu
         create_jump_keys="true"
         label="Parcel"
         name="Parcel"
         tear_off="true">
            <menu_item_call
             label="Force Owner To Me"
             name="Owner To Me">
                <menu_item_call.on_click
                 function="Admin.HandleForceParcelOwnerToMe" />
                <menu_item_call.on_enable
                 function="IsGodCustomerService" />
            </menu_item_call>
            <menu_item_call
             label="Set to Linden Content"
             name="Set to Linden Content"
             shortcut="control|alt|shift|C">
                <menu_item_call.on_click
                 function="Admin.HandleForceParcelToContent" />
                <menu_item_call.on_enable
                 function="IsGodCustomerService" />
            </menu_item_call>
            <menu_item_call
             label="Claim Public Land"
             name="Claim Public Land">
                <menu_item_call.on_click
                 function="Admin.HandleClaimPublicLand" />
                <menu_item_call.on_enable
                 function="IsGodCustomerService" />
            </menu_item_call>
        </menu>
        <menu
         create_jump_keys="true"
         label="Region"
         name="Region"
         tear_off="true">
            <menu_item_call
             label="Dump Temp Asset Data"
             name="Dump Temp Asset Data">
                <menu_item_call.on_click
                 function="Admin.HandleRegionDumpTempAssetData" />
                <menu_item_call.on_enable
                 function="IsGodCustomerService" />
            </menu_item_call>
            <menu_item_call
             label="Save Region State"
             name="Save Region State">
                <menu_item_call.on_click
                 function="Admin.OnSaveState" />
                <menu_item_call.on_enable
                 function="IsGodCustomerService" />
            </menu_item_call>
        </menu>
        <menu_item_call
         label="God Tools"
         name="God Tools">
            <menu_item_call.on_click
             function="Floater.Show"
             parameter="god_tools" />
            <menu_item_call.on_enable
             function="IsGodCustomerService" />
        </menu_item_call>
    </menu>
    
    
    <!-- God Menu -->
    
    <menu
     create_jump_keys="true"
     label="Admin"
     name="Deprecated"
     tear_off="true"
     visible="false">
        <menu
         create_jump_keys="true"
         label="Attach Object"
         mouse_opaque="false"
         name="Attach Object"
         tear_off="true" />
        <menu
         create_jump_keys="true"
         label="Detach Object"
         mouse_opaque="false"
         name="Detach Object"
         tear_off="true" />
        <menu
         create_jump_keys="true"
         label="Take Off Clothing"
         mouse_opaque="false"
         name="Take Off Clothing"
         tear_off="true">
            <menu_item_call
             label="Shirt"
             name="Shirt">
                <menu_item_call.on_click
                 function="Edit.TakeOff"
                 parameter="shirt" />
                <menu_item_call.on_enable
                 function="Edit.EnableTakeOff"
                 parameter="shirt" />
            </menu_item_call>
            <menu_item_call
             label="Pants"
             name="Pants">
                <menu_item_call.on_click
                 function="Edit.TakeOff"
                 parameter="pants" />
                <menu_item_call.on_enable
                 function="Edit.EnableTakeOff"
                 parameter="pants" />
            </menu_item_call>
            <menu_item_call
             label="Shoes"
             name="Shoes">
                <menu_item_call.on_click
                 function="Edit.TakeOff"
                 parameter="shoes" />
                <menu_item_call.on_enable
                 function="Edit.EnableTakeOff"
                 parameter="shoes" />
            </menu_item_call>
            <menu_item_call
             label="Socks"
             name="Socks">
                <menu_item_call.on_click
                 function="Edit.TakeOff"
                 parameter="socks" />
                <menu_item_call.on_enable
                 function="Edit.EnableTakeOff"
                 parameter="socks" />
            </menu_item_call>
            <menu_item_call
             label="Jacket"
             name="Jacket">
                <menu_item_call.on_click
                 function="Edit.TakeOff"
                 parameter="jacket" />
                <menu_item_call.on_enable
                 function="Edit.EnableTakeOff"
                 parameter="jacket" />
            </menu_item_call>
            <menu_item_call
             label="Gloves"
             name="Gloves">
                <menu_item_call.on_click
                 function="Edit.TakeOff"
                 parameter="gloves" />
                <menu_item_call.on_enable
                 function="Edit.EnableTakeOff"
                 parameter="gloves" />
            </menu_item_call>
            <menu_item_call
             label="Undershirt"
             name="Menu Undershirt">
                <menu_item_call.on_click
                 function="Edit.TakeOff"
                 parameter="undershirt" />
                <menu_item_call.on_enable
                 function="Edit.EnableTakeOff"
                 parameter="undershirt" />
            </menu_item_call>
            <menu_item_call
             label="Underpants"
             name="Menu Underpants">
                <menu_item_call.on_click
                 function="Edit.TakeOff"
                 parameter="underpants" />
                <menu_item_call.on_enable
                 function="Edit.EnableTakeOff"
                 parameter="underpants" />
            </menu_item_call>
            <menu_item_call
             label="Skirt"
             name="Skirt">
                <menu_item_call.on_click
                 function="Edit.TakeOff"
                 parameter="skirt" />
                <menu_item_call.on_enable
                 function="Edit.EnableTakeOff"
                 parameter="skirt" />
            </menu_item_call>
            <menu_item_call
             label="Alpha"
             name="Alpha">
                <menu_item_call.on_click
                 function="Edit.TakeOff"
                 parameter="alpha" />
                <menu_item_call.on_enable
                 function="Edit.EnableTakeOff"
                 parameter="alpha" />
            </menu_item_call>
            <menu_item_call
             label="Tattoo"
             name="Tattoo">
                <menu_item_call.on_click
                 function="Edit.TakeOff"
                 parameter="tattoo" />
                <menu_item_call.on_enable
                 function="Edit.EnableTakeOff"
                 parameter="tattoo" />
            </menu_item_call>
            <menu_item_call
             label="Physics"
             name="Physics">
                <menu_item_call.on_click
                 function="Edit.TakeOff"
                 parameter="physics" />
                <menu_item_call.on_enable
                 function="Edit.EnableTakeOff"
                 parameter="physics" />
            </menu_item_call>
            <menu_item_call
             label="All Clothes"
             name="All Clothes">
                <menu_item_call.on_click
                 function="Edit.TakeOff"
                 parameter="all" />
            </menu_item_call>
        </menu>
        <menu
         create_jump_keys="true"
         label="Help"
         name="DeprecatedHelp"
         tear_off="true">
            <menu_item_call
             label="Official Linden Blog"
             name="Official Linden Blog">
                <menu_item_call.on_click
                 function="PromptShowURL"
                 name="OfficialLindenBlog_url"
                 parameter="WebLaunchSupportWiki,http://blog.secondlife.com/" />
            </menu_item_call>
            <menu_item_call
             label="Scripting Portal"
             name="Scripting Portal">
                <menu_item_call.on_click
                 function="PromptShowURL"
                 name="ScriptingPortal_url"
                 parameter="WebLaunchLSLWiki,http://wiki.secondlife.com/wiki/LSL_Portal" />
            </menu_item_call>
            <menu
             create_jump_keys="true"
             label="Bug Reporting"
             name="Bug Reporting"
             tear_off="true">
                <menu_item_call
                 label="Public Issue Tracker"
                 name="Public Issue Tracker">
                    <menu_item_call.on_click
                     function="PromptShowURL"
                     name="PublicIssueTracker_url"
                     parameter="WebLaunchPublicIssue,http://jira.secondlife.com" />
                </menu_item_call>
                <menu_item_call
                 label="Public Issue Tracker Help"
                 name="Publc Issue Tracker Help">
                    <menu_item_call.on_click
                     function="PromptShowURL"
                     name="PublicIssueTrackerHelp_url"
                     parameter="WebLaunchPublicIssueHelp,http://wiki.secondlife.com/wiki/Issue_tracker" />
                </menu_item_call>

                <menu_item_separator/>

                <menu_item_call
                 label="Bug Reporting 101"
                 name="Bug Reporing 101">
                    <menu_item_call.on_click
                     function="PromptShowURL"
                     name="BugReporting101_url"
                     parameter="WebLaunchBugReport101,http://wiki.secondlife.com/wiki/Bug_Reporting_101" />
                </menu_item_call>
                <menu_item_call
                 label="Security Issues"
                 name="Security Issues">
                    <menu_item_call.on_click
                     function="PromptShowURL"
                     name="SecurityIssues_url"
                     parameter="WebLaunchSecurityIssues,http://wiki.secondlife.com/wiki/Security_issues" />
                </menu_item_call>
                <menu_item_call
                 label="QA Wiki"
                 name="QA Wiki">
                    <menu_item_call.on_click
                     function="PromptShowURL"
                     name="QAWiki_url"
                     parameter="WebLaunchQAWiki,http://wiki.secondlife.com/wiki/QA_Portal" />
                </menu_item_call>
            </menu>
        </menu>
    </menu>
</menu_bar><|MERGE_RESOLUTION|>--- conflicted
+++ resolved
@@ -94,7 +94,6 @@
         <menu_item_separator/>
 		
         <menu_item_call
-<<<<<<< HEAD
          label="Profile"
          name="Profile">
             <menu_item_call.on_click
@@ -102,31 +101,6 @@
              parameter="agent" />
         </menu_item_call>
 
-=======
-         label="Sit Down"
-         layout="topleft"
-         shortcut="alt|shift|S"
-         name="Sit Down Here">
-          <menu_item_call.on_click
-           function="Self.SitDown"/>
-          <menu_item_call.on_visible
-           function="Self.ShowSitDown"/>
-          <menu_item_call.on_enable
-           function="Self.EnableSitDown" />
-        </menu_item_call>
-        <menu_item_call
-         label="Stand Up"
-         layout="topleft"
-         shortcut="alt|shift|S"
-         name="Stand up">
-          <menu_item_call.on_click
-           function="Self.StandUp"/>
-          <menu_item_call.on_visible
-           function="Self.EnableStandUp"/>
-          <menu_item_call.on_enable
-           function="Self.EnableStandUp" />
-        </menu_item_call>
->>>>>>> 05edfce7
         <menu_item_check
          label="Appearance"
          shortcut="control|O"
@@ -165,10 +139,23 @@
              shortcut="alt|shift|S"
              name="Sit Down Here">
                 <menu_item_call.on_click
-                 function="Self.SitDown"
-                 parameter="" />
+                 function="Self.SitDown"/>
+                <menu_item_call.on_visible
+                 function="Self.ShowSitDown"/>
                 <menu_item_call.on_enable
                  function="Self.EnableSitDown" />
+        </menu_item_call>
+        <menu_item_call
+         label="Stand Up"
+         layout="topleft"
+         shortcut="alt|shift|S"
+         name="Stand up">
+          <menu_item_call.on_click
+           function="Self.StandUp"/>
+          <menu_item_call.on_visible
+           function="Self.EnableStandUp"/>
+          <menu_item_call.on_enable
+           function="Self.EnableStandUp" />
            </menu_item_call>
            <menu_item_check
              label="Fly"
