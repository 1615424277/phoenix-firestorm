<?xml version="1.0" encoding="utf-8" standalone="yes" ?>
<menu_bar
 bg_visible="false"
 follows="left|top|right"
 name="Main Menu">
    <menu
     create_jump_keys="true"
     label="Avatar"
     name="Me"
     tear_off="true"
     visible="true">
        
        <menu_item_call
             label="Account"
             name="Manage Account">
                <menu_item_call.on_click
                 function="PromptShowURL"
                 name="ManageMyAccount_url"
                 parameter="WebLaunchJoinNow,http://secondlife.com/account/" />
                <menu_item_call.on_visible
                 function="GridCheck"
                 parameter="secondlife"/>
        </menu_item_call>
        <menu_item_call
            label="Marketplace listings..."
            name="MarketplaceListings">
            <menu_item_call.on_click
            function="Floater.ToggleOrBringToFront"
            parameter="marketplace_listings" />
        </menu_item_call>

        <menu_item_call
         label="Buy L$"
         name="Buy and Sell L$">
            <menu_item_call.on_click
             function="BuyCurrency" />
        </menu_item_call>

        <menu_item_separator/>

        <menu_item_check
         label="Inventory"
         name="Inventory"
         shortcut="control|shift|I"
		 visible="false">
            <menu_item_check.on_check
             function="Floater.Visible"
             parameter="secondary_inventory" />
            <menu_item_check.on_click
             function="Floater.Toggle"
             parameter="secondary_inventory" />
        </menu_item_check>

        <menu_item_check
         label="Inventory"
         name="ShowSidetrayInventory"
         shortcut="control|I"
		 visible="true">
          <menu_item_check.on_check
           function="Floater.Visible"
           parameter="inventory" />
          <menu_item_check.on_click
           function="Floater.Toggle"
           parameter="inventory" />
        </menu_item_check>

        <menu_item_check
            label="Favorite Wearables"
            name="WearableFavorites">
            <menu_item_check.on_click
             function="Floater.Toggle"
             parameter="fs_wearable_favorites" />
            <menu_item_check.on_check
             function="Floater.Visible"
             parameter="fs_wearable_favorites" />
        </menu_item_check>

      <menu_item_call
       label="Picks"
       name="Picks">
        <menu_item_call.on_click
<<<<<<< HEAD
         function="Floater.Show"
         parameter="picks" />
        </menu_item_call>

=======
         function="ShowAgentProfilePicks" />
      </menu_item_call>
>>>>>>> 61486b9a
      <menu_item_call
        label="Experiences"
        name="Experiences">
        <menu_item_call.on_click
          function="Floater.ToggleOrBringToFront"
          parameter="experiences"/>
      </menu_item_call>

        <menu_item_separator/>
		
        <menu_item_call
         label="Profile"
         name="Profile">
            <menu_item_call.on_click
             function="ShowAgentProfile"
             parameter="agent" />
        </menu_item_call>

        <menu_item_check
         label="Appearance"
         shortcut="control|O"
         name="ChangeOutfit">
            <menu_item_check.on_click
             function="CustomizeAvatar" />
            <menu_item_check.on_check
             function="Floater.IsOpen"
             parameter="appearance"/>
            <menu_item_check.on_enable
             function="Edit.EnableCustomizeAvatar" />
        </menu_item_check>

      <menu_item_call
       label="Choose an avatar"
       name="Avatar Picker">
        <menu_item_call.on_click
         function="Floater.Toggle"
         parameter="avatar" />
        <menu_item_call.on_visible
         function="GridFeatureCheck"
         parameter="avatar_picker"/>
      </menu_item_call>
		
        <menu_item_separator/>

		<menu
		 create_jump_keys="true"
		 label="Movement"
		 name="Movement"
		 tear_off="true">

          <menu_item_call
             label="Sit Down"
             layout="topleft"
             shortcut="alt|shift|S"
             name="Sit Down Here">
                <menu_item_call.on_click
                 function="Self.SitDown"/>
                <menu_item_call.on_visible
                 function="Self.ShowSitDown"/>
                <menu_item_call.on_enable
                 function="Self.EnableSitDown" />
        </menu_item_call>
        <menu_item_call
         label="Stand Up"
         layout="topleft"
         shortcut="alt|shift|S"
         name="Stand up">
          <menu_item_call.on_click
           function="Self.StandUp"/>
          <menu_item_call.on_visible
           function="Self.EnableStandUp"/>
          <menu_item_call.on_enable
           function="Self.EnableStandUp" />
           </menu_item_call>
           <menu_item_check
             label="Fly"
             name="Fly"
             shortcut="HOME">
                <menu_item_check.on_check
                 function="Agent.getFlying" />
                <menu_item_check.on_click
                 function="Agent.toggleFlying" />
                <menu_item_check.on_enable
                 function="Agent.enableFlying" />
            </menu_item_check>
        <menu_item_call
         label="Stop flying"
         name="Stop flying"
         shortcut="HOME">
          <menu_item_call.on_click
           function="Agent.toggleFlying" />
          <menu_item_call.on_enable
           function="Agent.getFlying" />
        </menu_item_call>	
            <menu_item_check
             label="Always Run"
             name="Always Run"
             shortcut="control|R">
                <menu_item_check.on_check
                 function="World.CheckAlwaysRun" />
                <menu_item_check.on_click
                 function="World.AlwaysRun" />
            </menu_item_check>
          <menu_item_check
             label="Force Ground Sit"
             shortcut="control|alt|S"
             name="Force Toggle Sitting">
                <menu_item_check.on_check
                 function="Self.getForceSit" />
                <menu_item_check.on_click
                 function="Self.ForceSit"/>
                <menu_item_check.on_enable
                 function="Self.EnableForceSit" />
           </menu_item_check>
		   <menu_item_check
			 label="Movelock"
             shortcut="control|alt|P"
			 name="Move Lock">
                <menu_item_check.on_check
                   function="Self.GetMoveLock" />
                <menu_item_check.on_click
                   function="Self.ToggleMoveLock" />
                <menu_item_check.on_enable
                   function="Self.EnableMoveLock" />
			</menu_item_check>
			<menu_item_check
			 label="Quickjump"
             name="Avatar Ignore Prejump">
                <menu_item_check.on_check
                   function="Self.getIgnorePreJump" />
                <menu_item_check.on_click
                   function="Self.toggleIgnorePreJump" />
			</menu_item_check>
		</menu>

		<menu_item_check
		 label="Move Controls"
		 name="Movement Controls">
			<menu_item_check.on_check
			 function="Floater.Visible"
			 parameter="moveview" />
			<menu_item_check.on_click
			 function="Floater.Toggle"
			 parameter="moveview" />
		</menu_item_check>   

		<menu_item_check
		 label="Camera Controls"
		 name="Camera Controls">
			<menu_item_check.on_check
			 function="Floater.Visible"
			 parameter="camera" />
			<menu_item_check.on_click
			 function="Floater.Toggle"
			 parameter="camera" />
		</menu_item_check>

        <menu_item_separator/>

        <menu
         create_jump_keys="true"
         label="Avatar Health"
         name="avhealth"
         tear_off="true">
            <menu_item_call
             label="Stop Avatar Animations"
             name="Stop Animating My Avatar">
                <menu_item_call.on_click
                 function="Tools.StopAllAnimations"
                 parameter="stop"/>
            </menu_item_call>
            <menu_item_call
             label="Stop Avatar Animations &amp; Revoke Permissions"
             name="Stop Animating My Avatar With Revoke">
                <menu_item_call.on_click
                 function="Tools.StopAllAnimations"
                 parameter="stoprevoke"/>
            </menu_item_call>
            <menu_item_call
                label="Undeform Avatar"
                name="undeform_avatar">
	            <menu_item_call.on_click
                function="Tools.Undeform" />
	        </menu_item_call>
	        <menu_item_call
	         label="Force Appearance Update (Rebake)"
	         name="Rebake Texture"
		 shortcut="control|alt|R">
	            <menu_item_call.on_click
	             function="Advanced.RebakeTextures" />
	        </menu_item_call>
            <menu_item_call
             label="Refresh Attachments"
             name="Refresh Attachments"
             shortcut="alt|shift|R">
                <menu_item_call.on_click
                 function="Advanced.RefreshAttachments" />
            </menu_item_call>
            <menu_item_separator/>
		<menu_item_call
                    label="Reset Default Male Avatar (Character Test)"
                    name="ResetDefaultAvM">
                    <menu_item_call.on_click
                     function="Advanced.TestMale" />
		</menu_item_call>
          <menu_item_call
                          label="Reset Default Female Avatar (Character Test)"
                          name="ResetDefaultAvF">
            <menu_item_call.on_click
             function="Advanced.TestFemale" />
          </menu_item_call>
            <menu_item_separator/>
	        <menu_item_check
	         label="Show Avatar Complexity Information"
	         name="Avatar Draw Info">
	            <menu_item_check.on_check
	             function="Advanced.CheckInfoDisplay"
	             parameter="avatardrawinfo" />
	            <menu_item_check.on_click
	             function="Advanced.ToggleInfoDisplay"
	             parameter="avatardrawinfo" />
	        </menu_item_check>
      <menu_item_call
        label="Scripts"
        name="MyScripts">
        <menu_item_call.on_click
          function="Floater.Toggle"
          parameter="my_scripts"/>
      </menu_item_call>
	        <menu_item_call
             label="Lag Meter"
             name="Lag Meter">
                <menu_item_call.on_click
                 function="Floater.Show"
                 parameter="lagmeter" />
            </menu_item_call>
          <menu_item_call
             label="Recreate LSL Bridge"
             name="Recreate LSL Bridge">
            <menu_item_call.on_click
             function="RecreateLSLBridge"/>
          </menu_item_call>
        </menu>

        <menu_item_call
         label="Snapshot"
         name="Take Snapshot"
         shortcut="control|shift|S">
            <menu_item_call.on_click
             function="Floater.Show"
             parameter="snapshot" />
        </menu_item_call>

      <menu_item_call
        label="Money Tracker"
        name="money_tracker">
        <menu_item_call.on_click
          function="Floater.Toggle"
          parameter="money_tracker" />
      </menu_item_call>
		
		<menu_item_call
			label="Pose Stand..."
			name="pose_stand">
            <menu_item_call.on_click
			function="Floater.Show"
			parameter="fs_posestand" />
        </menu_item_call>

        <menu_item_separator/>

        <menu_item_call
         label="Preferences"
         name="Preferences"
         shortcut="control|P">
            <menu_item_call.on_click
             function="Floater.Toggle"
             parameter="preferences" />
        </menu_item_call>
        
        <menu_item_call
         label="Toolbar Buttons"
         name="Toolbar Buttons">
            <menu_item_call.on_click
             function="Floater.Show"
             parameter="toybox" />
        </menu_item_call>

         <menu_item_check
         label="Show HUD Attachments"
         name="Show HUD Attachments"
         shortcut="alt|shift|H">
           <menu_item_check.on_check
            function="View.CheckHUDAttachments" />
            <menu_item_check.on_click
             function="View.ShowHUDAttachments" />
            <menu_item_check.on_enable
             function="View.EnableHUDAttachments" />
         </menu_item_check>

         <menu_item_check
         label="Show User Interface"
         name="Show User Interface"
         shortcut="alt|shift|U">
           <menu_item_check.on_check
            function="View.CheckToggleUI" />
            <menu_item_check.on_click
             function="View.ToggleUI" />
         </menu_item_check>

        <menu_item_separator/>

        <menu_item_call
         label="Request Admin Status"
         name="Request Admin Options"
         shortcut="control|alt|G"
		 visible="false">
            <menu_item_call.on_click
             function="Advanced.RequestAdminStatus" />
        </menu_item_call>
        
        <menu_item_call
         label="Leave Admin Status"
         name="Leave Admin Options"
         shortcut="control|alt|shift|G"
		 visible="false">
            <menu_item_call.on_click
             function="Advanced.LeaveAdminStatus" />
        </menu_item_call>

        <menu_item_call
         label="Exit [APP_NAME]"
         name="Quit"
         shortcut="control|Q">
            <menu_item_call.on_click
             function="File.Quit" />
        </menu_item_call>

    </menu>
    
    <!-- Comm Menu -->
    
    <menu
     create_jump_keys="true"
     label="Comm"
     name="Communicate"
     tear_off="true"
     visible="true">
     
        <menu
         create_jump_keys="true"
         label="Online Status"
         name="Status"
         tear_off="true">
        <menu_item_check
         name="Away"
         label="Away">
          <menu_item_check.on_check
           function="View.Status.CheckAway" />
          <menu_item_check.on_click
           function="World.SetAway" />
        </menu_item_check>
        <menu_item_check
         name="Do Not Disturb"
         label="Unavailable">
          <menu_item_check.on_check
           function="View.Status.CheckDoNotDisturb" />
          <menu_item_check.on_click
           function="World.SetDoNotDisturb"/>
        </menu_item_check>
			    <menu_item_check
             label="Autorespond"
             name="Set Autorespond">
                <menu_item_check.on_check
                 function="World.GetAutorespond"/>
                <menu_item_check.on_click
                 function="World.SetAutorespond"/>
            </menu_item_check>
			    <menu_item_check
             label="Autorespond to non-friends"
             name="Set Autorespond to non-friends">
                <menu_item_check.on_check
                 function="World.GetAutorespondNonFriends"/>
                <menu_item_check.on_click
                 function="World.SetAutorespondNonFriends"/>
            </menu_item_check>
        
            <menu_item_separator/>
                <menu_item_check
             label="Reject teleport offers and requests"
             name="Automatically reject teleport offers">
                <menu_item_check.on_check
                 function="World.GetRejectTeleportOffers"/>
                <menu_item_check.on_click
                 function="World.SetRejectTeleportOffers"/>
            </menu_item_check>
                <menu_item_check
             label="Reject all group invites"
             name="Reject all group invites">
                <menu_item_check.on_check
                 function="World.GetRejectAllGroupInvites"/>
                <menu_item_check.on_click
                 function="World.SetRejectAllGroupInvites"/>
            </menu_item_check>
                <menu_item_check
             label="Reject all friendship requests"
             name="Reject all friendship requests">
                <menu_item_check.on_check
                 function="World.GetRejectFriendshipRequests"/>
                <menu_item_check.on_click
                 function="World.SetRejectFriendshipRequests"/>
            </menu_item_check>
        
        </menu>
        
        <menu_item_separator/>
             
        <menu_item_call
         label="Friends"
         name="My Friends"
         shortcut="control|shift|F">
            <menu_item_call.on_click
             function="SideTray.PanelPeopleTab"
             parameter="friends_panel" />
            </menu_item_call>
        <menu_item_check
         label="Contacts"
         name="Contacts"
         shortcut="control|alt|shift|F">
            <menu_item_check.on_check
             function="Floater.Visible"
             parameter="imcontacts" />
            <menu_item_check.on_click
             function="Floater.Toggle"
             parameter="imcontacts" />
            </menu_item_check>
        <menu_item_call
         label="Contact Sets"
         name="Contact Sets"
         shortcut="control|alt|shift|C">
            <menu_item_call.on_click
             function="SideTray.PanelPeopleTab"
             parameter="contact_sets_panel" />
        </menu_item_call>
        <menu_item_call
         label="Groups"
         name="My Groups"
         shortcut="control|shift|G">
            <menu_item_call.on_click
             function="SideTray.PanelPeopleTab"
             parameter="groups_panel" />
        </menu_item_call>
        <menu_item_check
         label="Chat..."
         name="Nearby Chat"
         shortcut="control|H"
         use_mac_ctrl="true">
            <menu_item_check.on_check
             function="Floater.Visible"
             parameter="fs_nearby_chat" />
            <menu_item_check.on_click
             function="Floater.ToggleOrBringToFront"
             parameter="fs_nearby_chat" />
        </menu_item_check>
        <menu_item_check
         label="People"
         name="People">
            <menu_item_check.on_check
             function="Floater.Visible"
             parameter="people" />
            <menu_item_check.on_click
             function="Floater.Toggle"
             parameter="people" />
            </menu_item_check>
        <menu_item_check
         label="Conversations"
         name="Conversations"
         shortcut="control|T"
         use_mac_ctrl="true">
            <menu_item_check.on_check
             function="Floater.Visible"
             parameter="fs_im_container" />
            <menu_item_check.on_click
             function="Floater.ToggleOrBringToFront"
             parameter="fs_im_container" />
        </menu_item_check>

        <menu_item_separator/>

        <menu_item_check
         label="Gestures"
         name="Gestures"
         shortcut="control|G">
            <menu_item_check.on_check
             function="Floater.Visible"
             parameter="gestures" />
            <menu_item_check.on_click
             function="Floater.Toggle"
             parameter="gestures" />
        </menu_item_check>
        <menu_item_separator/>
      <menu_item_call
        label="Facebook..."
        name="Facebook">
        <menu_item_call.on_click
          function="Floater.Toggle"
          parameter="facebook"/>
      </menu_item_call>
      <menu_item_call
        label="Twitter..."
        name="Twitter">
        <menu_item_call.on_click
          function="Floater.Toggle"
          parameter="twitter"/>
      </menu_item_call>
      <menu_item_call
        label="Flickr..."
        name="Flickr">
        <menu_item_call.on_click
          function="Floater.Toggle"
          parameter="flickr"/>
      </menu_item_call>
        <menu_item_separator/>
        <menu
         label="Voice morphing"
         name="VoiceMorphing"
         visibility_control="VoiceMorphingEnabled">
            <menu_item_check
             label="No voice morphing"
             name="NoVoiceMorphing">
                <menu_item_check.on_check
                 function="Communicate.VoiceMorphing.NoVoiceMorphing.Check" />
                <menu_item_check.on_click
                 function="Communicate.VoiceMorphing.NoVoiceMorphing.Click" />
            </menu_item_check>
            <menu_item_separator/>
            <menu_item_check
             label="Preview..."
             name="Preview">
                <menu_item_check.on_check
                 function="Floater.Visible"
                 parameter="voice_effect" />
                <menu_item_check.on_click
                 function="Floater.Toggle"
                 parameter="voice_effect" />
            </menu_item_check>
            <menu_item_call
             label="Subscribe..."
             name="Subscribe">
                <menu_item_call.on_click
                 function="Communicate.VoiceMorphing.Subscribe" />
            </menu_item_call>
            <menu_item_call
             label="Premium perk..."
             name="PremiumPerk">
                <menu_item_call.on_click
                 function="Communicate.VoiceMorphing.PremiumPerk" />
            </menu_item_call>
        </menu>
        <menu_item_check
         name="Conversation Log..."
         label="Conversation Log...">
            <menu_item_check.on_check
             function="Floater.Visible"
             parameter="conversation" />
            <menu_item_check.on_enable
             function="Conversation.IsConversationLoggingAllowed" />
            <menu_item_check.on_click
             function="Floater.Toggle"
             parameter="conversation" />
        </menu_item_check>
        <!--
        <menu_item_separator/>
        <menu_item_check
         label="Friends"
         name="My Friends"
         shortcut="control|shift|F">
            <menu_item_check.on_check
             function="SideTray.CheckPanelPeopleTab"
             parameter="friends_panel" />
            <menu_item_check.on_click
             function="SideTray.PanelPeopleTab"
             parameter="friends_panel" />
            </menu_item_check>
        <menu_item_check
         label="Groups"
         name="My Groups"
         shortcut="control|shift|G">
         	<menu_item_check.on_check
             function="SideTray.CheckPanelPeopleTab"
             parameter="groups_panel" />
            <menu_item_check.on_click
             function="SideTray.PanelPeopleTab"
             parameter="groups_panel" />
        </menu_item_check>
        <menu_item_check
         label="Nearby people"
         name="Active Speakers"
         shortcut="control|shift|A">
        	 <menu_item_check.on_check
             function="SideTray.CheckPanelPeopleTab"
             parameter="nearby_panel" />
            <menu_item_check.on_click
              function="SideTray.PanelPeopleTab"
              parameter="nearby_panel" />
        </menu_item_check>
        -->
        <menu_item_check
         label="Nearby Voice"
         name="Nearby Voice">
            <menu_item_check.on_check
             function="Floater.Visible"
             parameter="fs_voice_controls" />
            <menu_item_check.on_click
             function="Floater.Toggle"
             parameter="fs_voice_controls" />
        </menu_item_check>
        <menu_item_call
         label="Block List"
         name="Block List">
            <menu_item_call.on_click
              function="SideTray.PanelPeopleTab"
              parameter="blocked_panel" />
        </menu_item_call>
    </menu>
    
    <!-- World Menu -->
    
    <menu
     create_jump_keys="true"
     label="World"
     name="World"
     tear_off="true"
     visible="true">
        <menu_item_call
         label="Resync Animations"
         name="Resync Animations"
         shortcut="control|S">
            <menu_item_call.on_click
             function="Tools.ResyncAnimations" />
        </menu_item_call>
        
        <menu_item_separator/>
     
        <menu_item_call
            label="Nearby Avatars"
            name="Active Speakers"
            shortcut="control|shift|A">
            <menu_item_call.on_click
             function="SideTray.PanelPeopleTab"
             parameter="nearby_panel" />
        </menu_item_call>

        <menu_item_check
         label="Radar"
         name="Radar">
            <menu_item_check.on_check
             function="Floater.Visible"
             parameter="fs_radar" />
            <menu_item_check.on_click
             function="Floater.Toggle"
             parameter="fs_radar" />
        </menu_item_check>

        <menu_item_call
         label="Teleport History"
         name="Teleport History"
         shortcut="alt|H">
            <menu_item_call.on_click
             function="ToggleTeleportHistory"/>
            </menu_item_call>

        <menu_item_check
         label="Places"
         name="Places">
            <menu_item_check.on_check
             function="Floater.Visible"
             parameter="places" />
            <menu_item_check.on_click
             function="Floater.Toggle"
             parameter="places" />
            </menu_item_check>
        <menu_item_call
         label="Destinations"
         name="Destinations">
            <menu_item_call.on_click
             function="Floater.Toggle"
             parameter="destinations" />
            <menu_item_call.on_visible
             function="GridFeatureCheck"
             parameter="destination_guide"/>
        </menu_item_call>
        <menu_item_call
             label="Events"
             name="Events">
            <menu_item_call.on_click
             function="Advanced.ShowURL"
             parameter="http://events.secondlife.com"/>
            <menu_item_call.on_visible
             function="GridCheck"
             parameter="secondlife"/>
        </menu_item_call>
        <menu_item_check
             label="Mini-Map"
             name="Mini-Map"
             shortcut="control|shift|M">
            <menu_item_check.on_check
             function="Floater.Visible"
             parameter="mini_map" />
            <menu_item_check.on_click
             function="Floater.Toggle"
             parameter="mini_map" />
        </menu_item_check>
         <menu_item_check
             label="World Map"
             name="World Map"
             shortcut="control|M"
             use_mac_ctrl="true">
            <menu_item_check.on_check
             function="Floater.Visible"
             parameter="world_map" />
            <menu_item_check.on_click
             function="Floater.Toggle"
             parameter="world_map" />
        </menu_item_check>
        
         <menu_item_check
             label="Region Tracker"
             name="Region Tracker">
            <menu_item_check.on_check
             function="Floater.Visible"
             parameter="region_tracker" />
            <menu_item_check.on_click
             function="Floater.Toggle"
             parameter="region_tracker" />
        </menu_item_check>
        <menu_item_separator/>
        
        <menu_item_call
         label="Landmark this Place"
         name="Create Landmark Here">
            <menu_item_call.on_click
             function="World.CreateLandmark" />
            <menu_item_call.on_enable
             function="World.EnableCreateLandmark" />
        </menu_item_call>

        <menu_item_call
         label="Location Profile"
         layout="topleft"
         name="Place Profile">
            <menu_item_call.on_click
             function="World.PlaceProfile" />
            <menu_item_call.on_enable
             function="World.EnablePlaceProfile" />
        </menu_item_call>
        
        <menu_item_call
         label="Parcel Details"
         name="About Land">
            <menu_item_call.on_click
             function="Floater.Show"
             parameter="about_land" />
            <menu_item_call.on_enable
             function="Floater.CanShow"
             parameter="about_land" />
        </menu_item_call>
        
        <menu_item_call
         label="Region Details"
         name="RegionEstate"
         shortcut="alt|R"
         use_mac_ctrl="true">
            <menu_item_call.on_click
             function="Floater.Show"
             parameter="region_info" />
            <menu_item_call.on_enable
             function="Floater.CanShow"
             parameter="region_info" />
        </menu_item_call>
        <menu_item_call
             label="Set Home to Here"
             name="Set Home to Here">
                <menu_item_call.on_click
                 function="World.SetHomeLocation" />
                <menu_item_call.on_enable
                 function="World.EnableSetHomeLocation" />
        </menu_item_call>

        <menu_item_separator/>

        <menu_item_call
             label="Buy this Land"
             name="Buy Land">
                <menu_item_call.on_click
                 function="Land.Buy" />
                <menu_item_call.on_enable
                 function="World.EnableBuyLand" />
            </menu_item_call>
        
        <menu_item_call
             label="Show Owned Land"
             name="My Land">
                <menu_item_call.on_click
                 function="Floater.Show"
                 parameter="land_holdings" />
        </menu_item_call>
        
        <menu
           create_jump_keys="true"
           label="Show More"
           name="LandShow"
           tear_off="true">
          
           <menu_item_check
                 label="Ban Lines"
                 name="Ban Lines">
                <menu_item_check.on_check
                   control="ShowBanLines" />
                <menu_item_check.on_click
                   function="ToggleControl"
                   parameter="ShowBanLines" />
           </menu_item_check>
           
           <menu_item_check
                 label="Beacons"
                 name="beacons"
                 shortcut="control|alt|shift|N">
                    <menu_item_check.on_check
                     function="Floater.Visible"
                     parameter="beacons" />
                    <menu_item_check.on_click
                     function="Floater.Toggle"
                     parameter="beacons" />
          </menu_item_check>
          
          <menu_item_check
             label="Property Lines"
             name="Property Lines"
             shortcut="control|alt|shift|P">
            <menu_item_check.on_check
               control="ShowPropertyLines" />
            <menu_item_check.on_click
               function="ToggleControl"
               parameter="ShowPropertyLines" />
          </menu_item_check>
          
          <menu_item_check
             label="Land Owners"
             name="Land Owners"
             shortcut="control|alt|O">
            <menu_item_check.on_check
               control="ShowParcelOwners" />
            <menu_item_check.on_click
               function="ToggleControl"
               parameter="ShowParcelOwners" />
          </menu_item_check>
          
          <menu_item_check
             label="Coordinates"
             name="Coordinates">
            <menu_item_check.on_click
               function="ToggleControl"
               parameter="NavBarShowCoordinates" />
            <menu_item_check.on_check
               control="NavBarShowCoordinates" />
          </menu_item_check>
          
          <menu_item_check
             label="Parcel Permissions"
             name="Parcel Properties">
            <menu_item_check.on_click
               function="ToggleControl"
               parameter="NavBarShowParcelProperties" />
            <menu_item_check.on_check
               control="NavBarShowParcelProperties" />
          </menu_item_check>
          <menu_item_separator />
          <menu_item_check
             label="Advanced Menu"
             name="Show Advanced Menu"
             shortcut="control|alt|shift|D">
            <on_check
               function="CheckControl"
               parameter="UseDebugMenus" />
            <on_click
               function="ToggleControl"
               parameter="UseDebugMenus" />
          </menu_item_check>
        </menu>

        <menu_item_separator/>

	    <menu_item_call
	     label="Teleport Home"
	     name="Teleport Home"
	     shortcut="control|shift|H">
         <menu_item_call.on_click
            function="World.TeleportHome" />
         <menu_item_call.on_enable
            function="World.EnableTeleportHome" />
        </menu_item_call>
        <menu_item_separator/>
    <!--    <menu_item_check
         label="Show Navigation Bar"
         name="ShowNavbarNavigationPanel">
           <menu_item_check.on_click
             function="ToggleControl"
             parameter="ShowNavbarNavigationPanel" />
             <menu_item_check.on_check
             function="CheckControl"
             parameter="ShowNavbarNavigationPanel" />
        </menu_item_check>
       <menu_item_check
         label="Show Favorites Bar"
         name="ShowNavbarFavoritesPanel">
           <menu_item_check.on_click
             function="ToggleControl"
             parameter="ShowNavbarFavoritesPanel" />
             <menu_item_check.on_check
             function="CheckControl"
             parameter="ShowNavbarFavoritesPanel" />
        </menu_item_check>
        <menu_item_separator/>-->

      <menu
         create_jump_keys="true"
         label="Sun Position"
         name="Environment Settings"
         tear_off="true">
            <menu_item_check
             label="Sunrise"
             name="Sunrise"
             shortcut="control|shift|U">
                <menu_item_check.on_click
                 function="World.EnvSettings"
                 parameter="sunrise" />
                <menu_item_check.on_check
                 function="World.EnableEnvSettings" 
                 parameter="sunrise" />
                <menu_item_check.on_enable
                 function="RLV.EnableIfNot"
                 parameter="setenv" />
            </menu_item_check>
            <menu_item_check
             label="Midday"
             name="Noon"
             shortcut="control|shift|Y">
                <menu_item_check.on_click
                 function="World.EnvSettings"
                 parameter="noon" />
                <menu_item_check.on_check
                 function="World.EnableEnvSettings" 
                 parameter="noon" />
                <menu_item_check.on_enable
                 function="RLV.EnableIfNot"
                 parameter="setenv" />
            </menu_item_check>
            <menu_item_check
             label="Sunset"
             name="Sunset"
             shortcut="control|shift|N">
                <menu_item_check.on_click
                 function="World.EnvSettings"
                 parameter="sunset" />
                <menu_item_check.on_check
                 function="World.EnableEnvSettings" 
                 parameter="sunset" />
                <menu_item_check.on_enable
                 function="RLV.EnableIfNot"
                 parameter="setenv" />
            </menu_item_check>
            <menu_item_check
             label="Midnight"
             name="Midnight"
			 shortcut="control|shift|X">
                <menu_item_check.on_click
                 function="World.EnvSettings"
                 parameter="midnight" />
                <menu_item_check.on_check
                 function="World.EnableEnvSettings" 
                 parameter="midnight" />
                <menu_item_check.on_enable
                 function="RLV.EnableIfNot"
                 parameter="setenv" />
            </menu_item_check>
            <menu_item_separator/>
            <menu_item_check
             label="Estate Time"
             name="Revert to Region Default">
                <menu_item_check.on_click
                 function="World.EnvSettings"
                 parameter="region" />
                <menu_item_check.on_check
                 function="World.EnableEnvSettings" 
                 parameter="region" />
                <menu_item_check.on_enable
                 function="RLV.EnableIfNot"
                 parameter="setenv" />
            </menu_item_check>
        </menu>

	    <menu
	     create_jump_keys="true"
	     label="Environment Editor"
	     name="Environment Editor"
	     tear_off="true">
	     	
	     	<menu_item_call
	     	 label="Environment Settings..."
	     	 name="Environment Settings">
	     	 	<menu_item_call.on_click
	     	 	 function="World.EnvSettings"
                 parameter="editor"/>
          <menu_item_call.on_enable
           function="RLV.EnableIfNot"
           parameter="setenv" />
	     	</menu_item_call>
	     	
	     	<menu_item_separator/>
	     	
	     	<menu
	     	 name="Water Presets"
	     	 label="Water Presets">
	     	 	<menu_item_call
	     	 	 label="New preset..."
	     	 	 name="new_water_preset">
	     	 	 	<menu_item_call.on_click
	     	 	 	function="World.EnvPreset"
	     	 	 	parameter="new_water"/>
            <menu_item_call.on_enable
            function="RLV.EnableIfNot"
            parameter="setenv" />
	     	 	</menu_item_call>
	     	 	<menu_item_call
	     	 	 label="Edit preset..."
	     	 	 name="edit_water_preset">
	     	 	 	<menu_item_call.on_click
	     	 	 	function="World.EnvPreset"
	     	 	 	parameter="edit_water"/>
            <menu_item_call.on_enable
            function="RLV.EnableIfNot"
            parameter="setenv" />
          </menu_item_call>
	     	 	<menu_item_call
	     	 	 label="Delete preset..."
	     	 	 name="delete_water_preset">
	     	 	 	<menu_item_call.on_click
	     	 	 	function="World.EnvPreset"
	     	 	 	parameter="delete_water"/>
	     	 	 	<menu_item_call.on_enable
	     	 	 	function="World.EnableEnvPreset"
	     	 	 	parameter="delete_water"/>
	     	 	</menu_item_call>
	     	</menu>
	     	
	     	<menu
	     	 name="Sky Presets"
	     	 label="Sky Presets">
	     	 	<menu_item_call
	     	 	 label="New preset..."
	     	 	 name="new_sky_preset">
	     	 	 	<menu_item_call.on_click
	     	 	 	function="World.EnvPreset"
	     	 	 	parameter="new_sky"/>
            <menu_item_call.on_enable
            function="RLV.EnableIfNot"
            parameter="setenv" />
          </menu_item_call>
	     	 	<menu_item_call
	     	 	 label="Edit preset..."
	     	 	 name="edit_sky_preset">
	     	 	 	<menu_item_call.on_click
	     	 	 	function="World.EnvPreset"
	     	 	 	parameter="edit_sky"/>
            <menu_item_call.on_enable
            function="RLV.EnableIfNot"
            parameter="setenv" />
          </menu_item_call>
	     	 	<menu_item_call
	     	 	 label="Delete preset..."
	     	 	 name="delete_sky_preset">
	     	 	 	<menu_item_call.on_click
	     	 	 	function="World.EnvPreset"
	     	 	 	parameter="delete_sky"/>
	     	 	 	<menu_item_call.on_enable
	     	 	 	function="World.EnableEnvPreset"
	     	 	 	parameter="delete_sky"/>
	     	 	</menu_item_call>
	     	</menu>
	     	
	     	<menu
	     	 name="Day Presets"
	     	 label="Day Presets">
	     	 	<menu_item_call
	     	 	 label="New preset..."
	     	 	 name="new_day_preset">
	     	 	 	<menu_item_call.on_click
	     	 	 	function="World.EnvPreset"
	     	 	 	parameter="new_day_cycle"/>
            <menu_item_call.on_enable
            function="RLV.EnableIfNot"
            parameter="setenv" />
          </menu_item_call>
	     	 	<menu_item_call
	     	 	 label="Edit preset..."
	     	 	 name="edit_day_preset">
	     	 	 	<menu_item_call.on_click
	     	 	 	function="World.EnvPreset"
	     	 	 	parameter="edit_day_cycle"/>
            <menu_item_call.on_enable
            function="RLV.EnableIfNot"
            parameter="setenv" />
          </menu_item_call>
	     	 	<menu_item_call
	     	 	 label="Delete preset..."
	     	 	 name="delete_day_preset">
	     	 	 	<menu_item_call.on_click
	     	 	 	function="World.EnvPreset"
	     	 	 	parameter="delete_day_cycle"/>
	     	 	 	<menu_item_call.on_enable
	     	 	 	function="World.EnableEnvPreset"
	     	 	 	parameter="delete_day_cycle"/>
	     	 	</menu_item_call>
	     	</menu>
	    </menu>
		<menu
			 create_jump_keys="true"
			 name="photo_and_video"
			 label="Photo and Video"
			 tear_off="true">
				<menu_item_call
				label="Phototools"
				name="phototools_item_call"
				shortcut="alt|P">
					<menu_item_call.on_click
					function="Floater.Toggle"
					parameter="phototools" />
				</menu_item_call>
				<menu_item_call
				label="Cameratools"
				name="cameratools_item_call"
				shortcut="control|shift|C">
					<menu_item_call.on_click
					function="Floater.Toggle"
					parameter="phototools_camera" />
				</menu_item_call>
		</menu>
      <menu_item_call
        label="Area Search"
        name="area_search">
        <menu_item_call.on_click
          function="Floater.Toggle"
          parameter="area_search" />
      </menu_item_call>
      <menu_item_call
        label="Sound Explorer"
        name="Sound Explorer">
        <menu_item_call.on_click
          function="Floater.Toggle"
          parameter="sound_explorer" />
      </menu_item_call>
      <menu_item_call
        label="Animation Explorer"
        name="Animation Explorer">
        <menu_item_call.on_click
          function="Floater.Toggle"
          parameter="animation_explorer" />
      </menu_item_call>
      <menu_item_call
        label="Asset Blacklist"
        name="asset_blacklist">
        <menu_item_call.on_click
          function="Floater.Toggle"
          parameter="fs_asset_blacklist" />
      </menu_item_call>
      <menu_item_separator/>
      <menu_item_call
        label="Avatar Render Settings"
        name="Avatar Render Settings">
        <menu_item_call.on_click
          function="Floater.Toggle"
          parameter="fs_avatar_render_settings" />
      </menu_item_call>
      <menu_item_check
        label="Always show Friends normally"
        name="Always show Friends normally">
        <menu_item_check.on_click
          function="ToggleControl"
          parameter="AlwaysRenderFriends"/>
        <menu_item_check.on_check
          function="CheckControl"
          parameter="AlwaysRenderFriends"/>
      </menu_item_check>
      <menu_item_check
        label="Show Friends only"
        name="Render Friends Only">
        <menu_item_check.on_click
          function="TogglePerAccountControl"
          parameter="FSRenderFriendsOnly"/>
        <menu_item_check.on_check
          function="CheckPerAccountControl"
          parameter="FSRenderFriendsOnly"/>
      </menu_item_check>
    </menu>
    <menu
     create_jump_keys="true"
     label="Build"
     name="BuildTools"
     tear_off="true"
     visible="true">
       <menu_item_check
         label="Build"
         name="Show Build Tools"
         shortcut="control|B">
            <menu_item_check.on_check
             function="Build.Active" />
            <menu_item_check.on_click
             function="Build.Toggle" />
            <menu_item_check.on_enable
             function="Build.EnabledOrActive" />
       </menu_item_check>
       <menu
          create_jump_keys="true"
          label="Select Build Tool"
          name="Select Tool"
          tear_off="true">
         <menu_item_call
			label="Focus Tool"
			name="Focus"
			shortcut="control|1">
           <menu_item_call.on_click
              function="Tools.SelectTool"
              parameter="focus" />
         </menu_item_call>
         <menu_item_call
			label="Move Tool"
			name="Move"
			shortcut="control|2">
           <menu_item_call.on_click
              function="Tools.SelectTool"
              parameter="move" />
         </menu_item_call>
         <menu_item_call
			label="Edit Tool"
			name="Edit"
			shortcut="control|3">
           <menu_item_call.on_click
              function="Tools.SelectTool"
              parameter="edit" />
         </menu_item_call>
         <menu_item_call
			label="Create Tool"
			name="Create"
			shortcut="control|4">
           <menu_item_call.on_click
              function="Tools.SelectTool"
              parameter="create" />
         </menu_item_call>
         <menu_item_call
			label="Land Tool"
			name="Land"
			shortcut="control|5">
           <menu_item_call.on_click
              function="Tools.SelectTool"
              parameter="land" />
         </menu_item_call>
	   </menu>
        <menu_item_call
           label="Link"
           name="Link"
           shortcut="control|L">
          <menu_item_call.on_click
             function="Tools.Link" />
          <menu_item_call.on_enable
             function="Tools.EnableLink" />
        </menu_item_call>
        <menu_item_call
           label="Unlink"
           name="Unlink"
           shortcut="control|shift|L">
          <menu_item_call.on_click
             function="Tools.Unlink" />
          <menu_item_call.on_enable
             function="Tools.EnableUnlink" />
        </menu_item_call>
        <menu_item_check
             label="Edit Linked Parts"
             name="Edit Linked Parts"
             shortcut="control|shift|E">
                <menu_item_check.on_check
                 control="EditLinkedParts" />
                <menu_item_check.on_click
                 function="Tools.EditLinkedParts"
                 parameter="EditLinkedParts" />
                <menu_item_check.on_enable
                 function="Tools.EnableToolNotPie" />
            </menu_item_check>
        <menu
         create_jump_keys="true"
         label="Select Elements"
         name="Select Elements"
         tear_off="true">
            <menu_item_call
             label="Select Next Part or Face"
             name="Select Next Part or Face"
	     shortcut="control|.">
                <menu_item_call.on_click
                 function="Tools.SelectNextPart"
                 parameter="next" />
                <menu_item_call.on_enable
                 function="Tools.EnableSelectNextPart" />
            </menu_item_call>
            <menu_item_call
             label="Select Previous Part or Face"
             name="Select Previous Part or Face"
	     shortcut="control|,">
                <menu_item_call.on_click
                 function="Tools.SelectNextPart"
                 parameter="previous" />
                <menu_item_call.on_enable
                 function="Tools.EnableSelectNextPart" />
            </menu_item_call>
            <menu_item_call
             label="Include Next Part or Face"
             name="Include Next Part or Face"
	     shortcut="control|shift|.">
                <menu_item_call.on_click
                 function="Tools.SelectNextPart"
                 parameter="includenext" />
                <menu_item_call.on_enable
                 function="Tools.EnableSelectNextPart" />
            </menu_item_call>
            <menu_item_call
             label="Include Previous Part or Face"
             name="Include Previous Part or Face"
	     shortcut="control|shift|,">
                <menu_item_call.on_click
                 function="Tools.SelectNextPart"
                 parameter="includeprevious" />
                <menu_item_call.on_enable
                 function="Tools.EnableSelectNextPart" />
            </menu_item_call>
        </menu>
        <menu_item_separator/>

        <menu_item_call
           label="Focus on Selection"
           name="Focus on Selection"
           shortcut="H">
          <menu_item_call.on_click
             function="Tools.LookAtSelection"
             parameter="focus" />
          <menu_item_call.on_enable
             function="SomethingSelectedNoHUD" />
        </menu_item_call>
        <menu_item_call
           label="Zoom to Selection"
           name="Zoom to Selection"
           shortcut="shift|H">
          <menu_item_call.on_click
             function="Tools.LookAtSelection"
             parameter="zoom" />
          <menu_item_call.on_enable
             function="SomethingSelectedNoHUD" />
        </menu_item_call>
		 
        <menu_item_separator/>

        <menu
         create_jump_keys="true"
         label="Object"
         name="Object"
         tear_off="true">
          <menu_item_call
             label="Buy"
             name="Menu Object Buy">
            <menu_item_call.on_click
               function="Tools.BuyOrTake"/>
            <menu_item_call.on_visible
               function="Tools.VisibleBuyObject"/>
            <menu_item_call.on_enable
               function="Tools.EnableBuyOrTake"/>
          </menu_item_call>
          <menu_item_call
             label="Take"
             name="Menu Object Take">
            <menu_item_call.on_click
               function="Tools.BuyOrTake"/>
            <menu_item_call.on_visible
               function="Tools.VisibleTakeObject"/>
            <menu_item_call.on_enable
               function="Tools.EnableBuyOrTake"/>
          </menu_item_call>
          <menu_item_call
			 label="Take Copy"
			 name="Take Copy">
			<menu_item_call.on_click
               function="Tools.TakeCopy" />
			<menu_item_call.on_enable
               function="Tools.EnableTakeCopy" />
          </menu_item_call>
          <menu_item_call
             label="Duplicate"
             name="Duplicate"
             shortcut="control|D">
            <menu_item_call.on_click
               function="Object.Duplicate" />
            <menu_item_call.on_enable
               function="Object.EnableDuplicate" />
          </menu_item_call>

          <menu_item_call
             label="Edit Particles"
             name="Menu Object Edit Particles">
            <menu_item_call.on_click
               function="Object.EditParticles" />
            <menu_item_call.on_enable
               function="Object.EnableEditParticles" />
          </menu_item_call>

          <menu_item_call
			 label="Save Back to Object Contents"
			 name="Save Object Back to Object Contents">
			<menu_item_call.on_click
               function="Tools.SaveToObjectInventory" />
			<menu_item_call.on_enable
               function="Tools.EnableSaveToObjectInventory" />
          </menu_item_call>
          <menu_item_call
			 label="Return Object"
			 name="Return Object back to Owner">
			<menu_item_call.on_click
               function="Object.Return" />
			<menu_item_call.on_enable
               function="Object.EnableReturn" />
          </menu_item_call>
          <menu
            create_jump_keys="true"
            label="Save as"
            name="Export Menu"
            tear_off="true">
            <menu_item_call
              label="Backup"
              name="Backup">
              <menu_item_call.on_click
              function="Object.Export" />
              <menu_item_call.on_enable
              function="Object.EnableExport" />
            </menu_item_call>
            <menu_item_call
              label="Collada"
              name="Collada">
              <menu_item_call.on_click
              function="Object.ExportCollada" />
              <menu_item_call.on_enable
              function="Object.EnableExport" />
            </menu_item_call>
          </menu>
		</menu>
        <menu
           create_jump_keys="true"
           label="Scripts"
           name="Scripts"
           tear_off="true">
          <menu_item_call
             label="Show Script Warnings/Errors"
             name="Script Debug">
            <menu_item_call.on_click
               function="ShowScriptDebug" />
          </menu_item_call>
          <menu_item_call
             label="Script Info (Counter)"
             name="Script Info">
            <menu_item_call.on_click
               function="Tools.ScriptInfo" />
            <menu_item_call.on_enable
               function="Object.EnableScriptInfo" />
          </menu_item_call>
          <menu_item_call
             label="Recompile Scripts (Mono)"
             name="Mono">
            <menu_item_call.on_click
               function="Tools.SelectedScriptAction"
               parameter="compile mono" />
            <menu_item_call.on_enable
               function="EditableSelectedMono" />
          </menu_item_call>
          <menu_item_call
             label="Recompile Scripts (LSL)"
             name="LSL">
            <menu_item_call.on_click
               function="Tools.SelectedScriptAction"
               parameter="compile lsl" />
            <menu_item_call.on_enable
               function="EditableSelected" />
          </menu_item_call>
          <menu_item_call
             label="Reset Scripts"
             name="Reset Scripts">
            <menu_item_call.on_click
               function="Tools.SelectedScriptAction"
               parameter="reset" />
            <menu_item_call.on_enable
               function="EditableSelected" />
          </menu_item_call>
          <menu_item_call
             label="Set Scripts to Running"
             name="Set Scripts to Running">
            <menu_item_call.on_click
               function="Tools.SelectedScriptAction"
               parameter="start" />
            <menu_item_call.on_enable
               function="EditableSelected" />
          </menu_item_call>
          <menu_item_call
             label="Set Scripts to Not Running"
             name="Set Scripts to Not Running">
            <menu_item_call.on_click
               function="Tools.SelectedScriptAction"
               parameter="stop" />
            <menu_item_call.on_enable
               function="EditableSelected" />
          </menu_item_call>
          <menu_item_call
             label="Remove Scripts From Selection"
             name="Remove Scripts From Selection">
            <menu_item_call.on_click
               function="Tools.SelectedScriptAction"
               parameter="delete" />
            <menu_item_call.on_enable
               function="EditableSelected" />
          </menu_item_call>          
        </menu>

      <menu
         create_jump_keys="true"
         label="Pathfinding"
         name="Pathfinding"
         tear_off="true">
        <menu_item_call
            label="Region Objects"
            name="pathfinding_linksets_menu_item">
          <menu_item_call.on_click
              function="Floater.ToggleOrBringToFront"
              parameter="pathfinding_linksets" />
          <menu_item_call.on_enable
              function="Tools.EnablePathfinding" />
        </menu_item_call>
        <menu_item_call
            label="Characters..."
            name="pathfinding_characters_menu_item">
          <menu_item_call.on_click
              function="Floater.ToggleOrBringToFront"
              parameter="pathfinding_characters" />
          <menu_item_call.on_enable
              function="Tools.EnablePathfinding" />
        </menu_item_call>
        <menu_item_call
            label="View / test..."
            name="pathfinding_console_menu_item">
          <menu_item_call.on_click
              function="Floater.ToggleOrBringToFront"
              parameter="pathfinding_console" />
          <menu_item_call.on_enable
              function="Tools.EnablePathfindingView" />
        </menu_item_call>
        <menu_item_call
            label="Rebake region"
            name="pathfinding_rebake_navmesh_item">
          <menu_item_call.on_click
              function="Tools.DoPathfindingRebakeRegion"/>
          <menu_item_call.on_enable
              function="Tools.EnablePathfindingRebakeRegion" />
        </menu_item_call>
      </menu>

      <menu_item_separator/>

        <menu
         create_jump_keys="true"
         label="Options"
         name="Options"
         tear_off="true">
	   <menu_item_check
	       label="Show Advanced Permissions"
	       name="DebugPermissions">
			  <menu_item_check.on_check
				 function="CheckControl"
				 parameter="DebugPermissions" />
			  <menu_item_check.on_click
				 function="ToggleControl"
				 parameter="DebugPermissions" />
			</menu_item_check>

            <menu_item_separator/>

            <menu_item_check
                 label="Select Only My Objects"
                 name="Select Only My Objects">
                    <menu_item_check.on_check
                     control="SelectOwnedOnly" />
                    <menu_item_check.on_click
                     function="Tools.SelectOnlyMyObjects"
                     parameter="agents" />
                </menu_item_check>
                <menu_item_check
                 label="Select Only Movable Objects"
                 name="Select Only Movable Objects">
                    <menu_item_check.on_check
                     control="SelectMovableOnly" />
                    <menu_item_check.on_click
                     function="Tools.SelectOnlyMovableObjects"
                     parameter="movable" />
                </menu_item_check>
                <menu_item_check
                 label="Select Only Locked Objects"
                 name="Select Only Locked Objects">
                    <menu_item_check.on_check
                     control="FSSelectLockedOnly" />
                    <menu_item_check.on_click
                     function="ToggleControl"
                     parameter="FSSelectLockedOnly" />
                </menu_item_check>
                <menu_item_check
                 label="Select Only Copyable Objects"
                 name="Select Only Copyable Objects">
                    <menu_item_check.on_check
                     control="FSSelectCopyableOnly" />
                    <menu_item_check.on_click
                     function="ToggleControl"
                     parameter="FSSelectCopyableOnly" />
                </menu_item_check>
                <menu_item_check
                 label="Select By Surrounding"
                 name="Select By Surrounding">
                    <menu_item_check.on_check
                     control="RectangleSelectInclusive" />
                    <menu_item_check.on_click
                     function="Tools.SelectBySurrounding" />
                </menu_item_check>
                <menu_item_check
                 label="Include Group-Owned Objects"
                 name="Include Group-Owned Objects">
                    <menu_item_check.on_check
                     control="FSSelectIncludeGroupOwned" />
                    <menu_item_check.on_click
                     function="ToggleControl"
                     parameter="FSSelectIncludeGroupOwned" />
                </menu_item_check>

          <menu_item_separator/>

                <menu_item_check
                  label="Show Physics Shape When Editing"
                  name="Show Physics Shape">
                  <menu_item_check.on_check
                    function="CheckControl"
                    parameter="ShowPhysicsShapeInEdit" />
                  <menu_item_check.on_click
                    function="ToggleControl"
                    parameter="ShowPhysicsShapeInEdit" />
                </menu_item_check>
          <menu_item_check
                 label="Show Selection Outlines"
				 shortcut="control|alt|H"
                 name="Show Selection Outlines">
                    <menu_item_check.on_check
                     function="CheckControl"
                     parameter="RenderHighlightSelections" />
                    <menu_item_check.on_click
                     function="ToggleControl"
                     parameter="RenderHighlightSelections" />
                </menu_item_check>
                <menu_item_check
                 label="Show Hidden Selection"
                 name="Show Hidden Selection">
                    <menu_item_check.on_check
                     control="RenderHiddenSelections" />
                    <menu_item_check.on_click
                     function="Tools.ShowHiddenSelection" />
                </menu_item_check>
                <menu_item_check
                 label="Show Light Radius for Selection"
                 name="Show Light Radius for Selection">
                    <menu_item_check.on_check
                     control="RenderLightRadius" />
                    <menu_item_check.on_click
                     function="Tools.ShowSelectionLightRadius" />
                </menu_item_check>
                <menu_item_check
                 label="Show Selection Beam"
                 name="Show Selection Beam">
                    <menu_item_check.on_check
                     control="ShowSelectionBeam" />
                    <menu_item_check.on_click
                     function="ToggleControl"
                     parameter="ShowSelectionBeam" />
                </menu_item_check>

        <menu_item_separator/>

                <menu_item_check
                 label="Snap to Grid"
                 name="Snap to Grid"
                 shortcut="G">
                    <menu_item_check.on_check
                     control="SnapEnabled" />
                    <menu_item_check.on_click
                     function="ToggleControl"
                     parameter="SnapEnabled" />
                    <menu_item_check.on_enable
                     function="Tools.EnableToolNotPie" />
                </menu_item_check>
                <menu_item_call
                 label="Snap Object XY to Grid"
                 name="Snap Object XY to Grid"
                 shortcut="shift|X">
                    <menu_item_call.on_click
                     function="Tools.SnapObjectXY" />
                    <menu_item_call.on_enable
                     function="Tools.EnableToolNotPie" />
                </menu_item_call>
                <menu_item_call
                 label="Use Selection for Grid"
                 name="Use Selection for Grid"
                 shortcut="shift|G">
                    <menu_item_call.on_click
                     function="Tools.UseSelectionForGrid" />
                    <menu_item_call.on_enable
                     function="SomethingSelected" />
                </menu_item_call>
                <menu_item_separator/>
                <menu_item_call
                 label="Grid Options..."
                 name="Grid Options"
                 shortcut="control|shift|B">
                    <menu_item_call.on_click
                     function="Floater.Toggle"
                     parameter="build_options" />
                    <menu_item_call.on_enable
                     function="Tools.EnableToolNotPie" />
                </menu_item_call>
                <menu_item_call
                 label="Set Default Permissions..."
                 name="Set default permissions">
                    <menu_item_call.on_click
                     function="Floater.ToggleOrBringToFront"
                     parameter="perms_default" />
                </menu_item_call>
        </menu>
        <menu
         create_jump_keys="true"
         label="Upload"
         layout="topleft"
         name="Upload"
         tear_off="true">
            <menu_item_call
             label="Image ([COST])..."
             layout="topleft"
             name="Upload Image"
             shortcut="control|U">
                <menu_item_call.on_click
                 function="File.UploadImage"
                 parameter="" />
                <menu_item_call.on_enable
                 function="File.EnableUpload" />
                <menu_item_call.on_visible
                 function="Upload.CalculateCosts"
                 parameter="Upload Image" />
            </menu_item_call>
            <menu_item_call
             label="Sound ([COST])..."
             layout="topleft"
             name="Upload Sound">
                <menu_item_call.on_click
                 function="File.UploadSound"
                 parameter="" />
                <menu_item_call.on_enable
                 function="File.EnableUpload" />
                <menu_item_call.on_visible
                 function="Upload.CalculateCosts"
                 parameter="Upload Sound" />
            </menu_item_call>
            <menu_item_call
             label="Animation ([COST])..."
             layout="topleft"
             name="Upload Animation">
                <menu_item_call.on_click
                 function="File.UploadAnim"
                 parameter="" />
                <menu_item_call.on_enable
                 function="File.EnableUpload" />
                <menu_item_call.on_visible
                 function="Upload.CalculateCosts"
                 parameter="Upload Animation" />
            </menu_item_call>
            <menu_item_call
             label="Mesh Model..."
             layout="topleft"
             name="Upload Model">
            <menu_item_call.on_click
             function="File.UploadModel"
             parameter="" />
            <menu_item_call.on_enable
             function="File.EnableUploadModel" />
            <menu_item_call.on_visible
            function="File.VisibleUploadModel"/>
            </menu_item_call>
	   <menu_item_call
             label="Bulk ([COST] per file)..."
             layout="topleft"
             name="Bulk Upload">
                <menu_item_call.on_click
                 function="File.UploadBulk"
                 parameter="" />
		<menu_item_call.on_visible
                 function="Upload.CalculateCosts"
                 parameter="Bulk Upload" />
            </menu_item_call>
	    <menu_item_call
             label="Import Linkset..."
             visibility_control="FSEnableObjectExports"
             name="import linkset">
                <menu_item_call.on_click
                 function="File.ImportLinkset"
                 parameter="" />
            </menu_item_call>
        </menu>
        <menu_item_separator/>
        <menu_item_call
         enabled="false"
         label="Undo"
         name="Undo"
         allow_key_repeat="true"
         shortcut="control|Z">
            <on_click
             function="Edit.Undo"
             userdata="" />
            <on_enable
             function="Edit.EnableUndo" />
        </menu_item_call>
        <menu_item_call
         enabled="false"
         label="Redo"
         name="Redo"
         allow_key_repeat="true"
         shortcut="control|Y">
            <on_click
             function="Edit.Redo"
             userdata="" />
            <on_enable
             function="Edit.EnableRedo" />
        </menu_item_call>        
    </menu>
    
    <!-- Content Menu -->
    
    <menu
    	create_jump_keys="true"
    	label="Content"
    	name="Content"
    	tear_off="true"
        visible="true">
<!--
        <menu_item_call
             label="Search"
             name="Search">
             <menu_item_call.on_click
                 function="Floater.Show"
                 parameter="search"/>
       </menu_item_call>
-->
        <menu_item_check
        label="Search"
        name="Search"
        shortcut="control|F">
            <menu_item_check.on_check
             function="Floater.Visible"
             parameter="search" />
            <menu_item_check.on_click
             function="Floater.Toggle"
             parameter="search" />
            </menu_item_check>

    	<menu_item_call
             label="SL Marketplace"
             name="SL Marketplace">
            <menu_item_call.on_click
             function="PromptShowURL"
             name="Xstreet_url"
             parameter="WebLaunchExternalTarget,https://marketplace.secondlife.com/" />
            <menu_item_call.on_visible
             function="GridCheck"
             parameter="secondlife"/>
       </menu_item_call>
       <menu_item_call
             label="L$ Market Data"
             name="LindenXchange">
            <menu_item_call.on_click
             function="PromptShowURL"
             name="lindenxchange_url"
             parameter="WebLaunchExternalTarget,https://secondlife.com/my/lindex/market.php" />
            <menu_item_call.on_visible
             function="GridCheck"
             parameter="secondlife"/>
       </menu_item_call>
    	<menu_item_call
             label="Script Library"
             name="Script Library">
             <menu_item_call.on_click
             function="PromptShowURL"
             name="script_library_url"
             parameter="WebLaunchExternalTarget,http://wiki.secondlife.com/wiki/LSL_Library" />
       </menu_item_call>
       <menu_item_separator/>
    	<menu_item_call
             label="Firestorm Blog"
             name="Firestorm Blog">
             <menu_item_call.on_click
             function="PromptShowURL"
             name="firestorm_blog_url"
             parameter="WebLaunchExternalTarget,http://www.firestormviewer.org/" />
       </menu_item_call>
    	<menu_item_call
             label="Firestorm Flickr"
             name="Firestorm Flickr">
             <menu_item_call.on_click
             function="PromptShowURL"
             name="firestorm_flickr_url"
             parameter="WebLaunchExternalTarget,http://www.flickr.com/groups/firestormviewer/pool/" />
       </menu_item_call>
    	<menu_item_call
             label="Firestorm YouTube"
             name="Firestorm YouTube">
             <menu_item_call.on_click
             function="PromptShowURL"
             name="firestorm_youtube_url"
             parameter="WebLaunchExternalTarget,http://www.youtube.com/user/PhoenixViewerSL" />
       </menu_item_call>
    	<menu_item_call
             label="Firestorm Twitter"
             name="Firestorm Twitter">
             <menu_item_call.on_click
             function="PromptShowURL"
             name="firestorm_twitter_url"
             parameter="WebLaunchExternalTarget,https://twitter.com/phoenixviewersl" />
       </menu_item_call>
    	<menu_item_call
             label="Firestorm Plurk"
             name="Firestorm Plurk">
             <menu_item_call.on_click
             function="PromptShowURL"
             name="firestorm_plurk_url"
             parameter="WebLaunchExternalTarget,http://www.plurk.com/ThePhoenixViewerProject" />
       </menu_item_call>
       <menu_item_separator/>
       <menu_item_call
             label="Message of the day"
             name="Firestorm MoTD">
             <menu_item_call.on_click
             function="Advanced.ToggleHUDInfo"
             parameter="motd" />
       </menu_item_call>
      </menu>   
    
    <!-- Help Menu -->
    
    
    <menu
     create_jump_keys="true"
     label="Help"
     name="Help"
     tear_off="true"
     visible="true">
        <menu_item_check
         label="Enable Viewer UI Hints"
         name="Enable Hints">
          <on_check
            control="EnableUIHints"/>
          <on_click
            function="ToggleUIHints"/>
        </menu_item_check>
        
        <menu_item_call
         label="Firestorm Wiki"
         name="Firestorm Wiki"
	     shortcut="F1">
             <menu_item_call.on_click
             function="PromptShowURL"
             name="script_library_url"
             parameter="WebLaunchExternalTarget,http://wiki.phoenixviewer.com" />
        </menu_item_call>
        
        <menu_item_call
         label="Troubleshooting"
         name="Troubleshooting">
            <menu_item_call.on_click
             function="PromptShowURL"
             name="wiki_troubleshooting_url"
             parameter="WebLaunchExternalTarget,http://wiki.phoenixviewer.com/firestorm_troubleshooting" />
        </menu_item_call>
	   
        <menu_item_call
         label="Join Firestorm Support Group"
         name="firestorm_support_group">
            <menu_item_call.on_click
             function="Advanced.WebBrowserTest"
             parameter="http://wiki.phoenixviewer.com/firestorm_support_groups_join" />
            <menu_item_call.on_visible
             function="GridCheck"
             parameter="secondlife" />
        </menu_item_call>

        <menu_item_call
         label="Firestorm Classes Schedule"
         name="Firestorm Classes Schedule">
             <menu_item_call.on_click
             function="PromptShowURL"
             name="wiki_classes_url"
             parameter="WebLaunchExternalTarget,http://wiki.phoenixviewer.com/firestorm_classes" />
        </menu_item_call>

        <menu_item_call
         label="Firestorm Events Calendar"
         name="Firestorm Events Calendar">
             <menu_item_call.on_click
             function="PromptShowURL"
             name="events_calendar_url"
             parameter="WebLaunchExternalTarget,https://teamup.com/ksxdajnbw9mvw7cbwz" />
        </menu_item_call>

<!--       <menu_item_call
         label="Second Life Help"
         name="Second Life Help">
             <menu_item_call.on_click
             function="PromptShowURL"
             name="script_library_url"
             parameter="WebLaunchExternalTarget,https://support.secondlife.com/" />
        </menu_item_call>-->
        <menu_item_separator name="grid_help_seperator"/>
        <menu_item_call
         label="[CURRENT_GRID] Help"
         name="current_grid_help">
            <menu_item_call.on_click
             function="ShowHelp"
             parameter="grid_help" />
        </menu_item_call>
        <menu_item_call
         label="About [CURRENT_GRID]"
         name="current_grid_about">
            <menu_item_call.on_click
             function="ShowHelp"
             parameter="grid_about" />
        </menu_item_call>
<!--        <menu_item_call
         label="Tutorial"
         name="Tutorial">
            <menu_item_call.on_click
             function="Floater.Show"
             parameter="hud" />
        </menu_item_call>
		<menu_item_separator/>
        <menu_item_call
             label="Knowledge Base"
             name="Knowledge Base">
             <menu_item_call.on_click
                 function="Advanced.ShowURL"
            parameter="http://community.secondlife.com/t5/English-Knowledge-Base/Second-Life-User-s-Guide/ta-p/1244857"/>
        </menu_item_call>
        <menu_item_call
             label="Wiki"
             name="Wiki">
             <menu_item_call.on_click
                 function="Advanced.ShowURL"
                 parameter="http://wiki.secondlife.com"/>
        </menu_item_call>
        <menu_item_call
             label="Community Forums"
             name="Community Forums">
             <menu_item_call.on_click
                 function="Advanced.ShowURL"
                 parameter="http://community.secondlife.com/t5/Forums/ct-p/Forums"/>
        </menu_item_call>         
        <menu_item_call
             label="Support portal"
             name="Support portal">
             <menu_item_call.on_click
                 function="Advanced.ShowURL"
                 parameter="https://support.secondlife.com/"/>         
        </menu_item_call>
        <menu_item_separator/>
        <menu_item_call
             label="[SECOND_LIFE] News"
             name="Second Life News">
             <menu_item_call.on_click
                 function="Advanced.ShowURL"
                 parameter="http://community.secondlife.com/t5/Featured-News/bg-p/blog_feature_news"/>  
        </menu_item_call>
        <menu_item_call
             label="[SECOND_LIFE] Blogs"
             name="Second Life Blogs">
             <menu_item_call.on_click
                 function="Advanced.ShowURL"
                 parameter="http://community.secondlife.com/t5/Blogs/ct-p/Blogs"/>
        </menu_item_call>-->
        <menu_item_separator/>
        <menu_item_check
             label="Check Grid status"
             name="Grid Status">
            <menu_item_check.on_click
             function="OpenGridStatus"/>
            <menu_item_check.on_check
             function="Floater.Visible"
             parameter="grid_status" />
            <menu_item_check.on_visible
             function="GridCheck"
             parameter="secondlife"/>
        </menu_item_check>
        <menu_item_call
             label="Report Abuse"
             name="Report Abuse">
                <menu_item_call.on_click
                 function="ReportAbuse" />
            </menu_item_call>
        <menu_item_call
             label="Report Bug"
             name="Report Bug">
                <menu_item_call.on_click
                 function="Advanced.ReportBug"/>
            </menu_item_call>

        <menu_item_separator/>
        <menu_item_call
             label="Bumps, Pushes &amp; Hits"
             name="Bumps, Pushes &amp;amp; Hits">
                <menu_item_call.on_click
                 function="Floater.Show"
                 parameter="bumps" />
            </menu_item_call>

        <menu_item_separator/>

        <menu_item_check
            label="Enable Sysinfo Button"
            name="Enable Sysinfo Button">
            <menu_item_check.on_check
                function="CheckControl"
                parameter="SysinfoButtonInIM" />
            <menu_item_check.on_click
                function="ToggleControl"
                parameter="SysinfoButtonInIM" />
        </menu_item_check>

        <menu_item_separator/>

        <menu_item_call
         label="About [APP_NAME]"
         name="About Second Life">
            <menu_item_call.on_click
             function="Floater.Show"
             parameter="sl_about" />
        </menu_item_call>
    </menu>
    
    <menu
     create_jump_keys="true"
     label="RLVa"
     name="RLVa Main"
     tear_off="true"
     visible="true">
      <menu
       label="Debug"
       name="Debug"
       tear_off="true">
        <menu_item_check
         label="Show Top-level RLVa Menu"
         name="Show Top-level RLVa Menu">
          <menu_item_check.on_check
           function="CheckControl"
           parameter="RLVaTopLevelMenu" />
          <menu_item_check.on_click
           function="ToggleControl"
           parameter="RLVaTopLevelMenu" />
        </menu_item_check>
      	<menu_item_separator/>
      	<menu_item_check
      	 label="Show Debug Messages"
      	 name="Show Debug Messages">
          <menu_item_check.on_check
           function="CheckControl"
           parameter="RestrainedLoveDebug" />
          <menu_item_check.on_click
           function="ToggleControl"
           parameter="RestrainedLoveDebug" />
      	</menu_item_check>
      	<menu_item_check
      	 label="Hide Unset or Duplicate Messages"
      	 name="Hide Unset or Duplicate Messages">
          <menu_item_check.on_check
           function="CheckControl"
           parameter="RLVaDebugHideUnsetDuplicate" />
          <menu_item_check.on_click
           function="ToggleControl"
           parameter="RLVaDebugHideUnsetDuplicate" />
      	</menu_item_check>
      	<menu_item_check
      	 label="Show Assertion Failures"
      	 name="Show Assertion Failures">
          <menu_item_check.on_check
           function="CheckControl"
           parameter="RLVaShowAssertionFailures" />
          <menu_item_check.on_click
           function="ToggleControl"
           parameter="RLVaShowAssertionFailures" />
      	</menu_item_check>
      	<menu_item_separator/>
        <menu_item_check
         label="Hide Locked Layers"
         name="Hide Locked Layers">
          <menu_item_check.on_check
           function="CheckControl"
           parameter="RLVaHideLockedLayers" />
          <menu_item_check.on_click
           function="ToggleControl"
           parameter="RLVaHideLockedLayers" />
        </menu_item_check>
        <menu_item_check
         label="Hide Locked Attachments"
         name="Hide Locked Attachments">
          <menu_item_check.on_check
           function="CheckControl"
           parameter="RLVaHideLockedAttachments" />
          <menu_item_check.on_click
           function="ToggleControl"
           parameter="RLVaHideLockedAttachments" />
        </menu_item_check>
        <menu_item_separator/>
      	<menu_item_check
      	 label="Enable Legacy Naming"
      	 name="Enable Legacy Naming">
          <menu_item_check.on_check
           function="CheckControl"
           parameter="RLVaEnableLegacyNaming" />
          <menu_item_check.on_click
           function="ToggleControl"
           parameter="RLVaEnableLegacyNaming" />
      	</menu_item_check>
        <menu_item_check
      	 label="Enable Shared Wear"
      	 name="Enable Shared Wear">
          <menu_item_check.on_check
           function="CheckControl"
           parameter="RLVaEnableSharedWear" />
          <menu_item_check.on_click
           function="ToggleControl"
           parameter="RLVaEnableSharedWear" />
        </menu_item_check>
        <menu_item_check
      	 label="Rename Shared Items on Wear"
      	 name="Rename Shared Items on Wear">
          <menu_item_check.on_check
           function="CheckControl"
           parameter="RLVaSharedInvAutoRename" />
          <menu_item_check.on_click
           function="ToggleControl"
           parameter="RLVaSharedInvAutoRename" />
      	</menu_item_check>
      	<menu_item_separator/>
      	<menu_item_check
      	 label="Locks..."
      	 name="Locks">
          <menu_item_check.on_check
           function="Floater.Visible"
           parameter="rlv_locks" />
          <menu_item_check.on_click
           function="Floater.Toggle"
           parameter="rlv_locks" />
      	</menu_item_check>
      </menu>
      <menu_item_separator/>
      <menu_item_check
       label="Allow OOC Chat"
       name="Allow OOC Chat">
      	<menu_item_check.on_check
      	 function="CheckControl"
      	 parameter="RestrainedLoveCanOOC" />
      	<menu_item_check.on_click
      	 function="ToggleControl"
      	 parameter="RestrainedLoveCanOOC" />
      </menu_item_check>
      <menu_item_check
       label="Show Filtered Chat"
       name="Show Filtered Chat">
      	<menu_item_check.on_check
      	 function="CheckControl"
      	 parameter="RestrainedLoveShowEllipsis" />
      	<menu_item_check.on_click
      	 function="ToggleControl"
      	 parameter="RestrainedLoveShowEllipsis" />
      </menu_item_check>
      <menu_item_check
       label="Split Long Redirected Chat"
       name="Split Long Redirected Chat">
        <menu_item_check.on_check
      	 function="CheckControl"
      	 parameter="RLVaSplitRedirectChat" />
        <menu_item_check.on_click
      	 function="ToggleControl"
      	 parameter="RLVaSplitRedirectChat" />
      </menu_item_check>
      <menu_item_separator />
      <menu_item_check
       label="Allow Temporary Attachments"
       name="Allow Temporary Attachments">
      	<menu_item_check.on_check
      	 function="CheckControl"
      	 parameter="RLVaEnableTemporaryAttachments" />
      	<menu_item_check.on_click
      	 function="ToggleControl"
      	 parameter="RLVaEnableTemporaryAttachments" />
      </menu_item_check>
      <menu_item_check
       label="Forbid Give to #RLV"
       name="Forbid Give to #RLV">
      	<menu_item_check.on_check
      	 function="CheckControl"
      	 parameter="RestrainedLoveForbidGiveToRLV" />
      	<menu_item_check.on_click
      	 function="ToggleControl"
      	 parameter="RestrainedLoveForbidGiveToRLV" />
      </menu_item_check>
      <menu_item_check
       label="Wear Replaces Unlocked"
       name="Wear Replaces Unlocked">
      	<menu_item_check.on_check
      	 function="CheckControl"
      	 parameter="RLVaWearReplaceUnlocked" />
      	<menu_item_check.on_click
      	 function="ToggleControl"
      	 parameter="RLVaWearReplaceUnlocked" />
      </menu_item_check>
      <menu_item_separator />
       <menu_item_check
       label="Console..."
       name="Console">
        <menu_item_check.on_check
      	 function="Floater.Visible"
      	 parameter="rlv_console" />
        <menu_item_check.on_click
      	 function="Floater.Toggle"
      	 parameter="rlv_console" />
      </menu_item_check>
      <menu_item_check
       label="Restrictions..."
       name="Restrictions">
      	<menu_item_check.on_check
      	 function="Floater.Visible"
      	 parameter="rlv_behaviours" />
      	<menu_item_check.on_click
      	 function="Floater.Toggle"
      	 parameter="rlv_behaviours" />
      </menu_item_check>
      <menu_item_check
       label="Strings..."
       name="Strings">
        <menu_item_check.on_check
         function="Floater.Visible"
         parameter="rlv_strings" />
        <menu_item_check.on_click
         function="Floater.Toggle"
         parameter="rlv_strings" />
      </menu_item_check>
    </menu>

    <!-- Advanced Menu -->
    <menu
     create_jump_keys="true"
     label="Advanced"
     name="Advanced"
     tear_off="true"
     visible="false">
        <menu_item_call
         label="Rebake Textures"
         name="Rebake Texture">
            <menu_item_call.on_click
             function="Advanced.RebakeTextures" />
        </menu_item_call>
        <menu_item_call
         label="Refresh Attachments"
         name="Refresh Attachments">
            <menu_item_call.on_click
             function="Advanced.RefreshAttachments" />
        </menu_item_call>
        <menu_item_call
           label="Set UI Size to Default"
           name="Set UI Size to Default"
           shortcut="control|alt|shift|R">
          <menu_item_call.on_click
             function="View.DefaultUISize" />
        </menu_item_call>
        <menu_item_call
         label="Set Window Size..."
         name="Set Window Size...">
          <menu_item_call.on_click
           function="Floater.Show"
           parameter="window_size" />
        </menu_item_call>

        <menu_item_separator/>

        <menu_item_check
         label="Limit Select Distance"
         name="Limit Select Distance">
            <menu_item_check.on_check
             function="CheckControl"
             parameter="LimitSelectDistance" />
            <menu_item_check.on_click
             function="ToggleControl"
             parameter="LimitSelectDistance" />
        </menu_item_check>
        <menu_item_check
         label="Disable Camera Constraints"
         name="Disable Camera Distance">
            <menu_item_check.on_check
             function="CheckControl"
             parameter="DisableCameraConstraints" />
            <menu_item_check.on_click
             function="ToggleControl"
             parameter="DisableCameraConstraints" />
        </menu_item_check>
        
        <menu_item_separator/>

        <menu_item_check
         label="High-res Snapshot"
         name="HighResSnapshot">
            <menu_item_check.on_check
             function="CheckControl"
             parameter="HighResSnapshot" />
            <menu_item_check.on_click
             function="ToggleControl"
             parameter="HighResSnapshot" />
        </menu_item_check>
        <menu_item_check
         label="Quiet Snapshots"
         name="QuietSnapshotsToDisk">
            <menu_item_check.on_check
             function="CheckControl"
             parameter="PlayModeUISndSnapshot" />
            <menu_item_check.on_click
             function="ToggleControl"
             parameter="PlayModeUISndSnapshot" />
        </menu_item_check>

        <menu_item_separator/>

        <menu
         create_jump_keys="true"
         label="Performance Tools"
         name="Performance Tools"
         tear_off="true">
            <menu_item_call
             label="Lag Meter"
             name="Lag Meter">
                <menu_item_call.on_click
                 function="Floater.Show"
                 parameter="lagmeter" />
            </menu_item_call>
            <menu_item_check
             label="Statistics Bar"
             name="Statistics Bar"
             shortcut="control|shift|1">
                <menu_item_check.on_check
                 function="Floater.Visible"
                 parameter="stats" />
                <menu_item_check.on_click
                 function="Floater.Toggle"
                 parameter="stats" />
            </menu_item_check>
            <menu_item_check
             label="Scene Load Statistics"
             name="Scene Load Statistics"
             shortcut="control|shift|2">
                <menu_item_check.on_check
                 function="Floater.Visible"
                 parameter="scene_load_stats" />
                <menu_item_check.on_click
                 function="Floater.Toggle"
                 parameter="scene_load_stats" />
            </menu_item_check>
      <menu_item_check
        label="Show avatar complexity information"
        name="Avatar Draw Info">
           <menu_item_check.on_check
            function="Advanced.CheckInfoDisplay"
            parameter="avatardrawinfo" />
           <menu_item_check.on_click
            function="Advanced.ToggleInfoDisplay"
            parameter="avatardrawinfo" />
       </menu_item_check>
        </menu>
        <menu
         create_jump_keys="true"
         label="Highlighting and Visibility"
         name="Highlighting and Visibility"
         tear_off="true">
         <menu_item_check
                 label="Cheesy Beacon"
                 name="Cheesy Beacon">
                    <menu_item_check.on_check
                     function="CheckControl"
                     parameter="CheesyBeacon" />
                    <menu_item_check.on_click
                     function="ToggleControl"
                     parameter="CheesyBeacon" />
                </menu_item_check>
            <menu_item_check
             label="Hide Particles"
             name="Hide Particles"
             shortcut="control|alt|shift|=">
                <menu_item_check.on_check
                 function="View.CheckRenderType"
                 parameter="hideparticles" />
                <menu_item_check.on_click
                 function="View.ToggleRenderType"
                 parameter="hideparticles" />
            </menu_item_check>
            <menu_item_check
             label="Hide Selected"
             name="Hide Selected">
                <menu_item_check.on_check
                 function="CheckControl"
                 parameter="HideSelectedObjects" />
                <menu_item_check.on_click
                 function="ToggleControl"
                 parameter="HideSelectedObjects" />
            </menu_item_check>
            <menu_item_check
             label="Highlight Transparent"
             name="Highlight Transparent"
             shortcut="control|alt|T"
             use_mac_ctrl="true">
                <menu_item_check.on_check
                 function="View.CheckHighlightTransparent" />
                <menu_item_check.on_click
                 function="View.HighlightTransparent" />
            </menu_item_check>
            <menu_item_check
             label="Show Mouselook Crosshairs"
             name="ShowCrosshairs">
                <menu_item_check.on_check
                 function="CheckControl"
                 parameter="ShowCrosshairs" />
                <menu_item_check.on_click
                 function="ToggleControl"
                 parameter="ShowCrosshairs" />
            </menu_item_check>
        <menu
         create_jump_keys="true"
         label="Hover Tips"
         name="Hover Tips"
         tear_off="true">
            <menu_item_check
             label="Show Tips"
             name="Show Tips"
             shortcut="control|shift|T">
                <menu_item_check.on_check
                 function="View.CheckShowHoverTips" />
                <menu_item_check.on_click
                 function="View.ShowHoverTips" />
            </menu_item_check>

            <menu_item_separator/>

            <menu_item_check
             label="Show Land Tooltips"
             name="Land Tips">
                <menu_item_check.on_check
                 control="ShowLandHoverTip" />
                <menu_item_check.on_click
                 function="ToggleControl"
                 parameter="ShowLandHoverTip" />
                <menu_item_check.on_enable
                 function="View.CheckShowHoverTips" />
            </menu_item_check>
           <menu_item_check
             label="Show Tips On All Objects"
             name="Tips On All Objects">
                <menu_item_check.on_check
                 control="ShowAllObjectHoverTip" />
                <menu_item_check.on_click
                 function="ToggleControl"
                 parameter="ShowAllObjectHoverTip" />
                <menu_item_check.on_enable
                 function="View.CheckShowHoverTips" />
            </menu_item_check>
        </menu>

        </menu>

        <menu
         create_jump_keys="true"
         label="Rendering Types"
         name="Rendering Types"
         tear_off="true">
            <menu_item_check
             label="Simple"
             name="Rendering Type Simple"
             shortcut="control|alt|shift|1">
                <menu_item_check.on_check
                 function="Advanced.CheckRenderType"
                 parameter="simple" />
                <menu_item_check.on_click
                 function="Advanced.ToggleRenderType"
                 parameter="simple" />
            </menu_item_check>
            <menu_item_check
             label="Alpha"
             name="Rendering Type Alpha"
             shortcut="control|alt|shift|2">
                <menu_item_check.on_check
                 function="Advanced.CheckRenderType"
                 parameter="alpha" />
                <menu_item_check.on_click
                 function="Advanced.ToggleRenderType"
                 parameter="alpha" />
            </menu_item_check>
            <menu_item_check
             label="Tree"
             name="Rendering Type Tree"
             shortcut="control|alt|shift|3">
                <menu_item_check.on_check
                 function="Advanced.CheckRenderType"
                 parameter="tree" />
                <menu_item_check.on_click
                 function="Advanced.ToggleRenderType"
                 parameter="tree" />
            </menu_item_check>
            <menu_item_check
             label="Avatars"
             name="Rendering Type Character"
             shortcut="control|alt|shift|4">
                <menu_item_check.on_check
                 function="Advanced.CheckRenderType"
                 parameter="character" />
                <menu_item_check.on_click
                 function="Advanced.ToggleRenderType"
                 parameter="character" />
            </menu_item_check>
            <menu_item_check
             label="Surface Patch"
             name="Rendering Type Surface Patch"
             shortcut="control|alt|shift|5">
                <menu_item_check.on_check
                 function="Advanced.CheckRenderType"
                 parameter="surfacePatch" />
                <menu_item_check.on_click
                 function="Advanced.ToggleRenderType"
                 parameter="surfacePatch" />
            </menu_item_check>
            <menu_item_check
             label="Sky"
             name="Rendering Type Sky"
             shortcut="control|alt|shift|6">
                <menu_item_check.on_check
                 function="Advanced.CheckRenderType"
                 parameter="sky" />
                <menu_item_check.on_click
                 function="Advanced.ToggleRenderType"
                 parameter="sky" />
            </menu_item_check>
            <menu_item_check
             label="Water"
             name="Rendering Type Water"
             shortcut="control|alt|shift|7">
                <menu_item_check.on_check
                 function="Advanced.CheckRenderType"
                 parameter="water" />
                <menu_item_check.on_click
                 function="Advanced.ToggleRenderType"
                 parameter="water" />
            </menu_item_check>
            <menu_item_check
             label="Ground"
             name="Rendering Type Ground"
             shortcut="control|alt|shift|8">
                <menu_item_check.on_check
                 function="Advanced.CheckRenderType"
                 parameter="ground" />
                <menu_item_check.on_click
                 function="Advanced.ToggleRenderType"
                 parameter="ground" />
            </menu_item_check>
            <menu_item_check
             label="Volume"
             name="Rendering Type Volume"
             shortcut="control|alt|shift|9">
                <menu_item_check.on_check
                 function="Advanced.CheckRenderType"
                 parameter="volume" />
                <menu_item_check.on_click
                 function="Advanced.ToggleRenderType"
                 parameter="volume" />
            </menu_item_check>
            <menu_item_check
             label="Grass"
             name="Rendering Type Grass"
             shortcut="control|alt|shift|0">
                <menu_item_check.on_check
                 function="Advanced.CheckRenderType"
                 parameter="grass" />
                <menu_item_check.on_click
                 function="Advanced.ToggleRenderType"
                 parameter="grass" />
            </menu_item_check>
            <menu_item_check
             label="Clouds"
             name="Rendering Type Clouds"
             shortcut="control|alt|shift|-">
                <menu_item_check.on_check
                 function="Advanced.CheckRenderType"
                 parameter="clouds" />
                <menu_item_check.on_click
                 function="Advanced.ToggleRenderType"
                 parameter="clouds" />
            </menu_item_check>
            <menu_item_check
             label="Particles"
             name="Rendering Type Particles"
             shortcut="control|alt|shift|=">
                <menu_item_check.on_check
                 function="Advanced.CheckRenderType"
                 parameter="particles" />
                <menu_item_check.on_click
                 function="Advanced.ToggleRenderType"
                 parameter="particles" />
            </menu_item_check>
            <menu_item_check
             label="Bump"
             name="Rendering Type Bump"
             shortcut="control|alt|shift|\">
                <menu_item_check.on_check
                 function="Advanced.CheckRenderType"
                 parameter="bump" />
                <menu_item_check.on_click
                 function="Advanced.ToggleRenderType"
                 parameter="bump" />
            </menu_item_check>
        </menu>
        <menu
         create_jump_keys="true"
         label="Rendering Features"
         name="Rendering Features"
         tear_off="true">
            <menu_item_check
             label="UI"
             name="ToggleUI"
             shortcut="control|alt|F1"
             shortcut_linux="control|shift|F1">
                <menu_item_check.on_check
                 function="Advanced.CheckFeature"
                 parameter="ui" />
                <menu_item_check.on_click
                 function="Advanced.ToggleFeature"
                 parameter="ui" />
            </menu_item_check>
            <menu_item_check
             label="Selected"
             name="Selected"
             shortcut="control|alt|F2"
             shortcut_linux="control|shift|F2">
                <menu_item_check.on_check
                 function="Advanced.CheckFeature"
                 parameter="selected" />
                <menu_item_check.on_click
                 function="Advanced.ToggleFeature"
                 parameter="selected" />
            </menu_item_check>
            <menu_item_check
             label="Highlighted"
             name="Highlighted"
             shortcut="control|alt|F3"
             shortcut_linux="control|shift|F3">
                <menu_item_check.on_check
                 function="Advanced.CheckFeature"
                 parameter="highlighted" />
                <menu_item_check.on_click
                 function="Advanced.ToggleFeature"
                 parameter="highlighted" />
            </menu_item_check>
            <menu_item_check
             label="Dynamic Textures"
             name="Dynamic Textures"
             shortcut="control|alt|F4"
             shortcut_linux="control|shift|F4">
                <menu_item_check.on_check
                 function="Advanced.CheckFeature"
                 parameter="dynamic textures" />
                <menu_item_check.on_click
                 function="Advanced.ToggleFeature"
                 parameter="dynamic textures" />
            </menu_item_check>
            <menu_item_check
             label="Foot Shadows"
             name="Foot Shadows"
             shortcut="control|alt|F5"
             shortcut_linux="control|shift|F5">
                <menu_item_check.on_check
                 function="Advanced.CheckFeature"
                 parameter="foot shadows" />
                <menu_item_check.on_click
                 function="Advanced.ToggleFeature"
                 parameter="foot shadows" />
            </menu_item_check>
            <menu_item_check
             label="Fog"
             name="Fog"
             shortcut="control|alt|F6"
             shortcut_linux="control|shift|F6">
                <menu_item_check.on_check
                 function="Advanced.CheckFeature"
                 parameter="fog" />
                <menu_item_check.on_click
                 function="Advanced.ToggleFeature"
                 parameter="fog" />
            </menu_item_check>
            <menu_item_check
             label="Test FRInfo"
             name="Test FRInfo"
             shortcut="control|alt|F8"
             shortcut_linux="control|shift|F8">
                <menu_item_check.on_check
                 function="Advanced.CheckFeature"
                 parameter="fr info" />
                <menu_item_check.on_click
                 function="Advanced.ToggleFeature"
                 parameter="fr info" />
            </menu_item_check>
            <menu_item_check
             label="Flexible Objects"
             name="Flexible Objects"
             shortcut="control|alt|F9"
             shortcut_linux="control|shift|F9">
                <menu_item_check.on_check
                 function="Advanced.CheckFeature"
                 parameter="flexible" />
                <menu_item_check.on_click
                 function="Advanced.ToggleFeature"
                 parameter="flexible" />
            </menu_item_check>
        </menu>        
        <menu
         label="RLVa"
         name="RLVa Embedded"
         tear_off="true"
         visible="true" />
		<menu
			label="Media Streams Backup"
			name="media_stream_import_export"
			tear_off="true">
			<menu_item_call
				label="Import Stream List XML..."
				name="media_stream_import">
                <menu_item_call.on_click
				function="Streamlist.xml_import" />
            </menu_item_call>
			<menu_item_call
				label="Export Stream List XML..."
				name="media_stream_export">
                <menu_item_call.on_click
				function="Streamlist.xml_export" />
            </menu_item_call>
		</menu>
        <menu_item_check
         label="Use Plugin Read Thread"
         name="Use Plugin Read Thread">
            <menu_item_check.on_check
             function="CheckControl"
             parameter="PluginUseReadThread" />
            <menu_item_check.on_click
             function="ToggleControl"
             parameter="PluginUseReadThread" />
        </menu_item_check>
        <menu_item_call
         label="Clear Group Cache"
         name="ClearGroupCache">
            <menu_item_call.on_click
             function="Advanced.ClearGroupCache"
             parameter="ClearGroupCache" />
        </menu_item_call>
        <menu_item_check
         label="Mouse Smoothing"
         name="Mouse Smoothing">
            <menu_item_check.on_check
             function="CheckControl"
             parameter="MouseSmooth" />
            <menu_item_check.on_click
             function="ToggleControl"
             parameter="MouseSmooth" />
        </menu_item_check>
            <menu_item_call
             enabled="false"
             label="Release Keys"
             name="Release Keys">
                <menu_item_call.on_click
                 function="Tools.ReleaseKeys"
                 parameter="" />
                <menu_item_call.on_enable
                 function="Tools.EnableReleaseKeys"
                 parameter="" />
            </menu_item_call>
        <menu_item_separator/>

        <menu
         create_jump_keys="true"
         label="Shortcuts"
         name="Shortcuts"
         tear_off="true"
         visible="false">
            <menu_item_check
               label="Search"
               name="Search"
               shortcut="control|F">
            <menu_item_check.on_check
             function="Floater.Visible"
             parameter="search" />
            <menu_item_check.on_click
             function="Floater.Toggle"
             parameter="search" />
            </menu_item_check>

            <!-- This second, alternative shortcut for Show Advanced Menu is for backward compatibility.  The main shortcut has been changed so it's Linux-friendly, where the old shortcut is typically eaten by the window manager. -->
            <menu_item_check
               label="Show Advanced Menu - legacy shortcut"
               name="Show Advanced Menu - legacy shortcut"
               shortcut="control|alt|D">
              <on_check
                 function="CheckControl"
                 parameter="UseDebugMenus" />
              <on_click
                 function="ToggleControl"
                 parameter="UseDebugMenus" />
            </menu_item_check>

          <!--   	//[FIX FIRE-1927 - enable DoubleClickTeleport shortcut : SJ] -->
          <menu_item_check
           label="DoubleClick Teleport"
           name="DoubleClick Teleport"
           shortcut="control|shift|D">
            <on_check
               function="CheckControl"
               parameter="DoubleClickTeleport" />
            <on_click
               function="Advanced.ToggleDoubleClickTeleport"/>
          </menu_item_check>
          <!--   	//[FIX FIRE-1927 - enable DoubleClickTeleport shortcut : SJ] -->

          <menu_item_separator/>

            <menu_item_check
             label="Always Run"
             name="Always Run"
             shortcut="control|R">
                <menu_item_check.on_check
                 function="World.CheckAlwaysRun" />
                <menu_item_check.on_click
                 function="World.AlwaysRun" />
            </menu_item_check>
            <menu_item_check
             label="Fly"
             name="Fly"
             shortcut="Home">
                <menu_item_check.on_check
                 function="Agent.getFlying" />
                <menu_item_check.on_click
                 function="Agent.toggleFlying" />
                <menu_item_check.on_enable
                 function="Agent.enableFlying" />
            </menu_item_check>

            <menu_item_separator/>

            <menu_item_call
             label="Close Window"
             name="Close Window"
             shortcut="control|W">
                <menu_item_call.on_click
                 function="File.CloseWindow" />
                <menu_item_call.on_enable
                 function="File.EnableCloseWindow" />
            </menu_item_call>
            <menu_item_call
             label="Close All Windows"
             name="Close All Windows"
             shortcut="control|shift|W">
                <menu_item_call.on_click
                 function="File.CloseAllWindows" />
                <menu_item_call.on_enable
                 function="File.EnableCloseAllWindows" />
            </menu_item_call>

            <menu_item_separator/>

            <menu_item_call
             label="Snapshot to Disk"
             name="Snapshot to Disk"
             shortcut="control|`"
             use_mac_ctrl="true">
                <menu_item_call.on_click
                 function="File.TakeSnapshotToDisk" />
            </menu_item_call>

            <menu_item_separator/>

            <menu_item_call
             label="Mouselook"
             name="Mouselook"
             shortcut="M">
                <menu_item_call.on_click
                 function="View.Mouselook" />
                <menu_item_call.on_enable
                 function="View.EnableMouselook" />
            </menu_item_call>
            <menu_item_check
             label="Joystick Flycam"
             name="Joystick Flycam"
             shortcut="alt|shift|F">
                <menu_item_check.on_check
                 function="View.CheckJoystickFlycam" />
                <menu_item_check.on_click
                 function="View.JoystickFlycam" />
                <menu_item_check.on_enable
                 function="View.EnableJoystickFlycam" />
            </menu_item_check>
            <menu_item_call
             label="Reset View"
             name="Reset View"
             shortcut="Esc">
                <menu_item_call.on_click
                 function="View.ResetView" />
            </menu_item_call>
            <menu_item_call
             label="Reset Camera Angles"
             name="Reset Camera Angles"
             shortcut="shift|Esc">
                <menu_item_call.on_click
                 function="View.ResetCameraAngles" />
            </menu_item_call>
            <menu_item_call
             label="Look at Last Chatter"
             name="Look at Last Chatter"
             shortcut="control|\">
                <menu_item_call.on_click
                 function="View.LookAtLastChatter" />
                <menu_item_call.on_enable
                 function="View.EnableLastChatter" />
            </menu_item_call>

            <menu_item_separator/>

            <menu_item_call
             label="Zoom In"
             name="Zoom In"
             shortcut="control|0">
                <menu_item_call.on_click
                 function="View.ZoomIn" />
            </menu_item_call>
            <menu_item_call
             label="Zoom Default"
             name="Zoom Default"
             shortcut="control|9">
                <menu_item_call.on_click
                 function="View.ZoomDefault" />
            </menu_item_call>
            <menu_item_call
             label="Zoom Out"
             name="Zoom Out"
             shortcut="control|8">
                <menu_item_call.on_click
                 function="View.ZoomOut" />
            </menu_item_call>
        </menu> <!--Shortcuts-->

        <menu_item_separator/>

        <menu_item_check
         label="Fly Override"
         name="Fly Override"
	 shortcut="control|alt|V">
            <menu_item_check.on_check
             function="CheckControl"
             parameter="FSAlwaysFly" />
            <menu_item_check.on_click
             function="ToggleControl" 
             parameter="FSAlwaysFly" />
        </menu_item_check>

        <menu_item_check
           label="RestrainedLove API"
           name="RLV API">
              <menu_item_check.on_check
               function="CheckControl"
               parameter="RestrainedLove" />
              <menu_item_check.on_click
               function="ToggleControl"
               parameter="RestrainedLove" />
              <menu_item_check.on_visible
               function="RLV.MainToggleVisible" />
        </menu_item_check>

        <menu_item_call
         label="Show Debug Settings"
         shortcut="control|alt|shift|S"
         name="Debug Settings">
            <menu_item_call.on_click
             function="Advanced.ShowDebugSettings"
             parameter="all" />
        </menu_item_call>
     <!-- <FS:TS> FIRE-17589: Use control-alt-Q on OS X too -->
     <menu_item_check
         label="Show Developer Menu"
         name="Debug Mode"
         shortcut="control|alt|Q"
         use_mac_ctrl="true">
            <menu_item_check.on_check
             function="CheckControl"
             parameter="QAMode" />
            <menu_item_check.on_click
             function="ToggleControl"
             parameter="QAMode" />
        </menu_item_check>
     <!-- </FS:TS> FIRE-17589 -->
    </menu>

    <menu
     create_jump_keys="true"
     label="Developer"
     name="Develop"
     tear_off="true"
     visible="false">
        <menu
         create_jump_keys="true"
         label="Consoles"
         name="Consoles"
         tear_off="true">
            <menu_item_check
             label="Texture Console"
             name="Texture Console"
             shortcut="control|shift|3"
             use_mac_ctrl="true">
                <menu_item_check.on_check
                 function="Advanced.CheckConsole"
                 parameter="texture" />
                <menu_item_check.on_click
                 function="Advanced.ToggleConsole"
                 parameter="texture" />
            </menu_item_check>            
            <menu_item_check
             label="Debug Console"
             name="Debug Console"
             shortcut="control|shift|4"
             use_mac_ctrl="true">
                <menu_item_check.on_check
                 function="Advanced.CheckConsole"
                 parameter="debug" />
                <menu_item_check.on_click
                 function="Advanced.ToggleConsole"
                 parameter="debug" />
            </menu_item_check>
            <menu_item_call
             label="Notifications Console"
             name="Notifications"
             shortcut="control|shift|5">
              <menu_item_call.on_click
               function="Floater.Toggle"
               parameter="notifications_console" />
            </menu_item_call>
            <menu_item_check
             label="Fast Timers"
             name="Fast Timers"
             shortcut="control|shift|9"
             use_mac_ctrl="true">
                <menu_item_check.on_check
                 function="Advanced.CheckConsole"
                 parameter="fast timers" />
                <menu_item_check.on_click
                 function="Advanced.ToggleConsole"
                 parameter="fast timers" />
            </menu_item_check>
            <menu_item_check
             label="Memory"
             name="Memory"
             shortcut="control|shift|0"
             use_mac_ctrl="true">
                <menu_item_check.on_check
                 function="Advanced.CheckConsole"
                 parameter="memory view" />
                <menu_item_check.on_click
                 function="Advanced.ToggleConsole"
                 parameter="memory view" />
            </menu_item_check>
            <menu_item_check
               label="Scene Statistics"
               name="Scene Statistics">
              <menu_item_check.on_check
               function="Advanced.CheckConsole"
               parameter="scene view" />
              <menu_item_check.on_click
               function="Advanced.ToggleConsole"
               parameter="scene view" />
            </menu_item_check>
            <menu_item_check
                 label="Scene Loading Monitor"
                 name="Scene Loading Monitor">
              <menu_item_check.on_check
               function="Advanced.CheckConsole"
               parameter="scene monitor" />
              <menu_item_check.on_click
               function="Advanced.ToggleConsole"
               parameter="scene monitor" />
            </menu_item_check>
            <menu_item_call
              enabled="false"
              visible="false"
              label="Texture Fetch Debug Console"
              name="Texture Fetch Debug Console">
              <menu_item_call.on_click
                function="Floater.Show"
                parameter="tex_fetch_debugger" />
              <on_enable
                function="Develop.SetTexFetchDebugger" />
              <on_visible
                function="Develop.SetTexFetchDebugger" />
            </menu_item_call>
          
            <menu_item_separator/>

            <menu_item_check
             label="Region Debug Console"
             name="Region Debug Console"
             shortcut="control|shift|`"
             use_mac_ctrl="true">
              <menu_item_check.on_check
               function="Floater.Visible"
               parameter="region_debug_console" />
              <menu_item_check.on_click
               function="Floater.Toggle"
               parameter="region_debug_console" />
            </menu_item_check>
            
            <menu_item_separator/>

            <menu_item_call
             label="Region Info to Debug Console"
             name="Region Info to Debug Console">
                <menu_item_call.on_click
                 function="Advanced.DumpInfoToConsole"
                 parameter="region" />
            </menu_item_call>
            <menu_item_call
             label="Group Info to Debug Console"
             name="Group Info to Debug Console">
                <menu_item_call.on_click
                 function="Advanced.DumpInfoToConsole"
                 parameter="group" />
            </menu_item_call>
            <menu_item_call
             label="Capabilities Info to Debug Console"
             name="Capabilities Info to Debug Console">
                <menu_item_call.on_click
                 function="Advanced.DumpInfoToConsole"
                 parameter="capabilities" />
            </menu_item_call>

            <menu_item_separator/>

            <menu_item_check
             label="Camera"
             name="Camera">
                <menu_item_check.on_check
                 function="Advanced.CheckHUDInfo"
                 parameter="camera" />
                <menu_item_check.on_click
                 function="Advanced.ToggleHUDInfo"
                 parameter="camera" />
            </menu_item_check>
            <menu_item_check
             label="Wind"
             name="Wind">
                <menu_item_check.on_check
                 function="Advanced.CheckHUDInfo"
                 parameter="wind" />
                <menu_item_check.on_click
                 function="Advanced.ToggleHUDInfo"
                 parameter="wind" />
            </menu_item_check>
            <menu_item_check
             label="FOV"
             name="FOV">
                <menu_item_check.on_check
                 function="Advanced.CheckHUDInfo"
                 parameter="fov" />
                <menu_item_check.on_click
                 function="Advanced.ToggleHUDInfo"
                 parameter="fov" />
            </menu_item_check>
            <menu_item_check
             label="Badge"
             name="Badge"
             shortcut="alt|control|shift|h">
                <menu_item_check.on_click
                 function="Advanced.ToggleHUDInfo"
                 parameter="badge" />
            </menu_item_check>
            <menu_item_check
             label="Cookies"
             name="Cookies"
             visible="false"
             shortcut="alt|shift|c">
                <menu_item_check.on_click
                 function="Advanced.ToggleHUDInfo"
                 parameter="cookies" />
            </menu_item_check>
        </menu>
        <menu
         create_jump_keys="true"
         label="Show Info"
         name="Display Info"
         tear_off="true">
            <menu_item_check
             label="Show Time"
             name="Show Time">
                <menu_item_check.on_check
                 function="CheckControl"
                 parameter="DebugShowTime" />
                <menu_item_check.on_click
                 function="ToggleControl"
                 parameter="DebugShowTime" />
            </menu_item_check>
          <menu_item_check
             label="Show Upload Transaction"
             name="Show Upload Transaction">
              <menu_item_check.on_check
             function="CheckControl"
             parameter="FSShowUploadPaymentToast" />
            <menu_item_check.on_click
                 function="ToggleControl"
                 parameter="FSShowUploadPaymentToast" />
            </menu_item_check>
            <menu_item_check
             label="Show Texture Info"
             name="Show Texture Info">
                <menu_item_check.on_check
                 function="CheckControl"
                 parameter="DebugShowTextureInfo" />
                <menu_item_check.on_click
                 function="ToggleControl"
                 parameter="DebugShowTextureInfo" />
            </menu_item_check>
            <menu_item_call
              label="VRAM usage per object"
              name="VRAM usage per object">
              <menu_item_call.on_click
                function="Floater.Show"
                parameter="vram_usage" />
            </menu_item_call>
            <menu_item_check
             label="Show Avatar Render Info"
             name="Show Avatar Render Info">
                <menu_item_check.on_check
                 function="CheckControl"
                 parameter="DebugShowAvatarRenderInfo" />
                <menu_item_check.on_click
                 function="ToggleControl"
                 parameter="DebugShowAvatarRenderInfo" />
            </menu_item_check>
            <menu_item_check
             label="Show Render Info"
             name="Show Render Info">
                <menu_item_check.on_check
                 function="CheckControl"
                 parameter="DebugShowRenderInfo" />
                <menu_item_check.on_click
                 function="ToggleControl"
                 parameter="DebugShowRenderInfo" />
            </menu_item_check>
            <menu_item_check
             label="Show Matrices"
             name="Show Matrices">
                <menu_item_check.on_check
                 function="CheckControl"
                 parameter="DebugShowRenderMatrices" />
                <menu_item_check.on_click
                 function="ToggleControl"
                 parameter="DebugShowRenderMatrices" />
            </menu_item_check>
            <menu_item_check
             label="Show Color Under Cursor"
             name="Show Color Under Cursor">
                <menu_item_check.on_check
                 function="Advanced.CheckShowColor" />
                <menu_item_check.on_click
                 function="Advanced.ToggleShowColor" />
            </menu_item_check>
            <menu_item_check
               label="Show Memory"
               name="Show Memory">
              <menu_item_check.on_check
               function="CheckControl"
               parameter="DebugShowMemory" />
              <menu_item_check.on_click
               function="ToggleControl"
               parameter="DebugShowMemory" />
            </menu_item_check>

            <menu_item_separator/>

            <menu_item_check
             label="Show Updates to Objects"
             name="Show Updates"
             shortcut="control|alt|shift|U">
                <menu_item_check.on_check
                 function="Advanced.CheckShowObjectUpdates"
                 parameter="ObjectUpdates" />
                <menu_item_check.on_click
                 function="Advanced.ToggleShowObjectUpdates" />
            </menu_item_check>
        </menu>

        <menu_item_separator/>

        <menu
         create_jump_keys="true"
         label="Force an Error"
         name="Force Errors"
         tear_off="true">
            <menu_item_call
             label="Force Breakpoint"
             name="Force Breakpoint"
             shortcut="control|alt|shift|B">
                <menu_item_call.on_click
                 function="Advanced.ForceErrorBreakpoint" />
            </menu_item_call>
            <menu_item_call
             label="Force LLError And Crash"
             name="Force LLError And Crash">
                <menu_item_call.on_click
                 function="Advanced.ForceErrorLlerror" />
            </menu_item_call>
            <menu_item_call
             label="Force Bad Memory Access"
             name="Force Bad Memory Access">
                <menu_item_call.on_click
                 function="Advanced.ForceErrorBadMemoryAccess" />
            </menu_item_call>
            <menu_item_call
             label="Force Infinite Loop"
             name="Force Infinite Loop">
                <menu_item_call.on_click
                 function="Advanced.ForceErrorInfiniteLoop" />
            </menu_item_call>
            <menu_item_call
             label="Force Driver Crash"
             name="Force Driver Carsh">
                <menu_item_call.on_click
                 function="Advanced.ForceErrorDriverCrash" />
            </menu_item_call>
            <menu_item_call
             label="Force Software Exception"
             name="Force Software Exception">
                <menu_item_call.on_click
                 function="Advanced.ForceErrorSoftwareException" />
            </menu_item_call>
            <menu_item_call
             label="Force Disconnect Viewer"
             name="Force Disconnect Viewer">
                <menu_item_call.on_click
                 function="Advanced.ForceErrorDisconnectViewer" />
            </menu_item_call>
            <menu_item_call
             label="Simulate a Memory Leak"
             name="Memory Leaking Simulation">
               <menu_item_call.on_click
                function="Floater.Show"
                parameter="mem_leaking" />
               </menu_item_call>
        </menu>
        <menu
         create_jump_keys="true"
         label="Render Tests"
         name="Render Tests"
         tear_off="true">
            <menu_item_check
             label="Camera Offset"
             name="Camera Offset">
                <menu_item_check.on_check
                 function="CheckControl"
                 parameter="CameraOffset" />
                <menu_item_check.on_click
                 function="ToggleControl"
                 parameter="CameraOffset" />
            </menu_item_check>
            <menu_item_check
             label="Randomize Framerate"
             name="Randomize Framerate">
                <menu_item_check.on_check
                 function="Advanced.CheckRandomizeFramerate"
                 parameter="Randomize Framerate" />
                <menu_item_check.on_click
                 function="Advanced.ToggleRandomizeFramerate" />
            </menu_item_check>
            <menu_item_check
             label="Periodic Slow Frame"
             name="Periodic Slow Frame">
                <menu_item_check.on_check
                 function="Advanced.CheckPeriodicSlowFrame"
                 parameter="points" />
                <menu_item_check.on_click
                 function="Advanced.TogglePeriodicSlowFrame"
                 parameter="points" />
            </menu_item_check>
            <menu_item_check
             label="Frame Test"
             name="Frame Test">
                <menu_item_check.on_check
                 function="Advanced.CheckFrameTest"
                 parameter="Frame Test" />
                <menu_item_check.on_click
                 function="Advanced.ToggleFrameTest" />
            </menu_item_check>
          <menu_item_call
             label="Frame Profile"
             name="Frame Profile">
            <menu_item_call.on_click
             function="Advanced.ClickRenderProfile" />
          </menu_item_call>
            <menu_item_call
             label="Benchmark"
             name="Benchmark">
              <menu_item_call.on_click
               function="Advanced.ClickRenderBenchmark" />
          </menu_item_call>
        </menu>
      <menu
        create_jump_keys="true"
        label="Render Metadata"
        name="Render Metadata"
        tear_off="true">
        <menu_item_check
         label="Bounding Boxes"
         name="Bounding Boxes">
        <menu_item_check.on_check
         function="Advanced.CheckInfoDisplay"
         parameter="bboxes" />
        <menu_item_check.on_click
         function="Advanced.ToggleInfoDisplay"
         parameter="bboxes" />
        </menu_item_check>
        <!-- <FS:Zi> Add avatar hitbox debug -->
        <menu_item_check
         label="Avatar Hitboxes"
         name="Avatar Hitboxes">
        <menu_item_check.on_check
         function="CheckControl"
         parameter="DebugRenderHitboxes" />
        <menu_item_check.on_click
         function="ToggleControl"
         parameter="DebugRenderHitboxes" />
        </menu_item_check>
        <!-- </FS:Zi> Add avatar hitbox debug -->
        <menu_item_check
         label="Normals"
         name="Normals">
          <menu_item_check.on_check
           function="Advanced.CheckInfoDisplay"
           parameter="normals" />
          <menu_item_check.on_click
           function="Advanced.ToggleInfoDisplay"
           parameter="normals" />
        </menu_item_check>
        <menu_item_check
         label="Octree"
         name="Octree">
          <menu_item_check.on_check
           function="Advanced.CheckInfoDisplay"
           parameter="octree" />
          <menu_item_check.on_click
           function="Advanced.ToggleInfoDisplay"
           parameter="octree" />
        </menu_item_check>
        <menu_item_check
         label="Shadow Frusta"
         name="Shadow Frusta">
          <menu_item_check.on_check
           function="Advanced.CheckInfoDisplay"
           parameter="shadow frusta" />
          <menu_item_check.on_click
           function="Advanced.ToggleInfoDisplay"
           parameter="shadow frusta" />
        </menu_item_check>
        <menu_item_check
         label="Physics Shapes"
         name="Physics Shapes">
          <menu_item_check.on_check
           function="Advanced.CheckInfoDisplay"
           parameter="physics shapes" />
          <menu_item_check.on_click
           function="Advanced.ToggleInfoDisplay"
           parameter="physics shapes" />
        </menu_item_check>
        <menu_item_check
         label="Occlusion"
         name="Occlusion">
          <menu_item_check.on_check
           function="Advanced.CheckInfoDisplay"
           parameter="occlusion" />
          <menu_item_check.on_click
           function="Advanced.ToggleInfoDisplay"
           parameter="occlusion" />
        </menu_item_check>
        <menu_item_check
         label="Render Batches"
         name="Render Batches">
          <menu_item_check.on_check
           function="Advanced.CheckInfoDisplay"
           parameter="render batches" />
          <menu_item_check.on_click
           function="Advanced.ToggleInfoDisplay"
           parameter="render batches" />
        </menu_item_check>
        <menu_item_check
         label="Update Type"
         name="Update Type">
          <menu_item_check.on_check
           function="Advanced.CheckInfoDisplay"
           parameter="update type" />
          <menu_item_check.on_click
           function="Advanced.ToggleInfoDisplay"
           parameter="update type" />
        </menu_item_check>
        <menu_item_check
         label="Texture Anim"
         name="Texture Anim">
          <menu_item_check.on_check
           function="Advanced.CheckInfoDisplay"
           parameter="texture anim" />
          <menu_item_check.on_click
           function="Advanced.ToggleInfoDisplay"
           parameter="texture anim" />
        </menu_item_check>
        <menu_item_check
         label="Texture Priority"
         name="Texture Priority">
          <menu_item_check.on_check
           function="Advanced.CheckInfoDisplay"
           parameter="texture priority" />
          <menu_item_check.on_click
           function="Advanced.ToggleInfoDisplay"
           parameter="texture priority" />
        </menu_item_check>
        <menu_item_check
         label="Texture Area"
         name="Texture Area">
          <menu_item_check.on_check
           function="Advanced.CheckInfoDisplay"
           parameter="texture area" />
          <menu_item_check.on_click
           function="Advanced.ToggleInfoDisplay"
           parameter="texture area" />
        </menu_item_check>
        <menu_item_check
         label="Face Area"
         name="Face Area">
          <menu_item_check.on_check
           function="Advanced.CheckInfoDisplay"
           parameter="face area" />
          <menu_item_check.on_click
           function="Advanced.ToggleInfoDisplay"
           parameter="face area" />
        </menu_item_check>
        <menu_item_check
         label="LOD Info"
         name="LOD Info">
          <menu_item_check.on_check
           function="Advanced.CheckInfoDisplay"
           parameter="lod info" />
          <menu_item_check.on_click
           function="Advanced.ToggleInfoDisplay"
           parameter="lod info" />
        </menu_item_check>
        <menu_item_check
         label="Triangle Count"
         name="Triangle Count">
          <menu_item_check.on_check
           function="Advanced.CheckInfoDisplay"
           parameter="triangle count" />
          <menu_item_check.on_click
           function="Advanced.ToggleInfoDisplay"
           parameter="triangle count" />
        </menu_item_check>
        <menu_item_check
         label="Build Queue"
         name="Build Queue">
          <menu_item_check.on_check
           function="Advanced.CheckInfoDisplay"
           parameter="build queue" />
          <menu_item_check.on_click
           function="Advanced.ToggleInfoDisplay"
           parameter="build queue" />
        </menu_item_check>
        <menu_item_check
         label="Lights"
         name="Lights">
          <menu_item_check.on_check
           function="Advanced.CheckInfoDisplay"
           parameter="lights" />
          <menu_item_check.on_click
           function="Advanced.ToggleInfoDisplay"
           parameter="lights" />
        </menu_item_check>
        <menu_item_check
         label="Particles"
         name="Particles">
          <menu_item_check.on_check
           function="Advanced.CheckInfoDisplay"
           parameter="particles" />
          <menu_item_check.on_click
           function="Advanced.ToggleInfoDisplay"
           parameter="particles" />
        </menu_item_check>
        <menu_item_check
         label="Collision Skeleton"
         name="Collision Skeleton">
          <menu_item_check.on_check
           function="Advanced.CheckInfoDisplay"
           parameter="collision skeleton" />
          <menu_item_check.on_click
           function="Advanced.ToggleInfoDisplay"
           parameter="collision skeleton" />
        </menu_item_check>
        <menu_item_check
         label="Joints"
         name="Joints">
          <menu_item_check.on_check
           function="Advanced.CheckInfoDisplay"
           parameter="joints" />
          <menu_item_check.on_click
           function="Advanced.ToggleInfoDisplay"
           parameter="joints" />
        </menu_item_check>
        <menu_item_check
         label="Raycast"
         name="Raycast">
          <menu_item_check.on_check
           function="Advanced.CheckInfoDisplay"
           parameter="raycast" />
          <menu_item_check.on_click
           function="Advanced.ToggleInfoDisplay"
           parameter="raycast" />
        </menu_item_check>
		<menu_item_check
         label="Wind Vectors"
         name="Wind Vectors">
          <menu_item_check.on_check
           function="Advanced.CheckInfoDisplay"
           parameter="wind vectors" />
          <menu_item_check.on_click
           function="Advanced.ToggleInfoDisplay"
           parameter="wind vectors" />
        </menu_item_check>
		<menu_item_check
         label="Sculpt"
         name="Sculpt">
          <menu_item_check.on_check
           function="Advanced.CheckInfoDisplay"
           parameter="sculpt" />
          <menu_item_check.on_click
           function="Advanced.ToggleInfoDisplay"
           parameter="sculpt" />
		</menu_item_check>
    <menu_item_check
          label="Texture Size"
          name="Texture Size">
      <menu_item_check.on_check
        function="Advanced.CheckInfoDisplay"
        parameter="texture size" />
      <menu_item_check.on_click
        function="Advanced.ToggleInfoDisplay"
        parameter="texture size" />
    </menu_item_check>
       <menu
         create_jump_keys="true"
         label="Texture Density"
         name="Texture Density"
         tear_off="true">
          <menu_item_check
           label="None"
           name="None">
            <menu_item_check.on_check
             function="Advanced.CheckDisplayTextureDensity"
             parameter="none" />
            <menu_item_check.on_click
             function="Advanced.SetDisplayTextureDensity"
             parameter="none" />
          </menu_item_check>
          <menu_item_check
           label="Current"
           name="Current">
            <menu_item_check.on_check
             function="Advanced.CheckDisplayTextureDensity"
             parameter="current" />
            <menu_item_check.on_click
             function="Advanced.SetDisplayTextureDensity"
             parameter="current" />
          </menu_item_check>
          <menu_item_check
           label="Desired"
           name="Desired">
            <menu_item_check.on_check
             function="Advanced.CheckDisplayTextureDensity"
             parameter="desired" />
            <menu_item_check.on_click
             function="Advanced.SetDisplayTextureDensity"
             parameter="desired" />
          </menu_item_check>
          <menu_item_check
           label="Full"
           name="Full">
            <menu_item_check.on_check
             function="Advanced.CheckDisplayTextureDensity"
             parameter="full" />
            <menu_item_check.on_click
             function="Advanced.SetDisplayTextureDensity"
             parameter="full" />
          </menu_item_check>
        </menu>
      </menu>
        <menu
         create_jump_keys="true"
         label="Rendering"
         name="Rendering"
         tear_off="true">
            <menu_item_check
             label="Axes"
             name="Axes">
                <menu_item_check.on_check
                 function="CheckControl"
                 parameter="ShowAxes" />
                <menu_item_check.on_click
                 function="ToggleControl"
                 parameter="ShowAxes" />
            </menu_item_check>
            <menu_item_check
             label="Tangent Basis"
             name="Tangent Basis">
                <menu_item_check.on_check
                 function="CheckControl"
                 parameter="ShowTangentBasis" />
                <menu_item_check.on_click
                 function="ToggleControl"
                 parameter="ShowTangentBasis" />
            </menu_item_check>
            <menu_item_call
             label="Selected Texture Info Basis"
             name="Selected Texture Info Basis"
             shortcut="control|alt|shift|T">
                <menu_item_call.on_click
                 function="Advanced.SelectedTextureInfo" />
            </menu_item_call>
            <menu_item_call
             label="Selected Material Info"
             name="Selected Material Info"
             shortcut="control|alt|shift|M">
                <menu_item_call.on_click
                 function="Advanced.SelectedMaterialInfo" />
            </menu_item_call>
            <menu_item_check
             label="Wireframe"
             name="Wireframe"
             shortcut="control|shift|R">
                <menu_item_check.on_check
                 function="Advanced.CheckWireframe"
                 parameter="Wireframe" />
                <menu_item_check.on_click
                 function="Advanced.ToggleWireframe" />
            </menu_item_check>
            <menu_item_check
             label="Object-Object Occlusion"
             name="Object-Object Occlusion"
             shortcut="control|shift|O">
                <menu_item_check.on_check
                 function="CheckControl"
                 parameter="UseOcclusion" />
                <menu_item_check.on_click
                 function="ToggleControl"
                 parameter="UseOcclusion" />
                <menu_item_check.on_enable
                 function="Advanced.EnableObjectObjectOcclusion" />
            </menu_item_check>
          <menu_item_separator />

          <menu_item_check
                       label="Advanced Lighting Model"
                       name="Advanced Lighting Model">
            <menu_item_check.on_check
             function="CheckControl"
             parameter="RenderDeferred" />
            <menu_item_check.on_click
             function="ToggleControl"
             parameter="RenderDeferred" />
            <menu_item_check.on_enable
                 function="Advanced.EnableRenderDeferred" />
          </menu_item_check>
          <menu_item_check
                       label="   Shadows from Sun/Moon/Projectors"
                       name="Shadows from Sun/Moon/Projectors">
            <menu_item_check.on_check
             function="Advanced.CheckRenderShadowOption"
             parameter="RenderShadowDetail" />
            <menu_item_check.on_click
             function="Advanced.ClickRenderShadowOption"
             parameter="RenderShadowDetail" />
            <menu_item_check.on_enable
                 function="Advanced.EnableRenderDeferredOptions" />
          </menu_item_check>
          <menu_item_check
                   label="   SSAO and Shadow Smoothing"
                   name="SSAO and Shadow Smoothing">
            <menu_item_check.on_check
             function="CheckControl"
             parameter="RenderDeferredSSAO" />
            <menu_item_check.on_click
             function="ToggleControl"
             parameter="RenderDeferredSSAO" />
            <menu_item_check.on_enable
                 function="Advanced.EnableRenderDeferredOptions" />
          </menu_item_check>
          <menu_item_separator />

          <menu_item_check
             label="Debug GL"
             name="Debug GL">
                <menu_item_check.on_check
                 function="CheckControl"
                 parameter="RenderDebugGL" />
                <menu_item_check.on_click
                 function="ToggleControl"
                 parameter="RenderDebugGL" />
            </menu_item_check>
            <menu_item_check
             label="Debug Pipeline"
             name="Debug Pipeline">
                <menu_item_check.on_check
                 function="CheckControl"
                 parameter="RenderDebugPipeline" />
                <menu_item_check.on_click
                 function="ToggleControl"
                 parameter="RenderDebugPipeline" />
            </menu_item_check>
            <menu_item_check
             label="Automatic Alpha Masks (deferred)"
             name="Automatic Alpha Masks (deferred)">
                <menu_item_check.on_check
                 function="CheckControl"
                 parameter="RenderAutoMaskAlphaDeferred" />
                <menu_item_check.on_click
                 function="ToggleControl"
                 parameter="RenderAutoMaskAlphaDeferred" />
            </menu_item_check>
            <menu_item_check
             label="Automatic Alpha Masks (non-deferred)"
             name="Automatic Alpha Masks (non-deferred)">
                <menu_item_check.on_check
                 function="CheckControl"
                 parameter="RenderAutoMaskAlphaNonDeferred" />
                <menu_item_check.on_click
                 function="ToggleControl"
                 parameter="RenderAutoMaskAlphaNonDeferred" />
            </menu_item_check>
            <menu_item_check
             label="Animation Textures"
             name="Animation Textures">
                <menu_item_check.on_check
                 function="CheckControl"
                 parameter="AnimateTextures" />
                <menu_item_check.on_click
                 function="ToggleControl"
                 parameter="AnimateTextures" />
            </menu_item_check>
            <menu_item_check
             label="Disable Textures"
             name="Disable Textures">
                <menu_item_check.on_check
                 function="CheckControl"
                 parameter="TextureDisable" />
                <menu_item_check.on_click
                 function="ToggleControl"
                 parameter="TextureDisable" />
            </menu_item_check>
            <menu_item_call
              label="Derender all animesh"
              name="Derender Animesh">
              <menu_item_call.on_click
                function="Tools.DerenderAnimatedObjects" />
            </menu_item_call>
          <menu_item_check
              label="Full Res Textures (dangerous)"
             name="Full Res Textures">
                <menu_item_check.on_check
                 function="CheckControl"
                 parameter="TextureLoadFullRes" />
                <menu_item_check.on_click
                 function="ToggleControl"
                 parameter="TextureLoadFullRes" />
            </menu_item_check>
            <menu_item_check
             label="Render Attached Lights"
             name="Render Attached Lights">
                <menu_item_check.on_check
                 function="CheckControl"
                 parameter="RenderAttachedLights" />
                <menu_item_check.on_click
                 function="Advanced.HandleAttachedLightParticles"
                 parameter="RenderAttachedLights" />
            </menu_item_check>
            <menu_item_check
             label="Render Attached Particles"
             name="Render Attached Particles">
                <menu_item_check.on_check
                 function="CheckControl"
                 parameter="RenderAttachedParticles" />
                <menu_item_check.on_click
                 function="Advanced.HandleAttachedLightParticles"
                 parameter="RenderAttachedParticles" />
            </menu_item_check>
            <menu_item_check
             label="Hover Glow Objects"
             name="Hover Glow Objects">
                <menu_item_check.on_check
                 function="CheckControl"
                 parameter="RenderHoverGlowEnable" />
                <menu_item_check.on_click
                 function="ToggleControl"
                 parameter="RenderHoverGlowEnable" />
            </menu_item_check>
          <menu_item_separator />
        </menu>

        <menu
         create_jump_keys="true"
         label="Network"
         name="Network"
         tear_off="true">
            <menu_item_check
             label="Pause Agent"
             name="AgentPause">
                <menu_item_check.on_check
                 function="CheckControl"
                 parameter="AgentPause" />
                <menu_item_check.on_click
                 function="ToggleControl"
                 parameter="AgentPause" />
            </menu_item_check>

            <menu_item_separator/>

            <menu_item_call
             label="Enable Message Log"
             name="Enable Message Log">
                <menu_item_call.on_click
                 function="Advanced.EnableMessageLog" />
            </menu_item_call>
            <menu_item_call
             label="Disable Message Log"
             name="Disable Message Log">
                <menu_item_call.on_click
                 function="Advanced.DisableMessageLog" />
            </menu_item_call>

            <menu_item_separator/>

            <menu_item_check
             label="Velocity Interpolate Objects"
             name="Velocity Interpolate Objects">
                <menu_item_check.on_check
                 function="CheckControl"
                 parameter="VelocityInterpolate" />
                <menu_item_check.on_click
                 function="ToggleControl"
                 parameter="VelocityInterpolate" />
            </menu_item_check>
            <menu_item_check
             label="Ping Interpolate Object Positions"
             name="Ping Interpolate Object Positions">
                <menu_item_check.on_check
                 function="CheckControl"
                 parameter="PingInterpolate" />
                <menu_item_check.on_click
                 function="ToggleControl"
                 parameter="PingInterpolate" />
            </menu_item_check>

            <menu_item_separator/>

            <menu_item_call
             label="Drop a Packet"
             name="Drop a Packet"
             shortcut="control|alt|L">
                <menu_item_call.on_click
                 function="Advanced.DropPacket" />
            </menu_item_call>
        </menu>
        <menu_item_call
         label="Dump Scripted Camera"
         name="Dump Scripted Camera">
            <menu_item_call.on_click
             function="Advanced.DumpScriptedCamera" />
        </menu_item_call>      
        <menu
         create_jump_keys="true"
         label="Recorder"
         name="Recorder"
         tear_off="true">
            <menu_item_call visible="false"
             label="Start event recording"
             name="Start event recording">
	      <menu_item_call.on_visible
		 function="displayViewerEventRecorderMenuItems" />
                <menu_item_call.on_click
                 function="Advanced.EventRecorder"
                 parameter="start recording" />
            </menu_item_call>
            <menu_item_call visible="false"
             label="Stop event recording"
             name="Stop event recording">
	      <menu_item_call.on_visible
		 function="displayViewerEventRecorderMenuItems" />
                <menu_item_call.on_click
                 function="Advanced.EventRecorder"
                 parameter="stop recording" />
            </menu_item_call>
            <menu_item_call visible="false"
             label="Playback event recording"
             name="Playback event recording">
	      <menu_item_call.on_visible
		 function="displayViewerEventRecorderMenuItems" />
                <menu_item_call.on_click
                 function="Advanced.EventRecorder"
                 parameter="start playback" />
            </menu_item_call>

            <menu_item_call
             label="Start Playback"
             name="Start Playback">
                <menu_item_call.on_click
                 function="Advanced.AgentPilot"
                 parameter="start playback" />
            </menu_item_call>
            <menu_item_call
             label="Stop Playback"
             name="Stop Playback">
                <menu_item_call.on_click
                 function="Advanced.AgentPilot"
                 parameter="stop playback" />
            </menu_item_call>
            <menu_item_check
             label="Loop Playback"
             name="Loop Playback">
                <menu_item_check.on_check
                 function="Advanced.CheckAgentPilotLoop"
                 parameter="loopPlayback" />
                <menu_item_check.on_click
                 function="Advanced.ToggleAgentPilotLoop" />
            </menu_item_check>
            <menu_item_call
             label="Start Record"
             name="Start Record">
                <menu_item_call.on_click
                 function="Advanced.AgentPilot"
                 parameter="start record" />
            </menu_item_call>
            <menu_item_call
             label="Stop Record"
             name="Stop Record">
                <menu_item_call.on_click
                 function="Advanced.AgentPilot"
                 parameter="stop record" />
            </menu_item_call>
        </menu>

        <menu
         create_jump_keys="true"
         label="World"
         name="DevelopWorld"
         tear_off="true">
            <menu_item_check
             label="Sim Sun Override"
             name="Sim Sun Override">
                <menu_item_check.on_check
                 function="CheckControl"
                 parameter="SkyOverrideSimSunPosition" />
                <menu_item_check.on_click
                 function="ToggleControl"
                 parameter="SkyOverrideSimSunPosition" />
            </menu_item_check>
            <menu_item_check
             label="Fixed Weather"
             name="Fixed Weather">
                <menu_item_check.on_check
                 function="CheckControl"
                 parameter="FixedWeather" />
                <menu_item_check.on_click
                 function="ToggleControl"
                 parameter="FixedWeather" />
            </menu_item_check>
            <menu_item_call
             label="Dump Region Object Cache"
             name="Dump Region Object Cache">
                <menu_item_call.on_click
                 function="Advanced.DumpRegionObjectCache" />
            </menu_item_call>
            <menu_item_call
             label="Dump Simulator Features to Nearby Chat"
             name="DumpSimFeaturesToChat">
                <menu_item_call.on_click
                 function="Develop.DumpSimFeaturesToChat" />
            </menu_item_call>
        </menu>
        <menu
         create_jump_keys="true"
         label="UI"
         name="UI"
         tear_off="true">
            <menu_item_call
             label="Media Browser Test"
             name="Web Browser Test">
                <menu_item_call.on_click
                 function="Advanced.WebBrowserTest"
                 parameter="http://secondlife.com/app/search/slurls.html"/>
            </menu_item_call>
          <menu_item_check
           label="Region Restart Test..."
           name="Region Restart Test">
              <menu_item_check.on_check
               function="Floater.Visible"
               parameter="region_restarting" />
              <menu_item_check.on_click
               function="Floater.Toggle"
               parameter="region_restarting" />
          </menu_item_check>
          <menu_item_call
           label="Web Content Browser"
           name="Web Content Browser"
           shortcut="control|shift|Z">
            <menu_item_call.on_click
             function="Advanced.WebContentTest"
             parameter="HOME_PAGE"/>
          </menu_item_call>
          <menu_item_call
           label="FB Connect Test"
           name="FB Connect Test">
            <menu_item_call.on_click
             function="Advanced.WebContentTest"
             parameter="https://cryptic-ridge-1632.herokuapp.com/"/>
          </menu_item_call>
          <menu_item_call
             label="Dump SelectMgr"
             name="Dump SelectMgr">
                <menu_item_call.on_click
                 function="Advanced.DumpSelectMgr" />
            </menu_item_call>
            <menu_item_call
             label="Dump Inventory"
             name="Dump Inventory">
                <menu_item_call.on_click
                 function="Advanced.DumpInventory" />
            </menu_item_call>
            <menu_item_call
             label="Dump Timers"
             name="Dump Timers">
                <menu_item_call.on_click
                 function="Advanced.DumpTimers" />
            </menu_item_call>
            <menu_item_call
             label="Dump Focus Holder"
             name="Dump Focus Holder">
                <menu_item_call.on_click
                 function="Advanced.DumpFocusHolder" />
            </menu_item_call>
            <menu_item_call
             label="Print Selected Object Info"
             name="Print Selected Object Info"
             shortcut="control|shift|P">
                <menu_item_call.on_click
                 function="Advanced.PrintSelectedObjectInfo" />
            </menu_item_call>
            <menu_item_call
             label="Print Agent Info"
             name="Print Agent Info"
             shortcut="shift|P">
                <menu_item_call.on_click
                 function="Advanced.PrintAgentInfo" />
            </menu_item_call>
            <menu_item_check
             label="Double-Click Auto-Pilot"
             name="Double-ClickAuto-Pilot">
                <menu_item_check.on_check
                 function="CheckControl"
                 parameter="DoubleClickAutoPilot" />
                <menu_item_check.on_click
                 function="ToggleControl"
                 parameter="DoubleClickAutoPilot" />
            </menu_item_check>
            <menu_item_check
             label="Double-Click Teleport"
             name="DoubleClick Teleport">
                <menu_item_check.on_check
                 function="CheckControl"
                 parameter="DoubleClickTeleport" />
                <menu_item_check.on_click
                 function="ToggleControl"
                 parameter="DoubleClickTeleport" />
            </menu_item_check>
            <menu_item_separator />

            <menu_item_check
             label="Debug SelectMgr"
             name="Debug SelectMgr">
                <menu_item_check.on_check
                 function="CheckControl"
                 parameter="DebugSelectMgr" />
                <menu_item_check.on_click
                 function="ToggleControl"
                 parameter="DebugSelectMgr" />
            </menu_item_check>
            <menu_item_check
             label="Debug Clicks"
             name="Debug Clicks">
                <menu_item_check.on_check
                 function="Advanced.CheckDebugClicks"
                 parameter="DebugClicks" />
                <menu_item_check.on_click
                 function="Advanced.ToggleDebugClicks"
                 parameter="DebugClicks" />
            </menu_item_check>
            <menu_item_check
             label="Debug Views"
             name="Debug Views">
                <menu_item_check.on_check
                 function="Advanced.CheckDebugViews" />
                <menu_item_check.on_click
                 function="Advanced.ToggleDebugViews" />
            </menu_item_check>
            <menu_item_check
             label="Debug Name Tooltips"
             name="Debug Name Tooltips">
                <menu_item_check.on_check
                 function="Advanced.CheckXUINameTooltips"
                 parameter="XUINameTooltips" />
                <menu_item_check.on_click
                 function="Advanced.ToggleXUINameTooltips" />
            </menu_item_check>
            <menu_item_check
             label="Debug Mouse Events"
             name="Debug Mouse Events">
                <menu_item_check.on_check
                 function="Advanced.CheckDebugMouseEvents"
                 parameter="MouseEvents" />
                <menu_item_check.on_click
                 function="Advanced.ToggleDebugMouseEvents" />
            </menu_item_check>
            <menu_item_check
             label="Debug Keys"
             name="Debug Keys">
                <menu_item_check.on_check
                 function="Advanced.CheckDebugKeys"
                 parameter="DebugKeys" />
                <menu_item_check.on_click
                 function="Advanced.ToggleDebugKeys" />
            </menu_item_check>
            <menu_item_check
             label="Debug Window Process"
             name="Debug WindowProc">
                <menu_item_check.on_check
                 function="Advanced.CheckDebugWindowProc"
                 parameter="DebugWindowProc" />
                <menu_item_check.on_click
                 function="Advanced.ToggleDebugWindowProc"
                 parameter="DebugWindowProc" />
            </menu_item_check>
        </menu>
        <menu
         create_jump_keys="true"
         label="XUI"
         name="XUI"
         tear_off="true">
            <menu_item_call
               label="Reload Color Settings"
               name="Reload Color Settings">
              <menu_item_call.on_click
               function="Advanced.ReloadColorSettings" />
            </menu_item_call>
            <menu_item_call
             label="Show Font Test"
             name="Show Font Test">
                <menu_item_call.on_click
                 function="Floater.Show"
                 parameter="font_test" />
            </menu_item_call>
            <menu_item_call
             label="Load from XML"
             name="Load from XML">
                <menu_item_call.on_click
                 function="Advanced.LoadUIFromXML" />
            </menu_item_call>
            <menu_item_call
             label="Save to XML"
             name="Save to XML">
                <menu_item_call.on_click
                 function="Advanced.SaveUIToXML" />
            </menu_item_call>
            <menu_item_check
             label="Show XUI Names"
             name="Show XUI Names">
                <menu_item_check.on_check
                 function="Advanced.CheckXUINames"
                 parameter="showUIname" />
                <menu_item_check.on_click
                 function="Advanced.ToggleXUINames" />
            </menu_item_check>
            <menu_item_check
             label="Show debugging info for views"
             name="DebugViews">
                <menu_item_check.on_check
                 function="CheckControl"
                 parameter="DebugViews" />
                <menu_item_check.on_click
                 function="ToggleControl"
                 parameter="DebugViews" />
            </menu_item_check>
            <menu_item_call
             label="XUI Preview Tool"
             name="UI Preview Tool">
                <menu_item_call.on_click
                 function="Floater.Toggle"
                 parameter="ui_preview" />
            </menu_item_call>
          <menu_item_call
           label="Send Test IMs"
           name="Send Test IMs">
            <menu_item_call.on_click
             function="Advanced.SendTestIMs" />
          </menu_item_call>
          <menu_item_call
           label="Flush Names Caches"
           name="Flush Names Caches">
            <menu_item_call.on_click
             function="Advanced.FlushNameCaches" />
          </menu_item_call>
        </menu>
        <menu
         create_jump_keys="true"
         label="Avatar"
         name="Character"
         tear_off="true">
            <menu
             create_jump_keys="true"
             label="Grab Baked Texture"
             name="Grab Baked Texture"
             tear_off="true">
                <menu_item_call
                 label="Iris"
                 name="Grab Iris">
                    <menu_item_call.on_click
                     function="Advanced.GrabBakedTexture"
                     parameter="iris" />
                    <menu_item_call.on_enable
                     function="Advanced.EnableGrabBakedTexture"
					 parameter="iris" />
                </menu_item_call>
                <menu_item_call
                 label="Head"
                 name="Grab Head">
                    <menu_item_call.on_click
                     function="Advanced.GrabBakedTexture"
                     parameter="head" />
                    <menu_item_call.on_enable
                     function="Advanced.EnableGrabBakedTexture"
					 parameter="head" />
                </menu_item_call>
                <menu_item_call
                 label="Upper Body"
                 name="Grab Upper Body">
                    <menu_item_call.on_click
                     function="Advanced.GrabBakedTexture"
                     parameter="upper" />
                    <menu_item_call.on_enable
                     function="Advanced.EnableGrabBakedTexture"
					 parameter="upper" />
                </menu_item_call>
                <menu_item_call
                 label="Lower Body"
                 name="Grab Lower Body">
                    <menu_item_call.on_click
                     function="Advanced.GrabBakedTexture"
                     parameter="lower" />
                    <menu_item_call.on_enable
                     function="Advanced.EnableGrabBakedTexture"
					 parameter="lower" />
                </menu_item_call>
                <menu_item_call
                 label="Skirt"
                 name="Grab Skirt">
                    <menu_item_call.on_click
                     function="Advanced.GrabBakedTexture"
                     parameter="skirt" />
                    <menu_item_call.on_enable
                     function="Advanced.EnableGrabBakedTexture"
					 parameter="skirt" />
                </menu_item_call>
            </menu>
            <menu
             create_jump_keys="true"
             label="Character Tests"
             name="Character Tests"
             tear_off="true">
                <menu_item_call
                 label="Appearance To XML"
                 name="Appearance To XML">
                    <menu_item_call.on_click
                     function="Advanced.AppearanceToXML" />
                </menu_item_call>
                <menu_item_call
                 label="Toggle Character Geometry"
                 name="Toggle Character Geometry">
                    <menu_item_call.on_click
                     function="Advanced.ToggleCharacterGeometry" />
                    <menu_item_call.on_enable
                     function="IsGodCustomerService" />
                </menu_item_call>
                <menu_item_call
                 label="Test Male"
                 name="Test Male">
                    <menu_item_call.on_click
                     function="Advanced.TestMale" />
                </menu_item_call>
                <menu_item_call
                 label="Test Female"
                 name="Test Female">
                    <menu_item_call.on_click
                     function="Advanced.TestFemale" />
                </menu_item_call>
                <menu_item_check
                 label="Allow Select Avatar"
                 name="Allow Select Avatar">
                    <menu_item_check.on_check
                     function="CheckControl"
                     parameter="AllowSelectAvatar" />
                    <menu_item_check.on_click
                     function="ToggleControl"
                     parameter="AllowSelectAvatar" />
                </menu_item_check>
            </menu>
            <menu
             create_jump_keys="true"
             label="Animation Speed"
             name="Animation Speed"
             tear_off="true">
                <menu_item_call
                 label="All Animations 10% Faster"
                 name="All Animations 10 Faster">
                    <menu_item_call.on_click
                     function="Advanced.AnimTenFaster" />
                </menu_item_call>
                <menu_item_call
                 label="All Animations 10% Slower"
                 name="All Animations 10 Slower">
                    <menu_item_call.on_click
                     function="Advanced.AnimTenSlower" />
                </menu_item_call>
                <menu_item_call
                 label="Reset All Animation Speed"
                 name="Reset All Animation Speed">
                    <menu_item_call.on_click
                     function="Advanced.AnimResetAll" />
                </menu_item_call>
				<menu_item_check
				 label="Slow Motion Animations"
				 name="Slow Motion Animations">
					<menu_item_check.on_check
					 function="CheckControl"
					 parameter="SlowMotionAnimation" />
					<menu_item_check.on_click
					 function="ToggleControl"
					 parameter="SlowMotionAnimation" />
				</menu_item_check>
            </menu>
            <menu_item_call
             label="Force Params to Default"
             name="Force Params to Default">
                <menu_item_call.on_click
                 function="Advanced.ForceParamsToDefault" />
            </menu_item_call>
            <menu_item_check
             label="Animation Info"
             name="Animation Info">
                <menu_item_check.on_check
                 function="Advanced.CheckAnimationInfo"
                 parameter="AnimationInfo" />
                <menu_item_check.on_click
                 function="Advanced.ToggleAnimationInfo"
                 parameter="" />
            </menu_item_check>
            <menu_item_check
             label="Show Look At"
             name="Show Look At">
                <menu_item_check.on_check
                 function="Advanced.CheckShowLookAt"
                 parameter="ShowLookAt" />
                <menu_item_check.on_click
                 function="Advanced.ToggleShowLookAt" />
            </menu_item_check>
            <menu_item_check
             label="Show Point At"
             name="Show Point At">
                <menu_item_check.on_check
                 function="Advanced.CheckShowPointAt"
                 parameter="ShowPointAt" />
                <menu_item_check.on_click
                 function="Advanced.ToggleShowPointAt" />
            </menu_item_check>
            <menu_item_check
             label="Debug Joint Updates"
             name="Debug Joint Updates">
                <menu_item_check.on_check
                 function="Advanced.CheckDebugJointUpdates"
                 parameter="DebugJointUpdates" />
                <menu_item_check.on_click
                 function="Advanced.ToggleDebugJointUpdates" />
            </menu_item_check>
            <menu_item_check
             label="Disable LOD"
             name="Disable LOD">
                <menu_item_check.on_check
                 function="Advanced.CheckDisableLOD"
                 parameter="DisableLOD" />
                <menu_item_check.on_click
                 function="Advanced.ToggleDisableLOD" />
            </menu_item_check>
            <menu_item_check
             label="Debug Character Vis"
             name="Debug Character Vis">
                <menu_item_check.on_check
                 function="Advanced.CheckDebugCharacterVis"
                 parameter="DebugCharacterVis" />
                <menu_item_check.on_click
                 function="Advanced.ToggleDebugCharacterVis" />
            </menu_item_check>
            <menu_item_check
             label="Show Collision Skeleton"
             name="Show Collision Skeleton">
                <menu_item_check.on_check
                 function="Advanced.CheckInfoDisplay"
                 parameter="collision skeleton" />
                <menu_item_check.on_click
                 function="Advanced.ToggleInfoDisplay"
                 parameter="collision skeleton" />
            </menu_item_check>
            <menu_item_check
             label="Show Bones"
             name="Show Bones">
                <menu_item_check.on_check
                 function="Advanced.CheckInfoDisplay"
                 parameter="joints" />
                <menu_item_check.on_click
                 function="Advanced.ToggleInfoDisplay"
                 parameter="joints" />
            </menu_item_check>
            <menu_item_check
             label="Display Agent Target"
             name="Display Agent Target">
                <menu_item_check.on_check
                 function="Advanced.CheckInfoDisplay"
                 parameter="agent target" />
                <menu_item_check.on_click
                 function="Advanced.ToggleInfoDisplay"
                 parameter="agent target" />
            </menu_item_check>
            <menu_item_check
             label="Show Impostor Extents"
             name="Show Impostor Extents">
                <menu_item_check.on_check
                 function="Advanced.CheckInfoDisplay"
                 parameter="impostors" />
                <menu_item_check.on_click
                 function="Advanced.ToggleInfoDisplay"
                 parameter="impostors" />
            </menu_item_check>
            <!-- Appears not to exist anymore
            <menu_item_check
             label="Debug Rotation"
             name="Debug Rotation">
                <menu_item_check.on_check
                 function="CheckControl"
                 parameter="DebugAvatarRotation" />
                <menu_item_check.on_click
                 function="ToggleControl"
                 parameter="DebugAvatarRotation" />
            </menu_item_check> -->
            <menu_item_call
             label="Dump Attachments"
             name="Dump Attachments">
                <menu_item_call.on_click
                 function="Advanced.DumpAttachments" />
            </menu_item_call>
            <menu_item_call
             label="Debug Avatar Textures"
             name="Debug Avatar Textures"
             shortcut="control|alt|shift|A">
                <menu_item_call.on_click
                 function="Advanced.DebugAvatarTextures" />
            </menu_item_call>
            <menu_item_call
             label="Dump Local Textures"
             name="Dump Local Textures"
             shortcut="alt|shift|M">
                <menu_item_call.on_click
                 function="Advanced.DumpAvatarLocalTextures" />
            </menu_item_call>
			<menu_item_call
			 label="Reload Avatar Cloud Particle"
			 name="Reload Avatar Cloud Particle">
				<menu_item_call.on_click
				 function="Advanced.ReloadAvatarCloudParticle" />
			</menu_item_call>
		</menu>
        <menu_item_separator/>

        <menu_item_check
         label="HTTP Textures"
         name="HTTP Textures">
            <menu_item_check.on_check
             function="CheckControl"
             parameter="ImagePipelineUseHTTP" />
            <menu_item_check.on_click
             function="ToggleControl"
             parameter="ImagePipelineUseHTTP" />
        </menu_item_check>
        <menu_item_check
         label="HTTP Inventory"
         name="HTTP Inventory">
            <menu_item_check.on_check
             function="CheckControl"
             parameter="UseHTTPInventory" />
            <menu_item_check.on_click
             function="ToggleControl"
             parameter="UseHTTPInventory" />
        </menu_item_check>
        <menu_item_call
         label="Compress Images"
         name="Compress Images">
            <menu_item_call.on_click
             function="Advanced.CompressImage" />
        </menu_item_call>

      <menu_item_call
         label="Enable Visual Leak Detector"
         name="Enable Visual Leak Detector">
        <menu_item_call.on_click
           function="Advanced.ToggleVisualLeakDetector" />
        </menu_item_call>
      
        <menu_item_check
         label="Output Debug Minidump"
         name="Output Debug Minidump">
            <menu_item_check.on_check
             function="CheckControl"
             parameter="SaveMinidump" />
            <menu_item_check.on_click
             function="ToggleControl"
             parameter="SaveMinidump" />
        </menu_item_check>
        <menu_item_check
         label="Console Window on next Run"
         name="Console Window">
            <menu_item_check.on_check
             function="CheckControl"
             parameter="ShowConsoleWindow" />
            <menu_item_check.on_click
             function="ToggleControl"
             parameter="ShowConsoleWindow" />
        </menu_item_check>
        <menu
         create_jump_keys="true"
         label="Set Logging Level"
         name="Set Logging Level"
         tear_off="true">
          <menu_item_check
            name="Debug"
            label="Debug">
            <menu_item_check.on_check
              function="Develop.CheckLoggingLevel"
              parameter="0" />
            <menu_item_check.on_click
             function="Develop.SetLoggingLevel"
             parameter="0" />
          </menu_item_check>
          <menu_item_check
            name="Info"
            label="Info">
            <menu_item_check.on_check
              function="Develop.CheckLoggingLevel"
              parameter="1" />
            <menu_item_check.on_click
             function="Develop.SetLoggingLevel"
             parameter="1" />
          </menu_item_check>
          <menu_item_check
            name="Warning"
            label="Warning">
            <menu_item_check.on_check
              function="Develop.CheckLoggingLevel"
              parameter="2" />
            <menu_item_check.on_click
             function="Develop.SetLoggingLevel"
             parameter="2" />
          </menu_item_check>
          <menu_item_check
            name="Error"
            label="Error">
            <menu_item_check.on_check
              function="Develop.CheckLoggingLevel"
              parameter="3" />
            <menu_item_check.on_click
             function="Develop.SetLoggingLevel"
             parameter="3" />
          </menu_item_check>
          <menu_item_check
            name="None"
            label="None">
            <menu_item_check.on_check
              function="Develop.CheckLoggingLevel"
              parameter="4" />
            <menu_item_check.on_click
             function="Develop.SetLoggingLevel"
             parameter="4" />
          </menu_item_check>
       </menu>

        <menu_item_separator/>

        <menu_item_call
         label="Request Admin Status"
         name="Request Admin Options"
         shortcut="control|alt|G">
            <menu_item_call.on_click
             function="Advanced.RequestAdminStatus" />
        </menu_item_call>
        <menu_item_call
         label="Leave Admin Status"
         name="Leave Admin Options"
         shortcut="control|alt|shift|G">
            <menu_item_call.on_click
             function="Advanced.LeaveAdminStatus" />
        </menu_item_call>
		<menu_item_check
         label="Show Admin Menu"
         name="View Admin Options">
            <menu_item_check.on_enable
             function="Advanced.EnableViewAdminOptions" />
            <menu_item_check.on_check
             function="Advanced.CheckViewAdminOptions"
             parameter="ViewAdminOptions" />
            <menu_item_check.on_click
             function="Advanced.ToggleViewAdminOptions" />
        </menu_item_check>
    </menu>
    <menu
     create_jump_keys="true"
     label="Admin"
     name="Admin"
     tear_off="true"
     visible="false">
        <menu
         create_jump_keys="true"
         label="Object"
         name="AdminObject"
         tear_off="true">
            <menu_item_call
             label="Take Copy"
             name="Admin Take Copy"
             shortcut="control|alt|shift|O">
                <menu_item_call.on_click
                 function="Admin.ForceTakeCopy" />
                <menu_item_call.on_enable
                 function="IsGodCustomerService" />
            </menu_item_call>
            <menu_item_call
             label="Force Owner To Me"
             name="Force Owner To Me">
                <menu_item_call.on_click
                 function="Admin.HandleObjectOwnerSelf" />
                <menu_item_call.on_enable
                 function="IsGodCustomerService" />
            </menu_item_call>
            <menu_item_call
             label="Force Owner Permissive"
             name="Force Owner Permissive">
                <menu_item_call.on_click
                 function="Admin.HandleObjectOwnerPermissive" />
                <menu_item_call.on_enable
                 function="IsGodCustomerService" />
            </menu_item_call>
            <menu_item_call
             label="Delete"
             name="Delete"
             shortcut="control|alt|shift|Del">
                <menu_item_call.on_click
                 function="Admin.HandleForceDelete" />
                <menu_item_call.on_enable
                 function="IsGodCustomerService" />
            </menu_item_call>
            <menu_item_call
             label="Lock"
             name="Lock"
             shortcut="control|alt|shift|L">
                <menu_item_call.on_click
                 function="Admin.HandleObjectLock" />
                <menu_item_call.on_enable
                 function="IsGodCustomerService" />
            </menu_item_call>
            <menu_item_call
             label="Get Assets IDs"
             name="Get Assets IDs"
             shortcut="control|alt|shift|I">
                <menu_item_call.on_click
                 function="Admin.HandleObjectAssetIDs" />
                <menu_item_call.on_enable
                 function="IsGodCustomerService" />
            </menu_item_call>
        </menu>
        <menu
         create_jump_keys="true"
         label="Parcel"
         name="Parcel"
         tear_off="true">
            <menu_item_call
             label="Force Owner To Me"
             name="Owner To Me">
                <menu_item_call.on_click
                 function="Admin.HandleForceParcelOwnerToMe" />
                <menu_item_call.on_enable
                 function="IsGodCustomerService" />
            </menu_item_call>
            <menu_item_call
             label="Set to Linden Content"
             name="Set to Linden Content"
             shortcut="control|alt|shift|C">
                <menu_item_call.on_click
                 function="Admin.HandleForceParcelToContent" />
                <menu_item_call.on_enable
                 function="IsGodCustomerService" />
            </menu_item_call>
            <menu_item_call
             label="Claim Public Land"
             name="Claim Public Land">
                <menu_item_call.on_click
                 function="Admin.HandleClaimPublicLand" />
                <menu_item_call.on_enable
                 function="IsGodCustomerService" />
            </menu_item_call>
        </menu>
        <menu
         create_jump_keys="true"
         label="Region"
         name="Region"
         tear_off="true">
            <menu_item_call
             label="Dump Temp Asset Data"
             name="Dump Temp Asset Data">
                <menu_item_call.on_click
                 function="Admin.HandleRegionDumpTempAssetData" />
                <menu_item_call.on_enable
                 function="IsGodCustomerService" />
            </menu_item_call>
            <menu_item_call
             label="Save Region State"
             name="Save Region State">
                <menu_item_call.on_click
                 function="Admin.OnSaveState" />
                <menu_item_call.on_enable
                 function="IsGodCustomerService" />
            </menu_item_call>
        </menu>
        <menu_item_call
         label="God Tools"
         name="God Tools">
            <menu_item_call.on_click
             function="Floater.Show"
             parameter="god_tools" />
            <menu_item_call.on_enable
             function="IsGodCustomerService" />
        </menu_item_call>
    </menu>
    
    
    <!-- God Menu -->
    
    <menu
     create_jump_keys="true"
     label="Admin"
     name="Deprecated"
     tear_off="true"
     visible="false">
        <menu
         create_jump_keys="true"
         label="Attach Object"
         mouse_opaque="false"
         name="Attach Object"
         tear_off="true" />
        <menu
         create_jump_keys="true"
         label="Detach Object"
         mouse_opaque="false"
         name="Detach Object"
         tear_off="true" />
        <menu
         create_jump_keys="true"
         label="Take Off Clothing"
         mouse_opaque="false"
         name="Take Off Clothing"
         tear_off="true">
            <menu_item_call
             label="Shirt"
             name="Shirt">
                <menu_item_call.on_click
                 function="Edit.TakeOff"
                 parameter="shirt" />
                <menu_item_call.on_enable
                 function="Edit.EnableTakeOff"
                 parameter="shirt" />
            </menu_item_call>
            <menu_item_call
             label="Pants"
             name="Pants">
                <menu_item_call.on_click
                 function="Edit.TakeOff"
                 parameter="pants" />
                <menu_item_call.on_enable
                 function="Edit.EnableTakeOff"
                 parameter="pants" />
            </menu_item_call>
            <menu_item_call
             label="Shoes"
             name="Shoes">
                <menu_item_call.on_click
                 function="Edit.TakeOff"
                 parameter="shoes" />
                <menu_item_call.on_enable
                 function="Edit.EnableTakeOff"
                 parameter="shoes" />
            </menu_item_call>
            <menu_item_call
             label="Socks"
             name="Socks">
                <menu_item_call.on_click
                 function="Edit.TakeOff"
                 parameter="socks" />
                <menu_item_call.on_enable
                 function="Edit.EnableTakeOff"
                 parameter="socks" />
            </menu_item_call>
            <menu_item_call
             label="Jacket"
             name="Jacket">
                <menu_item_call.on_click
                 function="Edit.TakeOff"
                 parameter="jacket" />
                <menu_item_call.on_enable
                 function="Edit.EnableTakeOff"
                 parameter="jacket" />
            </menu_item_call>
            <menu_item_call
             label="Gloves"
             name="Gloves">
                <menu_item_call.on_click
                 function="Edit.TakeOff"
                 parameter="gloves" />
                <menu_item_call.on_enable
                 function="Edit.EnableTakeOff"
                 parameter="gloves" />
            </menu_item_call>
            <menu_item_call
             label="Undershirt"
             name="Menu Undershirt">
                <menu_item_call.on_click
                 function="Edit.TakeOff"
                 parameter="undershirt" />
                <menu_item_call.on_enable
                 function="Edit.EnableTakeOff"
                 parameter="undershirt" />
            </menu_item_call>
            <menu_item_call
             label="Underpants"
             name="Menu Underpants">
                <menu_item_call.on_click
                 function="Edit.TakeOff"
                 parameter="underpants" />
                <menu_item_call.on_enable
                 function="Edit.EnableTakeOff"
                 parameter="underpants" />
            </menu_item_call>
            <menu_item_call
             label="Skirt"
             name="Skirt">
                <menu_item_call.on_click
                 function="Edit.TakeOff"
                 parameter="skirt" />
                <menu_item_call.on_enable
                 function="Edit.EnableTakeOff"
                 parameter="skirt" />
            </menu_item_call>
            <menu_item_call
             label="Alpha"
             name="Alpha">
                <menu_item_call.on_click
                 function="Edit.TakeOff"
                 parameter="alpha" />
                <menu_item_call.on_enable
                 function="Edit.EnableTakeOff"
                 parameter="alpha" />
            </menu_item_call>
            <menu_item_call
             label="Tattoo"
             name="Tattoo">
                <menu_item_call.on_click
                 function="Edit.TakeOff"
                 parameter="tattoo" />
                <menu_item_call.on_enable
                 function="Edit.EnableTakeOff"
                 parameter="tattoo" />
            </menu_item_call>
            <menu_item_call
             label="Physics"
             name="Physics">
                <menu_item_call.on_click
                 function="Edit.TakeOff"
                 parameter="physics" />
                <menu_item_call.on_enable
                 function="Edit.EnableTakeOff"
                 parameter="physics" />
            </menu_item_call>
            <menu_item_call
             label="All Clothes"
             name="All Clothes">
                <menu_item_call.on_click
                 function="Edit.TakeOff"
                 parameter="all" />
            </menu_item_call>
        </menu>
        <menu
         create_jump_keys="true"
         label="Help"
         name="DeprecatedHelp"
         tear_off="true">
            <menu_item_call
             label="Official Linden Blog"
             name="Official Linden Blog">
                <menu_item_call.on_click
                 function="PromptShowURL"
                 name="OfficialLindenBlog_url"
                 parameter="WebLaunchSupportWiki,http://blog.secondlife.com/" />
            </menu_item_call>
            <menu_item_call
             label="Scripting Portal"
             name="Scripting Portal">
                <menu_item_call.on_click
                 function="PromptShowURL"
                 name="ScriptingPortal_url"
                 parameter="WebLaunchLSLWiki,http://wiki.secondlife.com/wiki/LSL_Portal" />
            </menu_item_call>
            <menu
             create_jump_keys="true"
             label="Bug Reporting"
             name="Bug Reporting"
             tear_off="true">
                <menu_item_call
                 label="Public Issue Tracker"
                 name="Public Issue Tracker">
                    <menu_item_call.on_click
                     function="PromptShowURL"
                     name="PublicIssueTracker_url"
                     parameter="WebLaunchPublicIssue,http://jira.secondlife.com" />
                </menu_item_call>
                <menu_item_call
                 label="Public Issue Tracker Help"
                 name="Publc Issue Tracker Help">
                    <menu_item_call.on_click
                     function="PromptShowURL"
                     name="PublicIssueTrackerHelp_url"
                     parameter="WebLaunchPublicIssueHelp,http://wiki.secondlife.com/wiki/Issue_tracker" />
                </menu_item_call>

                <menu_item_separator/>

                <menu_item_call
                 label="Bug Reporting 101"
                 name="Bug Reporing 101">
                    <menu_item_call.on_click
                     function="PromptShowURL"
                     name="BugReporting101_url"
                     parameter="WebLaunchBugReport101,http://wiki.secondlife.com/wiki/Bug_Reporting_101" />
                </menu_item_call>
                <menu_item_call
                 label="Security Issues"
                 name="Security Issues">
                    <menu_item_call.on_click
                     function="PromptShowURL"
                     name="SecurityIssues_url"
                     parameter="WebLaunchSecurityIssues,http://wiki.secondlife.com/wiki/Security_issues" />
                </menu_item_call>
                <menu_item_call
                 label="QA Wiki"
                 name="QA Wiki">
                    <menu_item_call.on_click
                     function="PromptShowURL"
                     name="QAWiki_url"
                     parameter="WebLaunchQAWiki,http://wiki.secondlife.com/wiki/QA_Portal" />
                </menu_item_call>
            </menu>
        </menu>
    </menu>
</menu_bar><|MERGE_RESOLUTION|>--- conflicted
+++ resolved
@@ -79,15 +79,9 @@
        label="Picks"
        name="Picks">
         <menu_item_call.on_click
-<<<<<<< HEAD
-         function="Floater.Show"
-         parameter="picks" />
-        </menu_item_call>
-
-=======
          function="ShowAgentProfilePicks" />
-      </menu_item_call>
->>>>>>> 61486b9a
+        </menu_item_call>
+
       <menu_item_call
         label="Experiences"
         name="Experiences">
