<?xml version="1.0" encoding="utf-8" standalone="yes" ?>
<menu_bar
 bg_visible="false"
 follows="left|top|right"
 name="Main Menu">
 <!-- #####  When editing entries in the menu, please also edit the V1 section below  ##### -->
    <menu
     create_jump_keys="true"
     label="Avatar"
     name="Me"
<<<<<<< HEAD
     tear_off="true"
     visible="true">
        
        <menu_item_call
             label="Account"
             name="Manage Account">
                <menu_item_call.on_click
                 function="PromptShowURL"
                 name="ManageMyAccount_url"
                 parameter="WebLaunchJoinNow,http://secondlife.com/account/" />
        </menu_item_call>
        
        <menu_item_call
         label="Buy L$"
         name="Buy and Sell L$">
=======
     tear_off="true">
      <menu_item_call
       label="Profile..."
       name="Profile">
        <menu_item_call.on_click
         function="ShowAgentProfile"
         parameter="agent" />
      </menu_item_call>
      <menu_item_call
       label="Appearance..."
       name="ChangeOutfit">
        <menu_item_call.on_click
         function="CustomizeAvatar" />
        <menu_item_call.on_enable
         function="Edit.EnableCustomizeAvatar" />
      </menu_item_call>
      <menu_item_call
       label="Choose an avatar..."
       name="Avatar Picker">
        <menu_item_call.on_click
         function="Floater.ToggleOrBringToFront"
         parameter="avatar" />
      </menu_item_call>
      <menu_item_separator/>
      <menu_item_check
         label="Inventory..."
         name="Inventory"
         shortcut="control|I"
		     visible="true">
        <menu_item_check.on_check
         function="Floater.Visible"
         parameter="inventory" />
        <menu_item_check.on_click
         function="Floater.Toggle"
         parameter="inventory" />
      </menu_item_check>
      <menu_item_call
       label="New Inventory Window"
       name="NewInventoryWindow"
       shortcut="control|shift|I"
       visible="false">
        <menu_item_call.on_click
         function="Inventory.NewWindow"
         parameter="" />
      </menu_item_call>
      <menu_item_call
       label="Places..."
       name="Places">
        <menu_item_call.on_click
         function="Floater.ToggleOrBringToFront"
         parameter="places" />
      </menu_item_call>
      <menu_item_call
       label="Picks..."
       name="Picks">
        <menu_item_call.on_click
         function="Floater.ToggleOrBringToFront"
         parameter="picks" />
      </menu_item_call>
      <menu_item_separator/>
      <menu_item_call
       label="Camera Controls..."
       name="Camera Controls">
        <menu_item_call.on_click
         function="Floater.ToggleOrBringToFront"
         parameter="camera" />
      </menu_item_call>
      <menu
       create_jump_keys="true"
       label="Movement"
       name="Movement"
       tear_off="true">
        <menu_item_call
         label="Sit Down"
         layout="topleft"
         shortcut="alt|shift|S"
         name="Sit Down Here">
          <menu_item_call.on_click
           function="Self.SitDown"
           parameter="" />
          <menu_item_call.on_enable
           function="Self.EnableSitDown" />
        </menu_item_call>
        <menu_item_check
         label="Fly"
         name="Fly"
         shortcut="Home">
          <menu_item_check.on_check
           function="Agent.getFlying" />
          <menu_item_check.on_click
           function="Agent.toggleFlying" />
          <menu_item_check.on_enable
           function="Agent.enableFlying" />
        </menu_item_check>
        <menu_item_check
         label="Always Run"
         name="Always Run"
         shortcut="control|R">
          <menu_item_check.on_check
           function="World.CheckAlwaysRun" />
          <menu_item_check.on_click
           function="World.AlwaysRun" />
        </menu_item_check>
        <menu_item_call
         label="Stop Animating Me"
         name="Stop Animating My Avatar">
          <menu_item_call.on_click
           function="Tools.StopAllAnimations" />
        </menu_item_call>
        <menu_item_call
         label="Walk / run / fly..."
         name="Stop Animating My Avatar">
          <menu_item_call.on_click
           function="Floater.ToggleOrBringToFront"
           parameter="moveview" />
        </menu_item_call>
      </menu>

      <menu
       create_jump_keys="true"
       label="Status"
       name="Status"
       tear_off="true">
        <menu_item_call
         label="Away"
         name="Set Away">
          <menu_item_call.on_click
           function="World.SetAway" />
        </menu_item_call>
        <menu_item_call
         label="Busy"
         name="Set Busy">
          <menu_item_call.on_click
           function="World.SetBusy"/>
        </menu_item_call>
      </menu>

      <menu_item_call
       label="Request Admin Status"
       name="Request Admin Options"
       shortcut="control|alt|G"
       visible="false">
        <menu_item_call.on_click
         function="Advanced.RequestAdminStatus" />
      </menu_item_call>
      <menu_item_call
       label="Leave Admin Status"
       name="Leave Admin Options"
       shortcut="control|alt|shift|G"
       visible="false">
        <menu_item_call.on_click
         function="Advanced.LeaveAdminStatus" />
      </menu_item_call>

      <menu_item_separator/>

      <menu_item_call
         label="Buy L$"
         name="Buy and Sell L$">
        <menu_item_call.on_click
         function="BuyCurrency" />
      </menu_item_call>
      <menu_item_call
           label="Account dashboard..."
           name="Manage My Account">
        <menu_item_call.on_click
         function="PromptShowURL"
         name="ManageMyAccount_url"
         parameter="WebLaunchJoinNow,http://secondlife.com/account/" />
      </menu_item_call>

      <menu_item_separator/>

      <menu_item_call
         label="Preferences..."
         name="Preferences"
         shortcut="control|P">
            <menu_item_call.on_click
             function="Floater.Show"
             parameter="preferences" />
        </menu_item_call>
         <menu_item_call
         label="Toolbar buttons..."
         name="Toolbars"
         shortcut="control|T">
>>>>>>> f6b8bfd3
            <menu_item_call.on_click
             function="Floater.Toggle"
             parameter="toybox" />
        </menu_item_call>
         <menu_item_call
         label="Hide all controls"
         name="Hide UI"
         shortcut="control|shift|U">
           <menu_item_call.on_click
            function="View.ToggleUI" />
         </menu_item_call>

        <menu_item_separator/>
        
        <menu_item_call
<<<<<<< HEAD
         label="Preferences"
         name="Preferences"
         shortcut="control|P">
            <menu_item_call.on_click
             function="Floater.Show"
             parameter="preferences" />
        </menu_item_call>
        
        <menu_item_call
         label="Profile"
         name="Profile">
            <menu_item_call.on_click
             function="ShowAgentProfile"
             parameter="agent" />
        </menu_item_call>
        
        <menu_item_call
         label="Appearance"
         name="ChangeOutfit">
=======
         label="Exit [APP_NAME]"
         name="Quit"
         shortcut="control|Q">
>>>>>>> f6b8bfd3
            <menu_item_call.on_click
             function="File.Quit" />
        </menu_item_call>
<<<<<<< HEAD
        
        <menu_item_call
         label="Snapshot"
         name="Take Snapshot"
         shortcut="control|shift|S">
            <menu_item_call.on_click
             function="Floater.Show"
             parameter="snapshot" />
        </menu_item_call>
        
        <menu_item_check
         label="Inventory"
         name="Inventory"
         shortcut="control|shift|I"
		 visible="false">
=======
    </menu>
    <menu
     create_jump_keys="true"
     label="Communicate"
     name="Communicate"
     tear_off="true">
        <menu_item_check
         label="Chat..."
         name="Nearby Chat"
         shortcut="control|H"
         use_mac_ctrl="true">
>>>>>>> f6b8bfd3
            <menu_item_check.on_check
             function="Floater.Visible"
             parameter="chat_bar" />
            <menu_item_check.on_click
             function="Floater.Toggle"
             parameter="chat_bar" />
        </menu_item_check>
        
        <menu_item_check
<<<<<<< HEAD
         label="Inventory"
         name="ShowSidetrayInventory"
         shortcut="control|I"
		 visible="true">
=======
         label="Speak"
         name="Speak">
>>>>>>> f6b8bfd3
            <menu_item_check.on_check
             function="Agent.IsMicrophoneOn"
             parameter="speak" />
            <menu_item_check.on_enable
             function="Agent.IsActionAllowed"
             parameter="speak" />
            <menu_item_check.on_click
             function="Agent.ToggleMicrophone"
             parameter="speak" />
        </menu_item_check>
        
        <menu_item_check
<<<<<<< HEAD
         label="Move Controls"
         name="Movement Controls">
            <menu_item_check.on_check
             function="Floater.Visible"
             parameter="moveview" />
=======
         label="Voice settings..."
         name="Nearby Voice">
            <menu_item_check.on_check
             function="Floater.Visible"
             parameter="voice_controls" />
            <menu_item_check.on_click
             function="Floater.Toggle"
             parameter="voice_controls" />
        </menu_item_check>
        <menu_item_check
         label="Voice morphing..."
         name="ShowVoice"
         visibility_control="VoiceMorphingEnabled">
            <menu_item_check.on_check
             function="Floater.Visible"
             parameter="voice_effect" />
>>>>>>> f6b8bfd3
            <menu_item_check.on_click
             function="World.Toggle.MovementControls" />
        </menu_item_check>
<<<<<<< HEAD
   
	<menu
             create_jump_keys="true"
             label="Movement"
             name="Movement"
             tear_off="true">
`     
          <menu_item_call
             label="Sit Down"
             layout="topleft"
             shortcut="alt|shift|S"
             name="Sit Down Here">
                <menu_item_call.on_click
                 function="Self.SitDown"
                 parameter="" />
                <menu_item_call.on_enable
                 function="Self.EnableSitDown" />
           </menu_item_call>
           <menu_item_check
             label="Fly"
             name="Fly"
             shortcut="Home">
                <menu_item_check.on_check
                 function="Agent.getFlying" />
                <menu_item_check.on_click
                 function="Agent.toggleFlying" />
                <menu_item_check.on_enable
                 function="Agent.enableFlying" />
            </menu_item_check>
            <menu_item_check
             label="Always Run"
             name="Always Run"
             shortcut="control|R">
                <menu_item_check.on_check
                 function="World.CheckAlwaysRun" />
                <menu_item_check.on_click
                 function="World.AlwaysRun" />
            </menu_item_check>
          <menu_item_check
             label="Force Ground Sit"
             shortcut="control|alt|S"
             name="Force Toggle Sitting">
                <menu_item_check.on_check
                 function="Self.getForceSit" />
                <menu_item_check.on_click
                 function="Self.ForceSit"/>
                <menu_item_check.on_enable
                 function="Self.EnableForceSit" />
           </menu_item_check>
		   <menu_item_check
			 label="Phantom"
             shortcut="control|alt|P"
			 name="Avatar Phantom">
                <menu_item_check.on_check
                   function="Self.getPhantom" />
                <menu_item_check.on_click
                   function="Self.togglePhantom" />
			</menu_item_check>
			<menu_item_check
			 label="Quickjump"
             name="Avatar Ignore Prejump">
                <menu_item_check.on_check
                   function="Self.getIgnorePreJump" />
                <menu_item_check.on_click
                   function="Self.toggleIgnorePreJump" />
			</menu_item_check>
	</menu>
        
        <menu_item_check
         label="Camera Controls"
         name="Camera Controls">
            <menu_item_check.on_check
             function="Floater.Visible"
             parameter="camera" />
            <menu_item_check.on_click
             function="World.Toggle.CameraControls" />
        </menu_item_check>
        
        <menu
         create_jump_keys="true"
         label="Avatar Health"
         name="avhealth"
         tear_off="true">
   	        <menu_item_call
	         label="Stop Avatar Animations"
	         name="Stop Animating My Avatar">
	            <menu_item_call.on_click
	             function="Tools.StopAllAnimations" />
	        </menu_item_call>
	        <menu_item_call
	         label="Force Appearance Update (Rebake)"
	         name="Rebake Texture"
		 shortcut="control|alt|R">
	            <menu_item_call.on_click
	             function="Advanced.RebakeTextures" />
	        </menu_item_call>
		<menu_item_call
                    label="Reset Default Male Avatar (Character Test)"
                    name="ResetDefaultAvM">
                    <menu_item_call.on_click
                     function="Advanced.TestMale" />
		</menu_item_call>
          <menu_item_call
                          label="Reset Default Female Avatar (Character Test)"
                          name="ResetDefaultAvF">
            <menu_item_call.on_click
             function="Advanced.TestFemale" />
          </menu_item_call>
	        <menu_item_check
	         label="Show Render Weight For Avatars (Replacement For ARC)"
	         name="Avatar Rendering Cost">
	            <menu_item_check.on_check
	             function="Advanced.CheckInfoDisplay"
	             parameter="shame" />
	            <menu_item_check.on_click
	             function="Advanced.ToggleInfoDisplay"
	             parameter="shame" />
	        </menu_item_check>
	        <menu_item_call
             label="Lag Meter"
             name="Lag Meter">
                <menu_item_call.on_click
                 function="Floater.Show"
                 parameter="lagmeter" />
            </menu_item_call>
          <menu_item_call
             label="Recreate LSL Bridge"
             name="Recreate LSL Bridge">
            <menu_item_call.on_click
             function="RecreateLSLBridge"/>
          </menu_item_call>
        </menu>

      <menu_item_call
        label="Tip Tracker"
        name="money_tracker">
        <menu_item_call.on_click
          function="Floater.Toggle"
          parameter="money_tracker" />
      </menu_item_call>
        
        <menu
         create_jump_keys="true"
         label="Upload"
         layout="topleft"
         name="Upload"
         tear_off="true">
            <menu_item_call
             label="Image (L$[COST])..."
             layout="topleft"
             name="Upload Image"
             shortcut="control|U">
                <menu_item_call.on_click
                 function="File.UploadImage"
                 parameter="" />
                <menu_item_call.on_enable
                 function="File.EnableUpload" />
                <menu_item_call.on_visible
                 function="Upload.CalculateCosts"
                 parameter="Upload Image" />
            </menu_item_call>
            <menu_item_call
             label="Sound (L$[COST])..."
             layout="topleft"
             name="Upload Sound">
                <menu_item_call.on_click
                 function="File.UploadSound"
                 parameter="" />
                <menu_item_call.on_enable
                 function="File.EnableUpload" />
                <menu_item_call.on_visible
                 function="Upload.CalculateCosts"
                 parameter="Upload Sound" />
            </menu_item_call>
            <menu_item_call
             label="Animation (L$[COST])..."
             layout="topleft"
             name="Upload Animation">
                <menu_item_call.on_click
                 function="File.UploadAnim"
                 parameter="" />
                <menu_item_call.on_enable
                 function="File.EnableUpload" />
                <menu_item_call.on_visible
                 function="Upload.CalculateCosts"
                 parameter="Upload Animation" />
            </menu_item_call>
	    <menu_item_call
             label="Mesh Model..."
             layout="topleft"
             name="Upload Model">
            <menu_item_call.on_click
             function="File.UploadModel"
             parameter="" />
            <menu_item_call.on_enable
             function="File.EnableUploadModel" />
            <menu_item_call.on_visible
            function="File.VisibleUploadModel"/>
            </menu_item_call>
            <menu_item_call
             label="Bulk (Multi-file) upload..."
             layout="topleft"
             name="Bulk Upload">
                <menu_item_call.on_click
                 function="File.UploadBulk"
                 parameter="" />
            </menu_item_call>
            <menu_item_call
             label="Set Default Upload Permissions"
             name="perm prefs">
                <menu_item_call.on_click
                 function="Floater.Toggle"
                 parameter="perm_prefs" />
            </menu_item_call>
        </menu>

        
        <menu_item_call
         label="Request Admin Status"
         name="Request Admin Options"
         shortcut="control|alt|G"
		 visible="false">
            <menu_item_call.on_click
             function="Advanced.RequestAdminStatus" />
        </menu_item_call>
        
        <menu_item_call
         label="Leave Admin Status"
         name="Leave Admin Options"
         shortcut="control|alt|shift|G"
		 visible="false">
            <menu_item_call.on_click
             function="Advanced.LeaveAdminStatus" />
        </menu_item_call>

        <menu_item_separator/>

        <menu_item_call
         label="Exit [APP_NAME]"
         name="Quit"
         shortcut="control|Q">
            <menu_item_call.on_click
             function="File.Quit" />
        </menu_item_call>
    </menu>
    
    <!-- Comm Menu -->
    
    <menu
     create_jump_keys="true"
     label="Comm"
     name="Communicate"
     tear_off="true"
     visible="true">
     
        <menu
         create_jump_keys="true"
         label="Online Status"
         name="Status"
         tear_off="true">
            <menu_item_call
             label="Away"
             name="Set Away">
                <menu_item_call.on_click
                 function="World.SetAway" />
            </menu_item_call>
			<menu_item_call
             label="Autorespond"
             name="Set Autorespond">
                <menu_item_call.on_click
                 function="World.SetAutorespond"/>
            </menu_item_call>
			<menu_item_call
             label="Autorespond to non-friends"
             name="Set Autorespond to non-friends">
                <menu_item_call.on_click
                 function="World.SetAutorespondNonFriends"/>
            </menu_item_call>
            <menu_item_call
             label="Unavailable"
             name="Set Busy">
                <menu_item_call.on_click
                 function="World.SetBusy"/>
            </menu_item_call>
        </menu>
        
        <menu_item_separator/>
             
=======
        <menu_item_check
         label="Gestures..."
         name="Gestures"
         shortcut="control|G">
            <menu_item_check.on_check
             function="Floater.Visible"
             parameter="gestures" />
            <menu_item_check.on_click
             function="Floater.Toggle"
             parameter="gestures" />
        </menu_item_check>
        <menu_item_separator/>
>>>>>>> f6b8bfd3
        <menu_item_call
         label="Friends"
         name="My Friends"
         shortcut="control|shift|F">
            <menu_item_call.on_click
             function="SideTray.PanelPeopleTab"
             parameter="friends_panel" />
            </menu_item_call>
        <menu_item_check
         label="Contacts"
         name="Contacts"
         shortcut="control|alt|shift|F">
            <menu_item_check.on_check
             function="Floater.Visible"
             parameter="imcontacts" />
            <menu_item_check.on_click
             function="Floater.Toggle"
             parameter="imcontacts" />
            </menu_item_check>
      <menu_item_check
         label="Contact Sets"
         name="Contact Sets"
         shortcut="control|alt|shift|C">
        <menu_item_check.on_check
         function="Floater.Visible"
         parameter="contactsets" />
        <menu_item_check.on_click
         function="Floater.Toggle"
         parameter="contactsets" />
      </menu_item_check>
        <menu_item_call
         label="Groups"
         name="My Groups"
         shortcut="control|shift|G">
            <menu_item_call.on_click
             function="SideTray.PanelPeopleTab"
             parameter="groups_panel" />
        </menu_item_call>
<<<<<<< HEAD
        <menu_item_check
         label="Nearby Chat"
         name="Nearby Chat"
         shortcut="control|H"
         use_mac_ctrl="true">
            <menu_item_check.on_check
             function="Floater.Visible"
             parameter="nearby_chat" />
            <menu_item_check.on_click
             function="Floater.Toggle"
             parameter="nearby_chat" />
        </menu_item_check>
        <menu_item_check
         label="Conversations"
         name="Conversations"
         shortcut="control|T"
         use_mac_ctrl="true">
            <menu_item_check.on_check
             function="Floater.Visible"
             parameter="im_container" />
            <menu_item_check.on_click
             function="Floater.Toggle"
             parameter="im_container" />
        </menu_item_check>

        <menu_item_separator/>

        <menu_item_check
         label="Gestures"
         name="Gestures"
         shortcut="control|G">
            <menu_item_check.on_check
             function="Floater.Visible"
             parameter="gestures" />
            <menu_item_check.on_click
             function="Floater.Toggle"
             parameter="gestures" />
        </menu_item_check>

        <menu_item_check
         label="Voice Filters"
         name="ShowVoice"
         visibility_control="VoiceMorphingEnabled">
            <menu_item_check.on_check
             function="Floater.Visible"
             parameter="voice_effect" />
            <menu_item_check.on_click
             function="Floater.Toggle"
             parameter="voice_effect" />
        </menu_item_check>

        <menu_item_check
         label="Nearby Voice"
         name="Nearby Voice">
            <menu_item_check.on_check
             function="Floater.Visible"
             parameter="voice_controls" />
            <menu_item_check.on_click
             function="Floater.Toggle"
             parameter="voice_controls" />
        </menu_item_check>

        
        <!--menu_item_call
         label="Chat"
         name="Chat">
            <menu_item_call.on_click
             function="World.Chat" />
        </menu_item_call-->
=======
        <menu_item_call
         label="Nearby people"
         name="Active Speakers"
         shortcut="control|shift|A">
            <menu_item_call.on_click
              function="SideTray.PanelPeopleTab"
              parameter="nearby_panel" />
        </menu_item_call>
>>>>>>> f6b8bfd3
    </menu>
    
    <!-- World Menu -->
    
    <menu
     create_jump_keys="true"
     label="World"
     name="World"
<<<<<<< HEAD
     tear_off="true"
     visible="true">
     
        <menu_item_call
            label="Nearby Avatars"
            name="Active Speakers"
            shortcut="control|shift|A">
            <menu_item_call.on_click
             function="SideTray.PanelPeopleTab"
             parameter="nearby_panel" />
        </menu_item_call>
            
        <menu_item_check
             label="Mini-Map"
             name="Mini-Map"
             shortcut="control|shift|M">
            <menu_item_check.on_check
             function="Floater.Visible"
             parameter="mini_map" />
            <menu_item_check.on_click
             function="Floater.Toggle"
             parameter="mini_map" />
        </menu_item_check>
        
         <menu_item_check
             label="World Map"
             name="World Map"
             shortcut="control|M"
             use_mac_ctrl="true">
=======
     tear_off="true">
        <menu_item_call
         label="Landmark This Place"
         name="Create Landmark Here">
            <menu_item_call.on_click
             function="World.CreateLandmark" />
            <menu_item_call.on_enable
             function="World.EnableCreateLandmark" />
        </menu_item_call>
        <menu_item_call
         label="Destinations..."
         name="Destinations">
            <menu_item_call.on_click
             function="Floater.ToggleOrBringToFront"
             parameter="destinations" />
        </menu_item_call>
        <menu_item_check
         label="World map"
         name="World Map"
         shortcut="control|M"
         use_mac_ctrl="true">
>>>>>>> f6b8bfd3
            <menu_item_check.on_check
             function="Floater.Visible"
             parameter="world_map" />
            <menu_item_check.on_click
             function="Floater.Toggle"
             parameter="world_map" />
        </menu_item_check>
<<<<<<< HEAD
        <menu_item_separator/>
        
=======
            <menu_item_check
         label="Mini-map"
         name="Mini-Map"
         shortcut="control|shift|M">
            <menu_item_check.on_check
             function="Floater.Visible"
             parameter="mini_map" />
            <menu_item_check.on_click
             function="Floater.Toggle"
             parameter="mini_map" />
        </menu_item_check>
        <menu_item_check
        label="Search"
        name="Search"
        shortcut="control|F">
            <menu_item_check.on_check
             function="Floater.Visible"
             parameter="search" />
            <menu_item_check.on_click
             function="Floater.Toggle"
             parameter="search" />
            </menu_item_check>
        <menu_item_separator/>
        <menu_item_call
         label="Teleport home"
         name="Teleport Home"
         shortcut="control|shift|H">
        <menu_item_call.on_click
         function="World.TeleportHome" />
        <menu_item_call.on_enable
         function="World.EnableTeleportHome" />
        </menu_item_call>
            <menu_item_call
             label="Set home to here"
             name="Set Home to Here">
                <menu_item_call.on_click
                 function="World.SetHomeLocation" />
                <menu_item_call.on_enable
                 function="World.EnableSetHomeLocation" />
            </menu_item_call>
        <menu_item_separator/>
>>>>>>> f6b8bfd3
        <menu_item_call
         label="Landmark This Place"
         name="Create Landmark Here">
            <menu_item_call.on_click
             function="World.CreateLandmark" />
            <menu_item_call.on_enable
             function="World.EnableCreateLandmark" />
        </menu_item_call>
<<<<<<< HEAD

        <menu_item_call
         label="Location Profile"
=======
        <menu_item_separator/>
        <menu_item_call
         label="Place profile"
>>>>>>> f6b8bfd3
         layout="topleft"
         name="Place Profile">
            <menu_item_call.on_click
             function="World.PlaceProfile" />
        </menu_item_call>
        
        <menu_item_call
<<<<<<< HEAD
         label="Parcel Details"
=======
         label="About land"
>>>>>>> f6b8bfd3
         name="About Land">
            <menu_item_call.on_click
             function="Floater.Show"
             parameter="about_land" />
        </menu_item_call>
        
        <menu_item_call
<<<<<<< HEAD
         label="Region Details"
         name="Region/Estate"
         shortcut="alt|R"
         use_mac_ctrl="true">
=======
         label="Region / Estate"
         name="Region/Estate">
>>>>>>> f6b8bfd3
            <menu_item_call.on_click
             function="Floater.Show"
             parameter="region_info" />
        </menu_item_call>
<<<<<<< HEAD

        <menu_item_separator/>

        <menu_item_call
             label="Buy This Land"
             name="Buy Land">
                <menu_item_call.on_click
                 function="Land.Buy" />
                <menu_item_call.on_enable
                 function="World.EnableBuyLand" />
            </menu_item_call>
        
        <menu_item_call
             label="Show Owned Land"
             name="My Land">
                <menu_item_call.on_click
                 function="Floater.Show"
                 parameter="land_holdings" />
        </menu_item_call>
        
=======
        <menu_item_call
         label="My land holdings..."
         name="My Land">
            <menu_item_call.on_click
             function="Floater.Show"
             parameter="land_holdings" />
        </menu_item_call>
        <menu_item_call
         label="Buy this land"
         name="Buy Land">
            <menu_item_call.on_click
             function="Land.Buy" />
            <menu_item_call.on_enable
             function="World.EnableBuyLand" />
            </menu_item_call>

        <menu_item_separator/>

>>>>>>> f6b8bfd3
        <menu
           create_jump_keys="true"
           label="Show More"
           name="LandShow"
           tear_off="true">
<<<<<<< HEAD
          
           <menu_item_check
                 label="Ban Lines"
                 name="Ban Lines">
                <menu_item_check.on_check
                   control="ShowBanLines" />
                <menu_item_check.on_click
                   function="ToggleControl"
                   parameter="ShowBanLines" />
           </menu_item_check>
           
=======
          <menu_item_check
             label="Ban Lines"
             name="Ban Lines">
            <menu_item_check.on_check
               control="ShowBanLines" />
            <menu_item_check.on_click
               function="ToggleControl"
               parameter="ShowBanLines" />
          </menu_item_check>
>>>>>>> f6b8bfd3
           <menu_item_check
                 label="Beacons"
                 name="beacons"
                 shortcut="control|alt|shift|N">
                    <menu_item_check.on_check
                     function="Floater.Visible"
                     parameter="beacons" />
                    <menu_item_check.on_click
                     function="Floater.Toggle"
                     parameter="beacons" />
          </menu_item_check>
          
          <menu_item_check
             label="Property Lines"
             name="Property Lines"
             shortcut="control|alt|shift|P">
            <menu_item_check.on_check
               control="ShowPropertyLines" />
            <menu_item_check.on_click
               function="ToggleControl"
               parameter="ShowPropertyLines" />
          </menu_item_check>
          
          <menu_item_check
             label="Land Owners"
             name="Land Owners">
            <menu_item_check.on_check
               control="ShowParcelOwners" />
            <menu_item_check.on_click
               function="ToggleControl"
               parameter="ShowParcelOwners" />
          </menu_item_check>
          
          <menu_item_check
             label="Coordinates"
             name="Coordinates">
            <menu_item_check.on_click
               function="ToggleControl"
               parameter="NavBarShowCoordinates" />
            <menu_item_check.on_check
               control="NavBarShowCoordinates" />
          </menu_item_check>
          
          <menu_item_check
             label="Parcel Permissions"
             name="Parcel Properties">
            <menu_item_check.on_click
               function="ToggleControl"
               parameter="NavBarShowParcelProperties" />
            <menu_item_check.on_check
               control="NavBarShowParcelProperties" />
          </menu_item_check>
          <menu_item_separator />
          <menu_item_check
             label="Advanced Menu"
             name="Show Advanced Menu"
             shortcut="control|alt|shift|D">
            <on_check
               function="CheckControl"
               parameter="UseDebugMenus" />
            <on_click
               function="ToggleControl"
               parameter="UseDebugMenus" />
          </menu_item_check>
        </menu>

        <menu_item_separator/>
<<<<<<< HEAD

	    <menu_item_call
	     label="Teleport Home"
	     name="Teleport Home"
	     shortcut="control|shift|H">
         <menu_item_call.on_click
            function="World.TeleportHome" />
         <menu_item_call.on_enable
            function="World.EnableTeleportHome" />
        </menu_item_call>
        
        <menu_item_call
             label="Set Home to Here"
             name="Set Home to Here">
                <menu_item_call.on_click
                 function="World.SetHomeLocation" />
                <menu_item_call.on_enable
                 function="World.EnableSetHomeLocation" />
        </menu_item_call>
        
=======
>>>>>>> f6b8bfd3
    <!--    <menu_item_check
         label="Show Navigation Bar"
         name="ShowNavbarNavigationPanel">
           <menu_item_check.on_click
             function="ToggleControl"
             parameter="ShowNavbarNavigationPanel" />
             <menu_item_check.on_check
             function="CheckControl"
             parameter="ShowNavbarNavigationPanel" />
        </menu_item_check>
       <menu_item_check
         label="Show Favorites Bar"
         name="ShowNavbarFavoritesPanel">
           <menu_item_check.on_click
             function="ToggleControl"
             parameter="ShowNavbarFavoritesPanel" />
             <menu_item_check.on_check
             function="CheckControl"
             parameter="ShowNavbarFavoritesPanel" />
        </menu_item_check>
        <menu_item_separator/>-->

<<<<<<< HEAD
      <menu
=======
        <menu
>>>>>>> f6b8bfd3
         create_jump_keys="true"
         label="Sun Position"
         name="Environment Settings"
         tear_off="true">
            <menu_item_call
             label="Sunrise"
             name="Sunrise"
			 shortcut="control|shift|E">
                <menu_item_call.on_click
                 function="World.EnvSettings"
                 parameter="sunrise" />
                <menu_item_call.on_enable
                 function="RLV.EnableIfNot"
                 parameter="setenv" />
            </menu_item_call>
            <menu_item_call
             label="Midday"
             name="Noon"
             shortcut="control|shift|Y">
                <menu_item_call.on_click
                 function="World.EnvSettings"
                 parameter="noon" />
                <menu_item_call.on_enable
                 function="RLV.EnableIfNot"
                 parameter="setenv" />
            </menu_item_call>
            <menu_item_call
             label="Sunset"
             name="Sunset"
             shortcut="control|shift|N">
                <menu_item_call.on_click
                 function="World.EnvSettings"
                 parameter="sunset" />
                <menu_item_call.on_enable
                 function="RLV.EnableIfNot"
                 parameter="setenv" />
            </menu_item_call>
            <menu_item_call
             label="Midnight"
             name="Midnight"
			 shortcut="control|shift|Z">
                <menu_item_call.on_click
                 function="World.EnvSettings"
                 parameter="midnight" />
                <menu_item_call.on_enable
                 function="RLV.EnableIfNot"
                 parameter="setenv" />
            </menu_item_call>
            <menu_item_separator/>
            <menu_item_call
             label="Estate Time"
             name="Revert to Region Default">
                <menu_item_call.on_click
                 function="World.EnvSettings"
                 parameter="default" />
                <menu_item_call.on_enable
                 function="RLV.EnableIfNot"
                 parameter="setenv" />
            </menu_item_call>
            <menu_item_separator/>
            <menu_item_call
             label="Use Region Settings"
             name="Use Region Settings">
                <menu_item_call.on_click
                 function="World.EnvSettings"
                 parameter="region" />
            </menu_item_call>
        </menu>

	    <menu
	     create_jump_keys="true"
	     label="Environment Editor"
	     name="Environment Editor"
	     tear_off="true">
	     	
	     	<menu_item_call
	     	 label="Environment Settings..."
	     	 name="Environment Settings">
	     	 	<menu_item_call.on_click
	     	 	 function="World.EnvSettings"
                 parameter="editor"/>
          <menu_item_call.on_enable
           function="RLV.EnableIfNot"
           parameter="setenv" />
	     	</menu_item_call>
	     	
	     	<menu_item_separator/>
	     	
	     	<menu
	     	 name="Water Presets"
	     	 label="Water Presets">
	     	 	<menu_item_call
	     	 	 label="New preset..."
	     	 	 name="new_water_preset">
	     	 	 	<menu_item_call.on_click
	     	 	 	function="World.EnvPreset"
	     	 	 	parameter="new_water"/>
            <menu_item_call.on_enable
            function="RLV.EnableIfNot"
            parameter="setenv" />
	     	 	</menu_item_call>
	     	 	<menu_item_call
	     	 	 label="Edit preset..."
	     	 	 name="edit_water_preset">
	     	 	 	<menu_item_call.on_click
	     	 	 	function="World.EnvPreset"
	     	 	 	parameter="edit_water"/>
            <menu_item_call.on_enable
            function="RLV.EnableIfNot"
            parameter="setenv" />
          </menu_item_call>
	     	 	<menu_item_call
	     	 	 label="Delete preset..."
	     	 	 name="delete_water_preset">
	     	 	 	<menu_item_call.on_click
	     	 	 	function="World.EnvPreset"
	     	 	 	parameter="delete_water"/>
	     	 	 	<menu_item_call.on_enable
	     	 	 	function="World.EnableEnvPreset"
	     	 	 	parameter="delete_water"/>
	     	 	</menu_item_call>
	     	</menu>
	     	
	     	<menu
	     	 name="Sky Presets"
	     	 label="Sky Presets">
	     	 	<menu_item_call
	     	 	 label="New preset..."
	     	 	 name="new_sky_preset">
	     	 	 	<menu_item_call.on_click
	     	 	 	function="World.EnvPreset"
	     	 	 	parameter="new_sky"/>
            <menu_item_call.on_enable
            function="RLV.EnableIfNot"
            parameter="setenv" />
          </menu_item_call>
	     	 	<menu_item_call
	     	 	 label="Edit preset..."
	     	 	 name="edit_sky_preset">
	     	 	 	<menu_item_call.on_click
	     	 	 	function="World.EnvPreset"
	     	 	 	parameter="edit_sky"/>
            <menu_item_call.on_enable
            function="RLV.EnableIfNot"
            parameter="setenv" />
          </menu_item_call>
	     	 	<menu_item_call
	     	 	 label="Delete preset..."
	     	 	 name="delete_sky_preset">
	     	 	 	<menu_item_call.on_click
	     	 	 	function="World.EnvPreset"
	     	 	 	parameter="delete_sky"/>
	     	 	 	<menu_item_call.on_enable
	     	 	 	function="World.EnableEnvPreset"
	     	 	 	parameter="delete_sky"/>
	     	 	</menu_item_call>
	     	</menu>
	     	
	     	<menu
	     	 name="Day Presets"
	     	 label="Day Presets">
	     	 	<menu_item_call
	     	 	 label="New preset..."
	     	 	 name="new_day_preset">
	     	 	 	<menu_item_call.on_click
	     	 	 	function="World.EnvPreset"
	     	 	 	parameter="new_day_cycle"/>
            <menu_item_call.on_enable
            function="RLV.EnableIfNot"
            parameter="setenv" />
          </menu_item_call>
	     	 	<menu_item_call
	     	 	 label="Edit preset..."
	     	 	 name="edit_day_preset">
	     	 	 	<menu_item_call.on_click
	     	 	 	function="World.EnvPreset"
	     	 	 	parameter="edit_day_cycle"/>
            <menu_item_call.on_enable
            function="RLV.EnableIfNot"
            parameter="setenv" />
          </menu_item_call>
	     	 	<menu_item_call
	     	 	 label="Delete preset..."
	     	 	 name="delete_day_preset">
	     	 	 	<menu_item_call.on_click
	     	 	 	function="World.EnvPreset"
	     	 	 	parameter="delete_day_cycle"/>
	     	 	 	<menu_item_call.on_enable
	     	 	 	function="World.EnableEnvPreset"
	     	 	 	parameter="delete_day_cycle"/>
	     	 	</menu_item_call>
	     	</menu>
	    </menu>
      <menu_item_call
        label="Area Search"
        name="area_search">
        <menu_item_call.on_click
          function="Floater.Toggle"
          parameter="area_search" />
      </menu_item_call>
    
    </menu>
    <menu
     create_jump_keys="true"
     label="Build"
     name="BuildTools"
     tear_off="true"
     visible="true">
       <menu_item_check
         label="Build"
         name="Show Build Tools"
         shortcut="control|B">
            <menu_item_check.on_check
             function="Build.Active" />
            <menu_item_check.on_click
             function="Build.Toggle" />
            <menu_item_check.on_enable
             function="Build.Enabled" />
       </menu_item_check>
       <menu
          create_jump_keys="true"
          label="Select Build Tool"
          name="Select Tool"
          tear_off="true">
         <menu_item_call
			label="Focus Tool"
			name="Focus"
			shortcut="control|1">
           <menu_item_call.on_click
              function="Tools.SelectTool"
              parameter="focus" />
         </menu_item_call>
         <menu_item_call
			label="Move Tool"
			name="Move"
			shortcut="control|2">
           <menu_item_call.on_click
              function="Tools.SelectTool"
              parameter="move" />
         </menu_item_call>
         <menu_item_call
			label="Edit Tool"
			name="Edit"
			shortcut="control|3">
           <menu_item_call.on_click
              function="Tools.SelectTool"
              parameter="edit" />
         </menu_item_call>
         <menu_item_call
			label="Create Tool"
			name="Create"
			shortcut="control|4">
           <menu_item_call.on_click
              function="Tools.SelectTool"
              parameter="create" />
         </menu_item_call>
         <menu_item_call
			label="Land Tool"
			name="Land"
			shortcut="control|5">
           <menu_item_call.on_click
              function="Tools.SelectTool"
              parameter="land" />
         </menu_item_call>
	   </menu>
        <menu_item_call
           label="Link"
           name="Link"
           shortcut="control|L">
          <menu_item_call.on_click
             function="Tools.Link" />
          <menu_item_call.on_enable
             function="Tools.EnableLink" />
        </menu_item_call>
        <menu_item_call
           label="Unlink"
           name="Unlink"
           shortcut="control|shift|L">
          <menu_item_call.on_click
             function="Tools.Unlink" />
          <menu_item_call.on_enable
             function="Tools.EnableUnlink" />
        </menu_item_call>
        <menu_item_check
             label="Edit Linked Parts"
             name="Edit Linked Parts">
                <menu_item_check.on_check
                 control="EditLinkedParts" />
                <menu_item_check.on_click
                 function="Tools.EditLinkedParts"
                 parameter="EditLinkedParts" />
                <menu_item_check.on_enable
                 function="Tools.EnableToolNotPie" />
            </menu_item_check>
        <menu
         create_jump_keys="true"
         label="Select Linked Parts"
         name="Select Linked Parts"
         tear_off="true">
            <menu_item_call
             label="Select Next Part"
             name="Select Next Part"
	     shortcut="control|.">
                <menu_item_call.on_click
                 function="Tools.SelectNextPart"
                 parameter="next" />
                <menu_item_call.on_enable
                 function="Tools.EnableSelectNextPart" />
            </menu_item_call>
            <menu_item_call
             label="Select Previous Part"
             name="Select Previous Part"
	     shortcut="control|,">
                <menu_item_call.on_click
                 function="Tools.SelectNextPart"
                 parameter="previous" />
                <menu_item_call.on_enable
                 function="Tools.EnableSelectNextPart" />
            </menu_item_call>
            <menu_item_call
             label="Include Next Part"
             name="Include Next Part"
	     shortcut="control|shift|.">
                <menu_item_call.on_click
                 function="Tools.SelectNextPart"
                 parameter="includenext" />
                <menu_item_call.on_enable
                 function="Tools.EnableSelectNextPart" />
            </menu_item_call>
            <menu_item_call
             label="Include Previous Part"
             name="Include Previous Part"
	     shortcut="control|shift|,">
                <menu_item_call.on_click
                 function="Tools.SelectNextPart"
                 parameter="includeprevious" />
                <menu_item_call.on_enable
                 function="Tools.EnableSelectNextPart" />
            </menu_item_call>
        </menu>
        <menu_item_separator/>

        <menu_item_call
           label="Focus on Selection"
           name="Focus on Selection"
           shortcut="H">
          <menu_item_call.on_click
             function="Tools.LookAtSelection"
             parameter="focus" />
          <menu_item_call.on_enable
             function="Tools.SomethingSelectedNoHUD" />
        </menu_item_call>
        <menu_item_call
           label="Zoom to Selection"
           name="Zoom to Selection"
           shortcut="shift|H">
          <menu_item_call.on_click
             function="Tools.LookAtSelection"
             parameter="zoom" />
          <menu_item_call.on_enable
             function="Tools.SomethingSelectedNoHUD" />
        </menu_item_call>

        <menu_item_separator/>

        <menu
         create_jump_keys="true"
         label="Object"
         name="Object"
         tear_off="true">
          <menu_item_call
             label="Buy"
             name="Menu Object Buy">
            <menu_item_call.on_click
               function="Tools.BuyOrTake"/>
            <menu_item_call.on_visible
               function="Tools.VisibleBuyObject"/>
            <menu_item_call.on_enable
               function="Tools.EnableBuyOrTake"/>
          </menu_item_call>
          <menu_item_call
             label="Take"
             name="Menu Object Take">
            <menu_item_call.on_click
               function="Tools.BuyOrTake"/>
            <menu_item_call.on_visible
               function="Tools.VisibleTakeObject"/>
            <menu_item_call.on_enable
               function="Tools.EnableBuyOrTake"/>
          </menu_item_call>
          <menu_item_call
			 label="Take Copy"
			 name="Take Copy">
			<menu_item_call.on_click
               function="Tools.TakeCopy" />
			<menu_item_call.on_enable
               function="Tools.EnableTakeCopy" />
          </menu_item_call>
          <menu_item_call
             label="Duplicate"
             name="Duplicate"
             shortcut="control|D">
            <menu_item_call.on_click
               function="Edit.Duplicate" />
            <menu_item_call.on_enable
               function="Edit.EnableDuplicate" />
          </menu_item_call>

          <menu_item_call
             label="Edit Particles"
             name="Menu Object Edit Particles">
            <menu_item_call.on_click
               function="Object.EditParticles" />
            <menu_item_call.on_enable
               function="Object.EnableEditParticles" />
          </menu_item_call>

          <menu_item_call
			 label="Save Back to Inventory"
			 name="Save Object Back to My Inventory">
			<menu_item_call.on_click
               function="Tools.SaveToInventory" />
			<menu_item_call.on_enable
               function="Tools.EnableSaveToInventory" />
          </menu_item_call>
          <menu_item_call
			 label="Save Back to Object Contents"
			 name="Save Object Back to Object Contents">
			<menu_item_call.on_click
               function="Tools.SaveToObjectInventory" />
			<menu_item_call.on_enable
               function="Tools.EnableSaveToObjectInventory" />
          </menu_item_call>
          <menu_item_call
			 label="Return Object"
			 name="Return Object back to Owner">
			<menu_item_call.on_click
               function="Object.Return" />
			<menu_item_call.on_enable
               function="Object.EnableReturn" />
          </menu_item_call>
		</menu>
        <menu
           create_jump_keys="true"
           label="Scripts"
           name="Scripts"
           tear_off="true">
          <menu_item_call
             label="Recompile Scripts (Mono)"
             name="Mono">
            <menu_item_call.on_click
               function="Tools.SelectedScriptAction"
               parameter="compile mono" />
            <menu_item_call.on_enable
               function="EditableSelectedMono" />
          </menu_item_call>
          <menu_item_call
             label="Recompile Scripts (LSL)"
             name="LSL">
            <menu_item_call.on_click
               function="Tools.SelectedScriptAction"
               parameter="compile lsl" />
            <menu_item_call.on_enable
               function="EditableSelected" />
          </menu_item_call>
          <menu_item_call
             label="Reset Scripts"
             name="Reset Scripts">
            <menu_item_call.on_click
               function="Tools.SelectedScriptAction"
               parameter="reset" />
            <menu_item_call.on_enable
               function="EditableSelected" />
          </menu_item_call>
          <menu_item_call
             label="Set Scripts to Running"
             name="Set Scripts to Running">
            <menu_item_call.on_click
               function="Tools.SelectedScriptAction"
               parameter="start" />
            <menu_item_call.on_enable
               function="EditableSelected" />
          </menu_item_call>
          <menu_item_call
             label="Set Scripts to Not Running"
             name="Set Scripts to Not Running">
            <menu_item_call.on_click
               function="Tools.SelectedScriptAction"
               parameter="stop" />
            <menu_item_call.on_enable
               function="EditableSelected" />
          </menu_item_call>
        </menu>

        <menu_item_separator/>

        <menu
         create_jump_keys="true"
         label="Options"
         name="Options"
         tear_off="true">
	   <menu_item_check
	       label="Show Advanced Permissions"
	       name="DebugPermissions">
			  <menu_item_check.on_check
				 function="CheckControl"
				 parameter="DebugPermissions" />
			  <menu_item_check.on_click
				 function="ToggleControl"
				 parameter="DebugPermissions" />
			</menu_item_check>

            <menu_item_separator/>

            <menu_item_check
                 label="Select Only My Objects"
                 name="Select Only My Objects">
                    <menu_item_check.on_check
                     control="SelectOwnedOnly" />
                    <menu_item_check.on_click
                     function="Tools.SelectOnlyMyObjects"
                     parameter="agents" />
                </menu_item_check>
                <menu_item_check
                 label="Select Only Movable Objects"
                 name="Select Only Movable Objects">
                    <menu_item_check.on_check
                     control="SelectMovableOnly" />
                    <menu_item_check.on_click
                     function="Tools.SelectOnlyMovableObjects"
                     parameter="movable" />
                </menu_item_check>
                <menu_item_check
                 label="Select By Surrounding"
                 name="Select By Surrounding">
                    <menu_item_check.on_check
                     control="RectangleSelectInclusive" />
                    <menu_item_check.on_click
                     function="Tools.SelectBySurrounding" />
            </menu_item_check>

          <menu_item_separator/>

                <menu_item_check
                 label="Show Selection Outlines"
                 name="Show Selection Outlines">
                    <menu_item_check.on_check
                     function="CheckControl"
                     parameter="RenderHighlightSelections" />
                    <menu_item_check.on_click
                     function="ToggleControl"
                     parameter="RenderHighlightSelections" />
                </menu_item_check>
                <menu_item_check
                 label="Show Hidden Selection"
                 name="Show Hidden Selection">
                    <menu_item_check.on_check
                     control="RenderHiddenSelections" />
                    <menu_item_check.on_click
                     function="Tools.ShowHiddenSelection" />
                </menu_item_check>
                <menu_item_check
                 label="Show Light Radius for Selection"
                 name="Show Light Radius for Selection">
                    <menu_item_check.on_check
                     control="RenderLightRadius" />
                    <menu_item_check.on_click
                     function="Tools.ShowSelectionLightRadius" />
                </menu_item_check>
                <menu_item_check
                 label="Show Selection Beam"
                 name="Show Selection Beam">
                    <menu_item_check.on_check
                     control="ShowSelectionBeam" />
                    <menu_item_check.on_click
                     function="ToggleControl"
                     parameter="ShowSelectionBeam" />
                </menu_item_check>

        <menu_item_separator/>

                <menu_item_check
                 label="Snap to Grid"
                 name="Snap to Grid"
                 shortcut="G">
                    <menu_item_check.on_check
                     control="SnapEnabled" />
                    <menu_item_check.on_click
                     function="ToggleControl"
                     parameter="SnapEnabled" />
                    <menu_item_check.on_enable
                     function="Tools.EnableToolNotPie" />
                </menu_item_check>
                <menu_item_call
                 label="Snap Object XY to Grid"
                 name="Snap Object XY to Grid"
                 shortcut="shift|X">
                    <menu_item_call.on_click
                     function="Tools.SnapObjectXY" />
                    <menu_item_call.on_enable
                     function="Tools.EnableToolNotPie" />
                </menu_item_call>
                <menu_item_call
                 label="Use Selection for Grid"
                 name="Use Selection for Grid"
                 shortcut="shift|G">
                    <menu_item_call.on_click
                     function="Tools.UseSelectionForGrid" />
                    <menu_item_call.on_enable
                     function="SomethingSelected" />
                </menu_item_call>
                <menu_item_call
                 label="Grid Options"
                 name="Grid Options"
                 shortcut="control|shift|B">
                    <menu_item_call.on_click
                     function="Floater.Show"
                     parameter="build_options" />
                    <menu_item_call.on_enable
                     function="Tools.EnableToolNotPie" />
                </menu_item_call>
        </menu>
        <menu
         create_jump_keys="true"
         label="Upload"
         layout="topleft"
         name="Upload"
         tear_off="true">
            <menu_item_call
             label="Image (L$[COST])..."
             layout="topleft"
             name="Upload Image"
             shortcut="control|U">
                <menu_item_call.on_click
                 function="File.UploadImage"
                 parameter="" />
                <menu_item_call.on_enable
                 function="File.EnableUpload" />
                <menu_item_call.on_visible
                 function="Upload.CalculateCosts"
                 parameter="Upload Image" />
            </menu_item_call>
            <menu_item_call
             label="Sound (L$[COST])..."
             layout="topleft"
             name="Upload Sound">
                <menu_item_call.on_click
                 function="File.UploadSound"
                 parameter="" />
                <menu_item_call.on_enable
                 function="File.EnableUpload" />
                <menu_item_call.on_visible
                 function="Upload.CalculateCosts"
                 parameter="Upload Sound" />
            </menu_item_call>
            <menu_item_call
             label="Animation (L$[COST])..."
             layout="topleft"
             name="Upload Animation">
                <menu_item_call.on_click
                 function="File.UploadAnim"
                 parameter="" />
                <menu_item_call.on_enable
                 function="File.EnableUpload" />
                <menu_item_call.on_visible
                 function="Upload.CalculateCosts"
                 parameter="Upload Animation" />
            </menu_item_call>
            <menu_item_call
             label="Mesh Model..."
             layout="topleft"
             name="Upload Model">
            <menu_item_call.on_click
             function="File.UploadModel"
             parameter="" />
            <menu_item_call.on_enable
             function="File.EnableUploadModel" />
            <menu_item_call.on_visible
            function="File.VisibleUploadModel"/>
            </menu_item_call>
	   <menu_item_call
             label="Bulk (L$[COST] per file)..."
             layout="topleft"
             name="Bulk Upload">
                <menu_item_call.on_click
                 function="File.UploadBulk"
                 parameter="" />
            </menu_item_call>
            <menu_item_call
             label="Set Default Upload Permissions"
             name="perm prefs">
                <menu_item_call.on_click
                 function="Floater.Toggle"
                 parameter="perm_prefs" />
            </menu_item_call>
        </menu>
        <menu_item_separator/>
        <menu_item_call
         enabled="false"
         label="Undo"
         name="Undo"
         allow_key_repeat="true"
         shortcut="control|Z">
            <on_click
             function="Edit.Undo"
             userdata="" />
            <on_enable
             function="Edit.EnableUndo" />
        </menu_item_call>
        <menu_item_call
         enabled="false"
         label="Redo"
         name="Redo"
         allow_key_repeat="true"
         shortcut="control|Y">
            <on_click
             function="Edit.Redo"
             userdata="" />
            <on_enable
             function="Edit.EnableRedo" />
        </menu_item_call>        
        <menu_item_call
         label="Local Bitmap Browser"
         name="Local Bitmap Browser">
            <menu_item_call.on_click
             function="Floater.Show"
             parameter="local_bitmap_browser" />
        </menu_item_call>     
    </menu>
    
    <!-- Content Menu -->
    
    <menu
    	create_jump_keys="true"
    	label="Content"
    	name="Content"
    	tear_off="true"
        visible="true">
<!--
        <menu_item_call
             label="Search"
             name="Search">
             <menu_item_call.on_click
                 function="Floater.Show"
                 parameter="search"/>
       </menu_item_call>
-->
        <menu_item_check
        label="Search"
        name="Search"
        shortcut="control|F">
            <menu_item_check.on_check
             function="Floater.Visible"
             parameter="search" />
            <menu_item_check.on_click
             function="Floater.Toggle"
             parameter="search" />
            </menu_item_check>


    	<menu_item_call
             label="SL Marketplace"
             name="SL Marketplace">
             <menu_item_call.on_click
             function="PromptShowURL"
             name="Xstreet_url"
             parameter="WebLaunchExternalTarget,https://marketplace.secondlife.com/" />
       </menu_item_call>
       <menu_item_call
             label="L$ Market Data"
             name="LindenXchange">
             <menu_item_call.on_click
             function="PromptShowURL"
             name="lindenxchange_url"
             parameter="WebLaunchExternalTarget,https://secure-web30.secondlife.com/my/lindex/market.php" />
       </menu_item_call>  
    	<menu_item_call
             label="Script Library"
             name="Script Library">
             <menu_item_call.on_click
             function="PromptShowURL"
             name="script_library_url"
             parameter="WebLaunchExternalTarget,http://wiki.secondlife.com/wiki/LSL_Library" />
       </menu_item_call> 
      </menu>   
    
    <!-- Help Menu -->
    
    
    <menu
     create_jump_keys="true"
     label="Help"
     name="Help"
<<<<<<< HEAD
     tear_off="true"
     visible="true">
        <menu_item_check
         label="Enable Viewer UI Hints"
         name="Enable Hints">
          <on_check
            control="EnableUIHints"/>
          <on_click
            function="ToggleUIHints"/>
        </menu_item_check>
        
        <menu_item_call
         label="Firestorm Wiki"
         name="Firestorm Wiki"
	     shortcut="F1">
             <menu_item_call.on_click
             function="PromptShowURL"
             name="script_library_url"
             parameter="WebLaunchExternalTarget,http://wiki.phoenixviewer.com/doku.php?id=start" />
       </menu_item_call>
<!--       <menu_item_call
         label="Second Life Help"
         name="Second Life Help">
             <menu_item_call.on_click
             function="PromptShowURL"
             name="script_library_url"
             parameter="WebLaunchExternalTarget,https://support.secondlife.com/" />
        </menu_item_call>-->
        <menu_item_separator name="grid_help_seperator"/>
        <menu_item_call
         label="[CURRENT_GRID] Help"
         name="current_grid_help">
            <menu_item_call.on_click
             function="ShowHelp"
             parameter="grid_help" />
        </menu_item_call>
        <menu_item_call
         label="About [CURRENT_GRID]"
         name="current_grid_about">
            <menu_item_call.on_click
             function="ShowHelp"
             parameter="grid_about" />
=======
     tear_off="true">
        <menu_item_call
         label="How to..."
         name="How To">
            <menu_item_call.on_click
             function="Help.ToggleHowTo"
             parameter="" />
        </menu_item_call>
        <menu_item_call
         label="[SECOND_LIFE] Help"
         name="Second Life Help"
         shortcut="F1">
            <menu_item_call.on_click
             function="ShowHelp"
             parameter="f1_help" />
>>>>>>> f6b8bfd3
        </menu_item_call>
<!--        <menu_item_call
         label="Tutorial"
         name="Tutorial">
            <menu_item_call.on_click
             function="Floater.Show"
             parameter="hud" />
        </menu_item_call>-->

        <menu_item_separator/>
		<menu_item_call
             label="Check Grid status"
             name="Grid Status">
             <menu_item_call.on_click
             function="PromptShowURL"
             name="GridStatus_url"
             parameter="WebLaunchExternalTarget,http://status.secondlifegrid.net/" />
        </menu_item_call>
        <menu_item_call
             label="Report Abuse"
             name="Report Abuse">
                <menu_item_call.on_click
                 function="ReportAbuse" />
            </menu_item_call>
        <menu_item_call
             label="Report Bug"
             name="Report Bug">
                <menu_item_call.on_click
                 function="ShowHelp"
                 parameter="file_a_jira" />
            </menu_item_call>

        <menu_item_separator/>

        <menu_item_check
            label="Enable Sysinfo Button"
            name="Enable Sysinfo Button">
            <menu_item_check.on_check
                function="CheckControl"
                parameter="SysinfoButtonInIM" />
            <menu_item_check.on_click
                function="ToggleControl"
                parameter="SysinfoButtonInIM" />
        </menu_item_check>

        <menu_item_separator/>

        <menu_item_call
         label="About [APP_NAME]"
         name="About Second Life">
            <menu_item_call.on_click
             function="Floater.Show"
             parameter="sl_about" />
        </menu_item_call>
    </menu>
    
    <menu
     create_jump_keys="true"
     label="RLVa"
     name="RLVa Main"
     tear_off="true"
     visible="true">
      <menu
       label="Debug"
       name="Debug"
       tear_off="true">
        <menu_item_check
         label="Show Top-level RLVa Menu"
         name="Show Top-level RLVa Menu">
          <menu_item_check.on_check
           function="CheckControl"
           parameter="RLVaTopLevelMenu" />
          <menu_item_check.on_click
           function="ToggleControl"
           parameter="RLVaTopLevelMenu" />
        </menu_item_check>
      	<menu_item_separator/>
      	<menu_item_check
      	 label="Show Debug Messages"
      	 name="Show Debug Messages">
          <menu_item_check.on_check
           function="CheckControl"
           parameter="RestrainedLoveDebug" />
          <menu_item_check.on_click
           function="ToggleControl"
           parameter="RestrainedLoveDebug" />
      	</menu_item_check>
      	<menu_item_check
      	 label="Hide Unset or Duplicate Messages"
      	 name="Hide Unset or Duplicate Messages">
          <menu_item_check.on_check
           function="CheckControl"
           parameter="RLVaDebugHideUnsetDuplicate" />
          <menu_item_check.on_click
           function="ToggleControl"
           parameter="RLVaDebugHideUnsetDuplicate" />
      	</menu_item_check>
      	<menu_item_check
      	 label="Show Assertion Failures"
      	 name="Show Assertion Failures">
          <menu_item_check.on_check
           function="CheckControl"
           parameter="RLVaShowAssertionFailures" />
          <menu_item_check.on_click
           function="ToggleControl"
           parameter="RLVaShowAssertionFailures" />
      	</menu_item_check>
      	<menu_item_separator/>
      	<menu_item_check
      	 label="Enable Legacy Naming"
      	 name="Enable Legacy Naming">
          <menu_item_check.on_check
           function="CheckControl"
           parameter="RLVaEnableLegacyNaming" />
          <menu_item_check.on_click
           function="ToggleControl"
           parameter="RLVaEnableLegacyNaming" />
      	</menu_item_check>
        <menu_item_check
      	 label="Enable Shared Wear"
      	 name="Enable Shared Wear">
          <menu_item_check.on_check
           function="CheckControl"
           parameter="RLVaEnableSharedWear" />
          <menu_item_check.on_click
           function="ToggleControl"
           parameter="RLVaEnableSharedWear" />
        </menu_item_check>
        <menu_item_check
      	 label="Rename Shared Items on Wear"
      	 name="Rename Shared Items on Wear">
          <menu_item_check.on_check
           function="CheckControl"
           parameter="RLVaSharedInvAutoRename" />
          <menu_item_check.on_click
           function="ToggleControl"
           parameter="RLVaSharedInvAutoRename" />
      	</menu_item_check>
      	<menu_item_separator/>
      	<menu_item_check
      	 label="Locks..."
      	 name="Locks">
          <menu_item_check.on_check
           function="Floater.Visible"
           parameter="rlv_locks" />
          <menu_item_check.on_click
           function="Floater.Toggle"
           parameter="rlv_locks" />
      	</menu_item_check>
      </menu>
      <menu_item_separator/>
      <menu_item_check
       label="Hide Locked Layers"
       name="Hide Locked Layers">
      	<menu_item_check.on_check
      	 function="CheckControl"
      	 parameter="RLVaHideLockedLayers" />
      	<menu_item_check.on_click
      	 function="ToggleControl"
      	 parameter="RLVaHideLockedLayers" />
      </menu_item_check>
      <menu_item_check
       label="Hide Locked Attachments"
       name="Hide Locked Attachments">
      	<menu_item_check.on_check
      	 function="CheckControl"
      	 parameter="RLVaHideLockedAttachments" />
      	<menu_item_check.on_click
      	 function="ToggleControl"
      	 parameter="RLVaHideLockedAttachments" />
      </menu_item_check>
      <menu_item_separator/>
      <menu_item_check
       label="Allow OOC Chat"
       name="Allow OOC Chat">
      	<menu_item_check.on_check
      	 function="CheckControl"
      	 parameter="RestrainedLoveCanOOC" />
      	<menu_item_check.on_click
      	 function="ToggleControl"
      	 parameter="RestrainedLoveCanOOC" />
      </menu_item_check>
      <menu_item_check
       label="Forbid Give to #RLV"
       name="Forbid Give to #RLV">
      	<menu_item_check.on_check
      	 function="CheckControl"
      	 parameter="RestrainedLoveForbidGiveToRLV" />
      	<menu_item_check.on_click
      	 function="ToggleControl"
      	 parameter="RestrainedLoveForbidGiveToRLV" />
      </menu_item_check>
      <menu_item_check
       label="Show Filtered Chat"
       name="Show Filtered Chat">
      	<menu_item_check.on_check
      	 function="CheckControl"
      	 parameter="RestrainedLoveShowEllipsis" />
      	<menu_item_check.on_click
      	 function="ToggleControl"
      	 parameter="RestrainedLoveShowEllipsis" />
      </menu_item_check>
      <menu_item_check
       label="Show Name Tags"
       name="Show Name Tags">
      	<menu_item_check.on_check
      	 function="CheckControl"
      	 parameter="RLVaShowNameTags" />
      	<menu_item_check.on_click
      	 function="ToggleControl"
      	 parameter="RLVaShowNameTags" />
      </menu_item_check>
      <menu_item_check
       label="Wear Replaces Unlocked"
       name="Wear Replaces Unlocked">
      	<menu_item_check.on_check
      	 function="CheckControl"
      	 parameter="RLVaWearReplaceUnlocked" />
      	<menu_item_check.on_click
      	 function="ToggleControl"
      	 parameter="RLVaWearReplaceUnlocked" />
      </menu_item_check>
      <menu_item_separator />
      <menu_item_check
       label="Restrictions..."
       name="Restrictions">
      	<menu_item_check.on_check
      	 function="Floater.Visible"
      	 parameter="rlv_behaviours" />
      	<menu_item_check.on_click
      	 function="Floater.Toggle"
      	 parameter="rlv_behaviours" />
      </menu_item_check>
    </menu>

	
    <!-- Advanced Menu -->
    
    <menu
     create_jump_keys="true"
     label="Advanced"
     name="Advanced"
     tear_off="true"
     visible="false">
        <menu_item_call
         label="Rebake Textures"
         name="Rebake Texture">
            <menu_item_call.on_click
             function="Advanced.RebakeTextures" />
        </menu_item_call>
        <menu_item_call
           label="Set UI Size to Default"
           name="Set UI Size to Default">
          <menu_item_call.on_click
             function="View.DefaultUISize" />
        </menu_item_call>
        <menu_item_call
         label="Set Window Size..."
         name="Set Window Size...">
          <menu_item_call.on_click
           function="Floater.Show"
           parameter="window_size" />
        </menu_item_call>

        <menu_item_separator/>

        <menu_item_check
         label="Limit Select Distance"
         name="Limit Select Distance">
            <menu_item_check.on_check
             function="CheckControl"
             parameter="LimitSelectDistance" />
            <menu_item_check.on_click
             function="ToggleControl"
             parameter="LimitSelectDistance" />
        </menu_item_check>
        <menu_item_check
         label="Disable Camera Constraints"
         name="Disable Camera Distance">
            <menu_item_check.on_check
             function="CheckControl"
             parameter="DisableCameraConstraints" />
            <menu_item_check.on_click
             function="ToggleControl"
             parameter="DisableCameraConstraints" />
        </menu_item_check>
        
        <menu_item_separator/>

        <menu_item_check
         label="High-res Snapshot"
         name="HighResSnapshot">
            <menu_item_check.on_check
             function="CheckControl"
             parameter="HighResSnapshot" />
            <menu_item_check.on_click
             function="ToggleControl"
             parameter="HighResSnapshot" />
        </menu_item_check>
        <menu_item_check
         label="Quiet Snapshots to Disk"
         name="QuietSnapshotsToDisk">
            <menu_item_check.on_check
             function="CheckControl"
             parameter="QuietSnapshotsToDisk" />
            <menu_item_check.on_click
             function="ToggleControl"
             parameter="QuietSnapshotsToDisk" />
        </menu_item_check>

        <menu_item_separator/>

        <menu
         create_jump_keys="true"
         label="Performance Tools"
         name="Performance Tools"
         tear_off="true">
            <menu_item_call
             label="Lag Meter"
             name="Lag Meter">
                <menu_item_call.on_click
                 function="Floater.Show"
                 parameter="lagmeter" />
            </menu_item_call>
            <menu_item_check
             label="Statistics Bar"
             name="Statistics Bar"
             shortcut="control|shift|1">
                <menu_item_check.on_check
                 function="Floater.Visible"
                 parameter="stats" />
                <menu_item_check.on_click
                 function="Floater.Toggle"
                 parameter="stats" />
            </menu_item_check>
      <menu_item_check
        label="Show Render Weight for Avatars"
        name="Avatar Rendering Cost">
           <menu_item_check.on_check
            function="Advanced.CheckInfoDisplay"
            parameter="shame" />
           <menu_item_check.on_click
            function="Advanced.ToggleInfoDisplay"
            parameter="shame" />
       </menu_item_check>
        </menu>
        <menu
         create_jump_keys="true"
         label="Highlighting and Visibility"
         name="Highlighting and Visibility"
         tear_off="true">
         <menu_item_check
                 label="Cheesy Beacon"
                 name="Cheesy Beacon">
                    <menu_item_check.on_check
                     function="CheckControl"
                     parameter="CheesyBeacon" />
                    <menu_item_check.on_click
                     function="ToggleControl"
                     parameter="CheesyBeacon" />
                </menu_item_check>
            <menu_item_check
             label="Hide Particles"
             name="Hide Particles"
             shortcut="control|alt|shift|=">
                <menu_item_check.on_check
                 function="View.CheckRenderType"
                 parameter="hideparticles" />
                <menu_item_check.on_click
                 function="View.ToggleRenderType"
                 parameter="hideparticles" />
            </menu_item_check>
            <menu_item_check
             label="Hide Selected"
             name="Hide Selected">
                <menu_item_check.on_check
                 function="CheckControl"
                 parameter="HideSelectedObjects" />
                <menu_item_check.on_click
                 function="ToggleControl"
                 parameter="HideSelectedObjects" />
            </menu_item_check>
            <menu_item_check
             label="Highlight Transparent"
             name="Highlight Transparent"
             shortcut="control|alt|T">
                <menu_item_check.on_check
                 function="View.CheckHighlightTransparent" />
                <menu_item_check.on_click
                 function="View.HighlightTransparent" />
            </menu_item_check>
            <menu_item_check
             label="Show HUD Attachments"
             name="Show HUD Attachments"
             shortcut="alt|shift|H">
                <menu_item_check.on_check
                 function="View.CheckHUDAttachments" />
                <menu_item_check.on_click
                 function="View.ShowHUDAttachments" />
            </menu_item_check>
            <menu_item_check
             label="Show Mouselook Crosshairs"
             name="ShowCrosshairs">
                <menu_item_check.on_check
                 function="CheckControl"
                 parameter="ShowCrosshairs" />
                <menu_item_check.on_click
                 function="ToggleControl"
                 parameter="ShowCrosshairs" />
            </menu_item_check>
  <!-- <menu
         create_jump_keys="true"
         label="Hover Tips"
         name="Hover Tips"
         tear_off="true">
            <menu_item_check
             label="Show Tips"
             name="Show Tips"
             shortcut="control|shift|T">
                <menu_item_check.on_check
                 function="View.CheckShowHoverTips" />
                <menu_item_check.on_click
                 function="View.ShowHoverTips" />
            </menu_item_check>

            <menu_item_separator/>

            <menu_item_check
             label="Show Land Tooltips"
             name="Land Tips">
                <menu_item_check.on_check
                 control="ShowLandHoverTip" />
                <menu_item_check.on_click
                 function="ToggleControl"
                 parameter="ShowLandHoverTip" />
                <menu_item_check.on_enable
                 function="View.CheckShowHoverTips" />
            </menu_item_check>
           <menu_item_check
             label="Show Tips On All Objects"
             name="Tips On All Objects">
                <menu_item_check.on_check
                 control="ShowAllObjectHoverTip" />
                <menu_item_check.on_click
                 function="ToggleControl"
                 parameter="ShowAllObjectHoverTip" />
                <menu_item_check.on_enable
                 function="View.CheckShowHoverTips" />
            </menu_item_check>
        </menu>-->

        </menu>

        <menu
         create_jump_keys="true"
         label="Rendering Types"
         name="Rendering Types"
         tear_off="true">
            <menu_item_check
             label="Simple"
             name="Simple"
             shortcut="control|alt|shift|1">
                <menu_item_check.on_check
                 function="Advanced.CheckRenderType"
                 parameter="simple" />
                <menu_item_check.on_click
                 function="Advanced.ToggleRenderType"
                 parameter="simple" />
            </menu_item_check>
            <menu_item_check
             label="Alpha"
             name="Alpha"
             shortcut="control|alt|shift|2">
                <menu_item_check.on_check
                 function="Advanced.CheckRenderType"
                 parameter="alpha" />
                <menu_item_check.on_click
                 function="Advanced.ToggleRenderType"
                 parameter="alpha" />
            </menu_item_check>
            <menu_item_check
             label="Tree"
             name="Tree"
             shortcut="control|alt|shift|3">
                <menu_item_check.on_check
                 function="Advanced.CheckRenderType"
                 parameter="tree" />
                <menu_item_check.on_click
                 function="Advanced.ToggleRenderType"
                 parameter="tree" />
            </menu_item_check>
            <menu_item_check
             label="Avatars"
             name="Character"
             shortcut="control|alt|shift|4">
                <menu_item_check.on_check
                 function="Advanced.CheckRenderType"
                 parameter="character" />
                <menu_item_check.on_click
                 function="Advanced.ToggleRenderType"
                 parameter="character" />
            </menu_item_check>
            <menu_item_check
             label="Surface Patch"
             name="Surface Patch"
             shortcut="control|alt|shift|5">
                <menu_item_check.on_check
                 function="Advanced.CheckRenderType"
                 parameter="surfacePatch" />
                <menu_item_check.on_click
                 function="Advanced.ToggleRenderType"
                 parameter="surfacePatch" />
            </menu_item_check>
            <menu_item_check
             label="Sky"
             name="Sky"
             shortcut="control|alt|shift|6">
                <menu_item_check.on_check
                 function="Advanced.CheckRenderType"
                 parameter="sky" />
                <menu_item_check.on_click
                 function="Advanced.ToggleRenderType"
                 parameter="sky" />
            </menu_item_check>
            <menu_item_check
             label="Water"
             name="Water"
             shortcut="control|alt|shift|7">
                <menu_item_check.on_check
                 function="Advanced.CheckRenderType"
                 parameter="water" />
                <menu_item_check.on_click
                 function="Advanced.ToggleRenderType"
                 parameter="water" />
            </menu_item_check>
            <menu_item_check
             label="Ground"
             name="Ground"
             shortcut="control|alt|shift|8">
                <menu_item_check.on_check
                 function="Advanced.CheckRenderType"
                 parameter="ground" />
                <menu_item_check.on_click
                 function="Advanced.ToggleRenderType"
                 parameter="ground" />
            </menu_item_check>
            <menu_item_check
             label="Volume"
             name="Volume"
             shortcut="control|alt|shift|9">
                <menu_item_check.on_check
                 function="Advanced.CheckRenderType"
                 parameter="volume" />
                <menu_item_check.on_click
                 function="Advanced.ToggleRenderType"
                 parameter="volume" />
            </menu_item_check>
            <menu_item_check
             label="Grass"
             name="Grass"
             shortcut="control|alt|shift|0">
                <menu_item_check.on_check
                 function="Advanced.CheckRenderType"
                 parameter="grass" />
                <menu_item_check.on_click
                 function="Advanced.ToggleRenderType"
                 parameter="grass" />
            </menu_item_check>
            <menu_item_check
             label="Clouds"
             name="Clouds"
             shortcut="control|alt|shift|-">
                <menu_item_check.on_check
                 function="Advanced.CheckRenderType"
                 parameter="clouds" />
                <menu_item_check.on_click
                 function="Advanced.ToggleRenderType"
                 parameter="clouds" />
            </menu_item_check>
            <menu_item_check
             label="Particles"
             name="Particles"
             shortcut="control|alt|shift|=">
                <menu_item_check.on_check
                 function="Advanced.CheckRenderType"
                 parameter="particles" />
                <menu_item_check.on_click
                 function="Advanced.ToggleRenderType"
                 parameter="particles" />
            </menu_item_check>
            <menu_item_check
             label="Bump"
             name="Bump"
             shortcut="control|alt|shift|\">
                <menu_item_check.on_check
                 function="Advanced.CheckRenderType"
                 parameter="bump" />
                <menu_item_check.on_click
                 function="Advanced.ToggleRenderType"
                 parameter="bump" />
            </menu_item_check>
        </menu>
        <menu
         create_jump_keys="true"
         label="Rendering Features"
         name="Rendering Features"
         tear_off="true">
            <menu_item_check
             label="UI"
             name="UI"
             shortcut="control|alt|F1">
                <menu_item_check.on_check
                 function="Advanced.CheckFeature"
                 parameter="ui" />
                <menu_item_check.on_click
                 function="Advanced.ToggleFeature"
                 parameter="ui" />
            </menu_item_check>
            <menu_item_check
             label="Selected"
             name="Selected"
             shortcut="control|alt|F2">
                <menu_item_check.on_check
                 function="Advanced.CheckFeature"
                 parameter="selected" />
                <menu_item_check.on_click
                 function="Advanced.ToggleFeature"
                 parameter="selected" />
            </menu_item_check>
            <menu_item_check
             label="Highlighted"
             name="Highlighted"
             shortcut="control|alt|F3">
                <menu_item_check.on_check
                 function="Advanced.CheckFeature"
                 parameter="highlighted" />
                <menu_item_check.on_click
                 function="Advanced.ToggleFeature"
                 parameter="highlighted" />
            </menu_item_check>
            <menu_item_check
             label="Dynamic Textures"
             name="Dynamic Textures"
             shortcut="control|alt|F4">
                <menu_item_check.on_check
                 function="Advanced.CheckFeature"
                 parameter="dynamic textures" />
                <menu_item_check.on_click
                 function="Advanced.ToggleFeature"
                 parameter="dynamic textures" />
            </menu_item_check>
            <menu_item_check
             label="Foot Shadows"
             name="Foot Shadows"
             shortcut="control|alt|F5">
                <menu_item_check.on_check
                 function="Advanced.CheckFeature"
                 parameter="foot shadows" />
                <menu_item_check.on_click
                 function="Advanced.ToggleFeature"
                 parameter="foot shadows" />
            </menu_item_check>
            <menu_item_check
             label="Fog"
             name="Fog"
             shortcut="control|alt|F6">
                <menu_item_check.on_check
                 function="Advanced.CheckFeature"
                 parameter="fog" />
                <menu_item_check.on_click
                 function="Advanced.ToggleFeature"
                 parameter="fog" />
            </menu_item_check>
            <menu_item_check
             label="Test FRInfo"
             name="Test FRInfo"
             shortcut="control|alt|F8">
                <menu_item_check.on_check
                 function="Advanced.CheckFeature"
                 parameter="fr info" />
                <menu_item_check.on_click
                 function="Advanced.ToggleFeature"
                 parameter="fr info" />
            </menu_item_check>
            <menu_item_check
             label="Flexible Objects"
             name="Flexible Objects"
             shortcut="control|alt|F9">
                <menu_item_check.on_check
                 function="Advanced.CheckFeature"
                 parameter="flexible" />
                <menu_item_check.on_click
                 function="Advanced.ToggleFeature"
                 parameter="flexible" />
            </menu_item_check>
        </menu>        
        <menu
         label="RLVa"
         name="RLVa Embedded"
         tear_off="true"
         visible="true" />
        <menu_item_check
         label="Use Plugin Read Thread"
         name="Use Plugin Read Thread">
            <menu_item_check.on_check
             function="CheckControl"
             parameter="PluginUseReadThread" />
            <menu_item_check.on_click
             function="ToggleControl"
             parameter="PluginUseReadThread" />
        </menu_item_check>
        <menu_item_call
         label="Clear Group Cache"
         name="ClearGroupCache">
            <menu_item_call.on_click
             function="Advanced.ClearGroupCache"
             parameter="ClearGroupCache" />
        </menu_item_call>
        <menu_item_check
         label="Mouse Smoothing"
         name="Mouse Smoothing">
            <menu_item_check.on_check
             function="CheckControl"
             parameter="MouseSmooth" />
            <menu_item_check.on_click
             function="ToggleControl"
             parameter="MouseSmooth" />
        </menu_item_check>
            <menu_item_call
             enabled="false"
             label="Release Keys"
             name="Release Keys">
                <menu_item_call.on_click
                 function="Tools.ReleaseKeys"
                 parameter="" />
                <menu_item_call.on_enable
                 function="Tools.EnableReleaseKeys"
                 parameter="" />
            </menu_item_call>
        <menu_item_separator/>

        <menu
         create_jump_keys="true"
         label="Shortcuts"
         name="Shortcuts"
         tear_off="true"
         visible="false">
          <menu_item_call
             label="Upload Image (L$[COST])..."
             name="Upload Image"
             shortcut="control|U">
            <menu_item_call.on_click
               function="File.UploadImage"
               parameter="" />
            <menu_item_call.on_enable
               function="File.EnableUpload" />
            </menu_item_call>
            <menu_item_check
               label="Search"
               name="Search"
               shortcut="control|F">
            <menu_item_check.on_check
             function="Floater.Visible"
             parameter="search" />
            <menu_item_check.on_click
             function="Floater.Toggle"
             parameter="search" />
            </menu_item_check>

            <!-- This second, alternative shortcut for Show Advanced Menu is for backward compatibility.  The main shortcut has been changed so it's Linux-friendly, where the old shortcut is typically eaten by the window manager. -->
            <menu_item_check
               label="Show Advanced Menu - legacy shortcut"
               name="Show Advanced Menu - legacy shortcut"
               shortcut="control|alt|D">
              <on_check
                 function="CheckControl"
                 parameter="UseDebugMenus" />
              <on_click
                 function="ToggleControl"
                 parameter="UseDebugMenus" />
            </menu_item_check>

          <!--   	//[FIX FIRE-1927 - enable DoubleClickTeleport shortcut : SJ] -->
          <menu_item_check
           label="DoubleClick Teleport"
           name="DoubleClick Teleport"
           shortcut="control|shift|D">
            <on_check
               function="CheckControl"
               parameter="DoubleClickTeleport" />
            <on_click
               function="Advanced.ToggleDoubleClickTeleport"/>
          </menu_item_check>
          <!--   	//[FIX FIRE-1927 - enable DoubleClickTeleport shortcut : SJ] -->

          <menu_item_separator/>

            <menu_item_check
             label="Always Run"
             name="Always Run"
             shortcut="control|R">
                <menu_item_check.on_check
                 function="World.CheckAlwaysRun" />
                <menu_item_check.on_click
                 function="World.AlwaysRun" />
            </menu_item_check>
            <menu_item_check
             label="Fly"
             name="Fly"
             shortcut="Home">
                <menu_item_check.on_check
                 function="Agent.getFlying" />
                <menu_item_check.on_click
                 function="Agent.toggleFlying" />
                <menu_item_check.on_enable
                 function="Agent.enableFlying" />
            </menu_item_check>

            <menu_item_separator/>

            <menu_item_call
             label="Close Window"
             name="Close Window"
             shortcut="control|W">
                <menu_item_call.on_click
                 function="File.CloseWindow" />
                <menu_item_call.on_enable
                 function="File.EnableCloseWindow" />
            </menu_item_call>
            <!--<menu_item_call
             label="Close All Windows"
             name="Close All Windows"
             shortcut="control|shift|W">
                <menu_item_call.on_click
                 function="File.CloseAllWindows" />
                <menu_item_call.on_enable
                 function="File.EnableCloseAllWindows" />
            </menu_item_call> -->

            <menu_item_separator/>

            <menu_item_call
             label="Snapshot to Disk"
             name="Snapshot to Disk"
             shortcut="control|`"
             use_mac_ctrl="true">
                <menu_item_call.on_click
                 function="File.TakeSnapshotToDisk" />
            </menu_item_call>

            <menu_item_separator/>

            <menu_item_call
             label="Mouselook"
             name="Mouselook"
             shortcut="M">
                <menu_item_call.on_click
                 function="View.Mouselook" />
                <menu_item_call.on_enable
                 function="View.EnableMouselook" />
            </menu_item_call>
            <menu_item_check
             label="Joystick Flycam"
             name="Joystick Flycam"
             shortcut="alt|shift|F">
                <menu_item_check.on_check
                 function="View.CheckJoystickFlycam" />
                <menu_item_check.on_click
                 function="View.JoystickFlycam" />
                <menu_item_check.on_enable
                 function="View.EnableJoystickFlycam" />
            </menu_item_check>
            <menu_item_call
             label="Reset View"
             name="Reset View"
             shortcut="Esc">
                <menu_item_call.on_click
                 function="View.ResetView" />
            </menu_item_call>
            <menu_item_call
             label="Look at Last Chatter"
             name="Look at Last Chatter"
             shortcut="control|\">
                <menu_item_call.on_click
                 function="View.LookAtLastChatter" />
                <menu_item_call.on_enable
                 function="View.EnableLastChatter" />
            </menu_item_call>

            <menu_item_separator/>

            <menu
             create_jump_keys="true"
             label="Select Build Tool"
             name="Select Tool"
             tear_off="true">
                <menu_item_call
                 label="Focus Tool"
                 name="Focus"
                 shortcut="control|1">
                    <menu_item_call.on_click
                     function="Tools.SelectTool"
                     parameter="focus" />
                </menu_item_call>
                <menu_item_call
                 label="Move Tool"
                 name="Move"
                 shortcut="control|2">
                    <menu_item_call.on_click
                     function="Tools.SelectTool"
                     parameter="move" />
                </menu_item_call>
                <menu_item_call
                 label="Edit Tool"
                 name="Edit"
                 shortcut="control|3">
                    <menu_item_call.on_click
                     function="Tools.SelectTool"
                     parameter="edit" />
                </menu_item_call>
                <menu_item_call
                 label="Create Tool"
                 name="Create"
                 shortcut="control|4">
                    <menu_item_call.on_click
                     function="Tools.SelectTool"
                     parameter="create" />
                </menu_item_call>
                <menu_item_call
                 label="Land Tool"
                 name="Land"
                 shortcut="control|5">
                    <menu_item_call.on_click
                     function="Tools.SelectTool"
                     parameter="land" />
                </menu_item_call>
            </menu>

            <menu_item_separator/>

            <menu_item_call
             label="Zoom In"
             name="Zoom In"
             shortcut="control|0">
                <menu_item_call.on_click
                 function="View.ZoomIn" />
            </menu_item_call>
            <menu_item_call
             label="Zoom Default"
             name="Zoom Default"
             shortcut="control|9">
                <menu_item_call.on_click
                 function="View.ZoomDefault" />
            </menu_item_call>
            <menu_item_call
             label="Zoom Out"
             name="Zoom Out"
             shortcut="control|8">
                <menu_item_call.on_click
                 function="View.ZoomOut" />
            </menu_item_call>
        </menu> <!--Shortcuts-->

        <menu_item_separator/>

        <menu_item_check
         label="Fly Override"
         name="Fly Override"
	 shortcut="control|alt|V">
            <menu_item_check.on_check
             function="CheckControl"
             parameter="FSAlwaysFly" />
            <menu_item_check.on_click
             function="ToggleControl" 
             parameter="FSAlwaysFly" />
        </menu_item_check>

        <menu_item_check
           label="RestrainedLove API (RLVa)"
           name="RLV API">
              <menu_item_check.on_check
               function="RLV.CheckEnabled" />
              <menu_item_check.on_click
               function="RLV.ToggleEnabled" />
        </menu_item_check>
        <menu_item_call
         label="Show Debug Settings"
         shortcut="control|alt|shift|S"
         name="Debug Settings">
            <menu_item_call.on_click
             function="Advanced.ShowDebugSettings"
             parameter="all" />
        </menu_item_call>
     <menu_item_check
         label="Show Develop Menu"
         name="Debug Mode"
         shortcut="control|alt|Q">
            <menu_item_check.on_check
             function="CheckControl"
             parameter="QAMode" />
            <menu_item_check.on_click
             function="ToggleControl"
             parameter="QAMode" />
        </menu_item_check>
        
        <!-- Proof of concept V1 menu toggle entry, Disabled for release 
        
     <menu_item_check
         label="Use V1 Menus"
         name="V1 Menus">
            <menu_item_check.on_check
             function="CheckControl"
             parameter="FSUseV1Menus" />
            <menu_item_check.on_click
             function="ToggleControl"
             parameter="FSUseV1Menus" />
        </menu_item_check>

        END: V1 menu toggle entry  -WoLf -->
        
      <menu_item_separator />
      <menu
       create_jump_keys="true"
       label="Set Loglevel"
       name="Set Loglevel"
       tear_off="true">
        <menu_item_call
          label="All"
          name="Debug Level All">
          <on_click
           function="Advanced.SetLogLevel"
           parameter="all" />
        </menu_item_call>
        <menu_item_call
          label="Debug"
          name="Debug Level Debug">
          <on_click
           function="Advanced.SetLogLevel"
           parameter="debug" />
        </menu_item_call>
        <menu_item_call
          label="Error"
          name="Debug Level Error">
          <on_click
           function="Advanced.SetLogLevel"
           parameter="error" />
        </menu_item_call>
        <menu_item_call
          label="Info (Default)"
          name="Debug Level Info">
          <on_click
           function="Advanced.SetLogLevel"
           parameter="info" />
        </menu_item_call>
        <menu_item_call
          label="Warn"
          name="Debug Level Warn">
          <on_click
           function="Advanced.SetLogLevel"
           parameter="warn" />
        </menu_item_call>
        <menu_item_call
          label="None"
          name="Debug Level None">
          <on_click
           function="Advanced.SetLogLevel"
           parameter="none" />
        </menu_item_call>
      </menu>
    </menu>

    <menu
     create_jump_keys="true"
     label="Develop"
     name="Develop"
     tear_off="true"
     visible="false">
        <menu
         create_jump_keys="true"
         label="Consoles"
         name="Consoles"
         tear_off="true">
            <menu_item_check
             label="Texture Console"
             name="Texture Console"
             shortcut="control|shift|3"
             use_mac_ctrl="true">
                <menu_item_check.on_check
                 function="Advanced.CheckConsole"
                 parameter="texture" />
                <menu_item_check.on_click
                 function="Advanced.ToggleConsole"
                 parameter="texture" />
            </menu_item_check>
            <menu_item_check
             label="Debug Console"
             name="Debug Console"
             shortcut="control|shift|4"
             use_mac_ctrl="true">
                <menu_item_check.on_check
                 function="Advanced.CheckConsole"
                 parameter="debug" />
                <menu_item_check.on_click
                 function="Advanced.ToggleConsole"
                 parameter="debug" />
            </menu_item_check>
            <menu_item_call
             label="Notifications Console"
             name="Notifications"
             shortcut="control|shift|5">
              <menu_item_call.on_click
               function="Floater.Toggle"
               parameter="notifications_console" />
            </menu_item_call>
            <menu_item_check
               label="Texture Size Console"
               name="Texture Size"
               shortcut="control|shift|6">
              <menu_item_check.on_check
               function="Advanced.CheckConsole"
               parameter="texture size" />
              <menu_item_check.on_click
               function="Advanced.ToggleConsole"
               parameter="texture size" />
            </menu_item_check>
            <menu_item_check
               label="Texture Category Console"
               name="Texture Category"
               shortcut="control|shift|7">
              <menu_item_check.on_check
               function="Advanced.CheckConsole"
               parameter="texture category" />
              <menu_item_check.on_click
               function="Advanced.ToggleConsole"
               parameter="texture category" />
            </menu_item_check>
            <menu_item_check
             label="Fast Timers"
             name="Fast Timers"
             shortcut="control|shift|9"
             use_mac_ctrl="true">
                <menu_item_check.on_check
                 function="Advanced.CheckConsole"
                 parameter="fast timers" />
                <menu_item_check.on_click
                 function="Advanced.ToggleConsole"
                 parameter="fast timers" />
            </menu_item_check>
            <menu_item_check
             label="Memory"
             name="Memory"
             shortcut="control|shift|0"
             use_mac_ctrl="true">
                <menu_item_check.on_check
                 function="Advanced.CheckConsole"
                 parameter="memory view" />
                <menu_item_check.on_click
                 function="Advanced.ToggleConsole"
                 parameter="memory view" />
            </menu_item_check>
            <menu_item_check
               label="Scene Statistics"
               name="Scene Statistics">
              <menu_item_check.on_check
               function="Advanced.CheckConsole"
               parameter="scene view" />
              <menu_item_check.on_click
               function="Advanced.ToggleConsole"
               parameter="scene view" />
            </menu_item_check>

            <menu_item_separator/>

            <menu_item_check
             label="Region Debug Console"
             name="Region Debug Console"
             shortcut="control|shift|`"
             use_mac_ctrl="true">
              <menu_item_check.on_check
               function="Floater.Visible"
               parameter="region_debug_console" />
              <menu_item_check.on_click
               function="Floater.Toggle"
               parameter="region_debug_console" />
            </menu_item_check>
            
            <menu_item_separator/>

            <menu_item_call
             label="Region Info to Debug Console"
             name="Region Info to Debug Console">
                <menu_item_call.on_click
                 function="Advanced.DumpInfoToConsole"
                 parameter="region" />
            </menu_item_call>
            <menu_item_call
             label="Group Info to Debug Console"
             name="Group Info to Debug Console">
                <menu_item_call.on_click
                 function="Advanced.DumpInfoToConsole"
                 parameter="group" />
            </menu_item_call>
            <menu_item_call
             label="Capabilities Info to Debug Console"
             name="Capabilities Info to Debug Console">
                <menu_item_call.on_click
                 function="Advanced.DumpInfoToConsole"
                 parameter="capabilities" />
            </menu_item_call>

            <menu_item_separator/>

            <menu_item_check
             label="Camera"
             name="Camera">
                <menu_item_check.on_check
                 function="Advanced.CheckHUDInfo"
                 parameter="camera" />
                <menu_item_check.on_click
                 function="Advanced.ToggleHUDInfo"
                 parameter="camera" />
            </menu_item_check>
            <menu_item_check
             label="Wind"
             name="Wind">
                <menu_item_check.on_check
                 function="Advanced.CheckHUDInfo"
                 parameter="wind" />
                <menu_item_check.on_click
                 function="Advanced.ToggleHUDInfo"
                 parameter="wind" />
            </menu_item_check>
            <menu_item_check
             label="FOV"
             name="FOV">
                <menu_item_check.on_check
                 function="Advanced.CheckHUDInfo"
                 parameter="fov" />
                <menu_item_check.on_click
                 function="Advanced.ToggleHUDInfo"
                 parameter="fov" />
            </menu_item_check>
            <menu_item_check
             label="Badge"
             name="Badge"
			 shortcut="alt|control|shift|h">
                <menu_item_check.on_click
                 function="Advanced.ToggleHUDInfo"
                 parameter="badge" />
            </menu_item_check>
        </menu>
        <menu
         create_jump_keys="true"
         label="Show Info"
         name="Display Info"
         tear_off="true">
            <menu_item_check
             label="Show Time"
             name="Show Time">
                <menu_item_check.on_check
                 function="CheckControl"
                 parameter="DebugShowTime" />
                <menu_item_check.on_click
                 function="ToggleControl"
                 parameter="DebugShowTime" />
            </menu_item_check>
          <menu_item_check
             label="Show Upload Cost"
             name="Show Upload Cost">
              <menu_item_check.on_check
             function="CheckControl"
             parameter="DebugShowUploadCost" />
            <menu_item_check.on_click
                 function="ToggleControl"
                 parameter="DebugShowUploadCost" />
            </menu_item_check>
            <menu_item_check
             label="Show Texture Info"
             name="Show Texture Info">
                <menu_item_check.on_check
                 function="CheckControl"
                 parameter="DebugShowTextureInfo" />
                <menu_item_check.on_click
                 function="ToggleControl"
                 parameter="DebugShowTextureInfo" />
            </menu_item_check>
            <menu_item_check
             label="Show Render Info"
             name="Show Render Info">
                <menu_item_check.on_check
                 function="CheckControl"
                 parameter="DebugShowRenderInfo" />
                <menu_item_check.on_click
                 function="ToggleControl"
                 parameter="DebugShowRenderInfo" />
            </menu_item_check>
            <menu_item_check
             label="Show Matrices"
             name="Show Matrices">
                <menu_item_check.on_check
                 function="CheckControl"
                 parameter="DebugShowRenderMatrices" />
                <menu_item_check.on_click
                 function="ToggleControl"
                 parameter="DebugShowRenderMatrices" />
            </menu_item_check>
            <menu_item_check
             label="Show Color Under Cursor"
             name="Show Color Under Cursor">
                <menu_item_check.on_check
                 function="CheckControl"
                 parameter="DebugShowColor" />
                <menu_item_check.on_click
                 function="ToggleControl"
                 parameter="DebugShowColor" />
            </menu_item_check>
            <menu_item_check
               label="Show Memory"
               name="Show Memory">
              <menu_item_check.on_check
               function="CheckControl"
               parameter="DebugShowMemory" />
              <menu_item_check.on_click
               function="ToggleControl"
               parameter="DebugShowMemory" />
            </menu_item_check>
	     <menu_item_check
               label="Show Private Mem Info"
               name="Show Private Mem Info">
              <menu_item_check.on_check
               function="CheckControl"
               parameter="DebugShowPrivateMem" />
              <menu_item_check.on_click
               function="ToggleControl"
               parameter="DebugShowPrivateMem" />
            </menu_item_check>

            <menu_item_separator/>

            <menu_item_check
             label="Show Updates to Objects"
             name="Show Updates"
             shortcut="control|alt|shift|U">
                <menu_item_check.on_check
                 function="Advanced.CheckShowObjectUpdates"
                 parameter="ObjectUpdates" />
                <menu_item_check.on_click
                 function="Advanced.ToggleShowObjectUpdates" />
            </menu_item_check>
        </menu>

        <menu_item_separator/>

        <menu
         create_jump_keys="true"
         label="Force an Error"
         name="Force Errors"
         tear_off="true">
            <menu_item_call
             label="Force Breakpoint"
             name="Force Breakpoint"
             shortcut="control|alt|shift|B">
                <menu_item_call.on_click
                 function="Advanced.ForceErrorBreakpoint" />
            </menu_item_call>
            <menu_item_call
             label="Force LLError And Crash"
             name="Force LLError And Crash">
                <menu_item_call.on_click
                 function="Advanced.ForceErrorLlerror" />
            </menu_item_call>
            <menu_item_call
             label="Force Bad Memory Access"
             name="Force Bad Memory Access">
                <menu_item_call.on_click
                 function="Advanced.ForceErrorBadMemoryAccess" />
            </menu_item_call>
            <menu_item_call
             label="Force Infinite Loop"
             name="Force Infinite Loop">
                <menu_item_call.on_click
                 function="Advanced.ForceErrorInfiniteLoop" />
            </menu_item_call>
            <menu_item_call
             label="Force Driver Crash"
             name="Force Driver Carsh">
                <menu_item_call.on_click
                 function="Advanced.ForceErrorDriverCrash" />
            </menu_item_call>
            <menu_item_call
             label="Force Software Exception"
             name="Force Software Exception">
                <menu_item_call.on_click
                 function="Advanced.ForceErrorSoftwareException" />
            </menu_item_call>
            <menu_item_call
             label="Force Disconnect Viewer"
             name="Force Disconnect Viewer">
                <menu_item_call.on_click
                 function="Advanced.ForceErrorDisconnectViewer" />
            </menu_item_call>
            <menu_item_call
             label="Simulate a Memory Leak"
             name="Memory Leaking Simulation">
               <menu_item_call.on_click
                function="Floater.Show"
                parameter="mem_leaking" />
               </menu_item_call>
        </menu>
        <menu
         create_jump_keys="true"
         label="Render Tests"
         name="Render Tests"
         tear_off="true">
            <menu_item_check
             label="Camera Offset"
             name="Camera Offset">
                <menu_item_check.on_check
                 function="CheckControl"
                 parameter="CameraOffset" />
                <menu_item_check.on_click
                 function="ToggleControl"
                 parameter="CameraOffset" />
            </menu_item_check>
            <menu_item_check
             label="Randomize Framerate"
             name="Randomize Framerate">
                <menu_item_check.on_check
                 function="Advanced.CheckRandomizeFramerate"
                 parameter="Randomize Framerate" />
                <menu_item_check.on_click
                 function="Advanced.ToggleRandomizeFramerate" />
            </menu_item_check>
            <menu_item_check
             label="Periodic Slow Frame"
             name="Periodic Slow Frame">
                <menu_item_check.on_check
                 function="Advanced.CheckPeriodicSlowFrame"
                 parameter="points" />
                <menu_item_check.on_click
                 function="Advanced.TogglePeriodicSlowFrame"
                 parameter="points" />
            </menu_item_check>
            <menu_item_check
             label="Frame Test"
             name="Frame Test">
                <menu_item_check.on_check
                 function="Advanced.CheckFrameTest"
                 parameter="Frame Test" />
                <menu_item_check.on_click
                 function="Advanced.ToggleFrameTest" />
            </menu_item_check>
        </menu>
      <menu
        create_jump_keys="true"
        label="Render Metadata"
        name="Render Metadata"
        tear_off="true">
        <menu_item_check
         label="Bounding Boxes"
         name="Bounding Boxes">
        <menu_item_check.on_check
         function="Advanced.CheckInfoDisplay"
         parameter="bboxes" />
        <menu_item_check.on_click
         function="Advanced.ToggleInfoDisplay"
         parameter="bboxes" />
        </menu_item_check>
        <menu_item_check
         label="Normals"
         name="Normals">
          <menu_item_check.on_check
           function="Advanced.CheckInfoDisplay"
           parameter="normals" />
          <menu_item_check.on_click
           function="Advanced.ToggleInfoDisplay"
           parameter="normals" />
        </menu_item_check>
        <menu_item_check
         label="Octree"
         name="Octree">
          <menu_item_check.on_check
           function="Advanced.CheckInfoDisplay"
           parameter="octree" />
          <menu_item_check.on_click
           function="Advanced.ToggleInfoDisplay"
           parameter="octree" />
        </menu_item_check>
        <menu_item_check
         label="Shadow Frusta"
         name="Shadow Frusta">
          <menu_item_check.on_check
           function="Advanced.CheckInfoDisplay"
           parameter="shadow frusta" />
          <menu_item_check.on_click
           function="Advanced.ToggleInfoDisplay"
           parameter="shadow frusta" />
        </menu_item_check>
        <menu_item_check
         label="Physics Shapes"
         name="Physics Shapes">
          <menu_item_check.on_check
           function="Advanced.CheckInfoDisplay"
           parameter="physics shapes" />
          <menu_item_check.on_click
           function="Advanced.ToggleInfoDisplay"
           parameter="physics shapes" />
        </menu_item_check>
        <menu_item_check
         label="Occlusion"
         name="Occlusion">
          <menu_item_check.on_check
           function="Advanced.CheckInfoDisplay"
           parameter="occlusion" />
          <menu_item_check.on_click
           function="Advanced.ToggleInfoDisplay"
           parameter="occlusion" />
        </menu_item_check>
        <menu_item_check
         label="Render Batches"
         name="Render Batches">
          <menu_item_check.on_check
           function="Advanced.CheckInfoDisplay"
           parameter="render batches" />
          <menu_item_check.on_click
           function="Advanced.ToggleInfoDisplay"
           parameter="render batches" />
        </menu_item_check>
        <menu_item_check
         label="Update Type"
         name="Update Type">
          <menu_item_check.on_check
           function="Advanced.CheckInfoDisplay"
           parameter="update type" />
          <menu_item_check.on_click
           function="Advanced.ToggleInfoDisplay"
           parameter="update type" />
        </menu_item_check>
        <menu_item_check
         label="Texture Anim"
         name="Texture Anim">
          <menu_item_check.on_check
           function="Advanced.CheckInfoDisplay"
           parameter="texture anim" />
          <menu_item_check.on_click
           function="Advanced.ToggleInfoDisplay"
           parameter="texture anim" />
        </menu_item_check>
        <menu_item_check
         label="Texture Priority"
         name="Texture Priority">
          <menu_item_check.on_check
           function="Advanced.CheckInfoDisplay"
           parameter="texture priority" />
          <menu_item_check.on_click
           function="Advanced.ToggleInfoDisplay"
           parameter="texture priority" />
        </menu_item_check>
        <menu_item_check
         label="Texture Area"
         name="Texture Area">
          <menu_item_check.on_check
           function="Advanced.CheckInfoDisplay"
           parameter="texture area" />
          <menu_item_check.on_click
           function="Advanced.ToggleInfoDisplay"
           parameter="texture area" />
        </menu_item_check>
        <menu_item_check
         label="Face Area"
         name="Face Area">
          <menu_item_check.on_check
           function="Advanced.CheckInfoDisplay"
           parameter="face area" />
          <menu_item_check.on_click
           function="Advanced.ToggleInfoDisplay"
           parameter="face area" />
        </menu_item_check>
        <menu_item_check
         label="LOD Info"
         name="LOD Info">
          <menu_item_check.on_check
           function="Advanced.CheckInfoDisplay"
           parameter="lod info" />
          <menu_item_check.on_click
           function="Advanced.ToggleInfoDisplay"
           parameter="lod info" />
        </menu_item_check>
        <menu_item_check
         label="Build Queue"
         name="Build Queue">
          <menu_item_check.on_check
           function="Advanced.CheckInfoDisplay"
           parameter="build queue" />
          <menu_item_check.on_click
           function="Advanced.ToggleInfoDisplay"
           parameter="build queue" />
        </menu_item_check>
        <menu_item_check
         label="Lights"
         name="Lights">
          <menu_item_check.on_check
           function="Advanced.CheckInfoDisplay"
           parameter="lights" />
          <menu_item_check.on_click
           function="Advanced.ToggleInfoDisplay"
           parameter="lights" />
        </menu_item_check>
        <menu_item_check
         label="Collision Skeleton"
         name="Collision Skeleton">
          <menu_item_check.on_check
           function="Advanced.CheckInfoDisplay"
           parameter="collision skeleton" />
          <menu_item_check.on_click
           function="Advanced.ToggleInfoDisplay"
           parameter="collision skeleton" />
        </menu_item_check>
        <menu_item_check
         label="Raycast"
         name="Raycast">
          <menu_item_check.on_check
           function="Advanced.CheckInfoDisplay"
           parameter="raycast" />
          <menu_item_check.on_click
           function="Advanced.ToggleInfoDisplay"
           parameter="raycast" />
        </menu_item_check>
		<menu_item_check
         label="Wind Vectors"
         name="Wind Vectors">
          <menu_item_check.on_check
           function="Advanced.CheckInfoDisplay"
           parameter="wind vectors" />
          <menu_item_check.on_click
           function="Advanced.ToggleInfoDisplay"
           parameter="wind vectors" />
        </menu_item_check>
        <menu_item_check
         label="Render Complexity"
         name="rendercomplexity">
          <menu_item_check.on_check
           function="Advanced.CheckInfoDisplay"
           parameter="rendercomplexity" />
          <menu_item_check.on_click
           function="Advanced.ToggleInfoDisplay"
           parameter="rendercomplexity" />
        </menu_item_check>
		<menu_item_check
         label="Sculpt"
         name="Sculpt">
          <menu_item_check.on_check
           function="Advanced.CheckInfoDisplay"
           parameter="sculpt" />
          <menu_item_check.on_click
           function="Advanced.ToggleInfoDisplay"
           parameter="sculpt" />
		</menu_item_check>
      </menu>
        <menu
         create_jump_keys="true"
         label="Rendering"
         name="Rendering"
         tear_off="true">
            <menu_item_check
             label="Axes"
             name="Axes">
                <menu_item_check.on_check
                 function="CheckControl"
                 parameter="ShowAxes" />
                <menu_item_check.on_click
                 function="ToggleControl"
                 parameter="ShowAxes" />
            </menu_item_check>
            <menu_item_check
             label="Tangent Basis"
             name="Tangent Basis">
                <menu_item_check.on_check
                 function="CheckControl"
                 parameter="ShowTangentBasis" />
                <menu_item_check.on_click
                 function="ToggleControl"
                 parameter="ShowTangentBasis" />
            </menu_item_check>
            <menu_item_call
             label="Selected Texture Info Basis"
             name="Selected Texture Info Basis"
             shortcut="control|alt|shift|T">
                <menu_item_call.on_click
                 function="Advanced.SelectedTextureInfo" />
            </menu_item_call>
            <menu_item_check
             label="Wireframe"
             name="Wireframe"
             shortcut="control|shift|R">
                <menu_item_check.on_check
                 function="Advanced.CheckWireframe"
                 parameter="Wireframe" />
                <menu_item_check.on_click
                 function="Advanced.ToggleWireframe" />
            </menu_item_check>
            <menu_item_check
             label="Object-Object Occlusion"
             name="Object-Object Occlusion"
             shortcut="control|shift|O">
                <menu_item_check.on_check
                 function="CheckControl"
                 parameter="UseOcclusion" />
                <menu_item_check.on_click
                 function="ToggleControl"
                 parameter="UseOcclusion" />
                <menu_item_check.on_enable
                 function="Advanced.EnableObjectObjectOcclusion" />
            </menu_item_check>
          <menu_item_separator />

          <menu_item_check
                       label="Lighting and Shadows"
                       name="Lighting and Shadows">
            <menu_item_check.on_check
             function="CheckControl"
             parameter="RenderDeferred" />
            <menu_item_check.on_click
             function="ToggleControl"
             parameter="RenderDeferred" />
            <menu_item_check.on_enable
                 function="Advanced.EnableRenderDeferred" />
          </menu_item_check>
          <menu_item_check
                       label="   Shadows from Sun/Moon/Projectors"
                       name="Shadows from Sun/Moon/Projectors">
            <menu_item_check.on_check
             function="Advanced.CheckRenderShadowOption"
             parameter="RenderShadowDetail" />
            <menu_item_check.on_click
             function="Advanced.ClickRenderShadowOption"
             parameter="RenderShadowDetail" />
            <menu_item_check.on_enable
                 function="Advanced.EnableRenderDeferredOptions" />
          </menu_item_check>
          <menu_item_check
                   label="   SSAO and Shadow Smoothing"
                   name="SSAO and Shadow Smoothing">
            <menu_item_check.on_check
             function="CheckControl"
             parameter="RenderDeferredSSAO" />
            <menu_item_check.on_click
             function="ToggleControl"
             parameter="RenderDeferredSSAO" />
            <menu_item_check.on_enable
                 function="Advanced.EnableRenderDeferredOptions" />
          </menu_item_check>
          <menu_item_separator />

          <menu_item_check
             label="Debug GL"
             name="Debug GL">
                <menu_item_check.on_check
                 function="CheckControl"
                 parameter="RenderDebugGL" />
                <menu_item_check.on_click
                 function="ToggleControl"
                 parameter="RenderDebugGL" />
            </menu_item_check>
            <menu_item_check
             label="Debug Pipeline"
             name="Debug Pipeline">
                <menu_item_check.on_check
                 function="CheckControl"
                 parameter="RenderDebugPipeline" />
                <menu_item_check.on_click
                 function="ToggleControl"
                 parameter="RenderDebugPipeline" />
            </menu_item_check>
            <menu_item_check
             label="Automatic Alpha Masks (deferred)"
             name="Automatic Alpha Masks (deferred)">
                <menu_item_check.on_check
                 function="CheckControl"
                 parameter="RenderAutoMaskAlphaDeferred" />
                <menu_item_check.on_click
                 function="ToggleControl"
                 parameter="RenderAutoMaskAlphaDeferred" />
            </menu_item_check>
            <menu_item_check
             label="Automatic Alpha Masks (non-deferred)"
             name="Automatic Alpha Masks (non-deferred)">
                <menu_item_check.on_check
                 function="CheckControl"
                 parameter="RenderAutoMaskAlphaNonDeferred" />
                <menu_item_check.on_click
                 function="ToggleControl"
                 parameter="RenderAutoMaskAlphaNonDeferred" />
            </menu_item_check>
            <menu_item_check
             label="Animation Textures"
             name="Animation Textures">
                <menu_item_check.on_check
                 function="CheckControl"
                 parameter="AnimateTextures" />
                <menu_item_check.on_click
                 function="ToggleControl"
                 parameter="AnimateTextures" />
            </menu_item_check>
            <menu_item_check
             label="Disable Textures"
             name="Disable Textures">
                <menu_item_check.on_check
                 function="CheckControl"
                 parameter="TextureDisable" />
                <menu_item_check.on_click
                 function="ToggleControl"
                 parameter="TextureDisable" />
            </menu_item_check>
            <menu_item_check
              label="Full Res Textures (dangerous)"
             name="Full Res Textures">
                <menu_item_check.on_check
                 function="CheckControl"
                 parameter="TextureLoadFullRes" />
                <menu_item_check.on_click
                 function="ToggleControl"
                 parameter="TextureLoadFullRes" />
            </menu_item_check>
            <menu_item_check
               label="Audit Textures"
               name="Audit Textures">
              <menu_item_check.on_check
               function="CheckControl"
               parameter="AuditTexture" />
              <menu_item_check.on_click
               function="ToggleControl"
               parameter="AuditTexture" />
            </menu_item_check>
            <menu_item_check
             label="Texture Atlas (experimental)"
             name="Texture Atlas">
              <menu_item_check.on_check
               function="CheckControl"
               parameter="EnableTextureAtlas" />
              <menu_item_check.on_click
               function="ToggleControl"
               parameter="EnableTextureAtlas" />
            </menu_item_check>
              <menu_item_check
             label="Render Attached Lights"
             name="Render Attached Lights">
                <menu_item_check.on_check
                 function="CheckControl"
                 parameter="RenderAttachedLights" />
                <menu_item_check.on_click
                 function="Advanced.HandleAttachedLightParticles"
                 parameter="RenderAttachedLights" />
            </menu_item_check>
            <menu_item_check
             label="Render Attached Particles"
             name="Render Attached Particles">
                <menu_item_check.on_check
                 function="CheckControl"
                 parameter="RenderAttachedParticles" />
                <menu_item_check.on_click
                 function="Advanced.HandleAttachedLightParticles"
                 parameter="RenderAttachedParticles" />
            </menu_item_check>
            <menu_item_check
             label="Hover Glow Objects"
             name="Hover Glow Objects">
                <menu_item_check.on_check
                 function="CheckControl"
                 parameter="RenderHoverGlowEnable" />
                <menu_item_check.on_click
                 function="ToggleControl"
                 parameter="RenderHoverGlowEnable" />
            </menu_item_check>
        </menu>

        <menu
         create_jump_keys="true"
         label="Network"
         name="Network"
         tear_off="true">
            <menu_item_check
             label="Pause Agent"
             name="AgentPause">
                <menu_item_check.on_check
                 function="CheckControl"
                 parameter="AgentPause" />
                <menu_item_check.on_click
                 function="ToggleControl"
                 parameter="AgentPause" />
            </menu_item_check>

            <menu_item_separator/>

            <menu_item_call
             label="Enable Message Log"
             name="Enable Message Log">
                <menu_item_call.on_click
                 function="Advanced.EnableMessageLog" />
            </menu_item_call>
            <menu_item_call
             label="Disable Message Log"
             name="Disable Message Log">
                <menu_item_call.on_click
                 function="Advanced.DisableMessageLog" />
            </menu_item_call>

            <menu_item_separator/>

            <menu_item_check
             label="Velocity Interpolate Objects"
             name="Velocity Interpolate Objects">
                <menu_item_check.on_check
                 function="CheckControl"
                 parameter="VelocityInterpolate" />
                <menu_item_check.on_click
                 function="ToggleControl"
                 parameter="VelocityInterpolate" />
            </menu_item_check>
            <menu_item_check
             label="Ping Interpolate Object Positions"
             name="Ping Interpolate Object Positions">
                <menu_item_check.on_check
                 function="CheckControl"
                 parameter="PingInterpolate" />
                <menu_item_check.on_click
                 function="ToggleControl"
                 parameter="PingInterpolate" />
            </menu_item_check>

            <menu_item_separator/>

            <menu_item_call
             label="Drop a Packet"
             name="Drop a Packet"
             shortcut="control|alt|L">
                <menu_item_call.on_click
                 function="Advanced.DropPacket" />
            </menu_item_call>
        </menu>
        <menu_item_call
         label="Dump Scripted Camera"
         name="Dump Scripted Camera">
            <menu_item_call.on_click
             function="Advanced.DumpScriptedCamera" />
        </menu_item_call>
        <menu_item_call
             label="Bumps, Pushes &amp; Hits"
             name="Bumps, Pushes &amp;amp; Hits">
                <menu_item_call.on_click
                 function="Floater.Show"
                 parameter="bumps" />
            </menu_item_call>

        <menu
         create_jump_keys="true"
         label="Recorder"
         name="Recorder"
         tear_off="true">
            <menu_item_call
             label="Start Playback"
             name="Start Playback">
                <menu_item_call.on_click
                 function="Advanced.AgentPilot"
                 parameter="start playback" />
            </menu_item_call>
            <menu_item_call
             label="Stop Playback"
             name="Stop Playback">
                <menu_item_call.on_click
                 function="Advanced.AgentPilot"
                 parameter="stop playback" />
            </menu_item_call>
            <menu_item_check
             label="Loop Playback"
             name="Loop Playback">
                <menu_item_check.on_check
                 function="Advanced.CheckAgentPilotLoop"
                 parameter="loopPlayback" />
                <menu_item_check.on_click
                 function="Advanced.ToggleAgentPilotLoop" />
            </menu_item_check>
            <menu_item_call
             label="Start Record"
             name="Start Record">
                <menu_item_call.on_click
                 function="Advanced.AgentPilot"
                 parameter="start record" />
            </menu_item_call>
            <menu_item_call
             label="Stop Record"
             name="Stop Record">
                <menu_item_call.on_click
                 function="Advanced.AgentPilot"
                 parameter="stop record" />
            </menu_item_call>
        </menu>

        <menu
         create_jump_keys="true"
         label="World"
         name="World"
         tear_off="true">
            <menu_item_check
             label="Sim Sun Override"
             name="Sim Sun Override">
                <menu_item_check.on_check
                 function="CheckControl"
                 parameter="SkyOverrideSimSunPosition" />
                <menu_item_check.on_click
                 function="ToggleControl"
                 parameter="SkyOverrideSimSunPosition" />
            </menu_item_check>
            <menu_item_check
             label="Cheesy Beacon"
             name="Cheesy Beacon">
                <menu_item_check.on_check
                 function="CheckControl"
                 parameter="CheesyBeacon" />
                <menu_item_check.on_click
                 function="ToggleControl"
                 parameter="CheesyBeacon" />
            </menu_item_check>
            <menu_item_check
             label="Fixed Weather"
             name="Fixed Weather">
                <menu_item_check.on_check
                 function="CheckControl"
                 parameter="FixedWeather" />
                <menu_item_check.on_click
                 function="ToggleControl"
                 parameter="FixedWeather" />
            </menu_item_check>
            <menu_item_call
             label="Dump Region Object Cache"
             name="Dump Region Object Cache">
                <menu_item_call.on_click
                 function="Advanced.DumpRegionObjectCache" />
            </menu_item_call>
        </menu>
        <menu
         create_jump_keys="true"
         label="UI"
         name="UI"
         tear_off="true">
         <!--   <menu_item_check
             label="New Bottom Bar"
             name="New Bottom Bar">
                <menu_item_check.on_check
                 function="CheckControl"
                 parameter="BottomPanelNew" />
                <menu_item_check.on_click
                 function="ToggleControl"
                 parameter="BottomPanelNew" />
            </menu_item_check>-->
            <menu_item_call
             label="Media Browser Test"
             name="Web Browser Test">
                <menu_item_call.on_click
                 function="Advanced.WebBrowserTest"
                 parameter="http://secondlife.com/app/search/slurls.html"/>
            </menu_item_call>
          <menu_item_call
           label="Web Content Browser"
           name="Web Content Browser"
           shortcut="control|shift|Z">
            <menu_item_call.on_click
             function="Advanced.WebContentTest"
             parameter="http://google.com"/>
          </menu_item_call>
          <menu_item_call
             label="Dump SelectMgr"
             name="Dump SelectMgr">
                <menu_item_call.on_click
                 function="Advanced.DumpSelectMgr" />
            </menu_item_call>
            <menu_item_call
             label="Dump Inventory"
             name="Dump Inventory">
                <menu_item_call.on_click
                 function="Advanced.DumpInventory" />
            </menu_item_call>
            <menu_item_call
             label="Dump Timers"
             name="Dump Timers">
                <menu_item_call.on_click
                 function="Advanced.DumpTimers" />
            </menu_item_call>
            <menu_item_call
             label="Dump Focus Holder"
             name="Dump Focus Holder">
                <menu_item_call.on_click
                 function="Advanced.DumpFocusHolder" />
            </menu_item_call>
            <menu_item_call
             label="Print Selected Object Info"
             name="Print Selected Object Info"
             shortcut="control|shift|P">
                <menu_item_call.on_click
                 function="Advanced.PrintSelectedObjectInfo" />
            </menu_item_call>
            <menu_item_call
             label="Print Agent Info"
             name="Print Agent Info"
             shortcut="shift|P">
                <menu_item_call.on_click
                 function="Advanced.PrintAgentInfo" />
            </menu_item_call>
            <menu_item_call
             label="Memory Stats"
             name="Memory Stats"
             shortcut="control|alt|shift|M">
                <menu_item_call.on_click
                 function="Advanced.PrintTextureMemoryStats" />
            </menu_item_call>
            <menu_item_check
             label="Double-Click Auto-Pilot"
             name="Double-ClickAuto-Pilot">
                <menu_item_check.on_check
                 function="CheckControl"
                 parameter="DoubleClickAutoPilot" />
                <menu_item_check.on_click
                 function="ToggleControl"
                 parameter="DoubleClickAutoPilot" />
            </menu_item_check>
            <menu_item_check
             label="Double-Click Teleport"
             name="DoubleClick Teleport">
                <menu_item_check.on_check
                 function="CheckControl"
                 parameter="DoubleClickTeleport" />
                <menu_item_check.on_click
                 function="ToggleControl"
                 parameter="DoubleClickTeleport" />
            </menu_item_check>
            <menu_item_separator />

            <menu_item_check
             label="Debug SelectMgr"
             name="Debug SelectMgr">
                <menu_item_check.on_check
                 function="CheckControl"
                 parameter="DebugSelectMgr" />
                <menu_item_check.on_click
                 function="ToggleControl"
                 parameter="DebugSelectMgr" />
            </menu_item_check>
            <menu_item_check
             label="Debug Clicks"
             name="Debug Clicks">
                <menu_item_check.on_check
                 function="Advanced.CheckDebugClicks"
                 parameter="DebugClicks" />
                <menu_item_check.on_click
                 function="Advanced.ToggleDebugClicks"
                 parameter="DebugClicks" />
            </menu_item_check>
            <menu_item_check
             label="Debug Views"
             name="Debug Views">
                <menu_item_check.on_check
                 function="Advanced.CheckDebugViews" />
                <menu_item_check.on_click
                 function="Advanced.ToggleDebugViews" />
            </menu_item_check>
            <menu_item_check
             label="Debug Name Tooltips"
             name="Debug Name Tooltips">
                <menu_item_check.on_check
                 function="Advanced.CheckXUINameTooltips"
                 parameter="XUINameTooltips" />
                <menu_item_check.on_click
                 function="Advanced.ToggleXUINameTooltips" />
            </menu_item_check>
            <menu_item_check
             label="Debug Mouse Events"
             name="Debug Mouse Events">
                <menu_item_check.on_check
                 function="Advanced.CheckDebugMouseEvents"
                 parameter="MouseEvents" />
                <menu_item_check.on_click
                 function="Advanced.ToggleDebugMouseEvents" />
            </menu_item_check>
            <menu_item_check
             label="Debug Keys"
             name="Debug Keys">
                <menu_item_check.on_check
                 function="Advanced.CheckDebugKeys"
                 parameter="DebugKeys" />
                <menu_item_check.on_click
                 function="Advanced.ToggleDebugKeys" />
            </menu_item_check>
            <menu_item_check
             label="Debug Window Process"
             name="Debug WindowProc">
                <menu_item_check.on_check
                 function="Advanced.CheckDebugWindowProc"
                 parameter="DebugWindowProc" />
                <menu_item_check.on_click
                 function="Advanced.ToggleDebugWindowProc"
                 parameter="DebugWindowProc" />
            </menu_item_check>
        </menu>
        <menu
         create_jump_keys="true"
         label="XUI"
         name="XUI"
         tear_off="true">
            <menu_item_call
               label="Reload Color Settings"
               name="Reload Color Settings">
              <menu_item_call.on_click
               function="Advanced.ReloadColorSettings" />
            </menu_item_call>
            <menu_item_call
             label="Show Font Test"
             name="Show Font Test">
                <menu_item_call.on_click
                 function="Floater.Show"
                 parameter="font_test" />
            </menu_item_call>
            <menu_item_call
             label="Load from XML"
             name="Load from XML">
                <menu_item_call.on_click
                 function="Advanced.LoadUIFromXML" />
            </menu_item_call>
            <menu_item_call
             label="Save to XML"
             name="Save to XML">
                <menu_item_call.on_click
                 function="Advanced.SaveUIToXML" />
            </menu_item_call>
            <menu_item_check
             label="Show XUI Names"
             name="Show XUI Names">
                <menu_item_check.on_check
                 function="Advanced.CheckXUINames"
                 parameter="showUIname" />
                <menu_item_check.on_click
                 function="Advanced.ToggleXUINames" />
            </menu_item_check>
          <menu_item_call
           label="Send Test IMs"
           name="Send Test IMs">
            <menu_item_call.on_click
             function="Advanced.SendTestIMs" />
          </menu_item_call>
          <menu_item_call
           label="Flush Names Caches"
           name="Flush Names Caches">
            <menu_item_call.on_click
             function="Advanced.FlushNameCaches" />
          </menu_item_call>
        </menu>
        <menu
         create_jump_keys="true"
         label="Avatar"
         name="Character"
         tear_off="true">
            <menu
             create_jump_keys="true"
             label="Grab Baked Texture"
             name="Grab Baked Texture"
             tear_off="true">
                <menu_item_call
                 label="Iris"
                 name="Iris">
                    <menu_item_call.on_click
                     function="Advanced.GrabBakedTexture"
                     parameter="iris" />
                    <menu_item_call.on_enable
                     function="Advanced.EnableGrabBakedTexture"
					 parameter="iris" />
                </menu_item_call>
                <menu_item_call
                 label="Head"
                 name="Head">
                    <menu_item_call.on_click
                     function="Advanced.GrabBakedTexture"
                     parameter="head" />
                    <menu_item_call.on_enable
                     function="Advanced.EnableGrabBakedTexture"
					 parameter="head" />
                </menu_item_call>
                <menu_item_call
                 label="Upper Body"
                 name="Upper Body">
                    <menu_item_call.on_click
                     function="Advanced.GrabBakedTexture"
                     parameter="upper" />
                    <menu_item_call.on_enable
                     function="Advanced.EnableGrabBakedTexture"
					 parameter="upper" />
                </menu_item_call>
                <menu_item_call
                 label="Lower Body"
                 name="Lower Body">
                    <menu_item_call.on_click
                     function="Advanced.GrabBakedTexture"
                     parameter="lower" />
                    <menu_item_call.on_enable
                     function="Advanced.EnableGrabBakedTexture"
					 parameter="lower" />
                </menu_item_call>
                <menu_item_call
                 label="Skirt"
                 name="Skirt">
                    <menu_item_call.on_click
                     function="Advanced.GrabBakedTexture"
                     parameter="skirt" />
                    <menu_item_call.on_enable
                     function="Advanced.EnableGrabBakedTexture"
					 parameter="skirt" />
                </menu_item_call>
            </menu>
            <menu
             create_jump_keys="true"
             label="Character Tests"
             name="Character Tests"
             tear_off="true">
                <menu_item_call
                 label="Appearance To XML"
                 name="Appearance To XML">
                    <menu_item_call.on_click
                     function="Advanced.AppearanceToXML" />
                </menu_item_call>
                <menu_item_call
                 label="Toggle Character Geometry"
                 name="Toggle Character Geometry">
                    <menu_item_call.on_click
                     function="Advanced.ToggleCharacterGeometry" />
                    <menu_item_call.on_enable
                     function="IsGodCustomerService" />
                </menu_item_call>
                <menu_item_call
                 label="Test Male"
                 name="Test Male">
                    <menu_item_call.on_click
                     function="Advanced.TestMale" />
                </menu_item_call>
                <menu_item_call
                 label="Test Female"
                 name="Test Female">
                    <menu_item_call.on_click
                     function="Advanced.TestFemale" />
                </menu_item_call>
                <menu_item_call
                 label="Toggle PG"
                 name="Toggle PG">
                    <menu_item_call.on_click
                     function="Advanced.TogglePG" />
                </menu_item_call>
                <menu_item_check
                 label="Allow Select Avatar"
                 name="Allow Select Avatar">
                    <menu_item_check.on_check
                     function="CheckControl"
                     parameter="AllowSelectAvatar" />
                    <menu_item_check.on_click
                     function="ToggleControl"
                     parameter="AllowSelectAvatar" />
                </menu_item_check>
            </menu>
            <menu_item_call
             label="Force Params to Default"
             name="Force Params to Default">
                <menu_item_call.on_click
                 function="Advanced.ForceParamsToDefault" />
            </menu_item_call>
            <menu_item_check
             label="Animation Info"
             name="Animation Info">
                <menu_item_check.on_check
                 function="Advanced.CheckAnimationInfo"
                 parameter="AnimationInfo" />
                <menu_item_check.on_click
                 function="Advanced.ToggleAnimationInfo"
                 parameter="" />
            </menu_item_check>
            <menu_item_check
             label="Slow Motion Animations"
             name="Slow Motion Animations">
                <menu_item_check.on_check
                 function="CheckControl"
                 parameter="SlowMotionAnimation" />
                <menu_item_check.on_click
                 function="ToggleControl"
                 parameter="SlowMotionAnimation" />
            </menu_item_check>
            <menu_item_check
             label="Show Look At"
             name="Show Look At">
                <menu_item_check.on_check
                 function="Advanced.CheckShowLookAt"
                 parameter="ShowLookAt" />
                <menu_item_check.on_click
                 function="Advanced.ToggleShowLookAt" />
            </menu_item_check>
            <menu_item_check
             label="Show Point At"
             name="Show Point At">
                <menu_item_check.on_check
                 function="Advanced.CheckShowPointAt"
                 parameter="ShowPointAt" />
                <menu_item_check.on_click
                 function="Advanced.ToggleShowPointAt" />
            </menu_item_check>
            <menu_item_check
             label="Debug Joint Updates"
             name="Debug Joint Updates">
                <menu_item_check.on_check
                 function="Advanced.CheckDebugJointUpdates"
                 parameter="DebugJointUpdates" />
                <menu_item_check.on_click
                 function="Advanced.ToggleDebugJointUpdates" />
            </menu_item_check>
            <menu_item_check
             label="Disable LOD"
             name="Disable LOD">
                <menu_item_check.on_check
                 function="Advanced.CheckDisableLOD"
                 parameter="DisableLOD" />
                <menu_item_check.on_click
                 function="Advanced.ToggleDisableLOD" />
            </menu_item_check>
            <menu_item_check
             label="Debug Character Vis"
             name="Debug Character Vis">
                <menu_item_check.on_check
                 function="Advanced.CheckDebugCharacterVis"
                 parameter="DebugCharacterVis" />
                <menu_item_check.on_click
                 function="Advanced.ToggleDebugCharacterVis" />
            </menu_item_check>
            <menu_item_check
             label="Show Collision Skeleton"
             name="Show Collision Skeleton">
                <menu_item_check.on_check
                 function="Advanced.CheckInfoDisplay"
                 parameter="collision skeleton" />
                <menu_item_check.on_click
                 function="Advanced.ToggleInfoDisplay"
                 parameter="collision skeleton" />
            </menu_item_check>
            <menu_item_check
             label="Display Agent Target"
             name="Display Agent Target">
                <menu_item_check.on_check
                 function="Advanced.CheckInfoDisplay"
                 parameter="agent target" />
                <menu_item_check.on_click
                 function="Advanced.ToggleInfoDisplay"
                 parameter="agent target" />
            </menu_item_check>
<!-- Appears not to exist anymore
            <menu_item_check
             label="Debug Rotation"
             name="Debug Rotation">
                <menu_item_check.on_check
                 function="CheckControl"
                 parameter="DebugAvatarRotation" />
                <menu_item_check.on_click
                 function="ToggleControl"
                 parameter="DebugAvatarRotation" />
            </menu_item_check> -->
-->
            <menu_item_call
             label="Dump Attachments"
             name="Dump Attachments">
                <menu_item_call.on_click
                 function="Advanced.DumpAttachments" />
            </menu_item_call>
            <menu_item_call
             label="Debug Avatar Textures"
             name="Debug Avatar Textures"
             shortcut="control|alt|shift|A">
                <menu_item_call.on_click
                 function="Advanced.DebugAvatarTextures" />
            </menu_item_call>
            <menu_item_call
             label="Dump Local Textures"
             name="Dump Local Textures"
             shortcut="alt|shift|M">
                <menu_item_call.on_click
                 function="Advanced.DumpAvatarLocalTextures" />
            </menu_item_call>
			<menu_item_call
			 label="Reload Avatar Cloud Particle"
			 name="Reload Avatar Cloud Particle">
				<menu_item_call.on_click
				 function="Advanced.ReloadAvatarCloudParticle" />
			</menu_item_call>
		</menu>
        <menu_item_separator/>

        <menu_item_check
         label="HTTP Textures"
         name="HTTP Textures">
            <menu_item_check.on_check
             function="CheckControl"
             parameter="ImagePipelineUseHTTP" />
            <menu_item_check.on_click
             function="ToggleControl"
             parameter="ImagePipelineUseHTTP" />
        </menu_item_check>
        <menu_item_check
         label="HTTP Inventory"
         name="HTTP Inventory">
            <menu_item_check.on_check
             function="CheckControl"
             parameter="UseHTTPInventory" />
            <menu_item_check.on_click
             function="ToggleControl"
             parameter="UseHTTPInventory" />
        </menu_item_check>
        <menu_item_call
         label="Compress Images"
         name="Compress Images">
            <menu_item_call.on_click
             function="Advanced.CompressImage" />
        </menu_item_call>
        <menu_item_check
         label="Output Debug Minidump"
         name="Output Debug Minidump">
            <menu_item_check.on_check
             function="CheckControl"
             parameter="SaveMinidump" />
            <menu_item_check.on_click
             function="ToggleControl"
             parameter="SaveMinidump" />
        </menu_item_check>
        <menu_item_check
         label="Console Window on next Run"
         name="Console Window">
            <menu_item_check.on_check
             function="CheckControl"
             parameter="ShowConsoleWindow" />
            <menu_item_check.on_click
             function="ToggleControl"
             parameter="ShowConsoleWindow" />
        </menu_item_check>
        <menu
         create_jump_keys="true"
         label="Set Logging Level"
         name="Set Logging Level"
         tear_off="true">
          <menu_item_check
            label="Debug">
            <menu_item_check.on_check
              function="Develop.CheckLoggingLevel"
              parameter="0" />
            <menu_item_check.on_click
             function="Develop.SetLoggingLevel"
             parameter="0" />
          </menu_item_check>
          <menu_item_check
            label="Info">
            <menu_item_check.on_check
              function="Develop.CheckLoggingLevel"
              parameter="1" />
            <menu_item_check.on_click
             function="Develop.SetLoggingLevel"
             parameter="1" />
          </menu_item_check>
          <menu_item_check
            label="Warning">
            <menu_item_check.on_check
              function="Develop.CheckLoggingLevel"
              parameter="2" />
            <menu_item_check.on_click
             function="Develop.SetLoggingLevel"
             parameter="2" />
          </menu_item_check>
          <menu_item_check
            label="Error">
            <menu_item_check.on_check
              function="Develop.CheckLoggingLevel"
              parameter="3" />
            <menu_item_check.on_click
             function="Develop.SetLoggingLevel"
             parameter="3" />
          </menu_item_check>
          <menu_item_check
            label="None">
            <menu_item_check.on_check
              function="Develop.CheckLoggingLevel"
              parameter="4" />
            <menu_item_check.on_click
             function="Develop.SetLoggingLevel"
             parameter="4" />
          </menu_item_check>
       </menu>

        <menu_item_separator/>

        <menu_item_call
         label="Request Admin Status"
         name="Request Admin Options"
         shortcut="control|alt|G">
            <menu_item_call.on_click
             function="Advanced.RequestAdminStatus" />
        </menu_item_call>
        <menu_item_call
         label="Leave Admin Status"
         name="Leave Admin Options"
         shortcut="control|alt|shift|G">
            <menu_item_call.on_click
             function="Advanced.LeaveAdminStatus" />
        </menu_item_call>
		<menu_item_check
         label="Show Admin Menu"
         name="View Admin Options">
            <menu_item_check.on_enable
             function="Advanced.EnableViewAdminOptions" />
            <menu_item_check.on_check
             function="Advanced.CheckViewAdminOptions"
             parameter="ViewAdminOptions" />
            <menu_item_check.on_click
             function="Advanced.ToggleViewAdminOptions" />
        </menu_item_check>
    </menu>
    <menu
     create_jump_keys="true"
     label="Admin"
     name="Admin"
     tear_off="true"
     visible="false">
        <menu
         create_jump_keys="true"
         label="Object"
         tear_off="true">
            <menu_item_call
             label="Take Copy"
             name="Take Copy"
             shortcut="control|alt|shift|O">
                <menu_item_call.on_click
                 function="Admin.ForceTakeCopy" />
                <menu_item_call.on_enable
                 function="IsGodCustomerService" />
            </menu_item_call>
            <menu_item_call
             label="Force Owner To Me"
             name="Force Owner To Me">
                <menu_item_call.on_click
                 function="Admin.HandleObjectOwnerSelf" />
                <menu_item_call.on_enable
                 function="IsGodCustomerService" />
            </menu_item_call>
            <menu_item_call
             label="Force Owner Permissive"
             name="Force Owner Permissive">
                <menu_item_call.on_click
                 function="Admin.HandleObjectOwnerPermissive" />
                <menu_item_call.on_enable
                 function="IsGodCustomerService" />
            </menu_item_call>
            <menu_item_call
             label="Delete"
             name="Delete"
             shortcut="control|alt|shift|Del">
                <menu_item_call.on_click
                 function="Admin.HandleForceDelete" />
                <menu_item_call.on_enable
                 function="IsGodCustomerService" />
            </menu_item_call>
            <menu_item_call
             label="Lock"
             name="Lock"
             shortcut="control|alt|shift|L">
                <menu_item_call.on_click
                 function="Admin.HandleObjectLock" />
                <menu_item_call.on_enable
                 function="IsGodCustomerService" />
            </menu_item_call>
            <menu_item_call
             label="Get Assets IDs"
             name="Get Assets IDs"
             shortcut="control|alt|shift|I">
                <menu_item_call.on_click
                 function="Admin.HandleObjectAssetIDs" />
                <menu_item_call.on_enable
                 function="IsGodCustomerService" />
            </menu_item_call>
        </menu>
        <menu
         create_jump_keys="true"
         label="Parcel"
         name="Parcel"
         tear_off="true">
            <menu_item_call
             label="Force Owner To Me"
             name="Owner To Me">
                <menu_item_call.on_click
                 function="Admin.HandleForceParcelOwnerToMe" />
                <menu_item_call.on_enable
                 function="IsGodCustomerService" />
            </menu_item_call>
            <menu_item_call
             label="Set to Linden Content"
             name="Set to Linden Content"
             shortcut="control|alt|shift|C">
                <menu_item_call.on_click
                 function="Admin.HandleForceParcelToContent" />
                <menu_item_call.on_enable
                 function="IsGodCustomerService" />
            </menu_item_call>
            <menu_item_call
             label="Claim Public Land"
             name="Claim Public Land">
                <menu_item_call.on_click
                 function="Admin.HandleClaimPublicLand" />
                <menu_item_call.on_enable
                 function="IsGodCustomerService" />
            </menu_item_call>
        </menu>
        <menu
         create_jump_keys="true"
         label="Region"
         name="Region"
         tear_off="true">
            <menu_item_call
             label="Dump Temp Asset Data"
             name="Dump Temp Asset Data">
                <menu_item_call.on_click
                 function="Admin.HandleRegionDumpTempAssetData" />
                <menu_item_call.on_enable
                 function="IsGodCustomerService" />
            </menu_item_call>
            <menu_item_call
             label="Save Region State"
             name="Save Region State">
                <menu_item_call.on_click
                 function="Admin.OnSaveState" />
                <menu_item_call.on_enable
                 function="IsGodCustomerService" />
            </menu_item_call>
        </menu>
        <menu_item_call
         label="God Tools"
         name="God Tools">
            <menu_item_call.on_click
             function="Floater.Show"
             parameter="god_tools" />
            <menu_item_call.on_enable
             function="IsGodCustomerService" />
        </menu_item_call>
    </menu>
    
    
    <!-- God Menu -->
    
    <menu
     create_jump_keys="true"
     label="Admin"
     name="Deprecated"
     tear_off="true"
     visible="false">
        <menu
         create_jump_keys="true"
         label="Attach Object"
         mouse_opaque="false"
         name="Attach Object"
         tear_off="true" />
        <menu
         create_jump_keys="true"
         label="Detach Object"
         mouse_opaque="false"
         name="Detach Object"
         tear_off="true" />
        <menu
         create_jump_keys="true"
         label="Take Off Clothing"
         mouse_opaque="false"
         name="Take Off Clothing"
         tear_off="true">
            <menu_item_call
             label="Shirt"
             name="Shirt">
                <menu_item_call.on_click
                 function="Edit.TakeOff"
                 parameter="shirt" />
                <menu_item_call.on_enable
                 function="Edit.EnableTakeOff"
                 parameter="shirt" />
            </menu_item_call>
            <menu_item_call
             label="Pants"
             name="Pants">
                <menu_item_call.on_click
                 function="Edit.TakeOff"
                 parameter="pants" />
                <menu_item_call.on_enable
                 function="Edit.EnableTakeOff"
                 parameter="pants" />
            </menu_item_call>
            <menu_item_call
             label="Shoes"
             name="Shoes">
                <menu_item_call.on_click
                 function="Edit.TakeOff"
                 parameter="shoes" />
                <menu_item_call.on_enable
                 function="Edit.EnableTakeOff"
                 parameter="shoes" />
            </menu_item_call>
            <menu_item_call
             label="Socks"
             name="Socks">
                <menu_item_call.on_click
                 function="Edit.TakeOff"
                 parameter="socks" />
                <menu_item_call.on_enable
                 function="Edit.EnableTakeOff"
                 parameter="socks" />
            </menu_item_call>
            <menu_item_call
             label="Jacket"
             name="Jacket">
                <menu_item_call.on_click
                 function="Edit.TakeOff"
                 parameter="jacket" />
                <menu_item_call.on_enable
                 function="Edit.EnableTakeOff"
                 parameter="jacket" />
            </menu_item_call>
            <menu_item_call
             label="Gloves"
             name="Gloves">
                <menu_item_call.on_click
                 function="Edit.TakeOff"
                 parameter="gloves" />
                <menu_item_call.on_enable
                 function="Edit.EnableTakeOff"
                 parameter="gloves" />
            </menu_item_call>
            <menu_item_call
             label="Undershirt"
             name="Menu Undershirt">
                <menu_item_call.on_click
                 function="Edit.TakeOff"
                 parameter="undershirt" />
                <menu_item_call.on_enable
                 function="Edit.EnableTakeOff"
                 parameter="undershirt" />
            </menu_item_call>
            <menu_item_call
             label="Underpants"
             name="Menu Underpants">
                <menu_item_call.on_click
                 function="Edit.TakeOff"
                 parameter="underpants" />
                <menu_item_call.on_enable
                 function="Edit.EnableTakeOff"
                 parameter="underpants" />
            </menu_item_call>
            <menu_item_call
             label="Skirt"
             name="Skirt">
                <menu_item_call.on_click
                 function="Edit.TakeOff"
                 parameter="skirt" />
                <menu_item_call.on_enable
                 function="Edit.EnableTakeOff"
                 parameter="skirt" />
            </menu_item_call>
            <menu_item_call
             label="Alpha"
             name="Alpha">
                <menu_item_call.on_click
                 function="Edit.TakeOff"
                 parameter="alpha" />
                <menu_item_call.on_enable
                 function="Edit.EnableTakeOff"
                 parameter="alpha" />
            </menu_item_call>
            <menu_item_call
             label="Tattoo"
             name="Tattoo">
                <menu_item_call.on_click
                 function="Edit.TakeOff"
                 parameter="tattoo" />
                <menu_item_call.on_enable
                 function="Edit.EnableTakeOff"
                 parameter="tattoo" />
            </menu_item_call>
            <menu_item_call
             label="Physics"
             name="Physics">
                <menu_item_call.on_click
                 function="Edit.TakeOff"
                 parameter="physics" />
                <menu_item_call.on_enable
                 function="Edit.EnableTakeOff"
                 parameter="physics" />
            </menu_item_call>
            <menu_item_call
             label="All Clothes"
             name="All Clothes">
                <menu_item_call.on_click
                 function="Edit.TakeOff"
                 parameter="all" />
            </menu_item_call>
        </menu>
        <menu
         create_jump_keys="true"
         label="Help"
         name="Help"
         tear_off="true">
            <menu_item_call
             label="Official Linden Blog"
             name="Official Linden Blog">
                <menu_item_call.on_click
                 function="PromptShowURL"
                 name="OfficialLindenBlog_url"
                 parameter="WebLaunchSupportWiki,http://blog.secondlife.com/" />
            </menu_item_call>
            <menu_item_call
             label="Scripting Portal"
             name="Scripting Portal">
                <menu_item_call.on_click
                 function="PromptShowURL"
                 name="ScriptingPortal_url"
                 parameter="WebLaunchLSLWiki,http://wiki.secondlife.com/wiki/LSL_Portal" />
            </menu_item_call>
            <menu
             create_jump_keys="true"
             label="Bug Reporting"
             name="Bug Reporting"
             tear_off="true">
                <menu_item_call
                 label="Public Issue Tracker"
                 name="Public Issue Tracker">
                    <menu_item_call.on_click
                     function="PromptShowURL"
                     name="PublicIssueTracker_url"
                     parameter="WebLaunchPublicIssue,http://jira.secondlife.com" />
                </menu_item_call>
                <menu_item_call
                 label="Public Issue Tracker Help"
                 name="Publc Issue Tracker Help">
                    <menu_item_call.on_click
                     function="PromptShowURL"
                     name="PublicIssueTrackerHelp_url"
                     parameter="WebLaunchPublicIssueHelp,http://wiki.secondlife.com/wiki/Issue_tracker" />
                </menu_item_call>

                <menu_item_separator/>

                <menu_item_call
                 label="Bug Reporting 101"
                 name="Bug Reporing 101">
                    <menu_item_call.on_click
                     function="PromptShowURL"
                     name="BugReporting101_url"
                     parameter="WebLaunchBugReport101,http://wiki.secondlife.com/wiki/Bug_Reporting_101" />
                </menu_item_call>
                <menu_item_call
                 label="Security Issues"
                 name="Security Issues">
                    <menu_item_call.on_click
                     function="PromptShowURL"
                     name="SecurityIssues_url"
                     parameter="WebLaunchSecurityIssues,http://wiki.secondlife.com/wiki/Security_issues" />
                </menu_item_call>
                <menu_item_call
                 label="QA Wiki"
                 name="QA Wiki">
                    <menu_item_call.on_click
                     function="PromptShowURL"
                     name="QAWiki_url"
                     parameter="WebLaunchQAWiki,http://wiki.secondlife.com/wiki/QA_Portal" />
                </menu_item_call>
            </menu>
        </menu>
    </menu>
    
    <!-- BEGIN: V1 Menu System -WoLf -->
    <!-- V1 menu: File -->
    <menu
     create_jump_keys="true"
     label="File"
     name="V1-File"
     tear_off="true"
     visible="false">
    </menu>
    <!-- V1 menu: Edit -->
    <menu
     create_jump_keys="true"
     label="Edit"
     name="V1-Edit"
     tear_off="true"
     visible="false">
    </menu>
    <!-- V1 menu: View -->
    <menu
     create_jump_keys="true"
     label="View"
     name="V1-View"
     tear_off="true"
     visible="false">
    </menu>
    <!-- V1 menu: World -->
    <menu
     create_jump_keys="true"
     label="World"
     name="V1-World"
     tear_off="true"
     visible="false">
    </menu>
    <!-- V1 menu: Tools -->
    <menu
     create_jump_keys="true"
     label="Tools"
     name="V1-Tools"
     tear_off="true"
     visible="false">
    </menu>
    <!-- V1 menu: Help -->
    <menu
     create_jump_keys="true"
     label="Help"
     name="V1-Help"
     tear_off="true"
     visible="false">
    </menu>
    <!-- V1 menu: Firestorm -->
    <menu
     create_jump_keys="true"
     label="Firestorm"
     name="V1-Firestorm"
     tear_off="true"
     visible="false">
    </menu>
    <!-- V1 menu: Advanced -->
    <menu
     create_jump_keys="true"
     label="Advanced"
     name="V1-Advanced"
     tear_off="true"
     visible="false">
     <menu_item_check
         label="Use V1 Menus"
         name="V1 Menus">
            <menu_item_check.on_check
             function="CheckControl"
             parameter="FSUseV1Menus" />
            <menu_item_check.on_click
             function="ToggleControl"
             parameter="FSUseV1Menus" />
        </menu_item_check>
    </menu>
    <!-- END: V1 Menu System -WoLf -->    
    
</menu_bar><|MERGE_RESOLUTION|>--- conflicted
+++ resolved
@@ -8,7 +8,6 @@
      create_jump_keys="true"
      label="Avatar"
      name="Me"
-<<<<<<< HEAD
      tear_off="true"
      visible="true">
         
@@ -24,209 +23,13 @@
         <menu_item_call
          label="Buy L$"
          name="Buy and Sell L$">
-=======
-     tear_off="true">
-      <menu_item_call
-       label="Profile..."
-       name="Profile">
-        <menu_item_call.on_click
-         function="ShowAgentProfile"
-         parameter="agent" />
-      </menu_item_call>
-      <menu_item_call
-       label="Appearance..."
-       name="ChangeOutfit">
-        <menu_item_call.on_click
-         function="CustomizeAvatar" />
-        <menu_item_call.on_enable
-         function="Edit.EnableCustomizeAvatar" />
-      </menu_item_call>
-      <menu_item_call
-       label="Choose an avatar..."
-       name="Avatar Picker">
-        <menu_item_call.on_click
-         function="Floater.ToggleOrBringToFront"
-         parameter="avatar" />
-      </menu_item_call>
-      <menu_item_separator/>
-      <menu_item_check
-         label="Inventory..."
-         name="Inventory"
-         shortcut="control|I"
-		     visible="true">
-        <menu_item_check.on_check
-         function="Floater.Visible"
-         parameter="inventory" />
-        <menu_item_check.on_click
-         function="Floater.Toggle"
-         parameter="inventory" />
-      </menu_item_check>
-      <menu_item_call
-       label="New Inventory Window"
-       name="NewInventoryWindow"
-       shortcut="control|shift|I"
-       visible="false">
-        <menu_item_call.on_click
-         function="Inventory.NewWindow"
-         parameter="" />
-      </menu_item_call>
-      <menu_item_call
-       label="Places..."
-       name="Places">
-        <menu_item_call.on_click
-         function="Floater.ToggleOrBringToFront"
-         parameter="places" />
-      </menu_item_call>
-      <menu_item_call
-       label="Picks..."
-       name="Picks">
-        <menu_item_call.on_click
-         function="Floater.ToggleOrBringToFront"
-         parameter="picks" />
-      </menu_item_call>
-      <menu_item_separator/>
-      <menu_item_call
-       label="Camera Controls..."
-       name="Camera Controls">
-        <menu_item_call.on_click
-         function="Floater.ToggleOrBringToFront"
-         parameter="camera" />
-      </menu_item_call>
-      <menu
-       create_jump_keys="true"
-       label="Movement"
-       name="Movement"
-       tear_off="true">
-        <menu_item_call
-         label="Sit Down"
-         layout="topleft"
-         shortcut="alt|shift|S"
-         name="Sit Down Here">
-          <menu_item_call.on_click
-           function="Self.SitDown"
-           parameter="" />
-          <menu_item_call.on_enable
-           function="Self.EnableSitDown" />
+            <menu_item_call.on_click
+             function="BuyCurrency" />
         </menu_item_call>
-        <menu_item_check
-         label="Fly"
-         name="Fly"
-         shortcut="Home">
-          <menu_item_check.on_check
-           function="Agent.getFlying" />
-          <menu_item_check.on_click
-           function="Agent.toggleFlying" />
-          <menu_item_check.on_enable
-           function="Agent.enableFlying" />
-        </menu_item_check>
-        <menu_item_check
-         label="Always Run"
-         name="Always Run"
-         shortcut="control|R">
-          <menu_item_check.on_check
-           function="World.CheckAlwaysRun" />
-          <menu_item_check.on_click
-           function="World.AlwaysRun" />
-        </menu_item_check>
-        <menu_item_call
-         label="Stop Animating Me"
-         name="Stop Animating My Avatar">
-          <menu_item_call.on_click
-           function="Tools.StopAllAnimations" />
-        </menu_item_call>
-        <menu_item_call
-         label="Walk / run / fly..."
-         name="Stop Animating My Avatar">
-          <menu_item_call.on_click
-           function="Floater.ToggleOrBringToFront"
-           parameter="moveview" />
-        </menu_item_call>
-      </menu>
-
-      <menu
-       create_jump_keys="true"
-       label="Status"
-       name="Status"
-       tear_off="true">
-        <menu_item_call
-         label="Away"
-         name="Set Away">
-          <menu_item_call.on_click
-           function="World.SetAway" />
-        </menu_item_call>
-        <menu_item_call
-         label="Busy"
-         name="Set Busy">
-          <menu_item_call.on_click
-           function="World.SetBusy"/>
-        </menu_item_call>
-      </menu>
-
-      <menu_item_call
-       label="Request Admin Status"
-       name="Request Admin Options"
-       shortcut="control|alt|G"
-       visible="false">
-        <menu_item_call.on_click
-         function="Advanced.RequestAdminStatus" />
-      </menu_item_call>
-      <menu_item_call
-       label="Leave Admin Status"
-       name="Leave Admin Options"
-       shortcut="control|alt|shift|G"
-       visible="false">
-        <menu_item_call.on_click
-         function="Advanced.LeaveAdminStatus" />
-      </menu_item_call>
-
-      <menu_item_separator/>
-
-      <menu_item_call
-         label="Buy L$"
-         name="Buy and Sell L$">
-        <menu_item_call.on_click
-         function="BuyCurrency" />
-      </menu_item_call>
-      <menu_item_call
-           label="Account dashboard..."
-           name="Manage My Account">
-        <menu_item_call.on_click
-         function="PromptShowURL"
-         name="ManageMyAccount_url"
-         parameter="WebLaunchJoinNow,http://secondlife.com/account/" />
-      </menu_item_call>
-
-      <menu_item_separator/>
-
-      <menu_item_call
-         label="Preferences..."
-         name="Preferences"
-         shortcut="control|P">
-            <menu_item_call.on_click
-             function="Floater.Show"
-             parameter="preferences" />
-        </menu_item_call>
-         <menu_item_call
-         label="Toolbar buttons..."
-         name="Toolbars"
-         shortcut="control|T">
->>>>>>> f6b8bfd3
-            <menu_item_call.on_click
-             function="Floater.Toggle"
-             parameter="toybox" />
-        </menu_item_call>
-         <menu_item_call
-         label="Hide all controls"
-         name="Hide UI"
-         shortcut="control|shift|U">
-           <menu_item_call.on_click
-            function="View.ToggleUI" />
-         </menu_item_call>
 
         <menu_item_separator/>
         
         <menu_item_call
-<<<<<<< HEAD
          label="Preferences"
          name="Preferences"
          shortcut="control|P">
@@ -246,15 +49,11 @@
         <menu_item_call
          label="Appearance"
          name="ChangeOutfit">
-=======
-         label="Exit [APP_NAME]"
-         name="Quit"
-         shortcut="control|Q">
->>>>>>> f6b8bfd3
             <menu_item_call.on_click
-             function="File.Quit" />
+             function="CustomizeAvatar" />
+            <menu_item_call.on_enable
+             function="Edit.EnableCustomizeAvatar" />
         </menu_item_call>
-<<<<<<< HEAD
         
         <menu_item_call
          label="Snapshot"
@@ -270,77 +69,36 @@
          name="Inventory"
          shortcut="control|shift|I"
 		 visible="false">
-=======
-    </menu>
-    <menu
-     create_jump_keys="true"
-     label="Communicate"
-     name="Communicate"
-     tear_off="true">
-        <menu_item_check
-         label="Chat..."
-         name="Nearby Chat"
-         shortcut="control|H"
-         use_mac_ctrl="true">
->>>>>>> f6b8bfd3
             <menu_item_check.on_check
              function="Floater.Visible"
-             parameter="chat_bar" />
+             parameter="inventory" />
             <menu_item_check.on_click
              function="Floater.Toggle"
-             parameter="chat_bar" />
+             parameter="inventory" />
         </menu_item_check>
         
         <menu_item_check
-<<<<<<< HEAD
          label="Inventory"
          name="ShowSidetrayInventory"
          shortcut="control|I"
 		 visible="true">
-=======
-         label="Speak"
-         name="Speak">
->>>>>>> f6b8bfd3
             <menu_item_check.on_check
-             function="Agent.IsMicrophoneOn"
-             parameter="speak" />
-            <menu_item_check.on_enable
-             function="Agent.IsActionAllowed"
-             parameter="speak" />
+             function="SidetrayPanelVisible"
+             parameter="sidepanel_inventory" />
             <menu_item_check.on_click
-             function="Agent.ToggleMicrophone"
-             parameter="speak" />
+             function="ShowSidetrayPanel"
+             parameter="sidepanel_inventory" />
         </menu_item_check>
         
         <menu_item_check
-<<<<<<< HEAD
          label="Move Controls"
          name="Movement Controls">
             <menu_item_check.on_check
              function="Floater.Visible"
              parameter="moveview" />
-=======
-         label="Voice settings..."
-         name="Nearby Voice">
-            <menu_item_check.on_check
-             function="Floater.Visible"
-             parameter="voice_controls" />
-            <menu_item_check.on_click
-             function="Floater.Toggle"
-             parameter="voice_controls" />
-        </menu_item_check>
-        <menu_item_check
-         label="Voice morphing..."
-         name="ShowVoice"
-         visibility_control="VoiceMorphingEnabled">
-            <menu_item_check.on_check
-             function="Floater.Visible"
-             parameter="voice_effect" />
->>>>>>> f6b8bfd3
             <menu_item_check.on_click
              function="World.Toggle.MovementControls" />
         </menu_item_check>
-<<<<<<< HEAD
    
 	<menu
              create_jump_keys="true"
@@ -629,20 +387,6 @@
         
         <menu_item_separator/>
              
-=======
-        <menu_item_check
-         label="Gestures..."
-         name="Gestures"
-         shortcut="control|G">
-            <menu_item_check.on_check
-             function="Floater.Visible"
-             parameter="gestures" />
-            <menu_item_check.on_click
-             function="Floater.Toggle"
-             parameter="gestures" />
-        </menu_item_check>
-        <menu_item_separator/>
->>>>>>> f6b8bfd3
         <menu_item_call
          label="Friends"
          name="My Friends"
@@ -681,18 +425,17 @@
              function="SideTray.PanelPeopleTab"
              parameter="groups_panel" />
         </menu_item_call>
-<<<<<<< HEAD
-        <menu_item_check
-         label="Nearby Chat"
+        <menu_item_check
+         label="Chat..."
          name="Nearby Chat"
          shortcut="control|H"
          use_mac_ctrl="true">
             <menu_item_check.on_check
              function="Floater.Visible"
-             parameter="nearby_chat" />
+             parameter="chat_bar" />
             <menu_item_check.on_click
              function="Floater.Toggle"
-             parameter="nearby_chat" />
+             parameter="chat_bar" />
         </menu_item_check>
         <menu_item_check
          label="Conversations"
@@ -751,16 +494,6 @@
             <menu_item_call.on_click
              function="World.Chat" />
         </menu_item_call-->
-=======
-        <menu_item_call
-         label="Nearby people"
-         name="Active Speakers"
-         shortcut="control|shift|A">
-            <menu_item_call.on_click
-              function="SideTray.PanelPeopleTab"
-              parameter="nearby_panel" />
-        </menu_item_call>
->>>>>>> f6b8bfd3
     </menu>
     
     <!-- World Menu -->
@@ -769,7 +502,6 @@
      create_jump_keys="true"
      label="World"
      name="World"
-<<<<<<< HEAD
      tear_off="true"
      visible="true">
      
@@ -799,8 +531,15 @@
              name="World Map"
              shortcut="control|M"
              use_mac_ctrl="true">
-=======
-     tear_off="true">
+            <menu_item_check.on_check
+             function="Floater.Visible"
+             parameter="world_map" />
+            <menu_item_check.on_click
+             function="Floater.Toggle"
+             parameter="world_map" />
+        </menu_item_check>
+        <menu_item_separator/>
+        
         <menu_item_call
          label="Landmark This Place"
          name="Create Landmark Here">
@@ -809,89 +548,9 @@
             <menu_item_call.on_enable
              function="World.EnableCreateLandmark" />
         </menu_item_call>
-        <menu_item_call
-         label="Destinations..."
-         name="Destinations">
-            <menu_item_call.on_click
-             function="Floater.ToggleOrBringToFront"
-             parameter="destinations" />
-        </menu_item_call>
-        <menu_item_check
-         label="World map"
-         name="World Map"
-         shortcut="control|M"
-         use_mac_ctrl="true">
->>>>>>> f6b8bfd3
-            <menu_item_check.on_check
-             function="Floater.Visible"
-             parameter="world_map" />
-            <menu_item_check.on_click
-             function="Floater.Toggle"
-             parameter="world_map" />
-        </menu_item_check>
-<<<<<<< HEAD
-        <menu_item_separator/>
-        
-=======
-            <menu_item_check
-         label="Mini-map"
-         name="Mini-Map"
-         shortcut="control|shift|M">
-            <menu_item_check.on_check
-             function="Floater.Visible"
-             parameter="mini_map" />
-            <menu_item_check.on_click
-             function="Floater.Toggle"
-             parameter="mini_map" />
-        </menu_item_check>
-        <menu_item_check
-        label="Search"
-        name="Search"
-        shortcut="control|F">
-            <menu_item_check.on_check
-             function="Floater.Visible"
-             parameter="search" />
-            <menu_item_check.on_click
-             function="Floater.Toggle"
-             parameter="search" />
-            </menu_item_check>
-        <menu_item_separator/>
-        <menu_item_call
-         label="Teleport home"
-         name="Teleport Home"
-         shortcut="control|shift|H">
-        <menu_item_call.on_click
-         function="World.TeleportHome" />
-        <menu_item_call.on_enable
-         function="World.EnableTeleportHome" />
-        </menu_item_call>
-            <menu_item_call
-             label="Set home to here"
-             name="Set Home to Here">
-                <menu_item_call.on_click
-                 function="World.SetHomeLocation" />
-                <menu_item_call.on_enable
-                 function="World.EnableSetHomeLocation" />
-            </menu_item_call>
-        <menu_item_separator/>
->>>>>>> f6b8bfd3
-        <menu_item_call
-         label="Landmark This Place"
-         name="Create Landmark Here">
-            <menu_item_call.on_click
-             function="World.CreateLandmark" />
-            <menu_item_call.on_enable
-             function="World.EnableCreateLandmark" />
-        </menu_item_call>
-<<<<<<< HEAD
 
         <menu_item_call
          label="Location Profile"
-=======
-        <menu_item_separator/>
-        <menu_item_call
-         label="Place profile"
->>>>>>> f6b8bfd3
          layout="topleft"
          name="Place Profile">
             <menu_item_call.on_click
@@ -899,11 +558,7 @@
         </menu_item_call>
         
         <menu_item_call
-<<<<<<< HEAD
          label="Parcel Details"
-=======
-         label="About land"
->>>>>>> f6b8bfd3
          name="About Land">
             <menu_item_call.on_click
              function="Floater.Show"
@@ -911,20 +566,14 @@
         </menu_item_call>
         
         <menu_item_call
-<<<<<<< HEAD
          label="Region Details"
          name="Region/Estate"
          shortcut="alt|R"
          use_mac_ctrl="true">
-=======
-         label="Region / Estate"
-         name="Region/Estate">
->>>>>>> f6b8bfd3
             <menu_item_call.on_click
              function="Floater.Show"
              parameter="region_info" />
         </menu_item_call>
-<<<<<<< HEAD
 
         <menu_item_separator/>
 
@@ -945,32 +594,11 @@
                  parameter="land_holdings" />
         </menu_item_call>
         
-=======
-        <menu_item_call
-         label="My land holdings..."
-         name="My Land">
-            <menu_item_call.on_click
-             function="Floater.Show"
-             parameter="land_holdings" />
-        </menu_item_call>
-        <menu_item_call
-         label="Buy this land"
-         name="Buy Land">
-            <menu_item_call.on_click
-             function="Land.Buy" />
-            <menu_item_call.on_enable
-             function="World.EnableBuyLand" />
-            </menu_item_call>
-
-        <menu_item_separator/>
-
->>>>>>> f6b8bfd3
         <menu
            create_jump_keys="true"
            label="Show More"
            name="LandShow"
            tear_off="true">
-<<<<<<< HEAD
           
            <menu_item_check
                  label="Ban Lines"
@@ -982,17 +610,6 @@
                    parameter="ShowBanLines" />
            </menu_item_check>
            
-=======
-          <menu_item_check
-             label="Ban Lines"
-             name="Ban Lines">
-            <menu_item_check.on_check
-               control="ShowBanLines" />
-            <menu_item_check.on_click
-               function="ToggleControl"
-               parameter="ShowBanLines" />
-          </menu_item_check>
->>>>>>> f6b8bfd3
            <menu_item_check
                  label="Beacons"
                  name="beacons"
@@ -1060,7 +677,6 @@
         </menu>
 
         <menu_item_separator/>
-<<<<<<< HEAD
 
 	    <menu_item_call
 	     label="Teleport Home"
@@ -1081,8 +697,6 @@
                  function="World.EnableSetHomeLocation" />
         </menu_item_call>
         
-=======
->>>>>>> f6b8bfd3
     <!--    <menu_item_check
          label="Show Navigation Bar"
          name="ShowNavbarNavigationPanel">
@@ -1105,11 +719,7 @@
         </menu_item_check>
         <menu_item_separator/>-->
 
-<<<<<<< HEAD
       <menu
-=======
-        <menu
->>>>>>> f6b8bfd3
          create_jump_keys="true"
          label="Sun Position"
          name="Environment Settings"
@@ -1168,14 +778,6 @@
                 <menu_item_call.on_enable
                  function="RLV.EnableIfNot"
                  parameter="setenv" />
-            </menu_item_call>
-            <menu_item_separator/>
-            <menu_item_call
-             label="Use Region Settings"
-             name="Use Region Settings">
-                <menu_item_call.on_click
-                 function="World.EnvSettings"
-                 parameter="region" />
             </menu_item_call>
         </menu>
 
@@ -1903,7 +1505,6 @@
      create_jump_keys="true"
      label="Help"
      name="Help"
-<<<<<<< HEAD
      tear_off="true"
      visible="true">
         <menu_item_check
@@ -1946,23 +1547,6 @@
             <menu_item_call.on_click
              function="ShowHelp"
              parameter="grid_about" />
-=======
-     tear_off="true">
-        <menu_item_call
-         label="How to..."
-         name="How To">
-            <menu_item_call.on_click
-             function="Help.ToggleHowTo"
-             parameter="" />
-        </menu_item_call>
-        <menu_item_call
-         label="[SECOND_LIFE] Help"
-         name="Second Life Help"
-         shortcut="F1">
-            <menu_item_call.on_click
-             function="ShowHelp"
-             parameter="f1_help" />
->>>>>>> f6b8bfd3
         </menu_item_call>
 <!--        <menu_item_call
          label="Tutorial"
