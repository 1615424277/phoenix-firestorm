<?xml version="1.0" encoding="utf-8" standalone="yes" ?>
<menu_bar
 bg_visible="false"
 follows="left|top|right"
 name="Main Menu">
    <menu
     create_jump_keys="true"
     label="Avatar"
     name="Me"
     tear_off="true"
     visible="true">
        
        <menu_item_call
             label="Account"
             name="Manage Account">
                <menu_item_call.on_click
                 function="PromptShowURL"
                 name="ManageMyAccount_url"
                 parameter="WebLaunchJoinNow,http://secondlife.com/account/" />
                <menu_item_call.on_visible
                 function="GridCheck"
                 parameter="secondlife"/>
        </menu_item_call>
        <menu_item_call
            label="Marketplace listings..."
            name="MarketplaceListings">
            <menu_item_call.on_click
            function="Floater.ToggleOrBringToFront"
            parameter="marketplace_listings" />
        </menu_item_call>

        <menu_item_call
         label="Buy L$"
         name="Buy and Sell L$">
            <menu_item_call.on_click
             function="BuyCurrency" />
        </menu_item_call>

      <menu_item_call
           label="[Membership]"
           name="Membership">
            <menu_item_call.on_click
             function="Advanced.ShowURL"
             parameter="https://secondlife.com/my/account/membership.php"/>
            <menu_item_call.on_visible
                 function="Membership.UpdateLabel"/>
      </menu_item_call>

        <menu_item_separator/>

        <menu_item_check
         label="Inventory"
         name="Inventory"
         shortcut="control|I"
         visible="true">
          <menu_item_check.on_check
           function="Floater.Visible"
           parameter="inventory" />
          <menu_item_check.on_click
           function="Floater.Toggle"
           parameter="inventory" />
        </menu_item_check>
        <menu_item_call
         label="New Inventory Window"
         name="NewInventoryWindow"
         shortcut="control|shift|I"
         visible="false">
          <menu_item_call.on_click
           function="Inventory.NewWindow"
           parameter="" />
        </menu_item_call>
        <menu_item_check
         label="Protected Folders"
         name="Protected Folders">
            <menu_item_check.on_check
             function="Floater.Visible"
             parameter="fs_protectedfolders" />
            <menu_item_check.on_click
             function="Floater.Toggle"
             parameter="fs_protectedfolders" />
        </menu_item_check>
        <menu_item_check
            label="Favorite Wearables"
            name="WearableFavorites">
            <menu_item_check.on_click
             function="Floater.Toggle"
             parameter="fs_wearable_favorites" />
            <menu_item_check.on_check
             function="Floater.Visible"
             parameter="fs_wearable_favorites" />
        </menu_item_check>

      <menu_item_call
       label="Picks"
       name="Picks">
        <menu_item_call.on_click
         function="ShowAgentProfilePicks" />
        </menu_item_call>

      <menu_item_call
        label="Experiences"
        name="Experiences">
        <menu_item_call.on_click
          function="Floater.ToggleOrBringToFront"
          parameter="experiences"/>
      </menu_item_call>

        <menu_item_separator/>

        <menu_item_call
         label="Profile"
         name="Profile">
            <menu_item_call.on_click
             function="ShowAgentProfile"
             parameter="agent" />
        </menu_item_call>

       <menu_item_call
         label="Now wearing..."
         name="NowWearing">
            <menu_item_call.on_click
             function="NowWearing" />
            <menu_item_call.on_enable
             function="Edit.EnableCustomizeAvatar" />
       </menu_item_call>
        <menu_item_check
         label="Outfits"
         shortcut="control|O"
         name="ChangeOutfit">
            <menu_item_check.on_click
             function="CustomizeAvatar" />
            <menu_item_check.on_check
             function="Floater.IsOpen"
             parameter="appearance"/>
            <menu_item_check.on_enable
             function="Edit.EnableCustomizeAvatar" />
        </menu_item_check>

      <menu
        label="Take off"
        layout="topleft"
        name="Take Off &gt;">
        <menu
         label="Clothes"
         layout="topleft"
         name="Clothes &gt;">
          <menu_item_call
           enabled="false"
           label="Shirt"
           layout="topleft"
           name="Shirt">
            <menu_item_call.on_click
             function="Edit.TakeOff"
             parameter="shirt" />
            <menu_item_call.on_enable
             function="Edit.EnableTakeOff"
             parameter="shirt" />
          </menu_item_call>
          <menu_item_call
           enabled="false"
           label="Pants"
           layout="topleft"
           name="Pants">
            <menu_item_call.on_click
             function="Edit.TakeOff"
             parameter="pants" />
            <menu_item_call.on_enable
             function="Edit.EnableTakeOff"
             parameter="pants" />
          </menu_item_call>
          <menu_item_call
           enabled="false"
           label="Skirt"
           layout="topleft"
           name="Skirt">
            <menu_item_call.on_click
             function="Edit.TakeOff"
             parameter="skirt" />
            <menu_item_call.on_enable
             function="Edit.EnableTakeOff"
             parameter="skirt" />
          </menu_item_call>
          <menu_item_call
           enabled="false"
           label="Shoes"
           layout="topleft"
           name="Shoes">
            <menu_item_call.on_click
             function="Edit.TakeOff"
             parameter="shoes" />
            <menu_item_call.on_enable
             function="Edit.EnableTakeOff"
             parameter="shoes" />
          </menu_item_call>
          <menu_item_call
           enabled="false"
           label="Socks"
           layout="topleft"
           name="Socks">
            <menu_item_call.on_click
             function="Edit.TakeOff"
             parameter="socks" />
            <menu_item_call.on_enable
             function="Edit.EnableTakeOff"
             parameter="socks" />
          </menu_item_call>
          <menu_item_call
           enabled="false"
           label="Jacket"
           layout="topleft"
           name="Jacket">
            <menu_item_call.on_click
             function="Edit.TakeOff"
             parameter="jacket" />
            <menu_item_call.on_enable
             function="Edit.EnableTakeOff"
             parameter="jacket" />
          </menu_item_call>
          <menu_item_call
           enabled="false"
           label="Gloves"
           layout="topleft"
           name="Gloves">
            <menu_item_call.on_click
             function="Edit.TakeOff"
             parameter="gloves" />
            <menu_item_call.on_enable
             function="Edit.EnableTakeOff"
             parameter="gloves" />
          </menu_item_call>
          <menu_item_call
                enabled="false"
                label="Undershirt"
                layout="topleft"
                name="Self Undershirt">
            <menu_item_call.on_click
             function="Edit.TakeOff"
             parameter="undershirt" />
            <menu_item_call.on_enable
             function="Edit.EnableTakeOff"
             parameter="undershirt" />
          </menu_item_call>
          <menu_item_call
            enabled="false"
            label="Underpants"
            layout="topleft"
            name="Self Underpants">
            <menu_item_call.on_click
             function="Edit.TakeOff"
             parameter="underpants" />
            <menu_item_call.on_enable
             function="Edit.EnableTakeOff"
             parameter="underpants" />
          </menu_item_call>
          <menu_item_call
            enabled="false"
            label="Tattoo"
            layout="topleft"
            name="Self Tattoo">
            <menu_item_call.on_click
             function="Edit.TakeOff"
             parameter="tattoo" />
            <menu_item_call.on_enable
             function="Edit.EnableTakeOff"
             parameter="tattoo" />
          </menu_item_call>
          <menu_item_call
            enabled="false"
            label="Physics"
            layout="topleft"
            name="Self Physics">
            <menu_item_call.on_click
             function="Edit.TakeOff"
             parameter="physics" />
            <menu_item_call.on_enable
             function="Edit.EnableTakeOff"
             parameter="physics" />
          </menu_item_call>
          <menu_item_call
            enabled="false"
            label="Alpha"
            layout="topleft"
            name="Self Alpha">
            <menu_item_call.on_click
             function="Edit.TakeOff"
             parameter="alpha" />
            <menu_item_call.on_enable
             function="Edit.EnableTakeOff"
             parameter="alpha" />
          </menu_item_call>
          <menu_item_separator
           layout="topleft" />
          <menu_item_call
           label="All Clothes"
           layout="topleft"
           name="All Clothes">
            <menu_item_call.on_click
             function="Edit.TakeOff"
             parameter="all" />
          </menu_item_call>
        </menu>
        <menu
         label="HUD"
         layout="topleft"
         name="Avatar Detach HUD" />
        <menu
         label="Detach"
         layout="topleft"
         name="Avatar Detach" />
        <menu_item_call
         label="Detach All"
         layout="topleft"
         name="Detach All">
          <menu_item_call.on_click
           function="Self.RemoveAllAttachments"
           parameter="" />
          <menu_item_call.on_enable
           function="Self.EnableRemoveAllAttachments" />
        </menu_item_call>
      </menu>

      <menu_item_call
       label="Choose an avatar"
       name="Avatar Picker">
        <menu_item_call.on_click
         function="Floater.Toggle"
         parameter="avatar" />
        <menu_item_call.on_visible
         function="GridFeatureCheck"
         parameter="avatar_picker"/>
      </menu_item_call>
		
        <menu_item_separator/>

      <menu_item_call
       label="Hover Height"
       name="HoverHeight"
       use_mac_ctrl="true"
       visible="false">
        <menu_item_call.on_click
         function="Floater.ToggleOrBringToFront"
         parameter="edit_hover_height"/>
        <menu_item_call.on_enable
         function="Edit.EnableHoverHeight"/>
      </menu_item_call>

		<menu
		 create_jump_keys="true"
		 label="Movement"
		 name="Movement"
		 tear_off="true">

          <menu_item_call
             label="Sit Down"
             layout="topleft"
             shortcut="alt|shift|S"
             name="Sit Down Here">
                <menu_item_call.on_click
                 function="Self.SitDown"/>
                <menu_item_call.on_visible
                 function="Self.ShowSitDown"/>
                <menu_item_call.on_enable
                 function="Self.EnableSitDown" />
        </menu_item_call>
        <menu_item_call
         label="Stand Up"
         layout="topleft"
         shortcut="alt|shift|S"
         name="Stand up">
          <menu_item_call.on_click
           function="Self.StandUp"/>
          <menu_item_call.on_visible
           function="Self.EnableStandUp"/>
          <menu_item_call.on_enable
           function="Self.EnableStandUp" />
           </menu_item_call>
           <menu_item_check
             label="Fly"
             name="Fly"
             shortcut="HOME">
                <menu_item_check.on_check
                 function="Agent.getFlying" />
                <menu_item_check.on_click
                 function="Agent.toggleFlying" />
                <menu_item_check.on_enable
                 function="Agent.enableFlying" />
            </menu_item_check>
        <menu_item_call
         label="Stop flying"
         name="Stop flying"
         shortcut="HOME">
          <menu_item_call.on_click
           function="Agent.toggleFlying" />
          <menu_item_call.on_enable
           function="Agent.getFlying" />
        </menu_item_call>	
            <menu_item_check
             label="Always Run"
             name="Always Run"
             shortcut="control|R">
                <menu_item_check.on_check
                 function="World.CheckAlwaysRun" />
                <menu_item_check.on_click
                 function="World.AlwaysRun" />
            </menu_item_check>
          <menu_item_check
             label="Force Ground Sit"
             shortcut="control|alt|S"
             name="Force Toggle Sitting">
                <menu_item_check.on_check
                 function="Self.getForceSit" />
                <menu_item_check.on_click
                 function="Self.ForceSit"/>
                <menu_item_check.on_enable
                 function="Self.EnableForceSit" />
           </menu_item_check>
		   <menu_item_check
			 label="Movelock"
             shortcut="control|alt|P"
			 name="Move Lock">
                <menu_item_check.on_check
                   function="Self.GetMoveLock" />
                <menu_item_check.on_click
                   function="Self.ToggleMoveLock" />
                <menu_item_check.on_enable
                   function="Self.EnableMoveLock" />
			</menu_item_check>
			<menu_item_check
			 label="Quickjump"
             name="Avatar Ignore Prejump">
                <menu_item_check.on_check
                   function="Self.getIgnorePreJump" />
                <menu_item_check.on_click
                   function="Self.toggleIgnorePreJump" />
			</menu_item_check>
		</menu>

		<menu_item_check
		 label="Move Controls"
		 name="Movement Controls">
			<menu_item_check.on_check
			 function="Floater.Visible"
			 parameter="moveview" />
			<menu_item_check.on_click
			 function="Floater.Toggle"
			 parameter="moveview" />
		</menu_item_check>   

		<menu_item_check
		 label="Camera Controls"
		 name="Camera Controls"
		 shortcut="control|K">
			<menu_item_check.on_check
			 function="View.CheckCameraFloater" />
			<menu_item_check.on_click
			 function="View.ToggleCameraFloater" />
		</menu_item_check>

        <menu_item_separator/>

        <menu
         create_jump_keys="true"
         label="Avatar Health"
         name="avhealth"
         tear_off="true">
            <menu_item_call
             label="Stop Avatar Animations"
             name="Stop Animating My Avatar"
             allow_key_repeat="true"
             shortcut="alt|shift|A">
                <menu_item_call.on_click
                 function="Tools.StopAllAnimations"
                 parameter="stop"/>
            </menu_item_call>
            <menu_item_call
             label="Stop Avatar Animations &amp; Revoke Permissions"
             name="Stop Animating My Avatar With Revoke">
                <menu_item_call.on_click
                 function="Tools.StopAllAnimations"
                 parameter="stoprevoke"/>
            </menu_item_call>
            <menu_item_call
                label="Undeform Avatar"
                name="undeform_avatar">
	            <menu_item_call.on_click
                function="Tools.Undeform" />
	        </menu_item_call>
            <menu_item_call 
               label="Reset skeleton"
               name="Reset Skeleton">
               <menu_item_call.on_click
                function="Avatar.ResetSkeleton" />
            </menu_item_call>
            <menu_item_call 
                label="Reset skeleton and animations"
                name="Reset Skeleton And Animations">
                <menu_item_call.on_click
                 function="Avatar.ResetSelfSkeletonAndAnimations" />
            </menu_item_call>
	        <menu_item_call
	         label="Force Appearance Update (Rebake)"
	         name="Rebake Texture"
		 shortcut="control|alt|R">
	            <menu_item_call.on_click
	             function="Advanced.RebakeTextures" />
	        </menu_item_call>
            <menu_item_call
             label="Refresh Attachments"
             name="Refresh Attachments"
             shortcut="alt|shift|R">
                <menu_item_call.on_click
                 function="Advanced.RefreshAttachments" />
            </menu_item_call>
            <menu_item_separator/>
		<menu_item_call
                    label="Reset Default Male Avatar (Character Test)"
                    name="ResetDefaultAvM">
                    <menu_item_call.on_click
                     function="Advanced.TestMale" />
		</menu_item_call>
          <menu_item_call
                          label="Reset Default Female Avatar (Character Test)"
                          name="ResetDefaultAvF">
            <menu_item_call.on_click
             function="Advanced.TestFemale" />
          </menu_item_call>
            <menu_item_separator/>
	        <menu_item_check
	         label="Show Avatar Complexity Information"
	         name="Avatar Draw Info">
	            <menu_item_check.on_check
	             function="Advanced.CheckInfoDisplay"
	             parameter="avatardrawinfo" />
	            <menu_item_check.on_click
	             function="Advanced.ToggleInfoDisplay"
	             parameter="avatardrawinfo" />
	        </menu_item_check>
      <menu_item_call
        label="Scripts"
        name="MyScripts">
        <menu_item_call.on_click
          function="Floater.Toggle"
          parameter="my_scripts"/>
      </menu_item_call>
	        <menu_item_call
             label="Lag Meter"
             name="Lag Meter">
                <menu_item_call.on_click
                 function="Floater.Show"
                 parameter="lagmeter" />
            </menu_item_call>
          <menu_item_call
             label="Recreate LSL Bridge"
             name="Recreate LSL Bridge">
            <menu_item_call.on_click
             function="RecreateLSLBridge"/>
          </menu_item_call>
        </menu>

        <menu_item_call
         label="Snapshot"
         name="Take Snapshot"
         shortcut="control|shift|S">
            <menu_item_call.on_click
             function="Floater.Show"
             parameter="snapshot" />
        </menu_item_call>
        <menu_item_call
         label="360° Snapshot"
         name="Capture 360">
            <menu_item_call.on_click
             function="Floater.Show"
             parameter="360capture" />
        </menu_item_call>

      <menu_item_call
        label="Money Tracker"
        name="money_tracker">
        <menu_item_call.on_click
          function="Floater.Toggle"
          parameter="money_tracker" />
      </menu_item_call>
		
		<menu_item_call
			label="Pose Stand..."
			name="pose_stand">
            <menu_item_call.on_click
			function="Floater.Show"
			parameter="fs_posestand" />
			<menu_item_call.on_enable
				function="Agent.IsActionAllowed"
				parameter="fs_when_not_sitting" />
        </menu_item_call>

        <menu_item_separator/>

        <menu_item_call
         label="Preferences"
         name="Preferences"
         shortcut="control|P">
            <menu_item_call.on_click
             function="Floater.Toggle"
             parameter="preferences" />
        </menu_item_call>
        
        <menu_item_call
         label="Toolbar Buttons"
         name="Toolbar Buttons">
            <menu_item_call.on_click
             function="Floater.Show"
             parameter="toybox" />
        </menu_item_call>

         <menu_item_check
         label="Show HUD Attachments"
         name="Show HUD Attachments"
         shortcut="alt|shift|H">
           <menu_item_check.on_check
            function="View.CheckHUDAttachments" />
            <menu_item_check.on_click
             function="View.ShowHUDAttachments" />
            <menu_item_check.on_enable
             function="View.EnableHUDAttachments" />
         </menu_item_check>

         <menu_item_check
         label="Show User Interface"
         name="Show User Interface"
         shortcut="alt|shift|U">
           <menu_item_check.on_check
            function="View.CheckToggleUI" />
            <menu_item_check.on_click
             function="View.ToggleUI" />
         </menu_item_check>

        <menu_item_separator/>

        <menu_item_call
         label="Request Admin Status"
         name="Request Admin Options"
         shortcut="control|alt|G"
		 visible="false">
            <menu_item_call.on_click
             function="Advanced.RequestAdminStatus" />
        </menu_item_call>
        
        <menu_item_call
         label="Leave Admin Status"
         name="Leave Admin Options"
		 visible="false">
            <menu_item_call.on_click
             function="Advanced.LeaveAdminStatus" />
        </menu_item_call>

        <menu_item_call
         label="Exit [APP_NAME]"
         name="Quit"
         shortcut="control|Q">
            <menu_item_call.on_click
             function="File.Quit" />
        </menu_item_call>

    </menu>
    
    <!-- Comm Menu -->
    
    <menu
     create_jump_keys="true"
     label="Comm"
     name="Communicate"
     tear_off="true"
     visible="true">
     
        <menu
         create_jump_keys="true"
         label="Online Status"
         name="Status"
         tear_off="true">
        <menu_item_check
         name="Away"
         label="Away">
          <menu_item_check.on_check
           function="View.Status.CheckAway" />
          <menu_item_check.on_click
           function="World.SetAway" />
        </menu_item_check>
        <menu_item_check
         name="Do Not Disturb"
         label="Unavailable">
          <menu_item_check.on_check
           function="View.Status.CheckDoNotDisturb" />
          <menu_item_check.on_click
           function="World.SetDoNotDisturb"/>
        </menu_item_check>
			    <menu_item_check
             label="Autorespond"
             name="Set Autorespond">
                <menu_item_check.on_check
                 function="World.GetAutorespond"/>
                <menu_item_check.on_click
                 function="World.SetAutorespond"/>
            </menu_item_check>
			    <menu_item_check
             label="Autorespond to non-friends"
             name="Set Autorespond to non-friends">
                <menu_item_check.on_check
                 function="World.GetAutorespondNonFriends"/>
                <menu_item_check.on_click
                 function="World.SetAutorespondNonFriends"/>
            </menu_item_check>
        
            <menu_item_separator/>
                <menu_item_check
             label="Reject teleport offers and requests"
             name="Automatically reject teleport offers">
                <menu_item_check.on_check
                 function="World.GetRejectTeleportOffers"/>
                <menu_item_check.on_click
                 function="World.SetRejectTeleportOffers"/>
            </menu_item_check>
                <menu_item_check
             label="Reject all group invites"
             name="Reject all group invites">
                <menu_item_check.on_check
                 function="World.GetRejectAllGroupInvites"/>
                <menu_item_check.on_click
                 function="World.SetRejectAllGroupInvites"/>
            </menu_item_check>
                <menu_item_check
             label="Reject all friendship requests"
             name="Reject all friendship requests">
                <menu_item_check.on_check
                 function="World.GetRejectFriendshipRequests"/>
                <menu_item_check.on_click
                 function="World.SetRejectFriendshipRequests"/>
            </menu_item_check>
        
        </menu>
        
        <menu_item_separator/>
             
        <menu_item_call
         label="Friends"
         name="My Friends"
         shortcut="control|shift|F">
            <menu_item_call.on_click
             function="SideTray.PanelPeopleTab"
             parameter="friends_panel" />
            </menu_item_call>
        <menu_item_check
         label="Contacts"
         name="Contacts"
         shortcut="control|alt|shift|F">
            <menu_item_check.on_check
             function="Floater.Visible"
             parameter="imcontacts" />
            <menu_item_check.on_click
             function="Floater.Toggle"
             parameter="imcontacts" />
            </menu_item_check>
        <menu_item_call
         label="Contact Sets"
         name="Contact Sets"
         shortcut="control|alt|shift|C">
            <menu_item_call.on_click
             function="SideTray.PanelPeopleTab"
             parameter="contact_sets_panel" />
        </menu_item_call>
        <menu_item_call
         label="Groups"
         name="My Groups"
         shortcut="control|shift|G">
            <menu_item_call.on_click
             function="SideTray.PanelPeopleTab"
             parameter="groups_panel" />
        </menu_item_call>
        <menu_item_check
         label="Chat..."
         name="Nearby Chat"
         shortcut="control|H"
         use_mac_ctrl="true">
            <menu_item_check.on_check
             function="Floater.Visible"
             parameter="fs_nearby_chat" />
            <menu_item_check.on_click
             function="Floater.ToggleOrBringToFront"
             parameter="fs_nearby_chat" />
        </menu_item_check>
        <menu_item_check
         label="People"
         name="People">
            <menu_item_check.on_check
             function="Floater.Visible"
             parameter="people" />
            <menu_item_check.on_click
             function="Floater.Toggle"
             parameter="people" />
            </menu_item_check>
        <menu_item_check
         label="Conversations"
         name="Conversations"
         shortcut="control|T"
         use_mac_ctrl="true">
            <menu_item_check.on_check
             function="Floater.Visible"
             parameter="fs_im_container" />
            <menu_item_check.on_click
             function="Floater.ToggleOrBringToFront"
             parameter="fs_im_container" />
        </menu_item_check>

        <menu_item_separator/>

        <menu_item_check
         label="Gestures"
         name="Gestures"
         shortcut="control|G">
            <menu_item_check.on_check
             function="Floater.Visible"
             parameter="gestures" />
            <menu_item_check.on_click
             function="Floater.Toggle"
             parameter="gestures" />
        </menu_item_check>
        <menu_item_separator/>
      <menu_item_call
        label="Flickr..."
        name="Flickr">
        <menu_item_call.on_click
          function="Floater.Toggle"
          parameter="flickr"/>
      </menu_item_call>
      <menu_item_call
        label="Discord..."
        name="Discord">
        <menu_item_call.on_click
          function="Floater.Toggle"
          parameter="fs_discord"/>
      </menu_item_call>
        <menu_item_separator/>
        <menu
         label="Voice morphing"
         name="VoiceMorphing"
         visibility_control="VoiceMorphingEnabled">
            <menu_item_check
             label="No voice morphing"
             name="NoVoiceMorphing">
                <menu_item_check.on_check
                 function="Communicate.VoiceMorphing.NoVoiceMorphing.Check" />
                <menu_item_check.on_click
                 function="Communicate.VoiceMorphing.NoVoiceMorphing.Click" />
            </menu_item_check>
            <menu_item_separator/>
            <menu_item_check
             label="Preview..."
             name="Preview">
                <menu_item_check.on_check
                 function="Floater.Visible"
                 parameter="voice_effect" />
                <menu_item_check.on_click
                 function="Floater.Toggle"
                 parameter="voice_effect" />
            </menu_item_check>
            <menu_item_call
             label="Subscribe..."
             name="Subscribe">
                <menu_item_call.on_click
                 function="Communicate.VoiceMorphing.Subscribe" />
            </menu_item_call>
            <menu_item_call
             label="Premium perk..."
             name="PremiumPerk">
                <menu_item_call.on_click
                 function="Communicate.VoiceMorphing.PremiumPerk" />
            </menu_item_call>
        </menu>
        <menu_item_check
         name="Conversation Log..."
         label="Conversation Log...">
            <menu_item_check.on_check
             function="Floater.Visible"
             parameter="conversation" />
            <menu_item_check.on_enable
             function="Conversation.IsConversationLoggingAllowed" />
            <menu_item_check.on_click
             function="Floater.Toggle"
             parameter="conversation" />
        </menu_item_check>
        <!--
        <menu_item_separator/>
        <menu_item_check
         label="Friends"
         name="My Friends"
         shortcut="control|shift|F">
            <menu_item_check.on_check
             function="SideTray.CheckPanelPeopleTab"
             parameter="friends_panel" />
            <menu_item_check.on_click
             function="SideTray.PanelPeopleTab"
             parameter="friends_panel" />
            </menu_item_check>
        <menu_item_check
         label="Groups"
         name="My Groups"
         shortcut="control|shift|G">
         	<menu_item_check.on_check
             function="SideTray.CheckPanelPeopleTab"
             parameter="groups_panel" />
            <menu_item_check.on_click
             function="SideTray.PanelPeopleTab"
             parameter="groups_panel" />
        </menu_item_check>
        <menu_item_check
         label="Nearby people"
         name="Active Speakers"
         shortcut="control|shift|A">
        	 <menu_item_check.on_check
             function="SideTray.CheckPanelPeopleTab"
             parameter="nearby_panel" />
            <menu_item_check.on_click
              function="SideTray.PanelPeopleTab"
              parameter="nearby_panel" />
        </menu_item_check>
        -->
        <menu_item_check
         label="Nearby Voice"
         name="Nearby Voice">
            <menu_item_check.on_check
             function="Floater.Visible"
             parameter="fs_voice_controls" />
            <menu_item_check.on_click
             function="Floater.Toggle"
             parameter="fs_voice_controls" />
        </menu_item_check>
        <menu_item_call
         label="Block List"
         name="Block List">
            <menu_item_call.on_click
              function="SideTray.PanelPeopleTab"
              parameter="blocked_panel" />
        </menu_item_call>
    </menu>
    
    <!-- World Menu -->
    
    <menu
     create_jump_keys="true"
     label="World"
     name="World"
     tear_off="true"
     visible="true">
        <menu_item_call
         label="Resync Animations"
         name="Resync Animations"
         shortcut="control|S">
            <menu_item_call.on_click
             function="Tools.ResyncAnimations" />
        </menu_item_call>
        
        <menu_item_separator/>
     
        <menu_item_call
            label="Nearby Avatars"
            name="Active Speakers"
            shortcut="control|shift|A">
            <menu_item_call.on_click
             function="SideTray.PanelPeopleTab"
             parameter="nearby_panel" />
        </menu_item_call>

        <menu_item_check
         label="Radar"
         name="Radar">
            <menu_item_check.on_check
             function="Floater.Visible"
             parameter="fs_radar" />
            <menu_item_check.on_click
             function="Floater.Toggle"
             parameter="fs_radar" />
        </menu_item_check>

        <menu_item_call
         label="Teleport History"
         name="Teleport History"
         shortcut="alt|H">
            <menu_item_call.on_click
             function="ToggleTeleportHistory"/>
            </menu_item_call>

        <menu_item_check
         label="Places"
         name="Places">
            <menu_item_check.on_check
             function="Floater.Visible"
             parameter="places" />
            <menu_item_check.on_click
             function="Floater.Toggle"
             parameter="places" />
            </menu_item_check>
        <menu_item_call
         label="Destinations"
         name="Destinations">
            <menu_item_call.on_click
             function="Floater.Toggle"
             parameter="destinations" />
            <menu_item_call.on_visible
             function="GridFeatureCheck"
             parameter="destination_guide"/>
        </menu_item_call>
        <menu_item_call
             label="Events"
             name="Events"
             shortcut="control|E">
            <menu_item_call.on_click
             function="Advanced.ShowURL"
             parameter="https://secondlife.com/my/community/events"/>
            <menu_item_call.on_visible
             function="GridCheck"
             parameter="secondlife"/>
        </menu_item_call>
        <menu_item_check
             label="Mini-Map"
             name="Mini-Map"
             shortcut="control|shift|M">
            <menu_item_check.on_check
             function="Floater.Visible"
             parameter="mini_map" />
            <menu_item_check.on_click
             function="Floater.Toggle"
             parameter="mini_map" />
        </menu_item_check>
         <menu_item_check
             label="World Map"
             name="World Map"
             shortcut="control|M"
             use_mac_ctrl="true">
            <menu_item_check.on_check
             function="Floater.Visible"
             parameter="world_map" />
            <menu_item_check.on_click
             function="Floater.Toggle"
             parameter="world_map" />
        </menu_item_check>
        
         <menu_item_check
             label="Region Tracker"
             name="Region Tracker">
            <menu_item_check.on_check
             function="Floater.Visible"
             parameter="region_tracker" />
            <menu_item_check.on_click
             function="Floater.Toggle"
             parameter="region_tracker" />
        </menu_item_check>
         <menu_item_check
             label="Stream Title"
             name="Stream Title">
            <menu_item_check.on_check
             function="Floater.Visible"
             parameter="fs_streamtitle" />
            <menu_item_check.on_click
             function="Floater.Toggle"
             parameter="fs_streamtitle" />
        </menu_item_check>
        <menu_item_separator/>
        
        <menu_item_call
         label="Landmark this Place"
         name="Create Landmark Here">
            <menu_item_call.on_click
             function="World.CreateLandmark" />
            <menu_item_call.on_enable
             function="World.EnableCreateLandmark" />
        </menu_item_call>

        <menu_item_call
         label="Location Profile"
         layout="topleft"
         name="Place Profile">
            <menu_item_call.on_click
             function="World.PlaceProfile" />
            <menu_item_call.on_enable
             function="World.EnablePlaceProfile" />
        </menu_item_call>
        
        <menu_item_call
         label="Parcel Details"
         name="About Land">
            <menu_item_call.on_click
             function="Floater.Show"
             parameter="about_land" />
            <menu_item_call.on_enable
             function="Floater.CanShow"
             parameter="about_land" />
        </menu_item_call>
        
        <menu_item_call
         label="Region Details"
         name="RegionEstate"
         shortcut="alt|R"
         use_mac_ctrl="true">
            <menu_item_call.on_click
             function="Floater.Show"
             parameter="region_info" />
            <menu_item_call.on_enable
             function="Floater.CanShow"
             parameter="region_info" />
        </menu_item_call>
        <menu_item_call
             label="Set Home to Here"
             name="Set Home to Here">
                <menu_item_call.on_click
                 function="World.SetHomeLocation" />
                <menu_item_call.on_enable
                 function="World.EnableSetHomeLocation" />
        </menu_item_call>

        <menu_item_separator/>

        <menu_item_call
             label="Buy this Land"
             name="Buy Land">
                <menu_item_call.on_click
                 function="Land.Buy" />
                <menu_item_call.on_enable
                 function="World.EnableBuyLand" />
            </menu_item_call>
        
        <menu_item_call
             label="Show Owned Land"
             name="My Land">
                <menu_item_call.on_click
                 function="Floater.Show"
                 parameter="land_holdings" />
        </menu_item_call>

        <menu_item_call
         label="My Linden Home..."
         name="Linden Home">
            <menu_item_call.on_visible
             function="GridCheck"
             parameter="secondlife"/>
            <menu_item_call.on_click
             function="World.LindenHome"/>
        </menu_item_call>
        
        <menu
           create_jump_keys="true"
           label="Show More"
           name="LandShow"
           tear_off="true">
          
           <menu_item_check
                 label="Ban Lines"
                 name="Ban Lines">
                <menu_item_check.on_check
                   control="ShowBanLines" />
                <menu_item_check.on_click
                   function="ToggleControl"
                   parameter="ShowBanLines" />
           </menu_item_check>
           
           <menu_item_check
                 label="Beacons"
                 name="beacons"
                 shortcut="control|alt|shift|N">
                    <menu_item_check.on_check
                     function="Floater.Visible"
                     parameter="beacons" />
                    <menu_item_check.on_click
                     function="Floater.Toggle"
                     parameter="beacons" />
          </menu_item_check>
          
          <menu_item_check
             label="Property Lines"
             name="Property Lines"
             shortcut="control|alt|shift|P">
            <menu_item_check.on_check
               control="ShowPropertyLines" />
            <menu_item_check.on_click
               function="ToggleControl"
               parameter="ShowPropertyLines" />
          </menu_item_check>
          
          <menu_item_check
             label="Land Owners"
             name="Land Owners"
             shortcut="control|alt|O">
            <menu_item_check.on_check
               control="ShowParcelOwners" />
            <menu_item_check.on_click
               function="ToggleControl"
               parameter="ShowParcelOwners" />
          </menu_item_check>
          
          <menu_item_check
             label="Coordinates"
             name="Coordinates">
            <menu_item_check.on_click
               function="ToggleControl"
               parameter="NavBarShowCoordinates" />
            <menu_item_check.on_check
               control="NavBarShowCoordinates" />
          </menu_item_check>
          
          <menu_item_check
             label="Parcel Permissions"
             name="Parcel Properties">
            <menu_item_check.on_click
               function="ToggleControl"
               parameter="NavBarShowParcelProperties" />
            <menu_item_check.on_check
               control="NavBarShowParcelProperties" />
          </menu_item_check>
          <menu_item_separator />
          <menu_item_check
             label="Advanced Menu"
             name="Show Advanced Menu">
            <on_check
               function="CheckControl"
               parameter="UseDebugMenus" />
            <on_click
               function="ToggleControl"
               parameter="UseDebugMenus" />
          </menu_item_check>
        </menu>
        <menu_item_check
          label="Improve graphics speed..."
          name="Performance">
          <menu_item_check.on_click
           function="Floater.Toggle"
           parameter="performance" />
          <menu_item_check.on_check
           function="Floater.Visible"
           parameter="performance" />
        </menu_item_check>
        <menu_item_separator/>

	    <menu_item_call
	     label="Teleport Home"
	     name="Teleport Home"
	     shortcut="control|shift|H">
         <menu_item_call.on_click
            function="World.TeleportHome" />
         <menu_item_call.on_enable
            function="World.EnableTeleportHome" />
        </menu_item_call>
        <menu_item_separator/>
    <!--    <menu_item_check
         label="Show Navigation Bar"
         name="ShowNavbarNavigationPanel">
           <menu_item_check.on_click
             function="ToggleControl"
             parameter="ShowNavbarNavigationPanel" />
             <menu_item_check.on_check
             function="CheckControl"
             parameter="ShowNavbarNavigationPanel" />
        </menu_item_check>
       <menu_item_check
         label="Show Favorites Bar"
         name="ShowNavbarFavoritesPanel">
           <menu_item_check.on_click
             function="ToggleControl"
             parameter="ShowNavbarFavoritesPanel" />
             <menu_item_check.on_check
             function="CheckControl"
             parameter="ShowNavbarFavoritesPanel" />
        </menu_item_check>
        <menu_item_separator/>-->

      <menu
         create_jump_keys="true"
         label="Environment"
         name="Environment"
         tear_off="true">
            <menu_item_check
             label="Sunrise"
             name="Sunrise"
             shortcut="control|shift|U">
                <menu_item_check.on_click
                 function="World.EnvSettings"
                 parameter="sunrise" />
                <menu_item_check.on_check
                 function="World.EnableEnvSettings" 
                 parameter="sunrise" />
                <menu_item_check.on_enable
                 function="RLV.EnableIfNot"
                 parameter="setenv" />
            </menu_item_check>
          <menu_item_check
           label="Midday"
           name="Noon"
           shortcut="control|shift|Y">
            <menu_item_check.on_click
             function="World.EnvSettings"
             parameter="noon" />
            <menu_item_check.on_check
             function="World.EnableEnvSettings"
             parameter="noon" />
            <menu_item_check.on_enable
             function="RLV.EnableIfNot"
             parameter="setenv" />
          </menu_item_check>
          <menu_item_check
             label="Midday (Legacy)"
             name="legacy noon">
            <menu_item_check.on_click
             function="World.EnvSettings"
             parameter="legacy noon" />
            <menu_item_check.on_check
             function="World.EnableEnvSettings"
             parameter="legacy noon" />
            <menu_item_check.on_enable
             function="RLV.EnableIfNot"
             parameter="setenv" />
          </menu_item_check>
            <menu_item_check
             label="Sunset"
             name="Sunset"
             shortcut="control|shift|N">
                <menu_item_check.on_click
                 function="World.EnvSettings"
                 parameter="sunset" />
                <menu_item_check.on_check
                 function="World.EnableEnvSettings" 
                 parameter="sunset" />
                <menu_item_check.on_enable
                 function="RLV.EnableIfNot"
                 parameter="setenv" />
            </menu_item_check>
            <menu_item_check
             label="Midnight"
             name="Midnight"
			 shortcut="control|shift|X">
                <menu_item_check.on_click
                 function="World.EnvSettings"
                 parameter="midnight" />
                <menu_item_check.on_check
                 function="World.EnableEnvSettings" 
                 parameter="midnight" />
                <menu_item_check.on_enable
                 function="RLV.EnableIfNot"
                 parameter="setenv" />
            </menu_item_check>
            <menu_item_check
             label="Use Shared Environment"
             name="Use Shared Environment">
                <menu_item_check.on_click
                 function="World.EnvSettings"
                 parameter="region" />
                <menu_item_check.on_check
                 function="World.EnableEnvSettings" 
                 parameter="region" />
                <menu_item_check.on_enable
                 function="RLV.EnableIfNot"
                 parameter="setenv" />
            </menu_item_check>
            <menu_item_separator/>
            <menu_item_call
             label="My Environments..."
             name="my_environs">
                <menu_item_call.on_click
                 function="World.EnvSettings"
                 parameter="my_environs" />
                <menu_item_call.on_enable
                 function="RLV.EnableIfNot"
                 parameter="setenv" />
            </menu_item_call>
            <menu_item_call
             label="Personal Lighting..."
             name="adjustment_tool">
                <menu_item_call.on_click
                 function="World.EnvSettings"
                 parameter="adjust_tool" />
                <menu_item_call.on_enable
                 function="RLV.EnableIfNot"
                 parameter="setenv" />
            </menu_item_call>
            <menu_item_separator/>
            <menu_item_check
             label="Pause Clouds"
             name="pause_clouds">
                <menu_item_check.on_click
                 function="World.EnvSettings"
                 parameter="pause_clouds" />
                <menu_item_check.on_check
                 function="World.EnableEnvSettings" 
                 parameter="pause_clouds" />
                <menu_item_check.on_enable
                 function="RLV.EnableIfNot"
                 parameter="setenv" />
            </menu_item_check>
            <menu_item_separator/>
            <menu
             label="Bulk Import"
             name="WL Bulk Import">
                <menu_item_call
                 label="Days..."
                 name="WL Bulk Import Days">
                    <menu_item_call.on_click
                     function="File.ImportWindlightBulk"
                     parameter="2"/>
                    <menu_item_call.on_enable
                     function="File.EnableImportWindlightBulk"/>
                </menu_item_call>
                <menu_item_call
                 label="Skies..."
                 name="WL Bulk Import Skies">
                    <menu_item_call.on_click
                     function="File.ImportWindlightBulk"
                     parameter="0"/>
                    <menu_item_call.on_enable
                     function="File.EnableImportWindlightBulk"/>
                </menu_item_call>
                <menu_item_call
                 label="Water..."
                 name="WL Bulk Import Water">
                    <menu_item_call.on_click
                     function="File.ImportWindlightBulk"
                     parameter="1"/>
                    <menu_item_call.on_enable
                     function="File.EnableImportWindlightBulk"/>
                </menu_item_call>
            </menu>
        </menu>
	    
<!--   
	    <menu
	     create_jump_keys="true"
	     label="Environment Editor"
	     name="Environment Editor"
	     tear_off="true">
	     	
	     	<menu_item_call
	     	 label="Environment Settings..."
	     	 name="Environment Settings">
	     	 	<menu_item_call.on_click
	     	 	 function="World.EnvSettings"
                 parameter="editor"/>
          <menu_item_call.on_enable
           function="RLV.EnableIfNot"
           parameter="setenv" />
	     	</menu_item_call>
	     	
	     	<menu_item_separator/>

	     	<menu
	     	 name="Water Presets"
	     	 label="Water Presets">
	     	 	<menu_item_call
	     	 	 label="New preset..."
	     	 	 name="new_water_preset">
	     	 	 	<menu_item_call.on_click
	     	 	 	function="World.EnvPreset"
	     	 	 	parameter="new_water"/>
            <menu_item_call.on_enable
            function="RLV.EnableIfNot"
            parameter="setenv" />
	     	 	</menu_item_call>
	     	 	<menu_item_call
	     	 	 label="Edit preset..."
	     	 	 name="edit_water_preset">
	     	 	 	<menu_item_call.on_click
	     	 	 	function="World.EnvPreset"
	     	 	 	parameter="edit_water"/>
            <menu_item_call.on_enable
            function="RLV.EnableIfNot"
            parameter="setenv" />
          </menu_item_call>
	     	</menu>

	     	<menu
	     	 name="Sky Presets"
	     	 label="Sky Presets">
	     	 	<menu_item_call
	     	 	 label="New preset..."
	     	 	 name="new_sky_preset">
	     	 	 	<menu_item_call.on_click
	     	 	 	function="World.EnvPreset"
	     	 	 	parameter="new_sky"/>
            <menu_item_call.on_enable
            function="RLV.EnableIfNot"
            parameter="setenv" />
          </menu_item_call>
	     	 	<menu_item_call
	     	 	 label="Edit preset..."
	     	 	 name="edit_sky_preset">
	     	 	 	<menu_item_call.on_click
	     	 	 	function="World.EnvPreset"
	     	 	 	parameter="edit_sky"/>
            <menu_item_call.on_enable
            function="RLV.EnableIfNot"
            parameter="setenv" />
          </menu_item_call>
	     	</menu>
	     	
	     	<menu
	     	 name="Day Presets"
	     	 label="Day Presets">
	     	 	<menu_item_call
	     	 	 label="New preset..."
	     	 	 name="new_day_preset">
	     	 	 	<menu_item_call.on_click
	     	 	 	function="World.EnvPreset"
	     	 	 	parameter="new_day_cycle"/>
            <menu_item_call.on_enable
            function="RLV.EnableIfNot"
            parameter="setenv" />
          </menu_item_call>
	     	 	<menu_item_call
	     	 	 label="Edit preset..."
	     	 	 name="edit_day_preset">
	     	 	 	<menu_item_call.on_click
	     	 	 	function="World.EnvPreset"
	     	 	 	parameter="edit_day_cycle"/>
            <menu_item_call.on_enable
            function="RLV.EnableIfNot"
            parameter="setenv" />
          </menu_item_call>
	     	</menu>
	    </menu>
-->    
		<menu
			 create_jump_keys="true"
			 name="photo_and_video"
			 label="Photo and Video"
			 tear_off="true">
				<menu_item_call
				label="Phototools"
				name="phototools_item_call"
				shortcut="alt|P">
					<menu_item_call.on_click
					function="Floater.Toggle"
					parameter="phototools" />
				</menu_item_call>
				<menu_item_call
				label="Cameratools"
				name="cameratools_item_call"
				shortcut="control|shift|C">
					<menu_item_call.on_click
					function="Floater.Toggle"
					parameter="phototools_camera" />
            </menu_item_call>
            <menu_item_check
               label="Depth of Field Focus lock"
               layout="topleft"
               shortcut="alt|shift|X"
               name="lock_focus_point">
            <menu_item_check.on_check
               function="CheckControl"
               parameter="FSFocusPointLocked" />
            <menu_item_check.on_click
               function="ToggleControl"
               parameter="FSFocusPointLocked" />
            </menu_item_check>
		</menu>
      <menu_item_call
        label="Area Search"
        name="area_search">
        <menu_item_call.on_click
          function="Floater.Toggle"
          parameter="area_search" />
      </menu_item_call>
      <menu_item_call
        label="Sound Explorer"
        name="Sound Explorer">
        <menu_item_call.on_click
          function="Floater.Toggle"
          parameter="sound_explorer" />
      </menu_item_call>
      <menu_item_call
        label="Animation Explorer"
        name="Animation Explorer">
        <menu_item_call.on_click
          function="Floater.Toggle"
          parameter="animation_explorer" />
      </menu_item_call>
      <menu_item_call
        label="Asset Blacklist"
        name="asset_blacklist">
        <menu_item_call.on_click
          function="Floater.Toggle"
          parameter="fs_asset_blacklist" />
      </menu_item_call>
      <menu_item_separator/>
      <menu_item_call
        label="Avatar Render Settings"
        name="Avatar Render Settings">
        <menu_item_call.on_click
          function="Floater.Toggle"
          parameter="fs_avatar_render_settings" />
      </menu_item_call>
      <menu_item_check
        label="Always show Friends fully"
        name="Always show Friends normally">
        <menu_item_check.on_click
          function="ToggleControl"
          parameter="AlwaysRenderFriends"/>
        <menu_item_check.on_check
          function="CheckControl"
          parameter="AlwaysRenderFriends"/>
      </menu_item_check>
      <menu_item_check
        label="Show Friends only"
        name="Render Friends Only">
        <menu_item_check.on_click
          function="TogglePerAccountControl"
          parameter="FSRenderFriendsOnly"/>
        <menu_item_check.on_check
          function="CheckPerAccountControl"
          parameter="FSRenderFriendsOnly"/>
      </menu_item_check>
    </menu>
    <menu
     create_jump_keys="true"
     label="Build"
     name="BuildTools"
     tear_off="true"
     visible="true">
       <menu_item_check
         label="Build"
         name="Show Build Tools"
         shortcut="control|B">
            <menu_item_check.on_check
             function="Build.Active" />
            <menu_item_check.on_click
             function="Build.Toggle" />
            <menu_item_check.on_enable
             function="Build.EnabledOrActive" />
       </menu_item_check>
       <menu
          create_jump_keys="true"
          label="Select Build Tool"
          name="Select Tool"
          tear_off="true">
         <menu_item_call
			label="Focus Tool"
			name="Focus"
			shortcut="control|1">
           <menu_item_call.on_click
              function="Tools.SelectTool"
              parameter="focus" />
         </menu_item_call>
         <menu_item_call
			label="Move Tool"
			name="Move"
			shortcut="control|2">
           <menu_item_call.on_click
              function="Tools.SelectTool"
              parameter="move" />
         </menu_item_call>
         <menu_item_call
			label="Edit Tool"
			name="Edit"
			shortcut="control|3">
           <menu_item_call.on_click
              function="Tools.SelectTool"
              parameter="edit" />
         </menu_item_call>
         <menu_item_call
			label="Create Tool"
			name="Create"
			shortcut="control|4">
           <menu_item_call.on_click
              function="Tools.SelectTool"
              parameter="create" />
         </menu_item_call>
         <menu_item_call
			label="Land Tool"
			name="Land"
			shortcut="control|5">
           <menu_item_call.on_click
              function="Tools.SelectTool"
              parameter="land" />
         </menu_item_call>
	   </menu>
        <menu_item_call
           label="Link"
           name="Link"
           shortcut="control|L">
          <menu_item_call.on_click
             function="Tools.Link" />
          <menu_item_call.on_enable
             function="Tools.EnableLink" />
        </menu_item_call>
        <menu_item_call
           label="Unlink"
           name="Unlink"
           shortcut="control|shift|L">
          <menu_item_call.on_click
             function="Tools.Unlink" />
          <menu_item_call.on_enable
             function="Tools.EnableUnlink" />
        </menu_item_call>
        <menu_item_check
             label="Edit Linked Parts"
             name="Edit Linked Parts"
             shortcut="control|shift|E">
                <menu_item_check.on_check
                 control="EditLinkedParts" />
                <menu_item_check.on_click
                 function="Tools.EditLinkedParts"
                 parameter="EditLinkedParts" />
                <menu_item_check.on_enable
                 function="Tools.EnableToolNotPie" />
            </menu_item_check>
        <menu
         create_jump_keys="true"
         label="Select Elements"
         name="Select Elements"
         tear_off="true">
            <menu_item_call
             label="Select Next Part or Face"
             name="Select Next Part or Face"
	     shortcut="control|.">
                <menu_item_call.on_click
                 function="Tools.SelectNextPart"
                 parameter="next" />
                <menu_item_call.on_enable
                 function="Tools.EnableSelectNextPart" />
            </menu_item_call>
            <menu_item_call
             label="Select Previous Part or Face"
             name="Select Previous Part or Face"
	     shortcut="control|,">
                <menu_item_call.on_click
                 function="Tools.SelectNextPart"
                 parameter="previous" />
                <menu_item_call.on_enable
                 function="Tools.EnableSelectNextPart" />
            </menu_item_call>
            <menu_item_call
             label="Include Next Part or Face"
             name="Include Next Part or Face"
	     shortcut="control|shift|.">
                <menu_item_call.on_click
                 function="Tools.SelectNextPart"
                 parameter="includenext" />
                <menu_item_call.on_enable
                 function="Tools.EnableSelectNextPart" />
            </menu_item_call>
            <menu_item_call
             label="Include Previous Part or Face"
             name="Include Previous Part or Face"
	     shortcut="control|shift|,">
                <menu_item_call.on_click
                 function="Tools.SelectNextPart"
                 parameter="includeprevious" />
                <menu_item_call.on_enable
                 function="Tools.EnableSelectNextPart" />
            </menu_item_call>
        </menu>
        <menu_item_separator/>

        <menu_item_call
           label="Focus on Selection"
           name="Focus on Selection"
           shortcut="H">
          <menu_item_call.on_click
             function="Tools.LookAtSelection"
             parameter="focus" />
          <menu_item_call.on_enable
             function="SomethingSelectedNoHUD" />
        </menu_item_call>
        <menu_item_call
           label="Zoom to Selection"
           name="Zoom to Selection"
           shortcut="shift|H">
          <menu_item_call.on_click
             function="Tools.LookAtSelection"
             parameter="zoom" />
          <menu_item_call.on_enable
             function="SomethingSelectedNoHUD" />
        </menu_item_call>
		 
        <menu_item_separator/>

        <menu
         create_jump_keys="true"
         label="Object"
         name="Object"
         tear_off="true">
          <menu_item_call
             label="Buy"
             name="Menu Object Buy">
            <menu_item_call.on_click
               function="Tools.BuyOrTake"/>
            <menu_item_call.on_visible
               function="Tools.VisibleBuyObject"/>
            <menu_item_call.on_enable
               function="Tools.EnableBuyOrTake"/>
          </menu_item_call>
          <menu_item_call
             label="Take"
             name="Menu Object Take">
            <menu_item_call.on_click
               function="Tools.BuyOrTake"/>
            <menu_item_call.on_visible
               function="Tools.VisibleTakeObject"/>
            <menu_item_call.on_enable
               function="Tools.EnableBuyOrTake"/>
          </menu_item_call>
          <menu_item_call
			 label="Take Copy"
			 name="Take Copy">
			<menu_item_call.on_click
               function="Tools.TakeCopy" />
			<menu_item_call.on_enable
               function="Tools.EnableTakeCopy" />
          </menu_item_call>
          <menu_item_call
             label="Duplicate"
             name="Duplicate"
             shortcut="control|D">
            <menu_item_call.on_click
               function="Object.Duplicate" />
          </menu_item_call>

          <menu_item_call
             label="Edit Particles"
             name="Menu Object Edit Particles">
            <menu_item_call.on_click
               function="Object.EditParticles" />
            <menu_item_call.on_enable
               function="Object.EnableEditParticles" />
          </menu_item_call>

          <menu_item_call
			 label="Save Back to Object Contents"
			 name="Save Object Back to Object Contents">
			<menu_item_call.on_click
               function="Tools.SaveToObjectInventory" />
			<menu_item_call.on_enable
               function="Tools.EnableSaveToObjectInventory" />
          </menu_item_call>
          <menu_item_call
			 label="Return Object"
			 name="Return Object back to Owner">
			<menu_item_call.on_click
               function="Object.Return" />
			<menu_item_call.on_enable
               function="Object.EnableReturn" />
          </menu_item_call>
          <menu
            create_jump_keys="true"
            label="Save as"
            name="Export Menu"
            tear_off="true">
            <menu_item_call
              label="Backup"
              name="Backup">
              <menu_item_call.on_click
              function="Object.Export" />
              <menu_item_call.on_enable
              function="Object.EnableExport" />
            </menu_item_call>
            <menu_item_call
              label="Collada"
              name="Collada">
              <menu_item_call.on_click
              function="Object.ExportCollada" />
              <menu_item_call.on_enable
              function="Object.EnableExport" />
            </menu_item_call>
          </menu>
		</menu>
        <menu
           create_jump_keys="true"
           label="Scripts"
           name="Scripts"
           tear_off="true">
          <menu_item_call
             label="Show Script Warnings/Errors"
             name="Script Debug">
            <menu_item_call.on_click
               function="ShowScriptDebug" />
          </menu_item_call>
          <menu_item_call
             label="Script Info (Counter)"
             name="Script Info">
            <menu_item_call.on_click
               function="Tools.ScriptInfo" />
            <menu_item_call.on_enable
               function="Object.EnableScriptInfo" />
          </menu_item_call>
          <menu_item_call
             label="Recompile Scripts (Mono)"
             name="Mono">
            <menu_item_call.on_click
               function="Tools.SelectedScriptAction"
               parameter="compile mono" />
            <menu_item_call.on_enable
               function="EditableSelectedMono" />
          </menu_item_call>
          <menu_item_call
             label="Recompile Scripts (LSL)"
             name="LSL">
            <menu_item_call.on_click
               function="Tools.SelectedScriptAction"
               parameter="compile lsl" />
            <menu_item_call.on_enable
               function="EditableSelected" />
          </menu_item_call>
          <menu_item_call
             label="Reset Scripts"
             name="Reset Scripts">
            <menu_item_call.on_click
               function="Tools.SelectedScriptAction"
               parameter="reset" />
            <menu_item_call.on_enable
               function="EditableSelected" />
          </menu_item_call>
          <menu_item_call
             label="Set Scripts to Running"
             name="Set Scripts to Running">
            <menu_item_call.on_click
               function="Tools.SelectedScriptAction"
               parameter="start" />
            <menu_item_call.on_enable
               function="EditableSelected" />
          </menu_item_call>
          <menu_item_call
             label="Set Scripts to Not Running"
             name="Set Scripts to Not Running">
            <menu_item_call.on_click
               function="Tools.SelectedScriptAction"
               parameter="stop" />
            <menu_item_call.on_enable
               function="EditableSelected" />
          </menu_item_call>
          <menu_item_call
             label="Remove Scripts From Selection"
             name="Remove Scripts From Selection">
            <menu_item_call.on_click
               function="Tools.SelectedScriptAction"
               parameter="delete" />
            <menu_item_call.on_enable
               function="EditableSelected" />
          </menu_item_call>          
        </menu>

      <menu
         create_jump_keys="true"
         label="Pathfinding"
         name="Pathfinding"
         tear_off="true">
        <menu_item_call
            label="Region Objects"
            name="pathfinding_linksets_menu_item">
          <menu_item_call.on_click
              function="Floater.ToggleOrBringToFront"
              parameter="pathfinding_linksets" />
          <menu_item_call.on_enable
              function="Tools.EnablePathfinding" />
        </menu_item_call>
        <menu_item_call
            label="Characters..."
            name="pathfinding_characters_menu_item">
          <menu_item_call.on_click
              function="Floater.ToggleOrBringToFront"
              parameter="pathfinding_characters" />
          <menu_item_call.on_enable
              function="Tools.EnablePathfinding" />
        </menu_item_call>
        <menu_item_call
            label="View / test..."
            name="pathfinding_console_menu_item">
          <menu_item_call.on_click
              function="Floater.ToggleOrBringToFront"
              parameter="pathfinding_console" />
          <menu_item_call.on_enable
              function="Tools.EnablePathfindingView" />
        </menu_item_call>
        <menu_item_call
            label="Rebake region"
            name="pathfinding_rebake_navmesh_item">
          <menu_item_call.on_click
              function="Tools.DoPathfindingRebakeRegion"/>
          <menu_item_call.on_enable
              function="Tools.EnablePathfindingRebakeRegion" />
        </menu_item_call>
      </menu>

      <menu_item_separator/>

        <menu
         create_jump_keys="true"
         label="Options"
         name="Options"
         tear_off="true">
	   <menu_item_check
	       label="Show Advanced Permissions"
	       name="DebugPermissions">
			  <menu_item_check.on_check
				 function="CheckControl"
				 parameter="DebugPermissions" />
			  <menu_item_check.on_click
				 function="ToggleControl"
				 parameter="DebugPermissions" />
			</menu_item_check>

            <menu_item_separator/>

            <menu_item_check
                 label="Select Only My Objects"
                 name="Select Only My Objects">
                    <menu_item_check.on_check
                     control="SelectOwnedOnly" />
                    <menu_item_check.on_click
                     function="Tools.SelectOnlyMyObjects"
                     parameter="agents" />
                </menu_item_check>
                <menu_item_check
                 label="Select Only Movable Objects"
                 name="Select Only Movable Objects">
                    <menu_item_check.on_check
                     control="SelectMovableOnly" />
                    <menu_item_check.on_click
                     function="Tools.SelectOnlyMovableObjects"
                     parameter="movable" />
                </menu_item_check>
                <menu_item_check
                 label="Select Only Locked Objects"
                 name="Select Only Locked Objects">
                    <menu_item_check.on_check
                     control="FSSelectLockedOnly" />
                    <menu_item_check.on_click
                     function="ToggleControl"
                     parameter="FSSelectLockedOnly" />
                </menu_item_check>
                <menu_item_check
                 label="Select Only Copyable Objects"
                 name="Select Only Copyable Objects">
                    <menu_item_check.on_check
                     control="FSSelectCopyableOnly" />
                    <menu_item_check.on_click
                     function="ToggleControl"
                     parameter="FSSelectCopyableOnly" />
                </menu_item_check>
                <menu_item_check
                 label="Select Invisible Objects"
                 name="Select Invisible Objects">
                    <menu_item_check.on_check
                     control="SelectInvisibleObjects" />
                    <menu_item_check.on_click
                     function="Tools.SelectInvisibleObjects"
                     parameter="invisible" />
<<<<<<< HEAD
                </menu_item_check>
=======
            </menu_item_check>
            <menu_item_check
                 label="Select Reflection Probes"
                 name="Select Reflection Probes">
                    <menu_item_check.on_check
                     control="SelectReflectionProbes" />
                    <menu_item_check.on_click
                     function="Tools.SelectReflectionProbes"
                     parameter="reflection_probes" />
            </menu_item_check>
>>>>>>> 706448f5
                <menu_item_check
                 label="Select By Surrounding"
                 name="Select By Surrounding">
                    <menu_item_check.on_check
                     control="RectangleSelectInclusive" />
                    <menu_item_check.on_click
                     function="Tools.SelectBySurrounding" />
                </menu_item_check>
                <menu_item_check
                 label="Include Group-Owned Objects"
                 name="Include Group-Owned Objects">
                    <menu_item_check.on_check
                     control="FSSelectIncludeGroupOwned" />
                    <menu_item_check.on_click
                     function="ToggleControl"
                     parameter="FSSelectIncludeGroupOwned" />
                </menu_item_check>

          <menu_item_separator/>

                <menu_item_check
                  label="Show Physics Shape When Editing"
                  name="Show Physics Shape">
                  <menu_item_check.on_check
                    function="CheckControl"
                    parameter="ShowPhysicsShapeInEdit" />
                  <menu_item_check.on_click
                    function="ToggleControl"
                    parameter="ShowPhysicsShapeInEdit" />
                </menu_item_check>
          <menu_item_check
                 label="Show Selection Outlines"
				 shortcut="control|alt|H"
                 name="Show Selection Outlines">
                    <menu_item_check.on_check
                     function="CheckControl"
                     parameter="RenderHighlightSelections" />
                    <menu_item_check.on_click
                     function="ToggleControl"
                     parameter="RenderHighlightSelections" />
                </menu_item_check>
                <menu_item_check
                 label="Show Hidden Selection"
                 name="Show Hidden Selection">
                    <menu_item_check.on_check
                     control="RenderHiddenSelections" />
                    <menu_item_check.on_click
                     function="Tools.ShowHiddenSelection" />
                </menu_item_check>
                <menu_item_check
                 label="Show Light Radius for Selection"
                 name="Show Light Radius for Selection">
                    <menu_item_check.on_check
                     control="RenderLightRadius" />
                    <menu_item_check.on_click
                     function="Tools.ShowSelectionLightRadius" />
                </menu_item_check>
                <menu_item_check
                       label="Show Reflection Probe Volumes"
                       name="Show Reflection Probe Volumes">
                  <menu_item_check.on_check
                   control="RenderReflectionProbeVolumes" />
                  <menu_item_check.on_click
                     function="ToggleControl"
                     parameter="RenderReflectionProbeVolumes" />
                </menu_item_check>
                <menu_item_check
                 label="Show Selection Beam"
                 name="Show Selection Beam">
                    <menu_item_check.on_check
                     control="ShowSelectionBeam" />
                    <menu_item_check.on_click
                     function="ToggleControl"
                     parameter="ShowSelectionBeam" />
                </menu_item_check>
                <menu_item_check
                       label="Highlight Transparent"
                       name="Highlight Transparent"
                       shortcut="control|alt|T"
                       use_mac_ctrl="true">
                  <menu_item_check.on_check
                   function="View.CheckHighlightTransparent" />
                  <menu_item_check.on_click
                   function="View.HighlightTransparent" />
                </menu_item_check>
        <menu_item_separator/>
          
          <menu_item_check
            label="No Post"
            name="No Post">
            <menu_item_check.on_check
             control="RenderDisablePostProcessing" />
            <menu_item_check.on_click
             function="ToggleControl"
             parameter="RenderDisablePostProcessing" />
          </menu_item_check>
          
        <menu_item_separator/>

                <menu_item_check
                 label="Snap to Grid"
                 name="Snap to Grid"
                 shortcut="G">
                    <menu_item_check.on_check
                     control="SnapEnabled" />
                    <menu_item_check.on_click
                     function="ToggleControl"
                     parameter="SnapEnabled" />
                    <menu_item_check.on_enable
                     function="Tools.EnableToolNotPie" />
                </menu_item_check>
                <menu_item_call
                 label="Snap Object XY to Grid"
                 name="Snap Object XY to Grid"
                 shortcut="shift|X">
                    <menu_item_call.on_click
                     function="Tools.SnapObjectXY" />
                    <menu_item_call.on_enable
                     function="Tools.EnableToolNotPie" />
                </menu_item_call>
                <menu_item_call
                 label="Use Selection for Grid"
                 name="Use Selection for Grid"
                 shortcut="shift|G">
                    <menu_item_call.on_click
                     function="Tools.UseSelectionForGrid" />
                    <menu_item_call.on_enable
                     function="SomethingSelected" />
                </menu_item_call>
                <menu_item_separator/>
                <menu_item_call
                 label="Grid Options..."
                 name="Grid Options"
                 shortcut="control|shift|B">
                    <menu_item_call.on_click
                     function="Floater.Toggle"
                     parameter="build_options" />
                    <menu_item_call.on_enable
                     function="Tools.EnableToolNotPie" />
                </menu_item_call>
                <menu_item_call
                 label="Set Default Permissions..."
                 name="Set default permissions">
                    <menu_item_call.on_click
                     function="Floater.ToggleOrBringToFront"
                     parameter="perms_default" />
                </menu_item_call>
        </menu>
        <menu
         create_jump_keys="true"
         label="Upload"
         layout="topleft"
         name="Upload"
         tear_off="true">
            <menu_item_call
             label="Image (L$[COST])..."
             layout="topleft"
             name="Upload Image"
             shortcut="control|U">
                <menu_item_call.on_click
                 function="File.UploadImage"
                 parameter="" />
                <menu_item_call.on_enable
                 function="File.EnableUpload" />
                <menu_item_call.on_visible
                 function="Upload.CalculateCosts"
                 parameter="Upload Image,texture" />
            </menu_item_call>
            <menu_item_call
             label="Sound (L$[COST])..."
             layout="topleft"
             name="Upload Sound">
                <menu_item_call.on_click
                 function="File.UploadSound"
                 parameter="" />
                <menu_item_call.on_enable
                 function="File.EnableUpload" />
                <menu_item_call.on_visible
                 function="Upload.CalculateCosts"
                 parameter="Upload Sound,sound" />
            </menu_item_call>
            <menu_item_call
             label="Animation (L$[COST])..."
             layout="topleft"
             name="Upload Animation">
                <menu_item_call.on_click
                 function="File.UploadAnim"
                 parameter="" />
                <menu_item_call.on_enable
                 function="File.EnableUpload" />
                <menu_item_call.on_visible
                 function="Upload.CalculateCosts"
                 parameter="Upload Animation,animation" />
            </menu_item_call>
            <menu_item_call
             label="Mesh Model..."
             layout="topleft"
             name="Upload Model">
            <menu_item_call.on_click
             function="File.UploadModel"
             parameter="" />
            <menu_item_call.on_enable
             function="File.EnableUploadModel" />
            <menu_item_call.on_visible
            function="File.VisibleUploadModel"/>
            </menu_item_call>
          <menu_item_call
           label="Material..."
           layout="topleft"
           name="Upload Material">
            <menu_item_call.on_click
             function="File.UploadMaterial"
             parameter="" />
            <menu_item_call.on_enable
             function="File.EnableUploadMaterial" />
          </menu_item_call>
	   <menu_item_call
             label="Bulk..."
             layout="topleft"
             name="Bulk Upload">
                <menu_item_call.on_visible
                 function="Upload.CalculateCosts"
                 parameter="Bulk Upload,texture" />
                <menu_item_call.on_click
                 function="File.UploadBulk"
                 parameter="" />
		<menu_item_call.on_visible
                 function="Upload.CalculateCosts"
                 parameter="Bulk Upload" />
            </menu_item_call>
	    <menu_item_call
             label="Import Linkset..."
             visibility_control="FSEnableObjectExports"
             name="import linkset">
                <menu_item_call.on_click
                 function="File.ImportLinkset"
                 parameter="" />
            </menu_item_call>
        </menu>

        <!-- local mesh begin -->
        <menu_item_call
           enabled="true"
           label="Local Mesh"
           name="local_mesh">
          <menu_item_call.on_click function="Floater.Show" parameter="local_mesh_floater"/>
        </menu_item_call>
        <!-- local mesh end -->

      <menu_item_separator/>
        <menu_item_call
         enabled="false"
         label="Undo"
         name="Undo"
         allow_key_repeat="true"
         shortcut="control|Z">
            <on_click
             function="Edit.Undo"
             userdata="" />
            <on_enable
             function="Edit.EnableUndo" />
        </menu_item_call>
        <menu_item_call
         enabled="false"
         label="Redo"
         name="Redo"
         allow_key_repeat="true"
         shortcut="control|Y">
            <on_click
             function="Edit.Redo"
             userdata="" />
            <on_enable
             function="Edit.EnableRedo" />
        </menu_item_call>        
    </menu>
    
    <!-- Content Menu -->
    
    <menu
    	create_jump_keys="true"
    	label="Content"
    	name="Content"
    	tear_off="true"
        visible="true">
<!--
        <menu_item_call
             label="Search"
             name="Search">
             <menu_item_call.on_click
                 function="Avatar.ToggleSearch"/>
       </menu_item_call>
-->
        <menu_item_check
        label="Search"
        name="Search"
        shortcut="control|F">
            <menu_item_check.on_check
             function="Floater.Visible"
             parameter="search" />
            <menu_item_check.on_click
             function="Avatar.ToggleSearch"/>
            </menu_item_check>

    	<menu_item_call
             label="SL Marketplace"
             name="SL Marketplace">
            <menu_item_call.on_click
             function="PromptShowURL"
             name="Xstreet_url"
             parameter="WebLaunchExternalTarget,https://marketplace.secondlife.com/" />
            <menu_item_call.on_visible
             function="GridCheck"
             parameter="secondlife"/>
       </menu_item_call>
       <menu_item_call
             label="L$ Market Data"
             name="LindenXchange">
            <menu_item_call.on_click
             function="PromptShowURL"
             name="lindenxchange_url"
             parameter="WebLaunchExternalTarget,https://secondlife.com/my/lindex/market.php" />
            <menu_item_call.on_visible
             function="GridCheck"
             parameter="secondlife"/>
       </menu_item_call>
    	<menu_item_call
             label="Script Library"
             name="Script Library">
             <menu_item_call.on_click
             function="PromptShowURL"
             name="script_library_url"
             parameter="WebLaunchExternalTarget,http://wiki.secondlife.com/wiki/LSL_Library" />
       </menu_item_call>
       <menu_item_separator/>
    	<menu_item_call
             label="Firestorm Blog"
             name="Firestorm Blog">
             <menu_item_call.on_click
             function="PromptShowURL"
             name="firestorm_blog_url"
             parameter="WebLaunchExternalTarget,https://www.firestormviewer.org/" />
       </menu_item_call>
    	<menu_item_call
             label="Firestorm Flickr"
             name="Firestorm Flickr">
             <menu_item_call.on_click
             function="PromptShowURL"
             name="firestorm_flickr_url"
             parameter="WebLaunchExternalTarget,http://www.flickr.com/groups/firestormviewer/pool/" />
       </menu_item_call>
    	<menu_item_call
             label="Firestorm YouTube"
             name="Firestorm YouTube">
             <menu_item_call.on_click
             function="PromptShowURL"
             name="firestorm_youtube_url"
             parameter="WebLaunchExternalTarget,http://www.youtube.com/user/PhoenixViewerSL" />
       </menu_item_call>
    	<menu_item_call
             label="Firestorm Twitter"
             name="Firestorm Twitter">
             <menu_item_call.on_click
             function="PromptShowURL"
             name="firestorm_twitter_url"
             parameter="WebLaunchExternalTarget,https://twitter.com/phoenixviewersl" />
       </menu_item_call>
    	<menu_item_call
             label="Firestorm Plurk"
             name="Firestorm Plurk">
             <menu_item_call.on_click
             function="PromptShowURL"
             name="firestorm_plurk_url"
             parameter="WebLaunchExternalTarget,http://www.plurk.com/ThePhoenixViewerProject" />
       </menu_item_call>
       <menu_item_separator/>
       <menu_item_call
             label="Message of the day"
             name="Firestorm MoTD">
             <menu_item_call.on_click
             function="Advanced.ToggleHUDInfo"
             parameter="motd" />
       </menu_item_call>
      </menu>   
    
    <!-- Help Menu -->
    
    
    <menu
     create_jump_keys="true"
     label="Help"
     name="Help"
     tear_off="true"
     visible="true">
        <menu_item_check
         label="Enable Viewer UI Hints"
         name="Enable Hints">
          <on_check
            control="EnableUIHints"/>
          <on_click
            function="ToggleUIHints"/>
        </menu_item_check>
        
        <menu_item_call
         label="Firestorm Wiki"
         name="Firestorm Wiki"
	     shortcut="F1">
             <menu_item_call.on_click
             function="PromptShowURL"
             name="script_library_url"
             parameter="WebLaunchExternalTarget,https://wiki.firestormviewer.org" />
        </menu_item_call>
        
        <menu_item_call
         label="Troubleshooting"
         name="Troubleshooting">
            <menu_item_call.on_click
             function="PromptShowURL"
             name="wiki_troubleshooting_url"
             parameter="WebLaunchExternalTarget,https://wiki.firestormviewer.org/firestorm_troubleshooting" />
        </menu_item_call>
	   
        <menu_item_call
         label="Join Firestorm Support Group"
         name="firestorm_support_group">
            <menu_item_call.on_click
             function="Advanced.WebBrowserTest"
             parameter="https://wiki.firestormviewer.org/firestorm_support_groups_join" />
            <menu_item_call.on_visible
             function="GridCheck"
             parameter="secondlife" />
        </menu_item_call>

        <menu_item_call
         label="Firestorm Classes Schedule"
         name="Firestorm Classes Schedule">
             <menu_item_call.on_click
             function="PromptShowURL"
             name="wiki_classes_url"
             parameter="WebLaunchExternalTarget,https://wiki.firestormviewer.org/firestorm_classes" />
        </menu_item_call>

        <menu_item_call
         label="Firestorm Events Calendar"
         name="Firestorm Events Calendar">
             <menu_item_call.on_click
             function="PromptShowURL"
             name="events_calendar_url"
             parameter="WebLaunchExternalTarget,https://teamup.com/ksxdajnbw9mvw7cbwz" />
        </menu_item_call>

        <menu_item_check
         label="Guidebook"
         name="How To">
            <menu_item_check.on_click
             function="Help.ToggleHowTo"
             parameter="" />
            <menu_item_check.on_check
             function="Floater.Visible"
             parameter="guidebook" />
        </menu_item_check>

<!--       <menu_item_call
         label="Second Life Help"
         name="Second Life Help">
             <menu_item_call.on_click
             function="PromptShowURL"
             name="script_library_url"
             parameter="WebLaunchExternalTarget,https://support.secondlife.com/" />
        </menu_item_call>-->
        <menu_item_separator name="grid_help_seperator"/>
        <menu_item_call
         label="[CURRENT_GRID] Help"
         name="current_grid_help">
            <menu_item_call.on_click
             function="ShowHelp"
             parameter="grid_help" />
        </menu_item_call>
        <menu_item_call
         label="About [CURRENT_GRID]"
         name="current_grid_about">
            <menu_item_call.on_click
             function="ShowHelp"
             parameter="grid_about" />
        </menu_item_call>
<!--        <menu_item_call
         label="Tutorial"
         name="Tutorial">
            <menu_item_call.on_click
             function="Floater.Show"
             parameter="hud" />
        </menu_item_call>
		<menu_item_separator/>
        <menu_item_call
             label="Knowledge Base"
             name="Knowledge Base">
             <menu_item_call.on_click
                 function="Advanced.ShowURL"
            parameter="http://community.secondlife.com/t5/English-Knowledge-Base/Second-Life-User-s-Guide/ta-p/1244857"/>
        </menu_item_call>
        <menu_item_call
             label="Wiki"
             name="Wiki">
             <menu_item_call.on_click
                 function="Advanced.ShowURL"
                 parameter="http://wiki.secondlife.com"/>
        </menu_item_call>
        <menu_item_call
             label="Community Forums"
             name="Community Forums">
             <menu_item_call.on_click
                 function="Advanced.ShowURL"
                 parameter="http://community.secondlife.com/t5/Forums/ct-p/Forums"/>
        </menu_item_call>         
        <menu_item_call
             label="Support portal"
             name="Support portal">
             <menu_item_call.on_click
                 function="Advanced.ShowURL"
                 parameter="https://support.secondlife.com/"/>         
        </menu_item_call>
        <menu_item_separator/>
        <menu_item_call
             label="[SECOND_LIFE] News"
             name="Second Life News">
             <menu_item_call.on_click
                 function="Advanced.ShowURL"
                 parameter="http://community.secondlife.com/t5/Featured-News/bg-p/blog_feature_news"/>  
        </menu_item_call>
        <menu_item_call
             label="[SECOND_LIFE] Blogs"
             name="Second Life Blogs">
             <menu_item_call.on_click
                 function="Advanced.ShowURL"
                 parameter="http://community.secondlife.com/t5/Blogs/ct-p/Blogs"/>
        </menu_item_call>-->
        <menu_item_separator/>
        <menu_item_check
             label="Check Grid status"
             name="Grid Status">
            <menu_item_check.on_click
             function="OpenGridStatus"/>
            <menu_item_check.on_check
             function="Floater.Visible"
             parameter="grid_status" />
        </menu_item_check>
        <menu_item_call
             label="Report Abuse"
             name="Report Abuse">
                <menu_item_call.on_click
                 function="ReportAbuse" />
            </menu_item_call>
        <menu_item_call
             label="Report Problem"
             name="Report Bug">
                <menu_item_call.on_click
                 function="Advanced.ReportBug"/>
            </menu_item_call>

        <menu_item_separator/>
        <menu_item_call
             label="Bumps, Pushes &amp; Hits"
             name="Bumps, Pushes &amp;amp; Hits">
                <menu_item_call.on_click
                 function="Floater.Show"
                 parameter="bumps" />
            </menu_item_call>

        <menu_item_separator/>

        <menu_item_check
            label="Enable Sysinfo Button"
            name="Enable Sysinfo Button">
            <menu_item_check.on_check
                function="CheckControl"
                parameter="SysinfoButtonInIM" />
            <menu_item_check.on_click
                function="ToggleControl"
                parameter="SysinfoButtonInIM" />
        </menu_item_check>

        <menu_item_separator/>

        <menu_item_call
         label="About [APP_NAME]"
         name="About Second Life">
            <menu_item_call.on_click
             function="Floater.Show"
             parameter="sl_about" />
        </menu_item_call>
    </menu>
    
    <menu
     create_jump_keys="true"
     label="RLVa"
     name="RLVa Main"
     tear_off="true"
     visible="true">
      <menu
       label="Debug"
       name="Debug"
       tear_off="true">
        <menu_item_check
         label="Show Top-level RLVa Menu"
         name="Show Top-level RLVa Menu">
          <menu_item_check.on_check
           function="CheckControl"
           parameter="RLVaTopLevelMenu" />
          <menu_item_check.on_click
           function="ToggleControl"
           parameter="RLVaTopLevelMenu" />
        </menu_item_check>
      	<menu_item_separator/>
      	<menu_item_check
      	 label="Show Debug Messages"
      	 name="Show Debug Messages">
          <menu_item_check.on_check
           function="CheckControl"
           parameter="RestrainedLoveDebug" />
          <menu_item_check.on_click
           function="ToggleControl"
           parameter="RestrainedLoveDebug" />
      	</menu_item_check>
      	<menu_item_check
      	 label="Hide Unset or Duplicate Messages"
      	 name="Hide Unset or Duplicate Messages">
          <menu_item_check.on_check
           function="CheckControl"
           parameter="RLVaDebugHideUnsetDuplicate" />
          <menu_item_check.on_click
           function="ToggleControl"
           parameter="RLVaDebugHideUnsetDuplicate" />
      	</menu_item_check>
      	<menu_item_check
      	 label="Show Assertion Failures"
      	 name="Show Assertion Failures">
          <menu_item_check.on_check
           function="CheckControl"
           parameter="RLVaShowAssertionFailures" />
          <menu_item_check.on_click
           function="ToggleControl"
           parameter="RLVaShowAssertionFailures" />
      	</menu_item_check>
      	<menu_item_separator/>
        <menu_item_check
         label="Hide Locked Layers"
         name="Hide Locked Layers">
          <menu_item_check.on_check
           function="CheckControl"
           parameter="RLVaHideLockedLayers" />
          <menu_item_check.on_click
           function="ToggleControl"
           parameter="RLVaHideLockedLayers" />
        </menu_item_check>
        <menu_item_check
         label="Hide Locked Attachments"
         name="Hide Locked Attachments">
          <menu_item_check.on_check
           function="CheckControl"
           parameter="RLVaHideLockedAttachments" />
          <menu_item_check.on_click
           function="ToggleControl"
           parameter="RLVaHideLockedAttachments" />
        </menu_item_check>
        <menu_item_separator/>
      	<menu_item_check
      	 label="Enable Legacy Naming"
      	 name="Enable Legacy Naming">
          <menu_item_check.on_check
           function="CheckControl"
           parameter="RLVaEnableLegacyNaming" />
          <menu_item_check.on_click
           function="ToggleControl"
           parameter="RLVaEnableLegacyNaming" />
      	</menu_item_check>
        <menu_item_check
      	 label="Enable Shared Wear"
      	 name="Enable Shared Wear">
          <menu_item_check.on_check
           function="CheckControl"
           parameter="RLVaEnableSharedWear" />
          <menu_item_check.on_click
           function="ToggleControl"
           parameter="RLVaEnableSharedWear" />
        </menu_item_check>
        <menu_item_check
      	 label="Rename Shared Items on Wear"
      	 name="Rename Shared Items on Wear">
          <menu_item_check.on_check
           function="CheckControl"
           parameter="RLVaSharedInvAutoRename" />
          <menu_item_check.on_click
           function="ToggleControl"
           parameter="RLVaSharedInvAutoRename" />
      	</menu_item_check>
      	<menu_item_separator/>
      	<menu_item_check
      	 label="Locks..."
      	 name="Locks">
          <menu_item_check.on_check
           function="Floater.Visible"
           parameter="rlv_locks" />
          <menu_item_check.on_click
           function="Floater.Toggle"
           parameter="rlv_locks" />
      	</menu_item_check>
      </menu>
      <menu_item_separator/>
      <menu_item_check
       label="Allow OOC Chat"
       name="Allow OOC Chat">
      	<menu_item_check.on_check
      	 function="CheckControl"
      	 parameter="RestrainedLoveCanOOC" />
      	<menu_item_check.on_click
      	 function="ToggleControl"
      	 parameter="RestrainedLoveCanOOC" />
      </menu_item_check>
      <menu_item_check
       label="Show Filtered Chat"
       name="Show Filtered Chat">
      	<menu_item_check.on_check
      	 function="CheckControl"
      	 parameter="RestrainedLoveShowEllipsis" />
      	<menu_item_check.on_click
      	 function="ToggleControl"
      	 parameter="RestrainedLoveShowEllipsis" />
      </menu_item_check>
      <menu_item_check
       label="Show Redirected Chat Typing"
       name="Show Redirected Chat Typing">
        <menu_item_check.on_check
      	 function="CheckControl"
      	 parameter="RLVaShowRedirectChatTyping" />
        <menu_item_check.on_click
      	 function="ToggleControl"
      	 parameter="RLVaShowRedirectChatTyping" />
      </menu_item_check>
      <menu_item_check
       label="Split Long Redirected Chat"
       name="Split Long Redirected Chat">
        <menu_item_check.on_check
      	 function="CheckControl"
      	 parameter="RLVaSplitRedirectChat" />
        <menu_item_check.on_click
      	 function="ToggleControl"
      	 parameter="RLVaSplitRedirectChat" />
      </menu_item_check>
      <menu_item_separator />
      <menu_item_check
       label="Allow Temporary Attachments"
       name="Allow Temporary Attachments">
      	<menu_item_check.on_check
      	 function="CheckControl"
      	 parameter="RLVaEnableTemporaryAttachments" />
      	<menu_item_check.on_click
      	 function="ToggleControl"
      	 parameter="RLVaEnableTemporaryAttachments" />
      </menu_item_check>
      <menu_item_check
       label="Forbid Give to #RLV"
       name="Forbid Give to #RLV">
      	<menu_item_check.on_check
      	 function="CheckControl"
      	 parameter="RestrainedLoveForbidGiveToRLV" />
      	<menu_item_check.on_click
      	 function="ToggleControl"
      	 parameter="RestrainedLoveForbidGiveToRLV" />
      </menu_item_check>
      <menu_item_check
       label="Wear Replaces Unlocked"
       name="Wear Replaces Unlocked">
      	<menu_item_check.on_check
      	 function="CheckControl"
      	 parameter="RLVaWearReplaceUnlocked" />
      	<menu_item_check.on_click
      	 function="ToggleControl"
      	 parameter="RLVaWearReplaceUnlocked" />
      </menu_item_check>
      <menu_item_separator />
       <menu_item_check
       label="Console..."
       name="Console">
        <menu_item_check.on_check
      	 function="Floater.Visible"
      	 parameter="rlv_console" />
        <menu_item_check.on_click
      	 function="Floater.Toggle"
      	 parameter="rlv_console" />
      </menu_item_check>
      <menu_item_check
       label="Restrictions..."
       name="Restrictions">
      	<menu_item_check.on_check
      	 function="Floater.Visible"
      	 parameter="rlv_behaviours" />
      	<menu_item_check.on_click
      	 function="Floater.Toggle"
      	 parameter="rlv_behaviours" />
      </menu_item_check>
      <menu_item_check
       label="Strings..."
       name="Strings">
        <menu_item_check.on_check
         function="Floater.Visible"
         parameter="rlv_strings" />
        <menu_item_check.on_click
         function="Floater.Toggle"
         parameter="rlv_strings" />
      </menu_item_check>
    </menu>

    <!-- Advanced Menu -->
    <menu
     create_jump_keys="true"
     label="Advanced"
     name="Advanced"
     tear_off="true"
     visible="false">
        <menu_item_call
         label="Rebake Textures"
         name="Rebake Texture">
            <menu_item_call.on_click
             function="Advanced.RebakeTextures" />
        </menu_item_call>
        <menu_item_call
         label="Refresh Attachments"
         name="Refresh Attachments">
            <menu_item_call.on_click
             function="Advanced.RefreshAttachments" />
        </menu_item_call>
        <menu_item_call
           label="Set UI Size to Default"
           name="Set UI Size to Default"
           shortcut="control|alt|shift|R">
          <menu_item_call.on_click
             function="View.DefaultUISize" />
        </menu_item_call>
        <menu_item_call
         label="Set Window Size..."
         name="Set Window Size...">
          <menu_item_call.on_click
           function="Floater.Show"
           parameter="window_size" />
        </menu_item_call>

        <menu_item_separator/>

        <menu_item_check
         label="Limit Select Distance"
         name="Limit Select Distance">
            <menu_item_check.on_check
             function="CheckControl"
             parameter="LimitSelectDistance" />
            <menu_item_check.on_click
             function="ToggleControl"
             parameter="LimitSelectDistance" />
        </menu_item_check>
        <menu_item_check
         label="Disable Camera Constraints"
         name="Disable Camera Distance">
            <menu_item_check.on_check
             function="CheckControl"
             parameter="DisableCameraConstraints" />
            <menu_item_check.on_click
             function="ToggleControl"
             parameter="DisableCameraConstraints" />
        </menu_item_check>
        
        <menu_item_separator/>

        <menu_item_check
         label="High-res Snapshot"
         name="HighResSnapshot">
            <menu_item_check.on_check
             function="CheckControl"
             parameter="HighResSnapshot" />
            <menu_item_check.on_click
             function="ToggleControl"
             parameter="HighResSnapshot" />
        </menu_item_check>
        <menu_item_check
         label="Quiet Snapshots"
         name="QuietSnapshotsToDisk">
            <menu_item_check.on_check
             function="CheckControl"
             parameter="PlayModeUISndSnapshot" />
            <menu_item_check.on_click
             function="ToggleControl"
             parameter="PlayModeUISndSnapshot" />
        </menu_item_check>

        <menu_item_separator/>

        <menu
         create_jump_keys="true"
         label="Performance Tools"
         name="Performance Tools"
         tear_off="true">
            <menu_item_call
             label="Lag Meter"
             name="Lag Meter">
                <menu_item_call.on_click
                 function="Floater.Show"
                 parameter="lagmeter" />
            </menu_item_call>
            <menu_item_check
             label="Statistics Bar"
             name="Statistics Bar"
             shortcut="control|shift|1">
                <menu_item_check.on_check
                 function="Floater.Visible"
                 parameter="stats" />
                <menu_item_check.on_click
                 function="Floater.Toggle"
                 parameter="stats" />
            </menu_item_check>
            <menu_item_check
             label="Scene Load Statistics"
             name="Scene Load Statistics"
             shortcut="control|shift|2">
                <menu_item_check.on_check
                 function="Floater.Visible"
                 parameter="scene_load_stats" />
                <menu_item_check.on_click
                 function="Floater.Toggle"
                 parameter="scene_load_stats" />
            </menu_item_check>
            <menu_item_check
            label="Improve graphics speed..."
            name="Performance">
            <menu_item_check.on_click
             function="Floater.Toggle"
             parameter="performance" />
            <menu_item_check.on_check
             function="Floater.Visible"
             parameter="performance" />
            </menu_item_check>
  
      <menu_item_check
        label="Show avatar complexity information"
        name="Avatar Draw Info">
           <menu_item_check.on_check
            function="Advanced.CheckInfoDisplay"
            parameter="avatardrawinfo" />
           <menu_item_check.on_click
            function="Advanced.ToggleInfoDisplay"
            parameter="avatardrawinfo" />
       </menu_item_check>
        </menu>
        <menu
         create_jump_keys="true"
         label="Highlighting and Visibility"
         name="Highlighting and Visibility"
         tear_off="true">
         <menu_item_check
                 label="Cheesy Beacon"
                 name="Cheesy Beacon">
                    <menu_item_check.on_check
                     function="CheckControl"
                     parameter="CheesyBeacon" />
                    <menu_item_check.on_click
                     function="ToggleControl"
                     parameter="CheesyBeacon" />
                </menu_item_check>
            <menu_item_check
             label="Hide Particles"
             name="Hide Particles"
             shortcut="control|alt|shift|=">
                <menu_item_check.on_check
                 function="View.CheckRenderType"
                 parameter="hideparticles" />
                <menu_item_check.on_click
                 function="View.ToggleRenderType"
                 parameter="hideparticles" />
            </menu_item_check>
            <menu_item_check
             label="Hide Selected"
             name="Hide Selected">
                <menu_item_check.on_check
                 function="CheckControl"
                 parameter="HideSelectedObjects" />
                <menu_item_check.on_click
                 function="ToggleControl"
                 parameter="HideSelectedObjects" />
            </menu_item_check>
            <menu_item_check
             label="- include Rigged Transparent"
             name="Include Transparent Rigged"
             shortcut="control|alt|shift|T"
             use_mac_ctrl="true">
                <menu_item_check.on_check
                 function="View.CheckHighlightTransparentRigged" />
                <menu_item_check.on_click
                 function="View.HighlightTransparentRigged" />
            </menu_item_check>
            <menu_item_check
             label="Show Mouselook Crosshairs"
             name="ShowCrosshairs">
                <menu_item_check.on_check
                 function="CheckControl"
                 parameter="ShowCrosshairs" />
                <menu_item_check.on_click
                 function="ToggleControl"
                 parameter="ShowCrosshairs" />
            </menu_item_check>
        <menu
         create_jump_keys="true"
         label="Hover Tips"
         name="Hover Tips"
         tear_off="true">
            <menu_item_check
             label="Show Tips"
             name="Show Tips"
             shortcut="control|shift|T">
                <menu_item_check.on_check
                 function="View.CheckShowHoverTips" />
                <menu_item_check.on_click
                 function="View.ShowHoverTips" />
            </menu_item_check>

            <menu_item_separator/>

            <menu_item_check
             label="Show Land Tooltips"
             name="Land Tips">
                <menu_item_check.on_check
                 control="ShowLandHoverTip" />
                <menu_item_check.on_click
                 function="ToggleControl"
                 parameter="ShowLandHoverTip" />
                <menu_item_check.on_enable
                 function="View.CheckShowHoverTips" />
            </menu_item_check>
           <menu_item_check
             label="Show Tips On All Objects"
             name="Tips On All Objects">
                <menu_item_check.on_check
                 control="ShowAllObjectHoverTip" />
                <menu_item_check.on_click
                 function="ToggleControl"
                 parameter="ShowAllObjectHoverTip" />
                <menu_item_check.on_enable
                 function="View.CheckShowHoverTips" />
            </menu_item_check>
        </menu>

        </menu>

        <menu
         create_jump_keys="true"
         label="Rendering Types"
         name="Rendering Types"
         tear_off="true">
            <menu_item_check
             label="Simple"
             name="Rendering Type Simple"
             shortcut="control|alt|shift|1">
                <menu_item_check.on_check
                 function="Advanced.CheckRenderType"
                 parameter="simple" />
                <menu_item_check.on_click
                 function="Advanced.ToggleRenderType"
                 parameter="simple" />
            </menu_item_check>
            <menu_item_check
             label="Alpha"
             name="Rendering Type Alpha"
             shortcut="control|alt|shift|2">
                <menu_item_check.on_check
                 function="Advanced.CheckRenderType"
                 parameter="alpha" />
                <menu_item_check.on_click
                 function="Advanced.ToggleRenderType"
                 parameter="alpha" />
            </menu_item_check>
            <menu_item_check
             label="Tree"
             name="Rendering Type Tree"
             shortcut="control|alt|shift|3">
                <menu_item_check.on_check
                 function="Advanced.CheckRenderType"
                 parameter="tree" />
                <menu_item_check.on_click
                 function="Advanced.ToggleRenderType"
                 parameter="tree" />
            </menu_item_check>
            <menu_item_check
             label="Avatars"
             name="Rendering Type Character"
             shortcut="control|alt|shift|4">
                <menu_item_check.on_check
                 function="Advanced.CheckRenderType"
                 parameter="character" />
                <menu_item_check.on_click
                 function="Advanced.ToggleRenderType"
                 parameter="character" />
            </menu_item_check>
            <menu_item_check
             label="Animeshes"
             name="Rendering Type Control Avatar">
                <menu_item_check.on_check
                 function="Advanced.CheckRenderType"
                 parameter="controlAV" />
                <menu_item_check.on_click
                 function="Advanced.ToggleRenderType"
                 parameter="controlAV" />
            </menu_item_check>
            <menu_item_check
             label="Surface Patch"
             name="Rendering Type Surface Patch"
             shortcut="control|alt|shift|5">
                <menu_item_check.on_check
                 function="Advanced.CheckRenderType"
                 parameter="surfacePatch" />
                <menu_item_check.on_click
                 function="Advanced.ToggleRenderType"
                 parameter="surfacePatch" />
            </menu_item_check>
            <menu_item_check
             label="Sky"
             name="Rendering Type Sky"
             shortcut="control|alt|shift|6">
                <menu_item_check.on_check
                 function="Advanced.CheckRenderType"
                 parameter="sky" />
                <menu_item_check.on_click
                 function="Advanced.ToggleRenderType"
                 parameter="sky" />
            </menu_item_check>
            <menu_item_check
             label="Water"
             name="Rendering Type Water"
             shortcut="control|alt|shift|7">
                <menu_item_check.on_check
                 function="Advanced.CheckRenderType"
                 parameter="water" />
                <menu_item_check.on_click
                 function="Advanced.ToggleRenderType"
                 parameter="water" />
            </menu_item_check>
            <menu_item_check
             label="Volume"
             name="Rendering Type Volume"
             shortcut="control|alt|shift|9">
                <menu_item_check.on_check
                 function="Advanced.CheckRenderType"
                 parameter="volume" />
                <menu_item_check.on_click
                 function="Advanced.ToggleRenderType"
                 parameter="volume" />
            </menu_item_check>
            <menu_item_check
             label="Grass"
             name="Rendering Type Grass"
             shortcut="control|alt|shift|0">
                <menu_item_check.on_check
                 function="Advanced.CheckRenderType"
                 parameter="grass" />
                <menu_item_check.on_click
                 function="Advanced.ToggleRenderType"
                 parameter="grass" />
            </menu_item_check>
            <menu_item_check
             label="Clouds"
             name="Rendering Type Clouds"
             shortcut="control|alt|shift|-">
                <menu_item_check.on_check
                 function="Advanced.CheckRenderType"
                 parameter="clouds" />
                <menu_item_check.on_click
                 function="Advanced.ToggleRenderType"
                 parameter="clouds" />
            </menu_item_check>
            <menu_item_check
             label="Particles"
             name="Rendering Type Particles"
             shortcut="control|alt|shift|=">
                <menu_item_check.on_check
                 function="Advanced.CheckRenderType"
                 parameter="particles" />
                <menu_item_check.on_click
                 function="Advanced.ToggleRenderType"
                 parameter="particles" />
            </menu_item_check>
            <menu_item_check
             label="Bump"
             name="Rendering Type Bump"
             shortcut="control|alt|shift|\">
                <menu_item_check.on_check
                 function="Advanced.CheckRenderType"
                 parameter="bump" />
                <menu_item_check.on_click
                 function="Advanced.ToggleRenderType"
                 parameter="bump" />
            </menu_item_check>
        </menu>
        <menu
         create_jump_keys="true"
         label="Rendering Features"
         name="Rendering Features"
         tear_off="true">
            <menu_item_check
             label="UI"
             name="ToggleUI"
             shortcut="control|alt|F1"
             shortcut_linux="control|shift|F1">
                <menu_item_check.on_check
                 function="Advanced.CheckFeature"
                 parameter="ui" />
                <menu_item_check.on_click
                 function="Advanced.ToggleFeature"
                 parameter="ui" />
            </menu_item_check>
            <menu_item_check
             label="Selected"
             name="Selected"
             shortcut="control|alt|F2"
             shortcut_linux="control|shift|F2">
                <menu_item_check.on_check
                 function="Advanced.CheckFeature"
                 parameter="selected" />
                <menu_item_check.on_click
                 function="Advanced.ToggleFeature"
                 parameter="selected" />
            </menu_item_check>
            <menu_item_check
             label="Highlighted"
             name="Highlighted"
             shortcut="control|alt|F3"
             shortcut_linux="control|shift|F3">
                <menu_item_check.on_check
                 function="Advanced.CheckFeature"
                 parameter="highlighted" />
                <menu_item_check.on_click
                 function="Advanced.ToggleFeature"
                 parameter="highlighted" />
            </menu_item_check>
            <menu_item_check
             label="Dynamic Textures"
             name="Dynamic Textures"
             shortcut="control|alt|F4"
             shortcut_linux="control|shift|F4">
                <menu_item_check.on_check
                 function="Advanced.CheckFeature"
                 parameter="dynamic textures" />
                <menu_item_check.on_click
                 function="Advanced.ToggleFeature"
                 parameter="dynamic textures" />
            </menu_item_check>
            <menu_item_check
             label="Foot Shadows"
             name="Foot Shadows"
             shortcut="control|alt|F5"
             shortcut_linux="control|shift|F5">
                <menu_item_check.on_check
                 function="Advanced.CheckFeature"
                 parameter="foot shadows" />
                <menu_item_check.on_click
                 function="Advanced.ToggleFeature"
                 parameter="foot shadows" />
            </menu_item_check>
            <menu_item_check
             label="Fog"
             name="Fog"
             shortcut="control|alt|F6"
             shortcut_linux="control|shift|F6">
                <menu_item_check.on_check
                 function="Advanced.CheckFeature"
                 parameter="fog" />
                <menu_item_check.on_click
                 function="Advanced.ToggleFeature"
                 parameter="fog" />
            </menu_item_check>
            <menu_item_check
             label="Test FRInfo"
             name="Test FRInfo"
             shortcut="control|alt|F8"
             shortcut_linux="control|shift|F8">
                <menu_item_check.on_check
                 function="Advanced.CheckFeature"
                 parameter="fr info" />
                <menu_item_check.on_click
                 function="Advanced.ToggleFeature"
                 parameter="fr info" />
            </menu_item_check>
            <menu_item_check
             label="Flexible Objects"
             name="Flexible Objects"
             shortcut="control|alt|F9"
             shortcut_linux="control|shift|F9">
                <menu_item_check.on_check
                 function="Advanced.CheckFeature"
                 parameter="flexible" />
                <menu_item_check.on_click
                 function="Advanced.ToggleFeature"
                 parameter="flexible" />
            </menu_item_check>
        </menu>        
        <menu
         label="RLVa"
         name="RLVa Embedded"
         tear_off="true"
         visible="true" />
		<menu
			label="Media Streams Backup"
			name="media_stream_import_export"
			tear_off="true">
			<menu_item_call
				label="Import Stream List XML..."
				name="media_stream_import">
                <menu_item_call.on_click
				function="Streamlist.xml_import" />
            </menu_item_call>
			<menu_item_call
				label="Export Stream List XML..."
				name="media_stream_export">
                <menu_item_call.on_click
				function="Streamlist.xml_export" />
            </menu_item_call>
		</menu>
        <menu_item_check
         label="Use Plugin Read Thread"
         name="Use Plugin Read Thread">
            <menu_item_check.on_check
             function="CheckControl"
             parameter="PluginUseReadThread" />
            <menu_item_check.on_click
             function="ToggleControl"
             parameter="PluginUseReadThread" />
        </menu_item_check>
        <menu_item_call
         label="Clear Group Cache"
         name="ClearGroupCache">
            <menu_item_call.on_click
             function="Advanced.ClearGroupCache"
             parameter="ClearGroupCache" />
        </menu_item_call>
        <menu_item_check
         label="Mouse Smoothing"
         name="Mouse Smoothing">
            <menu_item_check.on_check
             function="CheckControl"
             parameter="MouseSmooth" />
            <menu_item_check.on_click
             function="ToggleControl"
             parameter="MouseSmooth" />
        </menu_item_check>
            <menu_item_call
             enabled="false"
             label="Release Keys"
             name="Release Keys">
                <menu_item_call.on_click
                 function="Tools.ReleaseKeys"
                 parameter="" />
                <menu_item_call.on_enable
                 function="Tools.EnableReleaseKeys"
                 parameter="" />
            </menu_item_call>
        <menu_item_separator/>

        <menu
         create_jump_keys="true"
         label="Shortcuts"
         name="Shortcuts"
         tear_off="true"
         visible="false">
            <menu_item_check
               label="Search"
               name="Search"
               shortcut="control|F">
            <menu_item_check.on_check
             function="Floater.Visible"
             parameter="search" />
            <menu_item_check.on_click
             function="Floater.Toggle"
             parameter="search" />
            </menu_item_check>

          <!--   	//[FIX FIRE-1927 - enable DoubleClickTeleport shortcut : SJ] -->
          <menu_item_check
           label="DoubleClick Teleport"
           name="DoubleClick Teleport"
           shortcut="control|shift|D">
            <on_check
               function="Advanced.CheckEnabledDoubleClickAction"
               parameter="teleport_to"/>
            <on_click
               function="Advanced.SetDoubleClickAction"
               parameter="teleport_to"/>
          </menu_item_check>
          <!--   	//[FIX FIRE-1927 - enable DoubleClickTeleport shortcut : SJ] -->

          <menu_item_separator/>

            <menu_item_check
             label="Always Run"
             name="Always Run"
             shortcut="control|R">
                <menu_item_check.on_check
                 function="World.CheckAlwaysRun" />
                <menu_item_check.on_click
                 function="World.AlwaysRun" />
            </menu_item_check>
            <menu_item_check
             label="Fly"
             name="Fly"
             shortcut="Home">
                <menu_item_check.on_check
                 function="Agent.getFlying" />
                <menu_item_check.on_click
                 function="Agent.toggleFlying" />
                <menu_item_check.on_enable
                 function="Agent.enableFlying" />
            </menu_item_check>

            <menu_item_separator/>

            <menu_item_call
             label="Close Window"
             name="Close Window"
             shortcut="control|W">
                <menu_item_call.on_click
                 function="File.CloseWindow" />
                <menu_item_call.on_enable
                 function="File.EnableCloseWindow" />
            </menu_item_call>
            <menu_item_call
             label="Close Window Group"
             name="Close Window Group"
             shortcut="control|alt|W">
                <menu_item_call.on_click
                 function="File.CloseWindowGroup" />
                <menu_item_call.on_enable
                 function="File.EnableCloseWindowGroup" />
            </menu_item_call>
            <menu_item_call
             label="Close All Windows"
             name="Close All Windows"
             shortcut="control|shift|W">
                <menu_item_call.on_click
                 function="File.CloseAllWindows" />
                <menu_item_call.on_enable
                 function="File.EnableCloseAllWindows" />
            </menu_item_call>

            <menu_item_separator/>

            <menu_item_call
             label="Snapshot to Disk"
             name="Snapshot to Disk"
             shortcut="control|`"
             use_mac_ctrl="true">
                <menu_item_call.on_click
                 function="File.TakeSnapshotToDisk" />
            </menu_item_call>

            <menu_item_separator/>

            <menu_item_call
             label="Mouselook"
             name="Mouselook"
             shortcut="M">
                <menu_item_call.on_click
                 function="View.Mouselook" />
                <menu_item_call.on_enable
                 function="View.EnableMouselook" />
            </menu_item_call>
            <menu_item_check
             label="Joystick Flycam"
             name="Joystick Flycam"
             shortcut="alt|shift|F">
                <menu_item_check.on_check
                 function="View.CheckJoystickFlycam" />
                <menu_item_check.on_click
                 function="View.JoystickFlycam" />
                <menu_item_check.on_enable
                 function="View.EnableJoystickFlycam" />
            </menu_item_check>
            <menu_item_call
             label="Reset View"
             name="Reset View"
             shortcut="Esc">
                <menu_item_call.on_click
                 function="View.ResetView" />
            </menu_item_call>
            <menu_item_call
             label="Reset Camera Angles"
             name="Reset Camera Angles"
             shortcut="shift|Esc">
                <menu_item_call.on_click
                 function="View.ResetCameraAngles" />
            </menu_item_call>
            <menu_item_call
             label="Look at Last Chatter"
             name="Look at Last Chatter"
             shortcut="control|\">
                <menu_item_call.on_click
                 function="View.LookAtLastChatter" />
                <menu_item_call.on_enable
                 function="View.EnableLastChatter" />
            </menu_item_call>

            <menu_item_separator/>

            <menu_item_call
             label="Zoom In"
             name="Zoom In"
             shortcut="control|0">
                <menu_item_call.on_click
                 function="View.ZoomIn" />
            </menu_item_call>
            <menu_item_call
             label="Zoom Default"
             name="Zoom Default"
             shortcut="control|9">
                <menu_item_call.on_click
                 function="View.ZoomDefault" />
            </menu_item_call>
            <menu_item_call
             label="Zoom Out"
             name="Zoom Out"
             shortcut="control|8">
                <menu_item_call.on_click
                 function="View.ZoomOut" />
            </menu_item_call>
        </menu> <!--Shortcuts-->

        <menu_item_separator/>

        <menu_item_check
         label="Fly Override"
         name="Fly Override"
	 shortcut="control|alt|V">
            <menu_item_check.on_check
             function="CheckControl"
             parameter="FSAlwaysFly" />
            <menu_item_check.on_click
             function="ToggleControl" 
             parameter="FSAlwaysFly" />
        </menu_item_check>

        <menu_item_check
           label="RestrainedLove API"
           name="RLV API">
              <menu_item_check.on_check
               function="CheckControl"
               parameter="RestrainedLove" />
              <menu_item_check.on_click
               function="ToggleControl"
               parameter="RestrainedLove" />
              <menu_item_check.on_visible
               function="RLV.MainToggleVisible" />
        </menu_item_check>

        <menu_item_call
         label="Show Debug Settings"
         shortcut="control|alt|shift|S"
         name="Debug Settings">
            <menu_item_call.on_click
             function="Advanced.ShowDebugSettings"
             parameter="all" />
        </menu_item_call>
     <!-- <FS:TS> FIRE-17589: Use control-alt-Q on OS X too -->
     <menu_item_check
         label="Show Developer Menu"
         name="Debug Mode"
         shortcut="control|alt|Q"
         use_mac_ctrl="true">
            <menu_item_check.on_check
             function="CheckControl"
             parameter="QAMode" />
            <menu_item_check.on_click
             function="ToggleControl"
             parameter="QAMode" />
        </menu_item_check>
     <!-- </FS:TS> FIRE-17589 -->
    </menu>

    <menu
     create_jump_keys="true"
     label="Developer"
     name="Develop"
     tear_off="true"
     visible="false">
        <menu
         create_jump_keys="true"
         label="Consoles"
         name="Consoles"
         tear_off="true">
            <menu_item_check
             label="Texture Console"
             name="Texture Console"
             shortcut="control|shift|3"
             use_mac_ctrl="true">
                <menu_item_check.on_check
                 function="Advanced.CheckConsole"
                 parameter="texture" />
                <menu_item_check.on_click
                 function="Advanced.ToggleConsole"
                 parameter="texture" />
            </menu_item_check>            
            <menu_item_check
             label="Debug Console"
             name="Debug Console"
             shortcut="control|shift|4"
             use_mac_ctrl="true">
                <menu_item_check.on_check
                 function="Advanced.CheckConsole"
                 parameter="debug" />
                <menu_item_check.on_click
                 function="Advanced.ToggleConsole"
                 parameter="debug" />
            </menu_item_check>
            <menu_item_call
             label="Notifications Console"
             name="Notifications"
             shortcut="control|shift|5">
              <menu_item_call.on_click
               function="Floater.Toggle"
               parameter="notifications_console" />
            </menu_item_call>
            <menu_item_check
             label="Fast Timers"
             name="Fast Timers"
             shortcut="control|shift|9"
             use_mac_ctrl="true">
                <menu_item_check.on_check
                 function="Advanced.CheckConsole"
                 parameter="fast timers" />
                <menu_item_check.on_click
                 function="Advanced.ToggleConsole"
                 parameter="fast timers" />
            </menu_item_check>
            <menu_item_check
             label="Memory"
             name="Memory"
             shortcut="control|shift|0"
             use_mac_ctrl="true">
                <menu_item_check.on_check
                 function="Advanced.CheckConsole"
                 parameter="memory view" />
                <menu_item_check.on_click
                 function="Advanced.ToggleConsole"
                 parameter="memory view" />
            </menu_item_check>
            <menu_item_check
               label="Scene Statistics"
               name="Scene Statistics">
              <menu_item_check.on_check
               function="Advanced.CheckConsole"
               parameter="scene view" />
              <menu_item_check.on_click
               function="Advanced.ToggleConsole"
               parameter="scene view" />
            </menu_item_check>
            <menu_item_check
                 label="Scene Loading Monitor"
                 name="Scene Loading Monitor">
              <menu_item_check.on_check
               function="Advanced.CheckConsole"
               parameter="scene monitor" />
              <menu_item_check.on_click
               function="Advanced.ToggleConsole"
               parameter="scene monitor" />
            </menu_item_check>
            <menu_item_separator/>

            <menu_item_check
             label="Region Debug Console"
             name="Region Debug Console"
             shortcut="control|shift|`"
             use_mac_ctrl="true">
              <menu_item_check.on_check
               function="Floater.Visible"
               parameter="region_debug_console" />
              <menu_item_check.on_click
               function="Floater.Toggle"
               parameter="region_debug_console" />
            </menu_item_check>
            
            <menu_item_separator/>

            <menu_item_call
             label="Region Info to Debug Console"
             name="Region Info to Debug Console">
                <menu_item_call.on_click
                 function="Advanced.DumpInfoToConsole"
                 parameter="region" />
            </menu_item_call>
            <menu_item_call
             label="Group Info to Debug Console"
             name="Group Info to Debug Console">
                <menu_item_call.on_click
                 function="Advanced.DumpInfoToConsole"
                 parameter="group" />
            </menu_item_call>
            <menu_item_call
             label="Capabilities Info to Debug Console"
             name="Capabilities Info to Debug Console">
                <menu_item_call.on_click
                 function="Advanced.DumpInfoToConsole"
                 parameter="capabilities" />
            </menu_item_call>

            <menu_item_separator/>

            <menu_item_check
             label="Camera"
             name="Camera">
                <menu_item_check.on_check
                 function="Advanced.CheckHUDInfo"
                 parameter="camera" />
                <menu_item_check.on_click
                 function="Advanced.ToggleHUDInfo"
                 parameter="camera" />
            </menu_item_check>
            <menu_item_check
             label="Wind"
             name="Wind">
                <menu_item_check.on_check
                 function="Advanced.CheckHUDInfo"
                 parameter="wind" />
                <menu_item_check.on_click
                 function="Advanced.ToggleHUDInfo"
                 parameter="wind" />
            </menu_item_check>
            <menu_item_check
             label="FOV"
             name="FOV">
                <menu_item_check.on_check
                 function="Advanced.CheckHUDInfo"
                 parameter="fov" />
                <menu_item_check.on_click
                 function="Advanced.ToggleHUDInfo"
                 parameter="fov" />
            </menu_item_check>
            <menu_item_check
             label="Badge"
             name="Badge"
             shortcut="alt|control|shift|h">
                <menu_item_check.on_click
                 function="Advanced.ToggleHUDInfo"
                 parameter="badge" />
            </menu_item_check>
            <menu_item_check
             label="Cookies"
             name="Cookies"
             visible="false"
             shortcut="alt|shift|c">
                <menu_item_check.on_click
                 function="Advanced.ToggleHUDInfo"
                 parameter="cookies" />
            </menu_item_check>
        </menu>
        <menu
         create_jump_keys="true"
         label="Show Info"
         name="Display Info"
         tear_off="true">
            <menu_item_check
             label="Show Time"
             name="Show Time">
                <menu_item_check.on_check
                 function="CheckControl"
                 parameter="DebugShowTime" />
                <menu_item_check.on_click
                 function="ToggleControl"
                 parameter="DebugShowTime" />
            </menu_item_check>
          <menu_item_check
             label="Show Upload Transaction"
             name="Show Upload Transaction">
              <menu_item_check.on_check
             function="CheckControl"
             parameter="FSShowUploadPaymentToast" />
            <menu_item_check.on_click
                 function="ToggleControl"
                 parameter="FSShowUploadPaymentToast" />
            </menu_item_check>
            <menu_item_check
             label="Show Texture Info"
             name="Show Texture Info">
                <menu_item_check.on_check
                 function="CheckControl"
                 parameter="DebugShowTextureInfo" />
                <menu_item_check.on_click
                 function="ToggleControl"
                 parameter="DebugShowTextureInfo" />
            </menu_item_check>
            <menu_item_call
              label="VRAM usage per object"
              name="VRAM usage per object">
              <menu_item_call.on_click
                function="Floater.Show"
                parameter="vram_usage" />
            </menu_item_call>
            <menu_item_check
             label="Show Avatar Render Info"
             name="Show Avatar Render Info">
                <menu_item_check.on_check
                 function="CheckControl"
                 parameter="DebugShowAvatarRenderInfo" />
                <menu_item_check.on_click
                 function="ToggleControl"
                 parameter="DebugShowAvatarRenderInfo" />
            </menu_item_check>
            <menu_item_check
             label="Show Render Info"
             name="Show Render Info">
                <menu_item_check.on_check
                 function="CheckControl"
                 parameter="DebugShowRenderInfo" />
                <menu_item_check.on_click
                 function="ToggleControl"
                 parameter="DebugShowRenderInfo" />
            </menu_item_check>
            <menu_item_check
             label="Show Matrices"
             name="Show Matrices">
                <menu_item_check.on_check
                 function="CheckControl"
                 parameter="DebugShowRenderMatrices" />
                <menu_item_check.on_click
                 function="ToggleControl"
                 parameter="DebugShowRenderMatrices" />
            </menu_item_check>
            <menu_item_check
             label="Show Color Under Cursor"
             name="Show Color Under Cursor">
                <menu_item_check.on_check
                 function="Advanced.CheckShowColor" />
                <menu_item_check.on_click
                 function="Advanced.ToggleShowColor" />
            </menu_item_check>
            <menu_item_check
               label="Show Memory"
               name="Show Memory">
              <menu_item_check.on_check
               function="CheckControl"
               parameter="DebugShowMemory" />
              <menu_item_check.on_click
               function="ToggleControl"
               parameter="DebugShowMemory" />
            </menu_item_check>

            <menu_item_separator/>

            <menu_item_check
             label="Show Updates to Objects"
             name="Show Updates"
             shortcut="control|alt|shift|U">
                <menu_item_check.on_check
                 function="Advanced.CheckShowObjectUpdates"
                 parameter="ObjectUpdates" />
                <menu_item_check.on_click
                 function="Advanced.ToggleShowObjectUpdates" />
            </menu_item_check>
        </menu>
        <menu
         create_jump_keys="true"
         label="Profiling/Telemetry"
         name="Enable / Disable telemetry capture"
         tear_off="true">
            <menu_item_check
             label="Profiling"
             name="Profiling">
                <menu_item_check.on_check
                 function="CheckControl"
                 parameter="ProfilingActive" />
                <menu_item_check.on_click
                 function="Develop.ToggleProfiling" />
                <menu_item_check.on_enable
                 function="Develop.EnableProfiling" />
            </menu_item_check>
            <menu_item_check
             label="Start when connected"
             name="Start when telemetry client connects">
                <menu_item_check.on_check
                 function="CheckControl"
                 parameter="DeferProfilingUntilConnected" />
                <menu_item_check.on_click
                 function="ToggleControl"
                 parameter="DeferProfilingUntilConnected" />
            </menu_item_check>
        </menu>

        <menu_item_separator/>

        <menu
         create_jump_keys="true"
         label="Force an Error"
         name="Force Errors"
         tear_off="true">
            <menu_item_call
             label="Force Breakpoint"
             name="Force Breakpoint">
                <menu_item_call.on_click
                 function="Advanced.ForceErrorBreakpoint" />
            </menu_item_call>
            <menu_item_call
             label="Force LLError And Crash"
             name="Force LLError And Crash">
                <menu_item_call.on_click
                 function="Advanced.ForceErrorLlerror" />
            </menu_item_call>
            <menu_item_call
             label="Force Bad Memory Access"
             name="Force Bad Memory Access">
                <menu_item_call.on_click
                 function="Advanced.ForceErrorBadMemoryAccess" />
            </menu_item_call>
            <menu_item_call
             label="Force Bad Memory Access in Coroutine"
             name="Force Bad Memory Access in Coroutine">
                <menu_item_call.on_click
                 function="Advanced.ForceErrorBadMemoryAccessCoro" />
            </menu_item_call>
            <menu_item_call
             label="Force Infinite Loop"
             name="Force Infinite Loop">
                <menu_item_call.on_click
                 function="Advanced.ForceErrorInfiniteLoop" />
            </menu_item_call>
            <menu_item_call
             label="Force Driver Crash"
             name="Force Driver Carsh">
                <menu_item_call.on_click
                 function="Advanced.ForceErrorDriverCrash" />
            </menu_item_call>
            <menu_item_call
             label="Force Software Exception"
             name="Force Software Exception">
                <menu_item_call.on_click
                 function="Advanced.ForceErrorSoftwareException" />
            </menu_item_call>
            <menu_item_call
             label="Force Software Exception in Coroutine"
             name="Force Software Exception in Coroutine">
                <menu_item_call.on_click
                 function="Advanced.ForceErrorSoftwareExceptionCoro" />
            </menu_item_call>
            <menu_item_call
             label="Force a Crash in a Thread"
             name="Force a Crash in a Thread">
                <menu_item_call.on_click
                 function="Advanced.ForceErrorThreadCrash" />
            </menu_item_call>
            <menu_item_call
             label="Force Disconnect Viewer"
             name="Force Disconnect Viewer">
                <menu_item_call.on_click
                 function="Advanced.ForceErrorDisconnectViewer" />
            </menu_item_call>
            <menu_item_call
             label="Simulate a Memory Leak"
             name="Memory Leaking Simulation">
               <menu_item_call.on_click
                function="Floater.Show"
                parameter="mem_leaking" />
               </menu_item_call>
        </menu>
        <menu
         create_jump_keys="true"
         label="Render Tests"
         name="Render Tests"
         tear_off="true">
            <menu_item_check
             label="Camera Offset"
             name="Camera Offset">
                <menu_item_check.on_check
                 function="CheckControl"
                 parameter="CameraOffset" />
                <menu_item_check.on_click
                 function="ToggleControl"
                 parameter="CameraOffset" />
            </menu_item_check>
            <menu_item_check
             label="Randomize Framerate"
             name="Randomize Framerate">
                <menu_item_check.on_check
                 function="Advanced.CheckRandomizeFramerate"
                 parameter="Randomize Framerate" />
                <menu_item_check.on_click
                 function="Advanced.ToggleRandomizeFramerate" />
            </menu_item_check>
            <menu_item_check
             label="Periodic Slow Frame"
             name="Periodic Slow Frame">
                <menu_item_check.on_check
                 function="Advanced.CheckPeriodicSlowFrame"
                 parameter="points" />
                <menu_item_check.on_click
                 function="Advanced.TogglePeriodicSlowFrame"
                 parameter="points" />
            </menu_item_check>
          <menu_item_call
             label="Frame Profile"
             name="Frame Profile">
            <menu_item_call.on_click
             function="Advanced.ClickRenderProfile" />
          </menu_item_call>
            <menu_item_call
             label="Benchmark"
             name="Benchmark">
              <menu_item_call.on_click
               function="Advanced.ClickRenderBenchmark" />
          </menu_item_call>
        </menu>
      <menu
        create_jump_keys="true"
        label="Render Metadata"
        name="Render Metadata"
        tear_off="true">
        <menu_item_check
         label="Bounding Boxes"
         name="Bounding Boxes">
        <menu_item_check.on_check
         function="Advanced.CheckInfoDisplay"
         parameter="bboxes" />
        <menu_item_check.on_click
         function="Advanced.ToggleInfoDisplay"
         parameter="bboxes" />
        </menu_item_check>
        <!-- <FS:Zi> Add avatar hitbox debug -->
        <menu_item_check
         label="Avatar Hitboxes"
         name="Avatar Hitboxes">
        <menu_item_check.on_check
         function="CheckControl"
         parameter="DebugRenderHitboxes" />
        <menu_item_check.on_click
         function="ToggleControl"
         parameter="DebugRenderHitboxes" />
        </menu_item_check>
        <!-- </FS:Zi> Add avatar hitbox debug -->
        <menu_item_check
         label="Normals"
         name="Normals">
          <menu_item_check.on_check
           function="Advanced.CheckInfoDisplay"
           parameter="normals" />
          <menu_item_check.on_click
           function="Advanced.ToggleInfoDisplay"
           parameter="normals" />
        </menu_item_check>
        <menu_item_check
         label="Octree"
         name="Octree">
          <menu_item_check.on_check
           function="Advanced.CheckInfoDisplay"
           parameter="octree" />
          <menu_item_check.on_click
           function="Advanced.ToggleInfoDisplay"
           parameter="octree" />
        </menu_item_check>
        <menu_item_check
         label="Shadow Frusta"
         name="Shadow Frusta">
          <menu_item_check.on_check
           function="Advanced.CheckInfoDisplay"
           parameter="shadow frusta" />
          <menu_item_check.on_click
           function="Advanced.ToggleInfoDisplay"
           parameter="shadow frusta" />
        </menu_item_check>
        <menu_item_check
         label="Physics Shapes"
         name="Physics Shapes">
          <menu_item_check.on_check
           function="Advanced.CheckInfoDisplay"
           parameter="physics shapes" />
          <menu_item_check.on_click
           function="Advanced.ToggleInfoDisplay"
           parameter="physics shapes" />
        </menu_item_check>
        <menu_item_check
         label="Occlusion"
         name="Occlusion">
          <menu_item_check.on_check
           function="Advanced.CheckInfoDisplay"
           parameter="occlusion" />
          <menu_item_check.on_click
           function="Advanced.ToggleInfoDisplay"
           parameter="occlusion" />
        </menu_item_check>
        <menu_item_check
         label="Render Batches"
         name="Render Batches">
          <menu_item_check.on_check
           function="Advanced.CheckInfoDisplay"
           parameter="render batches" />
          <menu_item_check.on_click
           function="Advanced.ToggleInfoDisplay"
           parameter="render batches" />
        </menu_item_check>
        <menu_item_check
         label="Update Type"
         name="Update Type">
          <menu_item_check.on_check
           function="Advanced.CheckInfoDisplay"
           parameter="update type" />
          <menu_item_check.on_click
           function="Advanced.ToggleInfoDisplay"
           parameter="update type" />
        </menu_item_check>
        <menu_item_check
         label="Texture Anim"
         name="Texture Anim">
          <menu_item_check.on_check
           function="Advanced.CheckInfoDisplay"
           parameter="texture anim" />
          <menu_item_check.on_click
           function="Advanced.ToggleInfoDisplay"
           parameter="texture anim" />
        </menu_item_check>
        <menu_item_check
         label="Texture Priority"
         name="Texture Priority">
          <menu_item_check.on_check
           function="Advanced.CheckInfoDisplay"
           parameter="texture priority" />
          <menu_item_check.on_click
           function="Advanced.ToggleInfoDisplay"
           parameter="texture priority" />
        </menu_item_check>
        <menu_item_check
         label="Texture Area"
         name="Texture Area">
          <menu_item_check.on_check
           function="Advanced.CheckInfoDisplay"
           parameter="texture area" />
          <menu_item_check.on_click
           function="Advanced.ToggleInfoDisplay"
           parameter="texture area" />
        </menu_item_check>
        <menu_item_check
         label="Face Area"
         name="Face Area">
          <menu_item_check.on_check
           function="Advanced.CheckInfoDisplay"
           parameter="face area" />
          <menu_item_check.on_click
           function="Advanced.ToggleInfoDisplay"
           parameter="face area" />
        </menu_item_check>
        <menu_item_check
         label="LOD Info"
         name="LOD Info">
          <menu_item_check.on_check
           function="Advanced.CheckInfoDisplay"
           parameter="lod info" />
          <menu_item_check.on_click
           function="Advanced.ToggleInfoDisplay"
           parameter="lod info" />
        </menu_item_check>
        <menu_item_check
         label="Triangle Count"
         name="Triangle Count">
          <menu_item_check.on_check
           function="Advanced.CheckInfoDisplay"
           parameter="triangle count" />
          <menu_item_check.on_click
           function="Advanced.ToggleInfoDisplay"
           parameter="triangle count" />
        </menu_item_check>
        <menu_item_check
         label="Lights"
         name="Lights">
          <menu_item_check.on_check
           function="Advanced.CheckInfoDisplay"
           parameter="lights" />
          <menu_item_check.on_click
           function="Advanced.ToggleInfoDisplay"
           parameter="lights" />
        </menu_item_check>
        <menu_item_check
         label="Reflection Probes"
         name="Reflection Probes">
          <menu_item_check.on_check
           function="Advanced.CheckInfoDisplay"
           parameter="reflection probes" />
          <menu_item_check.on_click
           function="Advanced.ToggleInfoDisplay"
           parameter="reflection probes" />
        </menu_item_check>
        <menu_item_check
         label="Particles"
         name="Particles">
          <menu_item_check.on_check
           function="Advanced.CheckInfoDisplay"
           parameter="particles" />
          <menu_item_check.on_click
           function="Advanced.ToggleInfoDisplay"
           parameter="particles" />
        </menu_item_check>
        <menu_item_check
         label="Collision Skeleton"
         name="Collision Skeleton">
          <menu_item_check.on_check
           function="Advanced.CheckInfoDisplay"
           parameter="collision skeleton" />
          <menu_item_check.on_click
           function="Advanced.ToggleInfoDisplay"
           parameter="collision skeleton" />
        </menu_item_check>
        <menu_item_check
         label="Joints"
         name="Joints">
          <menu_item_check.on_check
           function="Advanced.CheckInfoDisplay"
           parameter="joints" />
          <menu_item_check.on_click
           function="Advanced.ToggleInfoDisplay"
           parameter="joints" />
        </menu_item_check>
        <menu_item_check
         label="Raycast"
         name="Raycast">
          <menu_item_check.on_check
           function="Advanced.CheckInfoDisplay"
           parameter="raycast" />
          <menu_item_check.on_click
           function="Advanced.ToggleInfoDisplay"
           parameter="raycast" />
        </menu_item_check>
		<menu_item_check
         label="Wind Vectors"
         name="Wind Vectors">
          <menu_item_check.on_check
           function="Advanced.CheckInfoDisplay"
           parameter="wind vectors" />
          <menu_item_check.on_click
           function="Advanced.ToggleInfoDisplay"
           parameter="wind vectors" />
        </menu_item_check>
		<menu_item_check
         label="Sculpt"
         name="Sculpt">
          <menu_item_check.on_check
           function="Advanced.CheckInfoDisplay"
           parameter="sculpt" />
          <menu_item_check.on_click
           function="Advanced.ToggleInfoDisplay"
           parameter="sculpt" />
		</menu_item_check>
    <menu_item_check
          label="Texture Size"
          name="Texture Size">
      <menu_item_check.on_check
        function="Advanced.CheckInfoDisplay"
        parameter="texture size" />
      <menu_item_check.on_click
        function="Advanced.ToggleInfoDisplay"
        parameter="texture size" />
    </menu_item_check>
       <menu
         create_jump_keys="true"
         label="Texture Density"
         name="Texture Density"
         tear_off="true">
          <menu_item_check
           label="None"
           name="None">
            <menu_item_check.on_check
             function="Advanced.CheckDisplayTextureDensity"
             parameter="none" />
            <menu_item_check.on_click
             function="Advanced.SetDisplayTextureDensity"
             parameter="none" />
          </menu_item_check>
          <menu_item_check
           label="Current"
           name="Current">
            <menu_item_check.on_check
             function="Advanced.CheckDisplayTextureDensity"
             parameter="current" />
            <menu_item_check.on_click
             function="Advanced.SetDisplayTextureDensity"
             parameter="current" />
          </menu_item_check>
          <menu_item_check
           label="Desired"
           name="Desired">
            <menu_item_check.on_check
             function="Advanced.CheckDisplayTextureDensity"
             parameter="desired" />
            <menu_item_check.on_click
             function="Advanced.SetDisplayTextureDensity"
             parameter="desired" />
          </menu_item_check>
          <menu_item_check
           label="Full"
           name="Full">
            <menu_item_check.on_check
             function="Advanced.CheckDisplayTextureDensity"
             parameter="full" />
            <menu_item_check.on_click
             function="Advanced.SetDisplayTextureDensity"
             parameter="full" />
          </menu_item_check>
        </menu>
      </menu>
        <menu
         create_jump_keys="true"
         label="Rendering"
         name="Rendering"
         tear_off="true">
            <menu_item_check
             label="Axes"
             name="Axes">
                <menu_item_check.on_check
                 function="CheckControl"
                 parameter="ShowAxes" />
                <menu_item_check.on_click
                 function="ToggleControl"
                 parameter="ShowAxes" />
            </menu_item_check>
            <menu_item_check
             label="Tangent Basis"
             name="Tangent Basis">
                <menu_item_check.on_check
                 function="CheckControl"
                 parameter="ShowTangentBasis" />
                <menu_item_check.on_click
                 function="ToggleControl"
                 parameter="ShowTangentBasis" />
            </menu_item_check>
            <menu_item_call
             label="Selected Texture Info Basis"
             name="Selected Texture Info Basis">
                <menu_item_call.on_click
                 function="Advanced.SelectedTextureInfo" />
            </menu_item_call>
            <menu_item_call
             label="Selected Material Info"
             name="Selected Material Info">
                <menu_item_call.on_click
                 function="Advanced.SelectedMaterialInfo" />
            </menu_item_call>
            <menu_item_check
             label="Wireframe"
             name="Wireframe"
             shortcut="control|shift|R">
                <menu_item_check.on_check
                 function="Advanced.CheckWireframe"
                 parameter="Wireframe" />
                <menu_item_check.on_click
                 function="Advanced.ToggleWireframe" />
            </menu_item_check>
            <menu_item_check
             label="Object-Object Occlusion"
             name="Object-Object Occlusion"
             shortcut="control|shift|O">
                <menu_item_check.on_check
                 function="CheckControl"
                 parameter="UseOcclusion" />
                <menu_item_check.on_click
                 function="ToggleControl"
                 parameter="UseOcclusion" />
            </menu_item_check>
          <menu_item_separator />

          <menu_item_check
                       label="   Shadows from Sun/Moon/Projectors"
                       name="Shadows from Sun/Moon/Projectors">
            <menu_item_check.on_check
             function="Advanced.CheckRenderShadowOption"
             parameter="RenderShadowDetail" />
            <menu_item_check.on_click
             function="Advanced.ClickRenderShadowOption"
             parameter="RenderShadowDetail" />
            <menu_item_check.on_enable
                 function="Advanced.EnableRenderDeferredOptions" />
          </menu_item_check>
          <menu_item_check
                   label="   SSAO and Shadow Smoothing"
                   name="SSAO and Shadow Smoothing">
            <menu_item_check.on_check
             function="CheckControl"
             parameter="RenderDeferredSSAO" />
            <menu_item_check.on_click
             function="ToggleControl"
             parameter="RenderDeferredSSAO" />
            <menu_item_check.on_enable
                 function="Advanced.EnableRenderDeferredOptions" />
          </menu_item_check>
          <menu_item_separator />

          <menu_item_check
             label="Start Debug GL on next run"
             name="Debug GL">
                <menu_item_check.on_check
                 function="CheckControl"
                 parameter="RenderDebugGLSession" />
                <menu_item_check.on_click
                 function="ToggleControl"
                 parameter="RenderDebugGLSession" />
            </menu_item_check>
            <menu_item_check
             label="Debug Pipeline"
             name="Debug Pipeline">
                <menu_item_check.on_check
                 function="CheckControl"
                 parameter="RenderDebugPipeline" />
                <menu_item_check.on_click
                 function="ToggleControl"
                 parameter="RenderDebugPipeline" />
            </menu_item_check>
            <menu_item_check
             label="Automatic Alpha Masks"
             name="Automatic Alpha Masks (deferred)">
                <menu_item_check.on_check
                 function="CheckControl"
                 parameter="RenderAutoMaskAlphaDeferred" />
                <menu_item_check.on_click
                 function="ToggleControl"
                 parameter="RenderAutoMaskAlphaDeferred" />
            </menu_item_check>
            <menu_item_check
             label="Animation Textures"
             name="Animation Textures">
                <menu_item_check.on_check
                 function="CheckControl"
                 parameter="AnimateTextures" />
                <menu_item_check.on_click
                 function="ToggleControl"
                 parameter="AnimateTextures" />
            </menu_item_check>
            <menu_item_check
             label="Disable Textures"
             name="Disable Textures">
                <menu_item_check.on_check
                 function="CheckControl"
                 parameter="TextureDisable" />
                <menu_item_check.on_click
                 function="ToggleControl"
                 parameter="TextureDisable" />
            </menu_item_check>
            <menu_item_call
              label="Derender all animesh"
              name="Derender Animesh">
              <menu_item_call.on_click
                function="Tools.DerenderAnimatedObjects" />
            </menu_item_call>
          <menu_item_check
             label="Disable Ambient"
             name="Disable Ambient">
            <menu_item_check.on_check
             function="CheckControl"
             parameter="AmbientDisable" />
            <menu_item_check.on_click
             function="ToggleShaderControl"
             parameter="AmbientDisable" />
          </menu_item_check>
          <menu_item_check
             label="Disable Sunlight"
             name="Disable Sunlight">
            <menu_item_check.on_check
             function="CheckControl"
             parameter="SunlightDisable" />
            <menu_item_check.on_click
             function="ToggleShaderControl"
             parameter="SunlightDisable" />
          </menu_item_check>
          <menu_item_check
             label="Disable Local Lights"
             name="Disable Local Lights">
            <menu_item_check.on_check
             function="CheckControl"
             parameter="LocalLightDisable" />
            <menu_item_check.on_click
             function="ToggleShaderControl"
             parameter="LocalLightDisable" />
          </menu_item_check>
          <menu_item_check
              label="Full Res Textures (dangerous)"
             name="Full Res Textures">
                <menu_item_check.on_check
                 function="CheckControl"
                 parameter="TextureLoadFullRes" />
                <menu_item_check.on_click
                 function="ToggleControl"
                 parameter="TextureLoadFullRes" />
            </menu_item_check>
            <menu_item_check
             label="Render Attached Lights"
             name="Render Attached Lights">
                <menu_item_check.on_check
                 function="CheckControl"
                 parameter="RenderAttachedLights" />
                <menu_item_check.on_click
                 function="Advanced.HandleAttachedLightParticles"
                 parameter="RenderAttachedLights" />
            </menu_item_check>
            <menu_item_check
             label="Render Attached Particles"
             name="Render Attached Particles">
                <menu_item_check.on_check
                 function="CheckControl"
                 parameter="RenderAttachedParticles" />
                <menu_item_check.on_click
                 function="Advanced.HandleAttachedLightParticles"
                 parameter="RenderAttachedParticles" />
            </menu_item_check>
          <menu_item_separator />
          <menu_item_check
             label="Enable Shader Cache"
             name="Enable Shader Cache">
            <menu_item_check.on_check
             function="CheckControl"
             parameter="RenderShaderCacheEnabled" />
            <menu_item_check.on_click
             function="ToggleShaderControl"
             parameter="RenderShaderCacheEnabled" />
          </menu_item_check>
          <menu_item_call
            enabled="true"
            label="Clear Shader Cache"
            name="Shader Cache Clear">
            <menu_item_call.on_click
             function="Advanced.ClearShaderCache" />
          </menu_item_call>
        </menu>

        <menu
         create_jump_keys="true"
         label="Network"
         name="Network"
         tear_off="true">
            <menu_item_check
             label="Pause Agent"
             name="AgentPause">
                <menu_item_check.on_check
                 function="CheckControl"
                 parameter="AgentPause" />
                <menu_item_check.on_click
                 function="ToggleControl"
                 parameter="AgentPause" />
            </menu_item_check>

            <menu_item_separator/>

            <menu_item_call
             label="Enable Message Log"
             name="Enable Message Log">
                <menu_item_call.on_click
                 function="Advanced.EnableMessageLog" />
            </menu_item_call>
            <menu_item_call
             label="Disable Message Log"
             name="Disable Message Log">
                <menu_item_call.on_click
                 function="Advanced.DisableMessageLog" />
            </menu_item_call>

            <menu_item_separator/>

            <menu_item_check
             label="Velocity Interpolate Objects"
             name="Velocity Interpolate Objects">
                <menu_item_check.on_check
                 function="CheckControl"
                 parameter="VelocityInterpolate" />
                <menu_item_check.on_click
                 function="ToggleControl"
                 parameter="VelocityInterpolate" />
            </menu_item_check>
            <menu_item_check
             label="Ping Interpolate Object Positions"
             name="Ping Interpolate Object Positions">
                <menu_item_check.on_check
                 function="CheckControl"
                 parameter="PingInterpolate" />
                <menu_item_check.on_click
                 function="ToggleControl"
                 parameter="PingInterpolate" />
            </menu_item_check>

            <menu_item_separator/>

            <menu_item_call
             label="Drop a Packet"
             name="Drop a Packet"
             shortcut="control|alt|L">
                <menu_item_call.on_click
                 function="Advanced.DropPacket" />
            </menu_item_call>
        </menu>
        <menu
         create_jump_keys="true"
         label="Cache"
         name="Cache"
         tear_off="true">
            <menu_item_call
             label="Purge Disk Cache"
             name="Purge Disk Cache">
                <menu_item_call.on_click
                 function="Advanced.PurgeDiskCache" />
            </menu_item_call>
        </menu>
        <menu_item_call
         label="Dump Scripted Camera"
         name="Dump Scripted Camera">
            <menu_item_call.on_click
             function="Advanced.DumpScriptedCamera" />
        </menu_item_call>      
        <menu
         create_jump_keys="true"
         label="Recorder"
         name="Recorder"
         tear_off="true">
            <menu_item_call visible="false"
             label="Start event recording"
             name="Start event recording">
	      <menu_item_call.on_visible
		 function="displayViewerEventRecorderMenuItems" />
                <menu_item_call.on_click
                 function="Advanced.EventRecorder"
                 parameter="start recording" />
            </menu_item_call>
            <menu_item_call visible="false"
             label="Stop event recording"
             name="Stop event recording">
	      <menu_item_call.on_visible
		 function="displayViewerEventRecorderMenuItems" />
                <menu_item_call.on_click
                 function="Advanced.EventRecorder"
                 parameter="stop recording" />
            </menu_item_call>
            <menu_item_call visible="false"
             label="Playback event recording"
             name="Playback event recording">
	      <menu_item_call.on_visible
		 function="displayViewerEventRecorderMenuItems" />
                <menu_item_call.on_click
                 function="Advanced.EventRecorder"
                 parameter="start playback" />
            </menu_item_call>

            <menu_item_call
             label="Start Playback"
             name="Start Playback">
                <menu_item_call.on_click
                 function="Advanced.AgentPilot"
                 parameter="start playback" />
            </menu_item_call>
            <menu_item_call
             label="Stop Playback"
             name="Stop Playback">
                <menu_item_call.on_click
                 function="Advanced.AgentPilot"
                 parameter="stop playback" />
            </menu_item_call>
            <menu_item_check
             label="Loop Playback"
             name="Loop Playback">
                <menu_item_check.on_check
                 function="Advanced.CheckAgentPilotLoop"
                 parameter="loopPlayback" />
                <menu_item_check.on_click
                 function="Advanced.ToggleAgentPilotLoop" />
            </menu_item_check>
            <menu_item_call
             label="Start Record"
             name="Start Record">
                <menu_item_call.on_click
                 function="Advanced.AgentPilot"
                 parameter="start record" />
            </menu_item_call>
            <menu_item_call
             label="Stop Record"
             name="Stop Record">
                <menu_item_call.on_click
                 function="Advanced.AgentPilot"
                 parameter="stop record" />
            </menu_item_call>
        </menu>

        <menu
         create_jump_keys="true"
         label="World"
         name="DevelopWorld"
         tear_off="true">
            <menu_item_check
             label="Sim Sun Override"
             name="Sim Sun Override">
                <menu_item_check.on_check
                 function="CheckControl"
                 parameter="SkyOverrideSimSunPosition" />
                <menu_item_check.on_click
                 function="ToggleControl"
                 parameter="SkyOverrideSimSunPosition" />
            </menu_item_check>
            <menu_item_check
             label="Fixed Weather"
             name="Fixed Weather">
                <menu_item_check.on_check
                 function="CheckControl"
                 parameter="FixedWeather" />
                <menu_item_check.on_click
                 function="ToggleControl"
                 parameter="FixedWeather" />
            </menu_item_check>
            <menu_item_call
             label="Dump Region Object Cache"
             name="Dump Region Object Cache">
                <menu_item_call.on_click
                 function="Advanced.DumpRegionObjectCache" />
            </menu_item_call>
        
            <menu_item_check
             label="Interest List: Full Update"
             name="Interest List: Full Update"
             shortcut="alt|shift|I">
                <menu_item_check.on_check
                 function="Advanced.CheckInterestListFullUpdate" />
                <menu_item_check.on_click
                 function="Advanced.ToggleInterestListFullUpdate" />
            </menu_item_check>
            <menu_item_call
             label="Dump Simulator Features to Nearby Chat"
             name="DumpSimFeaturesToChat">
                <menu_item_call.on_click
                 function="Develop.DumpSimFeaturesToChat" />
            </menu_item_call>
        </menu>
        <menu
         create_jump_keys="true"
         label="UI"
         name="UI"
         tear_off="true">
            <menu_item_call
             label="Media Browser Test"
             name="Web Browser Test">
                <menu_item_call.on_click
                 function="Advanced.WebBrowserTest"
                 parameter="http://secondlife.com/app/search/slurls.html"/>
            </menu_item_call>
          <menu_item_check
           label="Region Restart Test..."
           name="Region Restart Test">
              <menu_item_check.on_check
               function="Floater.Visible"
               parameter="region_restarting" />
              <menu_item_check.on_click
               function="Floater.Toggle"
               parameter="region_restarting" />
          </menu_item_check>
          <menu_item_call
           label="Web Content Browser"
           name="Web Content Browser"
           shortcut="control|shift|Z">
            <menu_item_call.on_click
             function="Advanced.WebContentTest"
             parameter="HOME_PAGE"/>
          </menu_item_call>
          <menu_item_call
           label="FB Connect Test"
           name="FB Connect Test">
            <menu_item_call.on_click
             function="Advanced.WebContentTest"
             parameter="https://cryptic-ridge-1632.herokuapp.com/"/>
          </menu_item_call>
          <menu_item_call
             label="Dump SelectMgr"
             name="Dump SelectMgr">
                <menu_item_call.on_click
                 function="Advanced.DumpSelectMgr" />
            </menu_item_call>
            <menu_item_call
             label="Dump Inventory"
             name="Dump Inventory">
                <menu_item_call.on_click
                 function="Advanced.DumpInventory" />
            </menu_item_call>
            <menu_item_call
             label="Dump Timers"
             name="Dump Timers">
                <menu_item_call.on_click
                 function="Advanced.DumpTimers" />
            </menu_item_call>
            <menu_item_call
             label="Dump Focus Holder"
             name="Dump Focus Holder">
                <menu_item_call.on_click
                 function="Advanced.DumpFocusHolder" />
            </menu_item_call>
            <menu_item_call
             label="Print Selected Object Info"
             name="Print Selected Object Info"
             shortcut="control|shift|P">
                <menu_item_call.on_click
                 function="Advanced.PrintSelectedObjectInfo" />
            </menu_item_call>
            <menu_item_call
             label="Print Agent Info"
             name="Print Agent Info"
             shortcut="shift|P">
                <menu_item_call.on_click
                 function="Advanced.PrintAgentInfo" />
            </menu_item_call>
            <menu_item_check
             label="Double-Click Auto-Pilot"
             name="Double-ClickAuto-Pilot">
                <menu_item_check.on_check
                 function="Advanced.CheckEnabledDoubleClickAction"
                 parameter="walk_to" />
                <menu_item_check.on_click
                 function="Advanced.SetDoubleClickAction"
                 parameter="walk_to" />
            </menu_item_check>
            <menu_item_check
             label="Double-Click Teleport"
             name="DoubleClick Teleport">
                <menu_item_check.on_check
                 function="Advanced.CheckEnabledDoubleClickAction"
                 parameter="teleport_to" />
                <menu_item_check.on_click
                 function="Advanced.SetDoubleClickAction"
                 parameter="teleport_to" />
            </menu_item_check>
            <menu_item_separator />

            <menu_item_check
             label="Debug SelectMgr"
             name="Debug SelectMgr">
                <menu_item_check.on_check
                 function="CheckControl"
                 parameter="DebugSelectMgr" />
                <menu_item_check.on_click
                 function="ToggleControl"
                 parameter="DebugSelectMgr" />
            </menu_item_check>
            <menu_item_check
             label="Debug Clicks"
             name="Debug Clicks">
                <menu_item_check.on_check
                 function="Advanced.CheckDebugClicks"
                 parameter="DebugClicks" />
                <menu_item_check.on_click
                 function="Advanced.ToggleDebugClicks"
                 parameter="DebugClicks" />
            </menu_item_check>
            <menu_item_check
             label="Debug Views"
             name="Debug Views">
                <menu_item_check.on_check
                 function="Advanced.CheckDebugViews" />
                <menu_item_check.on_click
                 function="Advanced.ToggleDebugViews" />
            </menu_item_check>
            <menu_item_check
             label="Debug Name Tooltips"
             name="Debug Name Tooltips">
                <menu_item_check.on_check
                 function="Advanced.CheckXUINameTooltips"
                 parameter="XUINameTooltips" />
                <menu_item_check.on_click
                 function="Advanced.ToggleXUINameTooltips" />
            </menu_item_check>
            <menu_item_check
             label="Debug Mouse Events"
             name="Debug Mouse Events">
                <menu_item_check.on_check
                 function="Advanced.CheckDebugMouseEvents"
                 parameter="MouseEvents" />
                <menu_item_check.on_click
                 function="Advanced.ToggleDebugMouseEvents" />
            </menu_item_check>
            <menu_item_check
             label="Debug Keys"
             name="Debug Keys">
                <menu_item_check.on_check
                 function="Advanced.CheckDebugKeys"
                 parameter="DebugKeys" />
                <menu_item_check.on_click
                 function="Advanced.ToggleDebugKeys" />
            </menu_item_check>
            <menu_item_check
             label="Debug Window Process"
             name="Debug WindowProc">
                <menu_item_check.on_check
                 function="Advanced.CheckDebugWindowProc"
                 parameter="DebugWindowProc" />
                <menu_item_check.on_click
                 function="Advanced.ToggleDebugWindowProc"
                 parameter="DebugWindowProc" />
            </menu_item_check>
        </menu>
        <menu
         create_jump_keys="true"
         label="XUI"
         name="XUI"
         tear_off="true">
            <menu_item_call
               label="Reload Color Settings"
               name="Reload Color Settings">
              <menu_item_call.on_click
               function="Advanced.ReloadColorSettings" />
            </menu_item_call>
            <menu_item_call
             label="Show Font Test"
             name="Show Font Test">
                <menu_item_call.on_click
                 function="Floater.Show"
                 parameter="font_test" />
            </menu_item_call>
            <menu_item_call
             label="Load from XML"
             name="Load from XML">
                <menu_item_call.on_click
                 function="Advanced.LoadUIFromXML" />
            </menu_item_call>
            <menu_item_call
             label="Save to XML"
             name="Save to XML">
                <menu_item_call.on_click
                 function="Advanced.SaveUIToXML" />
            </menu_item_call>
            <menu_item_check
             label="Show XUI Names"
             name="Show XUI Names">
                <menu_item_check.on_check
                 function="Advanced.CheckXUINames"
                 parameter="showUIname" />
                <menu_item_check.on_click
                 function="Advanced.ToggleXUINames" />
            </menu_item_check>
            <menu_item_check
             label="Show debugging info for views"
             name="DebugViews">
                <menu_item_check.on_check
                 function="CheckControl"
                 parameter="DebugViews" />
                <menu_item_check.on_click
                 function="ToggleControl"
                 parameter="DebugViews" />
            </menu_item_check>
            <menu_item_call
             label="XUI Preview Tool"
             name="UI Preview Tool">
                <menu_item_call.on_click
                 function="Floater.Toggle"
                 parameter="ui_preview" />
            </menu_item_call>
          <menu_item_call
           label="Send Test IMs"
           name="Send Test IMs">
            <menu_item_call.on_click
             function="Advanced.SendTestIMs" />
          </menu_item_call>
          <menu_item_call
           label="Flush Names Caches"
           name="Flush Names Caches">
            <menu_item_call.on_click
             function="Advanced.FlushNameCaches" />
          </menu_item_call>
        </menu>
        <menu
         create_jump_keys="true"
         label="Avatar"
         name="Character"
         tear_off="true">
            <menu
             create_jump_keys="true"
             label="Grab Baked Texture"
             name="Grab Baked Texture"
             tear_off="true">
                <menu_item_call
                 label="Iris"
                 name="Grab Iris">
                    <menu_item_call.on_click
                     function="Advanced.GrabBakedTexture"
                     parameter="iris" />
                    <menu_item_call.on_enable
                     function="Advanced.EnableGrabBakedTexture"
					 parameter="iris" />
                </menu_item_call>
                <menu_item_call
                 label="Head"
                 name="Grab Head">
                    <menu_item_call.on_click
                     function="Advanced.GrabBakedTexture"
                     parameter="head" />
                    <menu_item_call.on_enable
                     function="Advanced.EnableGrabBakedTexture"
					 parameter="head" />
                </menu_item_call>
                <menu_item_call
                 label="Upper Body"
                 name="Grab Upper Body">
                    <menu_item_call.on_click
                     function="Advanced.GrabBakedTexture"
                     parameter="upper" />
                    <menu_item_call.on_enable
                     function="Advanced.EnableGrabBakedTexture"
					 parameter="upper" />
                </menu_item_call>
                <menu_item_call
                 label="Lower Body"
                 name="Grab Lower Body">
                    <menu_item_call.on_click
                     function="Advanced.GrabBakedTexture"
                     parameter="lower" />
                    <menu_item_call.on_enable
                     function="Advanced.EnableGrabBakedTexture"
					 parameter="lower" />
                </menu_item_call>
                <menu_item_call
                 label="Skirt"
                 name="Grab Skirt">
                    <menu_item_call.on_click
                     function="Advanced.GrabBakedTexture"
                     parameter="skirt" />
                    <menu_item_call.on_enable
                     function="Advanced.EnableGrabBakedTexture"
					 parameter="skirt" />
                </menu_item_call>
            </menu>
            <menu
             create_jump_keys="true"
             label="Character Tests"
             name="Character Tests"
             tear_off="true">
                <menu_item_call
                 label="Appearance To XML"
                 name="Appearance To XML">
                    <menu_item_call.on_click
                     function="Advanced.AppearanceToXML" />
                </menu_item_call>
                <menu_item_call
                 label="Toggle Character Geometry"
                 name="Toggle Character Geometry">
                    <menu_item_call.on_click
                     function="Advanced.ToggleCharacterGeometry" />
                    <menu_item_call.on_enable
                     function="IsGodCustomerService" />
                </menu_item_call>
                <menu_item_call
                 label="Test Male"
                 name="Test Male">
                    <menu_item_call.on_click
                     function="Advanced.TestMale" />
                </menu_item_call>
                <menu_item_call
                 label="Test Female"
                 name="Test Female">
                    <menu_item_call.on_click
                     function="Advanced.TestFemale" />
                </menu_item_call>
                <menu_item_check
                 label="Allow Select Avatar"
                 name="Allow Select Avatar">
                    <menu_item_check.on_check
                     function="CheckControl"
                     parameter="AllowSelectAvatar" />
                    <menu_item_check.on_click
                     function="ToggleControl"
                     parameter="AllowSelectAvatar" />
                </menu_item_check>
            </menu>
            <menu
             create_jump_keys="true"
             label="Animation Speed"
             name="Animation Speed"
             tear_off="true">
                <menu_item_call
                 label="All Animations 10% Faster"
                 name="All Animations 10 Faster">
                    <menu_item_call.on_click
                     function="Advanced.AnimTenFaster" />
                </menu_item_call>
                <menu_item_call
                 label="All Animations 10% Slower"
                 name="All Animations 10 Slower">
                    <menu_item_call.on_click
                     function="Advanced.AnimTenSlower" />
                </menu_item_call>
                <menu_item_call
                 label="Reset All Animation Speed"
                 name="Reset All Animation Speed">
                    <menu_item_call.on_click
                     function="Advanced.AnimResetAll" />
                </menu_item_call>
				<menu_item_check
				 label="Slow Motion Animations"
				 name="Slow Motion Animations">
					<menu_item_check.on_check
					 function="CheckControl"
					 parameter="SlowMotionAnimation" />
					<menu_item_check.on_click
					 function="ToggleControl"
					 parameter="SlowMotionAnimation" />
				</menu_item_check>
            </menu>
            <menu_item_call
             label="Force Params to Default"
             name="Force Params to Default">
                <menu_item_call.on_click
                 function="Advanced.ForceParamsToDefault" />
            </menu_item_call>
            <menu_item_check
             label="Animation Info"
             name="Animation Info">
                <menu_item_check.on_check
                 function="Advanced.CheckAnimationInfo"
                 parameter="AnimationInfo" />
                <menu_item_check.on_click
                 function="Advanced.ToggleAnimationInfo"
                 parameter="" />
            </menu_item_check>
            <menu_item_check
             label="Show Look At"
             name="Show Look At">
                <menu_item_check.on_check
                 function="Advanced.CheckShowLookAt"
                 parameter="ShowLookAt" />
                <menu_item_check.on_click
                 function="Advanced.ToggleShowLookAt" />
            </menu_item_check>
            <menu_item_check
             label="Show Point At"
             name="Show Point At">
                <menu_item_check.on_check
                 function="Advanced.CheckShowPointAt"
                 parameter="ShowPointAt" />
                <menu_item_check.on_click
                 function="Advanced.ToggleShowPointAt" />
            </menu_item_check>
            <menu_item_check
             label="Debug Joint Updates"
             name="Debug Joint Updates">
                <menu_item_check.on_check
                 function="Advanced.CheckDebugJointUpdates"
                 parameter="DebugJointUpdates" />
                <menu_item_check.on_click
                 function="Advanced.ToggleDebugJointUpdates" />
            </menu_item_check>
            <menu_item_check
             label="Disable LOD"
             name="Disable LOD">
                <menu_item_check.on_check
                 function="Advanced.CheckDisableLOD"
                 parameter="DisableLOD" />
                <menu_item_check.on_click
                 function="Advanced.ToggleDisableLOD" />
            </menu_item_check>
            <menu_item_check
             label="Debug Character Vis"
             name="Debug Character Vis">
                <menu_item_check.on_check
                 function="Advanced.CheckDebugCharacterVis"
                 parameter="DebugCharacterVis" />
                <menu_item_check.on_click
                 function="Advanced.ToggleDebugCharacterVis" />
            </menu_item_check>
            <menu_item_check
             label="Show Collision Skeleton"
             name="Show Collision Skeleton">
                <menu_item_check.on_check
                 function="Advanced.CheckInfoDisplay"
                 parameter="collision skeleton" />
                <menu_item_check.on_click
                 function="Advanced.ToggleInfoDisplay"
                 parameter="collision skeleton" />
            </menu_item_check>
            <menu_item_check
             label="Show Bones"
             name="Show Bones">
                <menu_item_check.on_check
                 function="Advanced.CheckInfoDisplay"
                 parameter="joints" />
                <menu_item_check.on_click
                 function="Advanced.ToggleInfoDisplay"
                 parameter="joints" />
            </menu_item_check>
            <menu_item_check
             label="Display Agent Target"
             name="Display Agent Target">
                <menu_item_check.on_check
                 function="Advanced.CheckInfoDisplay"
                 parameter="agent target" />
                <menu_item_check.on_click
                 function="Advanced.ToggleInfoDisplay"
                 parameter="agent target" />
            </menu_item_check>
            <menu_item_check
             label="Show Impostor Extents"
             name="Show Impostor Extents">
                <menu_item_check.on_check
                 function="Advanced.CheckInfoDisplay"
                 parameter="impostors" />
                <menu_item_check.on_click
                 function="Advanced.ToggleInfoDisplay"
                 parameter="impostors" />
            </menu_item_check>
            <!-- Appears not to exist anymore
            <menu_item_check
             label="Debug Rotation"
             name="Debug Rotation">
                <menu_item_check.on_check
                 function="CheckControl"
                 parameter="DebugAvatarRotation" />
                <menu_item_check.on_click
                 function="ToggleControl"
                 parameter="DebugAvatarRotation" />
            </menu_item_check> -->
            <menu_item_call
             label="Dump Attachments"
             name="Dump Attachments">
                <menu_item_call.on_click
                 function="Advanced.DumpAttachments" />
            </menu_item_call>
            <menu_item_call
             label="Debug Avatar Textures"
             name="Debug Avatar Textures">
                <menu_item_call.on_click
                 function="Advanced.DebugAvatarTextures" />
            </menu_item_call>
            <menu_item_call
             label="Dump Local Textures"
             name="Dump Local Textures"
             shortcut="alt|shift|M">
                <menu_item_call.on_click
                 function="Advanced.DumpAvatarLocalTextures" />
            </menu_item_call>
			<menu_item_call
			 label="Reload Avatar Cloud Particle"
			 name="Reload Avatar Cloud Particle">
				<menu_item_call.on_click
				 function="Advanced.ReloadAvatarCloudParticle" />
			</menu_item_call>
		</menu>
        <menu_item_separator/>

        <menu_item_check
         label="HTTP Textures"
         name="HTTP Textures">
            <menu_item_check.on_check
             function="CheckControl"
             parameter="ImagePipelineUseHTTP" />
            <menu_item_check.on_click
             function="ToggleControl"
             parameter="ImagePipelineUseHTTP" />
        </menu_item_check>
        <menu_item_check
         label="HTTP Inventory"
         name="HTTP Inventory">
            <menu_item_check.on_check
             function="CheckControl"
             parameter="UseHTTPInventory" />
            <menu_item_check.on_click
             function="ToggleControl"
             parameter="UseHTTPInventory" />
        </menu_item_check>
        <menu_item_call
         label="Compress Images"
         name="Compress Images">
            <menu_item_call.on_click
             function="Advanced.CompressImage" />
        </menu_item_call>
      <menu_item_call
       label="Compress File Test"
       name="Compress File Test">
        <menu_item_call.on_click
         function="Advanced.CompressFileTest" />
      </menu_item_call>

      <menu_item_call
         label="Enable Visual Leak Detector"
         name="Enable Visual Leak Detector">
        <menu_item_call.on_click
           function="Advanced.ToggleVisualLeakDetector" />
        </menu_item_call>
      
        <menu_item_check
         label="Output Debug Minidump"
         name="Output Debug Minidump">
            <menu_item_check.on_check
             function="CheckControl"
             parameter="SaveMinidump" />
            <menu_item_check.on_click
             function="ToggleControl"
             parameter="SaveMinidump" />
        </menu_item_check>
        <menu_item_check
         label="Console Window on next Run"
         name="Console Window">
            <menu_item_check.on_check
             function="CheckControl"
             parameter="ShowConsoleWindow" />
            <menu_item_check.on_click
             function="ToggleControl"
             parameter="ShowConsoleWindow" />
        </menu_item_check>
        <menu
         create_jump_keys="true"
         label="Set Logging Level"
         name="Set Logging Level"
         tear_off="true">
          <menu_item_check
            name="Debug"
            label="Debug">
            <menu_item_check.on_check
              function="Develop.CheckLoggingLevel"
              parameter="0" />
            <menu_item_check.on_click
             function="Develop.SetLoggingLevel"
             parameter="0" />
          </menu_item_check>
          <menu_item_check
            name="Info"
            label="Info">
            <menu_item_check.on_check
              function="Develop.CheckLoggingLevel"
              parameter="1" />
            <menu_item_check.on_click
             function="Develop.SetLoggingLevel"
             parameter="1" />
          </menu_item_check>
          <menu_item_check
            name="Warning"
            label="Warning">
            <menu_item_check.on_check
              function="Develop.CheckLoggingLevel"
              parameter="2" />
            <menu_item_check.on_click
             function="Develop.SetLoggingLevel"
             parameter="2" />
          </menu_item_check>
          <menu_item_check
            name="Error"
            label="Error">
            <menu_item_check.on_check
              function="Develop.CheckLoggingLevel"
              parameter="3" />
            <menu_item_check.on_click
             function="Develop.SetLoggingLevel"
             parameter="3" />
          </menu_item_check>
          <menu_item_check
            name="None"
            label="None">
            <menu_item_check.on_check
              function="Develop.CheckLoggingLevel"
              parameter="4" />
            <menu_item_check.on_click
             function="Develop.SetLoggingLevel"
             parameter="4" />
          </menu_item_check>
       </menu>

        <menu_item_separator/>

        <menu_item_call
         label="Request Admin Status"
         name="Request Admin Options"
         shortcut="control|alt|G">
            <menu_item_call.on_click
             function="Advanced.RequestAdminStatus" />
        </menu_item_call>
        <menu_item_call
         label="Leave Admin Status"
         name="Leave Admin Options">
            <menu_item_call.on_click
             function="Advanced.LeaveAdminStatus" />
        </menu_item_call>
		<menu_item_check
         label="Show Admin Menu"
         name="View Admin Options">
            <menu_item_check.on_enable
             function="Advanced.EnableViewAdminOptions" />
            <menu_item_check.on_check
             function="Advanced.CheckViewAdminOptions"
             parameter="ViewAdminOptions" />
            <menu_item_check.on_click
             function="Advanced.ToggleViewAdminOptions" />
        </menu_item_check>
    </menu>
    <menu
     create_jump_keys="true"
     label="Admin"
     name="Admin"
     tear_off="true"
     visible="false">
        <menu
         create_jump_keys="true"
         label="Object"
         name="AdminObject"
         tear_off="true">
            <menu_item_call
             label="Take Copy"
             name="Admin Take Copy">
                <menu_item_call.on_click
                 function="Admin.ForceTakeCopy" />
                <menu_item_call.on_enable
                 function="IsGodCustomerService" />
            </menu_item_call>
            <menu_item_call
             label="Force Owner To Me"
             name="Force Owner To Me">
                <menu_item_call.on_click
                 function="Admin.HandleObjectOwnerSelf" />
                <menu_item_call.on_enable
                 function="IsGodCustomerService" />
            </menu_item_call>
            <menu_item_call
             label="Force Owner Permissive"
             name="Force Owner Permissive">
                <menu_item_call.on_click
                 function="Admin.HandleObjectOwnerPermissive" />
                <menu_item_call.on_enable
                 function="IsGodCustomerService" />
            </menu_item_call>
            <menu_item_call
             label="Delete"
             name="Delete">
                <menu_item_call.on_click
                 function="Admin.HandleForceDelete" />
                <menu_item_call.on_enable
                 function="IsGodCustomerService" />
            </menu_item_call>
            <menu_item_call
             label="Lock"
             name="Lock">
                <menu_item_call.on_click
                 function="Admin.HandleObjectLock" />
                <menu_item_call.on_enable
                 function="IsGodCustomerService" />
            </menu_item_call>
            <menu_item_call
             label="Get Assets IDs"
             name="Get Assets IDs">
                <menu_item_call.on_click
                 function="Admin.HandleObjectAssetIDs" />
                <menu_item_call.on_enable
                 function="IsGodCustomerService" />
            </menu_item_call>
        </menu>
        <menu
         create_jump_keys="true"
         label="Parcel"
         name="Parcel"
         tear_off="true">
            <menu_item_call
             label="Force Owner To Me"
             name="Owner To Me">
                <menu_item_call.on_click
                 function="Admin.HandleForceParcelOwnerToMe" />
                <menu_item_call.on_enable
                 function="IsGodCustomerService" />
            </menu_item_call>
            <menu_item_call
             label="Set to Linden Content"
             name="Set to Linden Content">
                <menu_item_call.on_click
                 function="Admin.HandleForceParcelToContent" />
                <menu_item_call.on_enable
                 function="IsGodCustomerService" />
            </menu_item_call>
            <menu_item_call
             label="Claim Public Land"
             name="Claim Public Land">
                <menu_item_call.on_click
                 function="Admin.HandleClaimPublicLand" />
                <menu_item_call.on_enable
                 function="IsGodCustomerService" />
            </menu_item_call>
        </menu>
        <menu
         create_jump_keys="true"
         label="Region"
         name="Region"
         tear_off="true">
            <menu_item_call
             label="Dump Temp Asset Data"
             name="Dump Temp Asset Data">
                <menu_item_call.on_click
                 function="Admin.HandleRegionDumpTempAssetData" />
                <menu_item_call.on_enable
                 function="IsGodCustomerService" />
            </menu_item_call>
            <menu_item_call
             label="Save Region State"
             name="Save Region State">
                <menu_item_call.on_click
                 function="Admin.OnSaveState" />
                <menu_item_call.on_enable
                 function="IsGodCustomerService" />
            </menu_item_call>
        </menu>
        <menu_item_call
         label="God Tools"
         name="God Tools">
            <menu_item_call.on_click
             function="Floater.Show"
             parameter="god_tools" />
            <menu_item_call.on_enable
             function="IsGodCustomerService" />
        </menu_item_call>
    </menu>
    
    
    <!-- God Menu -->
    
    <menu
     create_jump_keys="true"
     label="Admin"
     name="Deprecated"
     tear_off="true"
     visible="false">
        <menu
         create_jump_keys="true"
         label="Attach Object"
         mouse_opaque="false"
         name="Attach Object"
         tear_off="true" />
        <menu
         create_jump_keys="true"
         label="Detach Object"
         mouse_opaque="false"
         name="Detach Object"
         tear_off="true" />
        <menu
         create_jump_keys="true"
         label="Take Off Clothing"
         mouse_opaque="false"
         name="Take Off Clothing"
         tear_off="true">
            <menu_item_call
             label="Shirt"
             name="Shirt">
                <menu_item_call.on_click
                 function="Edit.TakeOff"
                 parameter="shirt" />
                <menu_item_call.on_enable
                 function="Edit.EnableTakeOff"
                 parameter="shirt" />
            </menu_item_call>
            <menu_item_call
             label="Pants"
             name="Pants">
                <menu_item_call.on_click
                 function="Edit.TakeOff"
                 parameter="pants" />
                <menu_item_call.on_enable
                 function="Edit.EnableTakeOff"
                 parameter="pants" />
            </menu_item_call>
            <menu_item_call
             label="Shoes"
             name="Shoes">
                <menu_item_call.on_click
                 function="Edit.TakeOff"
                 parameter="shoes" />
                <menu_item_call.on_enable
                 function="Edit.EnableTakeOff"
                 parameter="shoes" />
            </menu_item_call>
            <menu_item_call
             label="Socks"
             name="Socks">
                <menu_item_call.on_click
                 function="Edit.TakeOff"
                 parameter="socks" />
                <menu_item_call.on_enable
                 function="Edit.EnableTakeOff"
                 parameter="socks" />
            </menu_item_call>
            <menu_item_call
             label="Jacket"
             name="Jacket">
                <menu_item_call.on_click
                 function="Edit.TakeOff"
                 parameter="jacket" />
                <menu_item_call.on_enable
                 function="Edit.EnableTakeOff"
                 parameter="jacket" />
            </menu_item_call>
            <menu_item_call
             label="Gloves"
             name="Gloves">
                <menu_item_call.on_click
                 function="Edit.TakeOff"
                 parameter="gloves" />
                <menu_item_call.on_enable
                 function="Edit.EnableTakeOff"
                 parameter="gloves" />
            </menu_item_call>
            <menu_item_call
             label="Undershirt"
             name="Menu Undershirt">
                <menu_item_call.on_click
                 function="Edit.TakeOff"
                 parameter="undershirt" />
                <menu_item_call.on_enable
                 function="Edit.EnableTakeOff"
                 parameter="undershirt" />
            </menu_item_call>
            <menu_item_call
             label="Underpants"
             name="Menu Underpants">
                <menu_item_call.on_click
                 function="Edit.TakeOff"
                 parameter="underpants" />
                <menu_item_call.on_enable
                 function="Edit.EnableTakeOff"
                 parameter="underpants" />
            </menu_item_call>
            <menu_item_call
             label="Skirt"
             name="Skirt">
                <menu_item_call.on_click
                 function="Edit.TakeOff"
                 parameter="skirt" />
                <menu_item_call.on_enable
                 function="Edit.EnableTakeOff"
                 parameter="skirt" />
            </menu_item_call>
            <menu_item_call
             label="Alpha"
             name="Alpha">
                <menu_item_call.on_click
                 function="Edit.TakeOff"
                 parameter="alpha" />
                <menu_item_call.on_enable
                 function="Edit.EnableTakeOff"
                 parameter="alpha" />
            </menu_item_call>
            <menu_item_call
             label="Tattoo"
             name="Tattoo">
                <menu_item_call.on_click
                 function="Edit.TakeOff"
                 parameter="tattoo" />
                <menu_item_call.on_enable
                 function="Edit.EnableTakeOff"
                 parameter="tattoo" />
            </menu_item_call>
            <menu_item_call
             label="Universal"
             name="Universal">
              <menu_item_call.on_click
               function="Edit.TakeOff"
               parameter="tattoo" />
              <menu_item_call.on_enable
               function="Edit.EnableTakeOff"
               parameter="universal" />
            </menu_item_call>
            <menu_item_call
             label="Physics"
             name="Physics">
                <menu_item_call.on_click
                 function="Edit.TakeOff"
                 parameter="physics" />
                <menu_item_call.on_enable
                 function="Edit.EnableTakeOff"
                 parameter="physics" />
            </menu_item_call>
            <menu_item_call
             label="All Clothes"
             name="All Clothes">
                <menu_item_call.on_click
                 function="Edit.TakeOff"
                 parameter="all" />
            </menu_item_call>
        </menu>
        <menu
         create_jump_keys="true"
         label="Help"
         name="DeprecatedHelp"
         tear_off="true">
            <menu_item_call
             label="Official Linden Blog"
             name="Official Linden Blog">
                <menu_item_call.on_click
                 function="PromptShowURL"
                 name="OfficialLindenBlog_url"
                 parameter="WebLaunchSupportWiki,http://blog.secondlife.com/" />
            </menu_item_call>
            <menu_item_call
             label="Scripting Portal"
             name="Scripting Portal">
                <menu_item_call.on_click
                 function="PromptShowURL"
                 name="ScriptingPortal_url"
                 parameter="WebLaunchLSLWiki,http://wiki.secondlife.com/wiki/LSL_Portal" />
            </menu_item_call>
            <menu
             create_jump_keys="true"
             label="Bug Reporting"
             name="Bug Reporting"
             tear_off="true">
                <menu_item_call
                 label="Public Issue Tracker"
                 name="Public Issue Tracker">
                    <menu_item_call.on_click
                     function="PromptShowURL"
                     name="PublicIssueTracker_url"
                     parameter="WebLaunchPublicIssue,http://jira.secondlife.com" />
                </menu_item_call>
                <menu_item_call
                 label="Public Issue Tracker Help"
                 name="Publc Issue Tracker Help">
                    <menu_item_call.on_click
                     function="PromptShowURL"
                     name="PublicIssueTrackerHelp_url"
                     parameter="WebLaunchPublicIssueHelp,http://wiki.secondlife.com/wiki/Issue_tracker" />
                </menu_item_call>

                <menu_item_separator/>

                <menu_item_call
                 label="Bug Reporting 101"
                 name="Bug Reporing 101">
                    <menu_item_call.on_click
                     function="PromptShowURL"
                     name="BugReporting101_url"
                     parameter="WebLaunchBugReport101,http://wiki.secondlife.com/wiki/Bug_Reporting_101" />
                </menu_item_call>
                <menu_item_call
                 label="Security Issues"
                 name="Security Issues">
                    <menu_item_call.on_click
                     function="PromptShowURL"
                     name="SecurityIssues_url"
                     parameter="WebLaunchSecurityIssues,http://wiki.secondlife.com/wiki/Security_issues" />
                </menu_item_call>
                <menu_item_call
                 label="QA Wiki"
                 name="QA Wiki">
                    <menu_item_call.on_click
                     function="PromptShowURL"
                     name="QAWiki_url"
                     parameter="WebLaunchQAWiki,http://wiki.secondlife.com/wiki/QA_Portal" />
                </menu_item_call>
            </menu>
        </menu>
    </menu>
</menu_bar><|MERGE_RESOLUTION|>--- conflicted
+++ resolved
@@ -2046,10 +2046,7 @@
                     <menu_item_check.on_click
                      function="Tools.SelectInvisibleObjects"
                      parameter="invisible" />
-<<<<<<< HEAD
                 </menu_item_check>
-=======
-            </menu_item_check>
             <menu_item_check
                  label="Select Reflection Probes"
                  name="Select Reflection Probes">
@@ -2059,7 +2056,6 @@
                      function="Tools.SelectReflectionProbes"
                      parameter="reflection_probes" />
             </menu_item_check>
->>>>>>> 706448f5
                 <menu_item_check
                  label="Select By Surrounding"
                  name="Select By Surrounding">
