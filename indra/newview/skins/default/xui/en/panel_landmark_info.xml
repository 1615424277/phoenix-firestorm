<?xml version="1.0" encoding="utf-8" standalone="yes" ?>
<panel
 follows="all"
 height="587"
 layout="topleft"
 left="0"
 min_height="367"
 name="landmark_info"
 top="20"
 width="333">
    <string
     name="title_create_landmark"
     value="Create Landmark" />
    <string
     name="title_edit_landmark"
     value="Edit Landmark" />
    <string
     name="title_landmark"
     value="Landmark" />
    <string
     name="not_available"
     value="(N\A)" />
    <string
     name="unknown"
     value="(unknown)" />
    <string
     name="public"
     value="(public)" />
    <string
     name="server_update_text">
        Place information not available without server update.
    </string>
    <string
     name="server_error_text">
        Information about this location is unavailable at this time, please try again later.
    </string>
    <string
     name="server_forbidden_text">
        Information about this location is unavailable due to access restrictions.  Please check your permissions with the parcel owner.
    </string>
    <string
     name="acquired_date">
        [wkday,datetime,local] [mth,datetime,local] [day,datetime,local] [hour,datetime,local]:[min,datetime,local]:[second,datetime,local] [year,datetime,local]
    </string>
    <string
     name="information_text">
        Traffic: [TRAFFIC] Area: [AREA] m²
    </string>
    <!-- Texture names for rating icons -->
    <string
     name="icon_PG"
     translate="false"
     value="Parcel_PG_Dark" />
    <string
     name="icon_M"
     translate="false"
     value="Parcel_M_Dark" />
    <string
     name="icon_R"
     translate="false"
     value="Parcel_R_Dark" />

	<layout_stack
		name="place_info_sidetray_main"
		layout="topleft"
		follows="all"
		top="0"
		left="0"
		width="331"
		height="587"
		border_size="0"
		orientation="vertical">
	<layout_panel
		name="header_container"
		auto_resize="false"
		height="30"
		width="331"
		layout="topleft"
		visible="true"
		follows="top|left|right">

    <button
     follows="top|left"
     height="24"
     image_hover_unselected="BackButton_Over"
     image_pressed="BackButton_Press"
     image_unselected="BackButton_Off"
     layout="topleft"
     left="9"
     name="back_btn"
     tool_tip="Back"
     tab_stop="false"
     top="4"
     width="30"
     use_draw_context_alpha="false" />
    <text
     follows="top|left|right"
     font="SansSerifHugeBold"
     height="26"
     layout="topleft"
     left_pad="7"
     name="title"
     text_color="LtGray"
     top="3"
     use_ellipses="true"
     value="Place Profile"
     width="280" />
	
	</layout_panel>
	<layout_panel
		name="place_info_content"
		auto_resize="true"
		height="557"
		width="331"
		layout="topleft"
		follows="all">

    <texture_picker
     enabled="false"
     fallback_image="default_land_picture.j2c"
     follows="left|top|right"
     height="197"
     layout="topleft"
     left="21"
     name="logo"
     top_pad="2"
     width="290" />

    <text
     follows="left|top|right"
     font="SansSerifLarge"
     height="14"
     layout="topleft"
     left="4"
     name="region_title"
     text_color="white"
     top_pad="-18"
     use_ellipses="true"
     value="SampleRegion"
     right="-80" />

    <icon
     follows="top|right"
     height="16"
     image_name="Unknown_Icon"
     layout="topleft"
     left_pad="0"
     top_pad="-12"
     name="maturity_icon"
     width="18" />

    <text
     follows="top|right"
     height="16"
     layout="topleft"
     left_pad="5"
     name="maturity_value"
     top_pad="-13"
     value="unknown"
     width="60" />

    <text
     follows="left|top|right"
     height="14"
     layout="topleft"
     left="4"
     name="parcel_title"
     top_pad="2"
     use_ellipses="true"
     value="SampleParcel, Name Long (145, 228, 26)"
     right="-1" />

    <panel
     follows="top|left|right"
     height="90"
     border="true"
     bevel_style="in"
     layout="topleft"
     left="4"
     name="description_panel"
     top_pad="4"
     right="-2">

        <expandable_text
         follows="all"
         height="90"
         layout="topleft"
         left="0"
         top="0"
         name="description"
         value="(loading ...)"
         right="-1" />
    </panel>

    <panel
     follows="top|left|right"
     height="72"
     layout="topleft"
     left="4"
     name="landmark_info_panel"
     top_pad="4"
     right="-1">

        <text
         follows="left|top"
         height="15"
         layout="topleft"
         left="0"
         name="owner_label"
         top_pad="0"
         value="Owner:"
         width="60" />

        <text
         follows="left|top|right"
         height="15"
         layout="topleft"
         left_pad="0"
         name="owner"
         top_delta="0"
         use_ellipses="true"
         right="-1" />

        <text
         follows="left|top"
         height="15"
         layout="topleft"
         left="0"
         top_pad="2"
         name="creator_label"
         value="Creator:"
         width="60" />

        <text
         follows="left|top|right"
         height="15"
         layout="topleft"
         left_pad="0"
         name="creator"
         top_delta="0"
         use_ellipses="true"
         right="-1" />

        <text
         follows="left|top"
         height="15"
         layout="topleft"
         top_pad="2"
         left="0"
         name="created_label"
         value="Created:"
         width="60" />

        <text
         follows="left|top|right"
         height="15"
         layout="topleft"
         left_pad="0"
         name="created"
         right="-1" />

        <text
         follows="left|top"
         height="15"
         layout="topleft"
         top_pad="2"
         left="0"
         name="information_label"
         value="Info:"
         width="60" />

        <text
         follows="left|top|right"
         height="15"
         layout="topleft"
         left_pad="0"
         name="information"
         right="-1" />
    </panel>

    <panel
     follows="all"
     height="178"
     layout="topleft"
     left="4"
     top_pad="0"
     name="landmark_edit_panel"
     right="-1">

        <text
         follows="left|top"
         height="15"
         layout="topleft"
         left="0"
         name="title_label"
         top_pad="0"
         value="Title:"
         width="60" />

        <text
         parse_urls="false"
         follows="left|top|right"
         height="22"
         layout="topleft"
         left_pad="0"
         top_pad="-20"
         name="title_value"
         text_color="white"
         use_ellipses="true"
	 wrap="true"
         right="-1" />

        <line_editor
         follows="left|top|right"
<<<<<<< HEAD
         height="22"
         layout="topleft"
         top_pad="-22"
         name="title_editor"
         prevalidate_callback="ascii"
         text_readonly_color="white"
         top_delta="0"
         right="-1" />

        <text
         follows="top|left|right"
         height="15"
         layout="topleft"
         left="0"
         name="notes_label"
         top_pad="2"
         value="My notes:"
         right="-1" />

        <text_editor
         follows="all"
         height="108"
         layout="topleft"
         left="0"
         max_length="127"
         name="notes_editor"
         read_only="true"
=======
         height="654"
         layout="topleft"
         left="0"
         min_height="300"
         name="scrolling_panel"
         top="0"
         width="310">
            <texture_picker
             enabled="false"
             fallback_image="default_land_picture.j2c"
             follows="left|top|right"
             height="197"
             layout="topleft"
             left="11"
             name="logo"
             top="10"
             width="290" />
            <!-- texture picker has an empty label section, compensate for it with negative top_pad-->
            <text
             follows="left|top|right"
             font="SansSerifLarge"
             height="14"
             layout="topleft"
             left="10"
             top_pad="-10"
             width="280"
             name="parcel_title"
             text_color="white"
             use_ellipses="true"
             value="SampleParcel, Name Long" />
            <text
             follows="left|top|right"
             height="14"
             layout="topleft"
             left="10"
             top_pad="9"
             width="280"
             name="region_title"
             use_ellipses="true">
              Region: [REGIONAMEPOS]
            </text>
            <text
             follows="left|top"
             height="15"
             layout="topleft"
             left="10"
             name="parcel_owner_label"
             top_pad="7"
             value="Owner:"
             width="80" />
            <text
             follows="left|top|right"
             height="15"
             layout="topleft"
             left_pad="0"
             name="parcel_owner"
             top_delta="0"
             use_ellipses="true"
             value="TempOwner"
             width="215" />
            <expandable_text
             follows="left|top|right"
             height="50"
             layout="topleft"
             left="10"
             name="description"
             top_pad="7"
             value="Du waltz die spritz"
             width="280" />
            <icon
             follows="top|left"
             height="16"
             image_name="unknown"
             layout="topleft"
             left="10"
             name="maturity_icon"
             top_pad="10"
             width="18" />
            <text
             follows="left|top|right"
             height="16"
             layout="topleft"
             left_pad="5"
             name="maturity_value"
             top_pad="-13"
             value="unknown"
             width="268" />
            <panel
             follows="left|top|right"
             height="81"
             layout="topleft"
             left="10"
             name="landmark_info_panel"
             top_pad="10"
             width="290">
                <view_border
                 bevel_style="none"
                 follows="top|left"
                 height="0"
                 layout="topleft"
                 left="0"
                 name="lod_tab_border"
                 top_pad="5"
                 width="290" />
                <text
                 follows="left|top"
                 height="15"
                 layout="topleft"
                 left="0"
                 name="this_landmark"
                 top_pad="8"
                 width="90">
                  This landmark:
                </text>
                <text
                 follows="left|top"
                 height="15"
                 layout="topleft"
                 left="0"
                 name="owner_label"
                 top_pad="8"
                 value="Owner:"
                 width="90" />
                <text
                 follows="left|top|right"
                 height="15"
                 layout="topleft"
                 left="70"
                 name="owner"
                 top_delta="0"
                 use_ellipses="true" 
                 width="215" />
                <text
                 follows="left|top"
                 height="15"
                 layout="topleft"
                 left="0"
                 name="creator_label"
                 value="Creator:"
                 width="90" />
                <text
                 follows="left|top|right"
                 height="15"
                 layout="topleft"
                 left="70"
                 name="creator"
                 top_delta="0"
                 use_ellipses="true" 
                 width="215" />
                <text
                 follows="left|top"
                 height="15"
                 layout="topleft"
                 left="0"
                 name="created_label"
                 value="Created:"
                 width="50" />
                <text
                 follows="left|top|right"
                 height="15"
                 layout="topleft"
                 left="70"
                 name="created"
                 top_delta="0"
                 width="200" />
            </panel>
            <panel
             follows="left|top|right"
             height="210"
             layout="topleft"
             left="10"
             name="landmark_edit_panel"
             width="290">
                <text
                 follows="left|top"
                 height="15"
                 layout="topleft"
                 left="0"
                 name="title_label"
                 top_pad="10"
                 value="Title:"
                 width="290" />
                <text
                 parse_urls="false"
                 follows="left|top"
                 height="22"
                 layout="topleft"
                 left="0"
                 name="title_value"
                 text_color="white"
                 top_pad="5"
                 use_ellipses="true"
                 width="290" /> 
                <line_editor
                 follows="left|top|right"
                 height="22"
                 layout="topleft"
                 left="0"
                 max_length_bytes="63"
                 name="title_editor"
                 prevalidate_callback="ascii"
                 text_readonly_color="white"
                 top_delta="0"
                 width="290" />
                <text
                 follows="left|top"
                 height="15"
                 layout="topleft"
                 left="0"
                 name="notes_label"
                 top_pad="10"
                 value="My notes:"
                 width="290" />
                <text_editor
                 bg_readonly_color="DkGray2"
                 follows="all"
                 height="75"
                 layout="topleft"
                 left="0"
                 max_length="127"
                 name="notes_editor"
                 read_only="true"
>>>>>>> 8576eaa3
                 spellcheck="true"
         text_readonly_color="white"
         text_type="ascii_with_newline"
         top_pad="0"
         right="-1"
         wrap="true" />

        <text
         follows="bottom|left"
         height="15"
         layout="topleft"
         left="0"
         name="folder_label"
         top_pad="4"
         value="Landmark location:"
         width="120" />

        <combo_box
         follows="bottom|left|right"
         height="23"
         layout="topleft"
         left_pad="0"
         top_pad="-18"
         name="folder_combo"
         right="-1" />
    </panel>

	</layout_panel>
	</layout_stack> 

</panel><|MERGE_RESOLUTION|>--- conflicted
+++ resolved
@@ -1,5 +1,6 @@
 <?xml version="1.0" encoding="utf-8" standalone="yes" ?>
 <panel
+ background_visible="true"
  follows="all"
  height="587"
  layout="topleft"
@@ -105,7 +106,7 @@
      use_ellipses="true"
      value="Place Profile"
      width="280" />
-	
+
 	</layout_panel>
 	<layout_panel
 		name="place_info_content"
@@ -132,12 +133,24 @@
      height="14"
      layout="topleft"
      left="4"
-     name="region_title"
+     name="parcel_title"
      text_color="white"
      top_pad="-18"
      use_ellipses="true"
-     value="SampleRegion"
-     right="-80" />
+     value="SampleParcel, Name Long"
+     right="-1" />
+
+    <text
+     follows="left|top|right"
+     height="14"
+     layout="topleft"
+     left="4"
+     name="region_title"
+     top_pad="10"
+     use_ellipses="true"
+     right="-80">
+      Region: [REGIONAMEPOS]
+    </text>
 
     <icon
      follows="top|right"
@@ -145,7 +158,7 @@
      image_name="Unknown_Icon"
      layout="topleft"
      left_pad="0"
-     top_pad="-12"
+     top_pad="-18"
      name="maturity_icon"
      width="18" />
 
@@ -157,17 +170,26 @@
      name="maturity_value"
      top_pad="-13"
      value="unknown"
-     width="60" />
-
+     width="50" />
+
+    <text
+     follows="left|top"
+     height="15"
+     layout="topleft"
+     left="4"
+     name="parcel_owner_label"
+     top_pad="2"
+     value="Owner:"
+     width="40" />
     <text
      follows="left|top|right"
-     height="14"
-     layout="topleft"
-     left="4"
-     name="parcel_title"
-     top_pad="2"
+     height="15"
+     layout="topleft"
+     left_pad="0"
+     name="parcel_owner"
+     top_delta="0"
      use_ellipses="true"
-     value="SampleParcel, Name Long (145, 228, 26)"
+     value="unknown"
      right="-1" />
 
     <panel
@@ -280,7 +302,7 @@
 
     <panel
      follows="all"
-     height="178"
+     height="168"
      layout="topleft"
      left="4"
      top_pad="0"
@@ -303,19 +325,16 @@
          height="22"
          layout="topleft"
          left_pad="0"
-         top_pad="-20"
+         top_delta="0"
          name="title_value"
-         text_color="white"
          use_ellipses="true"
-	 wrap="true"
          right="-1" />
 
         <line_editor
          follows="left|top|right"
-<<<<<<< HEAD
          height="22"
          layout="topleft"
-         top_pad="-22"
+         top_pad="-27"
          name="title_editor"
          prevalidate_callback="ascii"
          text_readonly_color="white"
@@ -333,238 +352,15 @@
          right="-1" />
 
         <text_editor
+         bg_readonly_color="DkGray2"
          follows="all"
-         height="108"
+         height="90"
          layout="topleft"
          left="0"
          max_length="127"
          name="notes_editor"
          read_only="true"
-=======
-         height="654"
-         layout="topleft"
-         left="0"
-         min_height="300"
-         name="scrolling_panel"
-         top="0"
-         width="310">
-            <texture_picker
-             enabled="false"
-             fallback_image="default_land_picture.j2c"
-             follows="left|top|right"
-             height="197"
-             layout="topleft"
-             left="11"
-             name="logo"
-             top="10"
-             width="290" />
-            <!-- texture picker has an empty label section, compensate for it with negative top_pad-->
-            <text
-             follows="left|top|right"
-             font="SansSerifLarge"
-             height="14"
-             layout="topleft"
-             left="10"
-             top_pad="-10"
-             width="280"
-             name="parcel_title"
-             text_color="white"
-             use_ellipses="true"
-             value="SampleParcel, Name Long" />
-            <text
-             follows="left|top|right"
-             height="14"
-             layout="topleft"
-             left="10"
-             top_pad="9"
-             width="280"
-             name="region_title"
-             use_ellipses="true">
-              Region: [REGIONAMEPOS]
-            </text>
-            <text
-             follows="left|top"
-             height="15"
-             layout="topleft"
-             left="10"
-             name="parcel_owner_label"
-             top_pad="7"
-             value="Owner:"
-             width="80" />
-            <text
-             follows="left|top|right"
-             height="15"
-             layout="topleft"
-             left_pad="0"
-             name="parcel_owner"
-             top_delta="0"
-             use_ellipses="true"
-             value="TempOwner"
-             width="215" />
-            <expandable_text
-             follows="left|top|right"
-             height="50"
-             layout="topleft"
-             left="10"
-             name="description"
-             top_pad="7"
-             value="Du waltz die spritz"
-             width="280" />
-            <icon
-             follows="top|left"
-             height="16"
-             image_name="unknown"
-             layout="topleft"
-             left="10"
-             name="maturity_icon"
-             top_pad="10"
-             width="18" />
-            <text
-             follows="left|top|right"
-             height="16"
-             layout="topleft"
-             left_pad="5"
-             name="maturity_value"
-             top_pad="-13"
-             value="unknown"
-             width="268" />
-            <panel
-             follows="left|top|right"
-             height="81"
-             layout="topleft"
-             left="10"
-             name="landmark_info_panel"
-             top_pad="10"
-             width="290">
-                <view_border
-                 bevel_style="none"
-                 follows="top|left"
-                 height="0"
-                 layout="topleft"
-                 left="0"
-                 name="lod_tab_border"
-                 top_pad="5"
-                 width="290" />
-                <text
-                 follows="left|top"
-                 height="15"
-                 layout="topleft"
-                 left="0"
-                 name="this_landmark"
-                 top_pad="8"
-                 width="90">
-                  This landmark:
-                </text>
-                <text
-                 follows="left|top"
-                 height="15"
-                 layout="topleft"
-                 left="0"
-                 name="owner_label"
-                 top_pad="8"
-                 value="Owner:"
-                 width="90" />
-                <text
-                 follows="left|top|right"
-                 height="15"
-                 layout="topleft"
-                 left="70"
-                 name="owner"
-                 top_delta="0"
-                 use_ellipses="true" 
-                 width="215" />
-                <text
-                 follows="left|top"
-                 height="15"
-                 layout="topleft"
-                 left="0"
-                 name="creator_label"
-                 value="Creator:"
-                 width="90" />
-                <text
-                 follows="left|top|right"
-                 height="15"
-                 layout="topleft"
-                 left="70"
-                 name="creator"
-                 top_delta="0"
-                 use_ellipses="true" 
-                 width="215" />
-                <text
-                 follows="left|top"
-                 height="15"
-                 layout="topleft"
-                 left="0"
-                 name="created_label"
-                 value="Created:"
-                 width="50" />
-                <text
-                 follows="left|top|right"
-                 height="15"
-                 layout="topleft"
-                 left="70"
-                 name="created"
-                 top_delta="0"
-                 width="200" />
-            </panel>
-            <panel
-             follows="left|top|right"
-             height="210"
-             layout="topleft"
-             left="10"
-             name="landmark_edit_panel"
-             width="290">
-                <text
-                 follows="left|top"
-                 height="15"
-                 layout="topleft"
-                 left="0"
-                 name="title_label"
-                 top_pad="10"
-                 value="Title:"
-                 width="290" />
-                <text
-                 parse_urls="false"
-                 follows="left|top"
-                 height="22"
-                 layout="topleft"
-                 left="0"
-                 name="title_value"
-                 text_color="white"
-                 top_pad="5"
-                 use_ellipses="true"
-                 width="290" /> 
-                <line_editor
-                 follows="left|top|right"
-                 height="22"
-                 layout="topleft"
-                 left="0"
-                 max_length_bytes="63"
-                 name="title_editor"
-                 prevalidate_callback="ascii"
-                 text_readonly_color="white"
-                 top_delta="0"
-                 width="290" />
-                <text
-                 follows="left|top"
-                 height="15"
-                 layout="topleft"
-                 left="0"
-                 name="notes_label"
-                 top_pad="10"
-                 value="My notes:"
-                 width="290" />
-                <text_editor
-                 bg_readonly_color="DkGray2"
-                 follows="all"
-                 height="75"
-                 layout="topleft"
-                 left="0"
-                 max_length="127"
-                 name="notes_editor"
-                 read_only="true"
->>>>>>> 8576eaa3
-                 spellcheck="true"
+         spellcheck="true"
          text_readonly_color="white"
          text_type="ascii_with_newline"
          top_pad="0"
@@ -577,7 +373,7 @@
          layout="topleft"
          left="0"
          name="folder_label"
-         top_pad="4"
+         top_pad="6"
          value="Landmark location:"
          width="120" />
 
@@ -586,7 +382,7 @@
          height="23"
          layout="topleft"
          left_pad="0"
-         top_pad="-18"
+         top_pad="-20"
          name="folder_combo"
          right="-1" />
     </panel>
