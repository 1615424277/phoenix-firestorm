<?xml version="1.0" encoding="utf-8" standalone="yes" ?>
<!-- Side tray panel -->
<panel
 follows="all"
 height="449"
 label="People"
 layout="topleft"
 left="0"
 min_height="350"
 name="people_panel"
 top="0"
 width="333">
    <string
     name="no_recent_people"
     value="No recent people." />
    <string
     name="no_filtered_recent_people"
     value="Didn't find what you're looking for? Try [secondlife:///app/search/people/[SEARCH_TERM] Search]." />
    <string
     name="no_one_near"
     value="No one nearby. Looking for people to hang out with? Try [secondlife:///app/search/people Search] or the [secondlife:///app/worldmap World Map]." />
    <string
     name="no_one_filtered_near"
     value="Didn't find what you're looking for? Try [secondlife:///app/search/people/[SEARCH_TERM] Search]." />
    <string
     name="no_friends_online"
     value="No friends online" />
    <string
     name="no_friends"
     value="No friends" />
    <string
     name="no_friends_msg">
      To add someone as a friend, right-click on their avatar or their name.

Looking for places with more people?

[secondlife:///app/floater/destinations Destination Guide] has locations chosen by the grid operator staff.

<<<<<<< HEAD
[secondlife:///app/search/people Search] lets you search all the grid for certain keywords.
=======
[secondlife:///app/search/ Search] lets you search all of Second Life for certain keywords.
>>>>>>> 0ed270a0
    </string>
    <string
     name="no_filtered_friends_msg">
         Didn't find what you're looking for? Try [secondlife:///app/search/people/[SEARCH_TERM] Search].
    </string>
     <!--
     *WORKAROUND: for group_list.no_items_msg & group_list.no_filtered_items_msg attributes.
     They are not defined as translatable in VLT. See EXT-5931
     -->
    <string
     name="no_filtered_groups_msg"
     value="Didn't find what you're looking for? Try [secondlife:///app/search/groups/[SEARCH_TERM] Search]." />
    <string
     name="no_groups_msg">
You are not a member of any groups.

Learn about [https://community.secondlife.com/knowledgebase/joining-and-participating-in-groups-r51/ groups].
  </string>
	<string
	 name="MiniMapToolTipMsg"
	 value="[REGION] (Double-click to open Map, shift-drag to pan)"/>
	<string
	 name="AltMiniMapToolTipMsg"
	 value="[REGION] (Double-click to teleport, shift-drag to pan)"/>
	<string
	 name="GroupCountWithInfo"
	 value="You belong to [COUNT] groups, and can join [REMAINING] more.  [secondlife:/// Raise your limit]"/>
    <panel.string
     name="empty_list">
    This contact set is empty.
    </panel.string>
    <panel.string
     name="no_sets">
    No sets
    </panel.string>
    <panel.string
     name="all_sets">
    All sets
    </panel.string>
    <panel.string
     name="pseudonyms">
    Aliases
    </panel.string>
    <panel.string
     name="AllFriendsTitle">
    All ([ALL])
    </panel.string>
    <panel.string
     name="OnlineFriendsTitle">
    Online ([ONLINE])
    </panel.string>

    <tab_container
     bottom="-10"
     follows="all"
     layout="topleft"
     left="3"
     name="tabs"
     tab_min_width="70"
     tab_height="20"
     tab_position="top"
     top="0"
     halign="center"
     right="-5">

<!-- ================================= NEARBY tab =========================== -->

        <panel
         background_opaque="false"
         background_visible="false"
         bottom="-1"
         follows="all"
         label="Nearby"
         layout="topleft"
         left="0"
         help_topic="people_nearby_tab"
         name="nearby_panel"
         right="-1"
         top="0">
<!-- FS:Ansariel: Firestorm radar
            <panel
             follows="left|top|right"
             height="27"
             label="bottom_panel"
             layout="topleft"
             left="0"
             name="nearby_buttons_panel"
             right="-1"
             top="0">
                <filter_editor
                 follows="left|top|right"
                 height="23"
                 layout="topleft"
                 left="6"
                 label="Filter People"
                 max_length_chars="300"
                 name="nearby_filter_input"
                 top="4"
                 right="-6" />
                <button
                 commit_callback.function="People.Gear"
                 follows="right"
                 height="25"
                 image_hover_unselected="Toolbar_Middle_Over"
                 image_overlay="OptionsMenu_Off"
                 image_selected="Toolbar_Middle_Selected"
                 image_unselected="Toolbar_Middle_Off"
                 layout="topleft"
                 left_pad="7"
                 name="gear_btn"
                 tool_tip="Actions on selected person"
                 top="3"
                 width="31" />
                <menu_button
                 follows="right"
                 height="25"
                 image_hover_unselected="Toolbar_Middle_Over"
                 image_overlay="Conv_toolbar_sort"
                 image_selected="Toolbar_Middle_Selected"
                 image_unselected="Toolbar_Middle_Off"
                 layout="topleft"
                 left_pad="2"
                 menu_filename="menu_people_nearby_view.xml"
                 menu_position="bottomleft"
                 name="nearby_view_btn"
                 tool_tip="View/sort options"
                 top_delta="0"
                 width="31" />
                <button
                 follows="right"
                 height="25"
                 image_hover_unselected="Toolbar_Middle_Over"
                 image_overlay="AddItem_Off"
                 image_selected="Toolbar_Middle_Selected"
                 image_unselected="Toolbar_Middle_Off"
                 layout="topleft"
                 left_pad="2"
                 name="add_friend_btn"
                 tool_tip="Offer friendship to a resident"
                 top_delta="0"
                 width="31">
                    <commit_callback
                     function="People.AddFriend" />
                </button>
                <dnd_button
                 enabled="false"
                 follows="right"
                 height="25"
                 image_hover_unselected="Toolbar_Middle_Over"
                 image_overlay="TrashItem_Off"
                 image_selected="Toolbar_Middle_Selected"
                 image_unselected="Toolbar_Middle_Off"
                 left_pad="2"
                 layout="topleft"
                 name="nearby_del_btn"
                 tool_tip="Remove selected person as a friend"
                 top_delta="0"
                 width="31">
                    <commit_callback
                     function="People.DelFriend" />
                 </dnd_button>
            </panel>
         <layout_stack
           clip="false"
           follows="all"
           height="410"
           layout="topleft"
           left="0"
           mouse_opaque="false"
           orientation="vertical"
           right="-1"
           top_pad="0">
           <layout_panel
             height="142"
             layout="topleft"
             min_dim="100"
             mouse_opaque="false"
             name="Net Map Panel"
             user_resize="true"
             visibility_control="NearbyListShowMap"
             width="313">
             <net_map
               bg_color="NetMapBackgroundColor"
               follows="all"
               height="140"
               layout="topleft"
               left="3"
               mouse_opaque="false"
               name="Net Map"
               right="-1"
               top="4" />
           </layout_panel>
           <layout_panel
             height="213"
             layout="topleft"
             min_dim="100"
             mouse_opaque="false"
             right="-1"
             user_resize="true">
             <avatar_list
               allow_select="true"
               follows="all"
               height="211"
               ignore_online_status="true"
               layout="topleft"
               left="3"
               keep_one_selected="false"
               multi_select="true"
               name="avatar_list"
               right="-1"
               top="2" />
           </layout_panel>
         </layout_stack>
-->
            <panel
             class="fs_panel_radar"
             name="panel_radar"
             filename="panel_fs_radar.xml"
             follows="all"
             height="441"
             layout="topleft"
             left="3"
             top_pad="3"
             width="319"/>
        </panel>

<!-- ================================= FRIENDS tab ========================== -->

        <panel
         background_opaque="false"
       background_visible="false"
         bottom="-1"
         follows="all"
         label="Friends"
         layout="topleft"
         left="0"
         help_topic="people_friends_tab"
         name="friends_panel"
         right="-1"
         top="0">
            <panel
             follows="left|top|right"
             height="27"
             label="bottom_panel"
             layout="topleft"
             left="0"
             name="friends_buttons_panel"
             right="-1"
             top="0">
                <filter_editor
                 follows="left|top|right"
                 height="23"
                 layout="topleft"
                 left="6"
                 label="Filter People"
                 max_length_chars="300"
                 name="friends_filter_input"
                 top="4"
                 width="144" />
                <button
                 commit_callback.function="People.Gear"
                 follows="right"
                 height="25"
                 image_hover_unselected="Toolbar_Middle_Over"
                 image_overlay="OptionsMenu_Off"
                 image_selected="Toolbar_Middle_Selected"
                 image_unselected="Toolbar_Middle_Off"
                 layout="topleft"
                 left_pad="8"
                 name="gear_btn"
                 tool_tip="Actions on selected person"
                 top="3"
                 width="31" />
                <menu_button
                 follows="right"
                 height="25"
                 image_hover_unselected="Toolbar_Middle_Over"
                 image_overlay="Conv_toolbar_sort"
                 image_selected="Toolbar_Middle_Selected"
                 image_unselected="Toolbar_Middle_Off"
                 layout="topleft"
                 left_pad="2"
                 menu_filename="menu_people_friends_view.xml"
                 menu_position="bottomleft"
                 name="friends_view_btn"
                 tool_tip="View/sort options"
                 top_delta="0"
                 width="31" />
                <button
                 follows="right"
                 height="25"
                 image_hover_unselected="Toolbar_Middle_Over"
                 image_overlay="AddItem_Off"
                 image_selected="Toolbar_Middle_Selected"
                 image_unselected="Toolbar_Middle_Off"
                 layout="topleft"
                 left_pad="2"
                 name="friends_add_btn"
                 tool_tip="Offer friendship to a resident"
                 top_delta="0"
                 width="31">
                    <commit_callback
                     function="People.AddFriendWizard" />
                </button>
                <button
                 follows="right"
                 height="25"
                 image_hover_unselected="Toolbar_Middle_Over"
                 image_overlay="Permission_Visible_Online"
                 image_selected="Toolbar_Middle_Selected"
                 image_unselected="Toolbar_Middle_Off"
                 control_name="GlobalOnlineStatusToggle"
                 is_toggle="true"
                 layout="topleft"
                 left_pad="2"
                 name="GlobalOnlineStatusToggle"
                 tool_tip="Toggle global online status visibility"
                 width="31" />
                <dnd_button
                 follows="right"
                 height="25"
                 image_hover_unselected="Toolbar_Middle_Over"
                 image_overlay="TrashItem_Off"
                 image_selected="Toolbar_Middle_Selected"
                 image_unselected="Toolbar_Middle_Off"
                 left_pad="2"
                 layout="topleft"
                 name="friends_del_btn"
                 tool_tip="Remove selected person as a friend"
                 top_delta="0"
                 width="31">
                    <commit_callback
                     function="People.DelFriend" />
                </dnd_button>
            </panel>
            <tab_container
             name="friends_accordion"
             follows="all"
             background_visible="false"
             bg_alpha_color="Transparent"
             bg_opaque_color="Transparent"
             height="408"
             layout="topleft"
             left_delta="-1"
             tab_group="1"
             tab_position="top"
             halign="center"
             top_pad="0"
             right="319">
                <panel
                 layout="topleft"
                 height="385"
                 width="317"
                 name="tab_online"
                 follows="all"
                 title="Online">
                        <avatar_list
                         allow_select="true"
                         follows="all"
                         height="383"
                         layout="topleft"
                         multi_select="true"
                         name="avatars_online"
                         keep_one_selected="false"
                         show_permissions_granted="true"
                         width="317" />
                </panel>
                <panel
                 layout="topleft"
                 height="385"
                 width="317"
                 name="tab_all"
                 follows="all"
                 title="All">
                        <avatar_list
                         allow_select="true"
                         follows="all"
                         height="383"
                         layout="topleft"
                         multi_select="true"
                         name="avatars_all"
                         keep_one_selected="false"
                         show_permissions_granted="true"
                         width="317" />
                </panel>
            </tab_container>
            <text
             follows="all"
             height="450"
             left="13"
             name="no_friends_help_text"
             right="-13"
             top="37"
             wrap="true" />
        </panel>

<!-- ================================= GROUPS tab =========================== -->

        <panel
         background_opaque="false"
       background_visible="false"
         bottom="-1"
         follows="all"
         label="Groups"
         layout="topleft"
         left="0"
         help_topic="people_groups_tab"
         name="groups_panel"
         right="-1"
         top="0">
    <!--
     *NOTE: no_groups_msg & group_list attributes are not defined as translatable in VLT. See EXT-5931
     Values are set from appropriate strings at the top of file via LLPeoplePanel::postBuild()
    -->
            <panel
             follows="left|top|right"
             height="27"
             label="bottom_panel"
             layout="topleft"
             left="0"
             name="groups_buttons_panel"
             right="-1"
             top="0">
                <filter_editor
                 follows="left|top|right"
                 height="23"
                 layout="topleft"
                 left="6"
                 label="Filter Groups"
                 max_length_chars="300"
                 name="groups_filter_input"
                 top="4"
                 width="177" />
                <menu_button
                 follows="right"
                 height="25"
                 image_hover_unselected="Toolbar_Middle_Over"
                 image_overlay="OptionsMenu_Off"
                 image_selected="Toolbar_Middle_Selected"
                 image_unselected="Toolbar_Middle_Off"
                 layout="topleft"
                 left_pad="8"
                 name="groups_gear_btn"
                 tool_tip="Actions on selected group"
                 top="3"
                 width="31" />
                <menu_button
                 follows="right"
                 height="25"
                 image_hover_unselected="Toolbar_Middle_Over"
                 image_overlay="Conv_toolbar_sort"
                 image_selected="Toolbar_Middle_Selected"
                 image_unselected="Toolbar_Middle_Off"
                 layout="topleft"
                 left_pad="2"
                 menu_filename="menu_people_groups_view.xml"
                 menu_position="bottomleft"
                 name="groups_view_btn"
                 tool_tip="View/sort options"
                 top_delta="0"
                 width="31" />
                <menu_button
                 follows="right"
                 height="25"
                 image_hover_unselected="Toolbar_Middle_Over"
                 image_overlay="AddItem_Off"
                 image_selected="Toolbar_Middle_Selected"
                 image_unselected="Toolbar_Middle_Off"
                 layout="topleft"
                 left_pad="2"
                 menu_filename="menu_group_plus.xml"
                 menu_position="bottomleft"
                 name="plus_btn"
                 tool_tip="Join group/Create new group"
                 top_delta="0"
                 width="31">
                    <validate_callback
                     function="People.Group.Plus.Validate" />
                </menu_button>
                <dnd_button
                 follows="right"
                 height="25"
                 image_hover_unselected="Toolbar_Middle_Over"
                 image_overlay="TrashItem_Off"
                 image_selected="Toolbar_Middle_Selected"
                 image_unselected="Toolbar_Middle_Off"
                 left_pad="2"
                 layout="topleft"
                 name="minus_btn"
                 tool_tip="Leave selected group"
                 top_delta="0"
                 width="31">
                    <commit_callback
                     function="People.Group.Minus" />
                </dnd_button>
            </panel>
            <text
                type="string"
                length="1"
                follows="left|top|right"
                height="14"
                layout="topleft"
                right="-10"
                top_pad="4"
                left="3"
                use_ellipses="true"
                skip_link_underline="true"
                name="groupcount">
              You belong to [COUNT] groups ([REMAINING] remaining).
            </text>
            <group_list
             allow_select="true" 
             follows="all"
             height="388"
             layout="topleft"
             left="3"
             keep_one_selected="false"
             name="group_list"
             right="-2"
             top_pad="4" />
        </panel>

<!-- ================================= RECENT tab =========================== -->

        <panel
         background_opaque="false"
       background_visible="false"
         follows="all"
         height="383"
         label="Recent"
         layout="topleft"
         left="0"
         help_topic="people_recent_tab"
         name="recent_panel"
         right="-1"
         top="0">
            <panel
             follows="left|top|right"
             height="27"
             label="bottom_panel"
             layout="topleft"
             left="0"
             name="recent_buttons_panel"
             right="-1"
             top="0">
                <filter_editor
                 follows="left|top|right"
                 height="23"
                 layout="topleft"
                 left="6"
                 label="Filter People"
                 max_length_chars="300"
                 name="recent_filter_input"
                 top="4"
                 width="177" />
                <button
                 commit_callback.function="People.Gear"
                 follows="right"
                 height="25"
                 image_hover_unselected="Toolbar_Middle_Over"
                 image_overlay="OptionsMenu_Off"
                 image_selected="Toolbar_Middle_Selected"
                 image_unselected="Toolbar_Middle_Off"
                 layout="topleft"
                 left_pad="8"
                 name="gear_btn"
                 tool_tip="Actions on selected person"
                 top="3"
                 width="31" />
                <menu_button
                 follows="right"
                 height="25"
                 image_hover_unselected="Toolbar_Middle_Over"
                 image_overlay="Conv_toolbar_sort"
                 image_selected="Toolbar_Middle_Selected"
                 image_unselected="Toolbar_Middle_Off"
                 layout="topleft"
                 left_pad="2"
                 menu_filename="menu_people_recent_view.xml"
                 menu_position="bottomleft"
                 name="recent_view_btn"
                 tool_tip="View/sort options"
                 top_delta="0"
                 width="31" />
                <button
                 follows="right"
                 height="25"
                 image_hover_unselected="Toolbar_Middle_Over"
                 image_overlay="AddItem_Off"
                 image_selected="Toolbar_Middle_Selected"
                 image_unselected="Toolbar_Middle_Off"
                 layout="topleft"
                 left_pad="2"
                 name="add_friend_btn"
                 tool_tip="Offer friendship to a resident"
                 top_delta="0"
                 width="31">
                    <commit_callback
                     function="People.AddFriend" />
                </button>
                <dnd_button
                 enabled="false"
                 follows="right"
                 height="25"
                 image_hover_unselected="Toolbar_Middle_Over"
                 image_overlay="TrashItem_Off"
                 image_selected="Toolbar_Middle_Selected"
                 image_unselected="Toolbar_Middle_Off"
                 left_pad="2"
                 layout="topleft"
                 name="recent_del_btn"
                 tool_tip="Remove selected person as a friend"
                 top_delta="0"
                 width="31">
                    <commit_callback
                     function="People.DelFriend" />
                 </dnd_button>
            </panel>
            <avatar_list
             allow_select="true"
             follows="all"
             height="351"
             layout="topleft"
             left="3"
             multi_select="true"
             name="avatar_list"
             show_last_interaction_time="true"
             keep_one_selected="false"
             right="-2"
             top_pad="4" />
        </panel>

<!-- ================================= BLOCKED tab ========================== -->

        <panel
         background_opaque="false"
         background_visible="false"
         follows="all"
         height="383"
         label="Blocked"
         layout="topleft"
         left="0"
         help_topic="people_blocked_tab"
         name="blocked_panel"
         right="-1"
         top="0">
          <panel
           class="fs_panel_block_list_sidetray"
           height="383"
           name="panel_block_list_sidetray"
           filename="panel_fs_block_list_sidetray.xml"
           follows="all"
           label="Blocked Residents &amp; Objects"
           layout="topleft"
           left="0"
           font="SansSerifBold"
           top="0"
           right="-1" />
        </panel>

<!-- ============================== CONTACT SETS tab ======================= -->

        <panel
         background_opaque="false"
         background_visible="false"
         follows="all"
         height="383"
         label="Contact Sets"
         layout="topleft"
         left="0"
         help_topic="people_contact_sets_tab"
         name="contact_sets_panel"
         right="-1"
         top="0">
            <panel
             height="383"
             name="panel_people_contacts_sidetray"
             filename="panel_people_contact_sets.xml"
             follows="all"
             label="Contact Sets"
             layout="topleft"
             left="0"
             font="SansSerifBold"
             top="0"
             right="-1" />
        </panel>

    </tab_container>
</panel><|MERGE_RESOLUTION|>--- conflicted
+++ resolved
@@ -36,11 +36,7 @@
 
 [secondlife:///app/floater/destinations Destination Guide] has locations chosen by the grid operator staff.
 
-<<<<<<< HEAD
-[secondlife:///app/search/people Search] lets you search all the grid for certain keywords.
-=======
-[secondlife:///app/search/ Search] lets you search all of Second Life for certain keywords.
->>>>>>> 0ed270a0
+[secondlife:///app/search/ Search] lets you search all the grid for certain keywords.
     </string>
     <string
      name="no_filtered_friends_msg">
