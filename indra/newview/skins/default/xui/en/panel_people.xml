--- conflicted
+++ resolved
@@ -11,22 +11,15 @@
  name="people_panel"
  top="0"
  width="333">
-	<string name="FlagsColumnType" value="text"/>
-	<string name="FlagsColumnValue_0" value=""/>
-	<string name="FlagsColumnValue_1" value="$"/>
-	<string name="FlagsColumnValue_2" value="$$"/>
-	<string
-	  name="high_server_load"
-	  value="Due to server load, mass toggling visibility can take a while to become effective. Please be patient."/>
     <string
      name="no_recent_people"
-     value="No recent people. Looking for people to hang out with? Use the search box to find topics or content you might be interested in, then visit those places to meet people with similar interests." />
+     value="No recent people. Looking for people to hang out with? Try [secondlife:///app/search/people Search] or the [secondlife:///app/worldmap World Map]." />
     <string
      name="no_filtered_recent_people"
      value="Didn't find what you're looking for? Try [secondlife:///app/search/people/[SEARCH_TERM] Search]." />
     <string
      name="no_one_near"
-     value="No one nearby. Looking for people to hang out with? Use the search box to find topics or content you might be interested in, then visit those places to meet people with similar interests." />
+     value="No one nearby. Looking for people to hang out with? Try [secondlife:///app/search/people Search] or the [secondlife:///app/worldmap World Map]." />
     <string
      name="no_one_filtered_near"
      value="Didn't find what you're looking for? Try [secondlife:///app/search/people/[SEARCH_TERM] Search]." />
@@ -39,7 +32,7 @@
     <string
      name="no_friends_msg">
          Find friends using [secondlife:///app/search/people Search] or right-click on a Resident to add them as a friend.
-Looking for people to hang out with? Use the search box to find topics or content you might be interested in, then visit those places to meet people with similar interests.
+Looking for people to hang out with? Try the [secondlife:///app/worldmap World Map].
     </string>
     <string
      name="no_filtered_friends_msg">
@@ -57,50 +50,20 @@
      value="Looking for Groups to join? Try [secondlife:///app/search/groups Search]." />
 	<string
 	 name="MiniMapToolTipMsg"
-	 value="[REGION] (Double-click to open Map, shift-drag to pan)"/>
+	 value="[REGION](Double-click to open Map, shift-drag to pan)"/>
 	<string
 	 name="AltMiniMapToolTipMsg"
-<<<<<<< HEAD
-	 value="[REGION] (Double-click to teleport, shift-drag to pan)"/>
-	<string
-	 name="avatar_name_count"
-	 value="Name [[TOTAL]/[IN_REGION]/[IN_CHAT_RANGE]]" />
-	<filter_editor
-     follows="left|top|right"
-     height="23"
-     layout="topleft"
-     left="9"
-     label="Filter"
-     max_length_chars="300"
-     name="filter_input"
-     text_pad_left="10"
-     top="3"
-     width="314" />
-=======
 	 value="[REGION](Double-click to teleport, shift-drag to pan)"/>
->>>>>>> fe8b4bf1
     <tab_container
      bottom="-10"
      follows="all"
      layout="topleft"
      left="3"
      name="tabs"
-     tab_drag_commit="true"
      tab_group="1"
      tab_min_width="70"
-     tab_height="20"
+     tab_height="30"
      tab_position="top"
-<<<<<<< HEAD
-     top_pad="5"
-     halign="center"
-     width="326	">
-         <panel
-         background_opaque="false"
-         background_visible="false"
-         follows="all"
-         height="383"
-         label="Nearby"
-=======
      top="0"
      halign="center"
      right="-5">
@@ -115,45 +78,10 @@
          bottom="-1"
          follows="all"
          label="NEARBY"
->>>>>>> fe8b4bf1
          layout="topleft"
          left="0"
          help_topic="people_nearby_tab"
          name="nearby_panel"
-<<<<<<< HEAD
-         top="0"
-         width="326">
-			
-			
-			<layout_stack
-				orientation="vertical"
-				clip="true"
-				follows="all"
-				layout="topleft" top="0"
-				left="0"
-				height="356"
-				width="326"
-				mouse_opaque="false"
-				name="radar_ls"
-				auto_resize="false"
-				user_resize="true">
-			<layout_panel
-				layout="topleft"
-				top="0" left="3"
-				height="140"
-				width="326"
-				min_dim="140"
-				follows="top"
-				mouse_opaque="false"
-				visibility_control="ShowRadarMinimap"
-				name="minimaplayout"
-				auto_resize="false"
-				user_resize="true">
-             <net_map
-             bg_color="NetMapBackgroundColor"
-             visibility_control="ShowRadarMinimap"
-             follows="all"
-=======
          right="-1"
          top="0">
             <panel
@@ -272,163 +200,9 @@
            </layout_panel>
            <layout_panel
              height="213"
->>>>>>> fe8b4bf1
-             layout="topleft"
-             left="3"
+             layout="topleft"
+             min_dim="100"
              mouse_opaque="false"
-<<<<<<< HEAD
-             name="Net Map"
-             width="326"
-             height="140"
-             top="0"/>
-             </layout_panel>
-
-            <layout_panel layout="topleft" top="0" left="0" height="216" width="326"  mouse_opaque="false" follows="all" name="radarlayout">
-            <radar_list
-		     draw_heading="true"
-		     follows="all"
-		     height="216"
-		     layout="topleft"
-		     left="0"
-		     top_pad="0"
-		     sort_column="0"
-		     sort_ascending="true"
-		     name="radar_list"
-		     draw_stripes="true"
-		     multi_select="true"
-		     width="326">
-		        <radar_list.columns
-		         label="Name"
-		         name="name"
-				 tool_tip="[TOTAL] avatars, [IN_REGION] in the same region, [IN_CHAT_RANGE] in chat range"
-		         relative_width="0.34" />
-                <radar_list.columns
-                 label=""
-                 name="voice_level"
-                 tool_tip="Is talking on voice"
-                 relative_width="0.07" />
-		        <radar_list.columns
-		         label=""
-		         name="in_region"
-				 tool_tip="Is in the same region"
-		         relative_width="0.03" />
-		        <radar_list.columns
-		         label=""
-		         name="flags"
-				 tool_tip="Payment info status"
-		         relative_width="0.05" />
-		        <radar_list.columns
-		         label="Age"
-		         name="age"
-		         relative_width="0.1" />
-		        <radar_list.columns
-		         label="Seen"
-		         name="seen"
-		         relative_width="0.15" />
-		        <radar_list.columns
-		         label="Range"
-		         name="range"
-		         relative_width="0.16" />
-		        <radar_list.columns
-		         label="av_id"
-		         name="uuid"
-		         relative_width="0" />
-		    </radar_list>
-		    </layout_panel>
-		  </layout_stack>
-            
-            <avatar_list
-             allow_select="true"
-             follows="left"
-             height="0"
-             ignore_online_status="true"
-             layout="topleft"
-             left="3"
-             multi_select="true"
-             name="nearby_avatar_list"
-             visible="false"
-             top_pad="0"
-             width="326" />
-
-<!--  Buttons -->
-
-            <panel
-             background_visible="false"
-             follows="left|right|bottom"
-             height="27"
-             label="bottom_panel"
-             layout="topleft"
-             left="3"
-             name="bottom_panel_nearby"
-             top_pad="0"
-             width="326">
-                <menu_button
-                 follows="bottom|left"
-                 height="25"
-                 image_hover_unselected="Toolbar_Left_Over"
-                 image_overlay="OptionsMenu_Off"
-                 image_selected="Toolbar_Left_Selected"
-                 image_unselected="Toolbar_Left_Off"
-                 layout="topleft"
-                 left="0"
-                 name="nearby_view_sort_btn"
-                 tool_tip="Options"
-                 top="1"
-                 width="31" />
-                <button
-                 follows="bottom|left"
-                 height="25"
-                 image_hover_unselected="Toolbar_Middle_Over"
-                 image_overlay="AddItem_Off"
-                 image_selected="Toolbar_Middle_Selected"
-                 image_unselected="Toolbar_Middle_Off"
-                 layout="topleft"
-                 left_pad="1"
-                 name="add_friend_btn_nearby"
-                 tool_tip="Add selected Resident to your friends List"
-                 width="31">
-                <commit_callback
-                  function="People.addFriend" />
-                </button>
-                <icon
-                 follows="bottom|left|right"
-                 height="25"
-                 image_name="Toolbar_Right_Off"
-                 layout="topleft"
-                 left_pad="1"
-                 name="nearby_dummy_icon"
-                 width="257" />
-                <slider
-                 visibility_control="LimitRadarByRange"
-                 control_name="NearMeRange"
-                 decimal_digits="0"
-                 follows="bottom|left"
-                 height="16"
-                 increment="2"
-                 initial_value="96"
-                 label="Range(m):"
-                 label_width="70"
-                 layout="topleft"
-                 max_val="4096"
-                 min_val="20"
-                 name="NearMeRange"
-                 visible="True"
-                 left_delta="10"
-                 top_delta="6"
-                 width="220" />
-            </panel>
-        </panel>
-        
-        
-<!-- END NEARBY TAB -->        
-        
-        <panel
-         background_opaque="false"
-         background_visible="false"
-         follows="all"
-         height="383"
-         label="Friends"
-=======
              right="-1"
              user_resize="true">
              <avatar_list
@@ -457,14 +231,10 @@
          bottom="-1"
          follows="all"
          label="FRIENDS"
->>>>>>> fe8b4bf1
          layout="topleft"
+         left="0"
          help_topic="people_friends_tab"
          name="friends_panel"
-<<<<<<< HEAD
-         width="326">
-<!--
-=======
          right="-1"
          top="0">
             <panel
@@ -550,11 +320,10 @@
                      function="People.DelFriend" />
                 </dnd_button>
             </panel>
->>>>>>> fe8b4bf1
             <accordion
-                background_visible="true"
-                bg_alpha_color="Transparent"
-                bg_opaque_color="Transparent"
+       		 background_visible="true"
+       		 bg_alpha_color="DkGray2"
+       		 bg_opaque_color="DkGray2"
              follows="all"
              height="408"
              layout="topleft"
@@ -568,230 +337,49 @@
                  min_height="150"
                  name="tab_online"
                  title="Online">
-//-->
-            <tab_container
-             name="friends_accordion"
-             follows="all"
-             background_visible="false"
-             bg_alpha_color="Transparent"
-             bg_opaque_color="Transparent"
-             height="356"
-             layout="topleft"
-             left_delta="-1"
-             tab_group="1"
-             tab_position="top"
-             halign="center"
-			 top_pad="0"
-             width="328">
-
-                <panel
-                 layout="topleft"
-                 height="333"
-                 width="326"
-                 name="tab_online"
-                 follows="all"
-                 title="Online">
-
-
                         <avatar_list
                          allow_select="true"
                          follows="all"
-                         height="330"
+                         height="172"
                          layout="topleft"
+                         left="0"
                          multi_select="true"
                          name="avatars_online"
                          show_permissions_granted="true"
-                         width="326" />
-<!--
+                         top="0"
+                         width="307" />
                 </accordion_tab>
                 <accordion_tab
                  layout="topleft"
                  height="173"
                  name="tab_all"
                  title="All">
-//-->
-                </panel>
-                <panel
-                 layout="topleft"
-                 height="333"
-                 width="326"
-                 name="tab_all"
-                 follows="all"
-                 title="All">
-
                         <avatar_list
                          allow_select="true"
                          follows="all"
-                         height="330"
+                         height="173"
                          layout="topleft"
+                         left="0"
                          multi_select="true"
                          name="avatars_all"
                          show_permissions_granted="true"
-                         width="326" />
-<!--
+                         top="0"
+                         width="307" />
                 </accordion_tab>
             </accordion>
-<<<<<<< HEAD
-//-->
-                </panel>
-            </tab_container>
-
-            <panel
-             background_visible="false"
-             follows="left|right|bottom"
-             height="27"
-             label="bottom_panel"
-             layout="topleft"
-             left="3"
-             name="bottom_panel_friends"
-             top_pad="1"
-             width="326">
-
-
-                          <menu_button
-                           follows="bottom|left"
-                           tool_tip="Show additional options"
-                           height="25"
-                           image_hover_unselected="Toolbar_Left_Over"
-                           image_overlay="OptionsMenu_Off"
-                           image_selected="Toolbar_Left_Selected"
-                           image_unselected="Toolbar_Left_Off"
-                           layout="topleft"
-                           left="0"
-                           name="friends_viewsort_btn"
-                           top="0"
-                           width="31" />
-
-
-                          <button
-                           follows="bottom|left"
-                           height="25"
-                           image_hover_unselected="Toolbar_Middle_Over"
-                           image_overlay="AddItem_Off"
-                           image_selected="Toolbar_Middle_Selected"
-                           image_unselected="Toolbar_Middle_Off"
-                           layout="topleft"
-                           left_pad="1"
-                           name="add_btn"
-                           tool_tip="Offer friendship to a Resident"
-                           top="0"
-                           width="31" />
-                           
-                           <button
-                             follows="bottom|left"
-                             height="25"
-                             image_hover_unselected="Toolbar_Middle_Over"
-                             image_overlay="Permission_Visible_Online"
-                             image_selected="Toolbar_Middle_Selected"
-                             image_unselected="Toolbar_Middle_Off"
-                             control_name="GlobalOnlineStatusToggle"
-                             is_toggle="true"
-                             layout="topleft"
-                             left_pad="1"
-                             name="GlobalOnlineStatusToggle"
-                             tool_tip="Toggle Global Visibility"
-                             width="31" />
-
-                          <icon
-                           follows="bottom|left|right"
-                           height="25"
-                           image_name="Toolbar_Middle_Off"
-                           layout="topleft"
-                           left_pad="1"
-                           top="0"
-                           name="friends_dummy_icon"
-                           width="193" />
-                           
-                          <dnd_button
-                           follows="bottom|right"
-                           height="25"
-                           image_hover_unselected="Toolbar_Right_Over"
-                           image_overlay="TrashItem_Off"
-                           image_selected="Toolbar_Right_Selected"
-                           image_unselected="Toolbar_Right_Off"
-                           left_pad="1"
-                           layout="topleft"
-                           name="del_btn"
-                           tool_tip="Remove selected person from your Friends list"
-                           top="0"
-                           width="31"/>
-
-             <!--
-
-               <button
-               follows="bottom|left"
-               tool_tip="Options"
-               height="25"
-               image_hover_unselected="Toolbar_Left_Over"
-               image_overlay="OptionsMenu_Off"
-               image_selected="Toolbar_Left_Selected"
-               image_unselected="Toolbar_Left_Off"
-               layout="topleft"
-               left="0"
-               name="friends_viewsort_btn"
-               top="1"
-               width="31" />
-                <button
-                 follows="bottom|left"
-                 height="25"
-                 image_hover_unselected="Toolbar_Middle_Over"
-                  image_overlay="AddItem_Off"
-                  image_selected="Toolbar_Middle_Selected"
-                  image_unselected="Toolbar_Middle_Off"
-                 layout="topleft"
-                 left_pad="1"
-                 name="add_btn"
-                 tool_tip="Offer friendship to a Resident"
-                 width="31" />
-                <icon
-                  follows="bottom|left|right"
-                  height="25"
-                  image_name="Toolbar_Middle_Off"
-                  layout="topleft"
-                  left_pad="1"
-                  name="dummy_icon"
-                  width="209"
-                />
-                <button
-                 follows="bottom|left"
-                 height="25"
-                 image_hover_unselected="Toolbar_Right_Over"
-                 image_overlay="TrashItem_Off"
-                 image_selected="Toolbar_Right_Selected"
-                 image_unselected="Toolbar_Right_Off"
-                 layout="topleft"
-                 left_pad="1"
-                 name="del_btn"
-                 tool_tip="Remove selected person from your Friends list"
-                 width="31" />
-            --></panel>
-=======
->>>>>>> fe8b4bf1
             <text
              follows="all"
-             height="356"
+             height="450"
              left="13"
              name="no_friends_help_text"
-<<<<<<< HEAD
-             top="50"
-             width="293"
-=======
              right="-13"
              top="37"
->>>>>>> fe8b4bf1
              wrap="true" />
         </panel>
 
 <!-- ================================= GROUPS tab =========================== -->
 
         <panel
-<<<<<<< HEAD
-         background_opaque="false"
-         background_visible="false"
-         follows="all"
-         height="383"
-         label="Groups"
-=======
          background_opaque="true"
        background_visible="true"
          bg_alpha_color="DkGray"
@@ -799,54 +387,16 @@
          bottom="-1"
          follows="all"
          label="GROUPS"
->>>>>>> fe8b4bf1
          layout="topleft"
+         left="0"
          help_topic="people_groups_tab"
          name="groups_panel"
-<<<<<<< HEAD
-         width="326">
-=======
          right="-1"
          top="0">
->>>>>>> fe8b4bf1
     <!--
      *NOTE: no_groups_msg & group_list attributes are not defined as translatable in VLT. See EXT-5931
      Values are set from appropriate strings at the top of file via LLPeoplePanel::postBuild()
     -->
-<<<<<<< HEAD
-            <group_list
-             allow_select="true"
-             follows="all"
-             height="356"
-             layout="topleft"
-             name="group_list"
-             top_pad="0"
-             width="326" />
-            <panel
-             background_visible="false"
-             follows="left|right|bottom"
-             height="27"
-             label="bottom_panel"
-             layout="topleft"
-             name="bottom_panel_groups"
-             top_pad="0"
-             width="326">
-               <menu_button
-               follows="bottom|left"
-               tool_tip="Options"
-               height="25"
-               image_hover_unselected="Toolbar_Left_Over"
-               image_overlay="OptionsMenu_Off"
-               image_selected="Toolbar_Left_Selected"
-               image_unselected="Toolbar_Left_Off"
-               layout="topleft"
-               left="3"
-               name="groups_viewsort_btn"
-               top="1"
-               width="31" />
-                <button
-                 follows="bottom|left"
-=======
             <panel
              follows="left|top|right"
              height="27"
@@ -898,7 +448,6 @@
                  width="31" />
                 <menu_button
                  follows="right"
->>>>>>> fe8b4bf1
                  height="25"
                  image_hover_unselected="Toolbar_Middle_Over"
                  image_overlay="AddItem_Off"
@@ -924,20 +473,6 @@
                  image_unselected="Toolbar_Middle_Off"
                  left_pad="2"
                  layout="topleft"
-<<<<<<< HEAD
-                 left_pad="1"
-                 name="activate_btn"
-                 tool_tip="Activate selected group"
-                 width="31" />
-                 <icon
-                  follows="bottom|left|right"
-                  height="25"
-                  image_name="Toolbar_Right_Off"
-                  layout="topleft"
-                  left_pad="1"
-                  name="groups_dummy_icon"
-                  width="225" />
-=======
                  name="minus_btn"
                  tool_tip="Leave selected group"
                  top_delta="0"
@@ -945,7 +480,6 @@
                     <commit_callback
                      function="People.Group.Minus" />
                 </dnd_button>
->>>>>>> fe8b4bf1
             </panel>
             <group_list
              allow_select="true" 
@@ -961,59 +495,25 @@
 <!-- ================================= RECENT tab =========================== -->
 
         <panel
-         background_opaque="false"
-         background_visible="false"
+         background_opaque="true"
+       background_visible="true"
+         bg_alpha_color="DkGray"
+         bg_opaque_color="DkGray"
          follows="all"
          height="383"
-         label="Recent"
+         label="RECENT"
          layout="topleft"
+         left="0"
          help_topic="people_recent_tab"
          name="recent_panel"
-<<<<<<< HEAD
-         width="326">
-            <avatar_list
-             allow_select="true"
-             follows="all"
-             height="356"
-             layout="topleft"
-             multi_select="true"
-             name="avatar_list"
-             show_last_interaction_time="true"
-             top_pad="0"
-             width="326" />
-            <panel
-             background_visible="false"
-             follows="left|right|bottom"
-=======
          right="-1"
          top="0">
             <panel
              follows="left|top|right"
->>>>>>> fe8b4bf1
              height="27"
              label="bottom_panel"
              layout="topleft"
              left="0"
-<<<<<<< HEAD
-             name="bottom_panel_recent"
-             top_pad="0"
-             width="326">
-               <menu_button
-               follows="bottom|left"
-               tool_tip="Options"
-               height="25"
-               image_hover_unselected="Toolbar_Left_Over"
-               image_overlay="OptionsMenu_Off"
-               image_selected="Toolbar_Left_Selected"
-               image_unselected="Toolbar_Left_Off"
-               layout="topleft"
-               left="3"
-               name="recent_viewsort_btn"
-               top="1"
-               width="31" />
-              <button
-                 follows="bottom|left"
-=======
              name="recent_buttons_panel"
              right="-1"
              top="0">
@@ -1060,31 +560,12 @@
                  width="31" />
                 <button
                  follows="right"
->>>>>>> fe8b4bf1
                  height="25"
                  image_hover_unselected="Toolbar_Middle_Over"
                  image_overlay="AddItem_Off"
                  image_selected="Toolbar_Middle_Selected"
                  image_unselected="Toolbar_Middle_Off"
                  layout="topleft"
-<<<<<<< HEAD
-                 left_pad="1"
-                 name="add_friend_btn_recent"
-                 tool_tip="Add selected Resident to your friends List"
-                 width="31">
-                <commit_callback
-                   function="People.addFriend" />
-              </button>
-              <icon
-                  follows="bottom|left|right"
-                  height="25"
-                  image_name="Toolbar_Right_Off"
-                  layout="topleft"
-                  left_pad="1"
-                  name="recent_dummy_icon"
-                  width="257"
-             />
-=======
                  left_pad="2"
                  name="add_friend_btn"
                  tool_tip="Offer friendship to a resident"
@@ -1110,7 +591,6 @@
                     <commit_callback
                      function="People.DelFriend" />
                  </dnd_button>
->>>>>>> fe8b4bf1
             </panel>
             <avatar_list
              allow_select="true"
@@ -1124,222 +604,6 @@
              right="-2"
              top_pad="4" />
         </panel>
-<<<<<<< HEAD
-    </tab_container>
-    <panel
-     follows="bottom|left|right"
-     height="23"
-     layout="topleft"
-     left="3"
-     top_pad="1"
-     name="button_bar"
-     width="326">
-
-<!--********************************Profile; IM; Call, Share, Teleport********************************-->
-       <layout_stack
-        follows="bottom|left|right"
-        height="23"
-        layout="topleft"
-        name="bottom_bar_ls"
-        orientation="horizontal"
-        top_pad="0"
-        width="326">
-
-            <layout_panel
-            follows="bottom|left|right"
-            height="23"
-            layout="bottomleft"
-            name="view_profile_btn_lp"
-            user_resize="false"
-            auto_resize="true"
-            width="72">
-                <button
-                 use_ellipses="true"
-                 follows="bottom|left|right"
-                 height="23"
-                 label="Profile"
-                 layout="topleft"
-                 left="1"
-                 name="view_profile_btn"
-                 tool_tip="Show picture, groups, and other Residents information"
-                 top="0"
-                 width="71" />
-            </layout_panel>
-
-            <layout_panel
-            follows="bottom|left|right"
-            height="23"
-            layout="bottomleft"
-            left_pad="1"
-            name="im_btn_lp"
-            user_resize="false"
-            auto_resize="true"
-            width="72">
-                <button
-                 use_ellipses="true"
-                 follows="bottom|left|right"
-                 left="1"
-                 height="23"
-                 label="IM"
-                 layout="topleft"
-                 name="im_btn"
-                 tool_tip="Open instant message session"
-                 top="0"
-                 width="71" />
-            </layout_panel>
-
-            <layout_panel
-            follows="bottom|left|right"
-            height="23"
-            layout="bottomleft"
-            left_pad="3"
-            name="call_btn_lp"
-            user_resize="false"
-            auto_resize="true"
-            width="72">
-                <button
-                 use_ellipses="true"
-                 follows="bottom|left|right"
-                 left="1"
-                 height="23"
-                 label="Call"
-                 layout="topleft"
-                 name="call_btn"
-                 tool_tip="Call this Resident"
-                 top="0"
-                 width="71" />
-            </layout_panel>
-
-            <layout_panel
-            follows="bottom|left|right"
-            height="23"
-            layout="bottomleft"
-            left_pad="3"
-            name="share_btn_lp"
-            user_resize="false"
-            auto_resize="true"
-            width="72">
-                <button
-                 use_ellipses="true"
-                 follows="bottom|left|right"
-                 left="1"
-                 height="23"
-                 label="Share"
-                 layout="topleft"
-                 name="share_btn"
-                 tool_tip="Share an inventory item"
-                 top="0"
-                 width="71" />
-            </layout_panel>
-
-            <layout_panel
-            follows="bottom|left|right"
-            height="23"
-            layout="bottomleft"
-            left_pad="3"
-            name="tp_btn_lp"
-            user_resize="false"
-            auto_resize="true"
-            width="72">
-                <button
-                 use_ellipses="true"
-                 follows="bottom|left|right"
-                 left="1"
-                 height="23"
-                 label="Teleport"
-                 layout="topleft"
-                 name="teleport_btn"
-                 tool_tip="Offer teleport"
-                 top="0"
-                 width="71" />
-            </layout_panel>
-        </layout_stack>
-
-<!--********************************Group Profile; Group Chat; Group Call buttons************************-->
-        <layout_stack
-         follows="bottom|left|right"
-        height="23"
-        layout="topleft"
-        mouse_opaque="false"
-        name="bottom_bar_ls1"
-        left="0"
-        orientation="horizontal"
-        top="0"
-        width="326">
-            <layout_panel
-            follows="bottom|left|right"
-            height="23"
-            layout="bottomleft"
-            left="0"
-            mouse_opaque="false"
-            name="group_info_btn_lp"
-            user_resize="false"
-            auto_resize="true"
-            width="108">
-                <button
-                use_ellipses="true"
-                follows="bottom|left|right"
-                left="1"
-                height="23"
-                label="Group Profile"
-                layout="topleft"
-                mouse_opaque="false"
-                name="group_info_btn"
-                tool_tip="Show group information"
-                top="0"
-                width="107" />
-            </layout_panel>
-
-            <layout_panel
-            follows="bottom|left|right"
-            height="23"
-            layout="bottomleft"
-            left_pad="3"
-            mouse_opaque="false"
-            name="chat_btn_lp"
-            user_resize="false"
-            auto_resize="true"
-            width="108">
-                <button
-                use_ellipses="true"
-                follows="bottom|left|right"
-                left="1"
-                height="23"
-                label="Group Chat"
-                layout="topleft"
-                mouse_opaque="false"
-                name="chat_btn"
-                tool_tip="Open chat session"
-                top="0"
-                width="107" />
-            </layout_panel>
-
-            <layout_panel
-            follows="bottom|left|right"
-            height="23"
-            layout="bottomleft"
-            left_pad="3"
-            mouse_opaque="false"
-            name="group_call_btn_lp"
-            user_resize="false"
-            auto_resize="true"
-            width="108">
-                <button
-                use_ellipses="true"
-                follows="bottom|left|right"
-                left="1"
-                height="23"
-                 label="Group Call"
-                 layout="topleft"
-                mouse_opaque="false"
-                 name="group_call_btn"
-                 tool_tip="Call this group"
-                top="0"
-                 width="107" />
-            </layout_panel>
-        </layout_stack>
-    </panel>
-=======
 
 <!-- ================================= BLOCKED tab ========================== -->
 
@@ -1371,5 +635,4 @@
            right="-1" />
         </panel>
     </tab_container>
->>>>>>> fe8b4bf1
 </panel>