<?xml version="1.0" encoding="utf-8" standalone="yes" ?>
<!-- Side tray panel -->
<panel
 follows="all"
 height="449"
 label="People"
 layout="topleft"
 left="0"
 min_height="350"
 name="people_panel"
 top="0"
 width="333">
    <string
     name="no_recent_people"
     value="No recent people. Looking for people to hang out with? Try [secondlife:///app/search/people Search] or the [secondlife:///app/worldmap World Map]." />
    <string
     name="no_filtered_recent_people"
     value="Didn't find what you're looking for? Try [secondlife:///app/search/people/[SEARCH_TERM] Search]." />
    <string
     name="no_one_near"
     value="No one nearby. Looking for people to hang out with? Try [secondlife:///app/search/people Search] or the [secondlife:///app/worldmap World Map]." />
    <string
     name="no_one_filtered_near"
     value="Didn't find what you're looking for? Try [secondlife:///app/search/people/[SEARCH_TERM] Search]." />
    <string
     name="no_friends_online"
     value="No friends online" />
    <string
     name="no_friends"
     value="No friends" />
    <string
     name="no_friends_msg">
         Find friends using [secondlife:///app/search/people Search] or right-click on a Resident to add them as a friend.
Looking for people to hang out with? Try the [secondlife:///app/worldmap World Map].
    </string>
    <string
     name="no_filtered_friends_msg">
         Didn't find what you're looking for? Try [secondlife:///app/search/people/[SEARCH_TERM] Search].
    </string>
     <!--
     *WORKAROUND: for group_list.no_items_msg & group_list.no_filtered_items_msg attributes.
     They are not defined as translatable in VLT. See EXT-5931
     -->
    <string
     name="no_filtered_groups_msg"
     value="Didn't find what you're looking for? Try [secondlife:///app/search/groups/[SEARCH_TERM] Search]." />
    <string
     name="no_groups_msg"
     value="Looking for Groups to join? Try [secondlife:///app/search/groups Search]." />
	<string
	 name="MiniMapToolTipMsg"
	 value="[REGION] (Double-click to open Map, shift-drag to pan)"/>
	<string
	 name="AltMiniMapToolTipMsg"
	 value="[REGION] (Double-click to teleport, shift-drag to pan)"/>
	<string
	 name="GroupCountWithInfo"
	 value="You belong to [COUNT] groups, and can join [REMAINING] more.  [secondlife:/// Want more?]"/>
    <panel.string
     name="empty_list">
    This contact set is empty.
    </panel.string>
    <panel.string
     name="no_sets">
    No sets
    </panel.string>
    <panel.string
     name="all_sets">
    All sets
    </panel.string>
    <panel.string
     name="pseudonyms">
    Aliases
    </panel.string>
    <panel.string
     name="AllFriendsTitle">
    All ([ALL])
    </panel.string>
    <panel.string
     name="OnlineFriendsTitle">
    Online ([ONLINE])
    </panel.string>

    <tab_container
     bottom="-10"
     follows="all"
     layout="topleft"
     left="3"
     name="tabs"
     tab_min_width="70"
     tab_height="20"
     tab_position="top"
     top="0"
     halign="center"
     right="-5">

<!-- ================================= NEARBY tab =========================== -->

        <panel
         background_opaque="false"
         background_visible="false"
         bottom="-1"
         follows="all"
         label="Nearby"
         layout="topleft"
         left="0"
         help_topic="people_nearby_tab"
         name="nearby_panel"
         right="-1"
         top="0">
<!-- FS:Ansariel: Firestorm radar
            <panel
             follows="left|top|right"
             height="27"
             label="bottom_panel"
             layout="topleft"
             left="0"
             name="nearby_buttons_panel"
             right="-1"
             top="0">
                <filter_editor
                 follows="left|top|right"
                 height="23"
                 layout="topleft"
                 left="6"
                 label="Filter People"
                 max_length_chars="300"
                 name="nearby_filter_input"
                 top="4"
                 right="-6" />
                <button
                 commit_callback.function="People.Gear"
                 follows="right"
                 height="25"
                 image_hover_unselected="Toolbar_Middle_Over"
                 image_overlay="OptionsMenu_Off"
                 image_selected="Toolbar_Middle_Selected"
                 image_unselected="Toolbar_Middle_Off"
                 layout="topleft"
                 left_pad="7"
                 name="gear_btn"
                 tool_tip="Actions on selected person"
                 top="3"
                 width="31" />
                <menu_button
                 follows="right"
                 height="25"
                 image_hover_unselected="Toolbar_Middle_Over"
                 image_overlay="Conv_toolbar_sort"
                 image_selected="Toolbar_Middle_Selected"
                 image_unselected="Toolbar_Middle_Off"
                 layout="topleft"
                 left_pad="2"
                 menu_filename="menu_people_nearby_view.xml"
                 menu_position="bottomleft"
                 name="nearby_view_btn"
                 tool_tip="View/sort options"
                 top_delta="0"
                 width="31" />
                <button
                 follows="right"
                 height="25"
                 image_hover_unselected="Toolbar_Middle_Over"
                 image_overlay="AddItem_Off"
                 image_selected="Toolbar_Middle_Selected"
                 image_unselected="Toolbar_Middle_Off"
                 layout="topleft"
                 left_pad="2"
                 name="add_friend_btn"
                 tool_tip="Offer friendship to a resident"
                 top_delta="0"
                 width="31">
                    <commit_callback
                     function="People.AddFriend" />
                </button>
                <dnd_button
                 enabled="false"
                 follows="right"
                 height="25"
                 image_hover_unselected="Toolbar_Middle_Over"
                 image_overlay="TrashItem_Off"
                 image_selected="Toolbar_Middle_Selected"
                 image_unselected="Toolbar_Middle_Off"
                 left_pad="2"
                 layout="topleft"
                 name="nearby_del_btn"
                 tool_tip="Remove selected person as a friend"
                 top_delta="0"
                 width="31">
                    <commit_callback
                     function="People.DelFriend" />
                 </dnd_button>
            </panel>
         <layout_stack
           clip="false"
           follows="all"
           height="410"
           layout="topleft"
           left="0"
           mouse_opaque="false"
           orientation="vertical"
           right="-1"
           top_pad="0">
           <layout_panel
             height="142"
             layout="topleft"
             min_dim="100"
             mouse_opaque="false"
             name="Net Map Panel"
             user_resize="true"
             visibility_control="NearbyListShowMap"
             width="313">
             <net_map
               bg_color="NetMapBackgroundColor"
               follows="all"
               height="140"
               layout="topleft"
               left="3"
               mouse_opaque="false"
               name="Net Map"
               right="-1"
               top="4" />
           </layout_panel>
           <layout_panel
             height="213"
             layout="topleft"
             min_dim="100"
             mouse_opaque="false"
             right="-1"
             user_resize="true">
             <avatar_list
               allow_select="true"
               follows="all"
               height="211"
               ignore_online_status="true"
               layout="topleft"
               left="3"
               keep_one_selected="false"
               multi_select="true"
               name="avatar_list"
               right="-1"
               top="2" />
           </layout_panel>
         </layout_stack>
-->
            <panel
             class="fs_panel_radar"
             name="panel_radar"
             filename="panel_fs_radar.xml"
             follows="all"
             height="441"
             layout="topleft"
             left="3"
             top_pad="3"
             width="319"/>
        </panel>

<!-- ================================= FRIENDS tab ========================== -->

        <panel
         background_opaque="false"
       background_visible="false"
         bottom="-1"
         follows="all"
         label="Friends"
         layout="topleft"
         left="0"
         help_topic="people_friends_tab"
         name="friends_panel"
         right="-1"
         top="0">
            <panel
             follows="left|top|right"
             height="27"
             label="bottom_panel"
             layout="topleft"
             left="0"
             name="friends_buttons_panel"
             right="-1"
             top="0">
                <filter_editor
                 follows="left|top|right"
                 height="23"
                 layout="topleft"
                 left="6"
                 label="Filter People"
                 max_length_chars="300"
                 name="friends_filter_input"
                 top="4"
                 width="144" />
                <button
                 commit_callback.function="People.Gear"
                 follows="right"
                 height="25"
                 image_hover_unselected="Toolbar_Middle_Over"
                 image_overlay="OptionsMenu_Off"
                 image_selected="Toolbar_Middle_Selected"
                 image_unselected="Toolbar_Middle_Off"
                 layout="topleft"
                 left_pad="8"
                 name="gear_btn"
                 tool_tip="Actions on selected person"
                 top="3"
                 width="31" />
                <menu_button
                 follows="right"
                 height="25"
                 image_hover_unselected="Toolbar_Middle_Over"
                 image_overlay="Conv_toolbar_sort"
                 image_selected="Toolbar_Middle_Selected"
                 image_unselected="Toolbar_Middle_Off"
                 layout="topleft"
                 left_pad="2"
                 menu_filename="menu_people_friends_view.xml"
                 menu_position="bottomleft"
                 name="friends_view_btn"
                 tool_tip="View/sort options"
                 top_delta="0"
                 width="31" />
                <button
                 follows="right"
                 height="25"
                 image_hover_unselected="Toolbar_Middle_Over"
                 image_overlay="AddItem_Off"
                 image_selected="Toolbar_Middle_Selected"
                 image_unselected="Toolbar_Middle_Off"
                 layout="topleft"
                 left_pad="2"
                 name="friends_add_btn"
                 tool_tip="Offer friendship to a resident"
                 top_delta="0"
                 width="31">
                    <commit_callback
                     function="People.AddFriendWizard" />
                </button>
                <button
                 follows="right"
                 height="25"
                 image_hover_unselected="Toolbar_Middle_Over"
                 image_overlay="Permission_Visible_Online"
                 image_selected="Toolbar_Middle_Selected"
                 image_unselected="Toolbar_Middle_Off"
                 control_name="GlobalOnlineStatusToggle"
                 is_toggle="true"
                 layout="topleft"
                 left_pad="2"
                 name="GlobalOnlineStatusToggle"
                 tool_tip="Toggle global online status visibility"
                 width="31" />
                <dnd_button
                 follows="right"
                 height="25"
                 image_hover_unselected="Toolbar_Middle_Over"
                 image_overlay="TrashItem_Off"
                 image_selected="Toolbar_Middle_Selected"
                 image_unselected="Toolbar_Middle_Off"
                 left_pad="2"
                 layout="topleft"
                 name="friends_del_btn"
                 tool_tip="Remove selected person as a friend"
                 top_delta="0"
                 width="31">
                    <commit_callback
                     function="People.DelFriend" />
                </dnd_button>
            </panel>
            <tab_container
             name="friends_accordion"
             follows="all"
             background_visible="false"
             bg_alpha_color="Transparent"
             bg_opaque_color="Transparent"
             height="408"
             layout="topleft"
             left_delta="-1"
             tab_group="1"
             tab_position="top"
             halign="center"
             top_pad="0"
             right="319">
                <panel
                 layout="topleft"
                 height="385"
                 width="317"
                 name="tab_online"
                 follows="all"
                 title="Online">
                        <avatar_list
                         allow_select="true"
                         follows="all"
                         height="383"
                         layout="topleft"
                         multi_select="true"
                         name="avatars_online"
                         keep_one_selected="false"
                         show_permissions_granted="true"
                         width="317" />
                </panel>
                <panel
                 layout="topleft"
                 height="385"
                 width="317"
                 name="tab_all"
                 follows="all"
                 title="All">
                        <avatar_list
                         allow_select="true"
                         follows="all"
                         height="383"
                         layout="topleft"
                         multi_select="true"
                         name="avatars_all"
                         keep_one_selected="false"
                         show_permissions_granted="true"
                         width="317" />
                </panel>
                <panel
                 layout="topleft"
                 height="385"
                 width="317"
                 name="tab_suggested_friends"
                 title="Possible friends">
                        <avatar_list
                         ignore_online_status="true"
                         allow_select="true"
                         follows="all"
                         height="383"
                         layout="topleft"
                         left="0"
                         name="suggested_friends"
                         show_permissions_granted="true"
                         top="0"
                         width="307" />
<<<<<<< HEAD
                </panel>
            </tab_container>
=======
                </accordion_tab>           
            </accordion>
>>>>>>> 85b431d5
            <text
             follows="all"
             height="450"
             left="13"
             name="no_friends_help_text"
             right="-13"
             top="37"
             wrap="true" />
        </panel>

<!-- ================================= GROUPS tab =========================== -->

        <panel
         background_opaque="false"
       background_visible="false"
         bottom="-1"
         follows="all"
         label="Groups"
         layout="topleft"
         left="0"
         help_topic="people_groups_tab"
         name="groups_panel"
         right="-1"
         top="0">
    <!--
     *NOTE: no_groups_msg & group_list attributes are not defined as translatable in VLT. See EXT-5931
     Values are set from appropriate strings at the top of file via LLPeoplePanel::postBuild()
    -->
            <panel
             follows="left|top|right"
             height="27"
             label="bottom_panel"
             layout="topleft"
             left="0"
             name="groups_buttons_panel"
             right="-1"
             top="0">
                <filter_editor
                 follows="left|top|right"
                 height="23"
                 layout="topleft"
                 left="6"
                 label="Filter Groups"
                 max_length_chars="300"
                 name="groups_filter_input"
                 top="4"
                 width="177" />
                <menu_button
                 follows="right"
                 height="25"
                 image_hover_unselected="Toolbar_Middle_Over"
                 image_overlay="OptionsMenu_Off"
                 image_selected="Toolbar_Middle_Selected"
                 image_unselected="Toolbar_Middle_Off"
                 layout="topleft"
                 left_pad="8"
                 name="groups_gear_btn"
                 tool_tip="Actions on selected group"
                 top="3"
                 width="31" />
                <menu_button
                 follows="right"
                 height="25"
                 image_hover_unselected="Toolbar_Middle_Over"
                 image_overlay="Conv_toolbar_sort"
                 image_selected="Toolbar_Middle_Selected"
                 image_unselected="Toolbar_Middle_Off"
                 layout="topleft"
                 left_pad="2"
                 menu_filename="menu_people_groups_view.xml"
                 menu_position="bottomleft"
                 name="groups_view_btn"
                 tool_tip="View/sort options"
                 top_delta="0"
                 width="31" />
                <menu_button
                 follows="right"
                 height="25"
                 image_hover_unselected="Toolbar_Middle_Over"
                 image_overlay="AddItem_Off"
                 image_selected="Toolbar_Middle_Selected"
                 image_unselected="Toolbar_Middle_Off"
                 layout="topleft"
                 left_pad="2"
                 menu_filename="menu_group_plus.xml"
                 menu_position="bottomleft"
                 name="plus_btn"
                 tool_tip="Join group/Create new group"
                 top_delta="0"
                 width="31">
                    <validate_callback
                     function="People.Group.Plus.Validate" />
                </menu_button>
                <dnd_button
                 follows="right"
                 height="25"
                 image_hover_unselected="Toolbar_Middle_Over"
                 image_overlay="TrashItem_Off"
                 image_selected="Toolbar_Middle_Selected"
                 image_unselected="Toolbar_Middle_Off"
                 left_pad="2"
                 layout="topleft"
                 name="minus_btn"
                 tool_tip="Leave selected group"
                 top_delta="0"
                 width="31">
                    <commit_callback
                     function="People.Group.Minus" />
                </dnd_button>
            </panel>
            <text
                type="string"
                length="1"
                follows="left|top|right"
                height="14"
                layout="topleft"
                right="-10"
                top_pad="4"
                left="3"
                use_ellipses="true"
                name="groupcount">
              You belong to [COUNT] groups ([REMAINING] remaining).
            </text>
            <group_list
             allow_select="true" 
             follows="all"
             height="388"
             layout="topleft"
             left="3"
             keep_one_selected="false"
             name="group_list"
             right="-2"
             top_pad="4" />
        </panel>

<!-- ================================= RECENT tab =========================== -->

        <panel
         background_opaque="false"
       background_visible="false"
         follows="all"
         height="383"
         label="Recent"
         layout="topleft"
         left="0"
         help_topic="people_recent_tab"
         name="recent_panel"
         right="-1"
         top="0">
            <panel
             follows="left|top|right"
             height="27"
             label="bottom_panel"
             layout="topleft"
             left="0"
             name="recent_buttons_panel"
             right="-1"
             top="0">
                <filter_editor
                 follows="left|top|right"
                 height="23"
                 layout="topleft"
                 left="6"
                 label="Filter People"
                 max_length_chars="300"
                 name="recent_filter_input"
                 top="4"
                 width="177" />
                <button
                 commit_callback.function="People.Gear"
                 follows="right"
                 height="25"
                 image_hover_unselected="Toolbar_Middle_Over"
                 image_overlay="OptionsMenu_Off"
                 image_selected="Toolbar_Middle_Selected"
                 image_unselected="Toolbar_Middle_Off"
                 layout="topleft"
                 left_pad="8"
                 name="gear_btn"
                 tool_tip="Actions on selected person"
                 top="3"
                 width="31" />
                <menu_button
                 follows="right"
                 height="25"
                 image_hover_unselected="Toolbar_Middle_Over"
                 image_overlay="Conv_toolbar_sort"
                 image_selected="Toolbar_Middle_Selected"
                 image_unselected="Toolbar_Middle_Off"
                 layout="topleft"
                 left_pad="2"
                 menu_filename="menu_people_recent_view.xml"
                 menu_position="bottomleft"
                 name="recent_view_btn"
                 tool_tip="View/sort options"
                 top_delta="0"
                 width="31" />
                <button
                 follows="right"
                 height="25"
                 image_hover_unselected="Toolbar_Middle_Over"
                 image_overlay="AddItem_Off"
                 image_selected="Toolbar_Middle_Selected"
                 image_unselected="Toolbar_Middle_Off"
                 layout="topleft"
                 left_pad="2"
                 name="add_friend_btn"
                 tool_tip="Offer friendship to a resident"
                 top_delta="0"
                 width="31">
                    <commit_callback
                     function="People.AddFriend" />
                </button>
                <dnd_button
                 enabled="false"
                 follows="right"
                 height="25"
                 image_hover_unselected="Toolbar_Middle_Over"
                 image_overlay="TrashItem_Off"
                 image_selected="Toolbar_Middle_Selected"
                 image_unselected="Toolbar_Middle_Off"
                 left_pad="2"
                 layout="topleft"
                 name="recent_del_btn"
                 tool_tip="Remove selected person as a friend"
                 top_delta="0"
                 width="31">
                    <commit_callback
                     function="People.DelFriend" />
                 </dnd_button>
            </panel>
            <avatar_list
             allow_select="true"
             follows="all"
             height="351"
             layout="topleft"
             left="3"
             multi_select="true"
             name="avatar_list"
             show_last_interaction_time="true"
             keep_one_selected="false"
             right="-2"
             top_pad="4" />
        </panel>

<!-- ================================= BLOCKED tab ========================== -->

        <panel
         background_opaque="false"
         background_visible="false"
         follows="all"
         height="383"
         label="Blocked"
         layout="topleft"
         left="0"
         help_topic="people_blocked_tab"
         name="blocked_panel"
         right="-1"
         top="0">
          <panel
           class="fs_panel_block_list_sidetray"
           height="383"
           name="panel_block_list_sidetray"
           filename="panel_fs_block_list_sidetray.xml"
           follows="all"
           label="Blocked Residents &amp; Objects"
           layout="topleft"
           left="0"
           font="SansSerifBold"
           top="0"
           right="-1" />
        </panel>

<!-- ============================== CONTACT SETS tab ======================= -->

        <panel
         background_opaque="false"
         background_visible="false"
         follows="all"
         height="383"
         label="Contact Sets"
         layout="topleft"
         left="0"
         help_topic="people_contact_sets_tab"
         name="contact_sets_panel"
         right="-1"
         top="0">
            <panel
             height="383"
             name="panel_people_contacts_sidetray"
             filename="panel_people_contact_sets.xml"
             follows="all"
             label="Contact Sets"
             layout="topleft"
             left="0"
             font="SansSerifBold"
             top="0"
             right="-1" />
        </panel>

    </tab_container>
</panel><|MERGE_RESOLUTION|>--- conflicted
+++ resolved
@@ -414,30 +414,7 @@
                          show_permissions_granted="true"
                          width="317" />
                 </panel>
-                <panel
-                 layout="topleft"
-                 height="385"
-                 width="317"
-                 name="tab_suggested_friends"
-                 title="Possible friends">
-                        <avatar_list
-                         ignore_online_status="true"
-                         allow_select="true"
-                         follows="all"
-                         height="383"
-                         layout="topleft"
-                         left="0"
-                         name="suggested_friends"
-                         show_permissions_granted="true"
-                         top="0"
-                         width="307" />
-<<<<<<< HEAD
-                </panel>
             </tab_container>
-=======
-                </accordion_tab>           
-            </accordion>
->>>>>>> 85b431d5
             <text
              follows="all"
              height="450"
