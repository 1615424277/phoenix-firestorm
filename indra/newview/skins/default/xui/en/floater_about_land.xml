--- conflicted
+++ resolved
@@ -2123,11 +2123,7 @@
              name="AllowedText"
              top="0"
              width="230">
-<<<<<<< HEAD
-                Allowed Residents ([LISTED]/[MAX])
-=======
-                Allowed Residents ([COUNT], max [MAX])
->>>>>>> 6b1245aa
+                Allowed Residents ([COUNT]/[MAX])
             </text>
             <name_list
              column_padding="0"
@@ -2176,11 +2172,7 @@
              name="BanCheck"
              top="0"
              width="200">
-<<<<<<< HEAD
-                Banned Residents ([LISTED]/[MAX])
-=======
-                Banned Residents ([COUNT], max [MAX])
->>>>>>> 6b1245aa
+                Banned Residents ([COUNT]/[MAX])
             </text>
             <name_list
              column_padding="0"
