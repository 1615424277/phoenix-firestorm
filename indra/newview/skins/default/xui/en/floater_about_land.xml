<?xml version="1.0" encoding="utf-8" standalone="yes" ?>
<floater
 can_tear_off="false"
 height="420"
 layout="topleft"
 name="floaterland"
 help_topic="floaterland"
 save_rect="true"
 title="ABOUT LAND"
 width="490">
    <floater.string
     name="Minutes">
        [MINUTES] minutes
    </floater.string>
    <floater.string
     name="Minute">
        minute
    </floater.string>
    <floater.string
     name="Seconds">
        [SECONDS] seconds
    </floater.string>
    <floater.string
     name="Remaining">
        remaining
    </floater.string>
    <tab_container
     follows="all"
     height="410"
     layout="topleft"
     left="0"
     name="landtab"
     tab_position="top"
     tab_height="25"
     tab_min_width="67"
     top="10"
     width="489">
        <panel
         border="false"
         follows="all"
         label="GENERAL"
         layout="topleft"
         left="0"
         help_topic="land_general_tab"
         name="land_general_panel"
         top="0">
            <panel.string
             name="new users only">
                New users only
            </panel.string>
            <panel.string
             name="anyone">
                Anyone
            </panel.string>
            <panel.string
             name="area_text">
                Area
            </panel.string>
            <panel.string
             name="area_size_text">
                [AREA] m²
            </panel.string>
            <panel.string
             name="auction_id_text">
                Auction ID: [ID]
            </panel.string>
            <panel.string
             name="need_tier_to_modify">
                You must approve your purchase to modify this land.
            </panel.string>
            <panel.string
             name="group_owned_text">
                (Group Owned)
            </panel.string>
            <panel.string
             name="profile_text">
                Profile
            </panel.string>
            <panel.string
             name="info_text">
                Info
            </panel.string>
            <panel.string
             name="public_text">
                (public)
            </panel.string>
            <panel.string
             name="none_text">
                (none)
            </panel.string>
            <panel.string
             name="sale_pending_text">
                (Sale Pending)
            </panel.string>
            <panel.string
             name="no_selection_text">
                No parcel selected.
            </panel.string>
            <text
             type="string"
             length="1"
             follows="left|top"
             height="16"
             layout="topleft"
             left="10"
             name="Name:"
             top="10"
             width="100">
                Name:
            </text>
            <line_editor
             follows="left|top"
             height="23"
             layout="topleft"
             left_pad="2"
             max_length="63"
             name="Name"
             top_delta="0"
             width="365" />
            <text
             type="string"
             length="1"
             follows="left|top"
             height="16"
             layout="topleft"
             left="10"
             name="Description:"
             width="100">
                Description:
            </text>
            <text_editor
             follows="left|top|right"
             height="52"
             layout="topleft"
             left_pad="2"
             name="Description"
             top_delta="0"
             width="365"
             word_wrap="true" />
            <text
             type="string"
             length="1"
             follows="left|top"
             height="16"
             layout="topleft"
             left="10"
             name="LandType"
             top_pad="5"
             width="100">
                Type:
            </text>
            <text
             type="string"
             length="1"
             follows="left|top"
             height="16"
             layout="topleft"
             left_pad="2"
             name="LandTypeText"
             top_delta="0"
             width="250">
                Mainland / Homestead
            </text>
            <text
             type="string"
             length="1"
             follows="left|top"
             height="16"
             layout="topleft"
             left="10"
             name="ContentRating"
             width="100">
                Rating:
            </text>
            <text
             type="string"
             length="1"
             follows="left|top"
             height="16"
             layout="topleft"
             left_pad="2"
             name="ContentRatingText"
             top_delta="0"
             width="250">
                Adult
            </text>
            <text
             type="string"
             length="1"
             follows="left|top"
             height="16"
             layout="topleft"
             left="10"
             name="Owner:"
             top_pad="5"
             width="100">
                Owner:
            </text>
            <text
             type="string"
             length="1"
             follows="left|top"
             height="16"
             layout="topleft"
             left_pad="2"
             name="OwnerText"
             width="240">
                Leyla Linden
            </text>
             <button
     follows="right"
     height="23"
     image_pressed="Info_Press"
     image_unselected="Info_Over"
     left_pad="3"
     name="info_btn"
     top_delta="-2"
     width="16" />
          <!--  <button
             follows="left|top"
             height="23"
             label="Profile"
             layout="topleft"
             left_pad="4"
             name="Profile..."
             width="90" />-->
            <text
             type="string"
             length="1"
             follows="left|top"
             height="16"
             layout="topleft"
             left="10"
             name="Group:"
             top_pad="7"
             width="100">
                Group:
            </text>
   <!--TODO: HOOK UP GROUP ICON-->
            <text
             enabled="false"
             follows="left|top"
             height="16"
             left_pad="2"
             layout="topleft"
             name="GroupText"
             width="240">
Leyla Linden               </text>
                 <button
     follows="right"
     height="23"
     image_pressed="Info_Press"
     image_unselected="Info_Over"
     left_pad="3"
     name="info_btn"
     top_delta="-2"
     width="16" />
            <button
             follows="left|top"
             height="23"
             label="Set"
             layout="topleft"
             left_pad="4"
             right="-10"
             name="Set..."
             width="50"
             top_delta="-2"/>
            <check_box
             enabled="false"
             height="16"
             label="Allow Deed to Group"
             layout="topleft"
             left="108"
             name="check deed"
             tool_tip="A group officer can deed this land to the group, so it will be supported by the group&apos;s land allocation."
             top_pad="3"
             width="146" />
            <button
             enabled="false"
             follows="left|top"
             height="23"
             label="Deed"
             layout="topleft"
             left_pad="2"
             right="-10"
             name="Deed..."
             tool_tip="You may only deed land if you are an officer in the selected group."
             top_delta="-2"
             width="90" />
            <check_box
             enabled="false"
             height="16"
             label="Owner Makes Contribution With Deed"
             layout="topleft"
             left="108"
             name="check contrib"
             tool_tip="When the land is deeded to the group, the former owner contributes enough land allocation to support it."
             width="199"
             top_pad="0"/>
            <text
             type="string"
             length="1"
             follows="left|top"
             height="16"
             layout="topleft"
             left="10"
             name="For Sale:"
             width="100">
                For Sale:
            </text>
            <text
             type="string"
             length="1"
             follows="left|top"
             height="16"
             layout="topleft"
             left_pad="2"
             name="Not for sale."
             width="186">
                Not for sale
            </text>
            <text
             type="string"
             length="1"
             follows="left|top"
             height="16"
             layout="topleft"
             left_delta="0"
             name="For Sale: Price L$[PRICE]."
             width="226">
                Price: L$[PRICE] (L$[PRICE_PER_SQM]/m²)
            </text>
            <text
             enabled="false"
             follows="left|top"
             height="16"
             layout="topleft"
             left_delta="0"
             name="SalePending"
             top_pad="5"
             width="324" />
            <button
             follows="left|top"
             height="23"
             label="Sell Land"
             layout="topleft"
             left_pad="5"
             right="-10"
             name="Sell Land..."
             width="145"
             top_delta="-25"/>
            <text
             type="string"
             length="1"
             follows="left|top"
             height="16"
             layout="topleft"
             left_delta="-199"
             name="For sale to"
             top_delta="20"
             width="186">
                For sale to: [BUYER]
            </text>
            <text
             type="string"
             length="1"
             follows="left|top"
             height="16"
             layout="topleft"
             left_delta="0"
             name="Sell with landowners objects in parcel."
             top_pad="-3"
             width="186">
                Objects included in sale
            </text>
            <text
             type="string"
             length="1"
             follows="left|top"
             height="16"
             layout="topleft"
             left_delta="0"
             name="Selling with no objects in parcel."
             top_delta="0"
             width="186">
                Objects not included in sale
            </text>
            <button
             follows="left|top"
             height="23"
             label="Cancel Land Sale"
             label_selected="Cancel Land Sale"
             layout="topleft"
             right="-10"
             name="Cancel Land Sale"
             left_pad="5"
             top_pad="-25"
             width="145" />
            <text
             type="string"
             length="1"
             follows="left|top"
             height="16"
             layout="topleft"
             left="10"
             name="Claimed:"
             top="268"
             width="100">
                Claimed:
            </text>
            <text
             type="string"
             length="1"
             follows="left|top"
             height="16"
             layout="topleft"
             left_pad="2"
             name="DateClaimText"
             top_delta="0"
             width="186">
                Tue Aug 15 13:47:25 2006
            </text>
            <text
             type="string"
             length="1"
             follows="left|top"
             height="16"
             layout="topleft"
             left="10"
             name="PriceLabel"
             top_pad="5"
             width="100">
                Area:
            </text>
            <text
             type="string"
             length="1"
             follows="left|top"
             height="16"
             layout="topleft"
             left_pad="2"
             name="PriceText"
             top_delta="0"
             width="186">
                4048 m²
            </text>
            <text
             type="string"
             length="1"
             follows="left|top"
             height="16"
             layout="topleft"
             left="10"
             name="Traffic:"
             top="308"
             width="100">
                Traffic:
            </text>
            <text
             type="string"
             length="1"
             follows="left|top"
             height="16"
             layout="topleft"
             left_pad="2"
             name="DwellText"
             top_delta="0"
             width="186">
                0
            </text>
            <button
             enabled="false"
             follows="left|top"
             height="23"
             label="Buy Land"
             layout="topleft"
             left_delta="82"
             name="Buy Land..."
             top_pad="7"
             width="100" />
            <button
             enabled="true"
             follows="left|top"
             height="23"
             label="Script Info"
             layout="topleft"
             left="10"
             name="Scripts..."
             top_pad="1"
             width="100" />
            <button
             enabled="false"
             follows="left|top"
             height="23"
             label="Buy For Group"
             layout="topleft"
             right="-10"
             name="Buy For Group..."
             top_delta="0"
             width="180" />
            <button
             enabled="false"
             follows="left|top"
             height="23"
             label="Buy Pass"
             layout="topleft"
             left_delta="-105"
             name="Buy Pass..."
             tool_tip="A pass gives you temporary access to this land."
             top_delta="0"
             width="100" />
            <button
             follows="left|top"
             height="23"
             label="Abandon Land"
             layout="topleft"
             right="-10"
             name="Abandon Land..."
             top_pad="-47"
             width="180" />
            <button
             follows="left|top"
             height="23"
             label="Reclaim Land"
             layout="topleft"
             left_delta="0"
             name="Reclaim Land..."
             top_delta="-61"
             width="180" />
            <button
             enabled="false"
             follows="left|top"
             height="23"
             label="Linden Sale"
             layout="topleft"
             left_delta="0"
             name="Linden Sale..."
             tool_tip="Land must be owned, set content, and not already for auction."
             top_pad="2"
             width="180" />
        </panel>
        <panel
         border="true"
         follows="all"
         label="COVENANT"
         layout="topleft"
         left="0"
         top="0"
         help_topic="land_covenant_tab"
         name="land_covenant_panel">
            <panel.string
             name="can_resell">
                Purchased land in this region may be resold.
            </panel.string>
            <panel.string
             name="can_not_resell">
                Purchased land in this region may not be resold.
            </panel.string>
            <panel.string
             name="can_change">
                Purchased land in this region may be joined or subdivided.
            </panel.string>
            <panel.string
             name="can_not_change">
                Purchased land in this region may not be joined or subdivided.
            </panel.string>
            <text
             type="string"
             length="1"
             follows="left|top"
             height="16"
             layout="topleft"
             left="10"
             mouse_opaque="false"
             name="estate_section_lbl"
             top="10"
             width="100">
                Estate:
            </text>
            <text
             type="string"
             length="1"
             follows="left|top"
             height="16"
             layout="topleft"
             left_pad="0"
             mouse_opaque="false"
             name="estate_name_text"
             top_delta="0"
             width="260">
                mainland
            </text>
            <text
             type="string"
             length="1"
             follows="left|top"
             height="16"
             layout="topleft"
             left="10"
             mouse_opaque="false"
             name="estate_owner_lbl"
             width="100">
                Owner:
            </text>
            <text
             type="string"
             length="1"
             follows="left|top"
             height="16"
             layout="topleft"
             left_pad="0"
             mouse_opaque="false"
             name="estate_owner_text"
             width="300">
                (none)
            </text>
            <text_editor
             type="string"
             length="1"
             enabled="false"
             follows="all"
             handle_edit_keys_directly="true"
             height="200"
             layout="topleft"
             left="10"
             max_length="65535"
             name="covenant_editor"
             width="470"
             word_wrap="true">
                There is no Covenant provided for this Estate.
            </text_editor>
            <text
             type="string"
             length="1"
             follows="right|top"
             height="16"
             halign="right"
             layout="topleft"
             right="-10"
             top_pad="0"
             mouse_opaque="false"
             name="covenant_timestamp_text"
             width="460">
                Last Modified Wed Dec 31 16:00:00 1969
            </text>
            <text
             type="string"
             length="1"
             follows="left|top"
             height="16"
             layout="topleft"
             left="10"
             mouse_opaque="false"
             name="region_section_lbl"
             width="100">
                Region:
            </text>
            <text
             type="string"
             length="1"
             follows="left|top"
             height="16"
             layout="topleft"
             left_pad="10"
             mouse_opaque="false"
             name="region_name_text"
             width="150">
                EricaVille
            </text>
            <text
             type="string"
             length="1"
             follows="left|top"
             height="16"
             layout="topleft"
             left="10"
             mouse_opaque="false"
             name="region_landtype_lbl"
             width="100">
                Type:
            </text>
            <text
             type="string"
             length="1"
             follows="left|top"
             height="16"
             layout="topleft"
             left_pad="10"
             mouse_opaque="false"
             name="region_landtype_text"
             width="150">
                Mainland / Homestead
            </text>
            <text
             type="string"
             length="1"
             follows="left|top"
             height="16"
             layout="topleft"
             left="10"
             mouse_opaque="false"
             name="region_maturity_lbl"
             width="100">
                Rating:
            </text>
            <text
             type="string"
             length="1"
             follows="left|top"
             height="16"
             layout="topleft"
             left_pad="10"
             mouse_opaque="false"
             name="region_maturity_text"
             width="150">
                Adult
            </text>
            <text
             type="string"
             length="1"
             follows="left|top"
             height="16"
             layout="topleft"
             left="10"
             mouse_opaque="false"
             name="resellable_lbl"
             width="100">
                Resale:
            </text>
            <text
             type="string"
             length="1"
             follows="left|top"
             height="16"
             layout="topleft"
             left_pad="10"
             mouse_opaque="false"
             name="resellable_clause"
             width="330">
                Land in this region may not be resold.
            </text>
            <text
             type="string"
             length="1"
             follows="left|top"
             height="30"
             layout="topleft"
             left="10"
             mouse_opaque="false"
             name="changeable_lbl"
             width="100">
                Subdivide:
            </text>
            <text
             type="string"
             length="1"
             follows="left|top"
             height="30"
             layout="topleft"
             left_pad="10"
             mouse_opaque="false"
             name="changeable_clause"
             word_wrap="true"
             width="330">
                Land in this region may not be joined/subdivided.
            </text>
        </panel>
        <panel
         border="true"
         follows="all"
         label="OBJECTS"
         layout="topleft"
         left="0"
         top="0"
         help_topic="land_objects_tab"
         name="land_objects_panel">
            <panel.string
             name="objects_available_text">
                [COUNT] out of [MAX] ([AVAILABLE] available)
            </panel.string>
            <panel.string
             name="objects_deleted_text">
                [COUNT] out of [MAX] ([DELETED] will be deleted)
            </panel.string>
            <text
             type="string"
             length="1"
             follows="left|top"
             height="16"
             layout="topleft"
             left="10"
             name="parcel_object_bonus"
             top="4"
             visible="false"
             width="364">
                Region Object Bonus Factor: [BONUS]
            </text>
            <text
             type="string"
             length="1"
             follows="left|top"
             height="16"
             layout="topleft"
             left_delta="0"
             name="Simulator primitive usage:"
             top_pad="4"
             width="364">
               Primative usage:
            </text>
            <text
             type="string"
             length="1"
             follows="left|top"
             height="16"
             layout="topleft"
             left_delta="190"
             name="objects_available"
             top_delta="0"
             width="260">
                [COUNT] out of [MAX] ([AVAILABLE] available)
            </text>
            <text
             type="string"
             length="1"
             follows="left|top"
             height="16"
             layout="topleft"
             left="10"
             name="Primitives parcel supports:"
             top="44"
             width="152">
                Prims parcel supports:
            </text>
            <text
             type="string"
             length="1"
             follows="left|top"
             height="16"
             layout="topleft"
             left_delta="190"
             name="object_contrib_text"
             top_delta="0"
             width="212">
                [COUNT]
            </text>
            <text
             type="string"
             length="1"
             follows="left|top"
             height="16"
             layout="topleft"
             left="10"
             name="Primitives on parcel:"
             top="64"
             width="152">
                Prims on parcel:
            </text>
            <text
             type="string"
             length="1"
             follows="left|top"
             height="16"
             layout="topleft"
             left_delta="190"
             name="total_objects_text"
             top_delta="0"
             width="48">
                [COUNT]
            </text>
            <text
             type="string"
             length="1"
             follows="left|top"
             height="23"
             layout="topleft"
             left="28"
             name="Owned by parcel owner:"
             top="84"
             width="176">
                Owned by parcel owner:
            </text>
            <text
             type="string"
             length="1"
             follows="left|top"
             height="23"
             layout="topleft"
             left_delta="172"
             name="owner_objects_text"
             top_delta="0"
             width="48">
                [COUNT]
            </text>
            <button
             bottom="100"
             enabled="false"
             follows="left|top"
             height="23"
             label="Show"
             label_selected="Show"
             layout="topleft"
             name="ShowOwner"
             right="-140"
             width="60"
             top_delta="-6"/>
            <button
             bottom="100"
             enabled="false"
             follows="left|top"
             height="23"
             label="Return"
             layout="topleft"
             name="ReturnOwner..."
             right="-10"
             tool_tip="Return objects to their owners."
             width="119"
             top_delta="0"/>
            <text
             type="string"
             length="1"
             follows="left|top"
             height="23"
             layout="topleft"
             left="28"
             name="Set to group:"
             top_pad="5"
             width="176">
                Set to group:
            </text>
            <text
             type="string"
             length="1"
             follows="left|top"
             height="23"
             layout="topleft"
             left_delta="172"
             name="group_objects_text"
             top_delta="0"
             width="48">
                [COUNT]
            </text>
            <button
             bottom="120"
             enabled="false"
             follows="left|top"
             label="Show"
             height="23"
             label_selected="Show"
             layout="topleft"
             name="ShowGroup"
             right="-140"
             width="60"
             top_delta="-6"/>
            <button
             bottom="120"
             enabled="false"
             follows="left|top"
             height="23"
             label="Return"
             layout="topleft"
             name="ReturnGroup..."
             right="-10"
             tool_tip="Return objects to their owners."
             width="119"
             top_delta="0"/>
            <text
             type="string"
             length="1"
             follows="left|top"
             height="23"
             layout="topleft"
             left="28"
             name="Owned by others:"
             top_pad="5"
             width="176">
                Owned by others:
            </text>
            <text
             type="string"
             length="1"
             follows="left|top"
             height="23"
             layout="topleft"
             left_delta="172"
             name="other_objects_text"
             top_delta="0"
             width="48">
                [COUNT]
            </text>
            <button
             bottom="140"
             enabled="false"
             follows="left|top"
             height="23"
             label="Show"
             label_selected="Show"
             layout="topleft"
             name="ShowOther"
             right="-140"
             width="60"
             top_delta="-6"/>
            <button
             bottom="140"
             enabled="false"
             follows="left|top"
             height="23"
             label="Return"
             layout="topleft"
             name="ReturnOther..."
             right="-10"
             tool_tip="Return objects to their owners."
             width="119"
             top_delta="0"/>
            <text
             type="string"
             length="1"
             follows="left|top"
             height="23"
             layout="topleft"
             left="28"
             name="Selected / sat upon:"
             top_pad="5"
             width="176">
                Selected / sat upon:
            </text>
            <text
             type="string"
             length="1"
             follows="left|top"
             height="23"
             layout="topleft"
             left_delta="172"
             name="selected_objects_text"
             top_delta="0"
             width="48">
                [COUNT]
            </text>
            <text
             type="string"
             length="1"
             follows="left|top"
             height="23"
             layout="topleft"
             left="10"
             name="Autoreturn"
             top_pad="0"
             width="294">
<<<<<<< HEAD
                Autoreturn other Residents&apos; objects (minutes, 0 for off):
=======
                Auto return other Residents&apos; objects (minutes, 0 for off):
>>>>>>> 43b10c83
            </text>
            <line_editor
             border_style="line"
             border_thickness="1"
             bottom="180"
             follows="left|top"
             height="23"
             layout="topleft"
             max_length="6"
             name="clean other time"
             right="-72"
             width="56"
             top_delta="-6"/>
            <text
             type="string"
             length="1"
             follows="left|top"
             height="23"
             layout="topleft"
             left="10"
             name="Object Owners:"
             top_pad="10"
             width="104">
                Object Owners:
            </text>
             <button
     follows="top|right"
     height="23"
     image_overlay="Refresh_Off"
     layout="topleft"
     name="Refresh List"
     left_pad="5"
     right="-183"
     tool_tip="Refresh Object List"
     width="20"
  top_delta="-6"/>
            <button
             enabled="false"
             follows="left|top"
             height="23"
             label="Return Objects"
             layout="topleft"
             left_pad="6"
             name="Return objects..."
             top_delta="0"
             right="-10"
             width="164" />
            <name_list
             column_padding="0"
             draw_heading="true"
             follows="all"
             height="180"
             layout="topleft"
             left="10"
             name="owner list"
             name_column="name"
             width="470">
                <name_list.columns
                 label="Type"
                 name="type"
                 sort_column="online_status"
                 width="24" />
                <name_list.columns
                 name="online_status"
                 width="-1" />
                <name_list.columns
                 dynamic_width="true"
                 label="Name"
                 name="name" />
                <name_list.columns
                 label="Count"
                 name="count"
                 width="60" />
                <name_list.columns
                 label="Most Recent"
                 name="mostrecent"
                 width="170" />
            </name_list>
        </panel>
        <panel
         border="true"
         follows="all"
         label="OPTIONS"
         layout="topleft"
         help_topic="land_options_tab"
         name="land_options_panel"
         left="0"
         top="0">
            <panel.string
             name="search_enabled_tooltip">
                Let people see this parcel in search results
            </panel.string>
            <panel.string
             name="search_disabled_small_tooltip">
                This option is disabled because this parcel&apos;s area is 128 m² or smaller.
Only large parcels can be listed in search.
            </panel.string>
            <panel.string
             name="search_disabled_permissions_tooltip">
                This option is disabled because you cannot modify this parcel&apos;s options.
            </panel.string>
            <panel.string
             name="mature_check_mature">
                Moderate Content
            </panel.string>
            <panel.string
             name="mature_check_adult">
                Adult Content
            </panel.string>
            <panel.string
             name="mature_check_mature_tooltip">
                Your parcel information or content is considered moderate.
            </panel.string>
            <panel.string
             name="mature_check_adult_tooltip">
                Your parcel information or content is considered adult.
            </panel.string>
            <panel.string
             name="landing_point_none">
                (none)
            </panel.string>
            <panel.string
             name="push_restrict_text">
                No Pushing
            </panel.string>
            <panel.string
             name="push_restrict_region_text">
                No Pushing (Region Override)
            </panel.string>
            <text
             type="string"
             length="1"
             follows="left|top"
             text_color="white"
             height="16"
             layout="topleft"
             left="10"
             name="allow_label"
             top="10"
             width="278">
                Allow other Residents to:
            </text>
            <check_box
             height="16"
             label="Edit Terrain"
             layout="topleft"
             left="14"
             name="edit land check"
             tool_tip="If checked, anyone can terraform your land. It is best to leave this unchecked, as you can always edit your own land."
             top_pad="4"
             width="147i" />
            <check_box
             height="16"
             label="Fly"
             layout="topleft"
             name="check fly"
             tool_tip="If checked, Residents can fly on your land. If unchecked, they can only fly into and over your land."
             left_pad="4"
             width="150" />
            <text
             type="string"
             length="1"
             follows="left|top"
             height="16"
             layout="topleft"
             left="14"
             name="allow_label2"
             width="150">
                Build:
            </text>
            <check_box
             height="16"
             label="Everyone"
             layout="topleft"
             left_pad="2"
             name="edit objects check"
             width="120" />
            <check_box
             height="16"
             label="Group"
             layout="topleft"
             left_pad="2"
             name="edit group objects check"
             width="70" />
            <text
             type="string"
             length="1"
             follows="left|top"
             height="16"
             layout="topleft"
             left="14"
             name="allow_label3"
             width="150">
                Object Entry:
            </text>
            <check_box
             height="16"
             label="Everyone"
             layout="topleft"
             left_pad="2"
             name="all object entry check"
             top_delta="0"
             width="120" />
            <check_box
             height="16"
             label="Group"
             layout="topleft"
             left_pad="2"
             name="group object entry check"
             top_delta="0"
             width="70" />
            <text
             type="string"
             length="1"
             follows="left|top"
             height="16"
             layout="topleft"
             left="14"
             name="allow_label4"
             width="150">
                Run Scripts:
            </text>
            <check_box
             height="16"
             label="Everyone"
             layout="topleft"
             left_pad="2"
             name="check other scripts"
             top_delta="0"
             width="120" />
            <check_box
             height="16"
             label="Group"
             layout="topleft"
             left_pad="2"
             name="check group scripts"
             top_delta="0"
             width="70" />
            <text
             type="string"
             text_color="white"
             length="1"
             follows="left|top"
             height="16"
             layout="topleft"
             left="10"
             name="land_options_label"
             width="278">
                Land Options:
            </text>
            <check_box
             height="16"
             label="Safe (no damage)"
             layout="topleft"
             left="14"
             name="check safe"
             tool_tip="If checked, sets the land to Safe, disabling damage combat. If cleared, damage combat is enabled."
             top_pad="5"
             width="200" />
            <check_box
             height="16"
             label="No Pushing"
             layout="topleft"
             left_pad="5"
             name="PushRestrictCheck"
             tool_tip="Prevents scripts from pushing. Checking this option may be useful for preventing disruptive behavior on your land."
             top_delta="0"
             width="119" />
            <check_box
             height="16"
             label="Show Place in Search (L$30/week)"
             layout="topleft"
             left="14"
             name="ShowDirectoryCheck"
             tool_tip="Let people see this parcel in search results"
             width="430" />
            <combo_box
             enabled="false"
             height="23"
             layout="topleft"
             left="30"
             name="land category with adult"
             visible="false"
             width="130">
                <combo_box.item
                 label="Any Category"
                 name="item0"
                 value="any" />
                <combo_box.item
                 label="Linden Location"
                 name="item1"
                 value="linden" />
                <combo_box.item
                 label="Adult"
                 name="item2"
                 value="adult" />
                <combo_box.item
                 label="Arts &amp; Culture"
                 name="item3"
                 value="arts" />
                <combo_box.item
                 label="Business"
                 name="item4"
                 value="store" />
                <combo_box.item
                 label="Educational"
                 name="item5"
                 value="educational" />
                <combo_box.item
                 label="Gaming"
                 name="item6"
                 value="game" />
                <combo_box.item
                 label="Hangout"
                 name="item7"
                 value="gather" />
                <combo_box.item
                 label="Newcomer Friendly"
                 name="item8"
                 value="newcomer" />
                <combo_box.item
                 label="Parks &amp; Nature"
                 name="item9"
                 value="park" />
                <combo_box.item
                 label="Residential"
                 name="item10"
                 value="home" />
                <combo_box.item
                 label="Shopping"
                 name="item11"
                 value="shopping" />
                <combo_box.item
                 label="Other"
                 name="item12"
                 value="other" />
            </combo_box>
            <combo_box
             enabled="false"
             height="23"
             layout="topleft"
             left="30"
             name="land category"
             visible="false"
             width="130">
                <combo_box.item
                 label="Any Category"
                 name="item0"
                 value="any" />
                <combo_box.item
                 label="Linden Location"
                 name="item1"
                 value="linden" />
                <combo_box.item
                 label="Arts &amp; Culture"
                 name="item3"
                 value="arts" />
                <combo_box.item
                 label="Business"
                 name="item4"
                 value="store" />
                <combo_box.item
                 label="Educational"
                 name="item5"
                 value="educational" />
                <combo_box.item
                 label="Gaming"
                 name="item6"
                 value="game" />
                <combo_box.item
                 label="Hangout"
                 name="item7"
                 value="gather" />
                <combo_box.item
                 label="Newcomer Friendly"
                 name="item8"
                 value="newcomer" />
                <combo_box.item
                 label="Parks &amp; Nature"
                 name="item9"
                 value="park" />
                <combo_box.item
                 label="Residential"
                 name="item10"
                 value="home" />
                <combo_box.item
                 label="Shopping"
                 name="item11"
                 value="shopping" />
                <combo_box.item
                 label="Other"
                 name="item12"
                 value="other" />
            </combo_box>
            <check_box
             height="16"
             label="Moderate Content"
             layout="topleft"
             left="14"
             name="MatureCheck"
             top="177"
             tool_tip=" "
             width="107" />
            <text
             type="string"
             length="1"
             follows="left|top"
             height="16"
             layout="topleft"
             left="10"
             name="Snapshot:"
             text_color="white"
             top="220"
             width="200">
                Snapshot:
            </text>
            <texture_picker
             follows="left|top"
             height="150"
             layout="topleft"
             left="14"
             name="snapshot_ctrl"
             tool_tip="Click to choose a picture"
             width="195" />
            <text
             type="string"
             length="1"
             follows="left|top"
             height="16"
             layout="topleft"
             left="220"
             top="180"
             text_color="white"
             name="landing_point"
             word_wrap="true"
             width="200">
                Landing Point: [LANDING]
            </text>
            <button
             follows="right|top"
             height="23"
             label="Set"
             label_selected="Set"
             layout="topleft"
             name="Set"
             right="-68"
             tool_tip="Sets the landing point where visitors arrive. Sets to your avatar&apos;s location inside this parcel."
             width="50" />
            <button
             follows="right|top"
             height="23"
             label="Clear"
             label_selected="Clear"
             layout="topleft"
             left_pad="5"
             name="Clear"
             tool_tip="Clear the landing point"
             right="-10"
             width="50" />
            <text
             type="string"
             length="1"
             text_color="white"
             follows="left|top"
             height="16"
             layout="topleft"
             left="220"
             top_pad="10"
             name="Teleport Routing: "
             width="200">
                Teleport Routing:
            </text>
            <combo_box
             height="23"
             layout="topleft"
             name="landing type"
             top_pad="3"
             tool_tip="Teleport Routing -- select how to handle teleports onto your land"
             width="120">
                <combo_box.item
                 enabled="true"
                 label="Blocked"
                 name="Blocked"
                 value="Blocked" />
                <combo_box.item
                 enabled="true"
                 label="Landing Point"
                 name="LandingPoint"
                 value="Landing Point" />
                <combo_box.item
                 enabled="true"
                 label="Anywhere"
                 name="Anywhere"
                 value="Anywhere" />
            </combo_box>
        </panel>
        <panel
         border="true"
         follows="all"
         label="MEDIA"
         layout="topleft"
         left="0"
         top="0"
         help_topic="land_media_tab"
         name="land_media_panel">
            <text
             type="string"
             length="1"
             follows="left|top"
             height="20"
             layout="topleft"
             left="10"
             name="with media:"
             top="10"
             width="100">
                Type:
            </text>
            <combo_box
             height="23"
             layout="topleft"
             left_pad="0"
             name="media type"
             tool_tip="Specify if the URL is a movie, web page, or other media"
             width="120"
             top_delta="0"/>
            <text
             follows="left|top"
             height="16"
             layout="topleft"
             left_pad="10"
             name="mime_type"
             width="200" />
            <text
             type="string"
             length="1"
             follows="left|top"
             height="20"
             layout="topleft"
             left="10"
             name="at URL:"
             width="100"
             top_pad="10">
                Home Page:
            </text>
            <line_editor
             follows="left|top"
             height="23"
             layout="topleft"
             left_pad="0"
             max_length="255"
             name="media_url"
             select_on_focus="true"
             width="300"
             top_delta="0"/>
            <button
             follows="right|top"
             height="23"
             label="Set"
             layout="topleft"
             left_pad="5"
             name="set_media_url"
             width="50"
             top_delta="0"/>
            <text
             type="string"
             length="1"
             follows="left|top"
             height="20"
             layout="topleft"
             left="10"
             name="CurrentURL:"
             width="100"
             top_pad="10">
                Current Page:
            </text>
            <button
             follows="top|right"
             height="23"
             image_overlay="Refresh_Off"
             layout="topleft"
             name="reset_media_url"
             left_pad="0"
             tool_tip="Refresh URL"
             width="23"
             top_delta="0"/>
            <text
             follows="left|top"
             height="16"
             layout="topleft"
             left_pad="10"
             name="current_url"
             width="300" />
            <check_box
             follows="top|left"
             height="16"
             label="Hide URL"
             layout="topleft"
             left_delta="-36"
             name="hide_media_url"
             tool_tip="Checking this option will hide the media url to any non-authorized viewers of this parcel information. Note this is not available for HTML types."
             width="50"
             top_pad="5"/>
            <text
             type="string"
             length="1"
             follows="left|top"
             height="23"
             layout="topleft"
             left="10"
             name="Description:"
             width="364"
             top_pad="10">
                Description:
            </text>
            <line_editor
             follows="left|top"
             height="20"
             layout="topleft"
             left="110"
             max_length="255"
             name="url_description"
             select_on_focus="true"
             tool_tip="Text displayed next to play/load button"
             top_delta="0"
             width="300" />
            <text
             type="string"
             length="1"
             follows="left|top"
             height="16"
             layout="topleft"
             left="10"
             name="Media texture:"
             top_pad="10"
             width="364"
             word_wrap="true">
                Replace Texture:
            </text>
            <texture_picker
             allow_no_texture="true"
             default_image_name="Default"
             follows="left|top"
             height="80"
             layout="topleft"
             left="110"
             name="media texture"
             tool_tip="Click to choose a picture"
             top_delta="0"
             width="64" />
            <text
             type="string"
             length="1"
             follows="left|top"
             height="80"
             layout="topleft"
             left_pad="8"
             name="replace_texture_help"
             width="300"
             word_wrap="true"
             top_delta="0">
             Objects using this texture will show the movie or web page after you click the play arrow.  Select the thumbnail to choose a different texture.
            </text>
            <check_box
             height="16"
             label="Auto scale"
             layout="topleft"
             left="107"
             name="media_auto_scale"
             top_pad="-10"
             tool_tip="Checking this option will scale the content for this parcel automatically. It may be slightly slower and lower quality visually but no other texture scaling or alignment will be required."
             width="200" />
            <text
             type="string"
             length="1"
             follows="left|top"
             height="20"
             layout="topleft"
             left="10"
             name="media_size"
             tool_tip="Size to render Web media, leave 0 for default."
             width="100"
             top_pad="10">
                Size:
            </text>
            <spinner
             decimal_digits="0"
             enabled="false"
             follows="left|top"
             halign="right"
             height="23"
             increment="1"
             initial_value="0"
             layout="topleft"
             left_pad="0"
             max_val="1024"
             name="media_size_width"
             tool_tip="Size to render Web media, leave 0 for default."
             top_delta="0"
             width="64" />
            <spinner
             decimal_digits="0"
             enabled="false"
             follows="left|top"
             halign="right"
             height="23"
             increment="1"
             initial_value="0"
             layout="topleft"
             left_pad="16"
             max_val="1024"
             name="media_size_height"
             tool_tip="Size to render Web media, leave 0 for default."
             top_delta="0"
             width="64" />
            <text
             type="string"
             length="1"
             bottom_delta="0"
             follows="left|top"
             height="16"
             layout="topleft"
             left_pad="5"
             name="pixels"
             right="-10">
                pixels
            </text>
            <text
             type="string"
             length="1"
             follows="left|top"
             height="16"
             layout="topleft"
             left="10"
             name="Options:"
             top_pad="10"
             width="100">
                Options:
            </text>
            <check_box
             height="16"
             label="Loop"
             layout="topleft"
             left_pad="-3"
             name="media_loop"
             tool_tip="Play media in a loop.  When the media has finished playing, it will restart from the beginning."
             top_delta="-1"
             width="200" />
        </panel>
        <panel
         border="true"
         follows="all"
         label="SOUND"
         layout="topleft"
         left="0"
         top="0"
         help_topic="land_audio_tab"
         name="land_audio_panel">
            <text
             type="string"
             length="1"
             follows="left|top"
             height="16"
             layout="topleft"
             left="10"
             top="10"
             name="MusicURL:"
             width="364">
                Music URL:
            </text>
            <line_editor
             follows="left|top"
             height="23"
             layout="topleft"
             left="100"
             max_length="255"
             name="music_url"
             top_delta="0"
             right="-15"
             select_on_focus="true" />
            <text
             type="string"
             length="1"
             follows="left|top"
             height="16"
             layout="topleft"
             left="10"
             name="Sound:"
             top_pad="10"
             width="100">
                Sound:
            </text>
            <check_box
             height="16"
             label="Restrict gesture and object sounds to this parcel"
             layout="topleft"
             name="check sound local"
             left_pad="0"
             width="292" />
            <text
             type="string"
             length="1"
             follows="left|top"
             height="16"
             layout="topleft"
             left="10"
             mouse_opaque="false"
             name="Voice settings:"
             top_pad="10"
             width="100">
                Voice:
            </text>
            <check_box
             height="16"
             label="Enable Voice"
             layout="topleft"
             left_pad="0"
             name="parcel_enable_voice_channel"
             width="300" />
            <check_box
             enabled="false"
             height="16"
             label="Enable Voice (established by the Estate)"
             layout="topleft"
             left="110"
             name="parcel_enable_voice_channel_is_estate_disabled"
             width="300" />
            <check_box
             height="16"
             label="Restrict Voice to this parcel"
             layout="topleft"
             left="110"
             name="parcel_enable_voice_channel_parcel"
             width="300" />
        </panel>
        <panel
         border="true"
         follows="all"
         label="ACCESS"
         layout="topleft"
         left="0"
         top="0"
         help_topic="land_access_tab"
         name="land_access_panel">
			<panel.string
			 name="access_estate_defined">
				(Defined by the Estate)
			</panel.string>
            <panel.string
             name="estate_override">
                One or more of these options is set at the estate level
            </panel.string>
            <text
             type="string"
             length="1"
             follows="left|top"
             height="16"
             layout="topleft"
             left="10"
             name="Limit access to this parcel to:"
             text_color="White"
             top="10"
             width="400">
                Access To This Parcel
            </text>
            <check_box
             follows="top|left"
             height="16"
             label="Allow Public Access [MATURITY]"
             layout="topleft"
             left_delta="0"
             name="public_access"
             top_pad="5"
             width="278" />
            <text
             type="string"
             length="1"
             follows="top|left"
             height="16"
             layout="topleft"
             left_delta="20"
             name="Only Allow"
             top="49"
             width="278">
                Restrict Access to Residents verified by:
            </text>
            <check_box
             follows="top|left"
             height="16"
             label="Payment Information on File [ESTATE_PAYMENT_LIMIT]"
             layout="topleft"
             left_delta="0"
             name="limit_payment"
             tool_tip="Ban unidentified Residents."
             top_pad="4"
             width="278" />
            <check_box
             follows="top|left"
             height="16"
             label="Age Verification [ESTATE_AGE_LIMIT]"
             layout="topleft"
             left_delta="0"
             name="limit_age_verified"
             tool_tip="Ban Residents who have not verified their age. See the [SUPPORT_SITE] for more information."
             top_pad="4"
             width="278" />
            <check_box
             height="16"
             label="Allow Group Access: [GROUP]"
             layout="topleft"
             left="8"
             name="GroupCheck"
             tool_tip="Set group in the General tab."
             top="109"
             width="278" />
            <check_box
             enabled="false"
             height="16"
             label="Sell passes to:"
             layout="topleft"
             left_delta="0"
             name="PassCheck"
             tool_tip="Allows temporary access to this parcel"
             top_pad="4"
             width="120" />
            <combo_box
             height="23"
             layout="topleft"
             left_pad="22"
             name="pass_combo"
             top_delta="0"
             width="100">
                <combo_box.item
                 label="Anyone"
                 name="Anyone"
                 value="anyone" />
                <combo_box.item
                 label="Group"
                 name="Group"
                 value="group" />
            </combo_box>
            <spinner
             enabled="false"
             follows="left|top"
             height="23"
             increment="1"
             initial_value="10"
             label="Price in L$:"
             label_width="120"
             layout="topleft"
             left="28"
             max_val="500"
             min_val="1"
             name="PriceSpin"
             top_pad="5"
             width="200" />
            <spinner
             enabled="false"
             follows="left|top"
             height="23"
             increment="0.25"
             initial_value="1"
             label="Hours of access:"
             label_width="120"
             layout="topleft"
             left_delta="0"
             max_val="24"
             min_val="0.01"
             name="HoursSpin"
             top_pad="5"
             width="200" />
            <panel
            name="Allowed_layout_panel"
            follows="top|left"
            left="10"
            height="170"
             top_pad="8"
            width="240">
            <text
             type="string"
             length="1"
             follows="left|right|top"
             height="16"
             label="Always Allow"
             layout="topleft"
             left="0"
             name="AllowedText"
             top="0"
             width="230">
                Allowed Residents
            </text>
            <name_list
             column_padding="0"
             follows="top|bottom"
             heading_height="14"
             height="120"
             layout="topleft"
             left="0"
             multi_select="true"
             name="AccessList"
             tool_tip="([LISTED] listed, [MAX] max)"
             width="230" />
            <button
             follows="bottom"
             height="23"
             label="Add"
             layout="topleft"
             left="0"
             name="add_allowed"
             width="100" />
            <button
             follows="bottom"
             height="23"
             label="Remove"
             label_selected="Remove"
             layout="topleft"
             left_pad="10"
             name="remove_allowed"
             right="-1"
             width="100" />
             </panel>
            <panel
            name="Banned_layout_panel"
            follows="top|right"
            height="170"
            width="240"
            left_pad="2">
            <text
             type="string"
             length="1"
             follows="left|right|top"
             height="16"
             label="Ban"
             layout="topleft"
             left="0"
             name="BanCheck"
             top="0"
             width="200">
                Banned Residents
            </text>
            <name_list
             column_padding="0"
             follows="top|bottom"
             heading_height="14"
             height="120"
             layout="topleft"
             left="0"
             multi_select="true"
             name="BannedList"
             tool_tip="([LISTED] listed, [MAX] max)"
             width="230" />
            <button
             follows="bottom"
             height="23"
             label="Add"
             layout="topleft"
             left="0"
             name="add_banned"
             width="100" />
            <button
             enabled="false"
             follows="bottom"
             height="23"
             label="Remove"
             label_selected="Remove"
             layout="topleft"
             left_pad="10"
             name="remove_banned"
             right="-1"
             width="100" />
             </panel>
        </panel>
    </tab_container>
</floater><|MERGE_RESOLUTION|>--- conflicted
+++ resolved
@@ -1045,11 +1045,7 @@
              name="Autoreturn"
              top_pad="0"
              width="294">
-<<<<<<< HEAD
-                Autoreturn other Residents&apos; objects (minutes, 0 for off):
-=======
                 Auto return other Residents&apos; objects (minutes, 0 for off):
->>>>>>> 43b10c83
             </text>
             <line_editor
              border_style="line"
