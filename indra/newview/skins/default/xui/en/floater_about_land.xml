--- conflicted
+++ resolved
@@ -1543,15 +1543,9 @@
              text_color="LtGray"
              height="32"
              layout="topleft"
-<<<<<<< HEAD
              left="245"
              top="184"
-             name="allow_label5"
-=======
-             left="274"
-             top="150"
              name="allow_see_label"
->>>>>>> 85b431d5
              width="205"
              word_wrap="true">
               Avatars on other parcels can see and chat with avatars on this parcel
