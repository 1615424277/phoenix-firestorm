<?xml version="1.0" encoding="utf-8" standalone="yes" ?>
<panel
         border="false"
         follows="all"
         height="500"
         label="Texture"
         layout="topleft"
         left="0"
         mouse_opaque="false"
         help_topic="toolbox_texture_tab"
         name="Texture"
         top="0"
         width="295">
            <panel.string
             name="paste_error_face_selection_mismatch">
              When multiple faces are copied, the target object must have the same number of faces selected.
            </panel.string>
            <panel.string
             name="paste_error_object_face_count_mismatch">
              When all faces of an object are copied, the target object must have the same number of faces.
            </panel.string>
            <panel.string
             name="paste_error_inventory_not_found">
<<<<<<< HEAD
              One or more textures not found in inventory.
            </panel.string>
            <panel.string
             name="paste_options">
              Copy Texture Parameters to Clipboard
            </panel.string>
=======
              One or more texture not found in inventory.
            </panel.string>
            <panel.string
             name="paste_options">
              Paste options
            </panel.string>

            <menu_button
             menu_filename="menu_copy_paste_color.xml"
             follows="top|left"
             height="15"
             image_disabled="ClipboardMenu_Disabled"
             image_selected="ClipboardMenu_Press"
             image_unselected="ClipboardMenu_Off"
             layout="topleft"
             left="258"
             top="8"
             name="clipboard_color_params_btn"
             tool_tip="Paste options"
             width="22"/>
>>>>>>> 03d012d4
            <text
             type="string"
             length="1"
             follows="left|top"
             height="10"
             layout="topleft"
             left="10"
             name="color label"
             text_readonly_color="LabelDisabledColor"
             top="6"
             width="64">
                Color
            </text>
            <!-- label is blank because control places it below the box -->
            <color_swatch
             can_apply_immediately="true"
             follows="left|top"
             height="22"
             label=""
             label_height="0"
             layout="topleft"
             left="10"
             name="colorswatch"
             tool_tip="Click to open color picker"
             top="20"
             width="54" />
            <text
             type="string"
             length="1"
             follows="left|top"
             height="10"
             layout="topleft"
             left_pad="15"
             name="color trans"
             text_readonly_color="LabelDisabledColor"
             top="6"
             width="110">
                Transparency %
            </text>
            <spinner
             decimal_digits="0"
             follows="left|top"
             height="19"
             increment="2"
             initial_value="0"
             layout="topleft"
             left_delta="0"
             max_val="100"
             name="ColorTrans"
             top_pad="4"
             width="80" />
            <text
             type="string"
             length="1"
             follows="left|top"
             height="10"
             layout="topleft"
             left_pad="15"
             name="glow label"
             text_readonly_color="LabelDisabledColor"
             top="6"
             width="80">
                Glow
            </text>
            <spinner
             decimal_digits="2"
             follows="left|top"
             height="19"
             initial_value="0"
             layout="topleft"
             left_delta="0"
             name="glow"
             top_pad="4"
<<<<<<< HEAD
             width="70" />
=======
             width="77" />
>>>>>>> 03d012d4
            <check_box
             height="19"
             label="Full Bright"
             layout="topleft"
             left="7"
             name="checkbox fullbright"
             top_pad="4"
             width="81" />
<<<<<<< HEAD
            <button
             follows="top|right"
             height="23"
             image_overlay="Copy"
             image_hover_unselected="Toolbar_Middle_Over"
             image_selected="Toolbar_Middle_Selected"
             image_unselected="Toolbar_Middle_Off"
             layout="topleft"
             left="265"
             name="copy_face_btn"
             tool_tip="Copy Texture Parameters to Clipboard"
             top="6"
             width="25">
            </button>
            <button
             follows="top|right"
             height="23"
             image_overlay="Paste"
             image_hover_unselected="Toolbar_Middle_Over"
             image_selected="Toolbar_Middle_Selected"
             image_unselected="Toolbar_Middle_Off"
             layout="topleft"
             name="paste_face_btn"
             tool_tip="Paste Texture Parameters from Clipboard"
             top_pad="5"
             width="25">
            </button>
=======
            <view_border
             bevel_style="none"
             follows="top|left"
             height="0"
             layout="topleft"
             left="8"
             name="object_horizontal"
             top_pad="4"
             width="278" />
>>>>>>> 03d012d4
            <combo_box
             height="23"
             layout="topleft"
             left="10"
             name="combobox matmedia"
<<<<<<< HEAD
             top="65"
=======
             top_pad="17"
>>>>>>> 03d012d4
             width="90">
                <combo_box.item
                 label="Materials"
                 name="Materials"
                 value="Materials" />
                <combo_box.item
                 label="Media"
                 name="Media"
                 value="Media" />
            </combo_box>
            <radio_group
            height="50"
            layout="topleft"
<<<<<<< HEAD
            left_pad="20"
            top_delta="-17"
=======
            left_pad="5"
            top_delta="-10"
>>>>>>> 03d012d4
            width="150"
            visible = "false"
            name="radio_material_type">
                <radio_item
                label="Texture (diffuse)"
                name="Texture (diffuse)"
                top="0" 
                layout="topleft"
                height="16" 
                value="0"/>
                <radio_item
                label="Bumpiness (normal)"
                layout="topleft"
                top_pad="1" 
                height="16" 
                name="Bumpiness (normal)"
                value="1"/>
                <radio_item
                label="Shininess (specular)"
                name="Shininess (specular)"
                height="16"
                layout="topleft"
                top_pad="1"
                value="2"/>
            </radio_group>
<<<<<<< HEAD
            <!-- Removed (again) to prefer the name and location of the FS control
=======
            <menu_button
                menu_filename="menu_copy_paste_texture.xml"
                follows="top|left"
                height="15"
                image_disabled="ClipboardMenu_Disabled"
                image_selected="ClipboardMenu_Press"
                image_unselected="ClipboardMenu_Off"
                layout="topleft"
                left="258"
                top_delta="0"
                name="clipboard_texture_params_btn"
                tool_tip="Paste options"
                width="22"/>
>>>>>>> 03d012d4
            <check_box
             control_name="SyncMaterialSettings"
             follows="top|left"
             height="20"
             initial_value="false"
             label="Lock repeat"
             layout="topleft"
             left="8"
             name="checkbox_sync_settings"
             tool_tip="Adjust all maps repeats simultaneously"
             top_pad="19"
             width="160" />
             -->
            <texture_picker
             can_apply_immediately="true"
             default_image_name="Default"
             fallback_image="materials_ui_x_24.png"
             follows="left|top"
             height="80"
             label="Texture"
             layout="topleft"
             left="10"
             name="texture control"
             tool_tip="Click to choose a picture"
             top_pad="5"
             width="64" />
            <text
             type="string"
             length="1"
             follows="left|top"
             height="10"
             layout="topleft"
             left_pad="10"
             name="label alphamode"
             text_readonly_color="LabelDisabledColor"
             top_delta="0"
             width="90">
                Alpha mode
            </text>
            <combo_box
             height="23"
             layout="topleft"
             left_delta="0"
             name="combobox alphamode"
             top_pad="4"
             width="120">
                <combo_box.item
                 label="None"
                 name="None"
                 value="None" />
                <combo_box.item
                 label="Alpha blending"
                 name="Alpha blending"
                 value="Alpha blending" />
                <combo_box.item
                 label="Alpha masking"
                 name="Alpha masking"
                 value="Alpha masking" />
                <combo_box.item
                 label="Emissive mask"
                 name="Emissive mask"
                 value="Emissive mask" />
            </combo_box>
            <text
             type="string"
             length="1"
             follows="left|top"
             height="10"
             layout="topleft"
             left_delta="0"
             name="label maskcutoff"
             text_readonly_color="LabelDisabledColor"
             top_pad="4"
             width="150">
                Mask cutoff
            </text>
            <spinner
             decimal_digits="0"
             min_val="0"
             max_val="255"
             follows="left|top"
             height="19"
             initial_value="55"
             layout="topleft"
             top_pad="4"
             left_delta="0"
             increment="1"
             name="maskcutoff"
             width="80" />
            <texture_picker
             allow_no_texture="true"
             can_apply_immediately="true"
             default_image_name="Default"
             fallback_image="materials_ui_x_24.png"
             follows="left|top"
             height="80"
             label="Texture"
             layout="topleft"
             left="10"
             name="bumpytexture control"
             tool_tip="Click to choose a picture"
             top_delta="-55"
             width="64" />
            <text
             type="string"
             length="1"
             follows="left|top"
             height="10"
             layout="topleft"
             left_pad="10"
             name="label bumpiness"
             text_readonly_color="LabelDisabledColor"
             top_delta="0"
             width="90">
                Bumpiness
            </text>
            <combo_box
             height="23"
             layout="topleft"
             left_delta="0"
             name="combobox bumpiness"
             top_pad="4"
             width="150">
                <combo_box.item
                 label="None"
                 name="None"
                 value="None" />
                <combo_box.item
                 label="Brightness"
                 name="Brightness"
                 value="Brightness" />
                <combo_box.item
                 label="Darkness"
                 name="Darkness"
                 value="Darkness" />
                <combo_box.item
                 label="woodgrain"
                 name="woodgrain"
                 value="woodgrain" />
                <combo_box.item
                 label="bark"
                 name="bark"
                 value="bark" />
                <combo_box.item
                 label="bricks"
                 name="bricks"
                 value="bricks" />
                <combo_box.item
                 label="checker"
                 name="checker"
                 value="checker" />
                <combo_box.item
                 label="concrete"
                 name="concrete"
                 value="concrete" />
                <combo_box.item
                 label="crustytile"
                 name="crustytile"
                 value="crustytile" />
                <combo_box.item
                 label="cutstone"
                 name="cutstone"
                 value="cutstone" />
                <combo_box.item
                 label="discs"
                 name="discs"
                 value="discs" />
                <combo_box.item
                 label="gravel"
                 name="gravel"
                 value="gravel" />
                <combo_box.item
                 label="petridish"
                 name="petridish"
                 value="petridish" />
                <combo_box.item
                 label="siding"
                 name="siding"
                 value="siding" />
                <combo_box.item
                 label="stonetile"
                 name="stonetile"
                 value="stonetile" />
                <combo_box.item
                 label="stucco"
                 name="stucco"
                 value="stucco" />
                <combo_box.item
                 label="suction"
                 name="suction"
                 value="suction" />
                <combo_box.item
                 label="weave"
                 name="weave"
                 value="weave" />
              <!--
                 NORSPEC-182, ensure item doesn't show up in menu until it should
                <combo_box.item
                 label="Use texture"
                 name="Use texture"
                 value="Use texture" />
                 -->
            </combo_box>
            <texture_picker
             allow_no_texture="true"
             can_apply_immediately="true"
             default_image_name="Default"
             fallback_image="materials_ui_x_24.png"
             follows="left|top"
             height="80"
             label="Texture"
             layout="topleft"
             left="10"
             name="shinytexture control"
             tool_tip="Click to choose a picture"
             top_delta="-14"
             width="64" />
            <text
             type="string"
             length="1"
             follows="left|top"
             height="10"
             layout="topleft"
             name="label shininess"
             left_pad="10"
             text_readonly_color="LabelDisabledColor"
             top_delta="6"
             width="90">
                Shininess
            </text>
            <combo_box
             height="23"
             layout="topleft"
             left_pad="10"
             name="combobox shininess"
             top_delta="-6"
             width="90">
                <combo_box.item
                 label="None"
                 name="None"
                 value="None" />
                <combo_box.item
                 label="Low"
                 name="Low"
                 value="Low" />
                <combo_box.item
                 label="Medium"
                 name="Medium"
                 value="Medium" />
                <combo_box.item
                 label="High"
                 name="High"
                 value="High" />
              <!--
                 NORSPEC-182, ensure item doesn't show up in menu until it should
                <combo_box.item
                 label="Use texture"
                 name="Use texture"
                 value="Use texture" />
                 -->
            </combo_box>
            <text
             type="string"
             length="1"
             follows="left|top"
             height="10"
             layout="topleft"
             left_delta="-100"
             name="label glossiness"
             text_readonly_color="LabelDisabledColor"
             top_pad="8"
             width="116">
                Glossiness
            </text>
            <spinner
             decimal_digits="0"
             min_val="0"
             max_val="255"
             follows="left|top"
             height="19"
             initial_value="51"
             increment="1"
             layout="topleft"
             top_delta="-4"
             left_pad="10"
             name="glossiness"
             width="64" />
            <text
             type="string"
             length="1"
             follows="left|top"
             height="10"
             layout="topleft"
             left_delta="-126"
             name="label environment"
             text_readonly_color="LabelDisabledColor"
             top_pad="8"
             width="116">
                Environment
            </text>
            <spinner
             decimal_digits="0"
             min_val="0"
             max_val="255"
             increment="1"
             follows="left|top"
             height="19"
             initial_value="0"
             layout="topleft"
             top_delta="-4"
             left_pad="10"
             name="environment"
             width="64" />
            <text
             type="string"
             length="1"
             follows="left|top"
             height="10"
             layout="topleft"
             left_delta="-126"
             name="label shinycolor"
             text_readonly_color="LabelDisabledColor"
             top_pad="8"
             width="116">
                Color
            </text>
            <!-- label is blank because control places it below the box -->
            <color_swatch
             can_apply_immediately="true"
             follows="left|top"
             height="45"
             label=""
             layout="topleft"
             left_pad="10"
             name="shinycolorswatch"
             tool_tip="Click to open color picker"
             top_delta="-4"
             width="64" />
            <text
			 follows="left|top|right"
			 height="9"
			 layout="topleft"
			 left="10"
			 top_delta="-50"
             use_ellipses="true"
			 read_only="true"
			 name="media_info"
			 width="280">
			 URL of chosen media, if any, goes here
			 </text>
			<button
			 follows="top|left"
			 height="18"
			 layout="topleft"
			 left="10"
			 name="add_media"
			 top_pad="4"
			 tool_tip="Add Media"
			 label="Choose..."
			 width="85">
				<button.commit_callback
				function="BuildTool.AddMedia"/>
			</button>
			<button
			 follows="top|left"
			 height="18"
			 layout="topleft"
			 left_pad="5"
			 name="delete_media"
			 tool_tip="Delete this media texture"
			 top_delta="0"
			 label="Remove"
			 width="85">
				<button.commit_callback
				function="BuildTool.DeleteMedia"/>
			</button>
            <button
			 follows="left|top"
			 height="18"
			 label="Align"
			 label_selected="Align Media"
			 layout="topleft"
			 left_pad="5"
			 name="button align"
			 top_delta="0"
			 tool_tip="Align media texture (must load first)"
			 width="85" />
            <text
             type="string"
             length="1"
             follows="left|top"
             height="10"
             layout="topleft"
             left="10"
             name="tex gen"
             text_readonly_color="LabelDisabledColor"
             top_pad="49"
             width="140">
                Mapping
            </text>
            <combo_box
             height="23"
             layout="topleft"
             left_pad="0"
             name="combobox texgen"
             top_pad="-13"
             width="125">
                <combo_box.item
                 label="Default"
                 name="Default"
                 value="Default" />
                <combo_box.item
                 label="Planar"
                 name="Planar"
                 value="Planar" />
            </combo_box>
            <spinner
             follows="left|top"
             height="19"
             initial_value="0"
             label="Horizontal scale"
             label_width="195"
             layout="topleft"
             left="10"
             min_val="-10000"
             max_val="10000"
             decimal_digits="5"
             name="TexScaleU"
             top_pad="5"
             width="265" />
            <button
             follows="top|left"
             height="18"
             layout="topleft"
             left_pad="0"
             image_overlay="Edit_Flip_X"
             image_hover_unselected="Toolbar_Middle_Over"
             image_selected="Toolbar_Middle_Selected"
             image_unselected="Toolbar_Middle_Off"
             name="flipTextureScaleU"
             top_delta="1"
             tool_tip="Flip"
             width="16">
               <button.commit_callback
				function="BuildTool.Flip"
                parameter="U"/>
            </button>
            <spinner
             follows="left|top"
             height="19"
             initial_value="0"
             label="Vertical scale"
             label_width="195"
             layout="topleft"
             left="10"
             min_val="-10000"
             max_val="10000"
             decimal_digits="5"
             name="TexScaleV"
             width="265" />
            <button
             follows="top|left"
             height="18"
             layout="topleft"
             left_pad="0"
             image_overlay="Edit_Flip_X"
             image_hover_unselected="Toolbar_Middle_Over"
             image_selected="Toolbar_Middle_Selected"
             image_unselected="Toolbar_Middle_Off"
             name="flipTextureScaleV"
             top_delta="1"
             tool_tip="Flip"
             width="16">
               <button.commit_callback
				function="BuildTool.Flip"
                parameter="V"/>
            </button>
            <spinner
             decimal_digits="1"
             follows="left|top"
             height="19"
             initial_value=""
			 label="Repeats per meter"
             layout="topleft"
			 label_width="195"
             left="10"
             max_val="100"
             min_val="-100"
             name="rptctrl"
             width="265" />
           <spinner
             decimal_digits="2"
             follows="left|top"
             height="19"
             increment="1"
             initial_value="0"
			 label="Rotation degrees"
             layout="topleft"
			 label_width="195"
             left="10"
             max_val="360"
             min_val="-360"
             name="TexRot"
             width="265" />
            <spinner
             follows="left|top"
             height="19"
             initial_value="0"
             label="Horizontal offset"
             label_width="195"
             layout="topleft"
             left="10"
             min_val="-1"
             max_val="1"
             decimal_digits="5"
             name="TexOffsetU"
             width="265" />
            <spinner
             follows="left|top"
             height="19"
             initial_value="0"
             label="Vertical offset"
             label_width="195"
             layout="topleft"
             left="10"
             min_val="-1"
             max_val="1"
             decimal_digits="5"
             name="TexOffsetV"
             width="265" />
            <spinner
             follows="left|top"
             height="19"
             initial_value="0"
             label="Horizontal scale"
             label_width="195"
             layout="topleft"
             left="10"
             min_val="-10000"
             max_val="10000"
             decimal_digits="5"
             name="bumpyScaleU"
             top_delta="-115"
             width="265" />
            <spinner
             follows="left|top"
             height="19"
             initial_value="0"
             label="Vertical scale"
             label_width="195"
             layout="topleft"
             left="10"
             min_val="-10000"
             max_val="10000"
             decimal_digits="5"
             name="bumpyScaleV"
             width="265" />
           <spinner
             decimal_digits="2"
             follows="left|top"
             height="19"
             top_pad="27"
             increment="1"
             initial_value="0"
			 label="Rotation degrees"
             layout="topleft"
			 label_width="195"
             left="10"
             max_val="360"
             min_val="-360"
             name="bumpyRot"
             width="265" />
            <spinner
             follows="left|top"
             height="19"
             initial_value="0"
             label="Horizontal offset"
             label_width="195"
             layout="topleft"
             left="10"
             min_val="-1"
             max_val="1"
             decimal_digits="5"
             name="bumpyOffsetU"
             width="265" />
            <spinner
             follows="left|top"
             height="19"
             initial_value="0"
             label="Vertical offset"
             label_width="195"
             layout="topleft"
             left="10"
             min_val="-1"
             max_val="1"
             decimal_digits="5"
             name="bumpyOffsetV"
             width="265" />
            <spinner
             follows="left|top"
             height="19"
             initial_value="0"
             label="Horizontal scale"
             label_width="195"
             layout="topleft"
             left="10"
             min_val="-10000"
             max_val="10000"
             decimal_digits="5"
             name="shinyScaleU"
             top_delta="-115"
             width="265" />
            <spinner
             follows="left|top"
             height="19"
             initial_value="0"
             label="Vertical scale"
             label_width="195"
             layout="topleft"
             left="10"
             min_val="-10000"
             max_val="10000"
             decimal_digits="5"
             name="shinyScaleV"
             width="265" />
           <spinner
             decimal_digits="2"
             follows="left|top"
             height="19"
             top_pad="27"
             increment="1"
             initial_value="0"
			 label="Rotation degrees"
             layout="topleft"
			 label_width="195"
             left="10"
             max_val="360"
             min_val="-360"
             name="shinyRot"
             width="265" />
            <spinner
             follows="left|top"
             height="19"
             initial_value="0"
             label="Horizontal offset"
             label_width="195"
             layout="topleft"
             left="10"
             min_val="-1"
             max_val="1"
             decimal_digits="5"
             name="shinyOffsetU"
             width="265" />
            <spinner
             follows="left|top"
             height="19"
             initial_value="0"
             label="Vertical offset"
             label_width="195"
             layout="topleft"
             left="10"
             min_val="-1"
             max_val="1"
             decimal_digits="5"
             name="shinyOffsetV"
             width="265" />
            <check_box
             follows="top|left"
             height="16"
             initial_value="false"
             label="Align planar faces"
             layout="topleft"
             left="7"
             name="checkbox planar align"
             tool_tip="Align textures on all selected faces with the last selected face. Requires Planar texture mapping."
<<<<<<< HEAD
             top_pad="2"
             width="203" />
            <!-- FS:Beq use Linden Lab control_name with FS control definition (also removes the typo in "syncronize" yay )-->
            <check_box
             control_name="SyncMaterialSettings"
             follows="top|left"
             height="16"
             label="Synchronize materials"
             layout="topleft"
             left="7"
             top_pad="0"
             name="checkbox_sync_settings"
             tool_tip="Synchronize texture map parameters"
             width="199" />
            <button
             layout="topleft"
             follows="right|top"
             height="23"
             left_pad="0"
             top_delta="-10"
             label="Align"
             name="button align textures"
             tool_tip="Align current texture layers"
             width="84" />
=======
             top_delta="16"
             width="260" />
			<button
       follows="left|top"
       layout="topleft"
			 left="9"
			 top="204"
			 height="20"
			 label="Align"
			 label_selected="Align current texture layers"
			 name="button align textures"
			 tool_tip="Align current texture layers"
			 width="66" />
>>>>>>> 03d012d4
            <web_browser
             visible="false"
             enabled="false"
             border_visible="true"
             bottom_delta="0"
             follows="top|left"
             left="0"
             name="title_media"
             width="4"
             height="4"
             start_url="about:blank"
             decouple_texture_size="true" />
<<<<<<< HEAD
      <button
       left="90"
       top="222"
       height="20"
       label="Save as Material"
       label_selected="Save current face as a Material"
       layout="topleft"
       name="button save material"
       top_delta="0"
       tool_tip="Save material to inventory"
       width="110" />

            <line_editor
             enabled="true"
             follows="top|left"
             height="16"
             layout="topleft"
             left="7"
             label="Material UUID"
             name="materialID"
             select_on_focus="true"
             top="380"
             width="200"
             tool_tip="UUID for a material asset"
             />
=======
>>>>>>> 03d012d4
</panel><|MERGE_RESOLUTION|>--- conflicted
+++ resolved
@@ -21,35 +21,12 @@
             </panel.string>
             <panel.string
              name="paste_error_inventory_not_found">
-<<<<<<< HEAD
               One or more textures not found in inventory.
             </panel.string>
             <panel.string
              name="paste_options">
               Copy Texture Parameters to Clipboard
             </panel.string>
-=======
-              One or more texture not found in inventory.
-            </panel.string>
-            <panel.string
-             name="paste_options">
-              Paste options
-            </panel.string>
-
-            <menu_button
-             menu_filename="menu_copy_paste_color.xml"
-             follows="top|left"
-             height="15"
-             image_disabled="ClipboardMenu_Disabled"
-             image_selected="ClipboardMenu_Press"
-             image_unselected="ClipboardMenu_Off"
-             layout="topleft"
-             left="258"
-             top="8"
-             name="clipboard_color_params_btn"
-             tool_tip="Paste options"
-             width="22"/>
->>>>>>> 03d012d4
             <text
              type="string"
              length="1"
@@ -75,7 +52,7 @@
              name="colorswatch"
              tool_tip="Click to open color picker"
              top="20"
-             width="54" />
+             width="64" />
             <text
              type="string"
              length="1"
@@ -123,11 +100,7 @@
              left_delta="0"
              name="glow"
              top_pad="4"
-<<<<<<< HEAD
              width="70" />
-=======
-             width="77" />
->>>>>>> 03d012d4
             <check_box
              height="19"
              label="Full Bright"
@@ -136,7 +109,6 @@
              name="checkbox fullbright"
              top_pad="4"
              width="81" />
-<<<<<<< HEAD
             <button
              follows="top|right"
              height="23"
@@ -164,27 +136,12 @@
              top_pad="5"
              width="25">
             </button>
-=======
-            <view_border
-             bevel_style="none"
-             follows="top|left"
-             height="0"
-             layout="topleft"
-             left="8"
-             name="object_horizontal"
-             top_pad="4"
-             width="278" />
->>>>>>> 03d012d4
             <combo_box
              height="23"
              layout="topleft"
              left="10"
              name="combobox matmedia"
-<<<<<<< HEAD
              top="65"
-=======
-             top_pad="17"
->>>>>>> 03d012d4
              width="90">
                 <combo_box.item
                  label="Materials"
@@ -198,13 +155,8 @@
             <radio_group
             height="50"
             layout="topleft"
-<<<<<<< HEAD
             left_pad="20"
             top_delta="-17"
-=======
-            left_pad="5"
-            top_delta="-10"
->>>>>>> 03d012d4
             width="150"
             visible = "false"
             name="radio_material_type">
@@ -230,23 +182,7 @@
                 top_pad="1"
                 value="2"/>
             </radio_group>
-<<<<<<< HEAD
             <!-- Removed (again) to prefer the name and location of the FS control
-=======
-            <menu_button
-                menu_filename="menu_copy_paste_texture.xml"
-                follows="top|left"
-                height="15"
-                image_disabled="ClipboardMenu_Disabled"
-                image_selected="ClipboardMenu_Press"
-                image_unselected="ClipboardMenu_Off"
-                layout="topleft"
-                left="258"
-                top_delta="0"
-                name="clipboard_texture_params_btn"
-                tool_tip="Paste options"
-                width="22"/>
->>>>>>> 03d012d4
             <check_box
              control_name="SyncMaterialSettings"
              follows="top|left"
@@ -257,7 +193,7 @@
              left="8"
              name="checkbox_sync_settings"
              tool_tip="Adjust all maps repeats simultaneously"
-             top_pad="19"
+             top_pad="-16"
              width="160" />
              -->
             <texture_picker
@@ -922,7 +858,6 @@
              left="7"
              name="checkbox planar align"
              tool_tip="Align textures on all selected faces with the last selected face. Requires Planar texture mapping."
-<<<<<<< HEAD
              top_pad="2"
              width="203" />
             <!-- FS:Beq use Linden Lab control_name with FS control definition (also removes the typo in "syncronize" yay )-->
@@ -947,21 +882,6 @@
              name="button align textures"
              tool_tip="Align current texture layers"
              width="84" />
-=======
-             top_delta="16"
-             width="260" />
-			<button
-       follows="left|top"
-       layout="topleft"
-			 left="9"
-			 top="204"
-			 height="20"
-			 label="Align"
-			 label_selected="Align current texture layers"
-			 name="button align textures"
-			 tool_tip="Align current texture layers"
-			 width="66" />
->>>>>>> 03d012d4
             <web_browser
              visible="false"
              enabled="false"
@@ -974,32 +894,4 @@
              height="4"
              start_url="about:blank"
              decouple_texture_size="true" />
-<<<<<<< HEAD
-      <button
-       left="90"
-       top="222"
-       height="20"
-       label="Save as Material"
-       label_selected="Save current face as a Material"
-       layout="topleft"
-       name="button save material"
-       top_delta="0"
-       tool_tip="Save material to inventory"
-       width="110" />
-
-            <line_editor
-             enabled="true"
-             follows="top|left"
-             height="16"
-             layout="topleft"
-             left="7"
-             label="Material UUID"
-             name="materialID"
-             select_on_focus="true"
-             top="380"
-             width="200"
-             tool_tip="UUID for a material asset"
-             />
-=======
->>>>>>> 03d012d4
 </panel>