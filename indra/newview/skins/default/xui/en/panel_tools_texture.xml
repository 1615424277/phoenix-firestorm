<?xml version="1.0" encoding="utf-8" standalone="yes" ?>
<panel
         border="false"
         follows="all"
         height="420"
         label="Texture"
         layout="topleft"
         left="0"
         mouse_opaque="false"
         help_topic="toolbox_texture_tab"
         name="Texture"
         top="0"
         width="295">
            <text
             type="string"
             length="1"
             follows="left|top"
             height="10"
             layout="topleft"
             left="10"
             name="color label"
             text_readonly_color="LabelDisabledColor"
             top="6"
             width="64">
                Color
            </text>
            <!-- label is blank because control places it below the box -->
            <color_swatch
             can_apply_immediately="true"
             follows="left|top"
             height="22"
             label=""
             label_height="0"
             layout="topleft"
             left="10"
             name="colorswatch"
             tool_tip="Click to open color picker"
             top="20"
             width="64" />
            <text
             type="string"
             length="1"
             follows="left|top"
             height="10"
             layout="topleft"
             left_pad="15"
             name="color trans"
             text_readonly_color="LabelDisabledColor"
             top="6"
             width="110">
                Transparency %
            </text>
            <spinner
             decimal_digits="0"
             follows="left|top"
             height="19"
             increment="2"
             initial_value="0"
             layout="topleft"
             left_delta="0"
             max_val="100"
             name="ColorTrans"
             top_pad="4"
             width="80" />
            <text
             type="string"
             length="1"
             follows="left|top"
             height="10"
             layout="topleft"
             left_pad="15"
             name="glow label"
             text_readonly_color="LabelDisabledColor"
             top="6"
             width="80">
                Glow
            </text>
            <spinner
             decimal_digits="2"
             follows="left|top"
             height="19"
             initial_value="0"
             layout="topleft"
             left_delta="0"
             name="glow"
             top_pad="4"
             width="80" />
            <check_box
             height="19"
             label="Full Bright"
             layout="topleft"
             left="7"
             name="checkbox fullbright"
             top_pad="4"
             width="81" />
            <combo_box
             height="23"
             layout="topleft"
             left="10"
             name="combobox matmedia"
             top_pad="5"
             width="100">
                <combo_box.item
                 label="Materials"
                 name="Materials"
                 value="Materials" />
                <combo_box.item
                 label="Media"
                 name="Media"
                 value="Media" />
            </combo_box>
            <radio_group
            control_name="ComboMaterialType"
            height="50"
            layout="topleft"
            left_pad="20"
            top_delta="-17"
            width="150"
            visible = "false"
            name="radio_material_type">
                <radio_item
                label="Texture (diffuse)"
                name="Texture (diffuse)"
                top="0" 
                layout="topleft"
                height="16" 
                value="0"/>
                <radio_item
                label="Bumpiness (normal)"
                layout="topleft"
                top_pad="1" 
                height="16" 
                name="Bumpiness (normal)"
                value="1"/>
                <radio_item
                label="Shininess (specular)"
                name="Shininess (specular)"
                height="16"
                layout="topleft"
                top_pad="1"
                value="2"/>
            </radio_group>
            <!-- Removed (again) to prefer the name and location of the FS control
            <check_box
             control_name="SyncMaterialSettings"
             follows="top|left"
             height="20"
             initial_value="false"
             label="Lock repeat"
             layout="topleft"
             left="8"
             name="checkbox_sync_settings"
             tool_tip="Adjust all maps repeats simultaneously"
             top_pad="-16"
             width="160" />
             -->
            <texture_picker
             can_apply_immediately="true"
             default_image_name="Default"
             fallback_image="materials_ui_x_24.png"
             follows="left|top"
             height="80"
             label="Texture"
             layout="topleft"
             left="10"
             name="texture control"
             tool_tip="Click to choose a picture"
             top_pad="5"
             width="64" />
            <text
             type="string"
             length="1"
             follows="left|top"
             height="10"
             layout="topleft"
             left_pad="10"
             name="label alphamode"
             text_readonly_color="LabelDisabledColor"
             top_delta="0"
             width="90">
                Alpha mode
            </text>
            <combo_box
             height="23"
             layout="topleft"
             left_delta="0"
             name="combobox alphamode"
             top_pad="4"
             width="120">
                <combo_box.item
                 label="None"
                 name="None"
                 value="None" />
                <combo_box.item
                 label="Alpha blending"
                 name="Alpha blending"
                 value="Alpha blending" />
                <combo_box.item
                 label="Alpha masking"
                 name="Alpha masking"
                 value="Alpha masking" />
                <combo_box.item
                 label="Emissive mask"
                 name="Emissive mask"
                 value="Emissive mask" />
            </combo_box>
            <text
             type="string"
             length="1"
             follows="left|top"
             height="10"
             layout="topleft"
             left_delta="0"
             name="label maskcutoff"
             text_readonly_color="LabelDisabledColor"
             top_pad="4"
             width="150">
                Mask cutoff
            </text>
            <spinner
             decimal_digits="0"
             min_val="0"
             max_val="255"
             follows="left|top"
             height="19"
             initial_value="55"
             layout="topleft"
             top_pad="4"
             left_delta="0"
             increment="1"
             name="maskcutoff"
             width="80" />
            <texture_picker
             allow_no_texture="true"
             can_apply_immediately="true"
             default_image_name="Default"
             fallback_image="materials_ui_x_24.png"
             follows="left|top"
             height="80"
             label="Texture"
             layout="topleft"
             left="10"
             name="bumpytexture control"
             tool_tip="Click to choose a picture"
             top_delta="-55"
             width="64" />
            <text
             type="string"
             length="1"
             follows="left|top"
             height="10"
             layout="topleft"
             left_pad="10"
             name="label bumpiness"
             text_readonly_color="LabelDisabledColor"
             top_delta="0"
             width="90">
                Bumpiness
            </text>
            <combo_box
             height="23"
             layout="topleft"
             left_delta="0"
             name="combobox bumpiness"
             top_pad="4"
             width="150">
                <combo_box.item
                 label="None"
                 name="None"
                 value="None" />
                <combo_box.item
                 label="Brightness"
                 name="Brightness"
                 value="Brightness" />
                <combo_box.item
                 label="Darkness"
                 name="Darkness"
                 value="Darkness" />
                <combo_box.item
                 label="woodgrain"
                 name="woodgrain"
                 value="woodgrain" />
                <combo_box.item
                 label="bark"
                 name="bark"
                 value="bark" />
                <combo_box.item
                 label="bricks"
                 name="bricks"
                 value="bricks" />
                <combo_box.item
                 label="checker"
                 name="checker"
                 value="checker" />
                <combo_box.item
                 label="concrete"
                 name="concrete"
                 value="concrete" />
                <combo_box.item
                 label="crustytile"
                 name="crustytile"
                 value="crustytile" />
                <combo_box.item
                 label="cutstone"
                 name="cutstone"
                 value="cutstone" />
                <combo_box.item
                 label="discs"
                 name="discs"
                 value="discs" />
                <combo_box.item
                 label="gravel"
                 name="gravel"
                 value="gravel" />
                <combo_box.item
                 label="petridish"
                 name="petridish"
                 value="petridish" />
                <combo_box.item
                 label="siding"
                 name="siding"
                 value="siding" />
                <combo_box.item
                 label="stonetile"
                 name="stonetile"
                 value="stonetile" />
                <combo_box.item
                 label="stucco"
                 name="stucco"
                 value="stucco" />
                <combo_box.item
                 label="suction"
                 name="suction"
                 value="suction" />
                <combo_box.item
                 label="weave"
                 name="weave"
                 value="weave" />
              <!--
                 NORSPEC-182, ensure item doesn't show up in menu until it should
                <combo_box.item
                 label="Use texture"
                 name="Use texture"
                 value="Use texture" />
                 -->
            </combo_box>
            <texture_picker
             allow_no_texture="true"
             can_apply_immediately="true"
             default_image_name="Default"
             fallback_image="materials_ui_x_24.png"
             follows="left|top"
             height="80"
             label="Texture"
             layout="topleft"
             left="10"
             name="shinytexture control"
             tool_tip="Click to choose a picture"
             top_delta="-14"
             width="64" />
            <text
             type="string"
             length="1"
             follows="left|top"
             height="10"
             layout="topleft"
             name="label shininess"
             left_pad="10"
             text_readonly_color="LabelDisabledColor"
             top_delta="6"
             width="90">
                Shininess
            </text>
            <combo_box
             height="23"
             layout="topleft"
             left_pad="10"
             name="combobox shininess"
             top_delta="-6"
             width="90">
                <combo_box.item
                 label="None"
                 name="None"
                 value="None" />
                <combo_box.item
                 label="Low"
                 name="Low"
                 value="Low" />
                <combo_box.item
                 label="Medium"
                 name="Medium"
                 value="Medium" />
                <combo_box.item
                 label="High"
                 name="High"
                 value="High" />
              <!--
                 NORSPEC-182, ensure item doesn't show up in menu until it should
                <combo_box.item
                 label="Use texture"
                 name="Use texture"
                 value="Use texture" />
                 -->
            </combo_box>
            <text
             type="string"
             length="1"
             follows="left|top"
             height="10"
             layout="topleft"
             left_delta="-100"
             name="label glossiness"
             text_readonly_color="LabelDisabledColor"
             top_pad="8"
             width="116">
                Glossiness
            </text>
            <spinner
             decimal_digits="0"
             min_val="0"
             max_val="255"
             follows="left|top"
             height="19"
             initial_value="51"
             increment="1"
             layout="topleft"
             top_delta="-4"
             left_pad="10"
             name="glossiness"
             width="64" />
            <text
             type="string"
             length="1"
             follows="left|top"
             height="10"
             layout="topleft"
             left_delta="-126"
             name="label environment"
             text_readonly_color="LabelDisabledColor"
             top_pad="8"
             width="116">
                Environment
            </text>
            <spinner
             decimal_digits="0"
             min_val="0"
             max_val="255"
             increment="1"
             follows="left|top"
             height="19"
             initial_value="0"
             layout="topleft"
             top_delta="-4"
             left_pad="10"
             name="environment"
             width="64" />
            <text
             type="string"
             length="1"
             follows="left|top"
             height="10"
             layout="topleft"
             left_delta="-126"
             name="label shinycolor"
             text_readonly_color="LabelDisabledColor"
             top_pad="8"
             width="116">
                Color
            </text>
            <!-- label is blank because control places it below the box -->
            <color_swatch
             can_apply_immediately="true"
             follows="left|top"
             height="45"
             label=""
             layout="topleft"
             left_pad="10"
             name="shinycolorswatch"
             tool_tip="Click to open color picker"
             top_delta="-4"
             width="64" />
            <text
			 follows="left|top|right"
			 height="9"
			 layout="topleft"
			 left="10"
			 top_delta="-50"
             use_ellipses="true"
			 read_only="true"
			 name="media_info"
			 width="280">
			 URL of chosen media, if any, goes here
			 </text>
			<button
			 follows="top|left"
			 height="18"
			 layout="topleft"
			 left="10"
			 name="add_media"
			 top_pad="4"
			 tool_tip="Add Media"
			 label="Choose..."
			 width="85">
				<button.commit_callback
				function="BuildTool.AddMedia"/>
			</button>
			<button
			 follows="top|left"
			 height="18"
			 layout="topleft"
			 left_pad="5"
			 name="delete_media"
			 tool_tip="Delete this media texture"
			 top_delta="0"
			 label="Remove"
			 width="85">
				<button.commit_callback
				function="BuildTool.DeleteMedia"/>
			</button>
            <button
			 follows="left|top"
			 height="18"
			 label="Align"
			 label_selected="Align Media"
			 layout="topleft"
			 left_pad="5"
			 name="button align"
			 top_delta="0"
			 tool_tip="Align media texture (must load first)"
			 width="85" />
            <text
             type="string"
             length="1"
             follows="left|top"
             height="10"
             layout="topleft"
             left="10"
             name="tex gen"
             text_readonly_color="LabelDisabledColor"
             top_pad="49"
             width="140">
                Mapping
            </text>
            <combo_box
             height="23"
             layout="topleft"
             left_pad="0"
             name="combobox texgen"
             top_pad="-13"
             width="125">
                <combo_box.item
                 label="Default"
                 name="Default"
                 value="Default" />
                <combo_box.item
                 label="Planar"
                 name="Planar"
                 value="Planar" />
            </combo_box>
            <spinner
             follows="left|top"
             height="19"
             initial_value="0"
             label="Horizontal scale"
             label_width="195"
             layout="topleft"
             left="10"
             min_val="-10000"
             max_val="10000"
             decimal_digits="5"
             name="TexScaleU"
             top_pad="5"
             width="265" />
            <button
             follows="top|left"
             height="19"
             layout="topleft"
             left_pad="0"
             image_overlay="Edit_Flip_X"
             name="flipTextureScaleU"
             label=""
             tool_tip="Flip"
             width="16">
               <button.commit_callback
				function="BuildTool.Flip"
                parameter="U"/>
            </button>
            <spinner
             follows="left|top"
             height="19"
             initial_value="0"
             label="Vertical scale"
             label_width="195"
             layout="topleft"
             left="10"
             min_val="-10000"
             max_val="10000"
             decimal_digits="5"
             name="TexScaleV"
             width="265" />
            <button
             follows="top|left"
             height="19"
             layout="topleft"
             left_pad="0"
             image_overlay="Edit_Flip_X"
             name="flipTextureScaleV"
             label=""
             tool_tip="Flip"
             width="16">
               <button.commit_callback
				function="BuildTool.Flip"
                parameter="V"/>
            </button>
            <spinner
             decimal_digits="1"
             follows="left|top"
             height="19"
             initial_value=""
			 label="Repeats per meter"
             layout="topleft"
			 label_width="195"
             left="10"
             max_val="100"
             min_val="-100"
             name="rptctrl"
             width="265" />
           <spinner
             decimal_digits="2"
             follows="left|top"
             height="19"
             increment="1"
             initial_value="0"
			 label="Rotation degrees"
             layout="topleft"
			 label_width="195"
             left="10"
             max_val="360"
             min_val="-360"
             name="TexRot"
             width="265" />
            <spinner
             follows="left|top"
             height="19"
             initial_value="0"
             label="Horizontal offset"
             label_width="195"
             layout="topleft"
             left="10"
             min_val="-1"
             max_val="1"
             decimal_digits="5"
             name="TexOffsetU"
             width="265" />
            <spinner
             follows="left|top"
             height="19"
             initial_value="0"
             label="Vertical offset"
             label_width="195"
             layout="topleft"
             left="10"
             min_val="-1"
             max_val="1"
             decimal_digits="5"
             name="TexOffsetV"
             width="265" />
            <spinner
             follows="left|top"
             height="19"
             initial_value="0"
             label="Horizontal scale"
             label_width="195"
             layout="topleft"
             left="10"
             min_val="-10000"
             max_val="10000"
             decimal_digits="5"
             name="bumpyScaleU"
             top_delta="-115"
             width="265" />
            <spinner
             follows="left|top"
             height="19"
             initial_value="0"
             label="Vertical scale"
             label_width="195"
             layout="topleft"
             left="10"
             min_val="-10000"
             max_val="10000"
             decimal_digits="5"
             name="bumpyScaleV"
             width="265" />
           <spinner
             decimal_digits="2"
             follows="left|top"
             height="19"
             top_pad="27"
             increment="1"
             initial_value="0"
			 label="Rotation degrees"
             layout="topleft"
			 label_width="195"
             left="10"
             max_val="360"
             min_val="-360"
             name="bumpyRot"
             width="265" />
            <spinner
             follows="left|top"
             height="19"
             initial_value="0"
             label="Horizontal offset"
             label_width="195"
             layout="topleft"
             left="10"
             min_val="-1"
             max_val="1"
             decimal_digits="5"
             name="bumpyOffsetU"
             width="265" />
            <spinner
             follows="left|top"
             height="19"
             initial_value="0"
             label="Vertical offset"
             label_width="195"
             layout="topleft"
             left="10"
             min_val="-1"
             max_val="1"
             decimal_digits="5"
             name="bumpyOffsetV"
             width="265" />
            <spinner
             follows="left|top"
             height="19"
             initial_value="0"
             label="Horizontal scale"
             label_width="195"
             layout="topleft"
             left="10"
             min_val="-10000"
             max_val="10000"
             decimal_digits="5"
             name="shinyScaleU"
             top_delta="-115"
             width="265" />
            <spinner
             follows="left|top"
             height="19"
             initial_value="0"
             label="Vertical scale"
             label_width="195"
             layout="topleft"
             left="10"
             min_val="-10000"
             max_val="10000"
             decimal_digits="5"
             name="shinyScaleV"
             width="265" />
           <spinner
             decimal_digits="2"
             follows="left|top"
             height="19"
             top_pad="27"
             increment="1"
             initial_value="0"
			 label="Rotation degrees"
             layout="topleft"
			 label_width="195"
             left="10"
             max_val="360"
             min_val="-360"
             name="shinyRot"
             width="265" />
            <spinner
             follows="left|top"
             height="19"
             initial_value="0"
             label="Horizontal offset"
             label_width="195"
             layout="topleft"
             left="10"
             min_val="-1"
             max_val="1"
             decimal_digits="5"
             name="shinyOffsetU"
             width="265" />
            <spinner
             follows="left|top"
             height="19"
             initial_value="0"
             label="Vertical offset"
             label_width="195"
             layout="topleft"
             left="10"
             min_val="-1"
             max_val="1"
             decimal_digits="5"
             name="shinyOffsetV"
             width="265" />
            <check_box
             follows="top|left"
             height="16"
             initial_value="false"
             label="Align planar faces"
             layout="topleft"
             left="7"
             name="checkbox planar align"
             tool_tip="Align textures on all selected faces with the last selected face. Requires Planar texture mapping."
<<<<<<< HEAD
             top_pad="2"
             width="203" />
            <!-- FS:Beq use Linden Lab control_name with FS control definition (also removes the typo in "syncronize" yay )-->
            <check_box
             control_name="SyncMaterialSettings"
             follows="top|left"
             height="16"
             label="Synchronize materials"
             layout="topleft"
             left="7"
             top_pad="0"
             name="checkbox_sync_settings"
             tool_tip="Synchronize texture map parameters"
             width="199" />
            <button
             layout="topleft"
             follows="right|top"
             height="14"
             left_pad="0"
             top_delta="-15"
             label="Copy"
             name="copytextures"
             width="84" />
            <button
             layout="topleft"
             follows="right|top"
             top_pad="0"
             height="14"
             label="Paste"
             name="pastetextures"
             width="84" />
=======
             top_delta="16"
             width="260" />
			<button
			 left="10"
			 top="222"
			 height="20"
			 label="Align"
			 label_selected="Align current texture layers"
			 layout="topleft"
			 name="button align textures"
			 top_delta="0"
			 tool_tip="Align current texture layers"
			 width="66" />
>>>>>>> aefb0503
            <web_browser
             visible="false"
             enabled="false"
             border_visible="true"
             bottom_delta="0"
             follows="top|left"
             left="0"
             name="title_media"
             width="4"
             height="4"
             start_url="about:blank"
             decouple_texture_size="true" />
	   </panel><|MERGE_RESOLUTION|>--- conflicted
+++ resolved
@@ -810,7 +810,6 @@
              left="7"
              name="checkbox planar align"
              tool_tip="Align textures on all selected faces with the last selected face. Requires Planar texture mapping."
-<<<<<<< HEAD
              top_pad="2"
              width="203" />
             <!-- FS:Beq use Linden Lab control_name with FS control definition (also removes the typo in "syncronize" yay )-->
@@ -831,32 +830,27 @@
              height="14"
              left_pad="0"
              top_delta="-15"
+             label="Align"
+             name="button align textures"
+             tool_tip="Align current texture layers"
+             width="84" />
+            <button
+             layout="topleft"
+             follows="right|top"
+             top_pad="0"
              label="Copy"
              name="copytextures"
-             width="84" />
+             height="14"
+             width="40" />
             <button
              layout="topleft"
              follows="right|top"
-             top_pad="0"
              height="14"
+             left_pad="4"
+             top_delta="0"
              label="Paste"
              name="pastetextures"
-             width="84" />
-=======
-             top_delta="16"
-             width="260" />
-			<button
-			 left="10"
-			 top="222"
-			 height="20"
-			 label="Align"
-			 label_selected="Align current texture layers"
-			 layout="topleft"
-			 name="button align textures"
-			 top_delta="0"
-			 tool_tip="Align current texture layers"
-			 width="66" />
->>>>>>> aefb0503
+             width="40" />
             <web_browser
              visible="false"
              enabled="false"
