--- conflicted
+++ resolved
@@ -1003,7 +1003,6 @@
              left="7"
              name="checkbox planar align"
              tool_tip="Align textures on all selected faces with the last selected face. Requires Planar texture mapping."
-<<<<<<< HEAD
              top_pad="2"
              width="203" />
             <!-- FS:Beq use Linden Lab control_name with FS control definition (also removes the typo in "syncronize" yay )-->
@@ -1012,12 +1011,6 @@
              follows="top|left"
              height="16"
              label="Synchronize materials"
-=======
-             top_delta="43"
-             width="260" />
-			<button
-             follows="left|top"
->>>>>>> 34d3f94d
              layout="topleft"
              left="7"
              top_pad="0"
