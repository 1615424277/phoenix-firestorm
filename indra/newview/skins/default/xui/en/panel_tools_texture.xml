--- conflicted
+++ resolved
@@ -648,11 +648,8 @@
              layout="topleft"
              left="10"
              min_val="-1"
-<<<<<<< HEAD
-             decimal_digits="5"
-=======
              max_val="1"
->>>>>>> c877eac4
+             decimal_digits="5"
              name="TexOffsetU"
              width="265" />
             <spinner
@@ -664,11 +661,8 @@
              layout="topleft"
              left="10"
              min_val="-1"
-<<<<<<< HEAD
-             decimal_digits="5"
-=======
              max_val="1"
->>>>>>> c877eac4
+             decimal_digits="5"
              name="TexOffsetV"
              width="265" />
             <spinner
@@ -722,11 +716,8 @@
              layout="topleft"
              left="10"
              min_val="-1"
-<<<<<<< HEAD
-             decimal_digits="5"
-=======
              max_val="1"
->>>>>>> c877eac4
+             decimal_digits="5"
              name="bumpyOffsetU"
              width="265" />
             <spinner
@@ -738,11 +729,8 @@
              layout="topleft"
              left="10"
              min_val="-1"
-<<<<<<< HEAD
-             decimal_digits="5"
-=======
              max_val="1"
->>>>>>> c877eac4
+             decimal_digits="5"
              name="bumpyOffsetV"
              width="265" />
             <spinner
@@ -796,11 +784,8 @@
              layout="topleft"
              left="10"
              min_val="-1"
-<<<<<<< HEAD
-             decimal_digits="5"
-=======
              max_val="1"
->>>>>>> c877eac4
+             decimal_digits="5"
              name="shinyOffsetU"
              width="265" />
             <spinner
@@ -812,11 +797,8 @@
              layout="topleft"
              left="10"
              min_val="-1"
-<<<<<<< HEAD
-             decimal_digits="5"
-=======
              max_val="1"
->>>>>>> c877eac4
+             decimal_digits="5"
              name="shinyOffsetV"
              width="265" />
             <check_box
