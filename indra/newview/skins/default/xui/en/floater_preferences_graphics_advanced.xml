<?xml version="1.0" encoding="utf-8" standalone="yes" ?>
<floater
  height="400"
  layout="topleft"
  name="prefs_graphics_advanced"
  help_topic="Preferences_Graphics_Advanced"
  single_instance="true"
  save_rect="true"
  title="Advanced Graphics Preferences"
  width="800">

<!-- This block shows Advanced Settings -->

  <text
    type="string"
    length="1"
    follows="left|top"
    height="16"
    layout="topleft"
    name="GeneralText"
    top="5"
    left="10"
    width="128">
     General
  </text>

  <slider
    control_name="RenderFarClip"
    decimal_digits="0"
    follows="left|top"
    height="16"
    increment="8"
    initial_value="160"
    label="Draw distance:"
    label_width="185"
    layout="topleft"
    left="30"
    min_val="64"
    max_val="512"
    name="DrawDistance"
    top_delta="16"
    width="330">
<<<<<<< HEAD
    <slider.mouse_down_callback
      function="Pref.AutoAdjustWarning" />
=======
>>>>>>> 7bb47833
    </slider>
  <text
    type="string"
    length="1"
    follows="left|top"
    height="16"
    layout="topleft"
    name="DrawDistanceMeterText2"
    top_delta="0"
    left_delta="330"
    width="20">
     m
  </text> 
  <slider
    control_name="RenderMaxPartCount"
    decimal_digits="0"
    follows="left|top"
    height="16"
    increment="256"
    initial_value="4096"
    label="Max. particle count:"
    label_width="185"
    layout="topleft"
    left="30"
    max_val="8192"
    name="MaxParticleCount"
    top_delta="16"
    width="336" />

  <slider
    control_name="RenderGlowResolutionPow"
    decimal_digits="0"
    follows="left|top"
    height="16"
    increment="1"
    initial_value="8"
    label="Post process quality:"
    label_width="185"
    layout="topleft"
    left="30"
    min_val="8"
    max_val="9"
    name="RenderPostProcess"
    show_text="false"
    top_delta="16"
    width="300">
    <slider.commit_callback
      function="Pref.UpdateSliderText"
      parameter="PostProcessText" />
  </slider>
  <text
    type="string"
    length="1"
    follows="left|top"
    height="16"
    layout="topleft"
    name="PostProcessText"
    top_delta="0"
    left_delta="304"
    width="65">
       Low
  </text>

  <check_box
    control_name="RenderVSyncEnable"
    height="16"
    initial_value="false"
    label="Enable VSync"
    layout="topleft"
    left="30"
    top_delta="16"
    name="vsync"
    tool_tip="Synchronizes the frame rate to the refresh rate of the monitor, can result in increased stutter and input lag."
    width="315" />

  <text
    type="string"
    length="1"
    follows="left|top"
    height="16"
    layout="topleft"
    name="AvatarText"
    top_delta="20"
    left="10"
    width="128">
     Avatar
  </text>

  <slider
    control_name="IndirectMaxComplexity"
    tool_tip="Controls at what point a visually complex avatar is drawn as a JellyDoll"
    follows="left|top"
    height="16"
    initial_value="101"
    increment="1"
    label="Maximum complexity:"
    label_width="185"
    layout="topleft"
    left="30"
    min_val="1"
    max_val="101"
    name="IndirectMaxComplexity"
    show_text="false"
    top_delta="16"
    width="300">
    <slider.commit_callback
      function="Pref.UpdateIndirectMaxComplexity"
      parameter="IndirectMaxComlexityText" />
  </slider>
  <text
    type="string"
    length="1"
    follows="left|top"
    height="16"
    layout="topleft"
    top_delta="0"
    left_delta="304"
    text_readonly_color="LabelDisabledColor"
    name="IndirectMaxComplexityText"
    width="65">
       0
  </text>

  <slider
    control_name="IndirectMaxNonImpostors"
    decimal_digits="0"
    follows="left|top"
    height="16"
    increment="1"
    initial_value="12"
    label="Max. # of non-impostors:"
    label_width="185"
    layout="topleft"
    left="30"
    min_val="1"
    max_val="66"
    name="IndirectMaxNonImpostors"
    show_text="false"
    top_delta="16"
    width="300">
    <slider.commit_callback
      function="Pref.UpdateIndirectMaxNonImpostors"
      parameter="IndirectNonImpostorsText" />
    <slider.mouse_down_callback
      function="Pref.AutoAdjustWarning" />
  </slider>
  <text
    type="string"
    length="1"
    follows="left|top"
    height="16"
    layout="topleft"
    top_delta="0"
    left_delta="304"
    text_readonly_color="LabelDisabledColor"
    name="IndirectMaxNonImpostorsText"
    width="65">
       0
  </text>

  <slider
    control_name="RenderAvatarLODFactor"
    follows="left|top"
    height="16"
    increment="0.125"
    initial_value="160"
    label="Detail:"
    label_width="185"
    layout="topleft"
    left="30"
    name="AvatarMeshDetail"
    show_text="false"
    top_delta="16"
    width="300">
    <slider.commit_callback
      function="Pref.UpdateSliderText"
      parameter="AvatarMeshDetailText" />
  </slider>
  <text
    type="string"
    length="1"
    follows="left|top"
    height="16"
    layout="topleft"
    name="AvatarMeshDetailText"
    top_delta="0"
    left_delta="304"
    width="65">
     Low
  </text>

  <slider
    control_name="RenderAvatarPhysicsLODFactor"
    follows="left|top"
    height="16"
    initial_value="100"
    increment=".05"
    label="Physics:"
    label_width="185"
    layout="topleft"
    left="30"
    name="AvatarPhysicsDetail"
    show_text="false"
    top_delta="16"
    width="300">
    <slider.commit_callback
      function="Pref.UpdateSliderText"
      parameter="AvatarPhysicsDetailText" />
  </slider>
  <text
    type="string"
    length="1"
    follows="left|top"
    height="16"
    layout="topleft"
    top_delta="0"
    left_delta="304"
    name="AvatarPhysicsDetailText"
    width="65">
       Low
  </text>

  <text
    type="string"
    length="1"
    follows="left|top"
    height="16"
    layout="topleft"
    name="HardwareText"
    top_delta="20"
    left="10"
    width="128">
     Hardware
  </text>

  <slider
    control_name="TextureMemory"
    decimal_digits="0"
    follows="left|top"
    height="16"
    increment="16"
    initial_value="32"
    label="Texture Memory (MB):"
    label_width="185"
    layout="topleft"
    left="30"
    max_val="4096"
    name="GraphicsCardTextureMemory"
    tool_tip="Amount of memory to allocate for textures. Defaults to video card memory up to 512MB on 32bit systems and up to 2048MB on 64bit systems, depending on the available dedicated video memory of the video card. Reducing this may improve performance but may also make textures blurry."
    top_delta="16"
    width="335" />

  <slider
    control_name="RenderFogRatio"
    follows="left|top"
    height="16"
    initial_value="4"
    decimal_digits="1"
    label="Fog Distance Ratio:"
    label_width="185"
    layout="topleft"
    left="30"
    name="fog"
    min_val="0.5"
    max_val="10"
    increment="0.1"
    top_delta="16"
    width="332" />

  <slider
    control_name="RenderGamma"
    follows="left|top"
    height="16"
    initial_value="1"
    decimal_digits="2"
    label="Gamma:"
    label_width="185"
    layout="topleft"
    left="30"
    name="gamma"
    min_val="0"
    max_val="2"
    increment="0.01"
    top_delta="16"
    width="332" />
  <text
    type="string"
    length="1"
    follows="left|top"
    height="16"
    layout="topleft"
    left="30"
    name="(brightness, lower is brighter)"
    top_delta="16"
    width="260">
      (0 = default brightness, lower = brighter)
  </text>

  <check_box
    control_name="RenderAnisotropic"
    height="16"
    label="Anisotropic Filtering (slower when enabled)"
    layout="topleft"
    left="30"
    name="ani"
    top_delta="16"
    width="256" />

  <check_box
    control_name="RenderCompressTextures"
    height="16"
    initial_value="true"
    label="Enable Texture Compression (requires restart)"
    layout="topleft"
    left="30"
    top_delta="16"
    name="texture compression"
    tool_tip="Compresses textures in video memory, allowing for higher resolution textures to be loaded at the cost of some color quality."
    width="315" />

  <check_box
    control_name="RenderHiDPI"
    height="16"
    initial_value="true"
    label="Enable support for HiDPI displays (requires restart)"
    layout="topleft"
    left="30"
    top_delta="16"
    name="use HiDPI"
    tool_tip="Enable OpenGL for High-Resolution Drawing."
    width="315" />

  <text
    type="string"
    length="1"
    follows="left|top"
    height="20"
    layout="topleft"
    left="30"
    name="antialiasing label"
    top_delta="20"
    width="100">
      Antialiasing:
  </text>
  <combo_box
    control_name="RenderFSAASamples"
    height="20"
    initial_value="false"
    label="Antialiasing"
    layout="topleft"
    left_pad="40"
    name="fsaa"
    top_delta="0"
    width="90">
    <combo_box.item
      label="Disabled"
      name="FSAADisabled"
      value="0" />
    <combo_box.item
      label="2x"
      name="2x"
      value="2" />
    <combo_box.item
     label="4x"
     name="4x"
     value="4" />
    <combo_box.item
     label="8x"
     name="8x"
     value="8" />
    <combo_box.item
     label="16x"
     name="16x"
     value="16" />
  </combo_box>
  <text
    type="string"
    length="1"
    follows="left|top"
    height="16"
    layout="topleft"
    left_pad="10"
    name="antialiasing restart"
    top_delta="0"
    width="130">
     (requires restart)
  </text>
   <view_border
      bevel_style="in"
      height="322"
      layout="topleft"
      left="385"
      name="vert_border"
      top="16"      
      width="0"/>
  <text
    type="string"
    length="1"
    follows="left|top"
    height="16"
    layout="topleft"
    name="MeshText"
    top_delta="20"
    left="400"
  	top="21"
    width="128">
     Mesh
  </text>

  <slider
    control_name="RenderTerrainLODFactor"
    follows="left|top"
    height="16"
    increment="0.125"
    initial_value="160"
    label="Terrain Mesh Detail:"
    label_width="185"
    layout="topleft"
    left="420"
    min_val="1"
    max_val="2"
    name="TerrainMeshDetail"
    show_text="false"
    top_delta="16"
    width="300">
    <slider.commit_callback
      function="Pref.UpdateSliderText"
      parameter="TerrainMeshDetailText" />
  </slider>
  <text
    type="string"
    length="1"
    follows="left|top"
    height="16"
    layout="topleft"
    name="TerrainMeshDetailText"
    text_readonly_color="LabelDisabledColor"
    top_delta="0"
    left_delta="304"
    width="65">
       Low
  </text>

  <slider
    control_name="RenderTreeLODFactor"
    follows="left|top"
    height="16"
    increment="0.125"
    initial_value="160"
    label="Trees:"
    label_width="185"
    layout="topleft"
    left="420"
    name="TreeMeshDetail"
    show_text="false"
    top_delta="16"
    width="300">
    <slider.commit_callback
      function="Pref.UpdateSliderText"
      parameter="TreeMeshDetailText" />
  </slider>
  <text
    type="string"
    length="1"
    follows="left|top"
    height="16"
    layout="topleft"
    name="TreeMeshDetailText"
    top_delta="0"
    left_delta="304"
    width="65">
       Low
  </text>

  <slider
    control_name="RenderVolumeLODFactor"
    follows="left|top"
    height="16"
    increment="0.125"
    initial_value="160"
    label="Objects:"
    label_width="185"
    layout="topleft"
    left="420"
    min_val="1"
    max_val="2"
    name="ObjectMeshDetail"
    show_text="false"
    top_delta="16"
    width="300">
    <slider.commit_callback
      function="Pref.UpdateSliderText"
      parameter="ObjectMeshDetailText" />
  </slider>
  <text
    type="string"
    length="1"
    follows="left|top"
    height="16"
    layout="topleft"
    name="ObjectMeshDetailText"
    top_delta="0"
    left_delta="304"
    width="65">
       Low
  </text>

  <slider
    control_name="RenderFlexTimeFactor"
    follows="left|top"
    height="16"
    initial_value="160"
    label="Flexiprims:"
    label_width="185"
    layout="topleft"
    left="420"
    name="FlexibleMeshDetail"
    show_text="false"
    top_delta="16"
    width="300">
    <slider.commit_callback
   function="Pref.UpdateSliderText"
      parameter="FlexibleMeshDetailText" />
  </slider>
  <text
    type="string"
    length="1"
    follows="left|top"
    height="16"
    layout="topleft"
    name="FlexibleMeshDetailText"
    top_delta="0"
    left_delta="304"
    width="65">
       Low
  </text>
  
  <text
    type="string"
    length="1"
    follows="left|top"
    height="16"
    layout="topleft"
    name="ShadersText"
    top_delta="20"
    left="400"
    width="128">
     Shaders
  </text>

  <check_box
    control_name="RenderTransparentWater"
    height="16"
    initial_value="true"
    label="Transparent Water"
    layout="topleft"
    left="420"
    name="TransparentWater"
    top_delta="16"
    width="300">
    <check_box.commit_callback
      function="Pref.RenderOptionUpdate" />
  </check_box>

  <check_box
    control_name="RenderObjectBump"
    height="16"
    initial_value="true"
    label="Bump mapping and shiny"
    layout="topleft"
    left="420"
    name="BumpShiny"
    top_delta="16"
    width="300">
    <check_box.commit_callback
      function="Pref.RenderOptionUpdate" />
  </check_box>

  <check_box
    control_name="RenderLocalLights"
    height="16"
    initial_value="true"
    label="Local Lights"
    layout="topleft"
    left="420"
    name="LocalLights"
    top_delta="16"
    width="300" />

  <!-- <FS:LO> remove orphaned code left over from EEP
  <slider
    control_name="RenderTerrainDetail"
    follows="left|top"
    height="16"
    label="Terrain Detail:"
    label_width="165"
    layout="topleft"
    left="440"
    show_text="false"
    initial_value="0"
    increment="1"
    min_val="0"
    max_val="1"
    name="TerrainDetail"
    top_delta="16"
    width="280" >
    <slider.commit_callback
      function="Pref.UpdateSliderText"
      parameter="TerrainDetail" />
  </slider> -->
  <text
    type="string"
    length="1"
    follows="left|top"
    height="16"
    layout="topleft"
    top_delta="0"
    left_delta="284"
    name="TerrainDetailText"
    text_readonly_color="LabelDisabledColor"
    width="65">
       Low
  </text>

  <check_box
    control_name="RenderAvatarCloth"
    height="16"
    initial_value="true"
    label="Avatar cloth"
    layout="topleft"
    left="440"
    name="AvatarCloth"
    top_delta="16"
    width="280" />

  <text
    type="string"
    length="1"
    follows="left|top"
    height="16"
    layout="topleft"
    name="ReflectionsText"
    text_readonly_color="LabelDisabledColor"
    top_delta="16"
    left="440"
    width="128">
       Water Reflections:
  </text>
  <combo_box
    control_name="RenderReflectionDetail"
    height="18"
    layout="topleft"
    left_delta="170"
    top_delta="0"
    name="Reflections"
    width="150">
      <combo_box.item
        label="None; opaque"
        name="-2"
        value="-2"/>
      <combo_box.item
        label="None; transparent"
        name="-1"
        value="-1"/>
      <combo_box.item
        label="Minimal"
        name="0"
        value="0"/>
      <combo_box.item
        label="Terrain and trees"
        name="1"
        value="1"/>
      <combo_box.item
        label="All static objects"
        name="2"
        value="2"/>
      <combo_box.item
        label="All avatars and objects"
        name="3"
        value="3"/>
      <combo_box.item
        label="Everything"
        name="4"
        value="4"/>
  </combo_box>

  <check_box
    control_name="WindLightUseAtmosShaders"
    height="16"
    initial_value="true"
    label="Atmospheric shaders"
    layout="topleft"
    left="440"
    name="WindLightUseAtmosShaders"
    top_delta="16"
    width="280">
    <check_box.commit_callback
      function="Pref.RenderOptionUpdate" />
  </check_box>

  <slider
    control_name="WLSkyDetail"
    decimal_digits="0"
    follows="left|top"
    height="16"
    increment="8"
    initial_value="160"
    label="Sky:"
    label_width="145"
    layout="topleft"
    left="460"
    min_val="16"
    max_val="128"
    name="SkyMeshDetail"
    show_text="false"
    top_delta="16"
    width="260">
    <slider.commit_callback
      function="Pref.UpdateSliderText"
      parameter="SkyMeshDetailText" />
  </slider>
  <text
    type="string"
    length="1"
    follows="left|top"
    height="16"
    layout="topleft"
    left_delta="264"
    name="SkyMeshDetailText"
    text_readonly_color="LabelDisabledColor"
    top_delta="0"
    width="65">
       Low
  </text>

  <check_box
    control_name="RenderDeferred"
    height="16"
    initial_value="true"
    label="Advanced Lighting Model"
    layout="topleft"
    left="460"
    name="UseLightShaders"
    top_delta="16"
    width="260">
    <check_box.commit_callback
      function="Pref.RenderOptionUpdate" />
  </check_box>

  <check_box
    control_name="RenderDeferredSSAO"
    height="16"
    initial_value="true"
    label="Ambient Occlusion"
    layout="topleft"
    left="480"
    name="UseSSAO"
    top_delta="16"
    width="240">
    <check_box.commit_callback
      function="Pref.RenderOptionUpdate" />
  </check_box>

  <check_box
    control_name="RenderDepthOfField"
    height="16"
    initial_value="true"
    label="Depth of Field"
    layout="topleft"
    left="480"
    name="UseDoF"
    top_delta="16"
    width="240">
    <check_box.commit_callback
      function="Pref.RenderOptionUpdate" />
  </check_box>

  <!--
  <check_box
    control_name="RenderUseAdvancedAtmospherics"
    height="16"
    initial_value="true"
    label="Advanced Atmospherics"
    layout="topleft"
    left="480"
    name="UseAdvancedAtmo"
    top_delta="16"
    width="240">
    <check_box.commit_callback
      function="Pref.AdvancedAtmosphericsEnable" />
  </check_box>
  -->

  <text
    type="string"
    length="1"
    follows="left|top"
    height="16"
    layout="topleft"
    left="480"
    name="RenderShadowDetailText"
    text_readonly_color="LabelDisabledColor"
    top_delta="16"
    width="128">
      Shadows:
  </text>
  <combo_box
   control_name="RenderShadowDetail"
   height="18"
   layout="topleft"
   left_delta="130"
   top_delta="0" 
   name="ShadowDetail"
   width="150">
     <combo_box.item
       label="None"
       name="0"
       value="0"/>
     <combo_box.item
       label="Sun/Moon"
       name="1"
       value="1"/>
     <combo_box.item
       label="Sun/Moon + Projectors"
       name="2"
       value="2"/>
  </combo_box>
  
<!-- End of Advanced Settings block -->
	<view_border
      bevel_style="in"
      height="0"
      layout="topleft"
      left="13"
      name="horiz_border"
      top_pad="21"
      top_delta="5"
      width="774"/>
  <button
    follows="top|left"
    height="23"
    label="Reset to recommended settings"
    layout="topleft"
    left="20"
    name="Defaults"
    top_delta="10"
    width="210">
    <button.commit_callback
      function="Pref.HardwareDefaults" />
  </button>

  <button
    follows="right|bottom"
    height="23"
    label="OK"
    label_selected="OK"
    layout="topleft"
    right="-115"
    name="OK"
    top_delta="0"
    width="80">
      <button.commit_callback
        function="Pref.OK"
        parameter="closeadvanced" />
   </button>

   <button
    follows="right|bottom"
    height="23"
    label="Cancel"
    label_selected="Cancel"
    layout="topleft"
    left_pad="5"
    right="-20"
    name="Cancel"
    top_delta="0"
    width="80" >
      <button.commit_callback
        function="Pref.Cancel"
        parameter="closeadvanced" />
   </button>

<!-- These two check boxes are dummies and will never be displayed.  They are here so the control variables
are saved in a preset file. -->
  <check_box
    control_name="RenderAvatarMaxComplexity"
    visible="false"
    height="0"
    label="RenderAvatarMaxComplexity"
    layout="topleft"
    left="0"
    name="RenderAvatarMaxComplexity"
    top_delta="0"
    width="0">
  </check_box>

  <check_box
    control_name="RenderAvatarMaxNonImpostors"
    visible="false"
    height="0"
    label="RenderAvatarMaxNonImpostors"
    layout="topleft"
    left="0"
    name="RenderAvatarMaxNonImpostors"
    top_delta="0"
    width="0">
  </check_box>
</floater><|MERGE_RESOLUTION|>--- conflicted
+++ resolved
@@ -40,11 +40,6 @@
     name="DrawDistance"
     top_delta="16"
     width="330">
-<<<<<<< HEAD
-    <slider.mouse_down_callback
-      function="Pref.AutoAdjustWarning" />
-=======
->>>>>>> 7bb47833
     </slider>
   <text
     type="string"
@@ -188,8 +183,6 @@
     <slider.commit_callback
       function="Pref.UpdateIndirectMaxNonImpostors"
       parameter="IndirectNonImpostorsText" />
-    <slider.mouse_down_callback
-      function="Pref.AutoAdjustWarning" />
   </slider>
   <text
     type="string"
