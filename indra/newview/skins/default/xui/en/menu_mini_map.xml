--- conflicted
+++ resolved
@@ -9,7 +9,6 @@
  top="724"
  visible="false"
  width="128">
-<<<<<<< HEAD
   <menu_item_call
    label="View Profile"
    name="View Profile">
@@ -272,133 +271,12 @@
   </menu_item_call>
   <menu_item_separator
   name="Stop Tracking Separator" />
+
   <menu
    label="Zoom"
    name="Minimap Zoom">
-	<menu_item_call
-     label="Close"
-     name="Zoom Close">
-        <menu_item_call.on_click
-         function="Minimap.Zoom"
-         parameter="close" />
-    </menu_item_call>
-    <menu_item_call
-     label="Medium"
-     name="Zoom Medium">
-        <menu_item_call.on_click
-         function="Minimap.Zoom"
-         parameter="medium" />
-    </menu_item_call>
-    <menu_item_call
-     label="Far"
-     name="Zoom Far">
-        <menu_item_call.on_click
-         function="Minimap.Zoom"
-         parameter="far" />
-    </menu_item_call>
-    <menu_item_separator/>
-    <menu_item_call
-     label="Default"
-     name="Zoom Default">
-        <menu_item_call.on_click
-         function="Minimap.Zoom"
-         parameter="default" />
-    </menu_item_call>
-  </menu>
-  <menu
-   label="Show"
-   name="Minimap Show">
-    <menu_item_check
-     label="Objects"
-     name="Objects">
-      <menu_item_check.on_click
-       function="ToggleControl"
-       parameter="MiniMapObjects" />
-      <menu_item_check.on_check
-       control="MiniMapObjects" />
-    </menu_item_check>
-    <menu_item_check
-     label="Physical Objects"
-     name="Physical Objects">
-      <menu_item_check.on_check
-       function="CheckControl"
-       parameter="FSNetMapPhysical" />
-      <menu_item_check.on_click
-       function="ToggleControl"
-       parameter="FSNetMapPhysical" />
-      <menu_item_check.on_enable
-       control="MiniMapObjects" />
-    </menu_item_check>
-    <menu_item_check
-	 label="Scripted Objects"
-	 name="Scripted Objects">
-      <menu_item_check.on_check
-       function="CheckControl"
-       parameter="FSNetMapScripted" />
-      <menu_item_check.on_click
-       function="ToggleControl"
-       parameter="FSNetMapScripted" />
-      <menu_item_check.on_enable
-       control="MiniMapObjects" />
-    </menu_item_check>
-    <menu_item_check
-     label="Temp On Rez Objects"
-     name="Temp On Rez Objects">
-      <menu_item_check.on_check
-       function="CheckControl"
-       parameter="FSNetMapTempOnRez" />
-      <menu_item_check.on_click
-       function="ToggleControl"
-       parameter="FSNetMapTempOnRez" />
-      <menu_item_check.on_enable
-       control="MiniMapObjects" />
-    </menu_item_check>
-    <menu_item_separator />
-    <menu_item_check
-     label="Property Lines"
-     name="Property Lines">
-      <menu_item_check.on_click
-       function="Minimap.ToggleOverlay"
-       parameter="MiniMapShowPropertyLines" />
-      <menu_item_check.on_check
-       control="MiniMapShowPropertyLines" />
-    </menu_item_check>
-    <menu_item_check
-     label="Parcels for Sale"
-     name="Parcels for Sale">
-      <menu_item_check.on_click
-       function="Minimap.ToggleOverlay"
-       parameter="MiniMapForSaleParcels" />
-      <menu_item_check.on_check
-       control="MiniMapForSaleParcels" />
-      <menu_item_check.on_enable
-       control="MiniMapShowPropertyLines" />
-    </menu_item_check>
-    <menu_item_separator />
-    <menu_item_check
-     label="Terrain Textures"
-     name="Terrain Textures">
-      <menu_item_check.on_click
-       function="Minimap.TextureType"
-       parameter="terrain" />
-      <menu_item_check.on_check
-       function="Minimap.CheckTextureType"
-       parameter="terrain" />
-    </menu_item_check>
-    <menu_item_check
-     label="World Map Textures"
-     name="World Map Textures">
-      <menu_item_check.on_click
-       function="Minimap.TextureType"
-       parameter="maptile" />
-      <menu_item_check.on_check
-       function="Minimap.CheckTextureType"
-       parameter="maptile" />
-    </menu_item_check>
-  </menu>
-=======
-    <menu_item_check
-     label="Zoom very close"
+    <menu_item_check
+     label="Very close"
      name="Zoom very close">
         <menu_item_check.on_check
          function="Minimap.Zoom.Check"
@@ -408,7 +286,7 @@
          parameter="very close" />
     </menu_item_check>
     <menu_item_check
-     label="Zoom close"
+     label="Close"
      name="Zoom close">
         <menu_item_check.on_check
          function="Minimap.Zoom.Check"
@@ -418,7 +296,7 @@
          parameter="close" />
     </menu_item_check>
     <menu_item_check
-     label="Zoom medium"
+     label="Medium (Default)"
      name="Zoom medium">
         <menu_item_check.on_check
          function="Minimap.Zoom.Check"
@@ -428,7 +306,7 @@
          parameter="medium" />
     </menu_item_check>
     <menu_item_check
-     label="Zoom far"
+     label="Far"
      name="Zoom far">
         <menu_item_check.on_check
          function="Minimap.Zoom.Check"
@@ -437,8 +315,98 @@
          function="Minimap.Zoom.Set"
          parameter="far" />
     </menu_item_check>
-	<menu_item_separator />
->>>>>>> b5406352
+  </menu>
+  <menu
+   label="Show"
+   name="Minimap Show">
+    <menu_item_check
+     label="Objects"
+     name="Objects">
+      <menu_item_check.on_click
+       function="ToggleControl"
+       parameter="MiniMapObjects" />
+      <menu_item_check.on_check
+       control="MiniMapObjects" />
+    </menu_item_check>
+    <menu_item_check
+     label="Physical Objects"
+     name="Physical Objects">
+      <menu_item_check.on_check
+       function="CheckControl"
+       parameter="FSNetMapPhysical" />
+      <menu_item_check.on_click
+       function="ToggleControl"
+       parameter="FSNetMapPhysical" />
+      <menu_item_check.on_enable
+       control="MiniMapObjects" />
+    </menu_item_check>
+    <menu_item_check
+	 label="Scripted Objects"
+	 name="Scripted Objects">
+      <menu_item_check.on_check
+       function="CheckControl"
+       parameter="FSNetMapScripted" />
+      <menu_item_check.on_click
+       function="ToggleControl"
+       parameter="FSNetMapScripted" />
+      <menu_item_check.on_enable
+       control="MiniMapObjects" />
+    </menu_item_check>
+    <menu_item_check
+     label="Temp On Rez Objects"
+     name="Temp On Rez Objects">
+      <menu_item_check.on_check
+       function="CheckControl"
+       parameter="FSNetMapTempOnRez" />
+      <menu_item_check.on_click
+       function="ToggleControl"
+       parameter="FSNetMapTempOnRez" />
+      <menu_item_check.on_enable
+       control="MiniMapObjects" />
+    </menu_item_check>
+    <menu_item_separator />
+    <menu_item_check
+     label="Property Lines"
+     name="Property Lines">
+      <menu_item_check.on_click
+       function="Minimap.ToggleOverlay"
+       parameter="MiniMapShowPropertyLines" />
+      <menu_item_check.on_check
+       control="MiniMapShowPropertyLines" />
+    </menu_item_check>
+    <menu_item_check
+     label="Parcels for Sale"
+     name="Parcels for Sale">
+      <menu_item_check.on_click
+       function="Minimap.ToggleOverlay"
+       parameter="MiniMapForSaleParcels" />
+      <menu_item_check.on_check
+       control="MiniMapForSaleParcels" />
+      <menu_item_check.on_enable
+       control="MiniMapShowPropertyLines" />
+    </menu_item_check>
+    <menu_item_separator />
+    <menu_item_check
+     label="Terrain Textures"
+     name="Terrain Textures">
+      <menu_item_check.on_click
+       function="Minimap.TextureType"
+       parameter="terrain" />
+      <menu_item_check.on_check
+       function="Minimap.CheckTextureType"
+       parameter="terrain" />
+    </menu_item_check>
+    <menu_item_check
+     label="World Map Textures"
+     name="World Map Textures">
+      <menu_item_check.on_click
+       function="Minimap.TextureType"
+       parameter="maptile" />
+      <menu_item_check.on_check
+       function="Minimap.CheckTextureType"
+       parameter="maptile" />
+    </menu_item_check>
+  </menu>
     <menu_item_check
        label="North at top"
        name="North at top">
@@ -459,16 +427,21 @@
              function="Minimap.MapOrientation.Set"
              parameter="camera_at_top" />
     </menu_item_check>
-	<menu_item_separator />
-    <menu_item_check
-     label="Show parcel boundaries"
-     name="Show parcel boundaries">
-        <menu_item_check.on_check
-         control="MiniMapShowPropertyLines" />
-        <menu_item_check.on_click
-         function="ToggleControl"
-         parameter="MiniMapShowPropertyLines" />
-    </menu_item_check>
+    <menu_item_check
+       label="Auto-center map"
+       name="Auto-center map">
+          <menu_item_check.on_check
+             control="MiniMapAutoCenter" />
+          <menu_item_check.on_click
+             function="ToggleControl"
+             parameter="MiniMapAutoCenter" />
+    </menu_item_check>
+    <menu_item_call
+       label="Re-center map"
+       name="Re-center map">
+          <menu_item_call.on_click
+             function="Minimap.Center.Activate" />
+    </menu_item_call>
     <menu
      label="Chat Distance Rings"
      name="Chat Distance Rings Menu">
@@ -511,39 +484,18 @@
       </menu_item_check>
     </menu>
     <menu_item_separator />
-    <menu_item_check
-     label="Auto-center map"
-     name="Auto-center map">
-        <menu_item_check.on_check
-         control="MiniMapAutoCenter" />
-        <menu_item_check.on_click
-         function="ToggleControl"
-         parameter="MiniMapAutoCenter" />
-    </menu_item_check>
-    <menu_item_separator />
-    <menu_item_call
-     label="Re-center map"
-     name="Re-center map">
-        <menu_item_call.on_click
-         function="Minimap.Center.Activate" />
-    </menu_item_call>
-    <menu_item_call
-<<<<<<< HEAD
-     label="Place Profile"
-     name="Place Profile">
-=======
-     label="Stop tracking"
-     name="Stop tracking">
->>>>>>> b5406352
-        <menu_item_call.on_click
-         function="Minimap.ShowProfile"
-         parameter="place" />
-    </menu_item_call>
     <menu_item_call
      label="About Land"
      name="About Land">
         <menu_item_call.on_click
          function="Minimap.AboutLand" />
+    </menu_item_call>
+    <menu_item_call
+     label="Place Profile"
+     name="Place Profile">
+        <menu_item_call.on_click
+         function="Minimap.ShowProfile"
+         parameter="place" />
     </menu_item_call>
     <menu_item_call
      label="World Map"
