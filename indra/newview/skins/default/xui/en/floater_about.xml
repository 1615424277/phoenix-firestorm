--- conflicted
+++ resolved
@@ -9,79 +9,7 @@
  save_rect="true"
  title="About [APP_NAME]"
  width="470">
-<<<<<<< HEAD
-  <floater.string
-     name="AboutHeader">
-[APP_NAME] [VIEWER_VERSION_0].[VIEWER_VERSION_1].[VIEWER_VERSION_2] ([VIEWER_VERSION_3]) [BUILD_DATE] [BUILD_TIME] ([CHANNEL]) [BUILD_TYPE]
-[[VIEWER_RELEASE_NOTES_URL] Release Notes]
-
-</floater.string>
-  <floater.string
-     name="AboutCompiler">
-Built with [COMPILER] version [COMPILER_VERSION]
-
-</floater.string>
-  <floater.string
-     name="AboutPosition">
-You are at [POSITION_LOCAL_0,number,1], [POSITION_LOCAL_1,number,1], [POSITION_LOCAL_2,number,1] in [REGION] located at &lt;nolink&gt;[HOSTNAME]&lt;/nolink&gt; ([HOSTIP])
-SLURL: &lt;nolink&gt;[SLURL]&lt;/nolink&gt;
-(global coordinates [POSITION_0,number,1], [POSITION_1,number,1], [POSITION_2,number,1])
-[SERVER_VERSION]
-[SERVER_RELEASE_NOTES_URL]
-
-</floater.string>
-  <!-- *NOTE: Do not translate text like GPU, Graphics Card, etc -
-       Most PC users who know what these mean will be used to the English versions,
-       and this info sometimes gets sent to support. -->
-  <floater.string
-     name="AboutSystem">
-CPU: [CPU]
-Memory: [MEMORY_MB] MB
-OS Version: [OS_VERSION]
-Graphics Card Vendor: [GRAPHICS_CARD_VENDOR]
-Graphics Card: [GRAPHICS_CARD]
-</floater.string>
-  <floater.string
-     name="AboutDriver">
-Windows Graphics Driver Version: [GRAPHICS_DRIVER_VERSION]
-</floater.string>
-  <floater.string
-     name="AboutLibs">
-OpenGL Version: [OPENGL_VERSION]
-
-RestrainedLove API: [RLV_VERSION]
-libcurl Version: [LIBCURL_VERSION]
-J2C Decoder Version: [J2C_VERSION]
-Audio Driver Version: [AUDIO_DRIVER_VERSION]
-Qt Webkit Version: [QT_WEBKIT_VERSION]
-Voice Server Version: [VOICE_VERSION]
-</floater.string>
-  <floater.string
-     name="AboutSettings">
-Settings mode: [MODE]
-Viewer Skin: [SKIN] ([THEME])
-Font Used: [FONT] ([FONT_SCREEN_DPI])
-Draw distance: [DRAW_DISTANCE]
-Bandwidth: [BANDWIDTH]
-LOD factor: [LOD]
-Render quality: [RENDERQUALITY]
-Texture memory: [TEXTUREMEMORY] MB ([TEXTUREMEMORYMULTIPLIER])
-</floater.string>
-  <floater.string
-     name="none">
-      (none)
-  </floater.string>
-  <floater.string
-     name="AboutTraffic">
-Packets Lost: [PACKETS_LOST,number,0]/[PACKETS_IN,number,0] ([PACKETS_PCT,number,1]%)
-</floater.string>
-<floater.string
-     name="ErrorFetchingServerReleaseNotesURL">
-Error fetching server release notes URL.
-</floater.string>
-=======
   
->>>>>>> cb917083
   <tab_container
     follows="all" 
     top="20"
