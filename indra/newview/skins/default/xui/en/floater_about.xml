<?xml version="1.0" encoding="utf-8" standalone="yes" ?>
<floater
 positioning="centered"
 legacy_header_height="18"
 height="600"
 layout="topleft"
 name="floater_about"
 help_topic="floater_about"
 save_rect="true"
 title="About [APP_NAME]"
 width="515">
  
  <tab_container
    follows="all" 
    top="20"
    left="7"
    height="572" 
    width="501" 
    name="about_tab"
    tab_position="top">
    <panel
      border="true" 
      label="Info"
      help_topic="about_support_tab"
      name="support_panel">
      <text
        follows="top|left|right"
        font="SansSerif"
        height="30"
        layout="topleft"
        left="11"
        name="support_intro"
        top="16"
        width="434"
        wrap="true">
For the latest information about Firestorm, visit 
https://www.firestormviewer.org
      </text>
      <text_editor
        parse_urls="true"
        follows="top|left"
        font="SansSerif"
        height="468"
        bg_readonly_color="Transparent"
        left="5"
        max_length="65536"
        name="support_editor"
        top_pad="5"
        width="489"
        word_wrap="true" />
      <button
        follows="left|top" 
        label="Copy to Clipboard"
        name="copy_btn"
        left="5"
        top_pad="5"
        height="25"
        width="180" />
    </panel>
    <panel
      border="true"
      label="Linden Lab Credits"
      help_topic="about_credits_tab"
      name="credits_panel">
      <text
        follows="top|left|right"
        height="70"
        layout="topleft"
        left="4"
        name="linden_intro"
        top="16"
        width="489"
        wrap="true">
Firestorm would not be possible without the decision from Linden Lab to make their Second Life viewer source code available.

Second Life is brought to you by the Lindens, 
with open source contributions from:
      </text>
      <text_editor
       enabled="false"
       follows="top|left"
       height="458"
       bg_readonly_color="Transparent"
       text_color="LtGray"
       max_length="65536"
       name="contrib_names"
       top_pad="5"
       width="476"
       word_wrap="true">
Dummy Name replaced at run time
      </text_editor>
    </panel>
    <panel
      height="910"
      border="true"
      label="Firestorm Credits"
      help_topic="about_fscredits_tab"
      name="fs_credits_panel">
        <scroll_container
         follows="all"
         layout="topleft"
         left="0"
         name="fs_credits_scroll_container"
         reserve_scroll_corner="false"
         top="16"
         bottom="-1"
         right="-4">
            <panel
             name="fs_credits_scroll_container_content_panel"
             follows="left|top"
             layout="topleft"
             min_height="300"
             top="0"
             background_visible="false"
             left="0"
             right="-15"
             bottom="-1">
                <text
                 follows="top|left|right"
                 height="102"
                 layout="topleft"
                 left="5"
                 name="firestorm_intro"
                 top="0"
                 width="450"
                 wrap="true">
Firestorm is a community development project to improve the SecondLife(tm) Viewer experience. We package contributions from various community developers along with code from Linden Lab and ourselves to bring you a quality, feature-rich viewer experience backed up by a large volunteer support team. Firestorm is brought to you by The Phoenix Firestorm Project, Inc., a non-profit organization.

The Firestorm Development Team:
                </text>
                <text
                 enabled="false"
                 follows="top|left"
                 height="70"
                 bg_readonly_color="Transparent"
                 left="5"
                 text_color="LtGray"
                 max_length="65536"
                 name="firestorm_names"
                 top_pad="4"
                 width="450"
                 wrap="true">
Ansariel Hiller, ArminWeatherHax, Arrehn Oberlander, Beq Janus, Cinder Roxley, Holy Gavenkrantz, Jessica Lyon, Kadah Coba, Kitty Barnett, Liny Odell, LordGregGreg Back, Mobius Ryba, Nicky Dasmijn, PanteraPolnocy, ScentualLust, Selo Jacobus, Tankmaster Finesmith, Techwolf Lupindo, Tonya Souther, Tozh Taurog, Vortex Saito, WoLf Loonie, Wolfspirit Magic and Zi Ree.
                </text>
                <text
                 follows="top|left"
                 height="15"
                 layout="topleft"
                 left="5"
                 name="fs_contrib_intro"
                 top_pad="8"
                 width="450"
                 wrap="true">
Additional code generously contributed to Firestorm by:
                </text>
                <text
                 enabled="false"
                 follows="top|left"
                 height="215"
                 bg_readonly_color="Transparent"
                 left="5"
                 text_color="LtGray"
                 max_length="65536"
                 name="fs_contrib_names"
                 top_pad="4"
                 width="450"
                 wrap="true">
Albatroz Hird, Alexie Birman, Andromeda Rage, Angeldark Raymaker, Angus Boyd, Animats, Armin Weatherwax, Beq Janus, Casper Warden, Chalice Yao, Chaser Zaks, Chorazin Allen, Cron Stardust, Damian Zhaoying, Dan Threebeards, Dawa Gurbux, Denver Maksim, Drake Arconis, Felyza Wishbringer, f0rbidden, Fractured Crystal, Geenz Spad, Gibson Firehawk, Hitomi Tiponi, Inusaito Sayori, Jean Severine, Katharine Berry, Kittin Ninetails, Kool Koolhoven, Lance Corrimal, Lassie, Latif Khalifa, Laurent Bechir, Magne Metaverse LLC, Magus Freston, Manami Hokkigai, MartinRJ Fayray, McCabe Maxstead, Melancholy Lemon, Melysmile, Mimika Oh, Mister Acacia, MorganMegan, Morgan Pennent, mygoditsfullofstars, Mysty Saunders, Nagi Michinaga, Name Short, nhede Core, NiranV Dean, Nogardrevlis Lectar, Oren Hurvitz, Paladin Forzane, paperwork, Penny Patton, Peyton Menges, programmtest, Qwerty Venom, Rebecca Ashbourne, Revolution Smythe, Romka Swallowtail, Sahkolihaa Contepomi, sal Kaligawa, Samm Florian, Satomi Ahn, Sei Lisa, Sempervirens Oddfellow, Shin Wasp, Shyotl Kuhr, Sione Lomu, Skills Hak, StarlightShining, Sunset Faulkes, Testicular Slingshot, Thickbrick Sleaford, Ubit Umarov, Vaalith Jinn, Vincent Sylvester, Whirly Fizzle, Xenhat Liamano, Zwagoth Klaar and others.
                </text>
                <text
                 follows="top|left"
                 height="35"
                 layout="topleft"
                 left="5"
                 name="fs_support_intro"
                 top_pad="8"
                 width="450"
                 wrap="true">
Special thanks to our Firestorm Support Team, Beta Testers, wiki editors, educators and translators:
                </text>
                <text
                 enabled="false"
                 follows="top|left"
                 height="275"
                 bg_readonly_color="Transparent"
                 left="5"
                 text_color="LtGray"
                 max_length="65536"
                 name="fs_trans_names"
                 top_pad="4"
                 width="450"
                 word_wrap="true">
Afrika Burton, Albatroz Hird, Alexru Resident, alison Seesaw, AnaLucia Loon, Angell Airy, Annuccia Resident, Annuccia Vuckovic, Anubi Alter, Atthosz Amiot, Ayelin Ethaniel, Basement Desade, Bia Scribe, Bluezy Bleac, Clarke2, Christy Mansbridge, Chymy India, Cordoba Cluny, Damian Zhaoying, DARK Mirabella, Emmanuella Checchinato, Ed Merryman, Enigma Conundrum, Eressea Karsin, Erick Gregan, F0RBIDDEN, Fabry String, Fetish3d, Flandria Connolly, Foksy, FreeSpirit Simmering, Gee McAuley, Greatfox Snowpaw, Gweneth Lange, Hatake Kohime, Hiroshi Kumaki, Hope Dreier, Jodi Nikolaidis, JogiTE Clip, Kool Koolhoven, Kosmox Voom, Lachrimo Skytower, Lalwende Leakey, Landaree Levee, Lassie, Lette Ponnier, Lina Pussycat, Lyn Mimistrobell, Marianne Qunhua, Marybeth Oceanlane, Mel Hinarada, Mickeala Praga, Miller Thor, Miro Collas, Mister Acacia, Morgause Whiteberry, Mysty Saunders, Nano Bouscario, narcisssia McMahon, Natem Andel, Nicoletta Schnute, Nisa Maverick, NogarDrevlis Lectar, Norton Burns, PanteraPolnocy, Peewee Musytari, Pisano Smit, PixelProphet Lane, Pol Xaron, Poledra Behemoth, Programmtest, Rander Teskat, Ricky Munz, Riku Highfield, RINOBIT Footman, Robert0 Siamendes, Roth Grut, Sabah Back, SaHaRa Connor, Selene Gregoire, Selo Jacobus, silvanaf Demina, Sniper Siemans, Spartaco Zemenis, Spino Forcella, Srilania Svoboda, Sunset Faulkes, Tanja Levenque, TankMaster Finesmith, Tarlyn Dagger, Thea Brianna, Toy Wylie, Whirly Fizzle, Willow Wilder, Wolfspirit Magic and XLR8RRICK Hudson.
                </text>
                <text
                 follows="top|left"
                 height="78"
                 layout="topleft"
                 left="5"
                 name="fs_art_intro"
                 top_pad="8"
                 width="450"
                 wrap="true">
Firestorm includes Starlight, modified for Firestorm. It is provided by residents for residents, with the intention of providing an alternative, brighter, and hopefully easier to use interface. For further details see &lt;nolink&gt;https://wiki.secondlife.com/wiki/Viewer_Skins/Starlight&lt;/nolink&gt;.

UI Artists and Designers:
                </text>
                <text
                 enabled="false"
                 follows="top|left"
                 height="85"
                 bg_readonly_color="Transparent"
                 left="5"
                 text_color="LtGray"
                 max_length="65536"
                 name="fs_artists_names"
                 top_pad="4"
                 width="450"
                 wrap="true">
Adam Frisby, Alexandrea Fride, DarkAgent Baphomet, David Rowe, Digital Scribe, Hitomi Tiponi, Hugh Helendale, KirstenLee Cinquetti, Mobius Ryba, Nadin, Naomah Beaumont, Paladin Forzane, psi Merlin, samm florian, Sammie Benoir, Tommi Waydelich and Vincent Nacon.
                </text>
            </panel>
        </scroll_container>
    </panel>
    <panel
      border="true"
      label="Licenses"
      help_topic="about_licenses_tab"
      name="licenses_panel">
      <text_editor
       enabled="false"
       follows="left|top"
       height="532"
       bg_readonly_color="Transparent"
       left="4"
       text_color="LtGray"
       max_length="65536"
       name="licenses_editor"
       top="16"
       width="474"
       word_wrap="true">
3Dconnexion SDK Copyright (C) 1992-2009 3Dconnexion
APR Copyright (C) 2011 The Apache Software Foundation
Collada DOM Copyright 2006 Sony Computer Entertainment Inc.
cURL Copyright (C) 1996-2010, Daniel Stenberg, (daniel@haxx.se)
DBus/dbus-glib Copyright (C) 2002, 2003 CodeFactory AB / Copyright (C) 2003, 2004 Red Hat, Inc.
expat Copyright (C) 1998, 1999, 2000 Thai Open Source Software Center Ltd.
FMOD Sound System, Copyright (C) Firelight Technologies Pty, Ltd., 1994-2020
FreeType Copyright (C) 1996-2002, 2006 David Turner, Robert Wilhelm, and Werner Lemberg.
GL Copyright (C) 1999-2004 Brian Paul.
GLOD Copyright (C) 2003-04 Jonathan Cohen, Nat Duca, Chris Niski, Johns Hopkins University and David Luebke, Brenden Schubert, University of Virginia.
Havok.com(TM) Copyright (C) 1999-2001, Telekinesys Research Limited.
HACD Copyright (C) 2011, Khaled Mamou (kmamou@gmail.com)
jpeg2000 Copyright (C) 2001, David Taubman, The University of New South Wales (UNSW)
jpeglib Copyright (C) 1991-1998, Thomas G. Lane.
meshoptimizer Copyright (c) 2016-2021 Arseny Kapoulkine
ogg/vorbis Copyright (C) 2002, Xiphophorus
OpenSSL Copyright (C) 1998-2008 The OpenSSL Project.
PCRE Copyright (c) 1997-2012 University of Cambridge
SDL Copyright (C) 1997, 1998, 1999, 2000, 2001, 2002 Sam Lantinga
SSLeay Copyright (C) 1995-1998 Eric Young (eay@cryptsoft.com)
xmlrpc-epi Copyright (C) 2000 Epinions, Inc.
<<<<<<< HEAD
=======
xxHash Copyright (C) 2012-2020 Yann Collet.
>>>>>>> b5f40c06
zlib Copyright (C) 1995-2012 Jean-loup Gailly and Mark Adler.
Some icons by Joseph Wain / glyphish.com

Second Life Viewer uses Havok (TM) Physics. (c)Copyright 1999-2010 Havok.com Inc. (and its Licensors). All Rights Reserved. See www.havok.com for details.

This software contains source code provided by NVIDIA Corporation.

All rights reserved. See licenses.txt for details.

Voice chat Audio coding: Polycom(R) Siren14(TM) (ITU-T Rec. G.722.1 Annex C)
      </text_editor>
      </panel>
    </tab_container>
</floater><|MERGE_RESOLUTION|>--- conflicted
+++ resolved
@@ -260,10 +260,7 @@
 SDL Copyright (C) 1997, 1998, 1999, 2000, 2001, 2002 Sam Lantinga
 SSLeay Copyright (C) 1995-1998 Eric Young (eay@cryptsoft.com)
 xmlrpc-epi Copyright (C) 2000 Epinions, Inc.
-<<<<<<< HEAD
-=======
 xxHash Copyright (C) 2012-2020 Yann Collet.
->>>>>>> b5f40c06
 zlib Copyright (C) 1995-2012 Jean-loup Gailly and Mark Adler.
 Some icons by Joseph Wain / glyphish.com
 
