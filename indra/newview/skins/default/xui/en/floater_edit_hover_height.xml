--- conflicted
+++ resolved
@@ -4,28 +4,18 @@
  legacy_header_height="18"
  can_minimize="true"
  can_close="true"
-<<<<<<< HEAD
  can_resize="true"
- min_height="55"
+ min_height="75"
  min_width="515"
- height="55"
-=======
- can_resize="false"
- height="80"
- width="515"
->>>>>>> 7b022144
+ height="75"
  layout="topleft"
  name="HoverHeight"
  single_instance="true"
  help_topic="hover_height"
  save_rect="true"
  save_visibility="true"
-<<<<<<< HEAD
  title="Set Hover Height"
  width="515">
-=======
- title="SET HOVER HEIGHT">
->>>>>>> 7b022144
       <slider
      enabled="false"
      decimal_digits="3"
@@ -47,9 +37,9 @@
      control_name="HoverHeightAffectsCamera"
      follows="all"
      height="15"
-     label="Bind Camera view"
+     label="Affect Camera view"
      layout="topleft"
      name="BindCameraCheck"
-     top_pad="7"
+     top_pad="10"
      width="237"/>
 </floater>