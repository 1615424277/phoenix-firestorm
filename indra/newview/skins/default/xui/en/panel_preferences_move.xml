--- conflicted
+++ resolved
@@ -6,7 +6,6 @@
  layout="topleft"
  left="1"
  top="1"
-<<<<<<< HEAD
  width="540"
  label="Move"
  name="move_panel">
@@ -499,16 +498,6 @@
          left_delta="0"
          name="LetterKeysAffectsMovementNotFocusChatBar"
          width="180"
-         top_pad="0"/>
-        <check_box
-         control_name="FSUseAzertyKeyboardLayout"
-         follows="left|top"
-         height="20"
-         label="Use AZERTY keyboard layout"
-         layout="topleft"
-         left_delta="0"
-         name="FSUseAzertyKeyboardLayout"
-         width="400"
          top_pad="0"/>
         <check_box
          control_name="AllowTapTapHoldRun"
@@ -641,70 +630,6 @@
          width="237"
          top_pad="0"/>
 
-        <text
-         follows="left|top"
-         type="string"
-         length="1"
-         height="10"
-         layout="topleft"
-         left="10"
-         name="single_click_action_lbl"
-         width="150"
-         top_pad="20">
-         Single click on land:
-        </text>
-        <combo_box
-         height="23"
-         layout="topleft"
-         left_pad="10"
-         top_delta="-6"
-         name="single_click_action_combo"
-         width="200">
-            <combo_box.item
-             label="No action"
-             name="0"
-             value="0"/>
-            <combo_box.item
-             label="Move to clicked point"
-             name="1"
-             value="1"/>
-            <combo_box.commit_callback
-             function="Pref.ClickActionChange"/>
-        </combo_box>
-        <text
-         follows="left|top"
-         type="string"
-         length="1"
-         height="10"
-         layout="topleft"
-         left="10"
-         name="double_click_action_lbl"
-         width="150"
-         top_pad="10">
-         Double click on land:
-        </text>
-        <combo_box
-         height="23"
-         layout="topleft"
-         left_pad="10"
-         top_delta="-6"
-         name="double_click_action_combo"
-         width="200">
-            <combo_box.item
-             label="No action"
-             name="0"
-             value="0"/>
-            <combo_box.item
-             label="Move to clicked point"
-             name="1"
-             value="1"/>
-            <combo_box.item
-             label="Teleport to clicked point"
-             name="2"
-             value="2"/>
-            <combo_box.commit_callback
-             function="Pref.ClickActionChange"/>
-        </combo_box>
         <button
          follows="top|left"
          height="23"
@@ -941,204 +866,4 @@
 
 	 </panel>
 </tab_container>
-=======
- width="517">
-  <icon
-     follows="left|top"
-     height="18"
-     image_name="Cam_FreeCam_Off"
-     layout="topleft"
-     name="camera_icon"
-     mouse_opaque="false"
-     visible="true"
-     width="18"
-     left="30"
-     top="10"/>
-  <slider
-   can_edit_text="true"
-   control_name="CameraAngle"
-   decimal_digits="2"
-   follows="left|top"
-   height="16"
-   increment="0.025"
-   initial_value="1.57"
-   layout="topleft"
-   label_width="100"
-   label="View angle"
-   left_pad="30"
-   max_val="2.97"
-   min_val="0.17"
-   name="camera_fov"
-   show_text="false"
-   width="240" />
-  <slider
-   can_edit_text="true"
-   control_name="CameraOffsetScale"
-   decimal_digits="2"
-   follows="left|top"
-   height="16"
-   increment="0.025"
-   initial_value="1"
-   layout="topleft"
-   label="Distance"
-   left_delta="0"
-   label_width="100"
-   max_val="3"
-   min_val="0.5"
-   name="camera_offset_scale"
-   show_text="false"
-   width="240"
-   top_pad="5"/>
-  <text
-  follows="left|top"
-  type="string"
-  length="1"
-  height="10"
-  left="80"
-  name="heading2"
-  width="270"
-  top_pad="5">
-    Automatic position for:
-  </text>
-  <check_box
-     control_name="EditCameraMovement"
-     height="20"
-     follows="left|top"
-     label="Build/Edit"
-     layout="topleft"
-     left_delta="30"
-     name="edit_camera_movement"
-     tool_tip="Use automatic camera positioning when entering and exiting edit mode"
-     width="280"
-     top_pad="5" />
-  <check_box
-   control_name="AppearanceCameraMovement"
-   follows="left|top"
-   height="16"
-   label="Appearance"
-   layout="topleft"
-   name="appearance_camera_movement"
-   tool_tip="Use automatic camera positioning while in edit mode"
-   width="242" />
-  <icon
-	 follows="left|top"
-	 height="18"
-	 image_name="Move_Walk_Off"
-   layout="topleft"
-	 name="avatar_icon"
-	 mouse_opaque="false"
-	 visible="true"
-	 width="18"
-   top_pad="10"
-   left="30" />
-  <text
-   follows="left|top"
-   type="string"
-   length="1"
-   height="10"
-   layout="topleft"
-   left="78"
-   name="keyboard_lbl"
-   width="270"
-   top_delta="2">
-    Keyboard:
-  </text>
-  <check_box
-   control_name="ArrowKeysAlwaysMove"
-   follows="left|top"
-   height="20"
-   label="Arrow keys always move me"
-   layout="topleft"
-   left_delta="5"
-   name="arrow_keys_move_avatar_check"
-   width="237"
-   top_pad="5"/>
-  <check_box
-   control_name="AllowTapTapHoldRun"
-   follows="left|top"
-   height="20"
-   label="Tap-tap-hold to run"
-   layout="topleft"
-   left_delta="0"
-   name="tap_tap_hold_to_run"
-   width="237"
-   top_pad="0"/>
-  <check_box
-   control_name="AutomaticFly"
-   follows="left|top"
-   height="20"
-   label="Hold jump or crouch key to start or stop flying"
-   layout="topleft"
-   left_delta="0"
-   name="automatic_fly"
-   width="237"
-   top_pad="0"/>
-  <text
-   follows="left|top"
-   type="string"
-   length="1"
-   height="10"
-   layout="topleft"
-   left="78"
-   name="mouse_lbl"
-   width="270"
-   top_pad="15">
-    Mouse:
-  </text>
-  <check_box
-   control_name="FirstPersonAvatarVisible"
-   follows="left|top"
-   height="20"
-   label="Show me in Mouselook"
-   layout="topleft"
-   left_delta="5"
-   name="first_person_avatar_visible"
-   top_pad="5"
-   width="256" />
-  <text
-   type="string"
-   length="1"
-   follows="left|top"
-   height="15"
-   layout="topleft"
-   left_delta="3"
-   name=" Mouse Sensitivity"
-   top_pad="10"
-   width="160"
-   wrap="true">
-    Mouselook mouse sensitivity:
-  </text>
-  <slider
-   control_name="MouseSensitivity"
-   follows="left|top"
-   height="15"
-   initial_value="2"
-   layout="topleft"
-   show_text="false"
-   left_pad="0"
-   max_val="15"
-   name="mouse_sensitivity"
-   top_delta="-1"
-   width="115" />
-  <check_box
-   control_name="InvertMouse"
-   height="16"
-   label="Invert"
-   layout="topleft"
-   left_pad="2"
-   name="invert_mouse"
-   top_delta="0"
-   width="128" />
-  <button
-   height="23"
-   label="Other Devices"
-   left="30"
-   name="joystick_setup_button"
-   top="30"
-   width="155">
-    <button.commit_callback
-     function="Floater.Show"
-     parameter="pref_joystick" />
-  </button>
->>>>>>> 6ba0b97c
 </panel>