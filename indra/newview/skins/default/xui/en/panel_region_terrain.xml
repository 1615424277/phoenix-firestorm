<?xml version="1.0" encoding="utf-8" standalone="yes"?>
<panel
 border="true"
 follows="top|left"
 height="460"
 help_topic="panel_region_terrain_tab"
 label="Terrain"
 layout="topleft"
 left="0"
 name="Terrain"
 top="320"
 width="480">
    <text
     follows="left|top"
     font="SansSerif"
     height="20"
     layout="topleft"
     left="10"
     name="region_text_lbl"
     top="10"
     width="100">
        Region:
    </text>
    <text
     follows="left|top"
     font="SansSerif"
     height="20"
     layout="topleft"
     left_delta="50"
     name="region_text"
     top_delta="0"
     width="400">
        unknown
    </text>
    <spinner
     follows="left|top"
     height="20"
     label="Water Height"
     label_width="120"
     layout="topleft"
     left="15"
     max_val="100"
     name="water_height_spin"
     top="40"
     width="180" />
    <spinner
     follows="left|top"
     height="20"
     increment="0.2"
     label="Terrain Raise Limit"
     label_width="120"
     layout="topleft"
     left="240"
     max_val="100"
     name="terrain_raise_spin"
     top="40"
     width="180" />
    <spinner
     follows="left|top"
     height="20"
     increment="0.2"
     label="Terrain Lower Limit"
     label_width="120"
     layout="topleft"
     left="240"
     max_val="0"
     min_val="-100"
     name="terrain_lower_spin"
     top="60"
     width="180" />
    <view_border
     bevel_style="none"
     follows="top|left"
     height="60"
     layout="topleft"
     left="8"
     top="30"
     width="460" />
    <text
     type="string"
     length="1"
     halign="left"
     valign="center"
     follows="left|top"
     height="20"
     layout="topleft"
     name="detail_texture_text"
<<<<<<< HEAD
     top="110"
     width="450">
        Terrain Textures (1024x1024, 24 bit .tga files)
=======
     left="10"
     top="105"
     width="170">
        Terrain Textures
>>>>>>> 6fba1530
    </text>
    <text
     type="string"
     length="1"
     halign="left"
     valign="center"
     follows="left|top"
     height="20"
     layout="topleft"
     name="detail_material_text"
     left="10"
     top="105"
     width="170">
        Terrain Materials
    </text>
    <check_box
     height="20"
     halign="left"
     valign="center"
     follows="left|top"
     layout="topleft"
     top_delta="1"
     left_delta="180"
     label="PBR Metallic Roughness"
     name="terrain_material_type"
     tool_tip="If checked, use PBR Metallic Roughness materials for terrain. Otherwise, use textures."
     left_pad="2"
     width="200" />
    <texture_picker
     follows="left|top"
     height="100"
     layout="topleft"
     left="10"
     name="texture_detail_0"
     default_image_id="0bc58228-74a0-7e83-89bc-5c23464bcec5"
     top_delta="30"
     width="100" />
    <texture_picker
     follows="top"
     height="100"
     layout="topleft"
     left_pad="10"
     name="texture_detail_1"
     default_image_id="63338ede-0037-c4fd-855b-015d77112fc8"
     top_delta="0"
     width="100" />
    <texture_picker
     follows="left|top"
     height="100"
     layout="topleft"
     left_pad="10"
     name="texture_detail_2"
     default_image_id="303cd381-8560-7579-23f1-f0a880799740"
     top_delta="0"
     width="100" />
    <texture_picker
     follows="left|top"
     height="100"
     layout="topleft"
     left_pad="10"
     name="texture_detail_3"
     default_image_id="53a2f406-4895-1d13-d541-d2e3b86bc19c"
     top_delta="0"
     width="100" />
    <texture_picker
     visible="false"
     follows="left|top"
     height="100"
     layout="topleft"
     left="10"
     name="material_detail_0"
     pick_type="material"
     default_image_id="968cbad0-4dad-d64e-71b5-72bf13ad051a"
     top_delta="0"
     width="100" />
    <texture_picker
     visible="false"
     follows="left|top"
     height="100"
     layout="topleft"
     left_pad="10"
     name="material_detail_1"
     pick_type="material"
     default_image_id="968cbad0-4dad-d64e-71b5-72bf13ad051a"
     top_delta="0"
     width="100" />
    <texture_picker
     visible="false"
     follows="left|top"
     height="100"
     layout="topleft"
     left_pad="10"
     name="material_detail_2"
     pick_type="material"
     default_image_id="968cbad0-4dad-d64e-71b5-72bf13ad051a"
     top_delta="0"
     width="100" />
    <texture_picker
     visible="false"
     follows="left|top"
     height="100"
     layout="topleft"
     left_pad="10"
     name="material_detail_3"
     pick_type="material"
     default_image_id="968cbad0-4dad-d64e-71b5-72bf13ad051a"
     top_delta="0"
     width="100" />
    <text
     type="string"
     length="1"
     follows="left|top"
     height="20"
     layout="topleft"
     left="10"
     name="height_text_lbl"
     top_delta="90"
     width="65">
        1 (Low)
    </text>
    <text
     type="string"
     length="1"
     follows="left|top"
     height="20"
     layout="topleft"
     left_pad="45"
     name="height_text_lbl2"
     top_delta="0"
     width="100">
        2
    </text>
    <text
     type="string"
     length="1"
     follows="left|top"
     height="20"
     layout="topleft"
     left_pad="10"
     name="height_text_lbl3"
     top_delta="0"
     width="100">
        3
    </text>
    <text
     type="string"
     length="1"
     follows="left|top"
     height="20"
     layout="topleft"
     left_pad="10"
     name="height_text_lbl4"
     top_delta="0"
     width="100">
        4 (High)
    </text>
    <text
     type="string"
     length="1"
     follows="left|top"
     height="20"
     layout="topleft"
     left="10"
     name="height_text_lbl5"
     top_delta="30"
     width="300">
        Texture Elevation Ranges
    </text>
    <text
     visible="false"
     type="string"
     length="1"
     follows="left|top"
     height="20"
     layout="topleft"
     left="10"
     name="height_text_lbl5_material"
     top_delta="0"
     width="300">
        Material Elevation Ranges
    </text>
    <text
     follows="left|top"
     height="20"
     layout="topleft"
     left="10"
     name="height_text_lbl10"
     top_delta="30"
     width="200"
     word_wrap="true">
      These values represent the blend range for the textures above.
    </text>
    <text
     visible="false"
     follows="left|top"
     height="20"
     layout="topleft"
     left="10"
     name="height_text_lbl10_material"
     top_delta="0"
     width="200"
     word_wrap="true">
      These values represent the blend range for the materials above.
    </text>
    <text
       follows="left|top"
       height="60"
       layout="topleft"
       left_delta="0"
       name="height_text_lbl11"
       top_delta="32"
       width="200"
       word_wrap="true">
        Measured in meters, the LOW value is the MAXIMUM height of Texture #1, and the HIGH value is the MINIMUM height of Texture #4.
    </text>
    <text
       visible="false"
       follows="left|top"
       height="60"
       layout="topleft"
       left_delta="0"
       name="height_text_lbl11_material"
       top_delta="0"
       width="200"
       word_wrap="true">
        Measured in meters, the LOW value is the MAXIMUM height of Material #1, and the HIGH value is the MINIMUM height of Material #4.
    </text>
    <text
     follows="left|top"
     height="20"
     layout="topleft"
     left="270"
     name="height_text_lbl6"
     top="250"
     width="100">
        Northwest
    </text>
    <text
     follows="left|top"
     height="20"
     layout="topleft"
     left_pad="10"
     name="height_text_lbl7"
     top_delta="0"
     width="100">
        Northeast
    </text>
<!--  northwest low-->
     <spinner
      follows="left|top"
      height="20"
      increment="0.5"
      label="Low"
      label_width="37"
      layout="topleft"
      left="230"
      max_val="500"
      min_val="-500"
      name="height_start_spin_1"
      top_delta="15"
      width="100" />  
<!--    northeast low-->
      <spinner
       follows="left|top"
       height="20"
       increment="0.5"
       label="Low"
       label_width="37"
       layout="topleft"
       left_pad="10"
       max_val="500"
       min_val="-500"
       name="height_start_spin_3"
       top_delta="0"
       width="100" />
<!--  northwest high-->
     <spinner
      follows="left|top"
      height="20"
      increment="0.5"
      label="High"
      label_width="37"
      layout="topleft"
      left="230"
      max_val="500"
      min_val="-500"
      name="height_range_spin_1"
      top_delta="20"
      width="100" />
<!--  northeast high-->
    <spinner
       follows="left|top"
       height="20"
       increment="0.5"
       label="High"
       label_width="37"
       layout="topleft"
       left_pad="10"
       max_val="500"
       min_val="-500"
       name="height_range_spin_3"
       top_delta="0"
       width="100" />
    <text
     follows="left|top"
     height="20"
     layout="topleft"
     left="270"
     name="height_text_lbl8"
     top_pad="10"
     width="100">
        Southwest
    </text>
    <text
     follows="left|top"
     height="20"
     layout="topleft"
     left_pad="10"
     name="height_text_lbl9"
     top_delta="0"
     width="100">
        Southeast
    </text>
<!--  southwest low-->
    <spinner
     follows="left|top"
     height="20"
     increment="0.5"
     label="Low"
     label_width="37"
     layout="topleft"
     left="230"
     max_val="500"
     min_val="-500"
     name="height_start_spin_0"
     top_delta="15"
     width="100" />
<!--  southeast low-->
    <spinner
     follows="left|top"
     height="20"
     increment="0.5"
     label="Low"
     label_width="37"
     layout="topleft"
     left_pad="10"
     max_val="500"
     min_val="-500"
     name="height_start_spin_2"
     top_delta="0"
     width="100" />
<!--southwest high-->
    <spinner
     follows="left|top"
     height="20"
     increment="0.5"
     label="High"
     label_width="37"
     layout="topleft"
     left="230"
     max_val="500"
     min_val="-500"
     name="height_range_spin_0"
     top_delta="20"
     width="100" />
<!--  southeast high-->
    <spinner
     follows="left|top"
     height="20"
     increment="0.5"
     label="High"
     label_width="37"
     layout="topleft"
     left_pad="10"
     max_val="500"
     min_val="-500"
     name="height_range_spin_2"
     top_delta="0"
     width="100" />
<!-- Terrain Download/Upload/Bake buttons -->
    <button
     follows="left|top"
     height="20"
     label="Download RAW terrain..."
     layout="topleft"
     left="10"
     name="download_raw_btn"
     tool_tip="Available only to estate owners, not managers"
     top="390"
     width="160" />
    <button
     follows="left|top"
     height="20"
     label="Upload RAW terrain..."
     layout="topleft"
     left_pad="10"
     top_delta="0"
     name="upload_raw_btn"
     tool_tip="Available only to estate owners, not managers"
     width="160" />
    <button
     follows="left|top"
     height="20"
     label="Bake Terrain"
     layout="topleft"
     left_pad="10"
     name="bake_terrain_btn"
     tool_tip="Set current terrain as mid-point for raise/lower limits"
     width="100" />
    <button
     enabled="true"
     follows="left|top"
     height="20"
     label="Apply"
     layout="topleft"
     left_delta="0"
     name="apply_btn"
     top="430"
     width="100" />
</panel><|MERGE_RESOLUTION|>--- conflicted
+++ resolved
@@ -85,16 +85,10 @@
      height="20"
      layout="topleft"
      name="detail_texture_text"
-<<<<<<< HEAD
-     top="110"
-     width="450">
-        Terrain Textures (1024x1024, 24 bit .tga files)
-=======
      left="10"
      top="105"
      width="170">
         Terrain Textures
->>>>>>> 6fba1530
     </text>
     <text
      type="string"
