<?xml version="1.0" encoding="utf-8" standalone="yes" ?>
<panel
 border="true"
 follows="top|left"
 height="460"
 help_topic="panel_region_terrain_tab"
 label="Terrain"
 layout="topleft"
 left="0"
 name="Terrain"
 top="320"
 width="480">
    <text
     follows="left|top"
     font="SansSerif"
     height="20"
     layout="topleft"
     left="10"
     name="region_text_lbl"
     top="10"
     width="100">
        Region:
    </text>
    <text
     follows="left|top"
     font="SansSerif"
     height="20"
     layout="topleft"
     left_delta="50"
     name="region_text"
     top_delta="0"
     width="400">
        unknown
    </text>
    <spinner
     follows="left|top"
     height="20"
     label="Water Height"
     label_width="120"
     layout="topleft"
     left="15"
     max_val="100"
     name="water_height_spin"
     top="40"
     width="180" />
    <spinner
     follows="left|top"
     height="20"
     increment="0.2"
     label="Terrain Raise Limit"
     label_width="120"
     layout="topleft"
     left="240"
     max_val="100"
     name="terrain_raise_spin"
     top="40"
     width="180" />
    <spinner
     follows="left|top"
     height="20"
     increment="0.2"
     label="Terrain Lower Limit"
     label_width="120"
     layout="topleft"
     left="240"
     max_val="0"
     min_val="-100"
     name="terrain_lower_spin"
     top="60"
     width="180" />
    <view_border
     bevel_style="none"
     follows="top|left"
     height="60"
     layout="topleft"
     left="8"
     top="30"
     width="460" />
    <text
     type="string"
     length="1"
     follows="left|top"
     height="20"
     layout="topleft"
     left="10"
     name="detail_texture_text"
     top="110"
<<<<<<< HEAD
     width="450">
        Terrain Textures (requires 512x512 / 1024x1024, 24 bit .tga files)
=======
     width="300">
        Terrain Textures (requires 1024x1024, 24 bit .tga files)
>>>>>>> 3f6c9e2f
    </text>
    <texture_picker
     follows="left|top"
     height="100"
     layout="topleft"
     left_delta="0"
     name="texture_detail_0"
     default_image_id="0bc58228-74a0-7e83-89bc-5c23464bcec5"
     top_delta="20"
     width="100" />
    <texture_picker
     follows="left|top"
     height="100"
     layout="topleft"
     left_pad="10"
     name="texture_detail_1"
     default_image_id="63338ede-0037-c4fd-855b-015d77112fc8"
     top_delta="0"
     width="100" />
    <texture_picker
     follows="left|top"
     height="100"
     layout="topleft"
     left_pad="10"
     name="texture_detail_2"
     default_image_id="303cd381-8560-7579-23f1-f0a880799740"
     top_delta="0"
     width="100" />
    <texture_picker
     follows="left|top"
     height="100"
     layout="topleft"
     left_pad="10"
     name="texture_detail_3"
     default_image_id="53a2f406-4895-1d13-d541-d2e3b86bc19c"
     top_delta="0"
     width="100" />
    <text
     type="string"
     length="1"
     follows="left|top"
     height="20"
     layout="topleft"
     left="10"
     name="height_text_lbl"
     top_delta="90"
     width="65">
        1 (Low)
    </text>
    <text
     type="string"
     length="1"
     follows="left|top"
     height="20"
     layout="topleft"
     left_pad="45"
     name="height_text_lbl2"
     top_delta="0"
     width="100">
        2
    </text>
    <text
     type="string"
     length="1"
     follows="left|top"
     height="20"
     layout="topleft"
     left_pad="10"
     name="height_text_lbl3"
     top_delta="0"
     width="100">
        3
    </text>
    <text
     type="string"
     length="1"
     follows="left|top"
     height="20"
     layout="topleft"
     left_pad="10"
     name="height_text_lbl4"
     top_delta="0"
     width="100">
        4 (High)
    </text>
    <text
     type="string"
     length="1"
     follows="left|top"
     height="20"
     layout="topleft"
     left="10"
     name="height_text_lbl5"
     top_delta="30"
     width="300">
        Texture Elevation Ranges
    </text>
    <text
     follows="left|top"
     height="20"
     layout="topleft"
     left="10"
     name="height_text_lbl10"
     top_delta="30"
     width="200"
     word_wrap="true">
      These values represent the blend range for the textures above.
    </text>
    <text
       follows="left|top"
       height="60"
       layout="topleft"
       left_delta="0"
       name="height_text_lbl11"
       top_delta="32"
       width="200"
       word_wrap="true">
        Measured in meters, the LOW value is the MAXIMUM height of Texture #1, and the HIGH value is the MINIMUM height of Texture #4.
    </text>
    <text
     follows="left|top"
     height="20"
     layout="topleft"
     left="270"
     name="height_text_lbl6"
     top="250"
     width="100">
        Northwest
    </text>
    <text
     follows="left|top"
     height="20"
     layout="topleft"
     left_pad="10"
     name="height_text_lbl7"
     top_delta="0"
     width="100">
        Northeast
    </text>
<!--  northwest low-->
     <spinner
      follows="left|top"
      height="20"
      increment="0.5"
      label="Low"
      label_width="37"
      layout="topleft"
      left="230"
      max_val="500"
      min_val="-500"
      name="height_start_spin_1"
      top_delta="15"
      width="100" />  
<!--    northeast low-->
      <spinner
       follows="left|top"
       height="20"
       increment="0.5"
       label="Low"
       label_width="37"
       layout="topleft"
       left_pad="10"
       max_val="500"
       min_val="-500"
       name="height_start_spin_3"
       top_delta="0"
       width="100" />
<!--  northwest high-->
     <spinner
      follows="left|top"
      height="20"
      increment="0.5"
      label="High"
      label_width="37"
      layout="topleft"
      left="230"
      max_val="500"
      min_val="-500"
      name="height_range_spin_1"
      top_delta="20"
      width="100" />
<!--  northeast high-->
    <spinner
       follows="left|top"
       height="20"
       increment="0.5"
       label="High"
       label_width="37"
       layout="topleft"
       left_pad="10"
       max_val="500"
       min_val="-500"
       name="height_range_spin_3"
       top_delta="0"
       width="100" />
    <text
     follows="left|top"
     height="20"
     layout="topleft"
     left="270"
     name="height_text_lbl8"
     top_pad="10"
     width="100">
        Southwest
    </text>
    <text
     follows="left|top"
     height="20"
     layout="topleft"
     left_pad="10"
     name="height_text_lbl9"
     top_delta="0"
     width="100">
        Southeast
    </text>
<!--  southwest low-->
    <spinner
     follows="left|top"
     height="20"
     increment="0.5"
     label="Low"
     label_width="37"
     layout="topleft"
     left="230"
     max_val="500"
     min_val="-500"
     name="height_start_spin_0"
     top_delta="15"
     width="100" />
<!--  southeast low-->
    <spinner
     follows="left|top"
     height="20"
     increment="0.5"
     label="Low"
     label_width="37"
     layout="topleft"
     left_pad="10"
     max_val="500"
     min_val="-500"
     name="height_start_spin_2"
     top_delta="0"
     width="100" />
<!--southwest high-->
    <spinner
     follows="left|top"
     height="20"
     increment="0.5"
     label="High"
     label_width="37"
     layout="topleft"
     left="230"
     max_val="500"
     min_val="-500"
     name="height_range_spin_0"
     top_delta="20"
     width="100" />
<!--  southeast high-->
    <spinner
     follows="left|top"
     height="20"
     increment="0.5"
     label="High"
     label_width="37"
     layout="topleft"
     left_pad="10"
     max_val="500"
     min_val="-500"
     name="height_range_spin_2"
     top_delta="0"
     width="100" />
<!-- Terrain Download/Upload/Bake buttons -->
    <button
     follows="left|top"
     height="20"
     label="Download RAW terrain..."
     layout="topleft"
     left="10"
     name="download_raw_btn"
     tool_tip="Available only to estate owners, not managers"
     top="390"
     width="160" />
    <button
     follows="left|top"
     height="20"
     label="Upload RAW terrain..."
     layout="topleft"
     left_pad="10"
     top_delta="0"
     name="upload_raw_btn"
     tool_tip="Available only to estate owners, not managers"
     width="160" />
    <button
     follows="left|top"
     height="20"
     label="Bake Terrain"
     layout="topleft"
     left_pad="10"
     name="bake_terrain_btn"
     tool_tip="Set current terrain as mid-point for raise/lower limits"
     width="100" />
    <button
     enabled="true"
     follows="left|top"
     height="20"
     label="Apply"
     layout="topleft"
     left_delta="0"
     name="apply_btn"
     top="430"
     width="100" />
</panel><|MERGE_RESOLUTION|>--- conflicted
+++ resolved
@@ -85,13 +85,8 @@
      left="10"
      name="detail_texture_text"
      top="110"
-<<<<<<< HEAD
      width="450">
-        Terrain Textures (requires 512x512 / 1024x1024, 24 bit .tga files)
-=======
-     width="300">
-        Terrain Textures (requires 1024x1024, 24 bit .tga files)
->>>>>>> 3f6c9e2f
+        Terrain Textures (1024x1024, 24 bit .tga files)
     </text>
     <texture_picker
      follows="left|top"
