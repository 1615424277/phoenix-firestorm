--- conflicted
+++ resolved
@@ -1,7 +1,7 @@
 <?xml version="1.0" encoding="utf-8" standalone="yes" ?>
 <floater
  legacy_header_height="18"
- height="580"
+ height="560"
  layout="topleft"
  name="floater_report_abuse"
  help_topic="floater_report_abuse"
@@ -19,9 +19,8 @@
      layout="topleft"
      left="60"
      name="screenshot"
-     top="15"
+     top="20"
      width="220" />
-<<<<<<< HEAD
      <button
      follows="top|left"
      halign="center"
@@ -31,29 +30,19 @@
      tool_tip="Refresh Screenshot"
      name="refresh_screenshot"
      left_pad="5"
-     top="121"
+     top="126"
      width="25"/>
-    <check_box
-     height="15"
-     label="Use this screenshot"
-     layout="topleft"
-     left="8"
-     name="screen_check"
+    <text
+     type="string"
+     length="1"
+     follows="left|top"
+     height="16"
+     font.name="SansSerif"
+     font.style="BOLD"
+     layout="topleft"
+     left="10"
+     name="reporter_title"
      top_pad="5"
-     width="116" />
-=======
->>>>>>> 29630be6
-    <text
-     type="string"
-     length="1"
-     follows="left|top"
-     height="16"
-     font.name="SansSerif"
-     font.style="BOLD"
-     layout="topleft"
-     left="10"
-     name="reporter_title"
-     top_pad="-2"
      width="100">
         Reporter:
     </text>
@@ -420,7 +409,7 @@
      left="80"
      follows="left|top"
      height="23"
-     top="550"
+     top="532"
      label="Report Abuse"
      label_selected="Report Abuse"
      layout="topleft"
