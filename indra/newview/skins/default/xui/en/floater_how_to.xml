--- conflicted
+++ resolved
@@ -11,10 +11,6 @@
   name="floater_how_to"
   single_instance="true"
   save_rect="true"
-<<<<<<< HEAD
   title="How to"
-=======
-  title="WELCOME ISLAND GUIDEBOOK"
->>>>>>> 33eadba6
   width="780"
   filename="floater_web_content.xml"/>