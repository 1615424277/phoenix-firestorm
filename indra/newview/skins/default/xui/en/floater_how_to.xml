--- conflicted
+++ resolved
@@ -10,13 +10,8 @@
   single_instance="true"
   save_visibility="true"
   save_rect="true"
-<<<<<<< HEAD
   title="How to"
-  width="310"
-=======
-  title="WELCOME ISLAND GUIDEBOOK"
   width="310"
   rel_x="-0.469309"
   rel_y="-0.011166"
->>>>>>> c54382b7
   filename="floater_web_content.xml"/>