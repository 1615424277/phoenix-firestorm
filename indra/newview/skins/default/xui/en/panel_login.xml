<?xml version="1.0" encoding="utf-8" standalone="yes" ?>
<panel
<<<<<<< HEAD
    follows="all"
    height="600"
    layout="topleft"
    left="0"
    name="panel_login"
    focus_root="true" 
    top="600"
    width="996">
  <panel.string
      name="create_account_url">
    http://join.secondlife.com/
  </panel.string>
  <string name="reg_in_client_url" translate="false">
    http://secondlife.eniac15.lindenlab.com/reg-in-client/
  </string>
  <panel.string
      name="forgot_password_url">
    http://secondlife.com/account/request.php
  </panel.string>
  <!-- *NOTE: Custom resize logic for login_html in llpanellogin.cpp -->
  <web_browser
      tab_stop="false" 
      trusted_content="true" 
      bg_opaque_color="Black"
      border_visible="false"
      bottom="600"
      follows="all"
      left="0"
      name="login_html"
      start_url=""
      top="0"
      height="600"
      width="980"/>
  <layout_stack
      follows="left|bottom|right"
      name="login_widgets"
      layout="topleft"
      orientation="horizontal"
      top="519"
      width="996"
      height="80">
    <layout_panel
        auto_resize="false"
        follows="left|bottom"
        name="login"
        layout="topleft"
        width="705"
        min_width="705"
        height="80">
      <text
          follows="left|bottom"
          font="SansSerifSmall"
          height="16"
          name="username_text"
          top="20"
          left="20"
          width="150">
        Username:
      </text>
      <combo_box
          allow_text_entry="true"
          follows="left|bottom"
          height="22"
          left_delta="0"
          max_chars="128"
          combo_editor.prevalidate_callback="ascii"
          tool_tip="The username you chose when you registered, like bobsmith12 or Steller Sunshine"
          top_pad="0"
          name="username_combo"
          width="178">
        <combo_box.combo_button
            visible ="false"/>
        <combo_box.drop_down_button
            visible ="false"/>
      </combo_box>
      <text
          follows="left|bottom"
          font="SansSerifSmall"
          height="15"
          left_pad="-19"
          name="password_text"
          top="20"
          width="150">
        Password:
      </text>
      <line_editor
          follows="left|bottom"
          height="22"
          max_length_bytes="16"
          name="password_edit"
          is_password="true" 
          select_on_focus="true"
          top_pad="0"
          width="135" />
      <check_box
          control_name="RememberPassword"
          follows="left|bottom"
          font="SansSerifSmall"
          height="16"
          label="Remember password"
          top_pad="3"
          name="remember_check"
          width="135" />
      <button
          follows="left|bottom"
          height="23"
          image_unselected="PushButton_On"
          image_selected="PushButton_On_Selected"
          label="Log In"
          label_color="White"
          layout="topleft"
          left_pad="10"
          name="connect_btn"
          top="35"
          width="90" />
      <text
          follows="left|bottom"
          font="SansSerifSmall"
          height="15"
          left_pad="8"
          name="start_location_text"
          top="20"
          width="130">
        Start at:
      </text>
      <combo_box
          allow_text_entry="true"
          control_name="NextLoginLocation"
          follows="left|bottom"
          height="23"
          max_chars="128"
          top_pad="0"
          name="start_location_combo"
          width="165">
        <combo_box.item
            label="My last location"
            name="MyLastLocation"
            value="last" />
        <combo_box.item
            label="My home"
            name="MyHome"
            value="home" />
        <combo_box.item
            label="&lt;Type region name&gt;"
            name="Typeregionname"   value="" />
      </combo_box>
      <combo_box
          allow_text_entry="false"
          font="SansSerifSmall"
          follows="left|right|bottom"
          height="23"
          max_chars="256"
          layout="topleft"
          top_pad="2"
          name="server_combo"
          width="250"
          visible="false" />
    </layout_panel>
    <layout_panel
        tab_stop="false"
        follows="right|bottom"
        name="links"
        width="205"
        min_width="205"
        height="80">
      <text
          follows="right|bottom"
          font="SansSerifSmall"
          text_color="EmphasisColor"
          halign="right"
          height="16"
          top="12"
          right="-10"
          name="create_new_account_text"
          width="200">
        Sign up
      </text>
      <text
          follows="right|bottom"
          font="SansSerifSmall"
          text_color="EmphasisColor"
          halign="right"
          height="16"
          name="forgot_password_text"
          top_pad="12"
          right="-10"
          width="200">
        Forgot your username or password?
      </text>
      <text
          follows="right|bottom"
          font="SansSerifSmall"
          text_color="EmphasisColor"
          halign="right"
          height="16"
          name="login_help"
          top_pad="2"
          right="-10"
          width="200">
      Need help logging in?   </text>
    </layout_panel>
  </layout_stack>
=======
follows="all"
height="600"
layout="topleft"
left="0"
name="panel_login"
focus_root="true" 
top="600"
 width="1130">
<string name="reg_in_client_url" translate="false">
     http://secondlife.eniac15.lindenlab.com/reg-in-client/
</string>
<panel.string
     name="forgot_password_url">
       http://secondlife.com/account/request.php
</panel.string>
<!-- *NOTE: Custom resize logic for login_html in llpanellogin.cpp -->
<web_browser
  tab_stop="false" 
  trusted_content="true" 
  bg_opaque_color="Black"
  border_visible="false"
  bottom="600"
  follows="all"
  left="0"
  name="login_html"
  start_url=""
  top="0"
  height="600"
    width="996"/>
<layout_stack
animate="false"
follows="left|bottom|right"
name="login_widgets"
layout="topleft"
orientation="horizontal"
top="519"
width="1130"
height="80">
<layout_panel
auto_resize="false"
follows="left|bottom"
name="login"
layout="topleft"
width="310"
min_width="310"
height="80">
<text
follows="left|bottom"
font="SansSerif"
font.style="BOLD"
font.size="Large"
height="16"
name="log_in_text"
top="8"
left="15"
width="150">
LOG IN
</text>
<text
follows="left|bottom"
font="SansSerifSmall"
height="16"
name="username_text"
top="35"
left="15"
width="150">
Username:
</text>
<combo_box
allow_text_entry="true"
follows="left|bottom"
height="22"
left_delta="0"
max_chars="128"
combo_editor.prevalidate_callback="ascii"
tool_tip="The username you chose when you registered, like bobsmith12 or Steller Sunshine"
top_pad="0"
name="username_combo"
width="178">
<!-- empirically, displayed width is 150 anyway?!? -->
  <combo_box.combo_button
   visible ="false"/>
  <combo_box.drop_down_button
   visible ="false"/>
</combo_box>
<!-- left="175" based on actual "username_combo" width of 150 vs. 178 -->
<text
follows="left|bottom"
font="SansSerifSmall"
height="16"
name="password_text"
top="35"
left="175"
width="150">
       Password:
</text>
<line_editor
follows="left|bottom"
  height="22"
  max_length_bytes="16"
name="password_edit"
is_password="true"
select_on_focus="true"
  top_pad="0"
  width="135" />
</layout_panel>
<layout_panel
auto_resize="false"
follows="left|bottom"
name="start_location_panel"
layout="topleft"
width="175"
min_width="175"
height="80">
<text
follows="left|bottom"
font="SansSerifSmall"
height="16"
left="10"
name="start_location_text"
top="35"
width="130">
     Start at:
</text>
<combo_box
allow_text_entry="true"
control_name="NextLoginLocation"
  follows="left|bottom"
  height="22"
max_chars="128"
top_pad="0"
name="start_location_combo"
     width="165">
<combo_box.item
label="My last location"
name="MyLastLocation"
         value="last" />
<combo_box.item
label="My home"
name="MyHome"
         value="home" />
<combo_box.item
label="&lt;Type region name&gt;"
name="Typeregionname"   value="" />
</combo_box>
</layout_panel>
<layout_panel
auto_resize="false"
follows="left|bottom"
name="grid_panel"
layout="topleft"
width="145"
height="80"
visible="false">
<combo_box
allow_text_entry="true"
font="SansSerifSmall"
   follows="left|right|bottom"
   height="23"
   max_chars="256"
left="10"
top="51"
layout="topleft"
top_pad="2"
name="server_combo"
width="135" />
</layout_panel>
<layout_panel
auto_resize="false"
follows="left|bottom"
name="links_login_panel"
layout="topleft"
width="290"
height="80">
<text
follows="left|bottom"
font="SansSerifSmall"
text_color="EmphasisColor"
left="10"
height="16"
name="login_help"
top="19"
width="280">
       Need help logging in?
</text>
<text
follows="left|bottom"
font="SansSerifSmall"
text_color="EmphasisColor"
height="16"
name="forgot_password_text"
top="35"
width="280">
       Forgot your username or password?
</text>
<button
  follows="left|bottom"
  top_pad="0"
  height="23"
  image_unselected="PushButton_On"
  image_selected="PushButton_On_Selected"
  label="Log In"
  label_color="White"
  layout="topleft"
  name="connect_btn"
  width="90" />
<check_box
control_name="RememberPassword"
follows="left|bottom"
font="SansSerifSmall"
left="110"
top="56"
height="16"
label="Remember password"
  top_pad="3"
  name="remember_check"
 width="145" />
</layout_panel>
<layout_panel
tab_stop="false"
follows="right|bottom"
name="links" 
width="210"
min_width="210"
height="80">
<text
follows="right|bottom"
font="SansSerif"
font.style="BOLD"
font.size="Large"
halign="right"
height="16"
name="create_account_text"
top="8"
right="-15"
width="200">
CREATE YOUR ACCOUNT
</text>
<button
  follows="right|bottom"
  top="35"
  right="-15"
  height="23"
  image_unselected="PushButton_On"
  image_selected="PushButton_On_Selected"
  label="Start now"
  label_color="White"
  layout="topleft"
  left_pad="10"
  name="create_new_account_btn"
  width="90" />
<!--  <text
    follows="right|bottom"
    font="SansSerifSmall"
    halign="right"
    height="28"
    top_pad="2"
    name="channel_text"
    width="180"
    word_wrap="true">
       [VERSION]
   </text>-->
   </layout_panel>
</layout_stack>
>>>>>>> 30066291
</panel><|MERGE_RESOLUTION|>--- conflicted
+++ resolved
@@ -1,6 +1,5 @@
 <?xml version="1.0" encoding="utf-8" standalone="yes" ?>
 <panel
-<<<<<<< HEAD
     follows="all"
     height="600"
     layout="topleft"
@@ -8,11 +7,7 @@
     name="panel_login"
     focus_root="true" 
     top="600"
-    width="996">
-  <panel.string
-      name="create_account_url">
-    http://join.secondlife.com/
-  </panel.string>
+ width="1130">
   <string name="reg_in_client_url" translate="false">
     http://secondlife.eniac15.lindenlab.com/reg-in-client/
   </string>
@@ -33,30 +28,43 @@
       start_url=""
       top="0"
       height="600"
-      width="980"/>
+    width="996"/>
   <layout_stack
+animate="false"
       follows="left|bottom|right"
       name="login_widgets"
       layout="topleft"
       orientation="horizontal"
       top="519"
-      width="996"
+width="1130"
       height="80">
     <layout_panel
         auto_resize="false"
         follows="left|bottom"
         name="login"
         layout="topleft"
-        width="705"
-        min_width="705"
+width="310"
+min_width="310"
         height="80">
       <text
           follows="left|bottom"
+font="SansSerif"
+font.style="BOLD"
+font.size="Large"
+height="16"
+name="log_in_text"
+top="8"
+left="15"
+width="150">
+LOG IN
+</text>
+<text
+follows="left|bottom"
           font="SansSerifSmall"
           height="16"
           name="username_text"
-          top="20"
-          left="20"
+top="35"
+left="15"
           width="150">
         Username:
       </text>
@@ -71,18 +79,20 @@
           top_pad="0"
           name="username_combo"
           width="178">
+<!-- empirically, displayed width is 150 anyway?!? -->
         <combo_box.combo_button
             visible ="false"/>
         <combo_box.drop_down_button
             visible ="false"/>
       </combo_box>
-      <text
-          follows="left|bottom"
-          font="SansSerifSmall"
-          height="15"
-          left_pad="-19"
+<!-- left="175" based on actual "username_combo" width of 150 vs. 178 -->
+      <text
+          follows="left|bottom"
+          font="SansSerifSmall"
+height="16"
           name="password_text"
-          top="20"
+top="35"
+left="175"
           width="150">
         Password:
       </text>
@@ -95,34 +105,22 @@
           select_on_focus="true"
           top_pad="0"
           width="135" />
-      <check_box
-          control_name="RememberPassword"
-          follows="left|bottom"
-          font="SansSerifSmall"
-          height="16"
-          label="Remember password"
-          top_pad="3"
-          name="remember_check"
-          width="135" />
-      <button
-          follows="left|bottom"
-          height="23"
-          image_unselected="PushButton_On"
-          image_selected="PushButton_On_Selected"
-          label="Log In"
-          label_color="White"
-          layout="topleft"
-          left_pad="10"
-          name="connect_btn"
-          top="35"
-          width="90" />
-      <text
-          follows="left|bottom"
-          font="SansSerifSmall"
-          height="15"
-          left_pad="8"
+</layout_panel>
+<layout_panel
+auto_resize="false"
+follows="left|bottom"
+name="start_location_panel"
+layout="topleft"
+width="175"
+min_width="175"
+height="80">
+<text
+follows="left|bottom"
+font="SansSerifSmall"
+height="16"
+left="10"
           name="start_location_text"
-          top="20"
+top="35"
           width="130">
         Start at:
       </text>
@@ -130,7 +128,7 @@
           allow_text_entry="true"
           control_name="NextLoginLocation"
           follows="left|bottom"
-          height="23"
+  height="22"
           max_chars="128"
           top_pad="0"
           name="start_location_combo"
@@ -147,208 +145,6 @@
             label="&lt;Type region name&gt;"
             name="Typeregionname"   value="" />
       </combo_box>
-      <combo_box
-          allow_text_entry="false"
-          font="SansSerifSmall"
-          follows="left|right|bottom"
-          height="23"
-          max_chars="256"
-          layout="topleft"
-          top_pad="2"
-          name="server_combo"
-          width="250"
-          visible="false" />
-    </layout_panel>
-    <layout_panel
-        tab_stop="false"
-        follows="right|bottom"
-        name="links"
-        width="205"
-        min_width="205"
-        height="80">
-      <text
-          follows="right|bottom"
-          font="SansSerifSmall"
-          text_color="EmphasisColor"
-          halign="right"
-          height="16"
-          top="12"
-          right="-10"
-          name="create_new_account_text"
-          width="200">
-        Sign up
-      </text>
-      <text
-          follows="right|bottom"
-          font="SansSerifSmall"
-          text_color="EmphasisColor"
-          halign="right"
-          height="16"
-          name="forgot_password_text"
-          top_pad="12"
-          right="-10"
-          width="200">
-        Forgot your username or password?
-      </text>
-      <text
-          follows="right|bottom"
-          font="SansSerifSmall"
-          text_color="EmphasisColor"
-          halign="right"
-          height="16"
-          name="login_help"
-          top_pad="2"
-          right="-10"
-          width="200">
-      Need help logging in?   </text>
-    </layout_panel>
-  </layout_stack>
-=======
-follows="all"
-height="600"
-layout="topleft"
-left="0"
-name="panel_login"
-focus_root="true" 
-top="600"
- width="1130">
-<string name="reg_in_client_url" translate="false">
-     http://secondlife.eniac15.lindenlab.com/reg-in-client/
-</string>
-<panel.string
-     name="forgot_password_url">
-       http://secondlife.com/account/request.php
-</panel.string>
-<!-- *NOTE: Custom resize logic for login_html in llpanellogin.cpp -->
-<web_browser
-  tab_stop="false" 
-  trusted_content="true" 
-  bg_opaque_color="Black"
-  border_visible="false"
-  bottom="600"
-  follows="all"
-  left="0"
-  name="login_html"
-  start_url=""
-  top="0"
-  height="600"
-    width="996"/>
-<layout_stack
-animate="false"
-follows="left|bottom|right"
-name="login_widgets"
-layout="topleft"
-orientation="horizontal"
-top="519"
-width="1130"
-height="80">
-<layout_panel
-auto_resize="false"
-follows="left|bottom"
-name="login"
-layout="topleft"
-width="310"
-min_width="310"
-height="80">
-<text
-follows="left|bottom"
-font="SansSerif"
-font.style="BOLD"
-font.size="Large"
-height="16"
-name="log_in_text"
-top="8"
-left="15"
-width="150">
-LOG IN
-</text>
-<text
-follows="left|bottom"
-font="SansSerifSmall"
-height="16"
-name="username_text"
-top="35"
-left="15"
-width="150">
-Username:
-</text>
-<combo_box
-allow_text_entry="true"
-follows="left|bottom"
-height="22"
-left_delta="0"
-max_chars="128"
-combo_editor.prevalidate_callback="ascii"
-tool_tip="The username you chose when you registered, like bobsmith12 or Steller Sunshine"
-top_pad="0"
-name="username_combo"
-width="178">
-<!-- empirically, displayed width is 150 anyway?!? -->
-  <combo_box.combo_button
-   visible ="false"/>
-  <combo_box.drop_down_button
-   visible ="false"/>
-</combo_box>
-<!-- left="175" based on actual "username_combo" width of 150 vs. 178 -->
-<text
-follows="left|bottom"
-font="SansSerifSmall"
-height="16"
-name="password_text"
-top="35"
-left="175"
-width="150">
-       Password:
-</text>
-<line_editor
-follows="left|bottom"
-  height="22"
-  max_length_bytes="16"
-name="password_edit"
-is_password="true"
-select_on_focus="true"
-  top_pad="0"
-  width="135" />
-</layout_panel>
-<layout_panel
-auto_resize="false"
-follows="left|bottom"
-name="start_location_panel"
-layout="topleft"
-width="175"
-min_width="175"
-height="80">
-<text
-follows="left|bottom"
-font="SansSerifSmall"
-height="16"
-left="10"
-name="start_location_text"
-top="35"
-width="130">
-     Start at:
-</text>
-<combo_box
-allow_text_entry="true"
-control_name="NextLoginLocation"
-  follows="left|bottom"
-  height="22"
-max_chars="128"
-top_pad="0"
-name="start_location_combo"
-     width="165">
-<combo_box.item
-label="My last location"
-name="MyLastLocation"
-         value="last" />
-<combo_box.item
-label="My home"
-name="MyHome"
-         value="home" />
-<combo_box.item
-label="&lt;Type region name&gt;"
-name="Typeregionname"   value="" />
-</combo_box>
 </layout_panel>
 <layout_panel
 auto_resize="false"
@@ -358,47 +154,47 @@
 width="145"
 height="80"
 visible="false">
-<combo_box
-allow_text_entry="true"
-font="SansSerifSmall"
-   follows="left|right|bottom"
-   height="23"
-   max_chars="256"
+      <combo_box
+          allow_text_entry="false"
+          font="SansSerifSmall"
+          follows="left|right|bottom"
+          height="23"
+          max_chars="256"
 left="10"
 top="51"
-layout="topleft"
-top_pad="2"
-name="server_combo"
+          layout="topleft"
+          top_pad="2"
+          name="server_combo"
 width="135" />
-</layout_panel>
-<layout_panel
+    </layout_panel>
+    <layout_panel
 auto_resize="false"
 follows="left|bottom"
 name="links_login_panel"
 layout="topleft"
 width="290"
-height="80">
-<text
-follows="left|bottom"
-font="SansSerifSmall"
-text_color="EmphasisColor"
+        height="80">
+      <text
+follows="left|bottom"
+          font="SansSerifSmall"
+          text_color="EmphasisColor"
 left="10"
-height="16"
+          height="16"
 name="login_help"
 top="19"
 width="280">
        Need help logging in?
-</text>
-<text
-follows="left|bottom"
-font="SansSerifSmall"
-text_color="EmphasisColor"
-height="16"
-name="forgot_password_text"
+      </text>
+      <text
+follows="left|bottom"
+          font="SansSerifSmall"
+          text_color="EmphasisColor"
+          height="16"
+          name="forgot_password_text"
 top="35"
 width="280">
-       Forgot your username or password?
-</text>
+        Forgot your username or password?
+      </text>
 <button
   follows="left|bottom"
   top_pad="0"
@@ -429,17 +225,17 @@
 width="210"
 min_width="210"
 height="80">
-<text
-follows="right|bottom"
+      <text
+          follows="right|bottom"
 font="SansSerif"
 font.style="BOLD"
 font.size="Large"
-halign="right"
-height="16"
+          halign="right"
+          height="16"
 name="create_account_text"
 top="8"
 right="-15"
-width="200">
+          width="200">
 CREATE YOUR ACCOUNT
 </text>
 <button
@@ -455,18 +251,6 @@
   left_pad="10"
   name="create_new_account_btn"
   width="90" />
-<!--  <text
-    follows="right|bottom"
-    font="SansSerifSmall"
-    halign="right"
-    height="28"
-    top_pad="2"
-    name="channel_text"
-    width="180"
-    word_wrap="true">
-       [VERSION]
-   </text>-->
-   </layout_panel>
-</layout_stack>
->>>>>>> 30066291
+    </layout_panel>
+  </layout_stack>
 </panel>