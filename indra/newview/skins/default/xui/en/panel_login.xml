--- conflicted
+++ resolved
@@ -137,11 +137,7 @@
     label="Remember me"
     check_button.bottom="3"
     name="remember_name"
-<<<<<<< HEAD
-    tool_tip="Already recorded user can be forgotten from preferences."
-=======
     tool_tip="Already remembered user can be forgotten from Me &gt; Preferences &gt; Advanced &gt; Remembered Usernames."
->>>>>>> f89c9e9b
     width="145" />
   <check_box
     control_name="RememberPassword"
