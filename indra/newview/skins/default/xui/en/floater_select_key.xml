<?xml version="1.0" encoding="utf-8" standalone="yes" ?>
<floater
 title="Select Key"
 positioning="centered"
 legacy_header_height="18"
 border="false"
 can_close="false"
 can_minimize="false"
 height="116"
 layout="topleft"
 name="modal container"
 width="280">
  <floater.string
   name="keyboard">
    Keyboard
  </floater.string>
  <floater.string
   name="mouse">
    Mouse Buttons
  </floater.string>
  <floater.string
   name="basic_description">
Press a key or mouse button to set your trigger.
Allowed input: [INPUT].
  </floater.string>
  <floater.string
   name="reserved_by_menu">
Combination [KEYSTR] is reserved by menu.
  </floater.string>
    <text
     type="string"
     halign="center"
     length="1"
     follows="left|top|right"
     height="30"
     layout="topleft"
<<<<<<< HEAD
     left="5"
     name="descritption"
=======
     left="30"
     name="description"
>>>>>>> 10541660
     top="25"
     word_wrap="true"
     right="-5">
Press a key or mouse button to set your trigger.
Allowed input: [INPUT].
    </text>
    <check_box
     follows="top|left"
     height="20"
     initial_value="false"
     label="Apply to all"
     layout="topleft"
     left="90"
     name="apply_all"
     tool_tip="Viewer uses different control combinations depending on what you are doing in world, setting this will apply your change to all combinations"
     top_pad="8"
     width="160" />
  
    <button
     height="23"
     label="Set Empty"
     layout="topleft"
     left="8"
     name="SetEmpty"
     top_pad="6"
     width="80" />
    <button
     height="23"
     label="Default"
     layout="topleft"
     left_pad="8"
     name="Default"
     top_delta="0"
     width="80" />
    <button
     height="23"
     label="Cancel"
     layout="topleft"
     left_pad="8"
     name="Cancel"
     top_delta="0"
     width="80" />
</floater><|MERGE_RESOLUTION|>--- conflicted
+++ resolved
@@ -34,13 +34,8 @@
      follows="left|top|right"
      height="30"
      layout="topleft"
-<<<<<<< HEAD
      left="5"
-     name="descritption"
-=======
-     left="30"
      name="description"
->>>>>>> 10541660
      top="25"
      word_wrap="true"
      right="-5">
