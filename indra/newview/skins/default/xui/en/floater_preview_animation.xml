<?xml version="1.0" encoding="utf-8" standalone="yes" ?>
<floater
 legacy_header_height="18"
 height="241"
 layout="topleft"
 name="preview_anim"
 help_topic="preview_anim"
<<<<<<< HEAD
 positioning="centered"
 save_rect="true"
 width="280">
=======
 width="320">
>>>>>>> 4bab66a4
    <floater.string
     name="Title">
        Animation: [NAME]
    </floater.string>
    <button
     height="20"
     label="Play Inworld"
     label_selected="Stop"
     follows="left|top"
     layout="topleft"
     left="10"
     name="Inworld"
     tool_tip="Play this animation so that others can see it"
     top="25"
     width="125">
       <button.commit_callback
        function="PreviewAnim.Play"
        parameter="Inworld" /> 
    </button>
    <text
     type="string"
     length="1"
     follows="left|top"
     font="SansSerif"
     height="19"
     layout="topleft"
     left_pad="10"
     name="desc inworld"
     top_delta="3"
     width="160">
        Other people can see
    </text>
    <button
     height="20"
     label="Play Locally"
     label_selected="Stop"
     follows="left|top"
     layout="topleft"
     left="10"
     name="Locally"
     tool_tip="Play this animation so that only you can see it"
     top_pad="5"
     width="125">
       <button.commit_callback
        function="PreviewAnim.Play"
        parameter="Locally" /> 
    </button>
    <text
     type="string"
     length="1"
     follows="left|top"
     font="SansSerif"
     height="19"
     layout="topleft"
     left_pad="10"
     name="desc local"
     top_delta="3"
     width="160">
        Only you can see
    </text>
    <text
     type="string"
     length="1"
     follows="left|top"
     font="SansSerif"
     height="19"
     layout="topleft"
     left="10"
     name="desc txt"
     top_pad="7"
     width="80">
        Description:
    </text>
    <line_editor
     border_style="line"
     border_thickness="1"
     follows="left|top|right"
     font="SansSerifSmall"
     height="19"
     layout="topleft"
     left="10"
     right="-10"
     max_length_bytes="127"
     name="desc"
     top_pad="0" />
    <text
     type="string"
     length="1"
     follows="left|top"
     font="SansSerif"
     height="19"
     layout="topleft"
     left="10"
     name="adv_trigger"
     top_pad="7"
     width="100"
     text_color="EmphasisColor">
        Advanced
    </text>
    <text
     type="string"
     length="1"
     follows="left|top"
     font="SansSerif"
     height="91"
     layout="topleft"
     left="10"
     name="AdvancedStats"
     top_pad="3"
     width="200">
Priority: [PRIORITY]
Duration: [DURATION]s
Ease In: [EASE_IN]s
Ease Out: [EASE_OUT]s
Loop: [IS_LOOP]
Joints: [NUM_JOINTS]
    </text>
</floater><|MERGE_RESOLUTION|>--- conflicted
+++ resolved
@@ -5,13 +5,9 @@
  layout="topleft"
  name="preview_anim"
  help_topic="preview_anim"
-<<<<<<< HEAD
  positioning="centered"
  save_rect="true"
- width="280">
-=======
  width="320">
->>>>>>> 4bab66a4
     <floater.string
      name="Title">
         Animation: [NAME]
