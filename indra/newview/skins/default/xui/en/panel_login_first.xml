--- conflicted
+++ resolved
@@ -124,11 +124,7 @@
             width="200"
             height="32"
             left="220"
-<<<<<<< HEAD
-            max_length_bytes="64"
-=======
             max_length_chars="16"
->>>>>>> f0b256b1
             name="password_edit"
             label="Password"
             text_pad_left="8"
