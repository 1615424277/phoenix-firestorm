--- conflicted
+++ resolved
@@ -14,8 +14,9 @@
  single_instance="true"
  title="World Map"
  width="650">
-<<<<<<< HEAD
- <floater.string name="UnnamedParcel">(Unnamed Parcel)</floater.string>
+  <string name="UnnamedParcel">
+    (Unnamed Parcel)
+  </string>
  <layout_stack
   follows="all"
   layout="topleft"
@@ -28,29 +29,6 @@
   <layout_panel
    follows="right|left|top|bottom"
    layout="topleft"
-=======
-  <string name="UnnamedParcel">
-    (Unnamed Parcel)
-  </string>
-  <string
-   name="collapse_icon"
-   value="map_ui_collapse_icon.png"/>
-  <string
-   name="expand_icon"
-   value="map_ui_expand_icon.png"/>
-  <string
-   name="collapse_tooltip"
-   value="Hide map controls"/>
-  <string
-   name="expand_tooltip"
-   value="Show map controls"/>
-  <layout_stack
-   animate="false"
-   follows="all"
-   name="floater_map_stack"
-   tab_group="1"
-   top="16"
->>>>>>> 593479f3
    left="0"
    min_width="5"
    width="390"
