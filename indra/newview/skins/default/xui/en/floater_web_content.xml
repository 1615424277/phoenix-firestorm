--- conflicted
+++ resolved
@@ -1,9 +1,5 @@
-<<<<<<< HEAD
-<?xml version="1.0" encoding="utf-8" standalone="yes" ?>
+<?xml version="1.0" encoding="utf-8" standalone="yes"?>
 <!--Size in this section needs to stay for How To floater to work correctly-->
-=======
-<?xml version="1.0" encoding="utf-8" standalone="yes"?>
->>>>>>> 06c2c87b
 <floater
   legacy_header_height="18"
   can_resize="true"
