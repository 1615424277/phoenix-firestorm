--- conflicted
+++ resolved
@@ -330,11 +330,7 @@
         top_pad="8"
         word_wrap="true"
         halign="center">
-<<<<<<< HEAD
-        Note: After 7 days, a group with no members (other than the creator) is deleted!
-=======
-        Note: Any group that has less than two members for 48 hours is automatically disbanded
->>>>>>> 25e0ab20
+        Note: Any group that has less than two members for 48 hours is automatically disbanded!
       </text>
     </layout_panel>
   </layout_stack>
