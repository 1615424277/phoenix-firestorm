<?xml version="1.0" encoding="utf-8" standalone="yes" ?>
<floater
<<<<<<< HEAD
  open_positioning="centered"
=======
  positioning="cascading"
>>>>>>> a519e34f
  legacy_header_height="18"
  can_resize="true"
  height="775"
  layout="topleft"
  min_height="400"
  min_width="500"
  name="floater_search"
  help_topic="fs_search"
  save_rect="true"
  save_visibility="true"
  title=""
  initial_mime_type="text/html"
  width="780"
  tab_stop="true"
  filename="floater_web_content.xml"/><|MERGE_RESOLUTION|>--- conflicted
+++ resolved
@@ -1,10 +1,6 @@
 <?xml version="1.0" encoding="utf-8" standalone="yes" ?>
 <floater
-<<<<<<< HEAD
-  open_positioning="centered"
-=======
-  positioning="cascading"
->>>>>>> a519e34f
+  positioning="centered"
   legacy_header_height="18"
   can_resize="true"
   height="775"
