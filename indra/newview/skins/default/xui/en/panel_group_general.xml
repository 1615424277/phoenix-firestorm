--- conflicted
+++ resolved
@@ -131,7 +131,7 @@
      type="string"
      follows="left|top|right"
      max_length="511"
-<<<<<<< HEAD
+     parse_urls="true"
      word_wrap="true"
      layout="topleft">
     Group Charter
@@ -209,19 +209,6 @@
          left="0"
          top_pad="4"
          width="300"
-=======
-     name="charter"
-     parse_urls="true"
-     top="105"
-     right="-4"
-    bg_readonly_color="DkGray2"
-    text_readonly_color="White"
-     word_wrap="true">
-     Group Charter
-    </text_editor>   
-         <text
-         follows="left|top|right"
->>>>>>> ee0d2648
          type="string"
          height="16"
          text_color="EmphasisColor"
