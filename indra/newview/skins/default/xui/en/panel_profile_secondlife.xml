--- conflicted
+++ resolved
@@ -18,18 +18,13 @@
 Offline
     </string>
    <string 
-<<<<<<< HEAD
-    name="AgeFormat">
-      Born on: [REG_DATE]
-([AGE])
-   </string>
-=======
     name="name_date_format"
     value="[NAME], [mth,datetime,slt] [day,datetime,slt], [year,datetime,slt]" />
    <string
-    name="age_format"
-    value="[AGE]" />
->>>>>>> 6354a053
+    name="age_format">
+        Born on: [REG_DATE]
+([AGE])
+   </string>
    <string
     name="partner_text"
     value="Partner: [LINK]" />
@@ -163,7 +158,7 @@
            top_pad="0"
            left_delta="0"
            right="-1"
-           height="80"
+           height="64"
            follows="left|top|right"
            layout="topleft"
            animate="false"
@@ -192,6 +187,7 @@
                use_ellipses="true"
                visible="true"/>
             </layout_panel>
+            <!-- Not in a million years!
             <layout_panel
              name="spacer_layout"
              follows="all"
@@ -280,11 +276,12 @@
                translate="false"
                visible="true"/>
             </layout_panel>
+            -->
             <layout_panel
              name="account_layout"
              follows="all"
              layout="topleft"
-             height="33"
+             height="48"
              auto_resize="false"
              user_resize="false">
               <text
