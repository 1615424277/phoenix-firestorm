<?xml version="1.0" encoding="utf-8" standalone="yes" ?>
<panel
 name="panel_profile"
 label="Profile"
 top="0"
 left="0"
 height="480"
 width="420"
 follows="all"
 layout="topleft"
>
    <string
     name="status_online">
Online
    </string>
    <string
     name="status_offline">
Offline
    </string>
   <string 
    name="date_format"
    value="Born on: [mth,datetime,slt] [day,datetime,slt], [year,datetime,slt]" />
   <string
    name="age_format"
    value="[AGE]" />
   <string
    name="partner_text"
    value="Partner: [LINK]" />
   <string
    name="CaptionTextAcctInfo">
Account: [ACCTTYPE]
[PAYMENTINFO]
[FIRESTORM][FSDEV][FSSUPP][FSQA][FSGW]
    </string>
    <string
     name="FSDev"
     value=" Developer" />
    <string
     name="FSSupp"
     value=" Support" />
    <string
      name="FSQualityAssurance"
      value=" Bug Hunter" />
    <string
     name="FSGW"
     value=" Gateway" />

  <layout_stack
   name="image_stack"
   top="8"
   left="6"
   bottom="-1"
   width="160"
   border_size="0"
   follows="left|top|bottom"
   layout="topleft"
   animate="false"
   orientation="vertical">
    <layout_panel
     name="image_panel"
     follows="all"
     layout="topleft"
     width="160"
     height="160"
     auto_resize="false"
     user_resize="false">

      <icon
       name="2nd_life_pic"
       image_name="Generic_Person_Large"
       layout="topleft"
       follows="all"
       interactable="true"
       top="0"
       left="2"
       bottom="-1"
       right="-1"/>

      <loading_indicator
       name="image_upload_indicator"
       top="69"
       left="69"
       height="23"
       width="23"
       follows="top|left"
       layout="topleft"
       visible="false"/>
    </layout_panel>

    <layout_panel
     name="basics_panel"
     follows="all"
     layout="topleft"
     height="80"
     auto_resize="false"
     user_resize="false"
        >
      <line_editor
       name="user_name"
       border_thickness="0"
       use_bg_color="false"
       background_image_disabled=""
       background_image_focused=""
       enabled="false"
       value="(loading...)"
       top="4"
       left="3"
       right="-1"
       height="16"
       follows="left|top|right"
       layout="topleft"/>

<<<<<<< HEAD
      <text
       top_pad="0"
       left_delta="0"
       height="16"
       right="-1"
       layout="topleft"
       follows="left|top|right"
       name="user_key" />

      <text
=======
      <line_editor
>>>>>>> ababcc70
       name="sl_birth_date"
       border_thickness="0"
       use_bg_color="false"
       background_image_disabled=""
       background_image_focused=""
       enabled="false"
       value="(loading...)"
       top_pad="5"
       left_delta="0"
       right="-1"
       height="16"
       follows="left|top|right"
       layout="topleft"/>

      <line_editor
       name="user_age"
       border_thickness="0"
       use_bg_color="false"
       background_image_disabled=""
       background_image_focused=""
       enabled="false"
       value="(loading...)"
       top_pad="0"
       left_delta="0"
       right="-1"
       height="16"
       follows="left|top|right"
       layout="topleft"/>
    </layout_panel>
    <layout_panel
     name="partner_layout"
     follows="all"
     layout="topleft"
     height="30"
     auto_resize="false"
     user_resize="false"
     visible="true">
      <text
       type="string"
       name="partner_link"
       value="Partner: (loading...)"
       icon_positioning="left"
       top="0"
       left="5"
       right="-1"
       height="28"
       follows="left|top|right"
       layout="topleft"
       translate="false"
       use_ellipses="true"
       word_wrap="true"
       visible="true"/>
    </layout_panel>

    <layout_panel
     name="partner_spacer_layout"
     follows="all"
     layout="topleft"
     height="5"
     auto_resize="false"
     user_resize="false"
     visible="true">
    </layout_panel>
    
    <!--
    <layout_panel
     name="frind_layout"
     follows="all"
     layout="topleft"
     height="16"
     auto_resize="false"
     user_resize="false"
     visible="false">
      <text
       name="frind_text"
       value="You are friends"
       text_color="ConversationFriendColor"
       top="0"
       left="5"
       right="-1"
       height="16"
       follows="left|top|right"
       layout="topleft"
       translate="false"
       visible="true"/>
    </layout_panel>
    <layout_panel
     name="online_layout"
     follows="all"
     layout="topleft"
     height="16"
     auto_resize="false"
     user_resize="false"
     visible="false">
      <icon
       name="online_icon"
       image_name="Profile_Friend_Online"
       layout="topleft"
       follows="left|top"
       top="0"
       left="5"
       height="10"
       width="10"/>
      <text
       name="online_text"
       value="Online"
       top="0"
       left="18"
       right="-1"
       height="16"
       follows="left|top|right"
       layout="topleft"
       translate="false"
       visible="true"/>
    </layout_panel>
    <layout_panel
     name="offline_layout"
     follows="all"
     layout="topleft"
     height="16"
     auto_resize="false"
     user_resize="false"
     visible="false">
      <icon
       name="offline_icon"
       image_name="Profile_Friend_Offline"
       layout="topleft"
       follows="left|top"
       top="0"
       left="5"
       height="10"
       width="10"/>
      <text
       name="offline_text"
       value="Offline"
       top="0"
       left="18"
       right="-1"
       height="16"
       follows="left|top|right"
       layout="topleft"
       translate="false"
       visible="true"/>
    </layout_panel>
    -->
    <layout_panel
     name="online_status_layout"
     follows="all"
     layout="topleft"
     height="18"
     auto_resize="false"
     user_resize="false"
     visible="true">
      <text
       name="status"
       top="0"
       left="5"
       right="-1"
       height="16"
       follows="left|top|right"
       layout="topleft"/>
    </layout_panel>

    <layout_panel
     name="account_layout"
     follows="all"
     layout="topleft"
     height="60"
     auto_resize="false"
     user_resize="false">
      <text
       name="account_info"
       value="Account: (loading...)"
       top="0"
       left="5"
       right="-1"
       height="58"
       follows="left|top|right"
       layout="topleft"
       word_wrap="true"/>
    </layout_panel>
    <layout_panel
     name="indicator_stack"
     follows="all"
     layout="topleft"
     height="33"
     auto_resize="false"
     user_resize="false">
      <loading_indicator
       name="progress_indicator"
       left="67"
       top="0"
       height="23"
       width="23"
       follows="left|top"
       layout="topleft"
       visible="true"/>
    </layout_panel>
    <layout_panel
     name="settings_panel"
     follows="all"
     layout="topleft"
     height="50"
     auto_resize="false"
     user_resize="false">
      <!-- only for self -->
      <text
       name="search_label"
       value="Show my profile in search:"
       top="1"
       left="6"
       right="-1"
       height="16"
       follows="left|top|right"
       layout="topleft"/>
      <combo_box
       name="show_in_search"
       tool_tip="Let people see you in search results"
       left="1"
       top="18"
       height="23"
       width="140"
       follows="left|top"
       layout="topleft"
       visible="true"
       enabled="false">
        <combo_box.item
           name="Hide"
           label="Hide"
           value="0" />
        <combo_box.item
           name="Show"
           label="Show"
           value="1" />
      </combo_box>
    </layout_panel>
    
    <layout_panel
     name="menu_panel"
     follows="all"
     layout="topleft"
     height="55"
     auto_resize="false"
     user_resize="false"
        >
      <menu_button
       layout="topleft"
       follows="left|top"
       left="1"
       top="25"
       height="25"
       width="140"
       label="Actions"
       halign="left"
       image_unselected="DropDown_Off"
       image_selected="DropDown_On"
       image_pressed="DropDown_Press"
       image_pressed_selected="DropDown_Press"
       image_disabled="DropDown_Disabled"
       name="agent_actions_menu" />
    </layout_panel>
  </layout_stack>

  <layout_stack
   name="main_stack"
   top="8"
   left="168"
   bottom="-1"
   right="-1"
   follows="all"
   layout="topleft"
   animate="false"
   orientation="vertical">
    <layout_panel
     name="display_name_panel"
     follows="all"
     layout="topleft"
     height="24"
     auto_resize="false"
     user_resize="false">
      <line_editor
       name="display_name"
       border_thickness="0"
       use_bg_color="false"
       background_image_disabled=""
       background_image_focused=""
       enabled="false"
       value="(loading...)"
       font="SansSerifBigLarge"
       top="0"
       left="6"
       height="19"
       right="-86"
       follows="left|top|right"
       layout="topleft"/>

      <icon
       tool_tip="Friend can see my online status"
       mouse_opaque="true"
       name="can_see_online"
       image_name="Profile_Perm_Online_Enabled"
       layout="topleft"
       follows="right|top"
       interactable="true"
       top="0"
       right="-61"
       height="24"
       width="24"
       left_pad="2" />

      <icon
       tool_tip="Friend can not see my online status"
       mouse_opaque="true"
       name="cant_see_online"
       image_name="Profile_Perm_Online_Disabled"
       layout="topleft"
       follows="right|top"
       interactable="true"
       top="0"
       right="-61"
       height="24"
       width="24"
       left_pad="2" />

      <icon
       tool_tip="Friend can see me on map"
       mouse_opaque="true"
       name="can_see_on_map"
       image_name="Profile_Perm_Find_Enabled"
       layout="topleft"
       follows="right|top"
       interactable="true"
       top="0"
       right="-30"
       height="24"
       width="24"
       left_pad="2" />

      <icon
       tool_tip="Friend can not see me on map"
       mouse_opaque="true"
       name="cant_see_on_map"
       image_name="Profile_Perm_Find_Disabled"
       layout="topleft"
       follows="right|top"
       interactable="true"
       top="0"
       right="-30"
       height="24"
       width="24"
       left_pad="2" />

      <icon
       tool_tip="Friend can edit my objects"
       mouse_opaque="true"
       name="can_edit_objects"
       image_name="Profile_Perm_Objects_Enabled"
       layout="topleft"
       follows="right|top"
       interactable="true"
       top="0"
       right="-1"
       height="24"
       width="24"
       left_pad="2" />

      <icon
       tool_tip="Friend can not edit my objects"
       mouse_opaque="true"
       name="cant_edit_objects"
       image_name="Profile_Perm_Objects_Disabled"
       layout="topleft"
       follows="right|top"
       interactable="true"
       top="0"
       right="-1"
       height="24"
       width="24"
       left_pad="2" />

    </layout_panel>

    <layout_panel
     name="about_panel"
     follows="all"
     layout="topleft"
     height="159"
     auto_resize="true"
     user_resize="false">
      <text_editor
       name="sl_description_edit"
       trusted_content="false"
       always_show_icons="true"
       commit_on_focus_lost="false"
       enabled="false"
       top="0"
       left="2"
       right="-1"
       bottom="-1"
       follows="all"
       layout="topleft"
       bg_readonly_color="Transparent"
       border_visible="true"
       font="SansSerifSmall"
       h_pad="2"
       max_length="65000"
       parse_urls="true"
       word_wrap="true"
        />
    </layout_panel>
    <layout_panel
     name="about_buttons_panel"
     follows="all"
     layout="topleft"
     height="34"
     auto_resize="false"
     user_resize="false">
        <button
         name="save_description_changes"
         label="Save"
         top="1"
         right="-105"
         height="20"
         width="80"
         enabled="false"
         follows="top|right"
         layout="topleft"/>
        <button
         name="discard_description_changes"
         label="Discard"
         top="1"
         right="-1"
         height="20"
         width="100"
         enabled="false"
         follows="top|right"
         layout="topleft"/>
        <view_border
         bevel_style="none"
         height="0"
         layout="topleft"
         left="0"
         name="cost_text_border"
         top_pad="9"
         width="492"/>
    </layout_panel>

    <layout_panel
     name="groups_panel"
     follows="all"
     layout="topleft"
     height="159"
     auto_resize="true"
     user_resize="false">
      <text
       name="group_label"
       value="Group memberships"
       top="1"
       left="2"
       right="-1"
       height="16"
       follows="left|top|right"
       layout="topleft"/>
      <group_list
       name="group_list"
       top="18"
       left="2"
       right="-1"
       bottom="-1"
       follows="all"
       layout="topleft"
       border_visible="true"
       color="ScrollBgWriteableColor"
       for_agent="false"/>

    </layout_panel>
  </layout_stack>
</panel><|MERGE_RESOLUTION|>--- conflicted
+++ resolved
@@ -110,8 +110,12 @@
        follows="left|top|right"
        layout="topleft"/>
 
-<<<<<<< HEAD
-      <text
+      <line_editor
+       border_thickness="0"
+       use_bg_color="false"
+       background_image_disabled=""
+       background_image_focused=""
+       enabled="false"
        top_pad="0"
        left_delta="0"
        height="16"
@@ -120,10 +124,7 @@
        follows="left|top|right"
        name="user_key" />
 
-      <text
-=======
       <line_editor
->>>>>>> ababcc70
        name="sl_birth_date"
        border_thickness="0"
        use_bg_color="false"
