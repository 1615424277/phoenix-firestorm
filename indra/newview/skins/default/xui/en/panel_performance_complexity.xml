--- conflicted
+++ resolved
@@ -1,17 +1,3 @@
-<<<<<<< HEAD
-<?xml version="1.0" encoding="utf-8" standalone="yes" ?>
-<panel
- bevel_style="none"
- follows="left|top"
- height="580"
- width="580"
- name="panel_performance_complexity"
- layout="topleft"
- left="0"
- top="0">
-  <button
-    height="16"
-=======
 <?xml version="1.0" encoding="utf-8" standalone="yes"?>
 <panel bevel_style="none"
   follows="left|top"
@@ -22,7 +8,6 @@
   left="0"
   top="0">
   <button height="16"
->>>>>>> f871c770
     width="16"
     layout="topleft"
     mouse_opaque="true"
@@ -35,85 +20,97 @@
     left="15"
     is_toggle="true">
   </button>
-  <text
-   follows="left|top"
-   height="18"
-   layout="topleft"
-   left_pad="0"
-   valign="center"
-   halign="center"
-   top="6"
-   name="back_lbl"
-   width="32">
+  <text follows="left|top"
+    height="20"
+    layout="topleft"
+    left_pad="3"
+    top="10"
+    name="back_lbl"
+    width="40">
     Back
   </text>
-  <text
-   follows="left|top"
-   font="SansSerifLarge"
-   text_color="white"
-   height="20"
-   layout="topleft"
-   left="20"
-   top_pad="15"
-   name="attachments_title"
-   width="195">
-    Your avatar complexity 
+  <text follows="left|top"
+    font="SansSerifLarge"
+    text_color="white"
+    height="20"
+    layout="topleft"
+    left="20"
+    top_pad="10"
+    name="attachments_title"
+    width="250">
+    Avatar attachment complexity 
   </text>
-  <text
-   follows="left|top"
-   font="SansSerifSmall"
-   text_color="White"
-   height="18"
-   layout="topleft"
-   top_pad="5"
-   left="20"
-   name="attachments_desc1"
-   width="580">
-    Attachments make your avatar more complex. If your avatar is very complex, some other 
+  <text follows="right|top"
+    font="SansSerifLarge"
+    text_color="White"
+    height="20"
+    layout="topleft"
+    right="-40"
+    top_delta="0"
+    name="tot_att_count"
+    halign="right"
+    width="200">
+   Total: 50 (120000.10μs)
   </text>
-  <text
-   follows="left|top"
-   font="SansSerifSmall"
-   text_color="White"
-   height="18"
-   layout="topleft"
-   top_pad="3"
-   left="20"
-   name="attachments_desc2"
-   width="580">
-    people may not see you in full detail, and your graphics speed may be reduced. Removing
+  <text follows="left|top"
+    font="SansSerifSmall"
+    text_color="White"
+    height="18"
+    layout="topleft"
+    top_pad="5"
+    left="20"
+    name="attachments_desc1"
+    width="580">
+  Attachments make your avatar more complex and slower to render. 
   </text>
-  <text
-   follows="left|top"
-   font="SansSerifSmall"
-   text_color="White"
-   height="18"
-   layout="topleft"
-   top_pad="3"
-   left="20"
-   name="attachments_desc3"
-   width="580">
-    heavy attachments that you don’t need can help.
+  <text follows="left|top"
+    font="SansSerifSmall"
+    text_color="White"
+    height="18"
+    layout="topleft"
+    top_pad="3"
+    left="20"
+    name="attachments_desc2"
+    width="580">
+This screen allows you to view the attachments of your own avatar.
   </text>
-  <name_list
-    column_padding="0"
+  <text follows="left|top"
+    font="SansSerifSmall"
+    text_color="White"
+    height="18"
+    layout="topleft"
+    top_pad="3"
+    left="20"
+    name="attachments_desc3"
+    width="580">
+You may remove your own attachments quickly and easily by hitting the 'X'.
+  </text>
+  <name_list left="20"
+    column_padding="1"
     draw_stripes="true"
-    height="429"
+    draw_heading="true"
+    height="379"
     follows="left|top"
+    sort_column="1"
+    sort_ascending="false"
+    multi_select="false"
     layout="topleft"
     name="obj_list"
     top_pad="10"
     width="540">
-      <name_list.columns
-       label=""
-       name="complex_visual"
-       width="90" />
-      <name_list.columns
-       label=""
-       name="complex_value"
-       width="40" />
-      <name_list.columns
-       label=""
-       name="name"/>
+    <name_list.columns label=""
+      name="art_visual"
+      width="90" />
+    <name_list.columns label="Time (μs)"
+      name="art_value"
+      tool_tip="Time taken to render this attachment (microseconds)"
+      width="80" />
+    <name_list.columns label="ARC"
+      name="complex_value"
+      tool_tip="Item complexity (ARC)"
+      width="40" />
+    <name_list.columns label="Attachment name"
+      tool_tip="Click the 'X' to detach"
+      name="name" />
   </name_list>
 </panel>