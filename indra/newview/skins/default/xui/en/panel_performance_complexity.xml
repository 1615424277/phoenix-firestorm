--- conflicted
+++ resolved
@@ -1,5 +1,4 @@
-<<<<<<< HEAD
-<?xml version="1.0" encoding="utf-8" standalone="yes" ?>
+<?xml version="1.0" encoding="utf-8" standalone="yes"?>
 <panel bevel_style="none"
   follows="left|top"
   height="530"
@@ -9,20 +8,6 @@
   left="0"
   top="0">
   <button height="16"
-=======
-<?xml version="1.0" encoding="utf-8" standalone="yes"?>
-<panel
- bevel_style="none"
- follows="left|top"
- height="580"
- width="580"
- name="panel_performance_complexity"
- layout="topleft"
- left="0"
- top="0">
-  <button
-    height="16"
->>>>>>> 06c2c87b
     width="16"
     layout="topleft"
     mouse_opaque="true"
