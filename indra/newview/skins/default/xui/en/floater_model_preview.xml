<?xml version="1.0" encoding="utf-8" standalone="yes" ?>
<floater
 can_close="true"
 can_drag_on_left="false"
 can_minimize="true"
 can_resize="true"
 height="590"
 min_height="625"
 width="960"
 min_width="960"
 name="Model Preview"
 title="Upload Model"
 help_topic="upload_model">
  <string name="no_havok">mesh upload with physics</string>

  <string name="status_idle"></string>
  <string name="status_parse_error">Error: Dae parsing issue - see log for details.</string>
  <string name="status_bind_shape_orientation">Warning: bind shape matrix is not in standard X-forward orientation.</string>
  <string name="status_material_mismatch">Error: Material of model is not a subset of reference model.</string>
  <string name="status_lod_model_mismatch">Error: LOD Model has no parent.</string>
  <string name="status_reading_file">Loading...</string>
  <string name="status_generating_meshes">Generating Meshes...</string>
  <string name="status_vertex_number_overflow">Error: Vertex number is more than 65535, aborted!</string>
  <string name="bad_element">Error: element is invalid</string>
  <string name="high">High</string>
  <string name="medium">Medium</string>
  <string name="low">Low</string>
  <string name="lowest">Lowest</string>
  <string name="mesh_status_good">Ship it!</string>
  <string name="mesh_status_na">N/A</string>
  <string name="mesh_status_none">None</string>
  <string name="mesh_status_submesh_mismatch">Levels of detail have a different number of textureable faces.</string>
  <string name="mesh_status_mesh_mismatch">Levels of detail have a different number of mesh instances.</string>
  <string name="mesh_status_too_many_vertices">Level of detail has too many vertices.</string>
  <string name="mesh_status_missing_lod">Missing required level of detail.</string>
  <string name="mesh_status_invalid_material_list">LOD materials are not a subset of reference model.</string>
  <string name="phys_status_vertex_limit_exceeded">Some physical hulls exceed the vertex limit (256); try an alternative 'Analyze Method'.</string>
  <string name="phys_status_hull_limit_exceeded">Some models exceed the hull limit (256); try 'simplify'.</string>
  <string name="phys_status_degenerate_triangles">Physics mesh too dense; remove the small, thin triangles (see preview).</string>
  <string name="phys_status_no_havok">This version contains no Havok support and is not recommended for physics upload in Second Life. Results may be unpredictable.</string>
  <string name="phys_status_unknown_error">An unrecognized error was detected.</string>
  <string name="layer_all">All</string> <!-- Text to display in physics layer combo box for "all layers" -->
  <string name="decomposing">Analyzing...</string>
  <string name="simplifying">Simplifying...</string>
  <string name="tbd">TBD</string>
  
  <!-- Warnings and info from model loader-->
  <string name="TooManyJoint">Skinning disabled due to too many joints: [JOINTS], maximum: [MAX]</string>
  <string name="UnrecognizedJoint">Rigged to unrecognized joint name [NAME]</string>
  <string name="UnknownJoints">Skinning disabled due to [COUNT] unknown joints</string>
  <string name="ModelLoaded">Model [MODEL_NAME] loaded</string>
  <string name="IncompleteTC">Texture coordinates data is not complete.</string>

  <panel
    follows="top|left"
    height="595"
    layout="topleft"
    left="3"
    name="left_panel"
    top_pad="0"
    width="635">
    <panel
      follows="all"
      height="50"
      layout="top|left"
      left="3"
      name="model_name_representation_panel"
      width="525">
        <text
          follows="top|left"
          layout="topleft"
          height="15"
          left="2"
          name="name_label"
          text_color="White"
          top="0"
          width="290">
          Model name:
        </text>
        <line_editor
          follows="top|left"
          layout="topleft"
          height="19"
          max_length_bytes="63"
          name="description_form"
          prevalidate_callback="ascii"
          top_pad="5"
          width="290" />
    </panel>
    <tab_container
      follows="top|left"
      top_pad="0"
      left="0"
      height="330"
      width="635"
      name="import_tab"
      tab_position="top"
      enable_tabs_flashing="true"
      tabs_flashing_color="MenuItemFlashBgColor">
      <last_tab
        tab_top_image_flash="TabTop_Right_Flashing"/> <!-- for log tab -->
      <!-- LOD PANEL -->
        <panel
         help_topic="upload_model_lod"
         label="Level of Detail"
         layout="topleft"
         name="lod_panel"
         title="Level of Detail">
            <view_border
             bevel_style="none"
             follows="top|left"
             height="306"
             layout="topleft"
             left="3"
             name="lod_tab_border"
             top_pad="0"
             width="619" />
          <text
           follows="left|top"
           height="18"
           initial_value="Source"
           layout="topleft"
           left="85"
           name="source"
           text_color="ModelUploaderLabels"
           top="15"
           valign="center"
           value="Source"
           width="335"/>
            <text
             follows="left|top"
             halign="right"
             height="18"
             initial_value="Triangles"
             layout="topleft"
             left_pad="0"
             name="triangles"
             text_color="ModelUploaderLabels"
             top_delta="0"
             valign="center"
             value="Triangles"
             width="65" />
            <text
             follows="left|top"
             halign="right"
             height="18"
             initial_value="Vertices"
             layout="topleft"
             left_pad="0"
             name="vertices"
             text_color="ModelUploaderLabels"
             valign="center"
             value="Vertices"
             width="65" />
            <text
             follows="left|top"
             height="18"
             initial_value="High"
             layout="topleft"
             left="10"
             name="high_label"
             text_color="ModelUploaderLabels"
             top_pad="10"
             valign="top"
             value="High"
             width="75" />
            <combo_box
             follows="top|left"
             height="20"
             layout="topleft"
             left_pad="0"
             name="lod_source_high"
             top_delta="-3"
             width="135">
                <item
                 name="Load from file"
                 label="Load from file"
                 value="Load from file" />
                <item
                 name="Generate"
                 label="Generate"
                 value="Generate" />
            </combo_box>
            <line_editor
             follows="left|top"
             height="20"
             initial_value=""
             layout="topleft"
             left_pad="5"
             name="lod_file_high"
             top_delta="0"
             value=""
             width="120" />
            <button
             follows="left|top"
             height="20"
             label="Browse..."
             layout="topleft"
             left_pad="5"
             name="lod_browse_high"
             top_delta="0"
             width="70" />
            <combo_box
             follows="top|left"
             height="20"
             layout="topleft"
             left="225"
             name="lod_mode_high"
             top_delta="0"
             visible="false"
             width="130">
                <item
                 name="Triangle Limit"
                 label="Triangle Limit"
                 value="Triangle Limit" />
                <item
                 name="Error Threshold"
                 label="Error Threshold"
                 value="Error Threshold" />
            </combo_box>
            <spinner
             decimal_digits="0"
             follows="top|left"
             height="20"
             increment="10"
             layout="topleft"
             left_pad="3"
             name="lod_triangle_limit_high"
             visible="false"
             width="55" />
            <spinner
             follows="top|left"
             height="20"
             increment="0.01"
             layout="topleft"
             left_delta="0"
             max_val="100"
             name="lod_error_threshold_high"
             top_delta="0"
             visible="false"
             width="55" />
            <text
             follows="left|top"
             halign="right"
             height="15"
             initial_value="0"
             layout="topleft"
             left_pad="0"
             name="high_triangles"
             valign="top"
             value="0"
             width="65" />
            <text
             follows="left|top"
             halign="right"
             height="15"
             initial_value="0"
             layout="topleft"
             left_pad="0"
             name="high_vertices"
             valign="top"
             value="0"
             width="65" />
            <text
             follows="left|top"
             halign="center"
             height="15"
             initial_value=""
             layout="topleft"
             left_pad="0"
             name="high_status"
             valign="top"
             value=""
             width="65" />
            <icon
             height="16"
             image_name="red_x.png"
             layout="topleft"
             left_delta="20"
             mouse_opaque="true"
             name="status_icon_high"
             top_delta="-2"
             width="16" />
            <text
             follows="left|top"
             height="18"
             initial_value="Medium"
             layout="topleft"
             left="10"
             name="medium_label"
             text_color="ModelUploaderLabels"
             top_pad="15"
             valign="top"
             value="Medium"
             width="75" />
            <combo_box
             follows="top|left"
             height="20"
             layout="topleft"
             left_pad="0"
             name="lod_source_medium"
             top_delta="-3"
             width="135">
                <item
                 name="Load from file"
                 label="Load from file"
                 value="Load from file" />
                <item
                 name="Generate"
                 label="Generate"
                 value="Generate" />
                <item
                 name="Use LoD above"
                 label="Use LoD above"
                 value="Use LoD above" />
            </combo_box>
            <line_editor
             follows="left|top"
             height="20"
             initial_value=""
             layout="topleft"
             left_pad="5"
             name="lod_file_medium"
             top_delta="0"
             value=""
             visible="false"
             width="120" />
            <button
             follows="left|top"
             height="20"
             label="Browse..."
             layout="topleft"
             left_pad="5"
             name="lod_browse_medium"
             top_delta="0"
             visible="false"
             width="70" />
            <combo_box
             follows="top|left"
             height="20"
             layout="topleft"
             left="225"
             name="lod_mode_medium"
             top_delta="0"
             width="130">
                <item
                 name="Triangle Limit"
                 label="Triangle Limit"
                 value="Triangle Limit" />
                <item
                 name="Error Threshold"
                 label="Error Threshold"
                 value="Error Threshold" />
            </combo_box>
            <spinner
             decimal_digits="0"
             follows="top|left"
             height="20"
             increment="10"
             layout="topleft"
             left_pad="3"
             name="lod_triangle_limit_medium"
             width="55" />
            <spinner
             follows="top|left"
             height="20"
             increment="0.01"
             layout="topleft"
             left_delta="0"
             max_val="100"
             name="lod_error_threshold_medium"
             top_delta="0"
             visible="false"
             width="55" />
            <text
             follows="left|top"
             halign="right"
             height="15"
             initial_value="0"
             layout="topleft"
             left_pad="0"
             name="medium_triangles"
             valign="top"
             value="0"
             width="65" />
            <text
             follows="left|top"
             halign="right"
             height="15"
             initial_value="0"
             layout="topleft"
             left_pad="0"
             name="medium_vertices"
             valign="top"
             value="0"
             width="65" />
            <text
             follows="left|top"
             halign="center"
             height="15"
             initial_value=""
             layout="topleft"
             left_pad="0"
             name="medium_status"
             valign="top"
             value=""
             width="65" />
            <icon
             height="16"
             image_name="red_x.png"
             layout="topleft"
             left_delta="20"
             mouse_opaque="true"
             name="status_icon_medium"
             top_delta="-2"
             width="16" />
            <text
             follows="left|top"
             height="18"
             initial_value="Low"
             layout="topleft"
             left="10"
             name="low_label"
             text_color="ModelUploaderLabels"
             top_pad="15"
             valign="top"
             value="Low"
             width="75" />
            <combo_box
             follows="top|left"
             height="20"
             layout="topleft"
             left_pad="0"
             name="lod_source_low"
             top_delta="-3"
             width="135">
                <item
                 name="Load from file"
                 label="Load from file"
                 value="Load from file" />
                <item
                 name="Generate"
                 label="Generate"
                 value="Generate" />
                <item
                 name="Use LoD above"
                 label="Use LoD above"
                 value="Use LoD above" />
            </combo_box>
            <line_editor
             follows="left|top"
             height="20"
             initial_value=""
             layout="topleft"
             left_pad="5"
             name="lod_file_low"
             top_delta="0"
             value=""
             visible="false"
             width="120" />
            <button
             follows="left|top"
             height="20"
             label="Browse..."
             layout="topleft"
             left_pad="5"
             name="lod_browse_low"
             top_delta="0"
             visible="false"
             width="70" />
            <combo_box
             follows="top|left"
             height="20"
             layout="topleft"
             left="225"
             name="lod_mode_low"
             top_delta="0"
             width="130">
                <item
                 name="Triangle Limit"
                 label="Triangle Limit"
                 value="Triangle Limit" />
                <item
                 name="Error Threshold"
                 label="Error Threshold"
                 value="Error Threshold" />
            </combo_box>
            <spinner
             decimal_digits="0"
             follows="top|left"
             height="20"
             increment="10"
             layout="topleft"
             left_pad="3"
             name="lod_triangle_limit_low"
             width="55" />
            <spinner
             follows="top|left"
             height="20"
             increment="0.01"
             layout="topleft"
             left_delta="0"
             max_val="100"
             name="lod_error_threshold_low"
             top_delta="0"
             visible="false"
             width="55" />
            <text
             follows="left|top"
             halign="right"
             height="15"
             initial_value="0"
             layout="topleft"
             left_pad="0"
             name="low_triangles"
             valign="top"
             value="0"
             width="65" />
            <text
             follows="left|top"
             halign="right"
             height="15"
             initial_value="0"
             layout="topleft"
             left_pad="0"
             name="low_vertices"
             valign="top"
             value="0"
             width="65" />
            <text
             follows="left|top"
             halign="center"
             height="15"
             initial_value=""
             layout="topleft"
             left_pad="0"
             name="low_status"
             valign="top"
             value=""
             width="65" />
            <icon
             height="16"
             image_name="red_x.png"
             layout="topleft"
             left_delta="20"
             mouse_opaque="true"
             name="status_icon_low"
             top_delta="-2"
             width="16" />
            <text
             follows="left|top"
             height="18"
             initial_value="Lowest"
             layout="topleft"
             left="10"
             name="lowest_label"
             text_color="ModelUploaderLabels"
             top_pad="15"
             valign="top"
             value="Lowest"
             width="75" />
            <combo_box
             follows="top|left"
             height="20"
             layout="topleft"
             left_pad="0"
             name="lod_source_lowest"
             top_delta="-3"
             width="135">
                <item
                 name="Load from file"
                 label="Load from file"
                 value="Load from file" />
                <item
                 name="Generate"
                 label="Generate"
                 value="Generate" />
                <item
                 name="Use LoD above"
                 label="Use LoD above"
                 value="Use LoD above" />
            </combo_box>
            <line_editor
             follows="left|top"
             height="20"
             initial_value=""
             layout="topleft"
             left_pad="5"
             name="lod_file_lowest"
             top_delta="0"
             value=""
             visible="false"
             width="120" />
            <button
             follows="left|top"
             height="20"
             label="Browse..."
             layout="topleft"
             left_pad="5"
             name="lod_browse_lowest"
             top_delta="0"
             visible="false"
             width="70" />
            <combo_box
             follows="top|left"
             height="20"
             layout="topleft"
             left="225"
             name="lod_mode_lowest"
             top_delta="0"
             width="130">
                <item
                 name="Triangle Limit"
                 label="Triangle Limit"
                 value="Triangle Limit" />
                <item
                 name="Error Threshold"
                 label="Error Threshold"
                 value="Error Threshold" />
            </combo_box>
            <spinner
             decimal_digits="0"
             follows="top|left"
             height="20"
             increment="10"
             layout="topleft"
             left_pad="3"
             name="lod_triangle_limit_lowest"
             width="55" />
            <spinner
             follows="top|left"
             height="20"
             increment="0.01"
             layout="topleft"
             left_delta="0"
             max_val="100"
             name="lod_error_threshold_lowest"
             top_delta="0"
             visible="false"
             width="55" />
            <text
             follows="left|top"
             halign="right"
             height="15"
             initial_value="0"
             layout="topleft"
             left_pad="0"
             name="lowest_triangles"
             valign="top"
             value="0"
             width="65" />
            <text
             follows="left|top"
             halign="right"
             height="15"
             initial_value="0"
             layout="topleft"
             left_pad="0"
             name="lowest_vertices"
             valign="top"
             value="0"
             width="65" />
            <text
             follows="left|top"
             halign="center"
             height="15"
             initial_value=""
             layout="topleft"
             left_pad="0"
             name="lowest_status"
             valign="top"
             value=""
             width="65" />
            <icon
             height="16"
             image_name="red_x.png"
             layout="topleft"
             left_delta="20"
             mouse_opaque="true"
             name="status_icon_lowest"
             top_delta="0"
             width="16" />
            <icon
             height="16"
             layout="topleft"
             left="10"
             name="lod_status_message_icon"
             top_pad="20"
             width="16" />
            <text
             follows="left|top"
             height="16"
             layout="topleft"
             left_pad="5"
             name="lod_status_message_text"
             top_delta="0"
             width="584"
             word_wrap="true"
             wrap="true" />
            <view_border
             bevel_style="none"
             follows="top|left"
             height="0"
             layout="topleft"
             left="10"
             name="lod_tab_border"
             top_pad="20"
             width="605" />
            <check_box
             follows="top|left"
             height="15"
             label="Generate Normals"
             layout="topleft"
             left="10"
             name="gen_normals"
             top_pad="20" />
            <text
             enabled="false"
             follows="top|left"
             height="15"
             initial_value="Crease Angle:"
             layout="topleft"
             left="200"
             name="crease_label"
             top_delta="0"
             value="Crease Angle:"
             width="100" />
            <spinner
             enabled="false"
             follows="top|left"
             height="20"
             initial_value="75"
             layout="topleft"
             left_pad="5"
             max_val="180"
             name="crease_angle"
             value="75"
             width="60" />
        </panel>
      <!-- PHYSYCS PANEL -->
        <panel
          help_topic="upload_model_physics"
          label="Physics"
          name="physics_panel">
            
            <!-- ==== STEP 1: Level of Detail ==== -->
            <view_border
              bevel_style="none"
              follows="top|left"
              height="306"
              layout="topleft"
              left="3"
              name="physics_tab_border"
              top_pad="0"
              width="619"/>
                <panel
                  bg_alpha_color="0 0 0 0"
                  bg_opaque_color="0 0 0 0.3"
                  follows="top|left"
                  height="21"
                  left="18"
                  name="physics geometry"
                  top="15"
                  visible="true"
                  width="589">
                    <text
                      follows="top|left"
                      font="SansSerif"
                      height="20"
                      layout="topleft"
                      left="0"
                      name="first_step_name"
                      text_color="White"
                      top_pad="0"
                      width="210"
                      valign="center">
                      Step 1: Pick a physics model
                    </text>
                    <combo_box
                      follows="left|top"
                      height="18"
                      left_pad="10"
                      name="physics_lod_combo"
                      width="130"
                      tool_tip="LOD to use for physics shape">
                        <combo_item name="choose_one">     Choose one...   </combo_item>
                        <combo_item name="physics_high">   High   </combo_item>
                        <combo_item name="physics_medium"> Medium </combo_item>
                        <combo_item name="physics_low">    Low    </combo_item>
                        <combo_item name="physics_lowest"> Lowest </combo_item>
<<<<<<< HEAD
                        <combo_item name="physics_cube"> Cube </combo_item>
                        <combo_item name="physics_hex"> Hexagon </combo_item>
                        <combo_item name="physics_ud"> User Defined </combo_item>
=======
                        <combo_item name="physics_bounding_box"> Bounding Box </combo_item>
>>>>>>> 322320a9
                        <combo_item name="load_from_file"> From file   </combo_item>
                    </combo_box>
                    <line_editor
                      follows="left|top"
                      left_pad="10"
                      value=""
                      name="physics_file"
                      height="20"
                      width="154"/>
                    <button
                      follows="left|top"
                      height="20"
                      left_pad="4"
                      name="physics_browse"
                      label="Browse..."
                      width="70"/>
                    <!-- <check_box name="physics_optimize" follows="left|top" width="130" left="10" top_pad="5" height="20" label="Optimize"/>
                    <check_box name="physics_use_hull" follows="left|top" width="130" left_pad="5" height="20" label="Use Convex Hull"/> -->
                </panel>
            
            <!-- ==== STEP 2: Analyze ==== -->
            <view_border
              bevel_style="none"
              follows="top|left"
              height="0"
              layout="topleft"
              left="18"
              name="physics_tab_border"
              top_pad="10"
              width="589"/>
                <panel
                  bg_alpha_color="0 0 0 0"
                  bg_opaque_color="0 0 0 0.3"
                  height="65"
                  follows="top|left"
                  left="18"
                  name="physics analysis"
                  top_pad="10"
                  visible="true"
                  width="589">
                    <text
                      follows="left|top"
                      font="SansSerif"
                      height="20"
                      layout="topleft"
                      left="0"
                      name="method_label"
                      text_color="White"
                      top_pad="0">
                      Step 2: Convert to hulls (optional)
                    </text>
                    <text
                      follows="top|left"
                      height="15"
                      layout="topleft"
                      name="analysis_method_label"
                      top_pad="10"
                      width="100">
                      Method:
                    </text>
                    <text
                      follows="top|left"
                      height="15"
                      name="quality_label"
                      layout="topleft"
                      left_pad="15"
                      width="100">
                      Quality:
                    </text>
                    <text
                      follows="top|left"
                      height="15"
                      name="smooth_method_label"
                      layout="topleft"
                      left_pad="15"
                      width="100">
                      Smooth:
                    </text>
                    <combo_box
                      follows="top|left"
                      layout="topleft"
                      left="0"
                      name="Method"
                      top_pad="0"
                      height="20"
                      width="100"/>
                    <combo_box
                      follows="top|left"
                      layout="topleft"
                      left_pad="15"
                      name="Decompose Quality"
                      height="20"
                      width="100"/>
                    <combo_box
                      height="20"
                      follows="top|left"
                      layout="topleft"
                      left_pad="15"
                      name="Cosine%"
                      width="100"/>
                    <check_box
                      follows="top|left"
                      label="Close Holes"
                      layout="topleft"
                      left_pad="10"
                      name="Close Holes (Slow)"
                      height="15"/>
                    <button
                      bottom="1"
                      follows="top|right"
                      height="20"
                      label="Analyze"
                      layout="bottomleft"
                      name="Decompose"
                      right="-1"
                      width="90"/>
                    <button
                      follows="top|left"
                      height="20"
                      label="Cancel"
                      layout="topleft"
                      left_delta="0"
                      name="decompose_cancel"
                      visible="false"
                      width="90"/>
                </panel>
            
            <!-- ==== STEP 3: Simplify ==== -->
            <view_border
              bevel_style="none"
              follows="top|left"
              height="0"
              layout="topleft"
              left="18"
              name="physics_tab_border"
              top_pad="10"
              width="589"/>
                <panel
                  bg_alpha_color="0 0 0 0"
                  bg_opaque_color="0 0 0 0.3"
                  follows="top|left"
                  height="66"
                  left="18"
                  name="physics simplification"
                  top_pad="10"
                  width="589">
                    <text
                      text_color="White"
                      follows="left|top"
                      height="20"
                      left="0"
                      name="second_step_label"
                      top_pad="0"
                      font="SansSerif">
                      Step 3: Simplify
                    </text>
                    <text
                      name="simp_method_header"
                      top_pad="10"
                      height="15"
                      width="100"
                      follows="top|left">
                      Method:
                    </text>
                    <text
                      follows="top|left"
                      left_pad="40"
                      name="pass_method_header"
                      height="15"
                      width="79">
                      Passes:
                    </text>
                    <text
                      follows="top|left"
                      left_pad="2"
                      name="Detail Scale label"
                      height="15"
                      width="100">
                      Detail scale:
                    </text>
                    <text
                      follows="top|left"
                      left_delta="0"
                      name="Retain%_label"
                      height="15"
                      width="80"
                      visible="false">
                      Retain:
                    </text>
                    <combo_box
                      follows="top|left"
                      height="20"
                      left="0"
                      name="Simplify Method"
                      top_pad="0"
                      width="100"/>
                    <combo_box
                      height="20"
                      follows="top|left"
                      left_pad="40"
                      name="Combine Quality"
                      width="41"
                      value="1">
                    </combo_box>
                    <spinner
                      follows="top|left"
                      name="Detail Scale"
                      height="20"
                      left_pad="40"
                      width="60"/>
                    <spinner
                      name="Retain%"
                      decimal_digits="0"
                      width="60"
                      follows="top|left"
                      height="20"
                      left_delta="0"
                      visible="false"/>
                    <button
                      follows="top|left"
                      height="20"
                      label="Simplify"
                      left_pad="40"
                      name="Simplify"
                      width="90"/>
                    <button
                      follows="top|left"
                      height="20"
                      label="Cancel"
                      layout="topleft"
                      left_delta="0"
                      name="simplify_cancel"
                      width="90"/>
                </panel>
            
            <!-- ==== Results ==== -->
            <view_border
              bevel_style="none"
              follows="top|left"
              height="0"
              layout="topleft"
              left="18"
              name="physics_tab_border"
              top_pad="10"
              width="589"/>
                <panel
                  bg_alpha_color="0 0 0 0"
                  bg_opaque_color="0 0 0 0.3"
                  follows="left|top"
                  height="19"
                  layout="topleft"
                  left="18"
                  name="physics info"
                  top_pad="12"
                  width="319">
                    <text
                      follows="top|left"
                      height="15"
                      layout="topleft"
                      left="0"
                      text_color="White"
                      top_pad="3"
                      name="results_text"
                      width="50">
                      Results:
                    </text>
                    <text
                      follows="top|left"
                      height="15"
                      layout="topleft"
                      left_pad="0"
                      text_color="White"
                      top_delta="0"
                      name="physics_triangles"
                      width="90">
                      Triangles: [TRIANGLES],
                    </text>
                    <text
                      follows="top|left"
                      height="15"
                      layout="topleft"
                      left_pad="0"
                      name="physics_points"
                      top_delta="0"
                      text_color="White"
                      width="85">
                      Vertices: [POINTS],
                    </text>
                    <text
                      follows="top|left"
                      height="15"
                      layout="topleft"
                      left_pad="0"
                      name="physics_hulls"
                      top_delta="0"
                      text_color="White">
                      Hulls: [HULLS]
                    </text>
                </panel>
                <panel
                 bg_alpha_color="0 0 0 0"
                 bg_opaque_color="0 0 0 0.3"
                 follows="left|top"
                 height="19"
                 layout="topleft"
                 top_pad="5"
                 name="physics message"
                 width="589">
                     <icon
                      follows="left|top"
                      height="16"
                      left="0"
                      layout="topleft"
                      name="physics_status_message_icon"
                      top_pad="0"
                      width="16" />
                     <text
                      follows="left|top"
                      height="35"
                      layout="topleft"
                      left_pad="2"
                      name="physics_status_message_text"
                      width="573"
                      word_wrap="true"
                      top_delta="3"/>
                </panel>
        </panel>
      <!-- MODIFIERS PANEL -->
     <panel
       label="Upload options"
       name="modifiers_panel"
       help_topic="upload_model_modifiers">
         <view_border
          bevel_style="none"  
          follows="top|left"
          height="306"
          layout="topleft"
          left="3"
          name="border"
          top_pad="0"
          width="619"/>
           <text
             follows="top|left"
             height="16"
             left="20"
             name="scale_label"
             text_color="White"
             top="15"
             width="140">
             Scale (1=no scaling):
           </text>
           <spinner
             height="20"
             follows="top|left"
             left_pad="10"
             max_val="64.0"
             min_val="0.01"
             name="import_scale"
             top_delta="-4"
             value="1.0"
             width="80"/>
           <text
             follows="top|left"
             height="15"
             left_pad="20"
             name="dimensions_label"
             text_color="White"
             width="90">
             Dimensions:
           </text>
           <text
             follows="top|left"
             height="15"
             left_pad="0"
             name="import_dimensions"
             text_color="White"
             width="140">
             [X] X [Y] X [Z]
           </text>
           <check_box
             height="15"
             follows="top|left"
             name="upload_textures"
             label="Include textures"
             left="20"
             top_pad="20"/>
     </panel>
      <panel
       label="Overrides"
       layout="topleft"
       name="rigging_panel"
       title="Rigging"
       help_topic="upload_model_rigging">
        <view_border
         bevel_style="none"
         follows="top|left"
         height="306"
         layout="topleft"
         left="3"
         name="avatar_tab_border"
         top_pad="0"
         width="619" />
        <check_box
          follows="top|left"
          height="15"
          label="Include skin weight"
          label_text.text_color="White"
          name="upload_skin"
          top="8"
          left="10"/>
        <check_box
          follows="top|left"
          height="15"
          label="Include joint positions"
          label_text.text_color="White"
          name="upload_joints"
          left_delta="0"
          top_pad="7"/>
        <check_box
          follows="top|left"
          height="15"
          label="Lock scale if joint position defined"
          label_text.text_color="White"
          label_text.wrap="true"
          label_text.width="180"
          name="lock_scale_if_joint_position"
          top_pad="17"/>
        <text
          follows="top|left"
          height="15"
          layout="topleft"
          left="225"
          name="pelvis_offset_label"
          text_color="White"
          top="8"
          width="200">
          Z offset (raise or lower avatar):
        </text>
        <spinner
          follows="top|left"
          height="20"
          min_val="-3.00"
          max_val="3.0"
          name="pelvis_offset"
          top_pad="10"
          value="0.0"
          width="80"/>
        <text
          follows="top|left"
          height="17"
          left="425"
          name="skin_too_many_joints"
          text_color="Orange"
          top="7"
          width="195"
          word_wrap="true">
          Too many skinned joints
        </text>
        <text
          follows="top|left"
          height="32"
          left="425"
          name="skin_unknown_joint"
          text_color="Orange"
          top="8"
          width="195"
          word_wrap="true">
          Model has an unknown joint(s)
        </text>
        <text
          layout="topleft"
          follows="top|left"
          height="15"
          left="10"
          name="joints_descr"
          top="73"
          width="150">
          Joints:
        </text>
        <scroll_list
         layout="topleft"
         follows="top|left"
         name="joints_list"
         column_padding="0"
         draw_heading="false"
         draw_stripes="false"
         commit_on_selection_change="true"
         heading_height="23"
         height="199"
         left_delta="0"
         top_pad="0"
         width="205"/>
        <text
          layout="topleft"
          follows="top|left"
          height="15"
          left_delta="0"
          name="conflicts_description"
          top_pad="2"
          width="205">
          [CONFLICTS] conflicts in [JOINTS_COUNT] joints
        </text>
        <text
          layout="topleft"
          follows="top|left"
          height="15"
          left_pad="10"
          name="pos_overrides_descr"
          top="73"
          width="300">
          Position overrides for joint '[JOINT]':
        </text>
        <scroll_list
         layout="topleft"
         follows="top|left"
         name="pos_overrides_list"
         column_padding="0"
         draw_heading="true"
         draw_stripes="true"
         heading_height="23"
         height="199"
         left_delta="0"
         top_pad="0"
         width="385">
         <scroll_list.columns
         label="Model"
           name="model_name"
           relative_width="0.49" />
          <scroll_list.columns
           label="X"
           name="axis_x"
           relative_width="0.17" />
          <scroll_list.columns
           label="Y"
           name="axis_y"
           relative_width="0.17" />
          <scroll_list.columns
           label="Z"
           name="axis_z"
           relative_width="0.17" />
        </scroll_list>
      </panel>
      <panel
       label="Log"
       layout="topleft"
       name="logs_panel"
       help_topic="upload_model_log">
        <view_border
         bevel_style="none"
         follows="top|left"
         height="306"
         layout="topleft"
         left="3"
         ignore_tab="false"
         right="-21"
         name="log_tab_border"
         top_pad="0"
         width="619" />
         <!-- FS:Beq Add control for vberbose logging -->
         <check_box
         control_name="ImporterDebug"
         follows="top|left"
         top_delta="12"
         left="4"
         width="70"
         label="Show detailed logging"
         name="verbose_logging"/>
         <!-- FS:Beq/ -->
         <text_editor
         type="string"
         length="1"
         embedded_items="false"
         follows="top|left"
         font="SansSerif"
         ignore_tab="false"
         layout="topleft"
         height="267"
         left="4"
         top="24"
         right="-22"
         max_length="65536"
         name="log_text"
         parse_urls="true"
         spellcheck="false"
         read_only="true"
         word_wrap="true">
        </text_editor>
      </panel>
      <panel
       label="Preview Settings"
       layout="topleft"
       name="mesh_preview_settings_panel"
       help_topic="upload_model_settings">
        <view_border
         bevel_style="none"
         follows="top|left"
         height="306"
         layout="topleft"
         left="3"
         ignore_tab="false"
         right="-21"
         name="mesh_preview_settings_tab_border"
         top_pad="0"
         width="619" />
         <text
         follows="left|top"
         layout="topleft"
         left="10"
         height="12"
         name="mesh_upload_behaviour_label"
         top="8"
         width="300">
         Model Upload Behaviour Settings:
       </text>
         <check_box
         height="15"
         control_name="FSMeshUploadAutoEnableWeights"
         follows="top|left"
         top_pad="8"
         left="24"
         width="300"
         label="Auto-enable weights"
         tool_tip="Automatically set weights enabled for meshes with rigging info"
         name="mesh_preview_auto_weights"/>
         <check_box
         control_name="FSMeshUploadAutoShowWeightsWhenEnabled"
         follows="top|left"
         left_pad="5"
         width="300"
         label="Auto-preview weights"
         tool_tip="Automatically show weights in preview for meshes with rigging info"
         name="mesh_preview_auto_show_weights"/>
         <text
          follows="left|top"
          layout="topleft"
          left="24"
          height="12"
          name="mesh_preview_ud_preset_label"
          top_pad="10"
          width="200">
          Physics User Defined Preset:
        </text>
         <line_editor
         control_name="FSPhysicsPresetUser1"
         border_style="line"
         border_thickness="1"
         follows="left|top"
         font="SansSerif"
         height="23"
         top_delta="-7"
         layout="topleft"
         left_pad="5"
         max_length_chars="4096"
         name="ud_physics"
         tool_tip="Full system path to a simple Collada mesh definition to be used for physics."
         width="270" />
        <text
         follows="left|top"
         layout="topleft"
         left="10"
         height="12"
         name="mesh_preview_colors_label"
         top_pad="10"
         width="300">
         Model Upload Preview Colors:
       </text>
       <text
        type="string"
        length="1"
        follows="left|top"
        height="14"
        layout="topleft"
        left="24"
        valign="center"
        mouse_opaque="false"
        name="user_label"
        top_pad="20"
        width="100">
        General:
       </text>
         <color_swatch
         control_name="MeshPreviewCanvasColor"
         follows="top|left"
         left_pad="14"
         height="64"
         width="120"
         top_delta="-12"
         can_apply_immediately="true"
         label="Background"
         tool_tip="Canvas color for the Mesh uploader"
         name="mesh_preview_canvas_color"/>
         <color_swatch
         control_name="MeshPreviewEdgeColor"
         follows="top|left"
         left_pad="24"
         height="64"
         width="120"
         can_apply_immediately="true"
         label="Model Edge"
         tool_tip="Edge color for the model in preview window on the Mesh uploader"
         name="mesh_preview_edge_color"/>
         <color_swatch
         control_name="PreviewAmbientColor"
         follows="top|left"
         left_pad="24"
         height="64"
         width="120"
         can_apply_immediately="true"
         label="Ambient Light"
         tool_tip="Ambient light level in preview window (also affects animation preview etc)"
         name="preview_ambient_color"/>
         <text
         type="string"
         length="1"
         follows="left|top"
         height="14"
         layout="topleft"
         left="24"
         valign="center"
         mouse_opaque="false"
         name="physics_settings_label"
         top_pad="20"
         width="100">
         Physics:
        </text>
        <color_swatch
        control_name="MeshPreviewPhysicsEdgeColor"
        follows="top|left"
        left_pad="14"
        height="64"
        can_apply_immediately="true"
        width="120"
        top_delta="-12"
        label="Physics Edge"
        tool_tip="Edge color for physics triangles in preview window on the Mesh uploader"
        name="mesh_preview_physics_edge_color"/>
        <color_swatch
        control_name="MeshPreviewPhysicsFillColor"
        follows="top|left"
        left_pad="20"
        height="64"
        width="120"
        can_apply_immediately="true"
        label="Physics Fill"
        tool_tip="Fill color for physics model in preview window on the Mesh uploader"
        name="mesh_preview_physics_fill_color"/>
        <text
        type="string"
        length="1"
        follows="left|top"
        height="14"
        layout="topleft"
        left="24"
        valign="center"
        mouse_opaque="false"
        name="physics_issues_setting_label"
        top_pad="24"
        width="100">
        Physics Issues:
      </text>
       <color_swatch
        control_name="MeshPreviewDegenerateEdgeColor"
        follows="top|left"
        left_pad="14"
        height="64"
        width="120"
        top_delta="-12"
        can_apply_immediately="true"
        label="Bad Triangle Edge"
        tool_tip="Edge color for degenerate (thin) triangles in preview window on the Mesh uploader"
        name="mesh_preview_degenerate_edge_color"/>
        <color_swatch
        control_name="MeshPreviewDegenerateFillColor"
        follows="top|left"
        left_pad="24"
        height="64"
        width="120"
        can_apply_immediately="true"
        label="Bad Triangle Fill"
        tool_tip="Fill color for degenerate (thin) triangles in preview window on the Mesh uploader"
        name="mesh_degenerate_fill_color"/>
      </panel>
    </tab_container>
    <panel
    follows="top|left|bottom"
     layout="topleft"
     height="195"
     left="4"
     border="true"
     name="weights_and_warning_panel"
     top_pad="3"
     width="619">
       <button
         follows="top|left"
         label="Calculate weights &amp; fee"
         label_color="White"
         layout="topleft"
         left="3"
         name="calculate_btn"
         top="3"
         height="20"
         width="165"
         tool_tip="Calculate weights &amp;fee"/>
       <button
         follows="top|left"
         label="Cancel"
         label_color="White"
         layout="topleft"
         left_pad="6"
         name="cancel_btn"
         top="3"
         height="20"
         width="80"/>
       <button
         follows="top|left"
         label="Upload"
         layout="topleft"
         label_color="White"
         left="35"
         name="ok_btn"
         top="3"
         height="20"
         visible="false"
         width="80"
         tool_tip="Upload to simulator"/>
       <button
         follows="top|right"
         label="Clear settings &amp; reset form"
         label_color="White"
         layout="topleft"
         name="reset_btn"
         right="-5"
         top="3"
         height="20"
         width="265"/>
       <!-- ========== WEIGHTS ==========-->
       <text
         follows="top|left"
         height="15"
         layout="topleft"
         left="5"
         name="upload_fee"
         top_pad="10"
         width="130"
         word_wrap="true">
         Upload fee: L$ [FEE]
       </text>
       <text
         height="15"
         layout="topleft"
         left_pad="0"
         name="prim_weight"
         top_delta="0"
         width="130"
         word_wrap="true">
         Land impact: [EQ]
       </text>
       <text
         height="15"
         layout="topleft"
         left_pad="0"
         name="download_weight"
         top_delta="0"
         width="130"
         word_wrap="true">
         Download: [ST]
       </text>
       <text
         height="15"
         top_delta="0"
         layout="topleft"
         left_pad="0"
         name="physics_weight"
         width="130"
         word_wrap="true">
         Physics: [PH]
       </text>
       <text
         height="15"
         top_delta="0"
         layout="topleft"
         left_pad="0"
         name="server_weight"
         width="130"
         word_wrap="true">
         Server: [SIM]
       </text>
       <!-- =========== Cost breakdown ======== -->
      <panel
        border="true"
        top_pad="5"
        layout="topleft"
        left="6"
        name="price_breakdown_panel"
        width="120"
        height="100">
        <text
          layout="topleft"
          left="3"
          name="price_breakdown_title">
          Price Breakdown
        </text>
        <view_border
          bevel_style="none"
          follows="top|left"
          height="0"
          layout="topleft"
          left="3"
          name="price_breakdown_border"
          top_pad="5"
          width="110"/>
        <text
          height="80"
          top_pad="5"
          layout="topleft"
          left="3"
          name="price_breakdown_labels"
          width="70"
          word_wrap="false">
Download:
Physics:
Instances:
Textures:
Model:
        </text>
        <text
          height="80"
          top_delta="0"
          layout="topleft"
          halign="right"
          left_pad="0"
          name="price_breakdown"
          width="40"
          word_wrap="false">
[STREAMING]
[PHYSICS]
[INSTANCES]
[TEXTURES]
[MODEL]
        </text>
      </panel>
       <!-- 
       Streaming breakdown numbers are available but not fully understood
       uncommenting the following sections will display the numbers for debugging purposes
       <text
        height="80"
        top_delta="0"
        layout="topleft"
        left="130"
        name="streaming_breakdown_labels"
        width="65"
        word_wrap="true">
Streaming/Download:
High:
Medium:
Low:
Lowest:
      </text>
       <text
        height="80"
        top_delta="0"
        layout="topleft"
        left_pad="0"
        name="streaming_breakdown"
        width="95"
        word_wrap="true">
[STR_TOTAL]
[STR_HIGH]
[STR_MED]
[STR_LOW]
[STR_LOWEST]
      </text>-->
      <panel
        border="true"
        layout="topleft"
        left_pad="15"
        name="physics_costs_panel"
        width="120"
        height="100">
        <text
          layout="topleft"
          name="physics_breakdown_title"
          left="3">
          Physics Costs
        </text>
        <view_border
          bevel_style="none"
          follows="top|left"
          height="0"
          layout="topleft"
          left="3"
          name="physics_breakdown_border"
          top_pad="5"
          width="110"/>
        <text
         height="80"
         top_pad="5"
         layout="topleft"
         left="5"
         name="physics_breakdown_labels"
         width="65">
Base Hull:
Mesh:
Analysed:
        </text>
        <text
         height="80"
         top_delta="0"
         layout="topleft"
         left_pad="0"
         name="physics_breakdown"
         width="40"
         halign="right"
         word_wrap="false"
         visible="true">
[PCH]
[PM]
[PHU]
        </text>-->
      </panel>
      <!-- FS:Beq relocate the preview controls to be sensible -->
      <panel
        follows="top|left"
        layout="topleft"
        left_pad="92"
        height="100"
        border="true"
        name="preview_controls_panel"
        width="260">
        <panel
          name="preview_controls_inner_panel"
          height="18" >
          <text
            height="18"
            layout="topleft"
            name="preview_controls_title"
            left="3"
            width="150">
            Preview controls
          </text>
          <combo_box
              can_resize="false"
              follows="top|left"
            left="-85"
            top_delta="-2"
              height="18"
              layout="topleft"
              name="preview_lod_combo"
              width="80"
              tool_tip="LOD to view in preview render">
              <combo_item name="high">   High   </combo_item>
              <combo_item name="medium"> Medium </combo_item>
              <combo_item name="low">    Low    </combo_item>
              <combo_item name="lowest"> Lowest </combo_item>
            </combo_box>
        </panel>
    <view_border
      bevel_style="none"
      follows="top|left"
      height="0"
      layout="topleft"
      left="3"
      name="preview_controls_border"
      top_pad="5"
      halign="center"
      width="250"/>
      <check_box
        follows="top|left"
        label="Edges"
        layout="topleft"
        name="show_edges"
        width="70"
        left="0"
        top_pad="10"/>
      <check_box
        follows="top|left"
        label="Textures"
        layout="topleft"
        name="show_textures"
        left_pad="0"/>
      <check_box
        follows="top|left"
        label="UV guide"
        layout="topleft"
        name="show_uv_guide"
        left_pad="0"/>
      <check_box
        follows="top|left"
        top_pad="10"
        left="0"
        width="70"
        label="Physics"
        name="show_physics"/>
      <text
        layout="topleft"
        follows="top|left"
        left_pad="2"
        height="16"
        width="80"
        name="exploder_label">
            Explode hulls
      </text>
      <slider
        name="physics_explode"
        show_text="false"
        top_delta="1"
        follows="top|left"
        valign="center"
        left_pad="2"
        min_val="0.0"
        max_val="3.0"
        width="100"/>
      <check_box
        follows="top|left"
        top_pad="15"
        label="Weights"
        layout="topleft"
        width="70"
        name="show_skin_weight"
        left="0"/>
      <check_box
        follows="top|left"
        label="Joint Positions"
        height="0"
        layout="topleft"
        name="show_joint_positions"
        word_wrap="down"
        left_pad="0"
        width="70"/>
        <check_box
        follows="top|left"
        label="Joint Pos. Overrides"
        word_wrap="down"
        layout="topleft"
        name="show_joint_overrides"
        left_pad="5"
        width="110">
      </check_box>
    </panel>
    <!-- ========== NOTE MESSAGE ========== -->
    <text
      font="SansSerif"
      layout="topleft"
      left="6"
      name="warning_title"
      top_pad="5"
      text_color="DrYellow"
      visible="true"
      width="40">
      NOTE:
    </text>
    <text
      text_color="White"
      height="20"
      layout="topleft"
      left_pad="1"
      name="warning_message"
      parse_urls="true"
      top_delta="0"
      wrap="true"
      width="530"
      visible="true">
      You don't have rights to upload mesh models. [[VURL] Find out how] to get certified.
    </text>
    <text
      text_color="Yellow"
      layout="topleft"
      top_pad="-2"
      left="6"
      name="status">
    [STATUS]
    </text>
  </panel>
<!-- /FS:Beq -->
</panel>
<text
follows="left|top"
layout="topleft"
left="630"
name="lod_label"
text_color="White"
top="4"
height="15"
width="290">
Preview:
</text>
<panel
   border="true"
   bevel_style="none"
   follows="top|left|right|bottom"
   layout="topleft"
   name="preview_panel"
   top="20"
   height="560"
   width="320"
/>
</floater><|MERGE_RESOLUTION|>--- conflicted
+++ resolved
@@ -788,13 +788,10 @@
                         <combo_item name="physics_medium"> Medium </combo_item>
                         <combo_item name="physics_low">    Low    </combo_item>
                         <combo_item name="physics_lowest"> Lowest </combo_item>
-<<<<<<< HEAD
+                        <combo_item name="physics_bounding_box"> Bounding Box </combo_item>
                         <combo_item name="physics_cube"> Cube </combo_item>
                         <combo_item name="physics_hex"> Hexagon </combo_item>
                         <combo_item name="physics_ud"> User Defined </combo_item>
-=======
-                        <combo_item name="physics_bounding_box"> Bounding Box </combo_item>
->>>>>>> 322320a9
                         <combo_item name="load_from_file"> From file   </combo_item>
                     </combo_box>
                     <line_editor
