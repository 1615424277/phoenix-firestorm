<?xml version="1.0" encoding="utf-8" standalone="yes" ?>
<floater
 can_close="true"
 can_drag_on_left="false"
 can_minimize="true"
 can_resize="true"
 height="590"
 min_height="625"
 width="960"
 min_width="960"
 name="Model Preview"
 title="Upload Model"
 help_topic="upload_model">
  <string name="no_havok">mesh upload with physics</string>

  <string name="status_idle"></string>
  <string name="status_parse_error">Error: Dae parsing issue - see log for details.</string>
  <string name="status_bind_shape_orientation">Warning: bind shape matrix is not in standard X-forward orientation.</string>
  <string name="status_material_mismatch">Error: Material of model is not a subset of reference model.</string>
  <string name="status_lod_model_mismatch">Error: LOD Model has no parent.</string>
  <string name="status_reading_file">Loading...</string>
  <string name="status_generating_meshes">Generating Meshes...</string>
  <string name="status_vertex_number_overflow">Error: Vertex number is more than 65535, aborted!</string>
  <string name="bad_element">Error: element is invalid</string>
  <string name="high">High</string>
  <string name="medium">Medium</string>
  <string name="low">Low</string>
  <string name="lowest">Lowest</string>
  <string name="mesh_status_good">Ship it!</string>
  <string name="mesh_status_na">N/A</string>
  <string name="mesh_status_none">None</string>
  <string name="mesh_status_submesh_mismatch">Levels of detail have a different number of textureable faces.</string>
  <string name="mesh_status_mesh_mismatch">Levels of detail have a different number of mesh instances.</string>
  <string name="mesh_status_too_many_vertices">Level of detail has too many vertices.</string>
  <string name="mesh_status_missing_lod">Missing required level of detail.</string>
  <string name="mesh_status_invalid_material_list">LOD materials are not a subset of reference model.</string>
  <string name="phys_status_vertex_limit_exceeded">Some physical hulls exceed the vertex limit (256); try an alternative 'Analyze Method'.</string>
  <string name="phys_status_hull_limit_exceeded">Some models exceed the hull limit (256); try 'simplify'.</string>
  <string name="phys_status_degenerate_triangles">Physics mesh too dense; remove the small, thin triangles (see preview).</string>
  <string name="phys_status_no_havok">This version contains no Havok support and is not recommended for physics upload in Second Life. Results may be unpredictable.</string>
  <string name="phys_status_unknown_error">An unrecognized error was detected.</string>
  <string name="layer_all">All</string> <!-- Text to display in physics layer combo box for "all layers" -->
  <string name="decomposing">Analyzing...</string>
  <string name="simplifying">Simplifying...</string>
  <string name="tbd">TBD</string>
  
  <!-- Warnings and info from model loader-->
  <string name="TooManyJoint">Skinning disabled due to too many joints: [JOINTS], maximum: [MAX]</string>
  <string name="UnrecognizedJoint">Rigged to unrecognized joint name [NAME]</string>
  <string name="UnknownJoints">Skinning disabled due to [COUNT] unknown joints</string>
  <string name="ModelLoaded">Model [MODEL_NAME] loaded</string>

  <string name="IncompleteTC">Texture coordinates data is not complete.</string>
  <string name="PositionNaN">Found NaN while loading position data from DAE-Model, invalid model.</string>
  <string name="NormalsNaN">Found NaN while loading normals from DAE-Model, invalid model.</string>
  <string name="NegativeScaleTrans">Negative scale detected, unsupported transform. domInstance_geometry: [LABEL]</string>
  <string name="NegativeScaleNormTrans">Negative scale detected, unsupported post-normalization transform. domInstance_geometry: [LABEL]</string>
  <string name="CantResolveGeometryUrl">Unable to resolve geometry URL.</string>
  <string name="ParsingErrorBadElement">Bad element</string>
  <string name="ParsingErrorCantParseScene">Scene could not be parsed</string>
  <string name="ParsingErrorCorrupt">Error with dae - traditionally indicates a corrupt file.</string>
  <string name="ParsingErrorNoController">Could not verify controller</string>
  <string name="ParsingErrorNoDoc">Can't find internal doc</string>
  <string name="ParsingErrorNoRoot">Document has no root</string>
  <string name="ParsingErrorNoScene">Document has no visual_scene</string>
  <string name="ParsingErrorPositionInvalidModel">Unable to process mesh without position data. Invalid model.</string>

  <panel
    follows="top|left"
    height="595"
    layout="topleft"
    left="3"
    name="left_panel"
    top_pad="0"
    width="635">
    <panel
      follows="all"
      height="50"
      layout="top|left"
      left="3"
      name="model_name_representation_panel"
      width="525">
        <text
          follows="top|left"
          layout="topleft"
          height="15"
          left="2"
          name="name_label"
          text_color="White"
          top="0"
          width="290">
          Model name:
        </text>
        <line_editor
          follows="top|left"
          layout="topleft"
          height="19"
          max_length_bytes="63"
          name="description_form"
          prevalidate_callback="ascii"
          top_pad="5"
          width="290" />
    </panel>
    <tab_container
      follows="top|left"
      top_pad="0"
      left="0"
      height="330"
      width="635"
      name="import_tab"
      tab_position="top"
      enable_tabs_flashing="true"
      tabs_flashing_color="MenuItemFlashBgColor">
      <last_tab
        tab_top_image_flash="TabTop_Right_Flashing"/> <!-- for log tab -->
      <!-- LOD PANEL -->
        <panel
         help_topic="upload_model_lod"
         label="Level of Detail"
         layout="topleft"
         name="lod_panel"
         title="Level of Detail">
            <view_border
             bevel_style="none"
             follows="top|left"
             height="306"
             layout="topleft"
             left="3"
             name="lod_tab_border"
             top_pad="0"
             width="619" />
          <text
           follows="left|top"
           height="18"
           initial_value="Source"
           layout="topleft"
           left="85"
           name="source"
           text_color="ModelUploaderLabels"
           top="15"
           valign="center"
           value="Source"
           width="335"/>
            <text
             follows="left|top"
             halign="right"
             height="18"
             initial_value="Triangles"
             layout="topleft"
             left_pad="0"
             name="triangles"
             text_color="ModelUploaderLabels"
             top_delta="0"
             valign="center"
             value="Triangles"
             width="65" />
            <text
             follows="left|top"
             halign="right"
             height="18"
             initial_value="Vertices"
             layout="topleft"
             left_pad="0"
             name="vertices"
             text_color="ModelUploaderLabels"
             valign="center"
             value="Vertices"
             width="65" />
            <text
             follows="left|top"
             height="18"
             initial_value="High"
             layout="topleft"
             left="10"
             name="high_label"
             text_color="ModelUploaderLabels"
             top_pad="10"
             valign="top"
             value="High"
             width="75" />
            <combo_box
             follows="top|left"
             height="20"
             layout="topleft"
             left_pad="0"
             name="lod_source_high"
             top_delta="-3"
             width="135">
                <item
                 name="Load from file"
                 label="Load from file"
                 value="Load from file" />
                <item
                 name="MeshOpt Auto"
                 label="Generate Auto"
                 value="MeshOpt Auto" />
                <item
                 name="MeshOptCombine"
                 label="Generate Precise"
                 value="MeshOptCombine" />
                <item
<<<<<<< HEAD
                 name="MeshOpt"
                 label="Generate per face"
                 value="MeshOpt" />
                <item
=======
>>>>>>> 2800905a
                 name="MeshOptSloppy"
                 label="Generate Sloppy"
                 value="MeshOptSloppy" />
            </combo_box>
            <line_editor
             follows="left|top"
             height="20"
             initial_value=""
             layout="topleft"
             left_pad="5"
             name="lod_file_high"
             top_delta="0"
             value=""
             width="120" />
            <button
             follows="left|top"
             height="20"
             label="Browse..."
             layout="topleft"
             left_pad="5"
             name="lod_browse_high"
             top_delta="0"
             width="70" />
            <combo_box
             follows="top|left"
             height="20"
             layout="topleft"
             left="225"
             name="lod_mode_high"
             top_delta="0"
             visible="false"
             width="130">
                <item
                 name="Triangle Limit"
                 label="Triangle Limit"
                 value="Triangle Limit" />
                <item
                 name="Error Threshold"
                 label="Error Threshold"
                 value="Error Threshold" />
            </combo_box>
            <spinner
             decimal_digits="0"
             follows="top|left"
             height="20"
             increment="10"
             layout="topleft"
             left_pad="3"
             name="lod_triangle_limit_high"
             visible="false"
             width="55" />
            <spinner
             follows="top|left"
             height="20"
             increment="0.01"
             layout="topleft"
             left_delta="0"
             max_val="100"
             name="lod_error_threshold_high"
             top_delta="0"
             visible="false"
             width="55" />
            <text
             follows="left|top"
             halign="right"
             height="15"
             initial_value="0"
             layout="topleft"
             left_pad="0"
             name="high_triangles"
             valign="top"
             value="0"
             width="65" />
            <text
             follows="left|top"
             halign="right"
             height="15"
             initial_value="0"
             layout="topleft"
             left_pad="0"
             name="high_vertices"
             valign="top"
             value="0"
             width="65" />
            <text
             follows="left|top"
             halign="center"
             height="15"
             initial_value=""
             layout="topleft"
             left_pad="0"
             name="high_status"
             valign="top"
             value=""
             width="65" />
            <icon
             height="16"
             image_name="red_x.png"
             layout="topleft"
             left_delta="20"
             mouse_opaque="true"
             name="status_icon_high"
             top_delta="-2"
             width="16" />
            <text
             follows="left|top"
             height="18"
             initial_value="Medium"
             layout="topleft"
             left="10"
             name="medium_label"
             text_color="ModelUploaderLabels"
             top_pad="15"
             valign="top"
             value="Medium"
             width="75" />
            <combo_box
             follows="top|left"
             height="20"
             layout="topleft"
             left_pad="0"
             name="lod_source_medium"
             top_delta="-3"
             width="135">
                <item
                 name="Load from file"
                 label="Load from file"
                 value="Load from file" />
                <item
                 name="MeshOpt Auto"
                 label="Generate Auto"
                 value="MeshOpt Auto" />
                <item
                 name="MeshOptCombine"
                 label="Generate Precise"
                 value="MeshOptCombine" />
                <item
<<<<<<< HEAD
                 name="MeshOpt"
                 label="Generate per face"
                 value="MeshOpt" />
                <item
=======
>>>>>>> 2800905a
                 name="MeshOptSloppy"
                 label="Generate Sloppy"
                 value="MeshOptSloppy" />
                <item
                 name="Use LoD above"
                 label="Use LoD above"
                 value="Use LoD above" />
            </combo_box>
            <line_editor
             follows="left|top"
             height="20"
             initial_value=""
             layout="topleft"
             left_pad="5"
             name="lod_file_medium"
             top_delta="0"
             value=""
             visible="false"
             width="120" />
            <button
             follows="left|top"
             height="20"
             label="Browse..."
             layout="topleft"
             left_pad="5"
             name="lod_browse_medium"
             top_delta="0"
             visible="false"
             width="70" />
            <combo_box
             follows="top|left"
             height="20"
             layout="topleft"
             left="225"
             name="lod_mode_medium"
             top_delta="0"
             width="130">
                <item
                 name="Triangle Limit"
                 label="Triangle Limit"
                 value="Triangle Limit" />
                <item
                 name="Error Threshold"
                 label="Error Threshold"
                 value="Error Threshold" />
            </combo_box>
            <spinner
             decimal_digits="0"
             follows="top|left"
             height="20"
             increment="10"
             layout="topleft"
             left_pad="3"
             name="lod_triangle_limit_medium"
             width="55" />
            <spinner
             follows="top|left"
             height="20"
             increment="0.01"
             layout="topleft"
             left_delta="0"
             max_val="100"
             name="lod_error_threshold_medium"
             top_delta="0"
             visible="false"
             width="55" />
            <text
             follows="left|top"
             halign="right"
             height="15"
             initial_value="0"
             layout="topleft"
             left_pad="0"
             name="medium_triangles"
             valign="top"
             value="0"
             width="65" />
            <text
             follows="left|top"
             halign="right"
             height="15"
             initial_value="0"
             layout="topleft"
             left_pad="0"
             name="medium_vertices"
             valign="top"
             value="0"
             width="65" />
            <text
             follows="left|top"
             halign="center"
             height="15"
             initial_value=""
             layout="topleft"
             left_pad="0"
             name="medium_status"
             valign="top"
             value=""
             width="65" />
            <icon
             height="16"
             image_name="red_x.png"
             layout="topleft"
             left_delta="20"
             mouse_opaque="true"
             name="status_icon_medium"
             top_delta="-2"
             width="16" />
            <text
             follows="left|top"
             height="18"
             initial_value="Low"
             layout="topleft"
             left="10"
             name="low_label"
             text_color="ModelUploaderLabels"
             top_pad="15"
             valign="top"
             value="Low"
             width="75" />
            <combo_box
             follows="top|left"
             height="20"
             layout="topleft"
             left_pad="0"
             name="lod_source_low"
             top_delta="-3"
             width="135">
                <item
                 name="Load from file"
                 label="Load from file"
                 value="Load from file" />
                <item
                 name="MeshOpt Auto"
                 label="Generate Auto"
                 value="MeshOpt Auto" />
                <item
                 name="MeshOptCombine"
                 label="Generate Precise"
                 value="MeshOptCombine" />
                <item
<<<<<<< HEAD
                 name="MeshOpt"
                 label="Generate per face"
                 value="MeshOpt" />
                <item
=======
>>>>>>> 2800905a
                 name="MeshOptSloppy"
                 label="Generate Sloppy"
                 value="MeshOptSloppy" />
                <item
                 name="Use LoD above"
                 label="Use LoD above"
                 value="Use LoD above" />
            </combo_box>
            <line_editor
             follows="left|top"
             height="20"
             initial_value=""
             layout="topleft"
             left_pad="5"
             name="lod_file_low"
             top_delta="0"
             value=""
             visible="false"
             width="120" />
            <button
             follows="left|top"
             height="20"
             label="Browse..."
             layout="topleft"
             left_pad="5"
             name="lod_browse_low"
             top_delta="0"
             visible="false"
             width="70" />
            <combo_box
             follows="top|left"
             height="20"
             layout="topleft"
             left="225"
             name="lod_mode_low"
             top_delta="0"
             width="130">
                <item
                 name="Triangle Limit"
                 label="Triangle Limit"
                 value="Triangle Limit" />
                <item
                 name="Error Threshold"
                 label="Error Threshold"
                 value="Error Threshold" />
            </combo_box>
            <spinner
             decimal_digits="0"
             follows="top|left"
             height="20"
             increment="10"
             layout="topleft"
             left_pad="3"
             name="lod_triangle_limit_low"
             width="55" />
            <spinner
             follows="top|left"
             height="20"
             increment="0.01"
             layout="topleft"
             left_delta="0"
             max_val="100"
             name="lod_error_threshold_low"
             top_delta="0"
             visible="false"
             width="55" />
            <text
             follows="left|top"
             halign="right"
             height="15"
             initial_value="0"
             layout="topleft"
             left_pad="0"
             name="low_triangles"
             valign="top"
             value="0"
             width="65" />
            <text
             follows="left|top"
             halign="right"
             height="15"
             initial_value="0"
             layout="topleft"
             left_pad="0"
             name="low_vertices"
             valign="top"
             value="0"
             width="65" />
            <text
             follows="left|top"
             halign="center"
             height="15"
             initial_value=""
             layout="topleft"
             left_pad="0"
             name="low_status"
             valign="top"
             value=""
             width="65" />
            <icon
             height="16"
             image_name="red_x.png"
             layout="topleft"
             left_delta="20"
             mouse_opaque="true"
             name="status_icon_low"
             top_delta="-2"
             width="16" />
            <text
             follows="left|top"
             height="18"
             initial_value="Lowest"
             layout="topleft"
             left="10"
             name="lowest_label"
             text_color="ModelUploaderLabels"
             top_pad="15"
             valign="top"
             value="Lowest"
             width="75" />
            <combo_box
             follows="top|left"
             height="20"
             layout="topleft"
             left_pad="0"
             name="lod_source_lowest"
             top_delta="-3"
             width="135">
                <item
                 name="Load from file"
                 label="Load from file"
                 value="Load from file" />
                <item
                 name="MeshOpt Auto"
                 label="Generate Auto"
                 value="MeshOpt Auto" />
                <item
                 name="MeshOptCombine"
                 label="Generate Precise"
                 value="MeshOptCombine" />
                <item
<<<<<<< HEAD
                 name="MeshOpt"
                 label="Generate per face"
                 value="MeshOpt" />
                <item
=======
>>>>>>> 2800905a
                 name="MeshOptSloppy"
                 label="Generate Sloppy"
                 value="MeshOptSloppy" />
                <item
                 name="Use LoD above"
                 label="Use LoD above"
                 value="Use LoD above" />
            </combo_box>
            <line_editor
             follows="left|top"
             height="20"
             initial_value=""
             layout="topleft"
             left_pad="5"
             name="lod_file_lowest"
             top_delta="0"
             value=""
             visible="false"
             width="120" />
            <button
             follows="left|top"
             height="20"
             label="Browse..."
             layout="topleft"
             left_pad="5"
             name="lod_browse_lowest"
             top_delta="0"
             visible="false"
             width="70" />
            <combo_box
             follows="top|left"
             height="20"
             layout="topleft"
             left="225"
             name="lod_mode_lowest"
             top_delta="0"
             width="130">
                <item
                 name="Triangle Limit"
                 label="Triangle Limit"
                 value="Triangle Limit" />
                <item
                 name="Error Threshold"
                 label="Error Threshold"
                 value="Error Threshold" />
            </combo_box>
            <spinner
             decimal_digits="0"
             follows="top|left"
             height="20"
             increment="10"
             layout="topleft"
             left_pad="3"
             name="lod_triangle_limit_lowest"
             width="55" />
            <spinner
             follows="top|left"
             height="20"
             increment="0.01"
             layout="topleft"
             left_delta="0"
             max_val="100"
             name="lod_error_threshold_lowest"
             top_delta="0"
             visible="false"
             width="55" />
            <text
             follows="left|top"
             halign="right"
             height="15"
             initial_value="0"
             layout="topleft"
             left_pad="0"
             name="lowest_triangles"
             valign="top"
             value="0"
             width="65" />
            <text
             follows="left|top"
             halign="right"
             height="15"
             initial_value="0"
             layout="topleft"
             left_pad="0"
             name="lowest_vertices"
             valign="top"
             value="0"
             width="65" />
            <text
             follows="left|top"
             halign="center"
             height="15"
             initial_value=""
             layout="topleft"
             left_pad="0"
             name="lowest_status"
             valign="top"
             value=""
             width="65" />
            <icon
             height="16"
             image_name="red_x.png"
             layout="topleft"
             left_delta="20"
             mouse_opaque="true"
             name="status_icon_lowest"
             top_delta="0"
             width="16" />
            <icon
             height="16"
             layout="topleft"
             left="10"
             name="lod_status_message_icon"
             top_pad="20"
             width="16" />
            <text
             follows="left|top"
             height="16"
             layout="topleft"
             left_pad="5"
             name="lod_status_message_text"
             top_delta="0"
             width="584"
             word_wrap="true"
             wrap="true" />
            <view_border
             bevel_style="none"
             follows="top|left"
             height="0"
             layout="topleft"
             left="10"
             name="lod_tab_border"
             top_pad="20"
             width="605" />
            <check_box
             follows="top|left"
             height="15"
             label="Generate Normals"
             layout="topleft"
             left="10"
             name="gen_normals"
             top_pad="20" />
            <text
             enabled="false"
             follows="top|left"
             height="15"
             initial_value="Crease Angle:"
             layout="topleft"
             left="200"
             name="crease_label"
             top_delta="0"
             value="Crease Angle:"
             width="100" />
            <spinner
             enabled="false"
             follows="top|left"
             height="20"
             initial_value="75"
             layout="topleft"
             left_pad="5"
             max_val="180"
             name="crease_angle"
             value="75"
             width="60" />
        </panel>
      <!-- PHYSYCS PANEL -->
        <panel
          help_topic="upload_model_physics"
          label="Physics"
          name="physics_panel">
            
            <!-- ==== STEP 1: Level of Detail ==== -->
            <view_border
              bevel_style="none"
              follows="top|left"
              height="306"
              layout="topleft"
              left="3"
              name="physics_tab_border"
              top_pad="0"
              width="619"/>
                <panel
                  bg_alpha_color="0 0 0 0"
                  bg_opaque_color="0 0 0 0.3"
                  follows="top|left"
                  height="21"
                  left="18"
                  name="physics geometry"
                  top="15"
                  visible="true"
                  width="589">
                    <text
                      follows="top|left"
                      font="SansSerif"
                      height="20"
                      layout="topleft"
                      left="0"
                      name="first_step_name"
                      text_color="White"
                      top_pad="0"
                      width="210"
                      valign="center">
                      Step 1: Pick a physics model
                    </text>
                    <combo_box
                      follows="left|top"
                      height="18"
                      left_pad="10"
                      name="physics_lod_combo"
                      width="130"
                      tool_tip="LOD to use for physics shape">
                        <combo_item name="choose_one">     Choose one...   </combo_item>
                        <combo_item name="physics_high">   High   </combo_item>
                        <combo_item name="physics_medium"> Medium </combo_item>
                        <combo_item name="physics_low">    Low    </combo_item>
                        <combo_item name="physics_lowest"> Lowest </combo_item>
                        <combo_item name="physics_cube"> Cube </combo_item>
                        <combo_item name="physics_hex"> Hexagon </combo_item>
                        <combo_item name="physics_ud"> User Defined </combo_item>
                        <combo_item name="load_from_file"> From file   </combo_item>
                    </combo_box>
                    <line_editor
                      follows="left|top"
                      left_pad="10"
                      value=""
                      name="physics_file"
                      height="20"
                      width="154"/>
                    <button
                      follows="left|top"
                      height="20"
                      left_pad="4"
                      name="physics_browse"
                      label="Browse..."
                      width="70"/>
                    <!-- <check_box name="physics_optimize" follows="left|top" width="130" left="10" top_pad="5" height="20" label="Optimize"/>
                    <check_box name="physics_use_hull" follows="left|top" width="130" left_pad="5" height="20" label="Use Convex Hull"/> -->
                </panel>
            
            <!-- ==== STEP 2: Analyze ==== -->
            <view_border
              bevel_style="none"
              follows="top|left"
              height="0"
              layout="topleft"
              left="18"
              name="physics_tab_border"
              top_pad="10"
              width="589"/>
                <panel
                  bg_alpha_color="0 0 0 0"
                  bg_opaque_color="0 0 0 0.3"
                  height="65"
                  follows="top|left"
                  left="18"
                  name="physics analysis"
                  top_pad="10"
                  visible="true"
                  width="589">
                    <text
                      follows="left|top"
                      font="SansSerif"
                      height="20"
                      layout="topleft"
                      left="0"
                      name="method_label"
                      text_color="White"
                      top_pad="0">
                      Step 2: Convert to hulls (optional)
                    </text>
                    <text
                      follows="top|left"
                      height="15"
                      layout="topleft"
                      name="analysis_method_label"
                      top_pad="10"
                      width="100">
                      Method:
                    </text>
                    <text
                      follows="top|left"
                      height="15"
                      name="quality_label"
                      layout="topleft"
                      left_pad="15"
                      width="100">
                      Quality:
                    </text>
                    <text
                      follows="top|left"
                      height="15"
                      name="smooth_method_label"
                      layout="topleft"
                      left_pad="15"
                      width="100">
                      Smooth:
                    </text>
                    <combo_box
                      follows="top|left"
                      layout="topleft"
                      left="0"
                      name="Method"
                      top_pad="0"
                      height="20"
                      width="100"/>
                    <combo_box
                      follows="top|left"
                      layout="topleft"
                      left_pad="15"
                      name="Decompose Quality"
                      height="20"
                      width="100"/>
                    <combo_box
                      height="20"
                      follows="top|left"
                      layout="topleft"
                      left_pad="15"
                      name="Cosine%"
                      width="100"/>
                    <check_box
                      follows="top|left"
                      label="Close Holes"
                      layout="topleft"
                      left_pad="10"
                      name="Close Holes (Slow)"
                      height="15"/>
                    <button
                      bottom="1"
                      follows="top|right"
                      height="20"
                      label="Analyze"
                      layout="bottomleft"
                      name="Decompose"
                      right="-1"
                      width="90"/>
                    <button
                      follows="top|left"
                      height="20"
                      label="Cancel"
                      layout="topleft"
                      left_delta="0"
                      name="decompose_cancel"
                      visible="false"
                      width="90"/>
                </panel>
            
            <!-- ==== STEP 3: Simplify ==== -->
            <view_border
              bevel_style="none"
              follows="top|left"
              height="0"
              layout="topleft"
              left="18"
              name="physics_tab_border"
              top_pad="10"
              width="589"/>
                <panel
                  bg_alpha_color="0 0 0 0"
                  bg_opaque_color="0 0 0 0.3"
                  follows="top|left"
                  height="66"
                  left="18"
                  name="physics simplification"
                  top_pad="10"
                  width="589">
                    <text
                      text_color="White"
                      follows="left|top"
                      height="20"
                      left="0"
                      name="second_step_label"
                      top_pad="0"
                      font="SansSerif">
                      Step 3: Simplify
                    </text>
                    <text
                      name="simp_method_header"
                      top_pad="10"
                      height="15"
                      width="100"
                      follows="top|left">
                      Method:
                    </text>
                    <text
                      follows="top|left"
                      left_pad="40"
                      name="pass_method_header"
                      height="15"
                      width="79">
                      Passes:
                    </text>
                    <text
                      follows="top|left"
                      left_pad="2"
                      name="Detail Scale label"
                      height="15"
                      width="100">
                      Detail scale:
                    </text>
                    <text
                      follows="top|left"
                      left_delta="0"
                      name="Retain%_label"
                      height="15"
                      width="80"
                      visible="false">
                      Retain:
                    </text>
                    <combo_box
                      follows="top|left"
                      height="20"
                      left="0"
                      name="Simplify Method"
                      top_pad="0"
                      width="100"/>
                    <combo_box
                      height="20"
                      follows="top|left"
                      left_pad="40"
                      name="Combine Quality"
                      width="41"
                      value="1">
                    </combo_box>
                    <spinner
                      follows="top|left"
                      name="Detail Scale"
                      height="20"
                      left_pad="40"
                      width="60"/>
                    <spinner
                      name="Retain%"
                      decimal_digits="0"
                      width="60"
                      follows="top|left"
                      height="20"
                      left_delta="0"
                      visible="false"/>
                    <button
                      follows="top|left"
                      height="20"
                      label="Simplify"
                      left_pad="40"
                      name="Simplify"
                      width="90"/>
                    <button
                      follows="top|left"
                      height="20"
                      label="Cancel"
                      layout="topleft"
                      left_delta="0"
                      name="simplify_cancel"
                      width="90"/>
                </panel>
            
            <!-- ==== Results ==== -->
            <view_border
              bevel_style="none"
              follows="top|left"
              height="0"
              layout="topleft"
              left="18"
              name="physics_tab_border"
              top_pad="10"
              width="589"/>
                <panel
                  bg_alpha_color="0 0 0 0"
                  bg_opaque_color="0 0 0 0.3"
                  follows="left|top"
                  height="19"
                  layout="topleft"
                  left="18"
                  name="physics info"
                  top_pad="12"
                  width="319">
                    <text
                      follows="top|left"
                      height="15"
                      layout="topleft"
                      left="0"
                      text_color="White"
                      top_pad="3"
                      name="results_text"
                      width="50">
                      Results:
                    </text>
                    <text
                      follows="top|left"
                      height="15"
                      layout="topleft"
                      left_pad="0"
                      text_color="White"
                      top_delta="0"
                      name="physics_triangles"
                      width="90">
                      Triangles: [TRIANGLES],
                    </text>
                    <text
                      follows="top|left"
                      height="15"
                      layout="topleft"
                      left_pad="0"
                      name="physics_points"
                      top_delta="0"
                      text_color="White"
                      width="85">
                      Vertices: [POINTS],
                    </text>
                    <text
                      follows="top|left"
                      height="15"
                      layout="topleft"
                      left_pad="0"
                      name="physics_hulls"
                      top_delta="0"
                      text_color="White">
                      Hulls: [HULLS]
                    </text>
                </panel>
                <panel
                 bg_alpha_color="0 0 0 0"
                 bg_opaque_color="0 0 0 0.3"
                 follows="left|top"
                 height="19"
                 layout="topleft"
                 top_pad="5"
                 name="physics message"
                 width="589">
                     <icon
                      follows="left|top"
                      height="16"
                      left="0"
                      layout="topleft"
                      name="physics_status_message_icon"
                      top_pad="0"
                      width="16" />
                     <text
                      follows="left|top"
                      height="35"
                      layout="topleft"
                      left_pad="2"
                      name="physics_status_message_text"
                      width="573"
                      word_wrap="true"
                      top_delta="3"/>
                </panel>
        </panel>
      <!-- MODIFIERS PANEL -->
     <panel
       label="Upload options"
       name="modifiers_panel"
       help_topic="upload_model_modifiers">
         <view_border
          bevel_style="none"  
          follows="top|left"
          height="306"
          layout="topleft"
          left="3"
          name="border"
          top_pad="0"
          width="619"/>
           <text
             follows="top|left"
             height="16"
             left="20"
             name="scale_label"
             text_color="White"
             top="15"
             width="140">
             Scale (1=no scaling):
           </text>
           <spinner
             height="20"
             follows="top|left"
             left_pad="10"
             max_val="64.0"
             min_val="0.01"
             name="import_scale"
             top_delta="-4"
             value="1.0"
             width="80"/>
           <text
             follows="top|left"
             height="15"
             left_pad="20"
             name="dimensions_label"
             text_color="White"
             width="90">
             Dimensions:
           </text>
           <text
             follows="top|left"
             height="15"
             left_pad="0"
             name="import_dimensions"
             text_color="White"
             width="140">
             [X] X [Y] X [Z]
           </text>
           <check_box
             height="15"
             follows="top|left"
             name="upload_textures"
             label="Include textures"
             left="20"
             top_pad="20"/>
     </panel>
      <panel
       label="Overrides"
       layout="topleft"
       name="rigging_panel"
       title="Rigging"
       help_topic="upload_model_rigging">
        <view_border
         bevel_style="none"
         follows="top|left"
         height="306"
         layout="topleft"
         left="3"
         name="avatar_tab_border"
         top_pad="0"
         width="619" />
        <check_box
          follows="top|left"
          height="15"
          label="Include skin weight"
          label_text.text_color="White"
          name="upload_skin"
          top="8"
          left="10"/>
        <check_box
          follows="top|left"
          height="15"
          label="Include joint positions"
          label_text.text_color="White"
          name="upload_joints"
          left_delta="0"
          top_pad="7"/>
        <check_box
          follows="top|left"
          height="15"
          label="Lock scale if joint position defined"
          label_text.text_color="White"
          label_text.wrap="true"
          label_text.width="180"
          name="lock_scale_if_joint_position"
          top_pad="17"/>
        <text
          follows="top|left"
          height="15"
          layout="topleft"
          left="225"
          name="pelvis_offset_label"
          text_color="White"
          top="8"
          width="200">
          Z offset (raise or lower avatar):
        </text>
        <spinner
          follows="top|left"
          height="20"
          min_val="-3.00"
          max_val="3.0"
          name="pelvis_offset"
          top_pad="10"
          value="0.0"
          width="80"/>
        <text
          follows="top|left"
          height="17"
          left="425"
          name="skin_too_many_joints"
          text_color="Orange"
          top="7"
          width="195"
          word_wrap="true">
          Too many skinned joints
        </text>
        <text
          follows="top|left"
          height="32"
          left="425"
          name="skin_unknown_joint"
          text_color="Orange"
          top="8"
          width="195"
          word_wrap="true">
          Model has an unknown joint(s)
        </text>
        <text
          layout="topleft"
          follows="top|left"
          height="15"
          left="10"
          name="joints_descr"
          top="73"
          width="150">
          Joints:
        </text>
        <scroll_list
         layout="topleft"
         follows="top|left"
         name="joints_list"
         column_padding="0"
         draw_heading="false"
         draw_stripes="false"
         commit_on_selection_change="true"
         heading_height="23"
         height="199"
         left_delta="0"
         top_pad="0"
         width="205"/>
        <text
          layout="topleft"
          follows="top|left"
          height="15"
          left_delta="0"
          name="conflicts_description"
          top_pad="2"
          width="205">
          [CONFLICTS] conflicts in [JOINTS_COUNT] joints
        </text>
        <text
          layout="topleft"
          follows="top|left"
          height="15"
          left_pad="10"
          name="pos_overrides_descr"
          top="73"
          width="300">
          Position overrides for joint '[JOINT]':
        </text>
        <scroll_list
         layout="topleft"
         follows="top|left"
         name="pos_overrides_list"
         column_padding="0"
         draw_heading="true"
         draw_stripes="true"
         heading_height="23"
         height="199"
         left_delta="0"
         top_pad="0"
         width="385">
         <scroll_list.columns
         label="Model"
           name="model_name"
           relative_width="0.49" />
          <scroll_list.columns
           label="X"
           name="axis_x"
           relative_width="0.17" />
          <scroll_list.columns
           label="Y"
           name="axis_y"
           relative_width="0.17" />
          <scroll_list.columns
           label="Z"
           name="axis_z"
           relative_width="0.17" />
        </scroll_list>
      </panel>
      <panel
       label="Log"
       layout="topleft"
       name="logs_panel"
       help_topic="upload_model_log">
        <view_border
         bevel_style="none"
         follows="top|left"
         height="306"
         layout="topleft"
         left="3"
         ignore_tab="false"
         right="-21"
         name="log_tab_border"
         top_pad="0"
         width="619" />
         <!-- FS:Beq Add control for vberbose logging -->
         <check_box
         control_name="ImporterDebug"
         follows="top|left"
         top_delta="12"
         left="4"
         width="70"
         label="Show detailed logging"
         name="verbose_logging"/>
         <!-- FS:Beq/ -->
         <text_editor
         type="string"
         length="1"
         embedded_items="false"
         follows="top|left"
         font="SansSerif"
         ignore_tab="false"
         layout="topleft"
         height="267"
         left="4"
         top="24"
         right="-22"
         max_length="65536"
         name="log_text"
         parse_urls="true"
         spellcheck="false"
         read_only="true"
         word_wrap="true">
        </text_editor>
      </panel>
      <panel
       label="Preview Settings"
       layout="topleft"
       name="mesh_preview_settings_panel"
       help_topic="upload_model_settings">
        <view_border
         bevel_style="none"
         follows="top|left"
         height="306"
         layout="topleft"
         left="3"
         ignore_tab="false"
         right="-21"
         name="mesh_preview_settings_tab_border"
         top_pad="0"
         width="619" />
         <text
         follows="left|top"
         layout="topleft"
         left="10"
         height="12"
         name="mesh_upload_behaviour_label"
         top="8"
         width="300">
         Model Upload Behaviour Settings:
       </text>
         <check_box
         height="15"
         control_name="FSMeshUploadAutoEnableWeights"
         follows="top|left"
         top_pad="8"
         left="24"
         width="300"
         label="Auto-enable weights"
         tool_tip="Automatically set weights enabled for meshes with rigging info"
         name="mesh_preview_auto_weights"/>
         <check_box
         control_name="FSMeshUploadAutoShowWeightsWhenEnabled"
         follows="top|left"
         left_pad="5"
         width="300"
         label="Auto-preview weights"
         tool_tip="Automatically show weights in preview for meshes with rigging info"
         name="mesh_preview_auto_show_weights"/>
         <text
          follows="left|top"
          layout="topleft"
          left="24"
          height="12"
          name="mesh_preview_ud_preset_label"
          top_pad="10"
          width="200">
          Physics User Defined Preset:
        </text>
         <line_editor
         control_name="FSPhysicsPresetUser1"
         border_style="line"
         border_thickness="1"
         follows="left|top"
         font="SansSerif"
         height="23"
         top_delta="-7"
         layout="topleft"
         left_pad="5"
         max_length_chars="4096"
         name="ud_physics"
         tool_tip="Full system path to a simple Collada mesh definition to be used for physics."
         width="270" />
        <text
         follows="left|top"
         layout="topleft"
         left="10"
         height="12"
         name="mesh_preview_colors_label"
         top_pad="10"
         width="300">
         Model Upload Preview Colors:
       </text>
       <text
        type="string"
        length="1"
        follows="left|top"
        height="14"
        layout="topleft"
        left="24"
        valign="center"
        mouse_opaque="false"
        name="user_label"
        top_pad="20"
        width="100">
        General:
       </text>
         <color_swatch
         control_name="MeshPreviewCanvasColor"
         follows="top|left"
         left_pad="14"
         height="64"
         width="120"
         top_delta="-12"
         can_apply_immediately="true"
         label="Background"
         tool_tip="Canvas color for the Mesh uploader"
         name="mesh_preview_canvas_color"/>
         <color_swatch
         control_name="MeshPreviewEdgeColor"
         follows="top|left"
         left_pad="24"
         height="64"
         width="120"
         can_apply_immediately="true"
         label="Model Edge"
         tool_tip="Edge color for the model in preview window on the Mesh uploader"
         name="mesh_preview_edge_color"/>
         <color_swatch
         control_name="PreviewAmbientColor"
         follows="top|left"
         left_pad="24"
         height="64"
         width="120"
         can_apply_immediately="true"
         label="Ambient Light"
         tool_tip="Ambient light level in preview window (also affects animation preview etc)"
         name="preview_ambient_color"/>
         <text
         type="string"
         length="1"
         follows="left|top"
         height="14"
         layout="topleft"
         left="24"
         valign="center"
         mouse_opaque="false"
         name="physics_settings_label"
         top_pad="20"
         width="100">
         Physics:
        </text>
        <color_swatch
        control_name="MeshPreviewPhysicsEdgeColor"
        follows="top|left"
        left_pad="14"
        height="64"
        can_apply_immediately="true"
        width="120"
        top_delta="-12"
        label="Physics Edge"
        tool_tip="Edge color for physics triangles in preview window on the Mesh uploader"
        name="mesh_preview_physics_edge_color"/>
        <color_swatch
        control_name="MeshPreviewPhysicsFillColor"
        follows="top|left"
        left_pad="20"
        height="64"
        width="120"
        can_apply_immediately="true"
        label="Physics Fill"
        tool_tip="Fill color for physics model in preview window on the Mesh uploader"
        name="mesh_preview_physics_fill_color"/>
        <text
        type="string"
        length="1"
        follows="left|top"
        height="14"
        layout="topleft"
        left="24"
        valign="center"
        mouse_opaque="false"
        name="physics_issues_setting_label"
        top_pad="24"
        width="100">
        Physics Issues:
      </text>
       <color_swatch
        control_name="MeshPreviewDegenerateEdgeColor"
        follows="top|left"
        left_pad="14"
        height="64"
        width="120"
        top_delta="-12"
        can_apply_immediately="true"
        label="Bad Triangle Edge"
        tool_tip="Edge color for degenerate (thin) triangles in preview window on the Mesh uploader"
        name="mesh_preview_degenerate_edge_color"/>
        <color_swatch
        control_name="MeshPreviewDegenerateFillColor"
        follows="top|left"
        left_pad="24"
        height="64"
        width="120"
        can_apply_immediately="true"
        label="Bad Triangle Fill"
        tool_tip="Fill color for degenerate (thin) triangles in preview window on the Mesh uploader"
        name="mesh_degenerate_fill_color"/>
      </panel>
    </tab_container>
    <panel
    follows="top|left|bottom"
     layout="topleft"
     height="195"
     left="4"
     border="true"
     name="weights_and_warning_panel"
     top_pad="3"
     width="619">
       <button
         follows="top|left"
         label="Calculate weights &amp; fee"
         label_color="White"
         layout="topleft"
         left="3"
         name="calculate_btn"
         top="3"
         height="20"
         width="165"
         tool_tip="Calculate weights &amp;fee"/>
       <button
         follows="top|left"
         label="Cancel"
         label_color="White"
         layout="topleft"
         left_pad="6"
         name="cancel_btn"
         top="3"
         height="20"
         width="80"/>
       <button
         follows="top|left"
         label="Upload"
         layout="topleft"
         label_color="White"
         left="35"
         name="ok_btn"
         top="3"
         height="20"
         visible="false"
         width="80"
         tool_tip="Upload to simulator"/>
       <button
         follows="top|right"
         label="Clear settings &amp; reset form"
         label_color="White"
         layout="topleft"
         name="reset_btn"
         right="-5"
         top="3"
         height="20"
         width="265"/>
       <!-- ========== WEIGHTS ==========-->
       <text
         follows="top|left"
         height="15"
         layout="topleft"
         left="5"
         name="upload_fee"
         top_pad="10"
         width="130"
         word_wrap="true">
         Upload fee: L$ [FEE]
       </text>
       <text
         height="15"
         layout="topleft"
         left_pad="0"
         name="prim_weight"
         top_delta="0"
         width="130"
         word_wrap="true">
         Land impact: [EQ]
       </text>
       <text
         height="15"
         layout="topleft"
         left_pad="0"
         name="download_weight"
         top_delta="0"
         width="130"
         word_wrap="true">
         Download: [ST]
       </text>
       <text
         height="15"
         top_delta="0"
         layout="topleft"
         left_pad="0"
         name="physics_weight"
         width="130"
         word_wrap="true">
         Physics: [PH]
       </text>
       <text
         height="15"
         top_delta="0"
         layout="topleft"
         left_pad="0"
         name="server_weight"
         width="130"
         word_wrap="true">
         Server: [SIM]
       </text>
       <!-- =========== Cost breakdown ======== -->
      <panel
        border="true"
        top_pad="5"
        layout="topleft"
        left="6"
        name="price_breakdown_panel"
        width="120"
        height="100">
        <text
          layout="topleft"
          left="3"
          name="price_breakdown_title">
          Price Breakdown
        </text>
        <view_border
          bevel_style="none"
          follows="top|left"
          height="0"
          layout="topleft"
          left="3"
          name="price_breakdown_border"
          top_pad="5"
          width="110"/>
        <text
          height="80"
          top_pad="5"
          layout="topleft"
          left="3"
          name="price_breakdown_labels"
          width="70"
          word_wrap="false">
Download:
Physics:
Instances:
Textures:
Model:
        </text>
        <text
          height="80"
          top_delta="0"
          layout="topleft"
          halign="right"
          left_pad="0"
          name="price_breakdown"
          width="40"
          word_wrap="false">
[STREAMING]
[PHYSICS]
[INSTANCES]
[TEXTURES]
[MODEL]
        </text>
      </panel>
       <!-- 
       Streaming breakdown numbers are available but not fully understood
       uncommenting the following sections will display the numbers for debugging purposes
       <text
        height="80"
        top_delta="0"
        layout="topleft"
        left="130"
        name="streaming_breakdown_labels"
        width="65"
        word_wrap="true">
Streaming/Download:
High:
Medium:
Low:
Lowest:
      </text>
       <text
        height="80"
        top_delta="0"
        layout="topleft"
        left_pad="0"
        name="streaming_breakdown"
        width="95"
        word_wrap="true">
[STR_TOTAL]
[STR_HIGH]
[STR_MED]
[STR_LOW]
[STR_LOWEST]
      </text>-->
      <panel
        border="true"
        layout="topleft"
        left_pad="15"
        name="physics_costs_panel"
        width="120"
        height="100">
        <text
          layout="topleft"
          name="physics_breakdown_title"
          left="3">
          Physics Costs
        </text>
        <view_border
          bevel_style="none"
          follows="top|left"
          height="0"
          layout="topleft"
          left="3"
          name="physics_breakdown_border"
          top_pad="5"
          width="110"/>
        <text
         height="80"
         top_pad="5"
         layout="topleft"
         left="5"
         name="physics_breakdown_labels"
         width="65">
Base Hull:
Mesh:
Analysed:
        </text>
        <text
         height="80"
         top_delta="0"
         layout="topleft"
         left_pad="0"
         name="physics_breakdown"
         width="40"
         halign="right"
         word_wrap="false"
         visible="true">
[PCH]
[PM]
[PHU]
        </text>-->
      </panel>
      <!-- FS:Beq relocate the preview controls to be sensible -->
      <panel
        follows="top|left"
        layout="topleft"
        left_pad="92"
        height="100"
        border="true"
        name="preview_controls_panel"
        width="260">
        <panel
          name="preview_controls_inner_panel"
          height="18" >
          <text
            height="18"
            layout="topleft"
            name="preview_controls_title"
            left="3"
            width="150">
            Preview controls
          </text>
          <combo_box
              can_resize="false"
              follows="top|left"
            left="-85"
            top_delta="-2"
              height="18"
              layout="topleft"
              name="preview_lod_combo"
              width="80"
              tool_tip="LOD to view in preview render">
              <combo_item name="high">   High   </combo_item>
              <combo_item name="medium"> Medium </combo_item>
              <combo_item name="low">    Low    </combo_item>
              <combo_item name="lowest"> Lowest </combo_item>
            </combo_box>
        </panel>
    <view_border
      bevel_style="none"
      follows="top|left"
      height="0"
      layout="topleft"
      left="3"
      name="preview_controls_border"
      top_pad="5"
      halign="center"
      width="250"/>
      <check_box
        follows="top|left"
        label="Edges"
        layout="topleft"
        name="show_edges"
        width="70"
        left="0"
        top_pad="10"/>
      <check_box
        follows="top|left"
        label="Textures"
        layout="topleft"
        name="show_textures"
        left_pad="0"/>
      <check_box
        follows="top|left"
        label="UV guide"
        layout="topleft"
        name="show_uv_guide"
        left_pad="0"/>
      <check_box
        follows="top|left"
        top_pad="10"
        left="0"
        width="70"
        label="Physics"
        name="show_physics"/>
      <text
        layout="topleft"
        follows="top|left"
        left_pad="2"
        height="16"
        width="80"
        name="exploder_label">
            Explode hulls
      </text>
      <slider
        name="physics_explode"
        show_text="false"
        top_delta="1"
        follows="top|left"
        valign="center"
        left_pad="2"
        min_val="0.0"
        max_val="3.0"
        width="100"/>
      <check_box
        follows="top|left"
        top_pad="15"
        label="Weights"
        layout="topleft"
        width="70"
        name="show_skin_weight"
        left="0"/>
      <check_box
        follows="top|left"
        label="Joint Positions"
        height="0"
        layout="topleft"
        name="show_joint_positions"
        word_wrap="down"
        left_pad="0"
        width="70"/>
        <check_box
        follows="top|left"
        label="Joint Pos. Overrides"
        word_wrap="down"
        layout="topleft"
        name="show_joint_overrides"
        left_pad="5"
        width="110">
      </check_box>
    </panel>
    <!-- ========== NOTE MESSAGE ========== -->
    <text
      font="SansSerif"
      layout="topleft"
      left="6"
      name="warning_title"
      top_pad="5"
      text_color="DrYellow"
      visible="true"
      width="40">
      NOTE:
    </text>
    <text
      text_color="White"
      height="20"
      layout="topleft"
      left_pad="1"
      name="warning_message"
      parse_urls="true"
      top_delta="0"
      wrap="true"
      width="530"
      visible="true">
      You don't have rights to upload mesh models. [[VURL] Find out how] to get certified.
    </text>
    <text
      text_color="Yellow"
      layout="topleft"
      top_pad="-2"
      left="6"
      name="status">
    [STATUS]
    </text>
  </panel>
<!-- /FS:Beq -->
</panel>
<text
follows="left|top"
layout="topleft"
left="630"
name="lod_label"
text_color="White"
top="4"
height="15"
width="290">
Preview:
</text>
<panel
   border="true"
   bevel_style="none"
   follows="top|left|right|bottom"
   layout="topleft"
   name="preview_panel"
   top="20"
   height="560"
   width="320"
/>
</floater><|MERGE_RESOLUTION|>--- conflicted
+++ resolved
@@ -199,13 +199,6 @@
                  label="Generate Precise"
                  value="MeshOptCombine" />
                 <item
-<<<<<<< HEAD
-                 name="MeshOpt"
-                 label="Generate per face"
-                 value="MeshOpt" />
-                <item
-=======
->>>>>>> 2800905a
                  name="MeshOptSloppy"
                  label="Generate Sloppy"
                  value="MeshOptSloppy" />
@@ -343,13 +336,6 @@
                  label="Generate Precise"
                  value="MeshOptCombine" />
                 <item
-<<<<<<< HEAD
-                 name="MeshOpt"
-                 label="Generate per face"
-                 value="MeshOpt" />
-                <item
-=======
->>>>>>> 2800905a
                  name="MeshOptSloppy"
                  label="Generate Sloppy"
                  value="MeshOptSloppy" />
@@ -491,13 +477,6 @@
                  label="Generate Precise"
                  value="MeshOptCombine" />
                 <item
-<<<<<<< HEAD
-                 name="MeshOpt"
-                 label="Generate per face"
-                 value="MeshOpt" />
-                <item
-=======
->>>>>>> 2800905a
                  name="MeshOptSloppy"
                  label="Generate Sloppy"
                  value="MeshOptSloppy" />
@@ -639,13 +618,6 @@
                  label="Generate Precise"
                  value="MeshOptCombine" />
                 <item
-<<<<<<< HEAD
-                 name="MeshOpt"
-                 label="Generate per face"
-                 value="MeshOpt" />
-                <item
-=======
->>>>>>> 2800905a
                  name="MeshOptSloppy"
                  label="Generate Sloppy"
                  value="MeshOptSloppy" />
