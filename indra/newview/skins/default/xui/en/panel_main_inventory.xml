--- conflicted
+++ resolved
@@ -6,12 +6,7 @@
  layout="topleft"
  min_height="300"
  min_width="240"
-<<<<<<< HEAD
- name="main inventory panel"
- width="330">
-=======
  name="main inventory panel">
->>>>>>> 434f2ee5
   <panel.string
    name="Itemcount">
   </panel.string>
@@ -30,38 +25,14 @@
   <panel.string name="inventory_title">Inventory</panel.string>
   <panel.string name="default_mode_btn">Multi_Folder_Mode</panel.string>
   <panel.string name="single_folder_mode_btn">Single_Folder_Mode</panel.string>
-<<<<<<< HEAD
   
-=======
-  <text
-     type="string"
-     length="1"
-     follows="left|top|right"
-     height="13"
-     layout="topleft"
-  	 left="12"
-  	 right="-12"
-     name="ItemcountText"
-     font="SansSerifMedium"
-     text_color="InventoryItemLinkColor"
-     use_ellipses="true"
-     top_pad="0">
-    Items:
-  </text>
->>>>>>> 434f2ee5
   <layout_stack
    follows="left|top|right"
    height="25"
    animate="false"
-<<<<<<< HEAD
    top_pad="4"
    left="10"
    name="nav_stack"
-=======
-   top_pad="10"
-   left="2"
-   right="-4"
->>>>>>> 434f2ee5
    orientation="horizontal">
     <layout_panel
      border="false"
@@ -115,12 +86,8 @@
       bevel_style="in"
       user_resize="false"
       height="25"
-<<<<<<< HEAD
       width="324"
       name="filter_panel"
-=======
-      width="381"
->>>>>>> 434f2ee5
       visible="true">
       <filter_editor
        text_pad_left="10"
@@ -229,7 +196,6 @@
        name="options_visibility_btn"
        width="31" />
     </layout_panel>
-<<<<<<< HEAD
   </layout_stack>
 
   <panel
@@ -237,28 +203,15 @@
    halign="center"
    height="338"
    layout="topleft"
-   left="4"
+   left="3"
+   right="-3"
    name="default_inventory_panel"
-   top_pad="4"
-   width="322">
+   top_pad="4">
     <tab_container
        bg_alpha_color="DkGray"
        bg_opaque_color="DkGray"
        background_visible="false"
        background_opaque="false"
-=======
-    </layout_stack>
-    <panel
-     follows="all"
-     halign="center"
-     height="372"
-     layout="topleft"
-     left="3"
-     right="-3"
-     name="default_inventory_panel"
-     top_pad="5">
-      <tab_container
->>>>>>> 434f2ee5
        follows="all"
        halign="center"
        height="338"
@@ -267,55 +220,45 @@
        name="inventory filter tabs"
        open_tabs_on_drag_and_drop="true"
        tab_position="top"
-<<<<<<< HEAD
-       top="0"
-       width="322">
+       top="0">
       <inventory_panel
        border="false"
        bevel_style="none"
        follows="all"
-       height="338"
        label="Inventory"
        help_topic="my_inventory_tab"
        layout="topleft"
-       left="0"
        name="All Items"
        sort_order_setting="InventorySortOrder"
        show_item_link_overlays="true"
        preinitialize_views="false"
-       top="16"
-       width="288" >
+       scroll.reserve_scroll_corner="false">
           <folder double_click_override="true"/>
       </inventory_panel>
       <recent_inventory_panel
        border="false"
        bevel_style="none"
        follows="all"
-       height="338"
        label="Recent"
        sort_order_setting="RecentItemsSortOrder"
        help_topic="recent_inventory_tab"
        layout="topleft"
-       left_delta="0"
        name="Recent Items"
        show_item_link_overlays="true"
        preinitialize_views="false"
-       width="290" >
+       scroll.reserve_scroll_corner="false">
           <folder double_click_override="true"/>
       </recent_inventory_panel>
       <worn_inventory_panel
        border="false"
        bevel_style="none"
        follows="all"
-       height="338"
        label="Worn"
        help_topic="worn_inventory_tab"
        layout="topleft"
-       left_delta="0"
        name="Worn Items"
        show_item_link_overlays="true"
-       preinitialize_views="false"
-       width="290" >
+       preinitialize_views="false">
           <folder double_click_override="true"/>
       </worn_inventory_panel>
     </tab_container>
@@ -324,83 +267,15 @@
      follows="all"
      halign="center"
      height="338"
-=======
-       tab_min_width="100"
-       top="0">
-        <inventory_panel
-         bg_opaque_color="DkGray2"
-         bg_alpha_color="DkGray2"
-         background_visible="true"
-         border="false"
-         bevel_style="none"
-         follows="all"
-         label="MY INVENTORY"
-         help_topic="my_inventory_tab"
-         layout="topleft"
-         name="All Items"
-         sort_order_setting="InventorySortOrder"
-         show_item_link_overlays="true"
-         preinitialize_views="false"
-         scroll.reserve_scroll_corner="false">
-            <folder double_click_override="true"/>
-        </inventory_panel>
-        <recent_inventory_panel
-         bg_opaque_color="DkGray2"
-         bg_alpha_color="DkGray2"
-         background_visible="true"
-         border="false"
-         bevel_style="none"
-         follows="all"
-         label="RECENT"
-         help_topic="recent_inventory_tab"
-         layout="topleft"
-         name="Recent Items"
-         show_item_link_overlays="true"
-         preinitialize_views="false"
-         scroll.reserve_scroll_corner="false">
-            <folder double_click_override="true"/>
-        </recent_inventory_panel>
-        <inventory_panel
-         name="Worn Items"
-         label="WORN"
-         show_empty_message="false"
-         follows="all"
-         layout="topleft"
-         bg_opaque_color="DkGray2"
-         bg_alpha_color="DkGray2"
-         background_visible="true"
-         preinitialize_views="false"
-         border="false"
-         bevel_style="none"
-         scroll.reserve_scroll_corner="false">
-            <folder double_click_override="true"/>
-        </inventory_panel>
-      </tab_container>
-    </panel>
-    <panel
-     follows="all"
-     halign="center"
-     height="375"
->>>>>>> 434f2ee5
      layout="topleft"
      left="4"
      name="combination_view_inventory"
      top_delta="0"
-<<<<<<< HEAD
-     visible="false"
-     width="322">
+     visible="false">
      <layout_stack
       follows="all"
       height="338"
-      width="322"
-=======
-     visible="false">
-     <layout_stack
-      follows="all"
-      layout="topleft"
-      height="375"
       name="combination_view_stack"
->>>>>>> 434f2ee5
       animate="false"
       drag_handle_thickness="6"
       drag_handle_first_indent="18"
@@ -416,26 +291,15 @@
         bevel_style="in"
         user_resize="true"
         auto_resize="true"
-<<<<<<< HEAD
         height="228"
-        width="322"
-=======
-        height="248"
->>>>>>> 434f2ee5
         min_width="150"
         name="comb_gallery_layout">
         <panel
          class="inventory_gallery"
          filename="panel_inventory_gallery.xml"
          left="0"
-<<<<<<< HEAD
          top_pad="0"
          height="228"
-         width="322"
-=======
-         top="1"
-         height="248"
->>>>>>> 434f2ee5
          name="comb_gallery_view_inv"
          background_visible="true"
          follows="all"
@@ -447,25 +311,14 @@
         bevel_style="in"
         user_resize="true"
         auto_resize="true"
-<<<<<<< HEAD
         height="110"
-        width="322"
-=======
-        height="127"
-        min_height="100"
->>>>>>> 434f2ee5
         name="comb_inventory_layout">
         <single_folder_inventory_panel
          name="comb_single_folder_inv"
          follows="all"
          left="0"
-         top="1"
-<<<<<<< HEAD
+         top="0"
          height="110"
-         width="322"
-=======
-         height="127"
->>>>>>> 434f2ee5
          layout="topleft"
          show_item_link_overlays="true"
          background_visible="true"
@@ -489,7 +342,7 @@
    bottom="-8"
    left="4"
    name="bottom_panel"
-   width="322">
+   right="-4">
       <panel
        follows="top|left"
        height="25"
