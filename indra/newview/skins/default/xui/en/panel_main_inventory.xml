--- conflicted
+++ resolved
@@ -133,7 +133,6 @@
      name="Recent Items"
      show_item_link_overlays="true"
      width="290" />
-<<<<<<< HEAD
     <worn_inventory_panel
      border="false"
      bevel_style="none"
@@ -146,10 +145,9 @@
      name="Worn Items"
 	 show_item_link_overlays="true"
      width="290" />
-=======
-    <inventory_panel
-     name="Worn Items"
-     label="WORN"
+    <favorites_inventory_panel
+     name="Favorite Items"
+     label="Favorites"
      show_empty_message="false"
      follows="all"
      layout="topleft"
@@ -160,20 +158,6 @@
      border="false"
      bevel_style="none"
      scroll.reserve_scroll_corner="false"/>
-    <favorites_inventory_panel
-     name="Favorite Items"
-     label="FAVORITES"
-     show_empty_message="false"
-     follows="all"
-     layout="topleft"
-     width="290"
-     bg_opaque_color="DkGray2"
-     bg_alpha_color="DkGray2"
-     background_visible="true"
-     border="false"
-     bevel_style="none"
-     scroll.reserve_scroll_corner="false"/>
->>>>>>> 3053f624
   </tab_container>
   <panel
    follows="left|right|bottom"
