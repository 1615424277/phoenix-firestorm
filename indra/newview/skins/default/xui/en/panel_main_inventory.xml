<?xml version="1.0" encoding="utf-8" standalone="yes" ?>
<panel
 follows="all"
 height="423"
 label="Things"
 layout="topleft"
 min_height="300"
 min_width="240"
 name="main inventory panel"
 width="330">
  <panel.string
   name="Itemcount">
  </panel.string>
  <panel.string
   name="ItemcountFetching">
    Fetching [ITEM_COUNT] Elements... [FILTER]
  </panel.string>
  <panel.string
   name="ItemcountCompleted">
    [ITEM_COUNT] Elements [FILTER]
  </panel.string>
  <panel.string
   name="ItemcountUnknown">
    Fetched [ITEM_COUNT] Elements [FILTER]
  </panel.string>
  <panel.string name="inventory_title">Inventory</panel.string>
  <panel.string name="default_mode_btn">Multi_Folder_Mode</panel.string>
  <panel.string name="single_folder_mode_btn">Single_Folder_Mode</panel.string>
  
  <layout_stack
   follows="left|top|right"
   height="25"
   animate="false"
   top_pad="4"
   left="10"
   name="nav_stack"
   orientation="horizontal">
    <layout_panel
     border="false"
     bevel_style="in"
     user_resize="false"
     auto_resize="false"
     height="25"
     width="62"
     name="nav_buttons"
     visible="false">
     <button
      follows="top|left"
      height="23"
      image_selected="Single_Folder_Back"
      image_pressed="Single_Folder_Back"
      image_unselected="Single_Folder_Back"
      scale_image="false"
      layout="topleft"
      left="0"
      top="2"
      name="back_btn"
      tool_tip="Back"
      width="20" />
     <button
      follows="top|left"
      height="23"
      image_selected="Single_Folder_Forward"
      image_pressed="Single_Folder_Forward"
      image_unselected="Single_Folder_Forward"
      scale_image="false"
      layout="topleft"
      left_pad="1"
      name="forward_btn"
      tool_tip="Forward"
      width="20" />
     <button
      follows="top|left"
      height="23"
      image_selected="Single_Folder_Up"
      image_pressed="Single_Folder_Up"
      image_unselected="Single_Folder_Up"
      scale_image="false"
      layout="topleft"
      left_pad="1"
      name="up_btn"
      tool_tip="Go up one level"
      width="20" />
    </layout_panel>
    <layout_panel
      border="false"
      bevel_style="in"
      user_resize="false"
      height="25"
      width="324"
      name="filter_panel"
      visible="true">
      <filter_editor
       text_pad_left="10"
       follows="left|top|right"
       height="23"
       label="Filter Inventory"
       layout="topleft"
       left="2"
       max_length_chars="300"
       highlight_text_field="true"
       name="inventory search editor"
       tool_tip="Type in one or more words to search for, separated by '+' "
       top="0"
       width="322" />
    </layout_panel>
  </layout_stack>

  <layout_stack
   follows="left|top|right"
   height="16"
   animate="false"
   top_pad="4"
   left="4"
   name="ctrl_stack"
   orientation="horizontal">
    <layout_panel
     border="false"
     bevel_style="in"
     user_resize="false"
     auto_resize="false"
     height="16"
     width="168"
     name="collapse_expand_buttons">
      <button
       name="collapse_btn"
       label="Collapse"
       width="80"
       height="16"
       left="0"
       top="0"
       follows="top|left"
       layout="topleft"/>

      <button
       name="expand_btn"
       label="Expand"
       width="80"
       height="16"
       left_pad="4"
       follows="top|left"
       layout="topleft" />

    </layout_panel>
    <layout_panel
     border="false"
     bevel_style="in"
     user_resize="false"
     height="16"
     width="164"
     name="filter_ctrls">

      <text
       name="filter_label"
       value="Filter:"
       width="40"
       height="16"
       left="0"
       top="0"
       follows="top|left"
       layout="topleft" />

      <combo_box
       name="filter_combo_box"
       right="-35"
       height="16"
       left_pad="4"
       follows="top|left|right"
       layout="topleft">
        <combo_box.item value="filter_type_all" label="All Types" />
        <combo_box.item value="filter_separator" label="------------" enabled="false" />
        <combo_box.item value="filter_type_animations" label="Animations" />
        <combo_box.item value="filter_type_calling_cards" label="Calling Cards" />
        <combo_box.item value="filter_type_clothing" label="Clothing / Body Parts" />
        <combo_box.item value="filter_type_gestures" label="Gestures" />
        <combo_box.item value="filter_type_landmarks" label="Landmarks" />
        <combo_box.item value="filter_type_notecards" label="Notecards" />
        <combo_box.item value="filter_type_objects" label="Objects" />
        <combo_box.item value="filter_type_scripts" label="Scripts" />
        <combo_box.item value="filter_type_sounds" label="Sounds" />
        <combo_box.item value="filter_type_textures" label="Textures" />
        <combo_box.item value="filter_type_snapshots" label="Snapshots" />
        <combo_box.item value="filter_type_meshes" label="Meshes" />
        <combo_box.item value="filter_type_settings" label="Settings" />
        <combo_box.item value="filter_separator" label="------------" enabled="false" />
        <combo_box.item value="filter_type_custom" label="Custom..." />
      </combo_box>

      <menu_button
       follows="top|right"
       tool_tip="Show search visibility options"
       height="16"
       image_overlay="Inv_Toolbar_SearchVisibility"
       layout="topleft"
       right="-1"
       top_delta="0"
       name="options_visibility_btn"
       width="31" />
    </layout_panel>
  </layout_stack>

  <panel
   follows="all"
   halign="center"
   height="338"
   layout="topleft"
   left="4"
   name="default_inventory_panel"
   top_pad="4"
   width="322">
    <tab_container
       bg_alpha_color="DkGray"
       bg_opaque_color="DkGray"
       background_visible="false"
       background_opaque="false"
       follows="all"
       halign="center"
       height="338"
       layout="topleft"
       left="0"
       name="inventory filter tabs"
       open_tabs_on_drag_and_drop="true"
       tab_position="top"
       top="0"
<<<<<<< HEAD
       width="322">
      <inventory_panel
       border="false"
       bevel_style="none"
=======
       width="312">
        <inventory_panel
         bg_opaque_color="DkGray2"
         bg_alpha_color="DkGray2"
         background_visible="true"
         border="false"
         bevel_style="none"
         follows="all"
         height="338"
         label="MY INVENTORY"
         help_topic="my_inventory_tab"
         layout="topleft"
         left="0"
         name="All Items"
         sort_order_setting="InventorySortOrder"
         show_item_link_overlays="true"
         top="16"
         width="288">
            <folder double_click_override="true"/>
        </inventory_panel>
        <recent_inventory_panel
         bg_opaque_color="DkGray2"
         bg_alpha_color="DkGray2"
         background_visible="true"
         border="false"
         bevel_style="none"
         follows="all"
         height="338"
         label="RECENT"
         help_topic="recent_inventory_tab"
         layout="topleft"
         left_delta="0"
         name="Recent Items"
         show_item_link_overlays="true"
         width="290">
            <folder double_click_override="true"/>
        </recent_inventory_panel>
        <inventory_panel
         name="Worn Items"
         label="WORN"
         show_empty_message="false"
         follows="all"
         layout="topleft"
         width="290"
         bg_opaque_color="DkGray2"
         bg_alpha_color="DkGray2"
         background_visible="true"
         border="false"
         bevel_style="none"
         scroll.reserve_scroll_corner="false">
            <folder double_click_override="true"/>
        </inventory_panel>
      </tab_container>
    </panel>
    <panel
     follows="all"
     halign="center"
     height="372"
     layout="topleft"
     left="7"
     name="single_folder_inventory"
     top_delta="0"
     visible="false"
     width="312">
      <single_folder_inventory_panel
       name="single_folder_inv"
>>>>>>> 72131418
       follows="all"
       height="338"
       label="Inventory"
       help_topic="my_inventory_tab"
       layout="topleft"
       left="0"
       name="All Items"
       sort_order_setting="InventorySortOrder"
       show_item_link_overlays="true"
       top="16"
       width="288" />
      <recent_inventory_panel
       border="false"
       bevel_style="none"
       follows="all"
       height="338"
       label="Recent"
       sort_order_setting="RecentItemsSortOrder"
       help_topic="recent_inventory_tab"
       layout="topleft"
       left_delta="0"
       name="Recent Items"
       show_item_link_overlays="true"
       width="290" />
      <worn_inventory_panel
       border="false"
       bevel_style="none"
       follows="all"
       height="338"
       label="Worn"
       help_topic="worn_inventory_tab"
       layout="topleft"
       left_delta="0"
       name="Worn Items"
       show_item_link_overlays="true"
       width="290" />
    </tab_container>
  </panel>
  <panel
   follows="all"
   halign="center"
   height="338"
   layout="topleft"
   left="4"
   name="single_folder_inventory"
   top_delta="0"
   visible="false"
   width="322">
    <single_folder_inventory_panel
     name="single_folder_inv"
     follows="all"
     left="0"
     top="0"
     top_pad="5"
     height="338"
     width="322"
     layout="topleft"
     show_item_link_overlays="true"
     background_visible="true"
     border="false"
     bevel_style="none"
     scroll.reserve_scroll_corner="false">
      <item
       single_folder_mode="true"
       folder_indentation="-8"/>
      <folder
       single_folder_mode="true"
       folder_indentation="-8"/>
    </single_folder_inventory_panel>
  </panel>
  <panel
   follows="left|right|bottom"
   height="25"
   layout="topleft"
   top_pad="-3"
   left="4"
   name="bottom_panel"
   width="322">
      <panel
       follows="top|left"
       height="25"
       left="0"
       layout="topleft"
       name="options_gear_btn_panel"
       width="32">
          <menu_button
           follows="top|left"
           tool_tip="Show additional options"
           height="25"
           image_hover_unselected="Toolbar_Left_Over"
           image_overlay="OptionsMenu_Off"
           image_selected="Toolbar_Left_Selected"
           image_unselected="Toolbar_Left_Off"
           layout="topleft"
           left="0"
           name="options_gear_btn"
           top="0"
           width="31" />
      </panel>
      <panel
       follows="top|left"
       height="25"
       layout="topleft"
       left_pad="0"
       name="add_btn_panel"
       width="32">
          <button
           follows="top|left"
           height="25"
           image_hover_unselected="Toolbar_Middle_Over"
           image_overlay="AddItem_Off"
           image_selected="Toolbar_Middle_Selected"
           image_unselected="Toolbar_Middle_Off"
           layout="topleft"
           left="0"
           name="add_btn"
           tool_tip="Add new item"
           top="0"
           width="31" />
      </panel>
      <panel
       follows="top|left"
       height="25"
       layout="topleft"
       left_pad="0"
       name="new_inventory_panel"
       width="32">
          <button
           follows="top|left"
           height="25"
           image_hover_unselected="Toolbar_Middle_Over"
           image_overlay="inventory_18"
           image_selected="Toolbar_Middle_Selected"
           image_unselected="Toolbar_Middle_Off"
           layout="topleft"
           left="0"
           name="new_inv_btn"
           tool_tip="Additional Inventory Window"
           top="0"
           width="31">
           <button.init_callback
                 function="Button.SetDockableFloaterToggle"
                 parameter="secondary_inventory" />
           </button>
      </panel>
      <panel
       follows="top|left"
       height="25"
       layout="topleft"
       left_pad="0"
       name="view_mode_panel"
       width="32">
          <button
           follows="top|left"
           height="25"
           image_hover_unselected="Toolbar_Middle_Over"
           image_overlay="Single_Folder_Mode"
           image_selected="Toolbar_Middle_Selected"
           image_unselected="Toolbar_Middle_Off"
           layout="topleft"
           left="0"
           name="view_mode_btn"
           tool_tip="Switch between views"
           top="0"
           width="31"/>
      </panel>
      <panel
       follows="top|left|right"
       height="25"
       left_pad="0"
       right="-33"
       layout="topleft"
       name="dummy_panel">
          <text
           type="string"
           length="1"
           height="13"
           layout="topleft"
           left="8"
           name="ItemcountText"
           font="SansSerifMedium"
           top_pad="6"
           tool_tip="[ITEMS] Items, [CATEGORIES] Folders"
           use_ellipses="true"
           follows="bottom|left|right"
           right="-8">
          Elements
          </text>
          <icon
           follows="top|left|right"
           height="25"
           image_name="Toolbar_Middle_Off"
           layout="topleft"
           left="0"
           top="0"
           right="-1"
           name="dummy_icon" />
      </panel>
      <panel
       follows="top|right"
       height="25"
       left_pad="0"
       right="-1"
       layout="topleft"
       name="trash_btn_panel"
       width="32">
          <dnd_button
           follows="top|right"
           height="25"
           image_hover_unselected="Toolbar_Right_Over"
           image_overlay="TrashItem_Off"
           image_selected="Toolbar_Right_Selected"
           image_unselected="Toolbar_Right_Off"
           left="0"
           layout="topleft"
           name="trash_btn"
           tool_tip="Remove selected item"
           top="0"
           width="31"/>
       </panel>
	</panel>
</panel><|MERGE_RESOLUTION|>--- conflicted
+++ resolved
@@ -222,79 +222,10 @@
        open_tabs_on_drag_and_drop="true"
        tab_position="top"
        top="0"
-<<<<<<< HEAD
        width="322">
       <inventory_panel
        border="false"
        bevel_style="none"
-=======
-       width="312">
-        <inventory_panel
-         bg_opaque_color="DkGray2"
-         bg_alpha_color="DkGray2"
-         background_visible="true"
-         border="false"
-         bevel_style="none"
-         follows="all"
-         height="338"
-         label="MY INVENTORY"
-         help_topic="my_inventory_tab"
-         layout="topleft"
-         left="0"
-         name="All Items"
-         sort_order_setting="InventorySortOrder"
-         show_item_link_overlays="true"
-         top="16"
-         width="288">
-            <folder double_click_override="true"/>
-        </inventory_panel>
-        <recent_inventory_panel
-         bg_opaque_color="DkGray2"
-         bg_alpha_color="DkGray2"
-         background_visible="true"
-         border="false"
-         bevel_style="none"
-         follows="all"
-         height="338"
-         label="RECENT"
-         help_topic="recent_inventory_tab"
-         layout="topleft"
-         left_delta="0"
-         name="Recent Items"
-         show_item_link_overlays="true"
-         width="290">
-            <folder double_click_override="true"/>
-        </recent_inventory_panel>
-        <inventory_panel
-         name="Worn Items"
-         label="WORN"
-         show_empty_message="false"
-         follows="all"
-         layout="topleft"
-         width="290"
-         bg_opaque_color="DkGray2"
-         bg_alpha_color="DkGray2"
-         background_visible="true"
-         border="false"
-         bevel_style="none"
-         scroll.reserve_scroll_corner="false">
-            <folder double_click_override="true"/>
-        </inventory_panel>
-      </tab_container>
-    </panel>
-    <panel
-     follows="all"
-     halign="center"
-     height="372"
-     layout="topleft"
-     left="7"
-     name="single_folder_inventory"
-     top_delta="0"
-     visible="false"
-     width="312">
-      <single_folder_inventory_panel
-       name="single_folder_inv"
->>>>>>> 72131418
        follows="all"
        height="338"
        label="Inventory"
@@ -305,7 +236,9 @@
        sort_order_setting="InventorySortOrder"
        show_item_link_overlays="true"
        top="16"
-       width="288" />
+       width="288" >
+          <folder double_click_override="true"/>
+      </inventory_panel>
       <recent_inventory_panel
        border="false"
        bevel_style="none"
@@ -318,7 +251,9 @@
        left_delta="0"
        name="Recent Items"
        show_item_link_overlays="true"
-       width="290" />
+       width="290" >
+          <folder double_click_override="true"/>
+      </recent_inventory_panel>
       <worn_inventory_panel
        border="false"
        bevel_style="none"
@@ -330,7 +265,9 @@
        left_delta="0"
        name="Worn Items"
        show_item_link_overlays="true"
-       width="290" />
+       width="290" >
+          <folder double_click_override="true"/>
+      </worn_inventory_panel>
     </tab_container>
   </panel>
   <panel
