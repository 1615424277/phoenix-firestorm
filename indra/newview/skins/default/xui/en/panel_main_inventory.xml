--- conflicted
+++ resolved
@@ -222,7 +222,6 @@
        open_tabs_on_drag_and_drop="true"
        tab_position="top"
        top="0"
-<<<<<<< HEAD
        width="322">
       <inventory_panel
        border="false"
@@ -271,112 +270,84 @@
       </worn_inventory_panel>
     </tab_container>
   </panel>
-  <panel
-   follows="all"
-   halign="center"
-   height="338"
-   layout="topleft"
-   left="4"
-   name="single_folder_inventory"
-   top_delta="0"
-   visible="false"
-   width="322">
-    <single_folder_inventory_panel
-     name="single_folder_inv"
-     follows="all"
-     left="0"
-     top="0"
-     top_pad="5"
-     height="338"
-     width="322"
-     layout="topleft"
-     show_item_link_overlays="true"
-     background_visible="true"
-     border="false"
-     bevel_style="none"
-     scroll.reserve_scroll_corner="false">
-      <item
-       single_folder_mode="true"
-       folder_indentation="-8"/>
-      <folder
-       single_folder_mode="true"
-       folder_indentation="-8"/>
-    </single_folder_inventory_panel>
-  </panel>
-  <panel
-   follows="all"
-   halign="center"
-   height="338"
-   layout="topleft"
-   left="0"
-   name="gallery_view_inventory"
-   top_delta="0"
-   visible="false"
-   width="322">
     <panel
-     class="inventory_gallery"
-     filename="panel_inventory_gallery.xml"
-     left="0"
-     top="0"
-     height="338"
-     width="322"
-     name="gallery_view_inv"
-     background_visible="true"
-     follows="all"
-     layout="topleft" />
-  </panel>
-    <scroll_container
      follows="all"
      halign="center"
      height="338"
      layout="topleft"
-     left="0"
+     left="4"
      name="combination_view_inventory"
      top_delta="0"
      visible="false"
      width="322">
-           <panel
-            name="combination_scroller"
-            follows="all"
-            layout="topleft"
-            left="0"
-            top="0"
-            height="20"
-            width="300">
-            <panel
-             class="inventory_gallery"
-             filename="panel_inventory_gallery.xml"
-             follows="left|right"
-             layout="topleft"
-             left="0"
-             top="0"
-             height="10"
-             width="299"
-             name="comb_gallery_view_inv"
-             background_visible="true">
-            </panel>
-            <single_folder_inventory_panel
-             name="comb_single_folder_inv"
-             follows="left|right"
-             layout="topleft"
-             left="0"
-             top="200"
-             height="10"
-             width="299"
-             show_item_link_overlays="true"
-             background_visible="true"
-             border="false"
-             bevel_style="none"
-             scroll.reserve_scroll_corner="false">
-                <item
-                 single_folder_mode="true"
-                 folder_indentation="-8"/>
-                <folder
-                 single_folder_mode="true"
-                 folder_indentation="-8"/>
-            </single_folder_inventory_panel>
+     <layout_stack
+      follows="all"
+      height="338"
+      width="322"
+      animate="false"
+      drag_handle_gap="13"
+      drag_handle_thickness="6"
+      drag_handle_first_indent="18"
+      drag_handle_second_indent="18"
+      drag_handle_color="PanelGray"
+      drag_handle_shift="5"
+      show_drag_handle="true"
+      top="0"
+      left="0"
+      orientation="vertical">
+       <layout_panel
+        border="false"
+        bevel_style="in"
+        user_resize="true"
+        auto_resize="true"
+        height="228"
+        width="322"
+        min_width="150"
+        name="comb_gallery_layout">
+        <panel
+         class="inventory_gallery"
+         filename="panel_inventory_gallery.xml"
+         left="0"
+         top_pad="0"
+         height="228"
+         width="322"
+         name="comb_gallery_view_inv"
+         background_visible="true"
+         follows="all"
+         layout="topleft">
         </panel>
-    </scroll_container>
+       </layout_panel>
+       <layout_panel
+        border="false"
+        bevel_style="in"
+        user_resize="true"
+        auto_resize="true"
+        height="110"
+        width="322"
+        name="comb_inventory_layout">
+        <single_folder_inventory_panel
+         name="comb_single_folder_inv"
+         follows="all"
+         left="0"
+         top="1"
+         height="110"
+         width="322"
+         layout="topleft"
+         show_item_link_overlays="true"
+         background_visible="true"
+         border="false"
+         bevel_style="none"
+         scroll.reserve_scroll_corner="false">
+         <item
+          single_folder_mode="true"
+          folder_indentation="-8"/>
+         <folder
+          single_folder_mode="true"
+          folder_indentation="-8"/>
+        </single_folder_inventory_panel>
+       </layout_panel>
+     </layout_stack>
+    </panel>
   <panel
    follows="left|right|bottom"
    height="25"
@@ -527,141 +498,5 @@
            top="0"
            width="31"/>
        </panel>
-=======
-       width="312">
-        <inventory_panel
-         bg_opaque_color="DkGray2"
-         bg_alpha_color="DkGray2"
-         background_visible="true"
-         border="false"
-         bevel_style="none"
-         follows="all"
-         height="338"
-         label="MY INVENTORY"
-         help_topic="my_inventory_tab"
-         layout="topleft"
-         left="0"
-         name="All Items"
-         sort_order_setting="InventorySortOrder"
-         show_item_link_overlays="true"
-         top="16"
-         width="288">
-            <folder double_click_override="true"/>
-        </inventory_panel>
-        <recent_inventory_panel
-         bg_opaque_color="DkGray2"
-         bg_alpha_color="DkGray2"
-         background_visible="true"
-         border="false"
-         bevel_style="none"
-         follows="all"
-         height="338"
-         label="RECENT"
-         help_topic="recent_inventory_tab"
-         layout="topleft"
-         left_delta="0"
-         name="Recent Items"
-         show_item_link_overlays="true"
-         width="290">
-            <folder double_click_override="true"/>
-        </recent_inventory_panel>
-        <inventory_panel
-         name="Worn Items"
-         label="WORN"
-         show_empty_message="false"
-         follows="all"
-         layout="topleft"
-         width="290"
-         bg_opaque_color="DkGray2"
-         bg_alpha_color="DkGray2"
-         background_visible="true"
-         border="false"
-         bevel_style="none"
-         scroll.reserve_scroll_corner="false">
-            <folder double_click_override="true"/>
-        </inventory_panel>
-      </tab_container>
-    </panel>
-    <panel
-     follows="all"
-     halign="center"
-     height="372"
-     layout="topleft"
-     left="7"
-     name="combination_view_inventory"
-     top_delta="0"
-     visible="false"
-     width="312">
-     <layout_stack
-      follows="all"
-      layout="topleft"
-      height="372"
-      width="312"
-      animate="false"
-      drag_handle_gap="13"
-      drag_handle_thickness="6"
-      drag_handle_first_indent="18"
-      drag_handle_second_indent="18"
-      drag_handle_shift="5"
-      show_drag_handle="true"
-      top="0"
-      left="0"
-      orientation="vertical">
-       <layout_panel
-        border="false"
-        bevel_style="in"
-        user_resize="true"
-        auto_resize="true"
-        height="246"
-        width="312"
-        min_width="150"
-        name="comb_gallery_layout">
-        <panel
-         class="inventory_gallery"
-         filename="panel_inventory_gallery.xml"
-         left="0"
-         top="1"
-         height="246"
-         width="312"
-         name="comb_gallery_view_inv"
-         background_visible="true"
-         follows="all"
-         layout="topleft">
-        </panel>
-       </layout_panel>
-       <layout_panel
-        border="false"
-        bevel_style="in"
-        user_resize="true"
-        auto_resize="true"
-        height="126"
-        width="312"
-        min_height="100"
-        name="comb_inventory_layout">
-        <single_folder_inventory_panel
-         name="comb_single_folder_inv"
-         follows="all"
-         left="0"
-         top="1"
-         height="126"
-         width="312"
-         layout="topleft"
-         show_item_link_overlays="true"
-         bg_opaque_color="DkGray2"
-         bg_alpha_color="DkGray2"
-         background_visible="true"
-         border="false"
-         bevel_style="none"
-         scroll.reserve_scroll_corner="false">
-         <item
-          single_folder_mode="true"
-          folder_indentation="-8"/>
-         <folder
-          single_folder_mode="true"
-          folder_indentation="-8"/>
-        </single_folder_inventory_panel>
-       </layout_panel>
-     </layout_stack>
->>>>>>> 929f9d8d
     </panel>
 </panel>