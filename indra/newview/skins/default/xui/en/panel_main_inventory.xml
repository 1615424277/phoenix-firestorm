<?xml version="1.0" encoding="utf-8" standalone="yes" ?>
<panel
 background_visible="true"
 default_tab_group="1"
 follows="all"
 height="423"
 label="Things"
 layout="topleft"
 min_height="350"
 min_width="240"
 name="main inventory panel"
 width="330">
  <panel.string
   name="Itemcount">
  </panel.string>
  <panel.string
   name="ItemcountFetching">
    Fetching [ITEM_COUNT] Items... [FILTER]
  </panel.string>
  <panel.string
   name="ItemcountCompleted">
    [ITEM_COUNT] Items [FILTER]
  </panel.string>
  <panel.string
   name="ItemcountUnknown">

  </panel.string>
  <filter_editor
   text_pad_left="10"
   follows="left|top|right"
   height="23"
   label="Filter Inventory"
   layout="topleft"
<<<<<<< HEAD
   left="4"
   max_length="300"
=======
   left="10"
   max_length_chars="300"
>>>>>>> 113f532e
   name="inventory search editor"
   top_pad="4"
   width="322" />

  <button
   name="collapse_btn"
   label="Collapse"
   width="80"
   height="16"
   left="4"
   top_pad="4"
   follows="top|left"
   layout="topleft"/>

  <button
   name="expand_btn"
   label="Expand"
   width="80"
   height="16"
   left_pad="4"
   follows="top|left"
   layout="topleft" />

  <tab_container
     bg_alpha_color="DkGray"
     bg_opaque_color="DkGray"
     background_visible="true"
     background_opaque="true"
     follows="all"
     halign="center"
     height="340"
     layout="topleft"
     left="4"
     name="inventory filter tabs"
     tab_drag_commit="true"
     tab_group="1"
     tab_position="top"
     top_pad="4"
     width="322">
    <inventory_panel
     bg_opaque_color="DkGray2"
     bg_alpha_color="DkGray2"
     background_visible="true"
     background_opaque="true"
     border="false"
     bevel_style="none"
     follows="all"
     height="338"
     label="INVENTORY"
     help_topic="my_inventory_tab"
     layout="topleft"
     left="0"
     name="All Items"
     sort_order_setting="InventorySortOrder"
	 show_item_link_overlays="true"
     top="16"
     width="288" />
    <recent_inventory_panel
     bg_opaque_color="DkGray2"
     bg_alpha_color="DkGray2"
     background_visible="true"
     background_opaque="true"
     border="false"
     bevel_style="none"
     follows="all"
     height="338"
     label="RECENT"
     help_topic="recent_inventory_tab"
     layout="topleft"
     left_delta="0"
     name="Recent Items"
	 show_item_link_overlays="true"
     width="290" />
    <worn_inventory_panel
     bg_opaque_color="DkGray2"
     bg_alpha_color="DkGray2"
     background_visible="true"
     background_opaque="true"
     border="false"
     bevel_style="none"
     follows="all"
     height="338"
     label="WORN"
     help_topic="worn_inventory_tab"
     layout="topleft"
     left_delta="0"
     name="Worn Items"
	 show_item_link_overlays="true"
     width="290" />
  </tab_container>
  <panel
   follows="left|right|bottom"
   auto_resize="true"
   height="25"
   layout="topleft"
   top_pad="-3"
   left="4"
   name="bottom_panel"
   width="322">
      <panel
       auto_resize="false"
       follows="top|left"
       height="25"
       left="0"
       layout="topleft"
       name="options_gear_btn_panel"
       user_resize="false"
       width="32">
          <menu_button
           follows="top|left"
           tool_tip="Show additional options"
           height="25"
           image_hover_unselected="Toolbar_Left_Over"
           image_overlay="OptionsMenu_Off"
           image_selected="Toolbar_Left_Selected"
           image_unselected="Toolbar_Left_Off"
           layout="topleft"
           left="0"
           name="options_gear_btn"
           top="0"
           width="31" />
      </panel>
      <panel
       follows="top|left"
       auto_resize="false"
       height="25"
       layout="topleft"
       left_pad="0"
       name="add_btn_panel"
       user_resize="false"
       width="32">
          <button
           follows="top|left"
           height="25"
           image_hover_unselected="Toolbar_Middle_Over"
           image_overlay="AddItem_Off"
           image_selected="Toolbar_Middle_Selected"
           image_unselected="Toolbar_Middle_Off"
           layout="topleft"
           left="0"
           name="add_btn"
           tool_tip="Add new item"
           top="0"
           width="31" />
      </panel>
      <panel
       follows="top|left"
       auto_resize="false"
       height="25"
       layout="topleft"
       left_pad="0"
       name="new_inventory_panel"
       width="32">
          <button
           follows="top|left"
           height="25"
           image_hover_unselected="Toolbar_Middle_Over"
           image_overlay="inventory_18"
           image_selected="Toolbar_Middle_Selected"
           image_unselected="Toolbar_Middle_Off"
           layout="topleft"
           left="0"
           name="new_inv_btn"
           tool_tip="Additional Inventory Window"
           top="0"
           width="31">
           <button.init_callback
                 function="Button.SetDockableFloaterToggle"
                 parameter="inventory" />
           </button>
      </panel>
      <panel
       follows="top|left|right"
       auto_resize="true"
       height="25"
       left_pad="0"
       right="-33"
       layout="topleft"
       name="dummy_panel">
          <text
           type="string"
           length="1"
           height="13"
           layout="topleft"
           left="8"
           name="ItemcountText"
           font="SansSerifMedium"
           top_pad="6"
           follows="bottom|left|right"
           width="170">
          Items
          </text>
          <icon
           follows="top|left|right"
           height="25"
           image_name="Toolbar_Middle_Off"
           layout="topleft"
           left="0"
           top="0"
           right="-1"
           name="dummy_icon" />
      </panel>
      <panel
       auto_resize="false"
       follows="top|right"
       height="25"
       left_pad="0"
       right="-1"
       layout="topleft"
       name="trash_btn_panel"
       width="32">
          <dnd_button
           follows="top|right"
           height="25"
           image_hover_unselected="Toolbar_Right_Over"
           image_overlay="TrashItem_Off"
           image_selected="Toolbar_Right_Selected"
           image_unselected="Toolbar_Right_Off"
           left="0"
           layout="topleft"
           name="trash_btn"
           tool_tip="Remove selected item"
           top="0"
           width="31"/>
       </panel>
	</panel>
</panel><|MERGE_RESOLUTION|>--- conflicted
+++ resolved
@@ -31,13 +31,8 @@
    height="23"
    label="Filter Inventory"
    layout="topleft"
-<<<<<<< HEAD
-   left="4"
-   max_length="300"
-=======
    left="10"
    max_length_chars="300"
->>>>>>> 113f532e
    name="inventory search editor"
    top_pad="4"
    width="322" />
