--- conflicted
+++ resolved
@@ -88,77 +88,10 @@
 	 use_ellipses="true"
 	 width="275" />
 
-<<<<<<< HEAD
-<!-- "HEADER WITH ICON, STATUS TEXT AND OUTFIT NAME" -->
-    <panel
-     background_visible="false"
-     bg_alpha_color="SL-Background_66"
-     bevel_style="none"
-     follows="top|left|right"
-     height="40"
-     layout="topleft"
-     left="6"
-     name="header_panel"
-     top_pad="5" 
-     width="311">
-        <icon
-         follows="left|top"
-         height="31"
-         image_name="Shirt_Large"
-         left="2"
-         mouse_opaque="false"
-         name="outfit_icon"
-         top="2"
-         scale_image="true"
-         visible="true"
-         width="31" />
-            <panel
-             bevel_style="none"
-             follows="top|left|right"
-             height="37"
-             layout="topleft"
-             left_pad="5"
-             name="outfit_name_and_status"
-             top="2"
-             width="270">
-                <text
-                 follows="top|left|right"
-                 font="SansSerifSmallBold"
-                 height="13"
-                 layout="topleft"
-                 name="status"
-                 text_color="EmphasisColor"
-                 top="2"
-                 value="Now editing..."
-                 use_ellipses="true"
-                 width="245" /> 
-                <text
-                 follows="bottom|left|right"
-                 font="SansSerifLargeBold"
-                 height="18"
-                 layout="topleft"
-                 name="curr_outfit_name"
-                 parse_urls="false"
-                 text_color="LtGray"
-                 top_pad="2"
-                 value="[Current Outfit]"
-                 use_ellipses="true"
-                 width="245" /> 
-                <loading_indicator
-                 follows="right|top"
-                 height="24"
-                 layout="topleft"
-                 right="-2"
-                 name="edit_outfit_loading_indicator"
-                 top="6"
-                 width="24" />
-            </panel>
-    </panel>
-=======
 	<!-- "HEADER WITH ICON, STATUS TEXT AND OUTFIT NAME" -->
 	<panel
-	 background_visible="true"
-	 bg_alpha_color="DkGray2"
+	 background_visible="false"
+	 bg_alpha_color="SL-Background_66"
 	 bevel_style="none"
 	 follows="top|left|right"
 	 height="40"
@@ -220,7 +153,6 @@
 			 width="24" />
 		</panel>
 	</panel>
->>>>>>> d0ef02c2
 
 
 	<!-- LIST OF WEARABLES (CURRENT OUTFIT/ WEARABLES TO ADD) -->
@@ -318,33 +250,6 @@
 					 visible="false"
 					 width="152"/>
 
-<<<<<<< HEAD
-                <layout_panel
-                 auto_resize="false"
-                 background_visible="false"
-                 bg_alpha_color="SL-Background_66"
-                 height="30"
-                 name="filter_panel"
-                 width="311"
-                 visible="false">
-
-                    <filter_editor
-		             background_image="TextField_Search_Off"
-		             enabled="true"
-		             follows="left|right|top"
-		             label="Filter Inventory Wearables"
-		             layout="topleft"
-		             left="5"
-		             width="290"
-		             height="25"
-		             name="look_item_filter"
-		             search_button_visible="true"
-		             visible="true"/>
-                    
-                </layout_panel>
-            </layout_stack>
-                </layout_panel>
-=======
 					<button
 									 follows="bottom|right"
 									 height="22"
@@ -363,13 +268,12 @@
 
 				<layout_panel
 				 auto_resize="false"
-				 background_visible="true"
-				 bg_alpha_color="DkGray2"
+				 background_visible="false"
+				 bg_alpha_color="SL-Background_66"
 				 height="30"
 				 name="filter_panel"
 				 width="311"
 				 visible="false">
->>>>>>> d0ef02c2
 
 					<filter_editor
 			 background_image="TextField_Search_Off"
@@ -385,27 +289,13 @@
 			 text_color="black"
 			 visible="true"/>
 
-<<<<<<< HEAD
-                <layout_panel
-         background_visible="false"
-         bg_alpha_color="SL-Background_66"
-                 auto_resize="true"
-         default_tab_group="3"
-         height="450"
-         min_height="80"
-         name="add_wearables_panel"
-         width="313"
-         tab_group="2"
-         user_resize="true"
-         visible="false">
-=======
 				</layout_panel>
 			</layout_stack>
 		</layout_panel>
 
 
 		<layout_panel background_visible="false"
-									bg_alpha_color="DkGray2"
+									bg_alpha_color="SL-Background_66"
 									auto_resize="true"
 									height="450"
 									min_height="80"
@@ -414,7 +304,6 @@
 									tab_group="2"
 									user_resize="true"
 									visible="false">
->>>>>>> d0ef02c2
 
 			<!-- this icon represent dragbar between layout panels.
           	 This is a workaround implemented in EXT-7255 becouse of an issue with layout stack (EXT-7471) -->
@@ -448,7 +337,7 @@
 						 width="310"
 						 top_delta="0"
 						 visible="true">
-				<wearable_items_list color="0.107 0.107 0.107 1"
+				<wearable_items_list color="DkGray"
 														 name="list_view"
 														 allow_select="true"
 														 layout="topleft"
@@ -470,60 +359,10 @@
 		</layout_panel>
 	</layout_stack>
 
-<<<<<<< HEAD
-                    <inventory_panel
-		             allow_multi_select="true"
-		             background_visible="false"
-		             border="false"
-		             follows="left|top|right|bottom"
-             height="418"
-		             layout="topleft"
-		             left="0"
-		             mouse_opaque="false"
-             name="folder_view"
-             top_pad="0"
-             width="313"
-		             visible="false"/>
-		            <panel
-		             name="filtered_wearables_panel"
-		             background_opaque="true"
-		             background_visible="false"
-		             layout="topleft"
-		             follows="left|top|right|bottom"
-		             border="false"
-             height="418"
-		             left="0"
-		             mouse_opaque="false"
-             width="310"
-		             top_delta="0"
-		             visible="true">
-		             <wearable_items_list
-		              color="DkGray"
-                 name="list_view"
-		              allow_select="true"
-		              layout="topleft"
-		              follows="all"
-		              multi_select="true"
-                 width="313"
-                 height="418"
-		              left="0"
-		              top="0"/>
-		            </panel>
-            <button
-	         follows="bottom|left"
-	         height="22"
-	         left="2"
-	         label="Wear Item"
-	         layout="topleft"
-	         name="plus_btn"
-	         top_pad="5"
-	         width="130" />
-=======
->>>>>>> d0ef02c2
 
 	<!-- BUTTON BAR -->
 	<panel
-	 background_visible="true"
+	 background_visible="false"
 	 bevel_style="none"
 	 follows="bottom|left|right"
 	 height="27"
@@ -568,131 +407,9 @@
 	</panel>
 
 
-<<<<<<< HEAD
-    <!-- BUTTON BAR -->
-    <panel
-     background_visible="false"
-     bevel_style="none"
-     follows="bottom|left|right"
-     height="27"
-     layout="topleft"
-     left="5"
-     name="no_add_wearables_button_bar"
-     top_pad="0"
-     width="313">
-        <menu_button
-         follows="bottom|left"
-         height="25"
-         image_hover_unselected="Toolbar_Left_Over"
-         image_overlay="OptionsMenu_Off"
-         image_selected="Toolbar_Left_Selected"
-         image_unselected="Toolbar_Left_Off"
-         layout="topleft"
-         left="0"
-         name="gear_menu_btn"
-         top="1"
-         width="31" />
-        <icon
-         follows="bottom|left|right"
-         height="25"
-         image_name="Toolbar_Middle_Off"
-         layout="topleft"
-         left_pad="1"
-         name="dummy_right_icon"
-         width="250" />
-        <button
-         follows="bottom|right"
-         height="25"
-         image_hover_unselected="Toolbar_Right_Over"
-         image_overlay="Shop"
-         image_selected="Toolbar_Right_Selected"
-         image_unselected="Toolbar_Right_Off"
-         layout="topleft"
-         left_pad="1"
-         name="shop_btn_1"
-         top="1"
-         tool_tip="Visit the SL Marketplace. You can also select something you are wearing, then click here to see more things like it"
-         width="31" />
-    </panel>
-    
-    
-    <!-- BUTTON BAR - WEARABLES ADDING MODE -->
-    <panel
-     background_visible="false"
-     bevel_style="none"
-     follows="left|right|bottom"
-     height="27"
-     layout="topleft"
-     left="5"
-     name="add_wearables_button_bar"
-     top_delta="0"
-     visible="false"
-     width="313">
-        <menu_button
-         follows="bottom|left"
-         height="25"
-         image_hover_unselected="Toolbar_Left_Over"
-         image_overlay="OptionsMenu_Off"
-         image_selected="Toolbar_Left_Selected"
-         image_unselected="Toolbar_Left_Off"
-         layout="topleft"
-         left="0"
-         name="wearables_gear_menu_btn"
-         top="1"
-         width="31" />
-        <button
-         follows="bottom|left"
-         height="25"
-         image_hover_unselected="Toolbar_Middle_Over"
-         image_overlay="Hierarchy_View_Disabled"
-         image_selected="Toolbar_Middle_Selected"
-         image_unselected="Toolbar_Middle_Off"
-         is_toggle="true"
-         layout="topleft"
-         left_pad="1"
-         name="folder_view_btn"
-         top="1"
-         width="31" />
-        <button
-         follows="bottom|left"
-         height="25"
-         image_hover_unselected="Toolbar_Middle_Over"
-         image_overlay="List_View_On"
-         image_selected="Toolbar_Middle_Selected"
-         image_unselected="Toolbar_Middle_Off"
-         is_toggle="true"
-         layout="topleft"
-         left_pad="1"
-         name="list_view_btn"
-         top="1"
-         width="31" />
-       <icon
-        follows="bottom|left|right"
-        height="25"
-         image_name="Toolbar_Middle_Off"
-        layout="topleft"
-        left_pad="1"
-         name="dummy_right_icon"
-         width="186" >
-       </icon>
-        <button
-         follows="bottom|right"
-         height="25"
-         image_hover_unselected="Toolbar_Right_Over"
-         image_overlay="Shop"
-         image_selected="Toolbar_Right_Selected"
-         image_unselected="Toolbar_Right_Off"
-         layout="topleft"
-         left_pad="1"
-         name="shop_btn_2"
-         top="1"
-         tool_tip="Visit the SL Marketplace. You can also select something you are wearing, then click here to see more things like it"
-         width="31" />
-    </panel>
-=======
 	<!-- BUTTON BAR - WEARABLES ADDING MODE -->
 	<panel
-	 background_visible="true"
+	 background_visible="false"
 	 bevel_style="none"
 	 follows="left|right|bottom"
 	 height="27"
@@ -763,7 +480,6 @@
 		 tool_tip="Visit the SL Marketplace. You can also select something you are wearing, then click here to see more things like it"
 		 width="31" />
 	</panel>
->>>>>>> d0ef02c2
 
 	<!-- SAVE AND REVERT BUTTONS -->
 	<panel
