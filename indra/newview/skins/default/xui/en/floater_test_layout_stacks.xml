--- conflicted
+++ resolved
@@ -1,97 +1,5 @@
 <?xml version="1.0" encoding="utf-8" standalone="yes" ?>
 <floater
-<<<<<<< HEAD
- can_resize="true"
- can_close="true"
- bevel_style="in"
- height="300"
- layout="topleft"
- min_height="40"
- min_width="420"
- name="Test Floater"
- title="Layoutstack Tests"
- width="420">
-  <layout_stack name="test_stack"
-              left="0"
-              top="0"
-              width="100"
-              height="250"
-              follows="left|top|bottom"
-              orientation="vertical">
-    <layout_panel name="flex"
-                  auto_resize="true"
-                  user_resize="true"
-                  bg_alpha_color="blue"
-                  height="11"
-                  min_height="0"
-                  background_visible="true">
-      <text follows="top|left|right" halign="center" text_color="white">flex</text>
-    </layout_panel>
-    <layout_panel name="flex"
-                  auto_resize="true"
-                  user_resize="true"
-                  bg_alpha_color="blue"
-                  height="11"
-                  min_height="0"
-                  visible="false"
-                  background_visible="true">
-      <text follows="top|left|right" halign="center" text_color="white">flex</text>
-    </layout_panel>
-    <layout_panel name="flex"
-                  auto_resize="true"
-                  user_resize="true"
-                  bg_alpha_color="blue"
-                  height="11"
-                  min_height="0"
-                  visible="true"
-                  background_visible="true">
-      <text follows="top|left|right" halign="center" text_color="white">flex</text>
-    </layout_panel>
-    <layout_panel name="flex"
-                  auto_resize="true"
-                  user_resize="true"
-                  bg_alpha_color="blue"
-                  height="11"
-                  min_height="0"
-                  background_visible="true">
-      <text follows="top|left|right" halign="center" text_color="white">flex</text>
-    </layout_panel>
-  </layout_stack>
-  <layout_stack name="test_stack"
-              left_pad="5"
-              top="0"
-              width="100"
-              height="250"
-              follows="left|top|bottom"
-              orientation="vertical">
-    <layout_panel name="flex"
-                  auto_resize="true"
-                  user_resize="true"
-                  bg_alpha_color="blue"
-                  height="100"
-                  background_visible="true">
-      <text follows="top|left|right" halign="center" text_color="white">flex</text>
-    </layout_panel>
-    <layout_panel name="flex"
-                  auto_resize="true"
-                  user_resize="true"
-                  visible="false"
-                  bg_alpha_color="blue"
-                  height="100"
-                  background_visible="true">
-      <text follows="top|left|right" halign="center" text_color="white">flex</text>
-    </layout_panel>
-    <layout_panel name="fixed"
-                  auto_resize="false"
-                  user_resize="true"
-                  height="50"
-                  min_height="10"
-                  bg_alpha_color="green"
-                  background_visible="true">
-      <text follows="top|left|right" halign="center" text_color="black">fixed</text>
-    </layout_panel>
-    <layout_panel name="fixed"
-=======
         can_resize="true"
         can_close="true"
         bevel_style="in"
@@ -182,7 +90,6 @@
             <text follows="top|left|right" halign="center" text_color="black">fixed</text>
         </layout_panel>
         <layout_panel name="fixed"
->>>>>>> bc787063
                 auto_resize="false"
                 user_resize="true"
                 height="50"
