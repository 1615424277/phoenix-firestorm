<?xml version="1.0" encoding="utf-8" standalone="yes" ?>
<floater
    name="emojipicker"
    title="Choose Emoji"
    help_topic="emojipicker"
    positioning="cascading"
    legacy_header_height="0"
    can_resize="true"
    layout="topleft"
    min_width="250"
    height="400"
    width="250">
  <floater.string name="title_for_recently_used" value="Recently used"/>
  <floater.string name="title_for_frequently_used" value="Frequently used"/>
  <filter_editor
      name="Filter"
      label="Start typing to filter"
<<<<<<< HEAD
      layout="bottomleft"
      follows="bottom|left|right"
      bottom="5"
=======
      layout="topleft"
      follows="top|left|right"
      top="27"
>>>>>>> 771d409b
      left="10"
      height="23"
      width="230" />
  <scroll_container
      name="EmojiGridContainer"
      layout="topleft"
      follows="all"
      top="50"
      left="0"
<<<<<<< HEAD
      height="334"
=======
      height="300"
>>>>>>> 771d409b
      width="250">
    <scrolling_panel_list
        name="EmojiGrid"
        layout="topleft"
        follows="top|left|right"
        padding="4"
        spacing="0"
        top="0"
        left="0"
        width="250"/>
  </scroll_container>
  <panel
      name="Groups"
      layout="topleft"
      follows="top|left|right"
      top="0"
      left="0"
      height="25"
      width="250">
    <panel
      name="Badge"
      layout="bottomleft"
      follows="bottom|left"
      background_visible="true"
      background_opaque="true"
      bg_opaque_color="FrogGreen"
      bottom="0"
      height="2"
      width="20"
      />
  </panel>
  <text
      name="Dummy"
      type="string"
      layout="bottomleft"
      follows="bottom|left|right"
      halign="center"
      valign="center"
      bottom="14"
      left="10"
      height="23"
      width="230">No emoji selected</text>
</floater><|MERGE_RESOLUTION|>--- conflicted
+++ resolved
@@ -15,29 +15,19 @@
   <filter_editor
       name="Filter"
       label="Start typing to filter"
-<<<<<<< HEAD
-      layout="bottomleft"
-      follows="bottom|left|right"
-      bottom="5"
-=======
       layout="topleft"
       follows="top|left|right"
       top="27"
->>>>>>> 771d409b
-      left="10"
+      left="5"
       height="23"
-      width="230" />
+      right="-5" />
   <scroll_container
       name="EmojiGridContainer"
       layout="topleft"
       follows="all"
       top="50"
       left="0"
-<<<<<<< HEAD
-      height="334"
-=======
-      height="300"
->>>>>>> 771d409b
+      height="309"
       width="250">
     <scrolling_panel_list
         name="EmojiGrid"
@@ -76,7 +66,7 @@
       follows="bottom|left|right"
       halign="center"
       valign="center"
-      bottom="14"
+      bottom="5"
       left="10"
       height="23"
       width="230">No emoji selected</text>
