<?xml version="1.0" encoding="utf-8" standalone="yes" ?>
<floater
    name="emojipicker"
    title="Choose Emoji"
    help_topic="emojipicker"
    positioning="cascading"
    legacy_header_height="0"
    can_resize="true"
    layout="topleft"
    min_width="250"
    height="400"
    width="250">
  <floater.string name="title_for_recently_used" value="Recently used"/>
  <floater.string name="title_for_frequently_used" value="Frequently used"/>
  <line_editor
      name="Search"
      label="Type to search an emoji"
      layout="bottomleft"
      follows="bottom|left|right"
      text_tentative_color="TextFgTentativeColor"
      max_length_bytes="63"
	  bottom="5"
	  left="39"
      height="29"
<<<<<<< HEAD
      width="158" />
=======
      width="212" />
  <text
      name="Description"
      layout="bottomleft"
      follows="bottom|left|right"
      font="SansSerifMedium"
      bottom="14"
      left="42"
      height="29"
      width="200" />
>>>>>>> 8b718cbc
  <button
	  name="PreviewEmoji"
      layout="bottomleft"
      follows="bottom|left"
<<<<<<< HEAD
	  font="EmojiHuge"
	  use_font_color="true"
	  bottom="5"
	  left="5"
	  height="29"
	  width="29" />
  <scroll_list
      name="Emojis"
      layout="topleft"
      follows="all"
      sort_column="0"
	  max_chars="63"
	  commit_on_selection_change="true"
      draw_heading="true"
      heading_height="25"
	  left="5"
	  row_padding="0"
	  top="25"
	  height="338"
	  width="192">
    <columns
        label="@"
        name="look"
        width="30" />
	<columns
        label="Name"
        name="name" />
  </scroll_list>
  <combo_box
      name="Category"
      label="Choose a category"
      layout="topleft"
      follows="top|left|right"
	  allow_text_entry="true"
	  top="0"
	  left="5"
      height="25"
      width="192" />
=======
      font="EmojiHuge"
      use_font_color="true"
      bottom="14"
      left="2"
      height="29"
      width="29" />
  <scroll_container
      name="EmojiGridContainer"
      layout="topleft"
      follows="all"
      top="25"
      left="0"
      height="330"
      width="250">
    <scrolling_panel_list
        name="EmojiGrid"
        layout="topleft"
        follows="top|left|right"
        padding="4"
        spacing="0"
        top="0"
        left="0"
        width="250"/>
  </scroll_container>
  <panel
      name="Groups"
      layout="topleft"
      follows="top|left|right"
      top="0"
      left="0"
      height="25"
      width="250">
    <panel
      name="Badge"
      layout="bottomleft"
      follows="bottom|left"
      background_visible="true"
      background_opaque="true"
      bg_opaque_color="FrogGreen"
      bottom="0"
      height="2"
      width="20"
      />
  </panel>
>>>>>>> 8b718cbc
</floater><|MERGE_RESOLUTION|>--- conflicted
+++ resolved
@@ -14,75 +14,31 @@
   <floater.string name="title_for_frequently_used" value="Frequently used"/>
   <line_editor
       name="Search"
-      label="Type to search an emoji"
+      label="Type to search"
       layout="bottomleft"
       follows="bottom|left|right"
       text_tentative_color="TextFgTentativeColor"
       max_length_bytes="63"
-	  bottom="5"
-	  left="39"
+      bottom="5"
+      left="34"
       height="29"
-<<<<<<< HEAD
-      width="158" />
-=======
       width="212" />
   <text
       name="Description"
       layout="bottomleft"
       follows="bottom|left|right"
       font="SansSerifMedium"
-      bottom="14"
+      bottom="5"
       left="42"
       height="29"
       width="200" />
->>>>>>> 8b718cbc
   <button
-	  name="PreviewEmoji"
+      name="PreviewEmoji"
       layout="bottomleft"
       follows="bottom|left"
-<<<<<<< HEAD
-	  font="EmojiHuge"
-	  use_font_color="true"
-	  bottom="5"
-	  left="5"
-	  height="29"
-	  width="29" />
-  <scroll_list
-      name="Emojis"
-      layout="topleft"
-      follows="all"
-      sort_column="0"
-	  max_chars="63"
-	  commit_on_selection_change="true"
-      draw_heading="true"
-      heading_height="25"
-	  left="5"
-	  row_padding="0"
-	  top="25"
-	  height="338"
-	  width="192">
-    <columns
-        label="@"
-        name="look"
-        width="30" />
-	<columns
-        label="Name"
-        name="name" />
-  </scroll_list>
-  <combo_box
-      name="Category"
-      label="Choose a category"
-      layout="topleft"
-      follows="top|left|right"
-	  allow_text_entry="true"
-	  top="0"
-	  left="5"
-      height="25"
-      width="192" />
-=======
       font="EmojiHuge"
       use_font_color="true"
-      bottom="14"
+      bottom="5"
       left="2"
       height="29"
       width="29" />
@@ -92,7 +48,7 @@
       follows="all"
       top="25"
       left="0"
-      height="330"
+      height="339"
       width="250">
     <scrolling_panel_list
         name="EmojiGrid"
@@ -124,5 +80,4 @@
       width="20"
       />
   </panel>
->>>>>>> 8b718cbc
 </floater>