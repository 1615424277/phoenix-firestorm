<?xml version="1.0" encoding="utf-8" standalone="yes" ?>
<menu
 bottom="825"
 layout="topleft"
 name="Popup"
 visible="false">
    <menu_item_call
     label="Share"
     layout="topleft"
     name="Share"
     visible="true">
        <menu_item_call.on_click
         function="Inventory.Share" />
    </menu_item_call>
    <menu_item_call
     label="Buy"
     layout="topleft"
     name="Task Buy">
        <menu_item_call.on_click
         function="Inventory.DoToSelected"
         parameter="task_buy" />
    </menu_item_call>
    <menu_item_call
     label="Open"
     layout="topleft"
     name="Task Open">
        <menu_item_call.on_click
         function="Inventory.DoToSelected"
         parameter="task_open" />
    </menu_item_call>
    <menu_item_call
     label="Play"
     layout="topleft"
     name="Task Play">
        <menu_item_call.on_click
         function="Inventory.DoToSelected"
         parameter="task_play" />
    </menu_item_call>
    <menu_item_call
     label="Properties"
     layout="topleft"
     name="Task Properties">
        <menu_item_call.on_click
         function="Inventory.DoToSelected"
         parameter="task_properties" />
    </menu_item_call>
    <menu_item_call
     label="Rename"
     layout="topleft"
     name="Task Rename">
        <menu_item_call.on_click
         function="Inventory.DoToSelected"
         parameter="rename" />
    </menu_item_call>
    <menu_item_call
     label="Delete"
     layout="topleft"
     name="Task Remove">
        <menu_item_call.on_click
         function="Inventory.DoToSelected"
         parameter="delete" />
    </menu_item_call>
    <menu_item_call
     label="Empty Trash"
     layout="topleft"
     name="Empty Trash">
        <menu_item_call.on_click
         function="Inventory.EmptyTrash"
         parameter="rename" />
    </menu_item_call>
    <menu_item_call
     label="Empty Lost And Found"
     layout="topleft"
     name="Empty Lost And Found">
        <menu_item_call.on_click
         function="Inventory.EmptyLostAndFound"
         parameter="rename" />
    </menu_item_call>
    <menu_item_call
     label="New Folder"
     layout="topleft"
     name="New Folder">
        <menu_item_call.on_click
         function="Inventory.DoCreate"
         parameter="category" />
    </menu_item_call>
    <menu_item_call
     label="New Script"
     layout="topleft"
     name="New Script">
        <menu_item_call.on_click
         function="Inventory.DoCreate"
         parameter="lsl" />
    </menu_item_call>
    <menu_item_call
     label="New Notecard"
     layout="topleft"
     name="New Note">
        <menu_item_call.on_click
         function="Inventory.DoCreate"
         parameter="notecard" />
    </menu_item_call>
    <menu_item_call
     label="New Gesture"
     layout="topleft"
     name="New Gesture">
        <menu_item_call.on_click
         function="Inventory.DoCreate"
         parameter="gesture" />
    </menu_item_call>
    <menu
     label="New Clothes"
     layout="topleft"
     name="New Clothes">
        <menu_item_call
         label="New Shirt"
         layout="topleft"
         name="New Shirt">
            <menu_item_call.on_click
             function="Inventory.DoCreate"
             parameter="shirt" />
        </menu_item_call>
        <menu_item_call
         label="New Pants"
         layout="topleft"
         name="New Pants">
            <menu_item_call.on_click
             function="Inventory.DoCreate"
             parameter="pants" />
        </menu_item_call>
        <menu_item_call
         label="New Shoes"
         layout="topleft"
         name="New Shoes">
            <menu_item_call.on_click
             function="Inventory.DoCreate"
             parameter="shoes" />
        </menu_item_call>
        <menu_item_call
         label="New Socks"
         layout="topleft"
         name="New Socks">
            <menu_item_call.on_click
             function="Inventory.DoCreate"
             parameter="socks" />
        </menu_item_call>
        <menu_item_call
         label="New Jacket"
         layout="topleft"
         name="New Jacket">
            <menu_item_call.on_click
             function="Inventory.DoCreate"
             parameter="jacket" />
        </menu_item_call>
        <menu_item_call
         label="New Skirt"
         layout="topleft"
         name="New Skirt">
            <menu_item_call.on_click
             function="Inventory.DoCreate"
             parameter="skirt" />
        </menu_item_call>
        <menu_item_call
         label="New Gloves"
         layout="topleft"
         name="New Gloves">
            <menu_item_call.on_click
             function="Inventory.DoCreate"
             parameter="gloves" />
        </menu_item_call>
        <menu_item_call
         label="New Undershirt"
         layout="topleft"
         name="New Undershirt">
            <menu_item_call.on_click
             function="Inventory.DoCreate"
             parameter="undershirt" />
        </menu_item_call>
        <menu_item_call
         label="New Underpants"
         layout="topleft"
         name="New Underpants">
            <menu_item_call.on_click
             function="Inventory.DoCreate"
             parameter="underpants" />
        </menu_item_call>
        <menu_item_call
         label="New Alpha Mask"
         layout="topleft"
         name="New Alpha Mask">
            <menu_item_call.on_click
             function="Inventory.DoCreate"
             parameter="alpha" />
        </menu_item_call>
        <menu_item_call
         label="New Tattoo"
         layout="topleft"
         name="New Tattoo">
            <menu_item_call.on_click
             function="Inventory.DoCreate"
             parameter="tattoo" />
        </menu_item_call>
        <menu_item_call
         label="New Physics"
         layout="topleft"
         name="New Physics">
            <menu_item_call.on_click
             function="Inventory.DoCreate"
             parameter="physics" />
        </menu_item_call>
    </menu>
    <menu
     label="New Body Parts"
     layout="topleft"
     name="New Body Parts">
        <menu_item_call
         label="New Shape"
         layout="topleft"
         name="New Shape">
            <menu_item_call.on_click
             function="Inventory.DoCreate"
             parameter="shape" />
        </menu_item_call>
        <menu_item_call
         label="New Skin"
         layout="topleft"
         name="New Skin">
            <menu_item_call.on_click
             function="Inventory.DoCreate"
             parameter="skin" />
        </menu_item_call>
        <menu_item_call
         label="New Hair"
         layout="topleft"
         name="New Hair">
            <menu_item_call.on_click
             function="Inventory.DoCreate"
             parameter="hair" />
        </menu_item_call>
        <menu_item_call
         label="New Eyes"
         layout="topleft"
         name="New Eyes">
            <menu_item_call.on_click
             function="Inventory.DoCreate"
             parameter="eyes" />
        </menu_item_call>
    </menu>
    <menu
     label="Change Type"
     layout="topleft"
     name="Change Type">
        <menu_item_call
         label="Default"
         layout="topleft"
         name="Default">
            <menu_item_call.on_click
             function="Inventory.DoToSelected"
             parameter="change_folder_type_default" />
        </menu_item_call>
        <menu_item_call
         label="Gloves"
         layout="topleft"
         name="Gloves">
            <menu_item_call.on_click
             function="Inventory.DoToSelected"
             parameter="change_folder_type_gloves" />
        </menu_item_call>
        <menu_item_call
         label="Jacket"
         layout="topleft"
         name="Jacket">
            <menu_item_call.on_click
             function="Inventory.DoToSelected"
             parameter="change_folder_type_jacket" />
        </menu_item_call>
        <menu_item_call
         label="Pants"
         layout="topleft"
         name="Pants">
            <menu_item_call.on_click
             function="Inventory.DoToSelected"
             parameter="change_folder_type_pants" />
        </menu_item_call>
        <menu_item_call
         label="Shape"
         layout="topleft"
         name="Shape">
            <menu_item_call.on_click
             function="Inventory.DoToSelected"
             parameter="change_folder_type_shape" />
        </menu_item_call>
        <menu_item_call
         label="Shoes"
         layout="topleft"
         name="Shoes">
            <menu_item_call.on_click
             function="Inventory.DoToSelected"
             parameter="change_folder_type_shoes" />
        </menu_item_call>
        <menu_item_call
         label="Shirt"
         layout="topleft"
         name="Shirt">
            <menu_item_call.on_click
             function="Inventory.DoToSelected"
             parameter="change_folder_type_shirt" />
        </menu_item_call>
        <menu_item_call
         label="Skirt"
         layout="topleft"
         name="Skirt">
            <menu_item_call.on_click
             function="Inventory.DoToSelected"
             parameter="change_folder_type_skirt" />
        </menu_item_call>
        <menu_item_call
         label="Underpants"
         layout="topleft"
         name="Underpants">
            <menu_item_call.on_click
             function="Inventory.DoToSelected"
             parameter="change_folder_type_underpants" />
        </menu_item_call>
        <menu_item_call
         label="Undershirt"
         layout="topleft"
         name="Undershirt">
            <menu_item_call.on_click
             function="Inventory.DoToSelected"
             parameter="change_folder_type_undershirt" />
        </menu_item_call>
    </menu>
    <menu_item_call
     label="Teleport"
     layout="topleft"
     name="Landmark Open">
        <menu_item_call.on_click
         function="Inventory.DoToSelected"
         parameter="open" />
    </menu_item_call>
    <menu_item_call
     label="Open"
     layout="topleft"
     name="Animation Open">
        <menu_item_call.on_click
         function="Inventory.DoToSelected"
         parameter="open" />
    </menu_item_call>
    <menu_item_call
     label="Open"
     layout="topleft"
     name="Sound Open">
        <menu_item_call.on_click
         function="Inventory.DoToSelected"
         parameter="open" />
    </menu_item_call>
    <menu_item_separator
     layout="topleft"
     name="Folder Wearables Separator" />
    <menu_item_call
     label="Replace Current Outfit"
     layout="topleft"
     name="Replace Outfit">
        <menu_item_call.on_click
         function="Inventory.DoToSelected"
         parameter="replaceoutfit" />
    </menu_item_call>
    <menu_item_call
     label="Add To Current Outfit"
     layout="topleft"
     name="Add To Outfit">
        <menu_item_call.on_click
         function="Inventory.DoToSelected"
         parameter="addtooutfit" />
    </menu_item_call>
    <menu_item_call
     label="Wear Items"
     layout="topleft"
     name="Wear Items">
      <menu_item_call.on_click
       function="Inventory.DoToSelected"
       parameter="replaceitems" />
    </menu_item_call>
    <menu_item_call
     label="Remove From Current Outfit"
     layout="topleft"
     name="Remove From Outfit">
        <menu_item_call.on_click
         function="Inventory.DoToSelected"
         parameter="removefromoutfit" />
    </menu_item_call>
    <menu_item_separator
     layout="topleft"
     name="Outfit Separator" />
    <menu_item_call
     label="Find Original"
     layout="topleft"
     name="Find Original">
        <menu_item_call.on_click
         function="Inventory.DoToSelected"
         parameter="goto" />
    </menu_item_call>
    <menu_item_call
     label="Purge Item"
     layout="topleft"
     name="Purge Item">
        <menu_item_call.on_click
         function="Inventory.DoToSelected"
         parameter="purge" />
    </menu_item_call>
    <menu_item_call
     label="Restore Item"
     layout="topleft"
     name="Restore Item">
        <menu_item_call.on_click
         function="Inventory.DoToSelected"
         parameter="restore" />
    </menu_item_call>
    <menu_item_call
     label="Open"
     layout="topleft"
     name="Open">
        <menu_item_call.on_click
         function="Inventory.DoToSelected"
         parameter="open" />
    </menu_item_call>
    <menu_item_call
     label="Open Original"
     layout="topleft"
     name="Open Original">
        <menu_item_call.on_click
         function="Inventory.DoToSelected"
         parameter="open_original" />
    </menu_item_call>
    <menu_item_call
     label="Properties"
     layout="topleft"
     name="Properties">
        <menu_item_call.on_click
         function="Inventory.DoToSelected"
         parameter="properties" />
    </menu_item_call>
    <menu_item_call
     label="Rename"
     layout="topleft"
     name="Rename">
        <menu_item_call.on_click
         function="Inventory.DoToSelected"
         parameter="rename" />
    </menu_item_call>
    <menu_item_call
     label="Copy Asset UUID"
     layout="topleft"
     name="Copy Asset UUID">
        <menu_item_call.on_click
         function="Inventory.DoToSelected"
         parameter="copy_uuid" />
    </menu_item_call>
    <menu_item_call
     label="Restore to Last Position"
     layout="topleft"
     name="Restore to Last Position">
        <menu_item_call.on_click
         function="Inventory.DoToSelected"
         parameter="restoreToWorld" />
    </menu_item_call>
    <menu_item_separator
     layout="topleft" 
     name="Copy Separator" />
    <menu_item_call
     label="Copy"
     layout="topleft"
     name="Copy">
        <menu_item_call.on_click
         function="Inventory.DoToSelected"
         parameter="copy" />
    </menu_item_call>
    <menu_item_call
     label="Cut"
     layout="topleft"
     name="Cut">
        <menu_item_call.on_click
         function="Inventory.DoToSelected"
         parameter="cut" />
    </menu_item_call>
    <menu_item_call
     label="Paste"
     layout="topleft"
     name="Paste">
        <menu_item_call.on_click
         function="Inventory.DoToSelected"
         parameter="paste" />
    </menu_item_call>
    <menu_item_call
     label="Paste As Link"
     layout="topleft"
     name="Paste As Link">
        <menu_item_call.on_click
         function="Inventory.DoToSelected"
         parameter="paste_link" />
    </menu_item_call>
    <menu_item_separator
     layout="topleft" 
     name="Paste Separator" />
    <menu_item_call
     label="Delete"
     layout="topleft"
     name="Remove Link">
        <menu_item_call.on_click
         function="Inventory.DoToSelected"
         parameter="delete" />
    </menu_item_call>
    <menu_item_call
     label="Delete"
     layout="topleft"
     name="Delete">
        <menu_item_call.on_click
         function="Inventory.DoToSelected"
         parameter="delete" />
    </menu_item_call>
    <menu_item_call
     label="Move to Lost And Found"
     layout="topleft"
     name="Move to Lost And Found">
        <menu_item_call.on_click
         function="Inventory.DoToSelected"
         parameter="move_to_lost_and_found" />
    </menu_item_call>
    <menu_item_call
     label="Delete System Folder"
     layout="topleft"
     name="Delete System Folder">
        <menu_item_call.on_click
         function="Inventory.DoToSelected"
         parameter="delete_system_folder" />
    </menu_item_call>
    <menu_item_separator
     layout="topleft" />
    <menu_item_separator
     layout="topleft" />
    <menu_item_call
     label="Start Conference Chat"
     layout="topleft"
     name="Conference Chat Folder">
        <menu_item_call.on_click
         function="Inventory.BeginIMSession"
         parameter="everyone" />
    </menu_item_call>
    <menu_item_separator
     layout="topleft" />
    <menu_item_call
     label="Play"
     layout="topleft"
     name="Sound Play">
        <menu_item_call.on_click
         function="Inventory.DoToSelected"
         parameter="open" />
    </menu_item_call>
    <menu_item_separator
     layout="topleft"
     name="Landmark Separator" />
    <menu_item_call
     label="About Landmark"
     layout="topleft"
     name="About Landmark">
        <menu_item_call.on_click
         function="Inventory.DoToSelected"
         parameter="about" />
    </menu_item_call>
    <menu_item_separator
     layout="topleft" 
     name="Animation Separator" />
    <menu_item_call
     label="Play Inworld"
     layout="topleft"
     name="Animation Play">
        <menu_item_call.on_click
         function="Inventory.DoToSelected"
         parameter="playworld" />
    </menu_item_call>
    <menu_item_call
     label="Play Locally"
     layout="topleft"
     name="Animation Audition">
        <menu_item_call.on_click
         function="Inventory.DoToSelected"
         parameter="playlocal" />
    </menu_item_call>
    <menu_item_separator
     layout="topleft" 
     name="Send Instant Message Separator" />
    <menu_item_call
     label="Send Instant Message"
     layout="topleft"
     name="Send Instant Message">
        <menu_item_call.on_click
         function="Inventory.DoToSelected"
         parameter="begin_im" />
    </menu_item_call>
    <menu_item_call
     label="Offer Teleport..."
     layout="topleft"
     name="Offer Teleport...">
        <menu_item_call.on_click
         function="Inventory.DoToSelected"
         parameter="lure" />
    </menu_item_call>
    <menu_item_call
     label="Start Conference Chat"
     layout="topleft"
     name="Conference Chat">
        <menu_item_call.on_click
         function="Inventory.BeginIMSession"
         parameter="selected" />
    </menu_item_call>
    <menu_item_separator
     layout="topleft" 
     name="Gesture Separator" />
    <menu_item_call
     label="Activate"
     layout="topleft"
     name="Activate">
        <menu_item_call.on_click
         function="Inventory.DoToSelected"
         parameter="activate" />
    </menu_item_call>
    <menu_item_call
     label="Deactivate"
     layout="topleft"
     name="Deactivate">
        <menu_item_call.on_click
         function="Inventory.DoToSelected"
         parameter="deactivate" />
    </menu_item_call>
    <menu_item_separator
     layout="topleft" 
     name="Texture Separator" />
    <menu_item_call
     label="Save As"
     layout="topleft"
     name="Save As">
        <menu_item_call.on_click
         function="Inventory.DoToSelected"
         parameter="save_as" />
    </menu_item_call>
    <menu_item_separator
     layout="topleft" 
     name="Wearable And Object Separator"/>
    <menu_item_call
     label="Wear"
     layout="topleft"
     name="Wearable And Object Wear">
        <menu_item_call.on_click
         function="Inventory.DoToSelected"
         parameter="wear" />
    </menu_item_call>
    <menu_item_call
     label="Add"
     layout="topleft"
     name="Wearable Add">
        <menu_item_call.on_click
         function="Inventory.DoToSelected"
         parameter="wear_add" />
    </menu_item_call>
    <menu
     label="Attach To"
     layout="topleft"
     name="Attach To" />
    <menu
     label="Attach To HUD"
     layout="topleft"
     name="Attach To HUD" />
    <menu_item_call
     label="Edit"
     layout="topleft"
     name="Wearable Edit">
        <menu_item_call.on_click
         function="Inventory.DoToSelected"
         parameter="edit" />
    </menu_item_call>
    <menu_item_call
     label="Take Off"
     layout="topleft"
     name="Take Off">
        <menu_item_call.on_click
         function="Inventory.DoToSelected"
         parameter="take_off" />
    </menu_item_call>
    <menu_item_call
     label="Detach From Yourself"
     layout="topleft"
     name="Detach From Yourself">
        <menu_item_call.on_click
         function="Inventory.DoToSelected"
         parameter="detach" />
    </menu_item_call>
	<!-- COMMENTED OUT for DEV-32347 -->
	<!--
    <menu_item_call
     label="Restore to Last Position"
     layout="topleft"
     name="Restore to Last Position">
        <menu_item_call.on_click
         function="Inventory.DoToSelected"
         parameter="restoreToWorld" />
    </menu_item_call>
	-->
    <menu_item_separator
     layout="topleft"
     name="Marketplace Separator" />
    <menu_item_call
     label="Copy to Merchant Outbox"
     layout="topleft"
     name="Merchant Copy">
        <menu_item_call.on_click
         function="Inventory.DoToSelected"
         parameter="copy_to_outbox" />
    </menu_item_call>
    <menu_item_call
     label="Move to Merchant Outbox"
     layout="topleft"
     name="Merchant Move">
        <menu_item_call.on_click
         function="Inventory.DoToSelected"
         parameter="move_to_outbox" />
    </menu_item_call>
<<<<<<< HEAD
    <menu_item_call
=======
	<menu_item_separator
	 layout="topleft"
	 name="Marketplace Separator" />
	<menu_item_call
	 label="Copy to Merchant Outbox"
	 layout="topleft"
	 name="Merchant Copy">
		<menu_item_call.on_click
		 function="Inventory.DoToSelected"
		 parameter="copy_to_outbox" />
	</menu_item_call>
	<menu_item_call
	 label="Send to Marketplace"
	 layout="topleft"
	 name="Marketplace Send">
		<menu_item_call.on_click
		 function="Inventory.DoToSelected"
		 parameter="send_to_marketplace" />
	</menu_item_call>
	<menu_item_call
>>>>>>> 4ef92777
     label="--no options--"
     layout="topleft"
     name="--no options--" />
    <menu_item_separator
     layout="topleft" />
</menu><|MERGE_RESOLUTION|>--- conflicted
+++ resolved
@@ -695,39 +695,6 @@
          function="Inventory.DoToSelected"
          parameter="detach" />
     </menu_item_call>
-	<!-- COMMENTED OUT for DEV-32347 -->
-	<!--
-    <menu_item_call
-     label="Restore to Last Position"
-     layout="topleft"
-     name="Restore to Last Position">
-        <menu_item_call.on_click
-         function="Inventory.DoToSelected"
-         parameter="restoreToWorld" />
-    </menu_item_call>
-	-->
-    <menu_item_separator
-     layout="topleft"
-     name="Marketplace Separator" />
-    <menu_item_call
-     label="Copy to Merchant Outbox"
-     layout="topleft"
-     name="Merchant Copy">
-        <menu_item_call.on_click
-         function="Inventory.DoToSelected"
-         parameter="copy_to_outbox" />
-    </menu_item_call>
-    <menu_item_call
-     label="Move to Merchant Outbox"
-     layout="topleft"
-     name="Merchant Move">
-        <menu_item_call.on_click
-         function="Inventory.DoToSelected"
-         parameter="move_to_outbox" />
-    </menu_item_call>
-<<<<<<< HEAD
-    <menu_item_call
-=======
 	<menu_item_separator
 	 layout="topleft"
 	 name="Marketplace Separator" />
@@ -748,7 +715,6 @@
 		 parameter="send_to_marketplace" />
 	</menu_item_call>
 	<menu_item_call
->>>>>>> 4ef92777
      label="--no options--"
      layout="topleft"
      name="--no options--" />
