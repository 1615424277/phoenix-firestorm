--- conflicted
+++ resolved
@@ -198,13 +198,8 @@
      top_pad="10"
      width="310">
         <panel
-<<<<<<< HEAD
          bg_alpha_color="SL-Background_50"
-         follows="left|top|right"
-=======
-         bg_alpha_color="DkGray2"
          follows="left|top|right|bottom"
->>>>>>> 812ad1b6
          height="580"
          layout="topleft"
          left="0"
