--- conflicted
+++ resolved
@@ -6,7 +6,6 @@
  layout="topleft"
  left="1"
  top="1"
-<<<<<<< HEAD
  width="540"
  label="Graphics"
  name="Display panel">
@@ -21,8 +20,14 @@
  name="tabs"
  tab_min_width="50"
  tab_position="top" >
-=======
- width="517">
+    <panel
+     top_pad="5"
+     bottom="-1"
+     left="1"
+     right="-1"
+     follows="all"
+     label="General"
+     name="General" >
     <text
      type="string"
      length="1"
@@ -192,731 +197,610 @@
      width="80">
         Ultra
     </text>
->>>>>>> 2206653f
     <panel
-     top_pad="5"
-     bottom="-1"
-     left="1"
-     right="-1"
-     follows="all"
-     label="General"
-     name="General" >
-	    <check_box
-		 control_name="FullScreen"
+	 visiblity_control="ShowAdvancedGraphicsSettings"
+     border="false"
+	 follows="top|left"
+     height="300"
+     label="CustomGraphics"
+     layout="topleft"
+     left="5"
+     name="CustomGraphics Panel"
+     top="76"
+     width="485">
+		<text
+		 type="string"
+		 length="1"
+		 follows="left|top"
+		 height="12"
+		 layout="topleft"
+		 left_delta="5"
+		 name="ShadersText"
+		 top="3"
+		 width="128">
+			Shaders:
+		</text>
+		<check_box
+		 control_name="RenderTransparentWater"
 		 height="16"
-		 initial_value="false"
-		 label="Fullscreen Mode (restart required)"
-		 layout="topleft"
-		 left="10"
-		 name="Fullscreen Mode"
-		 tool_tip="Run Firestorm in Fullscreen mode."
-		 top_pad="32"
-		 width="280" />
-        <text
-         type="string"
-         length="1"
-         follows="left|top"
-         height="14"
-         layout="topleft"
-         left="10"
-         name="UI Size:"
-         top="17"
-         width="300">
-        </text>
-        <text
-         type="string"
-         length="1"
-         follows="left|top"
-         height="12"
-         layout="topleft"
-         left="250"
-         name="QualitySpeed"
-         top_pad="-20"
-         width="410">
-            Render Quality (lower is usually faster):
-        </text>
-        <icon
-         color="DkGray"
-         height="14"
-         image_name="Rounded_Square"
-         layout="topleft"
-         left="260"
-         name="LowGraphicsDivet"
-         top_delta="20"
-         width="2" />
-        <icon
-         color="DkGray"
-         height="14"
-         image_name="Rounded_Square"
-         layout="topleft"
-         left_pad="58"
-         name="MidGraphicsDivet"
-         top_delta="0"
-         width="2" />
-        <icon
-         color="DkGray"
-         height="14"
-         image_name="Rounded_Square"
-         layout="topleft"
-         left_pad="58"
-         name="HighGraphicsDivet"
-         top_delta="0"
-         width="2" />
-        <icon
-         color="DkGray"
-         height="14"
-         image_name="Rounded_Square"
-         layout="topleft"
-         left_pad="58"
-         name="UltraGraphicsDivet"
-         top_delta="0"
-         width="2" />
-        <slider
-         control_name="RenderQualityPerformance"
+		 initial_value="true"
+		 label="Transparent Water"
+		 layout="topleft"
+		 left_delta="0"
+		 name="TransparentWater"
+		 top_pad="7"
+		 width="256" />
+		<check_box
+		 control_name="RenderObjectBump"
+		 height="16"
+		 initial_value="true"
+		 label="Bump mapping and shiny"
+		 layout="topleft"
+		 left_delta="0"
+		 name="BumpShiny"
+		 top_pad="1"
+		width="256" />
+    <check_box
+		control_name="RenderLocalLights"
+		height="16"
+		initial_value="true"
+		label="Local Lights"
+		layout="topleft"
+		left_delta="0"
+		name="LocalLights"
+		 top_pad="1"
+		 width="256" />
+		  <check_box
+		 control_name="VertexShaderEnable"
+		 height="16"
+		 initial_value="true"
+		 label="Basic shaders"
+		 layout="topleft"
+		 left_delta="0"
+		 name="BasicShaders"
+		 tool_tip="Disabling this option may prevent some graphics card drivers from crashing"
+		 top_pad="1"
+		 width="315">
+			<check_box.commit_callback
+		     function="Pref.VertexShaderEnable" />
+		</check_box>
+		<check_box
+		 control_name="WindLightUseAtmosShaders"
+		 height="16"
+		 initial_value="true"
+		 label="Atmospheric shaders"
+		 layout="topleft"
+		 left_delta="0"
+		 name="WindLightUseAtmosShaders"
+		 top_pad="1"
+		 width="256">
+			<check_box.commit_callback
+			 function="Pref.VertexShaderEnable" />
+		</check_box>
+    	<check_box
+		 control_name="RenderDeferred"
+		 height="16"
+		 initial_value="true"
+		 label="Lighting and Shadows"
+		 layout="topleft"
+		 left_delta="0"
+		 name="UseLightShaders"
+		 top_pad="1"
+		 width="256">
+         	<check_box.commit_callback
+			 function="Pref.VertexShaderEnable" />
+    	</check_box>
+    	<check_box
+		 control_name="RenderDeferredSSAO"
+		 height="16"
+		 initial_value="true"
+		 label="Ambient Occlusion"
+		 layout="topleft"
+		 left_delta="0"
+		 name="UseSSAO"
+		 top_pad="1"
+		 width="256">
+         	<check_box.commit_callback
+			 function="Pref.VertexShaderEnable" />
+    	</check_box>
+      <check_box
+		 control_name="RenderDepthOfField"
+		 height="16"
+		 initial_value="true"
+		 label="Depth of Field"
+		 layout="topleft"
+		 left_delta="0"
+		 name="UseDoF"
+		 top_pad="1"
+		 width="256">
+        <check_box.commit_callback
+     function="Pref.VertexShaderEnable" />
+      </check_box>
+
+        <text
+         type="string"
+         length="1"
+         top_pad="8"
+         follows="top|left"
+         height="23"
+         width="110"
+         word_wrap="true"
+         layout="topleft"
+         left="10"
+         name="shadows_label">
+         	Shadows:
+        </text>
+        <combo_box
+         control_name="RenderShadowDetail"
+         height="23"
+         layout="topleft"
+         left="10"
+         top_pad="0" 
+         name="ShadowDetail"
+         width="150">
+           <combo_box.item
+            label="None"
+            name="0"
+            value="0"/>
+           <combo_box.item
+            label="Sun/Moon"
+            name="1"
+            value="1"/>
+           <combo_box.item
+            label="Sun/Moon + Projectors"
+            name="2"
+            value="2"/>
+        </combo_box>
+
+        <text
+         type="string"
+         length="1"
+         top_pad="8"
+         follows="top|left"
+         height="12"
+         width="110"
+         word_wrap="true"
+         layout="topleft"
+         left="05"
+         name="reflection_label">
+            Water Reflections:
+        </text>
+        <combo_box
+         control_name="RenderReflectionDetail"
+         height="18"
+         layout="topleft"
+         left_delta="10"
+         top_pad ="3"
+         name="Reflections"
+         width="150">
+            <combo_box.item
+             label="Minimal"
+             name="0"
+             value="0"/>
+            <combo_box.item
+             label="Terrain and trees"
+             name="1"
+             value="1"/>
+            <combo_box.item
+             label="All static objects"
+             name="2"
+             value="2"/>
+            <combo_box.item
+             label="All avatars and objects"
+             name="3"
+             value="3"/>
+            <combo_box.item
+             label="Everything"
+             name="4"
+             value="4"/>
+        </combo_box>
+    
+        <slider
+        control_name="RenderAvatarPhysicsLODFactor"
+        follows="left|top"
+        height="16"
+        initial_value="100"
+	increment=".05"
+        label="  Avatar Physics:"
+        label_width="85"
+        layout="topleft"
+        left_delta="-16"
+        name="AvatarPhysicsDetail"
+        show_text="false"
+        top_pad="12"
+        width="160">
+           <slider.commit_callback
+            function="Pref.UpdateSliderText"
+            parameter="AvatarPhysicsDetailText" />
+        </slider>
+        <text
+        type="string"
+        length="1"
+        follows="left|top"
+        height="12"
+        layout="topleft"
+        left_delta="165"
+        name="AvatarPhysicsDetailText"
+        top_pad="-16"
+        width="128">
+           Low
+        </text>
+
+		<slider
+		 control_name="RenderFarClip"
+		 decimal_digits="0"
+		 follows="left|top"
+		 height="16"
+		 increment="8"
+		 initial_value="160"
+		 label="Draw distance:"
+		 label_width="185"
+		 layout="topleft"
+		 left="200"
+		 max_val="512"
+		 min_val="64"
+		 name="DrawDistance"
+		 top="3"
+		 width="296" />
+		<text
+		 type="string"
+		 length="1"
+		 follows="left|top"
+		 height="12"
+		 layout="topleft"
+		 left_delta="291"
+		 name="DrawDistanceMeterText2"
+		 top_delta="0"
+		 width="128">
+			m
+		</text>    
+		<slider
+		 control_name="RenderMaxPartCount"
+		 decimal_digits="0"
+		 follows="left|top"
+		 height="16"
+		 increment="256"
+		 initial_value="4096"
+		 label="Max. particle count:"
+		 label_width="185"
+		 layout="topleft"
+		 left="200"
+		 max_val="8192"
+		 name="MaxParticleCount"
+		 top_pad="7"
+		 width="303" />
+        <slider
+         control_name="RenderAvatarMaxVisible"
          decimal_digits="0"
          follows="left|top"
          height="16"
          increment="1"
-         initial_value="0"
-         layout="topleft"
-         left="254"
-         max_val="3"
-         name="QualityPerformanceSelection"
+         initial_value="12"
+         label="Max. # of non-impostor avatars:"
+         label_width="185"
+         layout="topleft"
+         left_delta="0"
+         max_val="65"
+         min_val="1"
+         name="MaxNumberAvatarDrawn"
+         top_pad="4"
+         width="290" />
+		<slider
+ 		 control_name="RenderGlowResolutionPow"
+		 decimal_digits="0"
+		 follows="left|top"
+		 height="16"
+		 increment="1"
+		 initial_value="8"
+		 label="Post process quality:"
+		 label_width="185"
+		 layout="topleft"
+		 left="200"
+		 max_val="9"
+		 min_val="8"
+		 name="RenderPostProcess"
+		 show_text="false"
+		 top_pad="4"
+		 width="264">
+			<slider.commit_callback
+			 function="Pref.UpdateSliderText"
+			 parameter="PostProcessText" />
+		</slider>
+		<text
+		 type="string"
+		 length="1"
+		 follows="left|top"
+		 height="12"
+		 layout="topleft"
+		 left_delta="0"
+		 name="MeshDetailText"
+		 top_pad="5"
+		 width="128">
+			Mesh detail:
+		</text>
+		<slider
+		 control_name="RenderVolumeLODFactor"
+		 follows="left|top"
+		 height="16"
+		 increment="0.125"
+		 initial_value="160"
+		 label="  Objects:"
+		 label_width="185"
+		 layout="topleft"
+		 left_delta="0"
+		 max_val="2"
+		 name="ObjectMeshDetail"
+		 show_text="false"
+		 top_pad="6"
+		 width="264">
+			<slider.commit_callback
+			 function="Pref.UpdateSliderText"
+			 parameter="ObjectMeshDetailText" />
+		</slider>
+		<slider
+		 control_name="RenderFlexTimeFactor"
+		 follows="left|top"
+		 height="16"
+		 initial_value="160"
+		 label="  Flexiprims:"
+		 label_width="185"
+		 layout="topleft"
+		 left_delta="0"
+		 name="FlexibleMeshDetail"
+		 show_text="false"
+		 top_pad="4"
+		 width="264">
+			<slider.commit_callback
+			 function="Pref.UpdateSliderText"
+			 parameter="FlexibleMeshDetailText" />
+		</slider>
+        <slider
+         control_name="RenderTreeLODFactor"
+         follows="left|top"
+         height="16"
+         increment="0.125"
+         initial_value="160"
+         label="  Trees:"
+         label_width="185"
+         layout="topleft"
+         left_delta="0"
+         name="TreeMeshDetail"
          show_text="false"
-         top_delta="0"
-         width="195">
+         top_pad="4"
+         width="264">
             <slider.commit_callback
-            function="Pref.QualityPerformance"/>
+             function="Pref.UpdateSliderText"
+             parameter="TreeMeshDetailText" />
+            </slider>
+        <slider
+         control_name="RenderAvatarLODFactor"
+         follows="left|top"
+         height="16"
+         increment="0.125"
+         initial_value="160"
+         label="  Avatars:"
+         label_width="185"
+         layout="topleft"
+         left_delta="0"
+         name="AvatarMeshDetail"
+         show_text="false"
+         top_pad="4"
+         width="264">
+            <slider.commit_callback
+             function="Pref.UpdateSliderText"
+             parameter="AvatarMeshDetailText" />
         </slider>
-        <text
-         type="string"
-         length="1"
-         follows="left|top"
-         halign="center"
-         height="12"
-         layout="topleft"
-         left="236"
-         name="ShadersPrefText"
-         top_delta="15"
-         width="50">
+        <slider
+         control_name="RenderTerrainLODFactor"
+         follows="left|top"
+         height="16"
+         increment="0.125"
+         initial_value="160"
+         label="  Terrain:"
+         label_width="185"
+         layout="topleft"
+         left_delta="0"
+         max_val="2"
+         min_val="1"
+         name="TerrainMeshDetail"
+         show_text="false"
+         top_pad="4"
+         width="264">
+            <slider.commit_callback
+             function="Pref.UpdateSliderText"
+             parameter="TerrainMeshDetailText" />
+        </slider>
+        <slider
+         control_name="WLSkyDetail"
+		 enabled_control="WindLightUseAtmosShaders"
+         decimal_digits="0"
+         follows="left|top"
+         height="16"
+         increment="8"
+         initial_value="160"
+         label="  Sky:"
+         label_width="185"
+         layout="topleft"
+         left_delta="0"
+         max_val="128"
+         min_val="16"
+         name="SkyMeshDetail"
+         show_text="false"
+         top_pad="4"
+         width="264">
+            <slider.commit_callback
+             function="Pref.UpdateSliderText"
+             parameter="SkyMeshDetailText" />
+        </slider>
+        <text
+         type="string"
+         length="1"
+         follows="left|top"
+         height="12"
+         layout="topleft"
+         left="469"
+         name="PostProcessText"
+         top="60"
+         width="128">
             Low
         </text>
         <text
          type="string"
          length="1"
          follows="left|top"
-         halign="center"
-         height="12"
-         layout="topleft"
-         left_delta="60"
-         name="ShadersPrefText2"
-         top_delta="0"
-         width="50">
-            Mid
-        </text>
-        <text
-         type="string"
-         length="1"
-         follows="left|top"
-         halign="center"
-         height="12"
-         layout="topleft"
-         left_delta="60"
-         name="ShadersPrefText3"
-         top_delta="0"
-         width="50">
-            High
-        </text>
-        <text
-         type="string"
-         length="1"
-         follows="left|top"
-         halign="center"
-         height="12"
-         layout="topleft"
-         left_delta="60"
-         name="ShadersPrefText4"
-         top_delta="0"
-         width="50">
-            Ultra
-        </text>
-        <panel
-         visiblity_control="ShowAdvancedGraphicsSettings"
-         border="false"
-         follows="top|left"
-         height="325"
-         label="CustomGraphics"
-         layout="topleft"
-         left="5"
-         name="CustomGraphics Panel"
-         top="65"
-         width="485">
-            <text
-             type="string"
-             length="1"
-             follows="left|top"
-             height="12"
-             layout="topleft"
-             left_delta="5"
-             name="ShadersText"
-             top="4"
-             width="128">
-                Shaders:
-            </text>
-
-            <check_box
-             control_name="RenderTransparentWater"
-             height="16"
-             initial_value="true"
-             label="Transparent Water"
-             layout="topleft"
-             left_delta="0"
-             name="TransparentWater"
-             top_pad="7"
-             width="256" />
-
-            <check_box
-             control_name="RenderObjectBump"
-             height="16"
-             initial_value="true"
-             label="Bump mapping and shiny"
-             layout="topleft"
-             left_delta="0"
-             name="BumpShiny"
-             top_pad="1"
-             width="256" />
-
-            <check_box
-             control_name="RenderLocalLights"
-             height="16"
-             initial_value="true"
-             label="Local Lights"
-             layout="topleft"
-             left_delta="0"
-             name="LocalLights"
-             top_pad="1"
-             width="256">
-		<check_box.commit_callback
-		 function="Pref.LocalLightsEnable" />
-	    </check_box>
-
-            <check_box
-             control_name="VertexShaderEnable"
-             height="16"
-             initial_value="true"
-             label="Basic shaders"
-             layout="topleft"
-             left_delta="0"
-             name="BasicShaders"
-             tool_tip="Disabling this option may prevent some graphics card drivers from crashing"
-             top_pad="1"
-             width="315">
-                <check_box.commit_callback
-                 function="Pref.VertexShaderEnable" />
-            </check_box>
-            <check_box
-             control_name="WindLightUseAtmosShaders"
-             height="16"
-             initial_value="true"
-             label="Atmospheric shaders"
-             layout="topleft"
-             left_delta="0"
-             name="WindLightUseAtmosShaders"
-             top_pad="1"
-             width="256">
-                <check_box.commit_callback
-                 function="Pref.VertexShaderEnable" />
-            </check_box>
-
-            <check_box
-             control_name="RenderDeferred"
-             height="16"
-             initial_value="true"
-             label="Lighting and Shadows"
-             layout="topleft"
-             left_delta="0"
-             name="UseLightShaders"
-             top_pad="1"
-             width="256">
-                <check_box.commit_callback
-                function="Pref.VertexShaderEnable" />
-            </check_box>
-            <check_box
-             control_name="RenderDeferredSSAO"
-             height="16"
-             initial_value="true"
-             label="Ambient Occlusion"
-             layout="topleft"
-             left_delta="0"
-             name="UseSSAO"
-             top_pad="1"
-             width="256">
-                <check_box.commit_callback
-                function="Pref.VertexShaderEnable" />
-            </check_box>
-            <check_box
-             control_name="RenderDepthOfField"
-             height="16"
-             initial_value="true"
-             label="Depth of Field"
-             layout="topleft"
-             left_delta="0"
-             name="UseDoF"
-             top_pad="1"
-             width="256">
-                <check_box.commit_callback
-                function="Pref.VertexShaderEnable" />
-            </check_box>
-
-            <text
-             type="string"
-             length="1"
-             top_pad="8"
-             follows="top|left"
-             height="18"
-             width="110"
-             word_wrap="true"
-             layout="topleft"
-             left="10"
-             name="shadows_label">
-                Shadows:
-            </text>
-            <combo_box
-             control_name="RenderShadowDetail"
-             height="23"
-             layout="topleft"
-             left="10"
-             top_pad="0"
-             name="ShadowDetail"
-             width="150">
-                <combo_box.item
-                 label="None"
-                 name="0"
-                 value="0"/>
-                <combo_box.item
-                 label="Sun/Moon"
-                 name="1"
-                 value="1"/>
-                <combo_box.item
-                 label="Sun/Moon + Projectors"
-                 name="2"
-                 value="2"/>
-            </combo_box>
-
-            <text
-             type="string"
-             length="1"
-             top_pad="8"
-             follows="top|left"
-             height="18"
-             width="110"
-             word_wrap="true"
-             layout="topleft"
-             left="10"
-             name="reflection_label">
-                Water Reflections:
-            </text>
-            <combo_box
-             control_name="RenderReflectionDetail"
-             height="23"
-             layout="topleft"
-             left="10"
-             top_pad ="0"
-             name="Reflections"
-             width="150">
-                <combo_box.item
-                 label="Minimal"
-                 name="0"
-                 value="0"/>
-                <combo_box.item
-                 label="Terrain and trees"
-                 name="1"
-                 value="1"/>
-                <combo_box.item
-                 label="All static objects"
-                 name="2"
-                 value="2"/>
-                <combo_box.item
-                 label="All avatars and objects"
-                 name="3"
-                 value="3"/>
-                <combo_box.item
-                 label="Everything"
-                 name="4"
-                 value="4"/>
-            </combo_box>
-
-            <text
-             type="string"
-             length="1"
-             top_pad="8"
-             follows="top|left"
-             height="18"
-             width="170"
-             word_wrap="false"
-             layout="topleft"
-             left="10"
-             name="local lights_label">
-                Point Lighting (restart required)
-            </text>
-            <combo_box
-             control_name="RenderShaderLightingMaxLevel"
-             height="23"
-             layout="topleft"
-             left="10"
-             top_pad="0"
-             name="LocalLightsDetail"
-             width="150">
-                <combo_box.item
-                 label="Full (default)"
-                 name="3"
-                 value="3"/>
-                <combo_box.item
-                 label="Reduced"
-                 name="2"
-                 value="2"/>
-                <combo_box.item
-                 label="Sun/Moon Only"
-                 name="1"
-                 value="1"/>
-            </combo_box>
-
-            <slider
-             control_name="RenderFarClip"
-             decimal_digits="0"
-             follows="left|top"
-             height="15"
-             increment="8"
-             initial_value="160"
-             label="Draw distance"
-             label_width="185"
-             layout="topleft"
-             left="200"
-             max_val="1024"
-             min_val="32"
-             name="DrawDistance"
-             top="0"
-             width="303" />
-            <text
-             type="string"
-             length="1"
-             follows="left|top"
-             height="12"
-             layout="topleft"
-             left_delta="296"
-             name="DrawDistanceMeterText2"
-             top_delta="0"
-             width="128">
-                m
-            </text>
-            <slider
-             control_name="RenderMaxPartCount"
-             decimal_digits="0"
-             follows="left|top"
-             height="15"
-             increment="256"
-             initial_value="4096"
-             label="Max. particle count"
-             label_width="185"
-             layout="topleft"
-             left="200"
-             max_val="8192"
-             name="MaxParticleCount"
-             top_pad="6"
-             width="303" />
-            <slider
-             control_name="RenderAvatarMaxVisible"
-             decimal_digits="0"
-             follows="left|top"
-             height="15"
-             increment="1"
-             initial_value="12"
-             label="Max. # of non-impostor avatars"
-             label_width="185"
-             layout="topleft"
-             left_delta="0"
-             max_val="65"
-             min_val="1"
-             name="MaxNumberAvatarDrawn"
-             top_pad="3"
-             width="290" />
-            <slider
-             control_name="RenderGlowResolutionPow"
-             decimal_digits="0"
-             follows="left|top"
-             height="15"
-             increment="1"
-             initial_value="8"
-             label="Post process quality"
-             label_width="185"
-             layout="topleft"
-             left_delta="0"
-             max_val="9"
-             min_val="8"
-             name="RenderPostProcess"
-             show_text="false"
-             top_pad="3"
-             width="264">
-                <slider.commit_callback
-                 function="Pref.UpdateSliderText"
-                 parameter="PostProcessText" />
-            </slider>
-            <text
-             type="string"
-             length="1"
-             follows="left|top"
-             height="12"
-             layout="topleft"
-             left="469"
-             name="PostProcessText"
-             top_delta="0"
-             width="128">
-               Low
-            </text>
-
-            <slider
-             control_name="WLSkyDetail"
-             enabled_control="WindLightUseAtmosShaders"
-             decimal_digits="0"
-             follows="left|top"
-             height="15"
-             increment="8"
-             initial_value="160"
-             label="Windlight Sky Detail:"
-             label_width="185"
-             layout="topleft"
-             left="200"
-             max_val="128"
-             min_val="16"
-             name="SkyMeshDetail"
-             show_text="true"
-             top_pad="5"
-             width="297">
-               <slider.commit_callback
-                function="Pref.UpdateSliderText"
-                parameter="SkyMeshDetailText" />
-            </slider>
-
-            <text
-             type="string"
-             length="1"
-             follows="left|top"
-             height="12"
-             layout="topleft"
-             left="200"
-             name="MeshDetailText"
-             top_pad="10"
-             width="400">
-                Level of Detail (LOD) Distance Factors:
-            </text>
-            <slider
-             control_name="RenderVolumeLODFactor"
-             follows="left|top"
-             height="15"
-             increment="0.125"
-             initial_value="2"
-             label="  Objects &amp; Sculpts LOD"
-             label_width="140"
-             layout="topleft"
-             left_delta="0"
-             max_val="4"
-             name="ObjectMeshDetail"
-             show_text="true"
-             top_pad="6"
-             width="305">
-                <slider.commit_callback
-                 function="Pref.UpdateSliderText"
-                 parameter="ObjectMeshDetailText" />
-            </slider>
-            <slider
-            control_name="RenderFlexTimeFactor"
-            follows="left|top"
-            height="15"
-            initial_value="160"
-            label="  Flexiprims"
-            label_width="140"
-            layout="topleft"
-            left_delta="0"
-            name="FlexibleMeshDetail"
-            show_text="true"
-            top_pad="3"
-            width="305">
-                <slider.commit_callback
-                function="Pref.UpdateSliderText"
-                parameter="FlexibleMeshDetailText" />
-            </slider>
-            <slider
-             control_name="RenderTreeLODFactor"
-             follows="left|top"
-             height="15"
-             increment="0.125"
-             initial_value="160"
-             label="  Trees"
-             label_width="140"
-             layout="topleft"
-             left_delta="0"
-             name="TreeMeshDetail"
-             show_text="true"
-             top_pad="3"
-             width="305">
-               <slider.commit_callback
-                function="Pref.UpdateSliderText"
-                parameter="TreeMeshDetailText" />
-            </slider>
-            <slider
-             control_name="RenderAvatarLODFactor"
-             follows="left|top"
-             height="15"
-             increment="0.125"
-             initial_value="160"
-             label="  Avatars"
-             label_width="140"
-             layout="topleft"
-             left_delta="0"
-             name="AvatarMeshDetail"
-             show_text="true"
-             top_pad="3"
-             width="305">
-               <slider.commit_callback
-                function="Pref.UpdateSliderText"
-                parameter="AvatarMeshDetailText" />
-            </slider>
-            <slider
-             control_name="RenderTerrainLODFactor"
-             follows="left|top"
-             height="15"
-             increment="0.125"
-             initial_value="160"
-             label="  Terrain"
-             label_width="140"
-             layout="topleft"
-             left_delta="0"
-             max_val="4"
-             min_val="1"
-             name="TerrainMeshDetail"
-             show_text="true"
-             top_pad="3"
-             width="305">
-               <slider.commit_callback
-                function="Pref.UpdateSliderText"
-                parameter="TerrainMeshDetailText" />
-            </slider>
-            <slider
-             control_name="RenderAvatarPhysicsLODFactor"
-             follows="left|top"
-             height="15"
-             decimal_digits="3"
-             initial_value="1"
-             increment=".05"
-             label="  Avatar Physics"
-             label_width="140"
-             layout="topleft"
-             left_delta="0"
-             name="AvatarPhysicsDetail"
-             show_text="true"
-             top_pad="3"
-             width="305">
-               <slider.commit_callback
-                function="Pref.UpdateSliderText"
-                parameter="AvatarPhysicsDetailText" />
-            </slider>
-
-            <text
-             type="string"
-             length="1"
-             follows="left|top"
-             height="12"
-             layout="topleft"
-             left_delta="0"
-             name="AvatarPhysicsDetailText"
-             visible="false"
-             top_delta="0"
-             width="0">
-            </text>
-
-
-
-            <text
-             type="string"
-             length="1"
-             follows="left|top"
-             height="12"
-             layout="topleft"
-             left="200"
-             name="AvatarRenderingText"
-             top="232"
-             width="128">
-                Avatar Rendering:
-            </text>
-            <check_box
-             control_name="RenderUseImpostors"
-             height="16"
-             initial_value="true"
-             label="Avatar impostors"
-             layout="topleft"
-             left_delta="0"
-             name="AvatarImpostors"
-             top_pad="7"
-             width="256" />
-            <check_box
-             control_name="RenderAvatarVP"
-             height="16"
-             initial_value="true"
-             label="Hardware skinning"
-             layout="topleft"
-             left_delta="0"
-             name="AvatarVertexProgram"
-             top_pad="1"
-             width="256">
-                <check_box.commit_callback
-                 function="Pref.VertexShaderEnable" />
-            </check_box>
-            <check_box
-             control_name="RenderAvatarCloth"
-             height="16"
-             initial_value="true"
-             label="Avatar cloth"
-             layout="topleft"
-             left_delta="0"
-             name="AvatarCloth"
-             top_pad="1"
-             width="256" />
-            <text
-             type="string"
-             length="1"
-             follows="left|top"
-             height="12"
-             layout="topleft"
-             left="403"
-             name="TerrainDetailText"
-             top="232"
-             width="155">
-               Terrain Detail:
-            </text>
-            <radio_group
-             control_name="RenderTerrainDetail"
-             height="38"
-             layout="topleft"
-             left_delta="0"
-             name="TerrainDetailRadio"
-             top_pad="5"
-             width="70">
-               <radio_item
-                height="16"
-                label="Low"
-                layout="topleft"
-                name="0"
-                top="2"
-                width="50" />
-               <radio_item
-                height="16"
-                label="High"
-                layout="topleft"
-                name="2"
-                top_delta="16"
-                width="50" />
-            </radio_group>
-        </panel>
+         height="12"
+         layout="topleft"
+         left_delta="0"
+         name="ObjectMeshDetailText"
+         top_pad="26"
+         width="128">
+            Low
+        </text>
+        <text
+         type="string"
+         length="1"
+         follows="left|top"
+         height="12"
+         layout="topleft"
+         left_delta="0"
+         name="FlexibleMeshDetailText"
+         top_pad="8"
+         width="128">
+            Low
+        </text>
+        <text
+         type="string"
+         length="1"
+         follows="left|top"
+         height="12"
+         layout="topleft"
+         left_delta="0"
+         name="TreeMeshDetailText"
+         top_pad="8"
+         width="128">
+            Low
+        </text>
+        <text
+         type="string"
+         length="1"
+         follows="left|top"
+         height="12"
+         layout="topleft"
+         left_delta="0"
+         name="AvatarMeshDetailText"
+         top_pad="8"
+         width="128">
+            Low
+        </text>
+        <text
+         type="string"
+         length="1"
+         follows="left|top"
+         height="12"
+         layout="topleft"
+         left_delta="0"
+         name="TerrainMeshDetailText"
+         top_pad="8"
+         width="128">
+            Low
+        </text>
+        <text
+		 enabled_control="WindLightUseAtmosShaders"
+         type="string"
+         length="1"
+         follows="left|top"
+         height="12"
+         layout="topleft"
+         left_delta="0"
+         name="SkyMeshDetailText"
+         top_pad="8"
+         width="128">
+            Low
+        </text>
+
+        <text
+         type="string"
+         length="1"
+         follows="left|top"
+         height="12"
+         layout="topleft"
+         left_delta="-260"
+         name="AvatarRenderingText"
+         top_pad="18"
+         width="128">
+        Avatar Rendering:
+      </text>
+      <check_box
+       control_name="RenderUseImpostors"
+       height="16"
+       initial_value="true"
+       label="Avatar impostors"
+       layout="topleft"
+       left_delta="0"
+       name="AvatarImpostors"
+       top_pad="7"
+       width="256" />
+      <check_box
+       control_name="RenderAvatarVP"
+       height="16"
+       initial_value="true"
+       label="Hardware skinning"
+       layout="topleft"
+       left_delta="0"
+       name="AvatarVertexProgram"
+       top_pad="1"
+       width="256">
+          <check_box.commit_callback
+           function="Pref.VertexShaderEnable" />
+      </check_box>
+      <check_box
+       control_name="RenderAvatarCloth"
+       height="16"
+       initial_value="true"
+       label="Avatar cloth"
+       layout="topleft"
+       left_delta="0"
+       name="AvatarCloth"
+       top_pad="1"
+       width="256" />
+      <text
+       type="string"
+       length="1"
+       follows="left|top"
+       height="12"
+       layout="topleft"
+       left="407"
+       left_pad="-30"
+       name="TerrainDetailText"
+        top="250"
+       width="155">
+          Terrain detail:
+      </text>
+      <radio_group
+       control_name="RenderTerrainDetail"
+       draw_border="false"
+       height="38"
+       layout="topleft"
+       left_delta="5"
+       name="TerrainDetailRadio"
+       top_pad="5"
+       width="70">
+          <radio_item
+           height="16"
+           label="Low"
+           layout="topleft"
+           name="0"
+           top="3"
+           width="50" />
+          <radio_item
+           height="16"
+           label="High"
+           layout="topleft"
+           name="2"
+           top_delta="16"
+           width="50" />
+      </radio_group> -->
+	</panel>
 
         <button
          follows="left|top"
@@ -982,30 +866,6 @@
          name="vbo"
          tool_tip="Enabling this on modern hardware gives a performance gain.  However, older hardware often has poor implementations of VBOs and you may get crashes when this is enabled."
          width="315" />
-        <check_box
-         control_name="RenderUseStreamVBO"
-         height="16"
-         initial_value="false"
-         label="Enable Streamed VBOs"
-         layout="topleft"
-         left="10"
-         top_pad="5"
-         name="vbo_stream"
-         tool_tip="Disabling this may improve performance when VBOs are enabled. Disabling produced observable improvement on various AMD GPUs."
-         width="315" />
-<!-- <FS:WF> FIRE-6821
-        <text
-         type="string"
-         length="1"
-         follows="left|top"
-         height="16"
-         layout="topleft"
-         left="10"
-         name="tc label"
-         top_pad="10"
-         width="188">
-         Enable S3TC:
-        </text> -->
         <check_box
          control_name="RenderCompressTextures"
          height="18"
