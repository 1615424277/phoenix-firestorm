<?xml version="1.0" encoding="utf-8" standalone="yes"?>
<panel
 border="true"
 follows="all"
 height="440"
 layout="topleft"
 left="1"
 top="1"
 width="540"
 label="Graphics"
 name="Display panel">
  <tab_container
   label="Graphics Prefs"
   layout="topleft"
   follows="all"
   top="5"
   bottom="-1"
   left="1"
   right="-1"
   name="tabs"
   tab_min_width="50"
   tab_position="top" >

<!--General-->
    <panel
     top_pad="5"
     bottom="-1"
     left="1"
     right="-1"
     follows="all"
     label="General"
     name="General" >
  <text
    follows="top|left|right"
    height="16"
    layout="topleft"
    left="5"
    name="preset_label"
    top="5"
    width="130">
      Preset in use:
  </text>

  <text
    follows="top|left|right"
    height="16"
    layout="topleft"
    left_pad="10"
    name="preset_text"
    top="5"
    width="120">
      (None)
  </text>

      <text
       type="string"
       length="1"
       follows="left|top"
<<<<<<< HEAD
       height="12"
       layout="topleft"
       left="30"
       name="QualitySpeed"
       top="25"
       width="400">
=======
       height="25"
       layout="topleft"
       left="5"
       name="QualitySpeed"
       top="25"
       width="105"
       wrap="true">
>>>>>>> fa20e5ce
        Quality and speed:
      </text>
      <text
       type="string"
       length="1"
       follows="left|top"
       halign="right"
       height="12"
       layout="topleft"
<<<<<<< HEAD
       left="35"
       name="FasterText"
       top_pad="4"
=======
       left_pad="5"
       name="FasterText"
       top_delta="0"
>>>>>>> fa20e5ce
       width="80">
        Performance
      </text>
      <text
       type="string"
       length="1"
       follows="left|top"
       height="12"
       layout="topleft"
<<<<<<< HEAD
       left_delta="360"
=======
       left="465"
>>>>>>> fa20e5ce
       name="BetterText"
       top_delta="0"
       width="100">
        Quality
      </text>
<<<<<<< HEAD
      <icon
       color="Slidermark"
       height="14"
       image_name="Rounded_Square"
       layout="topleft"
       left="128"
       name="LowGraphicsDivet"
       top_delta="-2"
       width="2" />
      <icon
       color="Slidermark"
       height="14"
       image_name="Rounded_Square"
       layout="topleft"
       left_pad="41"
       name="LowMidGraphicsDivet"
       top_delta="0"
       width="2" />
      <icon
       color="Slidermark"
       height="14"
       image_name="Rounded_Square"
       layout="topleft"
       left_pad="41"
       name="MidGraphicsDivet"
       top_delta="0"
       width="2" />
      <icon
       color="Slidermark"
       height="14"
       image_name="Rounded_Square"
       layout="topleft"
       left_pad="41"
       name="MidHighGraphicsDivet"
       top_delta="0"
       width="2" />
      <icon
       color="Slidermark"
       height="14"
       image_name="Rounded_Square"
       layout="topleft"
       left_pad="41"
       name="HighGraphicsDivet"
       top_delta="0"
       width="2" />
      <icon
       color="Slidermark"
       height="14"
       image_name="Rounded_Square"
       layout="topleft"
       left_pad="41"
       name="HighUltraGraphicsDivet"
       top_delta="0"
       width="2" />
      <icon
       color="Slidermark"
       height="14"
       image_name="Rounded_Square"
       layout="topleft"
       left_pad="41"
       name="UltraGraphicsDivet"
       top_delta="0"
       width="2" />
      <slider
       control_name="RenderQualityPerformance"
       decimal_digits="0"
       follows="left|top"
       height="16"
       increment="1"
       initial_value="0"
       layout="topleft"
       left="120"
       max_val="6"
       name="QualityPerformanceSelection"
       show_text="false"
       top_delta="-1"
       width="275">
        <slider.commit_callback
           function="Pref.QualityPerformance"/>
      </slider>
      <text
       type="string"
       length="1"
       follows="left|top"
       halign="center"
       height="12"
       layout="topleft"
       left="88"
       name="ShadersPrefText"
       top_delta="20"
       width="80">
        Low
      </text>
      <text
       type="string"
       length="1"
       follows="left|top"
       halign="center"
       height="12"
       layout="topleft"
       left_delta="87"
       name="ShadersPrefText2"
       top_delta="0"
       width="80">
        Mid
      </text>
      <text
       type="string"
       length="1"
       follows="left|top"
       halign="center"
       height="12"
       layout="topleft"
       left_delta="87"
       name="ShadersPrefText3"
       top_delta="0"
       width="80">
        High
      </text>
      <text
       type="string"
       length="1"
       follows="left|top"
       halign="center"
       height="12"
       layout="topleft"
       left_delta="85"
       name="ShadersPrefText4"
       top_delta="0"
       width="80">
        Ultra
      </text>
        <text
         type="string"
         length="1"
         follows="left|top"
         height="12"
         layout="topleft"
         left="4"
         name="ShadersText"
         top="70"
         width="128">
          Shaders:
        </text>
        <check_box
         control_name="RenderTransparentWater"
         height="16"
         initial_value="true"
         label="Transparent Water"
         layout="topleft"
         left_delta="5"
         name="TransparentWater"
         top_pad="5"
         width="256" >
         <check_box.commit_callback
          function="Pref.RenderOptionUpdate" />
        </check_box>
        <check_box
         control_name="RenderDeferredSSAO"
         height="16"
         initial_value="true"
         label="Ambient Occlusion"
         layout="topleft"
         left_delta="0"
         name="UseSSAO"
         top_pad="1"
         width="256">
         <check_box.commit_callback
          function="Pref.RenderOptionUpdate" />
        </check_box>
        <check_box
         control_name="RenderScreenSpaceReflections"
         height="16"
         initial_value="true"
         label="Screen Space Reflections"
         layout="topleft"
         left_delta="0"
         name="ScreenSpaceReflections"
         top_pad="1"
         width="256">
         <check_box.commit_callback
          function="Pref.RenderOptionUpdate" />
        </check_box>
        <check_box
         control_name="RenderMirrors"
         height="16"
         initial_value="false"
         label="Mirrors"
         layout="topleft"
         left_delta="0"
         name="Mirrors"
         top_pad="1"
         width="280">
          <check_box.commit_callback
           function="Pref.RenderOptionUpdate" />
        </check_box>
        <text
         type="string"
         length="1"
         top_pad="4"
         follows="top|left"
         height="12"
         width="110"
         word_wrap="true"
         layout="topleft"
         left_delta="-5"
         name="shadows_label">
          Shadows:
        </text>
        <combo_box
         control_name="RenderShadowDetail"
         height="23"
         layout="topleft"
         left_delta="5"
         top_pad="3"
         name="ShadowDetail"
         width="150">
          <combo_box.commit_callback
         function="Pref.RenderOptionUpdate" />
          <combo_box.item
           label="None"
           name="0"
           value="0"/>
          <combo_box.item
           label="Sun/Moon"
           name="1"
           value="1"/>
          <combo_box.item
           label="Sun/Moon + Projectors"
           name="2"
           value="2"/>
        </combo_box>
        <text
         type="string"
         length="1"
         follows="left|top"
         height="12"
         layout="topleft"
         left_delta="-5"
         name="ReflectionDetailText"
         text_readonly_color="LabelDisabledColor"
         top_pad="4"
         width="170">
          Reflection Detail:
        </text>
        <combo_box
         control_name="RenderReflectionProbeDetail"
         height="23"
         layout="topleft"
         left_delta="5"
         top_pad="3"
         name="ReflectionDetail"
         width="150">
          <combo_box.item
           label="Static Only"
           name="0"
           value="0"/>
          <combo_box.item
           label="Static &amp; Dynamic"
           name="1"
           value="1"/>
          <combo_box.item
           label="Realtime"
           name="2"
           value="2"/>
        </combo_box>
        <text
         type="string"
         length="1"
         follows="left|top"
         height="12"
         layout="topleft"
         left_delta="-5"
         name="ReflectionProbeText"
         text_readonly_color="LabelDisabledColor"
         top_pad="4"
         width="170">
          Reflection Coverage:
        </text>
        <combo_box
         control_name="RenderReflectionProbeLevel"
         height="23"
         layout="topleft"
         left_delta="5"
         top_pad="3"
         name="ReflectionLevel"
         width="150">
          <combo_box.item
           label="None"
           name="0"
           value="0"/>
          <combo_box.item
           label="Manual only"
           name="1"
           value="1"/>
          <combo_box.item
           label="Manual &amp; terrain"
           name="2"
           value="2"/>
          <combo_box.item
           label="Full scene"
           name="3"
           value="3"/>
        </combo_box>
        <text
         type="string"
         length="1"
         top_pad="4"
         follows="top|left"
         height="12"
         width="170"
         word_wrap="false"
         layout="topleft"
         left_delta="-5"
         name="local lights_label"
         tool_tip="Affects the number of rendered light sources when Advanced Lighting Model is disabled. A restart is required to change mode.">
          Point Lighting (restart required)
        </text>
        <combo_box
         control_name="RenderShaderLightingMaxLevel"
         height="23"
         layout="topleft"
         left_delta="5"
         top_pad="3"
         name="LocalLightsDetail"
         width="150">
          <combo_box.item
           label="Full (default)"
           name="3"
           value="3"/>
          <combo_box.item
           label="Reduced"
           name="2"
           value="2"/>
          <combo_box.item
           label="Sun/Moon Only"
           name="1"
           value="1"/>
        </combo_box>

        <!-- Mirror settings. -->
        <text
         type="string"
         length="1"
         follows="left|top"
         height="12"
         layout="topleft"
         left_delta="-5"
         name="MirrorResolutionText"
         text_readonly_color="LabelDisabledColor"
         top_pad="4"
         width="170">
          Mirror Resolution:
        </text>
        <combo_box
         control_name="RenderHeroProbeResolution"
         enabled_control="RenderMirrors"
         height="23"
         layout="topleft"
         left_delta="5"
         top_pad="3"
         name="MirrorResolution"
         width="150">
          <combo_box.item
           label="256"
           name="0"
           value="256"/>
          <combo_box.item
           label="512"
           name="1"
           value="512"/>
          <combo_box.item
           label="1024"
           name="2"
           value="1024"/>
          <combo_box.item
           label="2048"
           name="3"
           value="2048"/>
        </combo_box>
        <text
         type="string"
         length="1"
         follows="left|top"
         height="12"
         layout="topleft"
         left_delta="-5"
         name="HeroProbeUpdateText"
         text_readonly_color="LabelDisabledColor"
         top_pad="4"
         width="170">
          Mirror Update Rate:
        </text>
        <combo_box
         control_name="RenderHeroProbeUpdateRate"
         enabled_control="RenderMirrors"
         height="23"
         layout="topleft"
         left_delta="5"
         top_pad="3"
         name="HeroProbeUpdateRate"
         width="150">
          <combo_box.item
           label="Every Frame"
           name="0"
           value="1"/>
          <combo_box.item
           label="Every 2nd Frame"
           name="1"
           value="2"/>
          <combo_box.item
           label="Every 3rd Frame"
           name="2"
           value="3"/>
          <combo_box.item
           label="Every 4th Frame"
           name="3"
           value="4"/>
        </combo_box>
        <!-- End of mirror settings -->

      <!--Top of second column in General tab-->
        <check_box
         control_name="FullScreen"
         height="16"
         initial_value="false"
         label="Fullscreen Mode"
         layout="topleft"
         left="196"
         name="Fullscreen Mode"
         tool_tip="Run Firestorm in Fullscreen mode. A restart is required to change mode."
         top="80"
         width="280" />

        <slider
         control_name="RenderFarClip"
         decimal_digits="0"
         follows="left|top"
         height="15"
         increment="8"
         initial_value="160"
         label="Draw distance"
         label_width="185"
         layout="topleft"
         left="200"
         max_val="1024"
         min_val="32"
         name="DrawDistance"
         top_pad="6"
         width="301" />
=======

      <!--Reset Button-->
      <button
       follows="left|top"
       height="23"
       image_overlay="Refresh_Off"
       tool_tip="Reload default graphics settings."
       layout="topleft"
       left="510"
       name="Defaults"
       top_delta="-5"
       width="23">
        <button.commit_callback
         function="Pref.HardwareDefaults" />
      </button>

      <icon
       color="Slidermark"
       height="14"
       image_name="Rounded_Square"
       layout="topleft"
       left="200"
       name="LowGraphicsDivet"
       top_delta="3"
       width="2" />
      <icon
       color="Slidermark"
       height="14"
       image_name="Rounded_Square"
       layout="topleft"
       left_pad="41"
       name="LowMidGraphicsDivet"
       top_delta="0"
       width="2" />
      <icon
       color="Slidermark"
       height="14"
       image_name="Rounded_Square"
       layout="topleft"
       left_pad="41"
       name="MidGraphicsDivet"
       top_delta="0"
       width="2" />
      <icon
       color="Slidermark"
       height="14"
       image_name="Rounded_Square"
       layout="topleft"
       left_pad="41"
       name="MidHighGraphicsDivet"
       top_delta="0"
       width="2" />
      <icon
       color="Slidermark"
       height="14"
       image_name="Rounded_Square"
       layout="topleft"
       left_pad="41"
       name="HighGraphicsDivet"
       top_delta="0"
       width="2" />
      <icon
       color="Slidermark"
       height="14"
       image_name="Rounded_Square"
       layout="topleft"
       left_pad="41"
       name="HighUltraGraphicsDivet"
       top_delta="0"
       width="2" />
      <icon
       color="Slidermark"
       height="14"
       image_name="Rounded_Square"
       layout="topleft"
       left_pad="41"
       name="UltraGraphicsDivet"
       top_delta="0"
       width="2" />
      <slider
       control_name="RenderQualityPerformance"
       decimal_digits="0"
       follows="left|top"
       height="16"
       increment="1"
       initial_value="0"
       layout="topleft"
       left="193"
       max_val="6"
       name="QualityPerformanceSelection"
       show_text="false"
       top_delta="-1"
       width="275">
        <slider.commit_callback
           function="Pref.QualityPerformance"/>
      </slider>
      <text
       type="string"
       length="1"
       follows="left|top"
       halign="center"
       height="12"
       layout="topleft"
       left="161"
       name="ShadersPrefText"
       top_delta="20"
       width="80">
        Low
      </text>
      <text
       type="string"
       length="1"
       follows="left|top"
       halign="center"
       height="12"
       layout="topleft"
       left_delta="87"
       name="ShadersPrefText2"
       top_delta="0"
       width="80">
        Mid
      </text>
      <text
       type="string"
       length="1"
       follows="left|top"
       halign="center"
       height="12"
       layout="topleft"
       left_delta="87"
       name="ShadersPrefText3"
       top_delta="0"
       width="80">
        High
      </text>
      <text
       type="string"
       length="1"
       follows="left|top"
       halign="center"
       height="12"
       layout="topleft"
       left_delta="85"
       name="ShadersPrefText4"
       top_delta="0"
       width="80">
        Ultra
      </text>
        <text
         type="string"
         length="1"
         follows="left|top"
         height="12"
         layout="topleft"
         left="4"
         name="ShadersText"
         top="60"
         width="128">
          Shaders:
        </text>
        <check_box
         control_name="RenderTransparentWater"
         height="16"
         initial_value="true"
         label="Transparent Water"
         layout="topleft"
         left_delta="5"
         name="TransparentWater"
         top_pad="5"
         width="256" >
         <check_box.commit_callback
          function="Pref.RenderOptionUpdate" />
        </check_box>
        <check_box
         control_name="RenderDeferredSSAO"
         height="16"
         initial_value="true"
         label="Ambient Occlusion"
         layout="topleft"
         left_delta="0"
         name="UseSSAO"
         top_pad="1"
         width="256">
         <check_box.commit_callback
          function="Pref.RenderOptionUpdate" />
        </check_box>
        <check_box
         control_name="RenderScreenSpaceReflections"
         height="16"
         initial_value="true"
         label="Screen Space Reflections"
         layout="topleft"
         left_delta="0"
         name="ScreenSpaceReflections"
         top_pad="1"
         width="256">
         <check_box.commit_callback
          function="Pref.RenderOptionUpdate" />
        </check_box>
        <check_box
         control_name="RenderMirrors"
         height="16"
         initial_value="false"
         label="Mirrors"
         layout="topleft"
         left_delta="0"
         name="Mirrors"
         top_pad="1"
         width="280">
          <check_box.commit_callback
           function="Pref.RenderOptionUpdate" />
        </check_box>
        <text
         type="string"
         length="1"
         top_pad="4"
         follows="top|left"
         height="12"
         width="110"
         word_wrap="true"
         layout="topleft"
         left_delta="-5"
         name="shadows_label">
          Shadows:
        </text>
        <combo_box
         control_name="RenderShadowDetail"
         height="23"
         layout="topleft"
         left_delta="5"
         top_pad="3"
         name="ShadowDetail"
         width="150">
          <combo_box.commit_callback
         function="Pref.RenderOptionUpdate" />
          <combo_box.item
           label="None"
           name="0"
           value="0"/>
          <combo_box.item
           label="Sun/Moon"
           name="1"
           value="1"/>
          <combo_box.item
           label="Sun/Moon + Projectors"
           name="2"
           value="2"/>
        </combo_box>
        <text
         type="string"
         length="1"
         follows="left|top"
         height="12"
         layout="topleft"
         left_delta="-5"
         name="ReflectionDetailText"
         text_readonly_color="LabelDisabledColor"
         top_pad="4"
         width="170">
          Reflection Detail:
        </text>
        <combo_box
         control_name="RenderReflectionProbeDetail"
         height="23"
         layout="topleft"
         left_delta="5"
         top_pad="3"
         name="ReflectionDetail"
         width="150">
          <combo_box.item
           label="Static Only"
           name="0"
           value="0"/>
          <combo_box.item
           label="Static &amp; Dynamic"
           name="1"
           value="1"/>
          <combo_box.item
           label="Realtime"
           name="2"
           value="2"/>
        </combo_box>
        <text
         type="string"
         length="1"
         follows="left|top"
         height="12"
         layout="topleft"
         left_delta="-5"
         name="ReflectionProbeText"
         text_readonly_color="LabelDisabledColor"
         top_pad="4"
         width="170">
          Reflection Coverage:
        </text>
        <combo_box
         control_name="RenderReflectionProbeLevel"
         height="23"
         layout="topleft"
         left_delta="5"
         top_pad="3"
         name="ReflectionLevel"
         width="150">
          <combo_box.item
           label="None"
           name="0"
           value="0"/>
          <combo_box.item
           label="Manual only"
           name="1"
           value="1"/>
          <combo_box.item
           label="Manual &amp; terrain"
           name="2"
           value="2"/>
          <combo_box.item
           label="Full scene"
           name="3"
           value="3"/>
        </combo_box>
        <text
         type="string"
         length="1"
         top_pad="4"
         follows="top|left"
         height="12"
         width="170"
         word_wrap="false"
         layout="topleft"
         left_delta="-5"
         name="local lights_label"
         tool_tip="Affects the number of rendered light sources when Advanced Lighting Model is disabled. A restart is required to change mode.">
          Point Lighting (restart required)
        </text>
        <combo_box
         control_name="RenderShaderLightingMaxLevel"
         height="23"
         layout="topleft"
         left_delta="5"
         top_pad="3"
         name="LocalLightsDetail"
         width="150">
          <combo_box.item
           label="Full (default)"
           name="3"
           value="3"/>
          <combo_box.item
           label="Reduced"
           name="2"
           value="2"/>
          <combo_box.item
           label="Sun/Moon Only"
           name="1"
           value="1"/>
        </combo_box>

        <!-- Mirror settings. -->
>>>>>>> fa20e5ce
        <text
         type="string"
         length="1"
         follows="left|top"
         height="12"
         layout="topleft"
<<<<<<< HEAD
         left_delta="296"
         name="DrawDistanceMeterText2"
         top_delta="0"
         width="128">
          m
        </text>
        <slider
         control_name="RenderMaxPartCount"
         decimal_digits="0"
         follows="left|top"
         height="15"
         increment="256"
         initial_value="4096"
         label="Max. particle count"
         label_width="185"
         layout="topleft"
         left="200"
         max_val="8192"
         name="MaxParticleCount"
         top_pad="6"
         width="301" />
        <text
          type="string"
          length="1"
          follows="left|top"
          height="16"
          layout="topleft"
          left="200"
          top_pad="8"
          width="150"
          name="AvatarComplexityModeLabel">
            Avatar display
        </text>
        <combo_box
         control_name="RenderAvatarComplexityMode"
         height="23"
         layout="topleft"
         left_pad="2"
         top_delta="-4"
         name="AvatarComplexityMode"
         width="150">
            <combo_box.item
             label="Limit by complexity"
             name="0"
             value="0"/>
            <combo_box.item
             label="Always show friends"
             name="1"
             value="1"/>
            <combo_box.item
             label="Only show friends"
             name="2"
             value="2"/>
        </combo_box>
        <slider
         control_name="IndirectMaxComplexity"
         tool_tip="Controls at what point a visually complex avatar is drawn as a JellyDoll"
         decimal_digits="0"
         follows="left|top"
         height="15"
         increment="1"
         initial_value="101"
         label="Avatar maximum complexity"
         label_width="185"
         layout="topleft"
         left="200"
         max_val="101"
         min_val="1"
         show_text="false"
         name="IndirectMaxComplexity"
         top_pad="3"
         width="261">
         <slider.commit_callback
          function="Pref.UpdateIndirectMaxComplexity"
          parameter="IndirectMaxComlexityText" />
        </slider>
        <text
         type="string"
         length="1"
         follows="left|top"
         height="12"
         layout="topleft"
         left="465"
         name="IndirectMaxComplexityText"
         text_readonly_color="LabelDisabledColor"
         top_delta="0"
         width="128">
          0
        </text>
        <slider
         control_name="IndirectMaxNonImpostors"
         decimal_digits="0"
         follows="left|top"
         height="15"
         increment="1"
         initial_value="12"
         label="Max. # of non-impostor avatars"
         label_width="185"
         layout="topleft"
         left="200"
         max_val="66"
         min_val="1"
         show_text="false"
         name="IndirectMaxNonImpostors"
         top_pad="5"
         width="261">
         <slider.commit_callback
          function="Pref.UpdateIndirectMaxNonImpostors"
          parameter="IndirectNonImpostorsText" />
        </slider>
=======
         left_delta="-5"
         name="MirrorResolutionText"
         text_readonly_color="LabelDisabledColor"
         top_pad="4"
         width="170">
          Mirror Resolution:
        </text>
        <combo_box
         control_name="RenderHeroProbeResolution"
         enabled_control="RenderMirrors"
         height="23"
         layout="topleft"
         left_delta="5"
         top_pad="3"
         name="MirrorResolution"
         width="150">
          <combo_box.item
           label="256"
           name="0"
           value="256"/>
          <combo_box.item
           label="512"
           name="1"
           value="512"/>
          <combo_box.item
           label="1024"
           name="2"
           value="1024"/>
          <combo_box.item
           label="2048"
           name="3"
           value="2048"/>
        </combo_box>
>>>>>>> fa20e5ce
        <text
         type="string"
         length="1"
         follows="left|top"
         height="12"
         layout="topleft"
<<<<<<< HEAD
         left="465"
         name="IndirectMaxNonImpostorsText"
         text_readonly_color="LabelDisabledColor"
         top_delta="0"
         width="128">
          0
        </text>
        <slider
         control_name="RenderGlowResolutionPow"
         decimal_digits="0"
         follows="left|top"
         height="15"
         increment="1"
         initial_value="8"
         label="Post process quality"
         label_width="185"
         layout="topleft"
         left="200"
         max_val="9"
         min_val="8"
         name="RenderPostProcess"
         show_text="false"
         top_pad="5"
         width="261">
          <slider.commit_callback
           function="Pref.UpdateSliderText"
           parameter="PostProcessText" />
        </slider>
        <text
         type="string"
         length="1"
         follows="left|top"
         height="12"
         layout="topleft"
         left="465"
         name="PostProcessText"
         top_delta="0"
         width="128">
          Low
        </text>

        <slider
         control_name="RenderAvatarPhysicsLODFactor"
         follows="left|top"
         height="15"
         decimal_digits="2"
         initial_value="1"
         increment=".05"
         label="Avatar Physics"
         label_width="185"
         layout="topleft"
         left="200"
         name="AvatarPhysicsDetail"
         show_text="true"
         top_pad="5"
         width="297"/>

        <slider
         control_name="RenderExposure"
         decimal_digits="1"
         follows="left|top"
         height="16"
         increment="0.1"
         initial_value="1"
         label="Exposure"
         label_width="185"
         layout="topleft"
         left="200"
         min_val="0.5"
         max_val="4.0"
         name="RenderExposure"
         show_text="true"
         top_pad="2"
         width="297"/>

        <text
         type="string"
         length="1"
         follows="left|top"
         height="12"
         layout="topleft"
         left="200"
         name="MeshDetailText"
         top_pad="10"
         width="400">
          Level of Detail (LOD) Distance Factors:
        </text>

        <slider
         control_name="RenderVolumeLODFactor"
         tool_tip="Controls when lower-detail objects can be used to reduce rendering cost. Higher values cause lag, use with care."
         follows="left|top"
         height="15"
         increment="0.125"
         initial_value="2"
         label="  Objects &amp; Sculpts LOD"
         label_width="140"
         layout="topleft"
         left_delta="0"
         min_val="1"
         max_val="4"
         name="ObjectMeshDetail"
         show_text="true"
         top_pad="6"
         width="304"/>
        <slider
        control_name="RenderFlexTimeFactor"
        follows="left|top"
        height="15"
        initial_value="160"
        label="  Flexiprims"
        label_width="140"
        layout="topleft"
        left_delta="0"
        name="FlexibleMeshDetail"
        show_text="true"
        top_pad="3"
        width="304"/>
        <slider
         control_name="RenderTreeLODFactor"
         follows="left|top"
         height="15"
         increment="0.125"
         initial_value="160"
         min_val="0.125"
         label="  Trees"
         label_width="140"
         layout="topleft"
         left_delta="0"
         name="TreeMeshDetail"
         show_text="true"
         top_pad="3"
         width="304"/>
        <slider
         control_name="RenderAvatarLODFactor"
         follows="left|top"
         height="15"
         increment="0.125"
         initial_value="160"
         label="  Avatars"
         label_width="140"
         layout="topleft"
         left_delta="0"
         name="AvatarMeshDetail"
         show_text="true"
         top_pad="3"
         width="304"/>
        <slider
         control_name="RenderTerrainLODFactor"
         follows="left|top"
         height="15"
         increment="0.125"
         initial_value="160"
         label="  Terrain"
         label_width="140"
         layout="topleft"
         left_delta="0"
         max_val="4"
         min_val="1"
         name="TerrainMeshDetail"
         show_text="true"
         top_pad="3"
         width="304"/>
        <slider
         control_name="WLSkyDetail"
         enabled_control="WindLightUseAtmosShaders"
         decimal_digits="3"
         follows="left|top"
         height="15"
         increment="8"
         initial_value="160"
         label="  Sky"
         label_width="140"
         layout="topleft"
         left_delta="0"
         max_val="128"
         min_val="16"
         name="SkyMeshDetail"
         show_text="true"
         top_pad="3"
         width="315"/>
        <text
         type="string"
         length="1"
         follows="left|top"
         height="12"
         layout="topleft"
         left_delta="0"
         name="AvatarPhysicsDetailText"
         visible="false"
         top_delta="0"
         width="0">
        </text>

        <text
         type="string"
         length="1"
         follows="left|top"
         height="12"
         layout="topleft"
         left="200"
         name="Presets_Label"
         top_pad="20"
         width="155">
          Presets:
        </text>
        <button
         follows="left|top"
         height="23"
         label="Save"
         layout="topleft"
         left="260"
         name="PrefSaveButton"
         top_delta="-5"
         width="75">
         <button.commit_callback
          function="Pref.PrefSave"
          parameter="graphic" />
        </button>
        <button
         follows="left|top"
         height="23"
         label="Load"
         layout="topleft"
         left_pad="10"
         name="PrefLoadButton"
         top_delta="0"
         width="75">
         <button.commit_callback
          function="Pref.PrefLoad"
          parameter="graphic" />
        </button>
        <button
         follows="left|top"
         height="23"
         label="Delete"
         layout="topleft"
         left_pad="10"
         name="PrefDeleteButton"
         top_delta="0"
         width="75">
         <button.commit_callback
          function="Pref.PrefDelete"
          parameter="graphic" />
        </button>

      <!--Reset Button-->
      <button
       follows="left|top"
       height="23"
       image_overlay="Refresh_Off"
       tool_tip="Reload default graphics settings."
       layout="topleft"
       left="460"
       name="Defaults"
       top="35"
       width="23">
        <button.commit_callback
         function="Pref.HardwareDefaults" />
      </button>
    </panel>

<!--Hardware Settings-->
    <panel
     top_pad="5"
     bottom="-1"
     left="1"
     right="-1"
     follows="all"
     label="Hardware Settings"
     name="Hardware Settings" >
        <check_box
         control_name="RenderAnisotropic"
         height="16"
         label="Anisotropic Filtering (slower when enabled)"
         layout="topleft"
         left="10"
         name="ani"
         tool_tip="This checkbox enables anisotropic filtering, which is a method to enhance the quality of textures when they are viewed at relatively large angles in relation to your camera position. Usually makes them look less blurry at greater distances."
         top="20"
         width="256" />
        <check_box
         control_name="RenderVSyncEnable"
         height="16"
         initial_value="false"
         label="Enable VSync"
         layout="topleft"
         left="10"
         top_pad="5"
         name="vsync"
         tool_tip="Synchronizes the frame rate to the refresh rate of the monitor, can result in increased stutter and input lag."
         width="315" />
        <check_box
         control_name="RenderCompressTextures"
         height="16"
         initial_value="false"
         label="Enable Lossy Texture Compression (requires restart)"
         layout="topleft"
         left="10"
         top_pad="5"
         name="texture compression"
         tool_tip="Compresses textures in video memory, allowing for higher resolution textures and/or more textures to be loaded at the cost of some color quality."
         width="315" />
        <check_box
         control_name="RenderHiDPI"
         height="16"
         initial_value="true"
         label="Enable support for HiDPI displays (Mac OSX only; requires restart)"
         layout="topleft"
         left="10"
         top_pad="5"
         name="use HiDPI"
         tool_tip="Enable OpenGL for High-Resolution Drawing."
         width="315" />
=======
         left_delta="-5"
         name="HeroProbeUpdateText"
         text_readonly_color="LabelDisabledColor"
         top_pad="4"
         width="170">
          Mirror Update Rate:
        </text>
        <combo_box
         control_name="RenderHeroProbeUpdateRate"
         enabled_control="RenderMirrors"
         height="23"
         layout="topleft"
         left_delta="5"
         top_pad="3"
         name="HeroProbeUpdateRate"
         width="150">
          <combo_box.item
           label="Every Frame"
           name="0"
           value="1"/>
          <combo_box.item
           label="Every 2nd Frame"
           name="1"
           value="2"/>
          <combo_box.item
           label="Every 3rd Frame"
           name="2"
           value="3"/>
          <combo_box.item
           label="Every 4th Frame"
           name="3"
           value="4"/>
        </combo_box>
        <!-- End of mirror settings -->

      <!--Top of second column in General tab-->
        <check_box
         control_name="FullScreen"
         height="16"
         initial_value="false"
         label="Fullscreen Mode"
         layout="topleft"
         left="196"
         name="Fullscreen Mode"
         tool_tip="Run Firestorm in Fullscreen mode. A restart is required to change mode."
         top="60"
         width="280" />

        <slider
         control_name="RenderFarClip"
         decimal_digits="0"
         follows="left|top"
         height="15"
         increment="8"
         initial_value="160"
         label="Draw distance"
         label_width="185"
         layout="topleft"
         left="200"
         max_val="1024"
         min_val="32"
         name="DrawDistance"
         top_pad="5"
         width="321" />
        <text
         type="string"
         length="1"
         follows="left|top"
         height="12"
         layout="topleft"
         left_delta="316"
         name="DrawDistanceMeterText2"
         top_delta="0"
         width="128">
          m
        </text>
        <slider
         control_name="RenderMaxPartCount"
         decimal_digits="0"
         follows="left|top"
         height="15"
         increment="256"
         initial_value="4096"
         label="Max. particle count"
         label_width="185"
         layout="topleft"
         left="200"
         max_val="8192"
         name="MaxParticleCount"
         top_pad="6"
         width="321" />
        <text
          type="string"
          length="1"
          follows="left|top"
          height="16"
          layout="topleft"
          left="200"
          top_pad="8"
          width="150"
          name="AvatarComplexityModeLabel">
            Avatar display
        </text>
        <combo_box
         control_name="RenderAvatarComplexityMode"
         height="23"
         layout="topleft"
         left_pad="22"
         top_delta="-4"
         name="AvatarComplexityMode"
         width="150">
            <combo_box.item
             label="Limit by complexity"
             name="0"
             value="0"/>
            <combo_box.item
             label="Always show friends"
             name="1"
             value="1"/>
            <combo_box.item
             label="Only show friends"
             name="2"
             value="2"/>
        </combo_box>
        <slider
         control_name="IndirectMaxComplexity"
         tool_tip="Controls at what point a visually complex avatar is drawn as a JellyDoll"
         decimal_digits="0"
         follows="left|top"
         height="15"
         increment="1"
         initial_value="101"
         label="Avatar maximum complexity"
         label_width="185"
         layout="topleft"
         left="200"
         max_val="101"
         min_val="1"
         show_text="false"
         name="IndirectMaxComplexity"
         top_pad="3"
         width="281">
         <slider.commit_callback
          function="Pref.UpdateIndirectMaxComplexity"
          parameter="IndirectMaxComlexityText" />
        </slider>
        <text
         type="string"
         length="1"
         follows="left|top"
         height="12"
         layout="topleft"
         left="485"
         name="IndirectMaxComplexityText"
         text_readonly_color="LabelDisabledColor"
         top_delta="0"
         width="128">
          0
        </text>
        <slider
         control_name="IndirectMaxNonImpostors"
         decimal_digits="0"
         follows="left|top"
         height="15"
         increment="1"
         initial_value="12"
         label="Max. # of non-impostor avatars"
         label_width="185"
         layout="topleft"
         left="200"
         max_val="66"
         min_val="1"
         show_text="false"
         name="IndirectMaxNonImpostors"
         top_pad="5"
         width="281">
         <slider.commit_callback
          function="Pref.UpdateIndirectMaxNonImpostors"
          parameter="IndirectNonImpostorsText" />
        </slider>
        <text
         type="string"
         length="1"
         follows="left|top"
         height="12"
         layout="topleft"
         left="485"
         name="IndirectMaxNonImpostorsText"
         text_readonly_color="LabelDisabledColor"
         top_delta="0"
         width="128">
          0
        </text>
        <slider
         control_name="RenderGlowResolutionPow"
         decimal_digits="0"
         follows="left|top"
         height="15"
         increment="1"
         initial_value="8"
         label="Post process quality"
         label_width="185"
         layout="topleft"
         left="200"
         max_val="9"
         min_val="8"
         name="RenderPostProcess"
         show_text="false"
         top_pad="5"
         width="281">
          <slider.commit_callback
           function="Pref.UpdateSliderText"
           parameter="PostProcessText" />
        </slider>
        <text
         type="string"
         length="1"
         follows="left|top"
         height="12"
         layout="topleft"
         left="485"
         name="PostProcessText"
         top_delta="0"
         width="128">
          Low
        </text>

        <slider
         control_name="RenderLocalLightCount"
         decimal_digits="0"
         follows="left|top"
         height="15"
         increment="1"
         initial_value="256"
         label="Max. nearby lights"
         label_width="185"
         layout="topleft"
         left="200"
         min_val="0"
         max_val="8192"
         name="MaxLights"
         top_pad="5"
         width="317" />

        <slider
         control_name="RenderAvatarPhysicsLODFactor"
         follows="left|top"
         height="15"
         decimal_digits="2"
         initial_value="1"
         increment=".05"
         label="Avatar Physics"
         label_width="185"
         layout="topleft"
         left="200"
         name="AvatarPhysicsDetail"
         show_text="true"
         top_pad="2"
         width="317"/>

        <slider
         control_name="RenderExposure"
         decimal_digits="1"
         follows="left|top"
         height="15"
         increment="0.1"
         initial_value="1"
         label="Exposure"
         label_width="185"
         layout="topleft"
         left="200"
         min_val="0.5"
         max_val="4.0"
         name="RenderExposure"
         show_text="true"
         top_pad="2"
         width="317"/>

        <text
         type="string"
         length="1"
         follows="left|top"
         height="12"
         layout="topleft"
         left="200"
         name="MeshDetailText"
         top_pad="8"
         width="400">
          Level of Detail (LOD) Distance Factors:
        </text>

        <slider
         control_name="RenderVolumeLODFactor"
         tool_tip="Controls when lower-detail objects can be used to reduce rendering cost. Higher values cause lag, use with care."
         follows="left|top"
         height="15"
         increment="0.125"
         initial_value="2"
         label="  Objects &amp; Sculpts LOD"
         label_width="140"
         layout="topleft"
         left_delta="0"
         min_val="1"
         max_val="4"
         name="ObjectMeshDetail"
         show_text="true"
         top_pad="6"
         width="324"/>
        <slider
        control_name="RenderFlexTimeFactor"
        follows="left|top"
        height="15"
        initial_value="160"
        label="  Flexiprims"
        label_width="140"
        layout="topleft"
        left_delta="0"
        name="FlexibleMeshDetail"
        show_text="true"
        top_pad="3"
        width="324"/>
        <slider
         control_name="RenderTreeLODFactor"
         follows="left|top"
         height="15"
         increment="0.125"
         initial_value="160"
         min_val="0.125"
         label="  Trees"
         label_width="140"
         layout="topleft"
         left_delta="0"
         name="TreeMeshDetail"
         show_text="true"
         top_pad="3"
         width="324"/>
        <slider
         control_name="RenderAvatarLODFactor"
         follows="left|top"
         height="15"
         increment="0.125"
         initial_value="160"
         label="  Avatars"
         label_width="140"
         layout="topleft"
         left_delta="0"
         name="AvatarMeshDetail"
         show_text="true"
         top_pad="3"
         width="324"/>
        <slider
         control_name="RenderTerrainLODFactor"
         follows="left|top"
         height="15"
         increment="0.125"
         initial_value="160"
         label="  Terrain"
         label_width="140"
         layout="topleft"
         left_delta="0"
         max_val="4"
         min_val="1"
         name="TerrainMeshDetail"
         show_text="true"
         top_pad="3"
         width="324"/>
        <slider
         control_name="WLSkyDetail"
         enabled_control="WindLightUseAtmosShaders"
         decimal_digits="3"
         follows="left|top"
         height="15"
         increment="8"
         initial_value="160"
         label="  Sky"
         label_width="140"
         layout="topleft"
         left_delta="0"
         max_val="128"
         min_val="16"
         name="SkyMeshDetail"
         show_text="true"
         top_pad="3"
         width="335"/>
>>>>>>> fa20e5ce
        <text
         type="string"
         length="1"
         follows="left|top"
         height="12"
         layout="topleft"
<<<<<<< HEAD
         left="10"
         name="Antialiasing:"
         top_pad="10"
         width="220"
          tool_tip="Changes to this setting may require a restart on some hardware.">
          Antialiasing (restart recommended):
        </text>
        <combo_box
         control_name="RenderFSAASamples"
         height="22"
         initial_value="false"
         label="Antialiasing"
         follows="left|top"
         layout="topleft"
         left="10"
         name="fsaa"
         top_pad="5"
         width="130">
            <combo_box.item
             label="Disabled"
             name="FSAADisabled"
             value="0" />
            <combo_box.item
             label="FXAA"
             name="FXAA"
             value="2" />
        </combo_box>
=======
         left_delta="0"
         name="AvatarPhysicsDetailText"
         visible="false"
         top_delta="0"
         width="0">
        </text>
>>>>>>> fa20e5ce

        <text
         type="string"
         length="1"
         follows="left|top"
         height="12"
         layout="topleft"
<<<<<<< HEAD
=======
         left="200"
         name="Presets_Label"
         top_pad="18"
         width="155">
          Presets:
        </text>
        <button
         follows="left|top"
         height="23"
         label="Save"
         layout="topleft"
         left="260"
         name="PrefSaveButton"
         top_delta="-5"
         width="75">
         <button.commit_callback
          function="Pref.PrefSave"
          parameter="graphic" />
        </button>
        <button
         follows="left|top"
         height="23"
         label="Load"
         layout="topleft"
         left_pad="10"
         name="PrefLoadButton"
         top_delta="0"
         width="75">
         <button.commit_callback
          function="Pref.PrefLoad"
          parameter="graphic" />
        </button>
        <button
         follows="left|top"
         height="23"
         label="Delete"
         layout="topleft"
         left_pad="10"
         name="PrefDeleteButton"
         top_delta="0"
         width="75">
         <button.commit_callback
          function="Pref.PrefDelete"
          parameter="graphic" />
        </button>
    </panel>

<!--Hardware Settings-->
    <panel
     top_pad="5"
     bottom="-1"
     left="1"
     right="-1"
     follows="all"
     label="Hardware Settings"
     name="Hardware Settings" >
        <check_box
         control_name="RenderAnisotropic"
         height="16"
         label="Anisotropic Filtering (slower when enabled)"
         layout="topleft"
         left="10"
         name="ani"
         tool_tip="This checkbox enables anisotropic filtering, which is a method to enhance the quality of textures when they are viewed at relatively large angles in relation to your camera position. Usually makes them look less blurry at greater distances."
         top="20"
         width="256" />
        <check_box
         control_name="RenderVSyncEnable"
         height="16"
         initial_value="false"
         label="Enable VSync"
         layout="topleft"
         left="10"
         top_pad="5"
         name="vsync"
         tool_tip="Synchronizes the frame rate to the refresh rate of the monitor, can result in increased stutter and input lag."
         width="315" />
        <check_box
         control_name="RenderCompressTextures"
         height="16"
         initial_value="false"
         label="Enable Lossy Texture Compression (requires restart)"
         layout="topleft"
         left="10"
         top_pad="5"
         name="texture compression"
         tool_tip="Compresses textures in video memory, allowing for higher resolution textures and/or more textures to be loaded at the cost of some color quality."
         width="315" />
        <check_box
         control_name="RenderHiDPI"
         height="16"
         initial_value="true"
         label="Enable support for HiDPI displays (Mac OSX only; requires restart)"
         layout="topleft"
         left="10"
         top_pad="5"
         name="use HiDPI"
         tool_tip="Enable OpenGL for High-Resolution Drawing."
         width="315" />
        <text
         type="string"
         length="1"
         follows="left|top"
         height="12"
         layout="topleft"
         left="10"
         name="Antialiasing:"
         top_pad="10"
         width="220"
          tool_tip="Changes to this setting may require a restart on some hardware.">
          Antialiasing (restart recommended):
        </text>
        <combo_box
         control_name="RenderFSAASamples"
         height="22"
         initial_value="false"
         label="Antialiasing"
         follows="left|top"
         layout="topleft"
         left="10"
         name="fsaa"
         top_pad="5"
         width="130">
            <combo_box.item
             label="Disabled"
             name="FSAADisabled"
             value="0" />
            <combo_box.item
             label="FXAA"
             name="FXAA"
             value="2" />
        </combo_box>

        <text
         type="string"
         length="1"
         follows="left|top"
         height="12"
         layout="topleft"
>>>>>>> fa20e5ce
         left="10"
         name="advanced_settings"
         top_pad="10"
         width="308">
            Advanced Settings (restart required):
        </text>

        <check_box
          control_name="FSOverrideVRAMDetection"
          height="16"
          label="Override VRAM detection"
          layout="topleft"
          left="10"
          top_pad="10"
          name="FSOverrideVRAMDetection"
          tool_tip="Enable the user to override VRAM detection (use with extreme caution)"
          width="315" 
        />
        <slider
          control_name="FSForcedVideoMemory"
          enabled_control="FSOverrideVRAMDetection"
          decimal_digits="0"
          follows="left|top"
          height="20"
          increment="1"
          initial_value="2"
          label="GPU Dedicated VRAM (GB):"
          label_width="275"
          layout="topleft"
          left="10"
          min_val="0"
          max_val="32"
          name="FSForcedVideoMemory"
          tool_tip="Important: Use with extreme caution.
Override the detected VRAM on your GPU.
This must not include 'shared' VRAM which is part of the system RAM.
If you do not understand the distinction then leave this control alone."
          top_pad="5"
          width="475" 
        />
    </panel>

<!--Rendering-->
    <panel
     top_pad="5"
     bottom="-1"
     left="1"
     right="-1"
     follows="all"
     label="Rendering"
     name="Rendering" >
      <!-- world pauser -->
      <text
         type="string"
         length="1"
         follows="left|top"
         height="12"
         layout="topleft"
         left="10"
         name="World Updating"
         top_pad="10"
         width="308">
            World Updating:
        </text>
        <check_box
         control_name="AgentPause"
         height="16"
         initial_value="false"
         label="Freeze updates to World (pause everything)"
         tool_tip="Set this to freeze all updates from the server - stops all actions in-world but does not affect chat, IMs or voice"
         layout="topleft"
<<<<<<< HEAD
         left_delta="10"
=======
         left_delta="5"
>>>>>>> fa20e5ce
         name="WorldPause"
         top_pad="6"
         width="256"/>

        <text
         type="string"
         length="1"
         follows="left|top"
         height="12"
         layout="topleft"
         left="10"
         name="Texture Rendering"
         top_pad="10"
         width="308">
            Texture Rendering:
        </text>
<<<<<<< HEAD

        <check_box
         control_name="FSRestrictMaxTextureSize"
         height="16"
         label="Restrict maximum texture resolution to:"
         tool_tip="Set this restrict the maximum display resolution for inworld textures. This allows displaying more textures before exceeding the available texture memory and observing blurry textures."
         layout="topleft"
         left_delta="10"
         name="FSRestrictMaxTextureSize"
         top_pad="4"
         width="250"/>

        <combo_box
         control_name="FSRestrictMaxTexturePixels"
         enabled_control="FSRestrictMaxTextureSize"
         height="23"
         layout="topleft"
         left_pad="2"
         name="FSRestrictMaxTexturePixels"
         width="100">
          <combo_box.item
           label="512 pixels"
           name="512"
           value="512"/>
          <combo_box.item
           label="1024 pixels"
           name="1024"
           value="1024"/>
          <!-- 2048 is the current maximum, so this only becomes important if we get 4096 pixel textures
          <combo_box.item
           label="2048 pixels"
           name="2048"
           value="2048"/>
          -->
        </combo_box>

        <text
         name="FSRestrictMaxTextureSizeRestartText"
         type="string"
         text_color="White_50"
         length="1"
         follows="left|top"
         height="12"
         layout="topleft"
         left_pad="10"
         top_delta="5"
         width="150">
            (requires restart)
        </text>
=======

        <check_box
         control_name="FSRestrictMaxTextureSize"
         height="16"
         label="Restrict maximum texture resolution to 512px (64bit only; requires Restart)"
         tool_tip="Set this restrict the maximum display resolution for inworld textures to 512px. This allows displaying more textures before exceeding the available texture memory and observing blurry textures."
         layout="topleft"
         left_delta="0"
         name="FSRestrictMaxTextureSize"
         top_pad="2"
         width="400"/>
>>>>>>> fa20e5ce

      <!-- New Texture detail 5 is lowest, 0 is highest -->
        <text
         type="string"
         length="1"
<<<<<<< HEAD
         top_pad="18"
=======
         top_pad="8"
>>>>>>> fa20e5ce
         follows="top|left"
         height="18"
         width="150"
         word_wrap="true"
         layout="topleft"
<<<<<<< HEAD
         left="10"
=======
         left_delta="0"
>>>>>>> fa20e5ce
         name="TextureDetailLabel">
            Max Texture Quality Level:
        </text>
        <combo_box
         control_name="TextureDiscardLevel"
         height="23"
         layout="topleft"
         follows="left|top"
         left_pad="5"
         top_pad="-23"
         name="TextureDetail"
         width="150"
         tool_tip="Quality to load textures to, affects the setting TextureDiscardLevel"> <!-- To translators, do not try to translate the word TextureDiscardLevel -->
            <combo_box.item
             label="Normal (0) quality"
             name="0"
             value="0"/>
            <combo_box.item
             label="Mid (3) quality"
             name="3"
             value="3"/>
            <combo_box.item
             label="Low (4) quality"
             name="4"
             value="4"/>
            <combo_box.item
             label="No (5) textures"
             name="5"
             value="5"/>
        </combo_box>

        <text
         type="string"
         length="1"
         follows="left|top"
         height="12"
         layout="topleft"
         left="10"
         name="Alpha Mask Rendering"
         top_pad="10"
         width="308">
            Alpha Mask Rendering:
        </text>

        <check_box
         control_name="RenderAutoMaskAlphaDeferred"
         height="16"
         initial_value="false"
         label="Render alpha masks"
         tool_tip="When ticked this makes the Alpha masks (see-thru bits) render correctly"
         layout="topleft"
         left_delta="10"
         name="RenderAutoMaskAlphaDeferred"
         top_pad="6"
         width="256"/>

        <text
         type="string"
         length="1"
         follows="left|top"
         height="12"
         layout="topleft"
         left="10"
         name="Miscellaneous Rendering"
         top_pad="10"
         width="308">
            Miscellaneous Rendering:
        </text>

        <check_box
         control_name="RenderGlow"
         height="16"
         initial_value="true"
         label="Render glow"
         tool_tip="Render glow. Note that strength needs to be set to zero to disable glow when shadows are enabled."
         layout="topleft"
         left_delta="10"
         name="RenderGlow"
         top_pad="6"
         width="256"/>
		<slider
		enabled_control="RenderGlow"
		control_name="RenderGlowIterations"
		decimal_digits="0"
		follows="left|top"
		can_edit_text="false"
		height="16"
		increment="1"
		initial_value="160"
		label="Strength:"
		tool_tip="Glow strength. Higher = wider and smoother (default is 2) "
		label_width="50"
		layout="topleft"
		max_val="3"
		min_val="0"
		name="glow_strength"
		enabled="true"
		left_delta="240"
		mouse_opaque="true"
		show_text="true"
		width="150" />
		<check_box
         control_name="RenderUnloadedAvatar"
         height="16"
         initial_value="false"
         label="Show avatars that haven't finished loading"
         layout="topleft"
         left_delta="-240"
         name="RenderUnloadedAvatars"
         top_pad="2"
         width="256"/>
        <check_box
         control_name="FSLimitFramerate"
         height="16"
         initial_value="true"
         label="Limit Framerate"
         layout="topleft"
         left_delta="0"
         name="FSLimitFramerate"
         top_pad="2"
         width="256"/>
        <slider
         enabled_control="FSLimitFramerate"
         control_name="FramePerSecondLimit"
         decimal_digits="0"
         follows="left|top"
         height="16"
         increment="1"
         label="FPS:"
         label_width="30"
         layout="topleft"
         max_val="360"
         min_val="15"
         name="MaxFPS"
         left_delta="240"
         mouse_opaque="true"
         show_text="true"
         width="200" />
        <check_box
         follows="top|left"
         layout="topleft"
         left="20"
         top_pad="9"
         label="Show the Scene as Wireframe"
         name="Wireframe">
        <check_box.on_check
         function="Advanced.CheckWireframe"
         parameter="Wireframe"/>
        <check_box.check_button.commit_callback
         function="Advanced.ToggleWireframe"/>
        </check_box>
        <check_box
         follows="top|left"
         layout="topleft"
         left="20"
         top_pad="9"
         label="Enable Attached Lights (Face Lights)"
         tool_tip="This will enable any lights, such as face lights, avatars have attached to them. Useful for turning off facelights when necessary."
         name="Render Attached Lights">
        <check_box.on_check
         function="CheckControl"
         parameter="RenderAttachedLights"/>
        <check_box.check_button.commit_callback
         function="Advanced.HandleAttachedLightParticles"
         parameter="RenderAttachedLights"/>
        </check_box>
        <check_box
         follows="top|left"
         layout="topleft"
         left="20"
         top_pad="9"
         label="Render Attached Particles"
         name="Render Attached Particles">
         <check_box.on_check
         function="CheckControl"
         parameter="RenderAttachedParticles"/>
         <check_box.check_button.commit_callback
         function="Advanced.HandleAttachedLightParticles"
         parameter="RenderAttachedParticles"/>
        </check_box>
        <slider
         control_name="PrecachingDelay"
         decimal_digits="0"
         follows="left|top"
         height="16"
         increment="1"
         initial_value="200"
         label="Time to delay while pre-caching before showing world"
         tool_tip="How long to delay before showing world to you after you show as being online to others (default is 6 seconds)"
         label_width="300"
         layout="topleft"
         max_val="15"
         min_val="1"
         name="PrecachingDelay"
         left="10"
         top_pad="10"
         width="405" />
        <text
         type="string"
         follows="left|top"
         height="16"
         layout="topleft"
         left_delta="406"
         name="PrecachingDelayText"
         top_delta="0"
         width="50">
            seconds
        </text>
        <slider
         control_name="RenderShadowResolutionScale"
         decimal_digits="1"
         follows="left|top"
         height="16"
         increment="0.1"
         initial_value="1.0"
         label="Quality of the Shadows"
         tool_tip="What is the quality of the Shadows (default is 1)"
         label_width="300"
         layout="topleft"
         left="10"
         min_val="1.0"
         max_val="4.0"
         name="ShadowResolution"
         top_pad="3"
         width="408" />
        <slider
         control_name="RenderTerrainScale"
         decimal_digits="0"
         follows="left|top"
         height="16"
         increment="1"
         initial_value="12"
         label="Scale of Terrain Texture Rendering (requires restart)"
         label_width="300"
         layout="topleft"
         left="10"
         max_val="24"
         min_val="1"
         name="RenderTerrainScale"
         tool_tip="Determines scale of terrain textures - lower is more compressed (requires viewer restart)"
         top_pad="3"
         width="405" />
    </panel>

<!--Depth of Field-->
	   <panel
     top_pad="5"
     bottom="-1"
     left="1"
     right="-1"
     follows="all"
     label="Depth of Field"
     name="DOF panel" >
       <check_box
        control_name="RenderDepthOfField"
        height="16"
        initial_value="true"
        label="Enable Depth of Field (This will blur the view except where the camera focus is at.)"
        layout="topleft"
        left="10"
        name="UseDoF"
        top_pad="25"
        width="256">
         <check_box.commit_callback
        function="Pref.RenderOptionUpdate" />
       </check_box>
        <check_box
         control_name="RenderDepthOfFieldInEditMode"
         enabled_control="RenderDepthOfField"
         height="16"
         initial_value="false"
         label="Enable while in edit mode"
         layout="topleft"
         left_delta="18"
         name="RenderDepthOfFieldInEditMode"
         top_pad="4"
         width="256"/>
        <check_box
         control_name="FSFocusPointFollowsPointer"
         enabled_control="RenderDepthOfField"
         height="16"
         label="Depth of Field focus follows pointer"
         layout="topleft"
         name="FSFocusPointFollowsPointer"
         tool_tip="Depth of Field (DoF) focus will follow your mouse, this behaviour matches that seen when using flycam. Use in conjunction with DoF focus lock"
         top_pad="4"
         width="256"/>
        <slider
         enabled_control="RenderDepthOfField"
         control_name="CameraFNumber"
         decimal_digits="1"
         follows="left|top"
         height="16"
         increment=".5"
         initial_value="9.5"
         label="Camera F Number:"
         label_width="160"
         layout="topleft"
         left_delta="-18"
         max_val="64"
         min_val="1"
         name="CameraFNum"
         tool_tip="Camera f-number value for DoF effect"
         top_pad="10"
         width="471"/>
        <slider
         enabled_control="RenderDepthOfField"
         control_name="CameraFocalLength"
         decimal_digits="0"
         follows="left|top"
         height="16"
         increment="1"
         initial_value="50"
         label="Camera Focal Length mm:"
         label_width="160"
         layout="topleft"
         left_delta="0"
         max_val="1000"
         min_val="1"
         name="CameraFocal"
         tool_tip="Camera focal length for DoF effect (in millimeters)"
         top_pad="5"
         width="475"/>
        <slider
         enabled_control="RenderDepthOfField"
         control_name="CameraFieldOfView"
         decimal_digits="0"
         follows="left|top"
         height="16"
         increment="1"
         initial_value="60"
         label="Camera FOV degs:"
         label_width="160"
         layout="topleft"
         left_delta="0"
         max_val="200"
         min_val="10"
         name="Camera FOV"
         tool_tip="Vertical camera field of view for DoF effect (in degrees)"
         top_pad="5"
         width="468"/>
        <slider
         enabled_control="RenderDepthOfField"
         control_name="CameraFocusTransitionTime"
         decimal_digits="2"
         follows="left|top"
         height="16"
         increment="0.01"
         initial_value="0.5"
         label="DOF Focus Transition Time:"
         label_width="160"
         layout="topleft"
         left_delta="0"
         max_val="10"
         min_val="0.1"
         name="CameraFocusTrans"
         tool_tip="Time taken to alter focus from one place to the next"
         top_pad="5"
         width="478"/>
       <slider
         enabled_control="RenderDepthOfField"
         control_name="CameraDoFResScale"
         decimal_digits="3"
         follows="left|top"
         height="16"
         increment="0.025"
         initial_value="0.70"
         label="DOF Rendering Quality:"
         label_width="160"
         layout="topleft"
         left_delta="0"
         max_val="1"
         min_val="0.25"
         name="CameraDoFResScale"
         tool_tip="Affects the quality of the blurring and the performance of rendering.  (higher = better quality, lower = better perforamce)"
         top_pad="5"
         width="477"/>
    </panel>
</tab_container>

<!-- These two check boxes are dummies and will never be displayed.  They are here so the control variables
are saved in a preset file. -->
  <check_box
    control_name="RenderAvatarMaxComplexity"
    visible="false"
    height="0"
    label="RenderAvatarMaxComplexity"
    layout="topleft"
    left="0"
    name="RenderAvatarMaxNonImpostors"
    top_delta="0"
    width="0">
  </check_box>

  <check_box
    control_name="RenderAvatarMaxNonImpostors"
    visible="false"
    height="0"
    label="RenderAvatarMaxNonImpostors"
    layout="topleft"
    left="0"
    name="RenderAvatarMaxNonImpostors"
    top_delta="0"
    width="0">
  </check_box>
</panel><|MERGE_RESOLUTION|>--- conflicted
+++ resolved
@@ -56,14 +56,6 @@
        type="string"
        length="1"
        follows="left|top"
-<<<<<<< HEAD
-       height="12"
-       layout="topleft"
-       left="30"
-       name="QualitySpeed"
-       top="25"
-       width="400">
-=======
        height="25"
        layout="topleft"
        left="5"
@@ -71,7 +63,6 @@
        top="25"
        width="105"
        wrap="true">
->>>>>>> fa20e5ce
         Quality and speed:
       </text>
       <text
@@ -81,15 +72,9 @@
        halign="right"
        height="12"
        layout="topleft"
-<<<<<<< HEAD
-       left="35"
-       name="FasterText"
-       top_pad="4"
-=======
        left_pad="5"
        name="FasterText"
        top_delta="0"
->>>>>>> fa20e5ce
        width="80">
         Performance
       </text>
@@ -99,468 +84,12 @@
        follows="left|top"
        height="12"
        layout="topleft"
-<<<<<<< HEAD
-       left_delta="360"
-=======
        left="465"
->>>>>>> fa20e5ce
        name="BetterText"
        top_delta="0"
        width="100">
         Quality
       </text>
-<<<<<<< HEAD
-      <icon
-       color="Slidermark"
-       height="14"
-       image_name="Rounded_Square"
-       layout="topleft"
-       left="128"
-       name="LowGraphicsDivet"
-       top_delta="-2"
-       width="2" />
-      <icon
-       color="Slidermark"
-       height="14"
-       image_name="Rounded_Square"
-       layout="topleft"
-       left_pad="41"
-       name="LowMidGraphicsDivet"
-       top_delta="0"
-       width="2" />
-      <icon
-       color="Slidermark"
-       height="14"
-       image_name="Rounded_Square"
-       layout="topleft"
-       left_pad="41"
-       name="MidGraphicsDivet"
-       top_delta="0"
-       width="2" />
-      <icon
-       color="Slidermark"
-       height="14"
-       image_name="Rounded_Square"
-       layout="topleft"
-       left_pad="41"
-       name="MidHighGraphicsDivet"
-       top_delta="0"
-       width="2" />
-      <icon
-       color="Slidermark"
-       height="14"
-       image_name="Rounded_Square"
-       layout="topleft"
-       left_pad="41"
-       name="HighGraphicsDivet"
-       top_delta="0"
-       width="2" />
-      <icon
-       color="Slidermark"
-       height="14"
-       image_name="Rounded_Square"
-       layout="topleft"
-       left_pad="41"
-       name="HighUltraGraphicsDivet"
-       top_delta="0"
-       width="2" />
-      <icon
-       color="Slidermark"
-       height="14"
-       image_name="Rounded_Square"
-       layout="topleft"
-       left_pad="41"
-       name="UltraGraphicsDivet"
-       top_delta="0"
-       width="2" />
-      <slider
-       control_name="RenderQualityPerformance"
-       decimal_digits="0"
-       follows="left|top"
-       height="16"
-       increment="1"
-       initial_value="0"
-       layout="topleft"
-       left="120"
-       max_val="6"
-       name="QualityPerformanceSelection"
-       show_text="false"
-       top_delta="-1"
-       width="275">
-        <slider.commit_callback
-           function="Pref.QualityPerformance"/>
-      </slider>
-      <text
-       type="string"
-       length="1"
-       follows="left|top"
-       halign="center"
-       height="12"
-       layout="topleft"
-       left="88"
-       name="ShadersPrefText"
-       top_delta="20"
-       width="80">
-        Low
-      </text>
-      <text
-       type="string"
-       length="1"
-       follows="left|top"
-       halign="center"
-       height="12"
-       layout="topleft"
-       left_delta="87"
-       name="ShadersPrefText2"
-       top_delta="0"
-       width="80">
-        Mid
-      </text>
-      <text
-       type="string"
-       length="1"
-       follows="left|top"
-       halign="center"
-       height="12"
-       layout="topleft"
-       left_delta="87"
-       name="ShadersPrefText3"
-       top_delta="0"
-       width="80">
-        High
-      </text>
-      <text
-       type="string"
-       length="1"
-       follows="left|top"
-       halign="center"
-       height="12"
-       layout="topleft"
-       left_delta="85"
-       name="ShadersPrefText4"
-       top_delta="0"
-       width="80">
-        Ultra
-      </text>
-        <text
-         type="string"
-         length="1"
-         follows="left|top"
-         height="12"
-         layout="topleft"
-         left="4"
-         name="ShadersText"
-         top="70"
-         width="128">
-          Shaders:
-        </text>
-        <check_box
-         control_name="RenderTransparentWater"
-         height="16"
-         initial_value="true"
-         label="Transparent Water"
-         layout="topleft"
-         left_delta="5"
-         name="TransparentWater"
-         top_pad="5"
-         width="256" >
-         <check_box.commit_callback
-          function="Pref.RenderOptionUpdate" />
-        </check_box>
-        <check_box
-         control_name="RenderDeferredSSAO"
-         height="16"
-         initial_value="true"
-         label="Ambient Occlusion"
-         layout="topleft"
-         left_delta="0"
-         name="UseSSAO"
-         top_pad="1"
-         width="256">
-         <check_box.commit_callback
-          function="Pref.RenderOptionUpdate" />
-        </check_box>
-        <check_box
-         control_name="RenderScreenSpaceReflections"
-         height="16"
-         initial_value="true"
-         label="Screen Space Reflections"
-         layout="topleft"
-         left_delta="0"
-         name="ScreenSpaceReflections"
-         top_pad="1"
-         width="256">
-         <check_box.commit_callback
-          function="Pref.RenderOptionUpdate" />
-        </check_box>
-        <check_box
-         control_name="RenderMirrors"
-         height="16"
-         initial_value="false"
-         label="Mirrors"
-         layout="topleft"
-         left_delta="0"
-         name="Mirrors"
-         top_pad="1"
-         width="280">
-          <check_box.commit_callback
-           function="Pref.RenderOptionUpdate" />
-        </check_box>
-        <text
-         type="string"
-         length="1"
-         top_pad="4"
-         follows="top|left"
-         height="12"
-         width="110"
-         word_wrap="true"
-         layout="topleft"
-         left_delta="-5"
-         name="shadows_label">
-          Shadows:
-        </text>
-        <combo_box
-         control_name="RenderShadowDetail"
-         height="23"
-         layout="topleft"
-         left_delta="5"
-         top_pad="3"
-         name="ShadowDetail"
-         width="150">
-          <combo_box.commit_callback
-         function="Pref.RenderOptionUpdate" />
-          <combo_box.item
-           label="None"
-           name="0"
-           value="0"/>
-          <combo_box.item
-           label="Sun/Moon"
-           name="1"
-           value="1"/>
-          <combo_box.item
-           label="Sun/Moon + Projectors"
-           name="2"
-           value="2"/>
-        </combo_box>
-        <text
-         type="string"
-         length="1"
-         follows="left|top"
-         height="12"
-         layout="topleft"
-         left_delta="-5"
-         name="ReflectionDetailText"
-         text_readonly_color="LabelDisabledColor"
-         top_pad="4"
-         width="170">
-          Reflection Detail:
-        </text>
-        <combo_box
-         control_name="RenderReflectionProbeDetail"
-         height="23"
-         layout="topleft"
-         left_delta="5"
-         top_pad="3"
-         name="ReflectionDetail"
-         width="150">
-          <combo_box.item
-           label="Static Only"
-           name="0"
-           value="0"/>
-          <combo_box.item
-           label="Static &amp; Dynamic"
-           name="1"
-           value="1"/>
-          <combo_box.item
-           label="Realtime"
-           name="2"
-           value="2"/>
-        </combo_box>
-        <text
-         type="string"
-         length="1"
-         follows="left|top"
-         height="12"
-         layout="topleft"
-         left_delta="-5"
-         name="ReflectionProbeText"
-         text_readonly_color="LabelDisabledColor"
-         top_pad="4"
-         width="170">
-          Reflection Coverage:
-        </text>
-        <combo_box
-         control_name="RenderReflectionProbeLevel"
-         height="23"
-         layout="topleft"
-         left_delta="5"
-         top_pad="3"
-         name="ReflectionLevel"
-         width="150">
-          <combo_box.item
-           label="None"
-           name="0"
-           value="0"/>
-          <combo_box.item
-           label="Manual only"
-           name="1"
-           value="1"/>
-          <combo_box.item
-           label="Manual &amp; terrain"
-           name="2"
-           value="2"/>
-          <combo_box.item
-           label="Full scene"
-           name="3"
-           value="3"/>
-        </combo_box>
-        <text
-         type="string"
-         length="1"
-         top_pad="4"
-         follows="top|left"
-         height="12"
-         width="170"
-         word_wrap="false"
-         layout="topleft"
-         left_delta="-5"
-         name="local lights_label"
-         tool_tip="Affects the number of rendered light sources when Advanced Lighting Model is disabled. A restart is required to change mode.">
-          Point Lighting (restart required)
-        </text>
-        <combo_box
-         control_name="RenderShaderLightingMaxLevel"
-         height="23"
-         layout="topleft"
-         left_delta="5"
-         top_pad="3"
-         name="LocalLightsDetail"
-         width="150">
-          <combo_box.item
-           label="Full (default)"
-           name="3"
-           value="3"/>
-          <combo_box.item
-           label="Reduced"
-           name="2"
-           value="2"/>
-          <combo_box.item
-           label="Sun/Moon Only"
-           name="1"
-           value="1"/>
-        </combo_box>
-
-        <!-- Mirror settings. -->
-        <text
-         type="string"
-         length="1"
-         follows="left|top"
-         height="12"
-         layout="topleft"
-         left_delta="-5"
-         name="MirrorResolutionText"
-         text_readonly_color="LabelDisabledColor"
-         top_pad="4"
-         width="170">
-          Mirror Resolution:
-        </text>
-        <combo_box
-         control_name="RenderHeroProbeResolution"
-         enabled_control="RenderMirrors"
-         height="23"
-         layout="topleft"
-         left_delta="5"
-         top_pad="3"
-         name="MirrorResolution"
-         width="150">
-          <combo_box.item
-           label="256"
-           name="0"
-           value="256"/>
-          <combo_box.item
-           label="512"
-           name="1"
-           value="512"/>
-          <combo_box.item
-           label="1024"
-           name="2"
-           value="1024"/>
-          <combo_box.item
-           label="2048"
-           name="3"
-           value="2048"/>
-        </combo_box>
-        <text
-         type="string"
-         length="1"
-         follows="left|top"
-         height="12"
-         layout="topleft"
-         left_delta="-5"
-         name="HeroProbeUpdateText"
-         text_readonly_color="LabelDisabledColor"
-         top_pad="4"
-         width="170">
-          Mirror Update Rate:
-        </text>
-        <combo_box
-         control_name="RenderHeroProbeUpdateRate"
-         enabled_control="RenderMirrors"
-         height="23"
-         layout="topleft"
-         left_delta="5"
-         top_pad="3"
-         name="HeroProbeUpdateRate"
-         width="150">
-          <combo_box.item
-           label="Every Frame"
-           name="0"
-           value="1"/>
-          <combo_box.item
-           label="Every 2nd Frame"
-           name="1"
-           value="2"/>
-          <combo_box.item
-           label="Every 3rd Frame"
-           name="2"
-           value="3"/>
-          <combo_box.item
-           label="Every 4th Frame"
-           name="3"
-           value="4"/>
-        </combo_box>
-        <!-- End of mirror settings -->
-
-      <!--Top of second column in General tab-->
-        <check_box
-         control_name="FullScreen"
-         height="16"
-         initial_value="false"
-         label="Fullscreen Mode"
-         layout="topleft"
-         left="196"
-         name="Fullscreen Mode"
-         tool_tip="Run Firestorm in Fullscreen mode. A restart is required to change mode."
-         top="80"
-         width="280" />
-
-        <slider
-         control_name="RenderFarClip"
-         decimal_digits="0"
-         follows="left|top"
-         height="15"
-         increment="8"
-         initial_value="160"
-         label="Draw distance"
-         label_width="185"
-         layout="topleft"
-         left="200"
-         max_val="1024"
-         min_val="32"
-         name="DrawDistance"
-         top_pad="6"
-         width="301" />
-=======
 
       <!--Reset Button-->
       <button
@@ -918,125 +447,12 @@
         </combo_box>
 
         <!-- Mirror settings. -->
->>>>>>> fa20e5ce
-        <text
-         type="string"
-         length="1"
-         follows="left|top"
-         height="12"
-         layout="topleft"
-<<<<<<< HEAD
-         left_delta="296"
-         name="DrawDistanceMeterText2"
-         top_delta="0"
-         width="128">
-          m
-        </text>
-        <slider
-         control_name="RenderMaxPartCount"
-         decimal_digits="0"
-         follows="left|top"
-         height="15"
-         increment="256"
-         initial_value="4096"
-         label="Max. particle count"
-         label_width="185"
-         layout="topleft"
-         left="200"
-         max_val="8192"
-         name="MaxParticleCount"
-         top_pad="6"
-         width="301" />
-        <text
-          type="string"
-          length="1"
-          follows="left|top"
-          height="16"
-          layout="topleft"
-          left="200"
-          top_pad="8"
-          width="150"
-          name="AvatarComplexityModeLabel">
-            Avatar display
-        </text>
-        <combo_box
-         control_name="RenderAvatarComplexityMode"
-         height="23"
-         layout="topleft"
-         left_pad="2"
-         top_delta="-4"
-         name="AvatarComplexityMode"
-         width="150">
-            <combo_box.item
-             label="Limit by complexity"
-             name="0"
-             value="0"/>
-            <combo_box.item
-             label="Always show friends"
-             name="1"
-             value="1"/>
-            <combo_box.item
-             label="Only show friends"
-             name="2"
-             value="2"/>
-        </combo_box>
-        <slider
-         control_name="IndirectMaxComplexity"
-         tool_tip="Controls at what point a visually complex avatar is drawn as a JellyDoll"
-         decimal_digits="0"
-         follows="left|top"
-         height="15"
-         increment="1"
-         initial_value="101"
-         label="Avatar maximum complexity"
-         label_width="185"
-         layout="topleft"
-         left="200"
-         max_val="101"
-         min_val="1"
-         show_text="false"
-         name="IndirectMaxComplexity"
-         top_pad="3"
-         width="261">
-         <slider.commit_callback
-          function="Pref.UpdateIndirectMaxComplexity"
-          parameter="IndirectMaxComlexityText" />
-        </slider>
-        <text
-         type="string"
-         length="1"
-         follows="left|top"
-         height="12"
-         layout="topleft"
-         left="465"
-         name="IndirectMaxComplexityText"
-         text_readonly_color="LabelDisabledColor"
-         top_delta="0"
-         width="128">
-          0
-        </text>
-        <slider
-         control_name="IndirectMaxNonImpostors"
-         decimal_digits="0"
-         follows="left|top"
-         height="15"
-         increment="1"
-         initial_value="12"
-         label="Max. # of non-impostor avatars"
-         label_width="185"
-         layout="topleft"
-         left="200"
-         max_val="66"
-         min_val="1"
-         show_text="false"
-         name="IndirectMaxNonImpostors"
-         top_pad="5"
-         width="261">
-         <slider.commit_callback
-          function="Pref.UpdateIndirectMaxNonImpostors"
-          parameter="IndirectNonImpostorsText" />
-        </slider>
-=======
+        <text
+         type="string"
+         length="1"
+         follows="left|top"
+         height="12"
+         layout="topleft"
          left_delta="-5"
          name="MirrorResolutionText"
          text_readonly_color="LabelDisabledColor"
@@ -1070,329 +486,12 @@
            name="3"
            value="2048"/>
         </combo_box>
->>>>>>> fa20e5ce
-        <text
-         type="string"
-         length="1"
-         follows="left|top"
-         height="12"
-         layout="topleft"
-<<<<<<< HEAD
-         left="465"
-         name="IndirectMaxNonImpostorsText"
-         text_readonly_color="LabelDisabledColor"
-         top_delta="0"
-         width="128">
-          0
-        </text>
-        <slider
-         control_name="RenderGlowResolutionPow"
-         decimal_digits="0"
-         follows="left|top"
-         height="15"
-         increment="1"
-         initial_value="8"
-         label="Post process quality"
-         label_width="185"
-         layout="topleft"
-         left="200"
-         max_val="9"
-         min_val="8"
-         name="RenderPostProcess"
-         show_text="false"
-         top_pad="5"
-         width="261">
-          <slider.commit_callback
-           function="Pref.UpdateSliderText"
-           parameter="PostProcessText" />
-        </slider>
-        <text
-         type="string"
-         length="1"
-         follows="left|top"
-         height="12"
-         layout="topleft"
-         left="465"
-         name="PostProcessText"
-         top_delta="0"
-         width="128">
-          Low
-        </text>
-
-        <slider
-         control_name="RenderAvatarPhysicsLODFactor"
-         follows="left|top"
-         height="15"
-         decimal_digits="2"
-         initial_value="1"
-         increment=".05"
-         label="Avatar Physics"
-         label_width="185"
-         layout="topleft"
-         left="200"
-         name="AvatarPhysicsDetail"
-         show_text="true"
-         top_pad="5"
-         width="297"/>
-
-        <slider
-         control_name="RenderExposure"
-         decimal_digits="1"
-         follows="left|top"
-         height="16"
-         increment="0.1"
-         initial_value="1"
-         label="Exposure"
-         label_width="185"
-         layout="topleft"
-         left="200"
-         min_val="0.5"
-         max_val="4.0"
-         name="RenderExposure"
-         show_text="true"
-         top_pad="2"
-         width="297"/>
-
-        <text
-         type="string"
-         length="1"
-         follows="left|top"
-         height="12"
-         layout="topleft"
-         left="200"
-         name="MeshDetailText"
-         top_pad="10"
-         width="400">
-          Level of Detail (LOD) Distance Factors:
-        </text>
-
-        <slider
-         control_name="RenderVolumeLODFactor"
-         tool_tip="Controls when lower-detail objects can be used to reduce rendering cost. Higher values cause lag, use with care."
-         follows="left|top"
-         height="15"
-         increment="0.125"
-         initial_value="2"
-         label="  Objects &amp; Sculpts LOD"
-         label_width="140"
-         layout="topleft"
-         left_delta="0"
-         min_val="1"
-         max_val="4"
-         name="ObjectMeshDetail"
-         show_text="true"
-         top_pad="6"
-         width="304"/>
-        <slider
-        control_name="RenderFlexTimeFactor"
-        follows="left|top"
-        height="15"
-        initial_value="160"
-        label="  Flexiprims"
-        label_width="140"
-        layout="topleft"
-        left_delta="0"
-        name="FlexibleMeshDetail"
-        show_text="true"
-        top_pad="3"
-        width="304"/>
-        <slider
-         control_name="RenderTreeLODFactor"
-         follows="left|top"
-         height="15"
-         increment="0.125"
-         initial_value="160"
-         min_val="0.125"
-         label="  Trees"
-         label_width="140"
-         layout="topleft"
-         left_delta="0"
-         name="TreeMeshDetail"
-         show_text="true"
-         top_pad="3"
-         width="304"/>
-        <slider
-         control_name="RenderAvatarLODFactor"
-         follows="left|top"
-         height="15"
-         increment="0.125"
-         initial_value="160"
-         label="  Avatars"
-         label_width="140"
-         layout="topleft"
-         left_delta="0"
-         name="AvatarMeshDetail"
-         show_text="true"
-         top_pad="3"
-         width="304"/>
-        <slider
-         control_name="RenderTerrainLODFactor"
-         follows="left|top"
-         height="15"
-         increment="0.125"
-         initial_value="160"
-         label="  Terrain"
-         label_width="140"
-         layout="topleft"
-         left_delta="0"
-         max_val="4"
-         min_val="1"
-         name="TerrainMeshDetail"
-         show_text="true"
-         top_pad="3"
-         width="304"/>
-        <slider
-         control_name="WLSkyDetail"
-         enabled_control="WindLightUseAtmosShaders"
-         decimal_digits="3"
-         follows="left|top"
-         height="15"
-         increment="8"
-         initial_value="160"
-         label="  Sky"
-         label_width="140"
-         layout="topleft"
-         left_delta="0"
-         max_val="128"
-         min_val="16"
-         name="SkyMeshDetail"
-         show_text="true"
-         top_pad="3"
-         width="315"/>
-        <text
-         type="string"
-         length="1"
-         follows="left|top"
-         height="12"
-         layout="topleft"
-         left_delta="0"
-         name="AvatarPhysicsDetailText"
-         visible="false"
-         top_delta="0"
-         width="0">
-        </text>
-
-        <text
-         type="string"
-         length="1"
-         follows="left|top"
-         height="12"
-         layout="topleft"
-         left="200"
-         name="Presets_Label"
-         top_pad="20"
-         width="155">
-          Presets:
-        </text>
-        <button
-         follows="left|top"
-         height="23"
-         label="Save"
-         layout="topleft"
-         left="260"
-         name="PrefSaveButton"
-         top_delta="-5"
-         width="75">
-         <button.commit_callback
-          function="Pref.PrefSave"
-          parameter="graphic" />
-        </button>
-        <button
-         follows="left|top"
-         height="23"
-         label="Load"
-         layout="topleft"
-         left_pad="10"
-         name="PrefLoadButton"
-         top_delta="0"
-         width="75">
-         <button.commit_callback
-          function="Pref.PrefLoad"
-          parameter="graphic" />
-        </button>
-        <button
-         follows="left|top"
-         height="23"
-         label="Delete"
-         layout="topleft"
-         left_pad="10"
-         name="PrefDeleteButton"
-         top_delta="0"
-         width="75">
-         <button.commit_callback
-          function="Pref.PrefDelete"
-          parameter="graphic" />
-        </button>
-
-      <!--Reset Button-->
-      <button
-       follows="left|top"
-       height="23"
-       image_overlay="Refresh_Off"
-       tool_tip="Reload default graphics settings."
-       layout="topleft"
-       left="460"
-       name="Defaults"
-       top="35"
-       width="23">
-        <button.commit_callback
-         function="Pref.HardwareDefaults" />
-      </button>
-    </panel>
-
-<!--Hardware Settings-->
-    <panel
-     top_pad="5"
-     bottom="-1"
-     left="1"
-     right="-1"
-     follows="all"
-     label="Hardware Settings"
-     name="Hardware Settings" >
-        <check_box
-         control_name="RenderAnisotropic"
-         height="16"
-         label="Anisotropic Filtering (slower when enabled)"
-         layout="topleft"
-         left="10"
-         name="ani"
-         tool_tip="This checkbox enables anisotropic filtering, which is a method to enhance the quality of textures when they are viewed at relatively large angles in relation to your camera position. Usually makes them look less blurry at greater distances."
-         top="20"
-         width="256" />
-        <check_box
-         control_name="RenderVSyncEnable"
-         height="16"
-         initial_value="false"
-         label="Enable VSync"
-         layout="topleft"
-         left="10"
-         top_pad="5"
-         name="vsync"
-         tool_tip="Synchronizes the frame rate to the refresh rate of the monitor, can result in increased stutter and input lag."
-         width="315" />
-        <check_box
-         control_name="RenderCompressTextures"
-         height="16"
-         initial_value="false"
-         label="Enable Lossy Texture Compression (requires restart)"
-         layout="topleft"
-         left="10"
-         top_pad="5"
-         name="texture compression"
-         tool_tip="Compresses textures in video memory, allowing for higher resolution textures and/or more textures to be loaded at the cost of some color quality."
-         width="315" />
-        <check_box
-         control_name="RenderHiDPI"
-         height="16"
-         initial_value="true"
-         label="Enable support for HiDPI displays (Mac OSX only; requires restart)"
-         layout="topleft"
-         left="10"
-         top_pad="5"
-         name="use HiDPI"
-         tool_tip="Enable OpenGL for High-Resolution Drawing."
-         width="315" />
-=======
+        <text
+         type="string"
+         length="1"
+         follows="left|top"
+         height="12"
+         layout="topleft"
          left_delta="-5"
          name="HeroProbeUpdateText"
          text_readonly_color="LabelDisabledColor"
@@ -1777,14 +876,130 @@
          show_text="true"
          top_pad="3"
          width="335"/>
->>>>>>> fa20e5ce
-        <text
-         type="string"
-         length="1"
-         follows="left|top"
-         height="12"
-         layout="topleft"
-<<<<<<< HEAD
+        <text
+         type="string"
+         length="1"
+         follows="left|top"
+         height="12"
+         layout="topleft"
+         left_delta="0"
+         name="AvatarPhysicsDetailText"
+         visible="false"
+         top_delta="0"
+         width="0">
+        </text>
+
+        <text
+         type="string"
+         length="1"
+         follows="left|top"
+         height="12"
+         layout="topleft"
+         left="200"
+         name="Presets_Label"
+         top_pad="18"
+         width="155">
+          Presets:
+        </text>
+        <button
+         follows="left|top"
+         height="23"
+         label="Save"
+         layout="topleft"
+         left="260"
+         name="PrefSaveButton"
+         top_delta="-5"
+         width="75">
+         <button.commit_callback
+          function="Pref.PrefSave"
+          parameter="graphic" />
+        </button>
+        <button
+         follows="left|top"
+         height="23"
+         label="Load"
+         layout="topleft"
+         left_pad="10"
+         name="PrefLoadButton"
+         top_delta="0"
+         width="75">
+         <button.commit_callback
+          function="Pref.PrefLoad"
+          parameter="graphic" />
+        </button>
+        <button
+         follows="left|top"
+         height="23"
+         label="Delete"
+         layout="topleft"
+         left_pad="10"
+         name="PrefDeleteButton"
+         top_delta="0"
+         width="75">
+         <button.commit_callback
+          function="Pref.PrefDelete"
+          parameter="graphic" />
+        </button>
+    </panel>
+
+<!--Hardware Settings-->
+    <panel
+     top_pad="5"
+     bottom="-1"
+     left="1"
+     right="-1"
+     follows="all"
+     label="Hardware Settings"
+     name="Hardware Settings" >
+        <check_box
+         control_name="RenderAnisotropic"
+         height="16"
+         label="Anisotropic Filtering (slower when enabled)"
+         layout="topleft"
+         left="10"
+         name="ani"
+         tool_tip="This checkbox enables anisotropic filtering, which is a method to enhance the quality of textures when they are viewed at relatively large angles in relation to your camera position. Usually makes them look less blurry at greater distances."
+         top="20"
+         width="256" />
+        <check_box
+         control_name="RenderVSyncEnable"
+         height="16"
+         initial_value="false"
+         label="Enable VSync"
+         layout="topleft"
+         left="10"
+         top_pad="5"
+         name="vsync"
+         tool_tip="Synchronizes the frame rate to the refresh rate of the monitor, can result in increased stutter and input lag."
+         width="315" />
+        <check_box
+         control_name="RenderCompressTextures"
+         height="16"
+         initial_value="false"
+         label="Enable Lossy Texture Compression (requires restart)"
+         layout="topleft"
+         left="10"
+         top_pad="5"
+         name="texture compression"
+         tool_tip="Compresses textures in video memory, allowing for higher resolution textures and/or more textures to be loaded at the cost of some color quality."
+         width="315" />
+        <check_box
+         control_name="RenderHiDPI"
+         height="16"
+         initial_value="true"
+         label="Enable support for HiDPI displays (Mac OSX only; requires restart)"
+         layout="topleft"
+         left="10"
+         top_pad="5"
+         name="use HiDPI"
+         tool_tip="Enable OpenGL for High-Resolution Drawing."
+         width="315" />
+        <text
+         type="string"
+         length="1"
+         follows="left|top"
+         height="12"
+         layout="topleft"
          left="10"
          name="Antialiasing:"
          top_pad="10"
@@ -1812,163 +1027,13 @@
              name="FXAA"
              value="2" />
         </combo_box>
-=======
-         left_delta="0"
-         name="AvatarPhysicsDetailText"
-         visible="false"
-         top_delta="0"
-         width="0">
-        </text>
->>>>>>> fa20e5ce
-
-        <text
-         type="string"
-         length="1"
-         follows="left|top"
-         height="12"
-         layout="topleft"
-<<<<<<< HEAD
-=======
-         left="200"
-         name="Presets_Label"
-         top_pad="18"
-         width="155">
-          Presets:
-        </text>
-        <button
-         follows="left|top"
-         height="23"
-         label="Save"
-         layout="topleft"
-         left="260"
-         name="PrefSaveButton"
-         top_delta="-5"
-         width="75">
-         <button.commit_callback
-          function="Pref.PrefSave"
-          parameter="graphic" />
-        </button>
-        <button
-         follows="left|top"
-         height="23"
-         label="Load"
-         layout="topleft"
-         left_pad="10"
-         name="PrefLoadButton"
-         top_delta="0"
-         width="75">
-         <button.commit_callback
-          function="Pref.PrefLoad"
-          parameter="graphic" />
-        </button>
-        <button
-         follows="left|top"
-         height="23"
-         label="Delete"
-         layout="topleft"
-         left_pad="10"
-         name="PrefDeleteButton"
-         top_delta="0"
-         width="75">
-         <button.commit_callback
-          function="Pref.PrefDelete"
-          parameter="graphic" />
-        </button>
-    </panel>
-
-<!--Hardware Settings-->
-    <panel
-     top_pad="5"
-     bottom="-1"
-     left="1"
-     right="-1"
-     follows="all"
-     label="Hardware Settings"
-     name="Hardware Settings" >
-        <check_box
-         control_name="RenderAnisotropic"
-         height="16"
-         label="Anisotropic Filtering (slower when enabled)"
-         layout="topleft"
-         left="10"
-         name="ani"
-         tool_tip="This checkbox enables anisotropic filtering, which is a method to enhance the quality of textures when they are viewed at relatively large angles in relation to your camera position. Usually makes them look less blurry at greater distances."
-         top="20"
-         width="256" />
-        <check_box
-         control_name="RenderVSyncEnable"
-         height="16"
-         initial_value="false"
-         label="Enable VSync"
-         layout="topleft"
-         left="10"
-         top_pad="5"
-         name="vsync"
-         tool_tip="Synchronizes the frame rate to the refresh rate of the monitor, can result in increased stutter and input lag."
-         width="315" />
-        <check_box
-         control_name="RenderCompressTextures"
-         height="16"
-         initial_value="false"
-         label="Enable Lossy Texture Compression (requires restart)"
-         layout="topleft"
-         left="10"
-         top_pad="5"
-         name="texture compression"
-         tool_tip="Compresses textures in video memory, allowing for higher resolution textures and/or more textures to be loaded at the cost of some color quality."
-         width="315" />
-        <check_box
-         control_name="RenderHiDPI"
-         height="16"
-         initial_value="true"
-         label="Enable support for HiDPI displays (Mac OSX only; requires restart)"
-         layout="topleft"
-         left="10"
-         top_pad="5"
-         name="use HiDPI"
-         tool_tip="Enable OpenGL for High-Resolution Drawing."
-         width="315" />
-        <text
-         type="string"
-         length="1"
-         follows="left|top"
-         height="12"
-         layout="topleft"
-         left="10"
-         name="Antialiasing:"
-         top_pad="10"
-         width="220"
-          tool_tip="Changes to this setting may require a restart on some hardware.">
-          Antialiasing (restart recommended):
-        </text>
-        <combo_box
-         control_name="RenderFSAASamples"
-         height="22"
-         initial_value="false"
-         label="Antialiasing"
-         follows="left|top"
-         layout="topleft"
-         left="10"
-         name="fsaa"
-         top_pad="5"
-         width="130">
-            <combo_box.item
-             label="Disabled"
-             name="FSAADisabled"
-             value="0" />
-            <combo_box.item
-             label="FXAA"
-             name="FXAA"
-             value="2" />
-        </combo_box>
-
-        <text
-         type="string"
-         length="1"
-         follows="left|top"
-         height="12"
-         layout="topleft"
->>>>>>> fa20e5ce
+
+        <text
+         type="string"
+         length="1"
+         follows="left|top"
+         height="12"
+         layout="topleft"
          left="10"
          name="advanced_settings"
          top_pad="10"
@@ -2040,11 +1105,7 @@
          label="Freeze updates to World (pause everything)"
          tool_tip="Set this to freeze all updates from the server - stops all actions in-world but does not affect chat, IMs or voice"
          layout="topleft"
-<<<<<<< HEAD
-         left_delta="10"
-=======
          left_delta="5"
->>>>>>> fa20e5ce
          name="WorldPause"
          top_pad="6"
          width="256"/>
@@ -2061,57 +1122,6 @@
          width="308">
             Texture Rendering:
         </text>
-<<<<<<< HEAD
-
-        <check_box
-         control_name="FSRestrictMaxTextureSize"
-         height="16"
-         label="Restrict maximum texture resolution to:"
-         tool_tip="Set this restrict the maximum display resolution for inworld textures. This allows displaying more textures before exceeding the available texture memory and observing blurry textures."
-         layout="topleft"
-         left_delta="10"
-         name="FSRestrictMaxTextureSize"
-         top_pad="4"
-         width="250"/>
-
-        <combo_box
-         control_name="FSRestrictMaxTexturePixels"
-         enabled_control="FSRestrictMaxTextureSize"
-         height="23"
-         layout="topleft"
-         left_pad="2"
-         name="FSRestrictMaxTexturePixels"
-         width="100">
-          <combo_box.item
-           label="512 pixels"
-           name="512"
-           value="512"/>
-          <combo_box.item
-           label="1024 pixels"
-           name="1024"
-           value="1024"/>
-          <!-- 2048 is the current maximum, so this only becomes important if we get 4096 pixel textures
-          <combo_box.item
-           label="2048 pixels"
-           name="2048"
-           value="2048"/>
-          -->
-        </combo_box>
-
-        <text
-         name="FSRestrictMaxTextureSizeRestartText"
-         type="string"
-         text_color="White_50"
-         length="1"
-         follows="left|top"
-         height="12"
-         layout="topleft"
-         left_pad="10"
-         top_delta="5"
-         width="150">
-            (requires restart)
-        </text>
-=======
 
         <check_box
          control_name="FSRestrictMaxTextureSize"
@@ -2123,27 +1133,18 @@
          name="FSRestrictMaxTextureSize"
          top_pad="2"
          width="400"/>
->>>>>>> fa20e5ce
 
       <!-- New Texture detail 5 is lowest, 0 is highest -->
         <text
          type="string"
          length="1"
-<<<<<<< HEAD
-         top_pad="18"
-=======
          top_pad="8"
->>>>>>> fa20e5ce
          follows="top|left"
          height="18"
          width="150"
          word_wrap="true"
          layout="topleft"
-<<<<<<< HEAD
-         left="10"
-=======
          left_delta="0"
->>>>>>> fa20e5ce
          name="TextureDetailLabel">
             Max Texture Quality Level:
         </text>
