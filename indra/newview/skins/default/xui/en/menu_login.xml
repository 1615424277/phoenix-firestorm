<?xml version="1.0" encoding="utf-8" standalone="yes" ?>
<menu_bar
 follows="left|top"
 height="18"
 layout="topleft"
 left_delta="0"
 name="Login Menu"
 top_delta="0"
 width="802">
    <menu
     create_jump_keys="true"
     label="Viewer"
     tear_off="true"
     name="File">
        <menu_item_call
         label="Preferences..."
         name="Preferences..."
         shortcut="control|P">
            <menu_item_call.on_click
             function="Floater.Toggle"
             parameter="preferences" />
        </menu_item_call>
        <menu_item_call
         label="Close Window"
         name="Close Window"
         visible="false" 
         shortcut="control|W">
            <menu_item_call.on_click
             function="File.CloseWindow" />
            <menu_item_call.on_enable
             function="File.EnableCloseWindow" />
        </menu_item_call>
        <menu_item_check
         label="Show Grid Picker"
         name="Show Grid Picker"
         visible="false" 
         shortcut="control|shift|G">
        <on_check
         function="CheckControl"
         parameter="ForceShowGrid" />
        <on_click
         function="ToggleControl"
         parameter="ForceShowGrid" />
        </menu_item_check>
        <menu_item_separator />
        <menu_item_call
         label="Exit [APP_NAME]"
         name="Quit"
         shortcut="control|Q">
            <menu_item_call.on_click
             function="File.Quit" />
        </menu_item_call>
    </menu>
    <menu
     create_jump_keys="true"
     label="Help"
     tear_off="true"
     name="Help">
        <menu_item_call
<<<<<<< HEAD
         label="Firestorm Wiki"
         name="Firestorm Wiki"
         shortcut="F1">
            <menu_item_call.on_click
             function="PromptShowURL"
             name="script_library_url"
             parameter="WebLaunchExternalTarget,http://wiki.firestormviewer.org/doku.php?id=start" />
       </menu_item_call>
       <menu_item_call
        label="Troubleshooting"
        name="Troubleshooting">
           <menu_item_call.on_click
            function="PromptShowURL"
            name="wiki_troubleshooting_url"
            parameter="WebLaunchExternalTarget,http://wiki.firestormviewer.org/firestorm_troubleshooting" />
       </menu_item_call>
<!--
       <menu_item_separator />
        <menu_item_call
         label="How to..."
=======
         label="Guidebook"
>>>>>>> 0ed270a0
         name="How To"
         shortcut="F1">
            <menu_item_call.on_click
             function="Help.ToggleHowTo"
             parameter="" />
        </menu_item_call>
		<menu_item_separator/>
        <menu_item_call
             label="Knowledge Base"
             name="Knowledge Base">
             <menu_item_call.on_click
                 function="Advanced.ShowURL"
            parameter="http://community.secondlife.com/t5/English-Knowledge-Base/Second-Life-User-s-Guide/ta-p/1244857"/>
        </menu_item_call>
        <menu_item_call
             label="Wiki"
             name="Wiki">
             <menu_item_call.on_click
                 function="Advanced.ShowURL"
                 parameter="http://wiki.secondlife.com"/>
        </menu_item_call>
        <menu_item_call
             label="Community Forums"
             name="Community Forums">
             <menu_item_call.on_click
                 function="Advanced.ShowURL"
                 parameter="http://community.secondlife.com/t5/Forums/ct-p/Forums"/>
        </menu_item_call>         
        <menu_item_call
             label="Support portal"
             name="Support portal">
             <menu_item_call.on_click
                 function="Advanced.ShowURL"
                 parameter="https://support.secondlife.com/"/>         
        </menu_item_call>
        <menu_item_separator/>
        <menu_item_call
             label="[SECOND_LIFE] News"
             name="Second Life News">
             <menu_item_call.on_click
                 function="Advanced.ShowURL"
                 parameter="http://community.secondlife.com/t5/Featured-News/bg-p/blog_feature_news"/>  
        </menu_item_call>
        <menu_item_call
             label="[SECOND_LIFE] Blogs"
             name="Second Life Blogs">
             <menu_item_call.on_click
                 function="Advanced.ShowURL"
                 parameter="http://community.secondlife.com/t5/Blogs/ct-p/Blogs"/>
        </menu_item_call>
        <menu_item_separator/>       
-->
        <menu_item_call
             label="Report Bug"
             name="Report Bug">
                <menu_item_call.on_click
                 function="Advanced.ReportBug"/>
            </menu_item_call>
        <menu_item_separator/>
        <menu_item_call
         label="About [APP_NAME]"
         name="About Second Life">
            <menu_item_call.on_click
             function="Floater.Show"
             parameter="sl_about" />
        </menu_item_call>
        <menu_item_separator name="grid_help_seperator_login"/>
        <menu_item_call
         label="[CURRENT_GRID] Help"
         name="current_grid_help_login">
            <menu_item_call.on_click
             function="ShowHelp"
             parameter="grid_help" />
        </menu_item_call>
        <menu_item_call
         label="About [CURRENT_GRID]"
         name="current_grid_about_login">
            <menu_item_call.on_click
             function="ShowHelp"
             parameter="grid_about" />
        </menu_item_call>
    </menu>
    <menu_item_check
      label="Show Debug Menu"
      name="Show Debug Menu"
      visible="false" 
      shortcut="control|alt|D">
      <on_check
       function="CheckControl"
       parameter="UseDebugMenus" />
      <on_click
       function="ToggleControl"
       parameter="UseDebugMenus" />
    </menu_item_check>
    <menu
     create_jump_keys="true"
     visible="false"
     label="Debug"
     name="Debug"
     tear_off="true">
      <menu_item_call
         label="Show Debug Settings"
         shortcut="control|alt|shift|S"
         name="Debug Settings">
            <menu_item_call.on_click
             function="Advanced.ShowDebugSettings"
             parameter="all" />
        </menu_item_call>
        <menu_item_separator />
        <menu_item_call
         label="XUI Preview Tool"
         name="UI Preview Tool"
         shortcut="control|T">
            <menu_item_call.on_click
             function="Floater.Toggle"
             parameter="ui_preview" />
        </menu_item_call>
      <menu_item_separator />
      <menu
       create_jump_keys="true"
       label="UI Tests"
       name="UI Tests"
       tear_off="true">
        <menu_item_call
         label="Textbox"
         name="Textbox"
         translate="false"
         shortcut="control|1">
          <menu_item_call.on_click
           function="Floater.Show"
           parameter="test_textbox" />
        </menu_item_call>
        <menu_item_call
         label="Text Editor"
         name="Text Editor"
         translate="false"
         shortcut="control|2">
          <menu_item_call.on_click
           function="Floater.Show"
           parameter="test_text_editor" />
        </menu_item_call>
        <menu_item_call
         label="Widgets"
         name="Widgets"
         translate="false"
         shortcut="control|shift|T">
          <menu_item_call.on_click
           function="Floater.Show"
           parameter="test_widgets" />
        </menu_item_call>
        <menu_item_call
         label="Inspectors"
         translate="false"
         name="Inspectors">
          <menu_item_call.on_click
           function="Floater.Show"
           parameter="test_inspectors" />
        </menu_item_call>
      </menu>
<!--
      <menu_item_check
         label="Reg In Client Test (restart)"
         name="Reg In Client Test (restart)">
            <menu_item_check.on_check
               control="RegInClient" />
            <menu_item_check.on_click
               function="ToggleControl"
               parameter="RegInClient" />
      </menu_item_check>
-->
      <menu_item_separator />
      <menu_item_call
       label="Set Window Size..."
       name="Set Window Size...">
        <menu_item_call.on_click
         function="Floater.Show"
         parameter="window_size" />
      </menu_item_call>
        <menu_item_call
         label="Show TOS"
         name="TOS">
            <menu_item_call.on_click
             function="Floater.Show"
             parameter="message_tos" />
        </menu_item_call>
        <menu_item_call
         label="Show Critical Message"
         name="Critical">
            <menu_item_call.on_click
             function="Floater.Show"
             parameter="message_critical" />
        </menu_item_call>
      <menu_item_call
       label="Media Browser"
       name="Media Browser">
        <menu_item_call.on_click
         function="Advanced.WebContentTest"
         parameter="HOME_PAGE"/>
      </menu_item_call>
      <menu
       create_jump_keys="true"
       label="Set Logging Level"
       name="Set Logging Level"
       tear_off="true">
        <menu_item_check
         name="Debug"
         label="Debug">
          <menu_item_check.on_check
            function="Develop.CheckLoggingLevel"
            parameter="0" />
          <menu_item_check.on_click
           function="Develop.SetLoggingLevel"
           parameter="0" />
        </menu_item_check>
        <menu_item_check
         name="Info"
         label="Info">
          <menu_item_check.on_check
            function="Develop.CheckLoggingLevel"
            parameter="1" />
          <menu_item_check.on_click
           function="Develop.SetLoggingLevel"
           parameter="1" />
        </menu_item_check>
        <menu_item_check
         name="Warning"
         label="Warning">
          <menu_item_check.on_check
            function="Develop.CheckLoggingLevel"
            parameter="2" />
          <menu_item_check.on_click
           function="Develop.SetLoggingLevel"
           parameter="2" />
        </menu_item_check>
        <menu_item_check
         name="Error"
         label="Error">
          <menu_item_check.on_check
            function="Develop.CheckLoggingLevel"
            parameter="3" />
          <menu_item_check.on_click
           function="Develop.SetLoggingLevel"
           parameter="3" />
        </menu_item_check>
        <menu_item_check
         name="None"
         label="None">
          <menu_item_check.on_check
            function="Develop.CheckLoggingLevel"
            parameter="4" />
          <menu_item_check.on_click
           function="Develop.SetLoggingLevel"
           parameter="4" />
        </menu_item_check>
      </menu>
      <menu_item_call
        label="Show Notifications Console"
        name="Show Notifications Console"
        visible="false"
        shortcut="control|shift|5">
        <on_click
         function="Floater.Toggle"
         parameter="notifications_console" />
      </menu_item_call>
    </menu>
</menu_bar><|MERGE_RESOLUTION|>--- conflicted
+++ resolved
@@ -57,7 +57,6 @@
      tear_off="true"
      name="Help">
         <menu_item_call
-<<<<<<< HEAD
          label="Firestorm Wiki"
          name="Firestorm Wiki"
          shortcut="F1">
@@ -78,9 +77,6 @@
        <menu_item_separator />
         <menu_item_call
          label="How to..."
-=======
-         label="Guidebook"
->>>>>>> 0ed270a0
          name="How To"
          shortcut="F1">
             <menu_item_call.on_click
