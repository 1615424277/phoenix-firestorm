<?xml version="1.0" encoding="utf-8" standalone="yes" ?>
<panel
background_visible="false"
 follows="all"
 height="570"
 label="Group Profile"
 layout="topleft"
 min_height="350"
 left="0"
 top="20"
 name="GroupInfo"
 width="333">
    <panel.string
     name="default_needs_apply_text">
        There are unsaved changes
    </panel.string>
    <panel.string
     name="want_apply_text">
        Do you want to save these changes?
    </panel.string>
    <panel.string
     name="group_join_btn">
        Join (L$[AMOUNT])
    </panel.string>
<<<<<<< HEAD
    <panel.string
     name="group_join_free">
        Free
    </panel.string>

	<layout_stack
		name="group_info_sidetray_main"
		animate="false"
		layout="topleft"
		follows="all"
		top="0"
		left="0"
		width="331"
		height="570"
		border_size="0"
		orientation="vertical">
	<layout_panel
		name="header_container"
		auto_resize="false"
		height="30"
		width="331"
		layout="topleft"
		visible="true"
		follows="top|left|right">

=======
    <panel.string name="group_join_free">No charge to join</panel.string>
    <panel.string name="group_member">You are a member</panel.string>
    <panel.string name="join_txt">Join group</panel.string>
    <panel.string name="leave_txt">Leave</panel.string>
>>>>>>> 702e4c7d
    <panel
      name="group_info_top"
      follows="top|left"
      top="0"
      left="0"
      height="29"
      width="313"
      layout="topleft">
    <button
     follows="top|right"
     height="24"
     image_hover_unselected="BackButton_Over"
     image_pressed="BackButton_Press"
     image_unselected="BackButton_Off"
     layout="topleft"
     name="back"
     left="0"
     tab_stop="false"
     top="2"
     width="0"
     use_draw_context_alpha="false" />
    <text_editor
     allow_scroll="false"
     bg_visible="false"
     read_only = "true"
     layout="topleft"
     name="group_name"
     v_pad="0"
     value="(Loading...)"
      font="SansSerifHugeBold"
     h_pad="0"
      height="26"
      left_pad="8"
     text_color="LtGray"
      top="1"
     use_ellipses="true"
      width="275"
      follows="top|left|right"
      word_wrap="false"
      mouse_opaque="false"/>
    <line_editor
     follows="left|top"
     font="SansSerif"
     label="Type your new group name here"
     layout="topleft"
     left_delta="10"
     max_length_bytes="35"
     name="group_name_editor"
     top_delta="5"
     width="270"
     height="20"
     visible="false" />
    </panel>
	
	</layout_panel>
	<layout_panel
		name="group_info_content"
		auto_resize="true"
		height="540"
		width="331"
		layout="topleft"
		follows="all">

   <layout_stack
     name="layout"
     orientation="vertical"
      follows="all"
     left="8"
     top_pad="0"
     height="506"
     width="292"
     border_size="0">
   <layout_panel
       bg_alpha_color="SL-Background_66"
       bg_opaque_color="SL-Background_66"
       background_visible="false"
       background_opaque="false"
       name="group_accordions"
       follows="all"
       layout="topleft"
       auto_resize="true"
       user_resize="true"
       height="513"
       width="333">
   <accordion
     left="0"
     top="0"
     single_expansion="true"
     fit_parent="true"
     follows="all"
     layout="topleft"
     name="groups_accordion"
     height="513"
     width="333">
         <accordion_tab
            expanded="true"
            layout="topleft"
            name="group_general_tab"
            title="General"
            fit_panel="false">
                   <panel
                      border="false"
                      class="panel_group_general"
                      filename="panel_group_general.xml"
                      layout="topleft"
                      left="0"
                      follows="left|top|right"
                      help_topic="group_general_tab"
                      name="group_general_tab_panel"
                      top="0" />
         </accordion_tab>
         <accordion_tab
            expanded="false"
            layout="topleft"
            name="group_roles_tab"
            title="Roles &amp; Members"
            fit_panel="false">
                <panel
                   border="false"
                   class="panel_group_roles"
                   filename="panel_group_roles.xml"
                   follows="left|top|right"
                   layout="topleft"
                   left="0"
                   name="group_roles_tab_panel"
                   top="0" />
         </accordion_tab>
         <accordion_tab
            expanded="false"
            layout="topleft"
            name="group_notices_tab"
            title="Notices"
            fit_panel="false">
                <panel
                    border="false"
                    class="panel_group_notices"
                    filename="panel_group_notices.xml"
                    follows="left|top|right"
                    layout="topleft"
                    left="0"
                    help_topic="group_notices_tab"
                    name="group_notices_tab_panel"
                    top="0" />
         </accordion_tab>
         <accordion_tab
             expanded="false"
             layout="topleft"
             name="group_land_tab"
             title="Land/Assets"
             fit_panel="false">
                 <panel
					 border="false"
                     class="panel_group_land_money"
                     filename="panel_group_land_money.xml"
                     follows="left|top|right"
                     layout="topleft"
                     left="0"
                     name="group_land_tab_panel"
                     top="0" />
         </accordion_tab>
         <accordion_tab
             expanded="false"
             layout="topleft"
             name="group_experiences_tab"
             title="Experiences"
             fit_panel="false">
           <panel
               border="false"
               class="panel_group_experiences"
               filename="panel_experiences.xml"
               follows="left|top|right"
               layout="topleft"
               left="0"
               help_topic="group_experiences_tab"
               name="group_experiences_tab_panel"
               top="0" />
         </accordion_tab>
         </accordion>
   </layout_panel>
  </layout_stack>
   
   		   <layout_stack
	     	follows="bottom|left|right"
			height="25"
			layout="topleft"
			name="button_row_ls"
			left="6"
			orientation="horizontal"
			top_pad="5"
			width="297">
	
				<layout_panel
				follows="bottom|left|right"
				height="23"
				layout="bottomleft"
				left="0"
				name="btn_refresh_lp"
			    auto_resize="false"
				width="24">
					<button
				     follows="bottom|left|right"
				     height="23"
				     image_overlay="Refresh_Off"
				     layout="topleft"
				     left="1"
				     top="0"
				     name="btn_refresh"
				     width="23" />
				</layout_panel>
				
				<layout_panel
				follows="bottom|left|right"
				height="23"
				layout="bottomleft"
				left_pad="3"
				name="btn_chat_lp"
			    auto_resize="true"
				width="91">
					<button
				     follows="bottom|left|right"
				     label="Chat"
				     name="btn_chat"
				     left="1"     
				     height="23"
				     top="0"
				     width="90" />		
				</layout_panel>
				
				<layout_panel
				follows="bottom|left|right"
				height="23"
				layout="bottomleft"
				left_pad="3"
				name="call_btn_lp"
			    auto_resize="true"
				width="91">
					<button
			         follows="bottom|left|right"
			         left="1"
			         height="23"
				     name="btn_call"
				     label="Group Call"
			         layout="topleft"
			         tool_tip="Call this group"
			         top="0"
			         width="90" />		
				</layout_panel>
				
				<layout_panel
				follows="bottom|left|right"
				height="23"
				layout="bottomleft"
				left_pad="3"
				name="btn_apply_lp"
			    auto_resize="true"
				width="91">
					<button
				     follows="bottom|left|right"
				     height="23"
				     label="Save"
				     label_selected="Save"
				     name="btn_apply"
				     left="1"
				     top="0"
				     width="90" />
				</layout_panel>
		   </layout_stack>

	</layout_panel>
	</layout_stack> 

</panel><|MERGE_RESOLUTION|>--- conflicted
+++ resolved
@@ -22,11 +22,10 @@
      name="group_join_btn">
         Join (L$[AMOUNT])
     </panel.string>
-<<<<<<< HEAD
-    <panel.string
-     name="group_join_free">
-        Free
-    </panel.string>
+    <panel.string name="group_join_free">Kostenlos</panel.string>
+    <panel.string name="group_member">Member</panel.string>
+    <panel.string name="join_txt">Join</panel.string>
+    <panel.string name="leave_txt">Leave</panel.string>
 
 	<layout_stack
 		name="group_info_sidetray_main"
@@ -48,12 +47,6 @@
 		visible="true"
 		follows="top|left|right">
 
-=======
-    <panel.string name="group_join_free">No charge to join</panel.string>
-    <panel.string name="group_member">You are a member</panel.string>
-    <panel.string name="join_txt">Join group</panel.string>
-    <panel.string name="leave_txt">Leave</panel.string>
->>>>>>> 702e4c7d
     <panel
       name="group_info_top"
       follows="top|left"
