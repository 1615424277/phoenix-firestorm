--- conflicted
+++ resolved
@@ -7,7 +7,6 @@
  name="floater_test_textbox"
  help_topic="floater_test_textbox"
  translate="false"
-<<<<<<< HEAD
  width="875"
  title="Textbox Tests">
 
@@ -223,159 +222,6 @@
         tool_tip="text editor"
         top_pad="10"
         width="200">
-=======
- width="800">
- <text
-    clip_partial="true"
-    top_pad="10"
-    left="10"
-    width="267"
-    height="28"
-    layout="topleft"
-    follows="right|left"
-    text_color="white"
-    use_ellipses="true"
-    word_wrap="true"
-    mouse_opaque="false"
-    name="title" >
-    This text has word_wrap set true, use_ellipses set true, and clip_partial set true, so it should wrap around, spilling over to the last line, then clip the last partial line and show ellipses to indicate there is more text
-  </text>
-
-  <text
-   font="SansSerif"
-   font.style="BOLD"
-   height="10"
-   layout="topleft"
-   left_delta="0"
-   top_pad="10"
-   width="300">
-    SansSerif BOLD
-  </text>
-  <text
-   font="SansSerif"
-   font.style="BOLD|UNDERLINE"
-   height="10"
-   layout="topleft"
-   left_delta="0"
-   top_pad="10"
-   width="300">
-    SansSerif BOLD UNDERLINE
-  </text>
-  <text
- bottom="390"
- left="10"
- name="right_aligned_text"
- width="300"
- halign="right"
- top_pad="10">
-    Right aligned text
-  </text>
-  <text
- bottom="390"
- left="10"
- name="centered_text"
- width="300"
- halign="center"
- top_pad="10">
-    Centered text
-  </text>
-  <text
- left="10"
- name="left_aligned_text"
- width="300"
- halign="left"
- top_pad="10">
-    Left aligned text
-  </text>
-  <text
- left="10"
- name="v_pad_text"
- height="40"
- width="300"
- halign="left"
- top_pad="10"
- v_pad="10">
-    v_pad = 10, height = 40
-  </text>
-  <text
- left="10"
- name="v_pad_text1"
- height="40"
- width="300"
- halign="left"
- top_pad="10"
- h_pad="30">
-    h_pad = 30, height = 40
-  </text>
-  <text
- top_pad="10"
- left="10"
- right="-10"
- height="20"
- follows="top|left"
- font.name="SansSerifSmall"
- name="test_text10"
- tool_tip="text">
-    SansSerifSmall
-    The 华文细黑 brown fox ヒラキjumped over the lazy dog.
-  </text>
-  <text
-   top_pad="10"
-   left="10"
-   right="-10"
-   height="25"
-   follows="top|left"
-   font.name="SansSerifMedium"
-   name="test_text11"
-   tool_tip="text">
-    SansSerif
-    The 华文细黑 brown fox ヒラキjumped over the lazy dog.
-  </text>
-  <text
-   top_pad="10"
-   left="10"
-   right="-10"
-   follows="top|left"
-   height="26"
-   font.name="SansSerifLarge"
-   name="test_text12"
-   tool_tip="text">
-    SansSerifLarge
-    The 华文细黑 brown fox ヒラキjumped over the lazy dog.
-  </text>
-  <text
-   top_pad="10"
-   left="10"
-   height="35"
-   right="-10"
-   follows="top|left"
-   font.name="SansSerifHuge"
-   name="test_text13"
-   tool_tip="text">
-    SansSerifHuge
-    The 华文细黑 brown fox ヒラキjumped over the lazy dog.
-  </text>
-  
-<!-- next column -->
-  <text_editor
- height="50"
- follows="top|left|bottom"
- left="400"
- name="test_text_editor"
- tool_tip="text editor"
- top="25"
- width="200">
-    Text Editor
-  </text_editor>
-  <text_editor
- height="50"
- follows="top|left|bottom"
- left_delta="0"
- name="long_text_editor"
- tool_tip="text editor"
- top_pad="10"
- width="200">
->>>>>>> 06c2c87b
 Text Editor
 with multiple
 lines of text
@@ -413,7 +259,6 @@
     </text_editor>
 
     <text_editor
-<<<<<<< HEAD
         border_visible="true"
         height="50"
         follows="top|left|bottom"
@@ -423,17 +268,6 @@
         tool_tip="text editor"
         top_pad="10"
         width="200">
-=======
-      border_visible="true"
-      height="50"
-      follows="top|left|bottom"
-      font="Monospace"
- left_delta="0"
- name="monospace_text_editor1"
- tool_tip="text editor"
- top_pad="10"
- width="200">
->>>>>>> 06c2c87b
 Text Editor
 with multiple
 lines of text
