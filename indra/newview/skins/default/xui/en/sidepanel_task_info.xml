--- conflicted
+++ resolved
@@ -1,11 +1,11 @@
 <?xml version="1.0" encoding="utf-8" standalone="yes" ?>
 <panel
-	 height="570"
+	 height="590"
 	 layout="topleft"
 	 name="object properties"
 	 help_topic="object_properties"
 	 title="Object Profile"
-    follows="all"
+	 follows="all"
 	 width="333">
 	 <panel.string
 	  name="text deed continued">
@@ -32,14 +32,14 @@
                 You can't modify these objects
             </panel.string>
             <panel.string
-      name="text modify info 5">
-    You can't modify this object across a region boundary
-  </panel.string>
-  <panel.string
-      name="text modify info 6">
-    You can't modify these objects across a region boundary
-  </panel.string>
-  <panel.string
+             name="text modify info 5">
+                You can't modify this object across a region boundary
+            </panel.string>
+            <panel.string
+             name="text modify info 6">
+                You can't modify these objects across a region boundary
+            </panel.string>
+            <panel.string
              name="text modify warning">
                 This object has linked parts
             </panel.string>
@@ -49,7 +49,7 @@
             </panel.string>
             <panel.string
              name="Cost Total">
-                Sum Price: L$
+                Total Price: L$
             </panel.string>
             <panel.string
              name="Cost Per Unit">
@@ -68,7 +68,7 @@
      font="SansSerifHuge"
      height="26"
      layout="topleft"
-     left="48"
+     left_pad="10"
      name="title"
      text_color="LtGray"
      top="0"
@@ -85,18 +85,18 @@
      value="(Inworld)"
      right="-10" />
     <scroll_container
-     color="SL-Background"
+     color="SL-Background_Light"
      follows="all"
      layout="topleft"
      left="9"
      name="item_profile_scroll"
      opaque="true"
-     height="490"
+     height="493"
      width="313"
      top="45">
 	<panel
          follows="left|top|right"
-         height="490"
+         height="450"
          label=""
          layout="topleft"
          left="10"
@@ -105,7 +105,7 @@
          top="45"
          right="-10"
    background_visible="true"
-   bg_alpha_color="SL-Background">
+   bg_alpha_color="SL-Background_Light">
 	    	    <text
 		     type="string"
 		     length="1"
@@ -179,10 +179,6 @@
 		     translate="false"
          use_ellipses="true" 
 		     width="225">
-<<<<<<< HEAD
-	        (loading ...)
-=======
->>>>>>> c364d878
 	     </text>
 	    <text
 			 type="string"
@@ -208,7 +204,6 @@
 			    translate="false"
           use_ellipses="true" 
 			    width="225">
-			    (loading ...)
 	     </text>
 	    	    <text
 			 type="string"
@@ -316,11 +311,11 @@
          left="0"
          top_pad="15"
          height="135"
-         width="303">
+         width="313">
 	  <text
              type="string"
              length="1"
-          left="5"
+             left="10"
              top_pad="15"
              text_color="EmphasisColor"
 	     height="15"
@@ -457,7 +452,7 @@
         left="120"
         name="Edit Cost"
         label="Price: L$"
-        label_width="73"				
+        label_width="65"
         width="150"
         min_val="0"
         height="20"
@@ -472,29 +467,29 @@
 	   left="120"
        name="search_check"
        tool_tip="Let people see this object in search results" />
-            <text
-             type="string"
+      <text
+        type="string"
         follows="left|top"
         name="pathfinding_attributes_label"
         top_pad="6"
         width="150"
         left="5">
       Pathfinding attributes:
-    </text>
-    <text
+      </text>
+      <text
         type="string"
         follows="left|top"
-             text_color="EmphasisColor"
+        text_color="EmphasisColor"
         name="pathfinding_attributes_value"
         width="130"
         word_wrap="false"
         left_pad="0">
-    </text>
-    <text
-        type="string"
-        text_color="EmphasisColor"
-             length="1"
-        top_pad="10"
+      </text>
+            <text
+             type="string"
+             text_color="EmphasisColor"
+             length="1"
+             top_pad="15"
              follows="left|top"
              layout="topleft"
              left="10"
@@ -566,13 +561,14 @@
 		</panel>
 	</scroll_container>
       <layout_stack
+		  top_pad="-1"
 		  follows="bottom|left|right"
 		  height="28"
 		  layout="topleft"
 		  left="5"
 		  name="buttons_ls"
 		  orientation="horizontal"
-		  width="311">
+		  width="313">
       <layout_panel
 	  follows="bottom|left"
        auto_resize="false"
