<?xml version="1.0" encoding="utf-8" standalone="yes" ?>
<floater
 legacy_header_height="18"
 background_visible="true"
 show_title="true"
 follows="all"
 height="350"
 layout="topleft"
 left="0"
 name="panel_im"
 top="0"
 can_dock="false"
 can_minimize="true"
 can_close="true"
 visible="false"
 width="394"
 can_resize="true"
 min_width="250"
 min_height="150">
 
   <layout_stack
    border_size="0"
	animate="false" 
	follows="top|left"
	clip="false"
	height="27"
	width="200"
	left_pad="0"
	layout="topleft"
	orientation="horizontal"
	name="ls_control_panel"
	top="13"
	left="3">
       <layout_panel
          auto_resize="false"
          user_resize="false"
          name="slide_panel"
          top="0"
          layout="topleft"
          height="24"
          width="40"
          follows="left|top">
       	<button
          height="20"
          follows="left|top"
          top="0"
          left="5"
          image_overlay="TabIcon_Open_Off"
          layout="topleft"
          width="24"
          name="slide_left_btn" />
       	<button
          height="20"
          follows="left|top"
          top="0"
          left="5"
          image_overlay="TabIcon_Close_Off"
          width="24"
          name="slide_right_btn" />
       </layout_panel>
       
       <layout_panel
          name="gprofile_panel"
          auto_resize="false"
          user_resize="false"
          top="0"
          layout="topleft"
          height="24"
          width="27"
          follows="left|top">
       	<button
          name="group_info_btn"
          follows="left|top"
          top="0"
          height="20"
          width="24"
          left_delta="5"
          image_overlay="profile_icon_24x24"
          image_pressed="PushButton_Press"
          image_pressed_selected="PushButton_Selected_Press"
          image_selected="PushButton_Selected_Press"
          tool_tip="Show this group's profile"/>
       </layout_panel>
       
       <layout_panel
          name="profile_panel"
          auto_resize="false"
          user_resize="false"
          top="0"
          layout="topleft"
          height="24"
          width="27"
          follows="left|top">	  
       		<button
             name="view_profile_btn"
             follows="left|top"
             top="0"
             height="20"
             width="24"
             left_delta="5"
             image_overlay="profile_icon_24x24"
             image_pressed="PushButton_Press"
             image_pressed_selected="PushButton_Selected_Press"
             image_selected="PushButton_Selected_Press"
             tool_tip="Show this resident's profile" />
       </layout_panel>
       

<!-- Ansariel: Translation of IMs is currently not available
       <layout_panel
          name="trans_panel"
          auto_resize="false"
          user_resize="false"
          top="0"
          layout="topleft"
          height="20"
          width="20"
          follows="left|top">             
        	<button
	          follows="left|top"
	          top="0"
	          width="24"
	          height="24"
	          image_overlay="TabIcon_Translate_Off"
	          control_name="TranslateChat"
	          is_toggle="true"
	          image_pressed="PushButton_Press"
	          image_pressed_selected="PushButton_Selected_Press"
	          image_selected="PushButton_Selected_Press"
	          tool_tip="Use selected translation service"
              name="translate_btn"/>       
       </layout_panel>      
-->

        <layout_panel
          name="friend_panel"
          auto_resize="false"
          user_resize="false"
          top="0"
          layout="topleft"
          height="24"
          width="27"
          follows="left|top">
        	<button
            follows="left|top"
            height="20"
            top="0"
            left_delta="5"
            image_overlay="friends_icon_24x24"
            image_pressed="PushButton_Press"
            image_pressed_selected="PushButton_Selected_Press"
            image_selected="PushButton_Selected_Press"
            tool_tip="Add this resident as a friend"
            name="add_friend_btn"
            width="24" />
       </layout_panel>
       
       <layout_panel
          name="tp_panel"
          auto_resize="false"
          user_resize="false"
          top="0"
          layout="topleft"
          height="24"
          width="27"
          follows="left|top">
        <button
          follows="left|top"
          top="0"
          height="20"
          left_delta="5"
          image_overlay="teleport_icon_24x24"
          image_pressed="PushButton_Press"
          image_pressed_selected="PushButton_Selected_Press"
          image_selected="PushButton_Selected_Press"
          tool_tip="Summon / Teleport this resident"
          name="teleport_btn"
          width="24" />
       </layout_panel>
       
       <layout_panel
          name="share_panel"
          auto_resize="false"
          user_resize="false"
          top="0"
          layout="topleft"
          height="24"
          width="27"
          follows="left|top">
        <button
          follows="left|top"
          top="0"
          height="20"
          left_delta="5"
          image_overlay="gift_icon_24x24"
          image_pressed="PushButton_Press"
          image_pressed_selected="PushButton_Selected_Press"
          image_selected="PushButton_Selected_Press"
          tool_tip="Send an item to this resident"
          name="share_btn"
          width="24" />
       </layout_panel>
       
       <layout_panel
          name="pay_panel"
          auto_resize="false"
          user_resize="false"
          top="0"
          layout="topleft"
          height="24"
          width="27"
          follows="left|top">
        	<button
            follows="left|top"
            top="0"
            height="20"
            left_delta="5"
            image_overlay="sale_icon_24x24"
            image_pressed="PushButton_Press"
            image_pressed_selected="PushButton_Selected_Press"
            image_selected="PushButton_Selected_Press"
            tool_tip="Send money to this resident"
            name="pay_btn"
            width="24" />
       </layout_panel>

       <layout_panel
          name="call_btn_panel"
          auto_resize="false"
          user_resize="false"
          top="0"
          layout="topleft"
          height="24"
          width="27"
          follows="left|top">              
         	<button
            follows="left|top"
            height="20"
            left_delta="5"
            image_overlay="call_icon_24x24"
            image_pressed="PushButton_Press"
            image_pressed_selected="PushButton_Selected_Press"
            image_selected="PushButton_Selected_Press"
            tool_tip="Add a voice to this chat"
            name="call_btn"
            top="0"
            width="24" />
       </layout_panel> 
       
       <layout_panel
          name="end_call_btn_panel"
          auto_resize="false"
          user_resize="false"
          top="0"
          layout="topleft"
          height="24"
          width="27"
          follows="left|top">       
         	<button
            follows="left|top"
            height="20"
            left_delta="5"
            image_overlay="call_end_icon_24x24"
            image_pressed="PushButton_Press"
            image_pressed_selected="PushButton_Selected_Press"
            image_selected="PushButton_Selected_Press"
            tool_tip="End Voice Call"
            name="end_call_btn"
            top="0"
            width="24" />
       </layout_panel>
       
       <layout_panel
          name="voice_ctrls_btn_panel"
          auto_resize="false"
          user_resize="false"
          top="0"
          layout="topleft"
          height="24"
          width="27"
          follows="left|top">             
         <button
          follows="left|top"
          height="20"
          left_delta="10"
          image_pressed="PushButton_Press"
          image_pressed_selected="PushButton_Selected_Press"
          image_selected="PushButton_Selected_Press"
          tool_tip="Voice Properties"
          image_overlay="VoicePTT_Off"
          name="voice_ctrls_btn"
          top="0"
          width="24" />
        </layout_panel>
      
       <layout_panel
          name="im_history_btn_panel"
          auto_resize="false"
          user_resize="false"
          top="0"
          layout="topleft"
          height="24"
          width="27"
          follows="left|top">             
         <button
          follows="left|top"
          height="20"
          left_delta="5"
          image_pressed="PushButton_Press"
          image_pressed_selected="PushButton_Selected_Press"
          image_selected="PushButton_Selected_Press"
          tool_tip="Open this Instant Message's past history."
          image_overlay="List_View_On"
          name="im_history_btn"
          top="0"
          width="25" />
        </layout_panel>
      
</layout_stack>

    <!-- Checkbox for FS prefix on support groups -->
    <check_box
     visible="true"
     control_name="FSSupportGroupChatPrefix2"
     follows="left|top"
     height="18"
     label="Specify viewer type"
     layout="topleft"
     left_pad="-50"
     name="FSSupportGroupChatPrefix_toggle"
     tab_group="5"
     tool_tip="Add (FS) in front of your messages to help support staff understand whether your question pertains to Phoenix or Firestorm. Your help avoiding confusion is greatly appreciated!"
     width="150" />
    <!-- END: FS Prefix -->
  <!--button for sending sys info-->
<button
	follows="right|top"
	height="20"
	image_pressed="Info_Press"
	image_pressed_selected="PushButton_Selected_Press"
	image_selected="PushButton_Selected_Press"
	tool_tip="Send System Info"
	image_overlay="Info_Off"
	name="send_sysinfo_btn"
	left_delta="0"
	right="-35"
	tab_group="5"
	width="24" />
<!--End sys info button-->
  <layout_stack
   animate="false" 
   follows="all"
   height="308"
   width="394"
   layout="topleft"
   orientation="horizontal"
   name="im_panels"
   top="40"
   left="0">
    <layout_panel
      name="im_control_panel_holder"
      min_width="115"
      width="150" 
      height="320" 
      auto_resize="false"
      user_resize="true">
      <panel
        name="panel_im_control_panel"
        layout="topleft"
        height="320"
        width="150" 
        follows="all"/>
      </layout_panel>
    <layout_panel
       name="panel_im_control_lp"
       left="0"
       top="0"
       height="200"
<<<<<<< HEAD
	   width="244"
=======
	     width="244"
>>>>>>> a4df79bc
       user_resize="true">

        <chat_history
         font="SansSerifSmall"
         follows="left|right|top|bottom"
         height="170"
         name="chat_history"
         parse_highlights="true"
         parse_urls="true"
<<<<<<< HEAD
         left="3"
=======
        left="1"
>>>>>>> a4df79bc
         width="238">
        </chat_history>
        <line_editor
         bottom="0"
         left="3"
         follows="left|right|bottom"
         font="SansSerifSmall"
         height="20"
         label="To"
         layout="bottomleft"
         select_on_focus="true"
         name="chat_editor"
<<<<<<< HEAD
         tab_group="1"
         width="238">
=======
         spellcheck="true"
         tab_group="3"
         width="236">
>>>>>>> a4df79bc
        </line_editor>
    </layout_panel>
  </layout_stack>
</floater><|MERGE_RESOLUTION|>--- conflicted
+++ resolved
@@ -376,11 +376,7 @@
        left="0"
        top="0"
        height="200"
-<<<<<<< HEAD
-	   width="244"
-=======
 	     width="244"
->>>>>>> a4df79bc
        user_resize="true">
 
         <chat_history
@@ -390,11 +386,7 @@
          name="chat_history"
          parse_highlights="true"
          parse_urls="true"
-<<<<<<< HEAD
          left="3"
-=======
-        left="1"
->>>>>>> a4df79bc
          width="238">
         </chat_history>
         <line_editor
@@ -407,14 +399,9 @@
          layout="bottomleft"
          select_on_focus="true"
          name="chat_editor"
-<<<<<<< HEAD
+         spellcheck="true"
          tab_group="1"
          width="238">
-=======
-         spellcheck="true"
-         tab_group="3"
-         width="236">
->>>>>>> a4df79bc
         </line_editor>
     </layout_panel>
   </layout_stack>
