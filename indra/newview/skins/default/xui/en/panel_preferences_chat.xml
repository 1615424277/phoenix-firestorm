<?xml version="1.0" encoding="utf-8" standalone="yes" ?>
<panel
 border="true"
 follows="all"
 height="440"
 layout="topleft"
 left="1"
 top="1"
 width="540"
 label="Text Chat"
 name="chat">

<<<<<<< HEAD
<tab_container
 label="Firestorm Prefs"
 layout="topleft"
 follows="all"
 top="5"
 bottom="-1"
 left="1"
 right="-1"
 name="tabs"
 tab_min_width="50"
 tab_position="top" >
=======
  <panel
      border="false"
      height="60"
      layout="topleft"
      name="general_chat_settings" 
      top="10"
      left="13"
      width="517">

    <check_box
        control_name="PlayTypingAnim"
        height="16"
        initial_value="true"
        label="Play typing animation when chatting"
        layout="topleft"
        top="0"
        name="play_typing_animation"
        width="330">
    </check_box>

    <check_box
        enabled="false"
        height="16"
        label="Only friends and groups can call or IM me"
        layout="topleft"
        name="voice_call_friends_only_check"
        top_pad="6"
        width="350">     
    </check_box>

    <text
       font="SansSerifSmall"
       height="16"
       layout="topleft"
       length="1"       
       name="email_settings"
       skip_link_underline="true"
       top_pad="6"
       left_delta="2"
       type="string"
       width="350">
      [https://accounts.secondlife.com/change_email Email me IMs when I'm offline]
    </text>

    <text
        layout="topleft"
        left="345"
        height="12"
        name="font_size"
        width="120"
        top="0">
      Font size:
    </text>

    <combo_box
        control_name="ChatFontSize"
        height="23"
        layout="topleft"
        left="341"
        name="chat_font_size"
        top_pad="5"
        width="100">
      <item
          label="Small"
          name="Small"
          value="0"/>
      <item
          label="Medium"
          name="Medium"
          value="1"/>
      <item
          label="Large"
          name="Large"
          value="2"/>  
    </combo_box>

    <check_box
        control_name="UseChatBubbles"
        height="16"
        label="Bubble Chat"
        layout="topleft"
        top_pad="4"
        left_delta="0"
        name="bubble_text_chat"
        width="330">
    </check_box>
      
  </panel>
>>>>>>> 630c4427

        <!-- Chat: Visuals -->
        <panel
         top_pad="1"
         bottom="-1"
         left="1"
         right="-1"
         follows="all"
         label="Visuals"
         name="ChatVisuals" >

            <text
             follows="left|top"
             layout="topleft"
             left="20"
             height="12"
             name="console_font_size"
             width="150"
             top="10">
                Onscreen console font size:
            </text>
            <radio_group
             height="20"
             layout="topleft"
             left_delta="170"
             control_name="ChatConsoleFontSize"
             name="chat_console_font_size"
             top="10"
             width="280">
                <radio_item
                 height="16"
                 label="Small"
                 layout="topleft"
                 left="0"
                 name="consradio"
                 value="0"
                 top_delta="20"
                 width="60" />
                <radio_item
                 height="16"
                 label="Medium"
                 layout="topleft"
                 left_delta="60"
                 name="consradio2"
                 value="1"
                 top_delta="0"
                 width="75" />
                <radio_item
                 height="16"
                 label="Large"
                 layout="topleft"
                 left_delta="75"
                 name="consradio3"
                 value="2"
                 top_delta="0"
                 width="60" />
                <radio_item
                 height="16"
                 label="Huge"
                 layout="topleft"
                 left_delta="75"
                 name="consradio4"
                 value="3"
                 top_delta="0"
                 width="60" />
            </radio_group>

			<check_box
			 control_name="PlayChatAnim"
			 follows="left|top"
			 height="16"
			 label="Play avatar animations (such as shouting)"
			 layout="topleft"
			 left="20"
			 top_pad="5"
			 name="play_avatar_animations"
			 width="400" />
            <check_box
             control_name="FSIMSystemMessageBrackets"
             enabled_control="PlainTextChatHistory"
             name="FSIMSystemMessageBrackets"
             label="Wrap system chat messages in brackets (V1 style chat headers only)"
             layout="topleft"
             top_pad="1"
             height="16"
             width="400" />
            <check_box
             control_name="FSChatHistoryShowYou"
             name="FSChatHistoryShowYou"
             label="Show &quot;You&quot; in chat transcript instead of your name"
             layout="topleft"
             top_pad="1"
             height="16"
             width="400" />
			<check_box
			 control_name="EmotesUseItalic"
			 name="EmotesUseItalic"
			 label="Emotes use italic font"
			 layout="topleft"
			 top_pad="1"
			 height="16"
			 width="400" />
			<check_box
			 control_name="FSEmphasizeShoutWhisper"
			 name="FSEmphasizeShoutWhisper"
			 label="Bold shouting, Italicize whispering"
			 layout="topleft"
			 top_pad="1"
			 height="16"
			 width="400" />
			<check_box
			 layout="topleft"
			 top_pad="1"
			 height="16"
			 width="400"
			 name="FSMarkObjects"
			 control_name="FSMarkObjects"
			 label="Mark objects with (no name) when they speak to avoid spoofing"/>
            <check_box
             control_name="FSllOwnerSayToScriptDebugWindow"
             enabled="false"
             height="16"
             label="Route llOwnerSay to script debug window"
             layout="topleft"
             name="FSllOwnerSayToScriptDebugWindow_checkbox"
             top_pad="1"
             width="400" />
            <check_box
             control_name="UseChatBubbles"
             follows="left|top"
             height="16"
             label="Show chat in bubbles above avatars"
             layout="topleft"
             top_pad="1"
             name="bubble_text_chat"
             width="150" />
            <check_box
             control_name="FSBubblesHideConsoleAndToasts"
             enabled_control="UseChatBubbles"
             follows="left|top"
             height="16"
             label="Don't show chat in Nearby Chat console and toasts"
             layout="topleft"
             left="30"
             top_pad="1"
             name="FSBubblesHideConsoleAndToasts"
             width="150" />
            <check_box
             control_name="UseTypingBubbles"
             follows="left|top"
             height="16"
             label="Show typing indicator in bubbles above avatars"
             layout="topleft"
             left="20"
             top_pad="1"
             name="bubble_text_typing"
             width="150" />
            <check_box
             control_name="FSShowTypingStateInNameTag"
             follows="left|top"
             height="16"
             label="Show typing indicator in nametag above avatars"
             layout="topleft"
             top_pad="1"
             name="FSShowTypingStateInNameTag"
             width="150" />

            <check_box
             control_name="FSSecondsinChatTimestamps"
             name="FSSecondsinChatTimestamps"
             label="Show seconds in timestamps [HH:MM:SS]"
             follows="left|top"
             layout="topleft"
             top_pad="15"
             height="16"
             width="400" />
            <text
             name="show_timestamps_label"
             follows="left|top"
             layout="topleft"
             top_pad="2"
             left="25"
             height="12"
             width="120">
             Show timestamps in:
            </text>
            <check_box
             control_name="FSShowTimestampsNearbyChat"
             height="16"
             label="Nearby Chat"
             layout="topleft"
             left_pad="4"
             top_delta="0"
             name="show_timestamps_nearby_chat"
             width="100" />
            <check_box
             control_name="FSShowTimestampsIM"
             height="16"
             label="IMs"
             layout="topleft"
             name="show_timestamps_im"
             left_pad="4"
             width="50" />
            <check_box
             control_name="FSShowTimestampsTranscripts"
             height="16"
             label="Transcript"
             layout="topleft"
             name="show_timestamps_transcripts"
             left_pad="4"
             width="100" />

            <check_box
             layout="topleft"
             follows="left|top"
             top_pad="15"
             left="20"
             width="200"
             height="18"
             name="FSConsoleClassicDrawMode"
             control_name="FSConsoleClassicDrawMode"
             label="Use classic draw mode for console"
             tool_tip="Classic draw mode renders the console background as single block over all lines with width of the longest line."/>
            <check_box
             layout="topleft"
             follows="left|top"
             top_pad="-2"
             left="20"
             width="200"
             height="18"
             name="ChatFullWidth"
             control_name="ChatFullWidth"
             label="Use full width of screen for console"/>
            <spinner
             top_pad="2"
             control_name="ChatPersistTime"
             decimal_digits="0"
             follows="left|top"
             height="20"
             increment="1"
             initial_value="20"
             label="Fade chat after:"
             label_width="90"
             left="25"
             max_val="60"
             min_val="2"
             name="fade_chat_time"
             width="130" />
            <text
             follows="left|top"
             height="20"
             left_pad="3"
             name="text_box4"
             width="70">
                (seconds)
            </text>
            <spinner
             decimal_digits="0"
             control_name="ConsoleMaxLines"
             follows="left|top"
             height="20"
             increment="1"
             initial_value="10"
             left_pad="0"
             max_val="50"
             min_val="0"
             name="max_chat_count"
             width="60" />
            <text
             follows="left|top"
             height="20"
             left_pad="3"
             name="text_box5"
             width="60">
                (# lines)
            </text>

        </panel>

        <!-- Chat: Chat Windows -->
        <panel
         top_pad="1"
         bottom="-1"
         left="1"
         right="-1"
         follows="all"
         label="Chat Windows"
         name="ChatWindows">

            <text
             top="10"
             follows="left|top"
             layout="topleft"
             left="20"
             height="12"
             name="font_size"
             width="130">
                Chat window font size:
            </text>
            <radio_group
             height="20"
             layout="topleft"
             left_delta="170"
             control_name="ChatFontSize"
             name="chat_font_size"
             top="10"
             width="280">
                <radio_item
                 height="16"
                 label="Small"
                 layout="topleft"
                 left="0"
                 name="radio"
                 value="0"
                 top_delta="20"
                 width="60" />
                <radio_item
                 height="16"
                 label="Medium"
                 layout="topleft"
                 left_delta="60"
                 name="radio2"
                 value="1"
                 top_delta="0"
                 width="75" />
                <radio_item
                 height="16"
                 label="Large"
                 layout="topleft"
                 left_delta="75"
                 name="radio3"
                 value="2"
                 top_delta="0"
                 width="60" />
                <radio_item
                 height="16"
                 label="Huge"
                 layout="topleft"
                 left_delta="75"
                 name="radio4"
                 value="3"
                 top_delta="0"
                 width="60" />
            </radio_group>

            <check_box
             control_name="IMShowNamesForP2PConv"
             name="IMShowNamesForP2PConv"
             label="Show names in direct IMs"
             layout="topleft"
             left="20"
             top_pad="5"
             height="16"
             width="400" />
            <check_box
             control_name="PlainTextChatHistory"
             enabled="true"
             height="16"
             label="Use V1 style chat headers"
             layout="topleft"
             name="plain_text_chat_history"
             top_pad="1"
             width="400" />
            <check_box
             disabled_control="PlainTextChatHistory"
             control_name="ShowChatMiniIcons"
             height="16"
             initial_value="false"
             label="When using [SHORT_VIEWER_GENERATION] style chat headers, show mini icons"
             layout="topleft"
             name="ShowChatMiniIcons"
             top_pad="1"
             width="400" />
            <check_box
             enabled="false"
             control_name="LogShowHistory"
             height="16"
             initial_value="true"
             label="Show the end of last conversation"
             layout="topleft"
             name="LogShowHistory"
             top_pad="1"
             width="400" />
            <check_box
             layout="topleft"
             top_pad="1"
             height="16"
             width="400"
             name="FSTypingChevronPrefix"
             control_name="FSTypingChevronPrefix"
             label="Add additional chevron (&gt;) as typing indicator to IM sessions"/>
            <text
             name="show_unread_messages_label"
             follows="left|top"
             layout="topleft"
             left="20"
             height="12"
             width="200"
             top_pad="5">
                 Show new message notification for:
            </text>
            <check_box
             layout="topleft"
             left_pad="5"
             top_delta="0"
             height="16"
             width="100"
             name="FSNotifyUnreadChatMessages"
             control_name="FSNotifyUnreadChatMessages"
             label="Nearby chat"
             tool_tip="Shows a notification with the number of new unread messages in the nearby chat window if new messages arrive while the view is scrolled back to read the chat history."/>
            <check_box
             layout="topleft"
             left_pad="10"
             top_delta="0"
             height="16"
             width="200"
             name="FSNotifyUnreadIMMessages"
             control_name="FSNotifyUnreadIMMessages"
             label="Instant and group messages"
             tool_tip="Shows a notification with the number of new unread messages in the instant/group message window if new messages arrive while the view is scrolled back to read the chat history."/>

            <text
             name="show_ims_in_label"
             follows="left|top"
             layout="topleft"
             left="20"
             height="16"
             width="110"
             top_pad="15">
                 Show IMs in:
            </text>
            <radio_group
             height="16"
             layout="topleft"
             left_pad="10"
             top_delta="-1"
             control_name="FSChatWindow"
             name="chat_window"
             tool_tip="Show your Instant Messages in separate floaters, or in one floater with many tabs (Requires restart)"
             width="190">
                <radio_item
                 top="0"
                 left="0"
                 height="16"
                 label="Separate windows"
                 layout="topleft"
                 name="radio"
                 value="0"
                 width="50" />
                <radio_item
                 top="0"
                 left="130"
                 height="16"
                 label="Tabs"
                 layout="topleft"
                 name="radio2"
                 value="1"
                 width="150" />
            </radio_group>
            <text
             name="req_restart_ims"
             follows="left|top"
             layout="topleft"
             left_pad="10"
             top_delta="0"
             text_color="White_50"
             height="16"
             width="100">
                 (requires restart)
            </text>

            <text
             follows="left|top"
             layout="topleft"
             left="20"
             height="16"
             name="tab_direction_label"
             width="150"
             top_pad="3">
              Chat Tab Mode Orientation:
            </text>
            <radio_group
             left_pad="10"
             top_delta="-3"
             height="16"
             layout="topleft"
             control_name="ChatTabDirection"
             name="chat_tab_direction"
             tool_tip="Change flow of the chat/IM tabs between horizontal and vertical when consolidated tab mode is active. (Requires restart)"
             width="150">
                <radio_item
                 top="2"
                 left="0"
                 height="16"
                 label="Horizontal"
                 layout="topleft"
                 name="radio_horizontal"
                 value="0"
                 width="90" />
                <radio_item
                 top="2"
                 left_pad="1"
                 height="16"
                 label="Vertical"
                 layout="topleft"
                 name="radio_vertical"
                 value="1"
                 width="90" />
            </radio_group>
            <text
             name="req_restart_chattabs"
             follows="left|top"
             layout="topleft"
             left_pad="10"
             top_delta="2"
             text_color="White_50"
             height="16"
             width="100">
                 (requires restart)
            </text>

			<text
			 name="FSIMTabNameFormat_label"
			 follows="left|top"
			 layout="topleft"
			 left="20"
			 height="16"
			 width="150"
			 top_pad="3">
				Name format for IM tabs:
			</text>
			<combo_box
			 control_name="FSIMTabNameFormat"
			 enabled_control="UseDisplayNames"
			 layout="topleft"
			 follows="left|top"
			 height="16"
			 left_pad="10"
			 top_delta="0"
			 name="FSIMTabNameFormat"
			 width="200">
				<combo_box.item
				 label="Display Name"
				 name="display_name"
				 value="0" />
				<combo_box.item
				 label="Username"
				 name="user_name"
				 value="1" />
				<combo_box.item
				 label="Display Name (Username)"
				 name="display_user_name"
				 value="2" />
				<combo_box.item
				 label="Username (Display Name)"
				 name="user_display_name"
				 value="3" />
			</combo_box>

          <!--<FS:HG> FS-1734 seperate name and text styles for moderator--> 
            <check_box
             layout="topleft"
             follows="left|top"
             top_pad="10"
             left="20"
             width="50"
             height="20"
             control_name="FSHighlightGroupMods"
             name="FSHighlightGroupMods"
             label="Enable group moderator message highlighting"/>
            <text
             name="Moderator Name Style"
             layout="topleft"
             follows="left|top"             
             top_pad="3"
             left="30"
             height="16"
             width="50">
              Names:
            </text>
            <combo_box
             enabled_control="FSHighlightGroupMods"
             control_name="FSModNameStyle"
             layout="topleft"
             follows="left|top"
             height="16"
             left_pad="1"
             top_delta="0"
             name="mod_name_style"
             width="150">
            <combo_box.item
             label="Normal"
             name="normal"
             value="0" />
            <combo_box.item
             label="Bold"
             name="BOLD"
             value="1" />
            <combo_box.item
             label="Italic"
             name="ITALIC"
             value="2" />
            <combo_box.item
             label="Bold &amp; Italic"
             name="BOLDITALIC"
             value="3" />
            <combo_box.item
             label="Underline"
             name="UNDERLINE"
             value="4" />
            <combo_box.item
             label="Bold &amp; Underline"
             name="BOLDUNDERLINE"
             value="5" />
            <combo_box.item
             label="Italic &amp; Underline"
             name="ITALICUNDERLINE"
             value="6" />
            <combo_box.item
             label="Bold, Italic &amp; Underline"
             name="BOLDITALICUNDERLINE"
             value="7" />
            </combo_box>
            <text
             name="Moderator Text Style"
             layout="topleft"
             follows="left|top"
             left_pad="10"
             top_delta="0"
             height="16"
             width="40">
              Text:
            </text>
            <combo_box
             enabled_control="FSHighlightGroupMods"
             control_name="FSModTextStyle"
             layout="topleft"
             follows="left|top"
             height="16"
             left_pad="1"
             top_delta="0"
             name="mod_text_style"
             width="150">
            <combo_box.item
              label="Normal"
              name="normal"
              value="0" />
            <combo_box.item
              label="Bold"
              name="BOLD"
              value="1" />
            <combo_box.item
              label="Italic"
              name="ITALIC"
              value="2" />
            <combo_box.item
              label="Bold &amp; Italic"
              name="BOLDITALIC"
              value="3" />
            <combo_box.item
              label="Underline"
              name="UNDERLINE"
              value="4" />
            <combo_box.item
              label="Bold &amp; Underline"
              name="BOLDUNDERLINE"
              value="5" />
            <combo_box.item
              label="Italic &amp; Underline"
              name="ITALICUNDERLINE"
              value="6" />
            <combo_box.item
              label="Bold, Italic &amp; Underline"
              name="BOLDITALICUNDERLINE"
              value="7" />
            </combo_box>
          <!--</FS:HG> FS-1734 seperate name and text styles for moderator-->
            <check_box
             layout="topleft"
             follows="left|top"
             top_pad="10"
             left="20"
             width="30"
             height="18"
             control_name="FSMuteAllGroups"
             name="FSMuteAllGroups"
             label="Disable ALL group chats"/>
            <check_box
             layout="topleft"
             follows="left|top"
             top_pad="-1"
             width="30"
             height="18"
             control_name="FSMuteGroupWhenNoticesDisabled"
             name="FSMuteGroupWhenNoticesDisabled"
             label="When 'Receive group notices' is disabled, disable group chat as well"/>
            <check_box
             layout="topleft"
             follows="left|top"
             top_pad="-1"
             width="30"
             height="18"
             name="FSIgnoreAdHocSessions"
             control_name="FSIgnoreAdHocSessions"
             label="Automatically ignore and leave all conference (ad-hoc) chats"/>
            <check_box
             layout="topleft"
             follows="left|top"
             left_delta="10"
             enabled_control="FSIgnoreAdHocSessions"
             top_pad="-1"
             width="30"
             height="18"
             name="FSReportIgnoredAdHocSession"
             control_name="FSReportIgnoredAdHocSession"
             label="Report ignored conference chats in nearby chat"/>
            <check_box
             layout="topleft"
             follows="left|top"
             enabled_control="FSIgnoreAdHocSessions"
             top_pad="-1"
             width="30"
             height="18"
             name="FSDontIgnoreAdHocFromFriends"
             control_name="FSDontIgnoreAdHocFromFriends"
             label="Don't ignore conference chats invitations from my friends"/>
            <text
             name="group_snooze_time_label"
             layout="topleft"
             left="20"
             follows="left|top"
             top_pad="8"
             height="16"
             tool_tip="Amount of time a group chat will be muted when pressing the &quot;Snooze&quot; button. Setting a value of 0 will effectively just close the window until the next group message arrives."
             width="160">
              Group Chat Snooze Duration:
            </text>
            <spinner
             decimal_digits="0"
             control_name="GroupSnoozeTime"
             follows="left|top"
             height="20"
             increment="1"
             left_pad="10"
             min_val="0"
             max_val="2147483647"
             name="GroupSnoozeTime"
             tool_tip="Amount of time a group chat will be muted when pressing the &quot;Snooze&quot; button. Setting a value of 0 will effectively just close the window until the next group message arrives."
             width="60" />
            <text
             follows="left|top"
             height="20"
             left_pad="3"
             top_delta="4"
             name="group_snooze_time_seconds_label"
             tool_tip="Amount of time a group chat will be muted when pressing the &quot;Snooze&quot; button. Setting a value of 0 will effectively just close the window until the next group message arrives."
             width="70">
                seconds
            </text>
            <check_box
             layout="topleft"
             follows="left|top"
             left="20"
             top_pad="-1"
             width="400"
             height="18"
             name="FSEnablePerGroupSnoozeDuration"
             control_name="FSEnablePerGroupSnoozeDuration"
             label="Set group chat snooze duration individually per group"/>
        </panel>

        <!-- Chat: Typing -->
	  <panel
	   top_pad="1"
	   bottom="-1"
	   left="1"
	   right="-1"
	   follows="all"
	   label="Typing"
	   name="ChatTyping" >
		<button
		 layout="topleft"
		 follows="left|top"
		 top="10"
		 left="20"
		 width="160"
		 height="23"
		 name="autoreplace_showgui"
		 commit_callback.function="Pref.AutoReplace"
		 label="Auto-Replace...">
		</button>
		<button
		 follows="top|left"
		 height="23"
		 layout="topleft"
		 left_pad="5"
		 name="spellcheck_showgui"
		 commit_callback.function="Pref.SpellChecker"
		 label="Spell Checking..."
		 width="160">
		</button>
		<button
		 follows="top|left"
		 height="23"
		 layout="topleft"
		 left_pad="5"
		 name="translation_settings_btn"
		 width="160"
		 commit_callback.function="Pref.TranslationSettings"
		 label="Translation...">
		</button>
		<check_box
		 control_name="PlayTypingAnim"
		 height="16"
		 initial_value="true"
		 label="Play typing animation when chatting"
		 layout="topleft"
		 top="45"
		 left="20"
		 name="play_typing_animation"
		 width="400" />
		<check_box
		 enabled_control="PlayTypingAnim"
		 control_name="FSTypeDuringEmote"
		 height="16"
		 initial_value="true"
		 label="Play typing animation also when emoting"
		 layout="topleft"
		 top_pad="1"
		 left="30"
		 name="play_typing_animation_emote"
		 width="400" />
		<check_box
		 control_name="PlayModeUISndTyping"
		 follows="left|top"
		 height="16"
		 label="Hear typing sound when people type in nearby chat"
		 layout="topleft"
		 left="20"
		 top_pad="1"
		 name="play_typing_sound"
		 width="400" />
		<check_box
		 control_name="FSSendTypingState"
		 follows="left|top"
		 top_pad="1"
		 height="16"
		 label="Send typing notifications to other avatars during IM sessions"
		 layout="topleft"
		 name="FSSendTypingState"
		 width="400" />
		<check_box
		 control_name="FSChatbarGestureAutoCompleteEnable"
		 name="FSChatbarGestureAutoCompleteEnable"
		 label="Enable auto-completion of gestures in nearby chat bar"
		 layout="topleft"
		 top_pad="1"
		 height="16"
		 width="400" />
		<check_box
		 control_name="FSChatbarNamePrediction"
		 name="FSChatbarNamePrediction"
		 label="Enable automatic name prediction in nearby chat bar"
		 layout="topleft"
		 top_pad="1"
		 height="16"
		 width="400" />
		<check_box
		 control_name="AllowMUpose"
		 name="AllowMUpose"
		 label="&quot;:&quot; as a synonym for &quot;/me&quot;"
		 layout="topleft"
		 top_pad="1"
		 height="16"
		 width="400" />
		<check_box
		 control_name="AutoCloseOOC"
		 name="AutoCloseOOC"
		 label="Auto-close ((OOC)) parentheses"
		 layout="topleft"
		 top_pad="1"
		 height="16"
		 width="400" />
		<check_box
		 layout="topleft"
		 top_pad="1"
		 height="16"
		 width="400"
		 control_name="FSShowIMSendButton"
		 name="FSShowIMSendButton"
		 label="Show send chat button in chat bar for IM sessions"/>
		<check_box
		 layout="topleft"
		 top_pad="1"
		 height="16"
		 width="400"
		 control_name="FSNearbyChatbar"
		 name="FSNearbyChatbar"
		 label="Add a chat bar in the Nearby Chat window"/>
		<check_box
		 layout="topleft"
		 left="30"
		 top_pad="1"
		 height="16"
		 width="400"
		 control_name="FSShowChatChannel"
		 enabled_control="FSNearbyChatbar"
		 name="FSShowChatChannel"
		 label="Show channel selection in chat bar"/>
		<check_box
		 layout="topleft"
		 top_pad="1"
		 height="16"
		 width="400"
		 control_name="FSShowChatType"
		 enabled_control="FSNearbyChatbar"
		 name="FSShowChatType"
		 label="Show chat type / send chat button in chat bar"/>
		<check_box
		 left="20"
		 control_name="AutohideChatBar"
		 top_pad="1"
		 height="16"
		 width="400"
		 initial_value="false"
		 label="Autohide main chatbar"
		 layout="topleft"
		 name="AutohideChatBar"
		 tool_tip="Hide the chat bar from the bottom button bar and only show it as an overlay when needed." />
		<check_box
		 control_name="CloseChatOnReturn"
		 label="Deselect chat after sending a message"
		 layout="topleft"
		 top_pad="1"
		 height="16"
		 width="400"
		 name="CloseChatOnReturn" />
		<check_box
		 control_name="FSUnfocusChatHistoryOnReturn"
		 label="De-focus chat history as well"
		 layout="topleft"
		 top_pad="1"
		 left="30"
		 height="16"
		 width="400"
		 name="FSUnfocusChatHistoryOnReturn"
		 enabled_control="CloseChatOnReturn" />
		<text
		 top_pad="15"
		 left="20"
		 height="14"
		 width="400"
		 name="textUseKeyboardShortcuts"
		 follows="left|top"
		 layout="topleft">
			  Use Keyboard Shortcuts:
		</text>
		<check_box
		 control_name="FSUseCtrlShout"
		 name="FSUseCtrlShout"
		 label="Ctrl+Enter (Shout)"
		 layout="topleft"
		 top_pad="5"
		 left_delta="10"
		 height="18"
		 tool_tip="Enable this if you would like to use the keyboard shortcut Ctrl+Enter to Shout in Nearby Chat."
		 width="155" />
		<check_box
		 control_name="FSUseShiftWhisper"
		 name="FSUseShiftWhisper"
		 label="Shift+Enter (Whisper)"
		 layout="topleft"
		 left_pad="10"
		 height="18"
		 tool_tip="Enable this if you would like to use the keyboard shortcut Shift+Enter to Whisper in Nearby Chat"
		 width="170" />
		<check_box
		 control_name="FSUseAltOOC"
		 name="FSUseAltOOC"
		 label="Alt+Enter ((OOC))"
		 layout="topleft"
		 left_pad="10"
		 height="18"
		 tool_tip="Enable this if you would like to use the keyboard shortcut Alt+Enter to send ((OOC)) messages to Nearby Chat."
		 width="110" />
	  </panel>

	<!-- Chat: Notices -->
	<!-- This tab is only for notifications related directly to chat and not for notification options that simply use nearby chat -->
	<panel
	 top_pad="1"
	 bottom="-1"
	 left="1"
	 right="-1"
	 follows="all"
	 label="Notices"
	 name="ChatNotices" >

		<text
		 top="10"
		 left="20"
		 height="14"
		 width="400"
		 name="disable_toast_label"
		 follows="left|top"
		 layout="topleft">
			 Enable incoming chat popups:
		</text>
		<check_box
		 control_name="EnableGroupChatPopups"
		 name="EnableGroupChatPopups"
		 label="Group Chats"
		 layout="topleft"
		 top_pad="1"
		 left_delta="10"
		 height="18"
		 tool_tip="Check to see popups when a Group Chat message arrives"
		 width="100" />
		<check_box
		 control_name="EnableIMChatPopups"
		 name="EnableIMChatPopups"
		 label="IM Chats"
		 layout="topleft"
		 left_pad="10"
		 height="18"
		 tool_tip="Check to see popups when an instant message arrives"
		 width="100" />

		<check_box
		 layout="topleft"
		 follows="left|top"
		 top_pad="5"
		 left="20"
		 width="400"
		 height="18"
		 name="FSUseNearbyChatConsole"
		 control_name="FSUseNearbyChatConsole"
		 label="Use console for chat popups instead of floating toasts (Viewer 1.x style)"/>

		<check_box
		 enabled_control="FSUseNearbyChatConsole"
		 layout="topleft"
		 follows="left|top"
		 top_pad="-1"
		 left_delta="10"
		 width="400"
		 height="18"
		 name="FSLogImToChatConsole"
		 control_name="FSLogImToChatConsole"
		 label="Show IMs in chat console"/>

		<check_box
		 enabled_control="FSUseNearbyChatConsole"
		 layout="topleft"
		 follows="left|top"
		 top_pad="-1"
		 width="400"
		 height="18"
		 name="FSLogGroupImToChatConsole"
		 control_name="FSLogGroupImToChatConsole"
		 label="Show group chat in chat console"/>

		<text
		 follows="left|top"
		 height="15"
		 top_pad="3"
		 left_delta="4"
		 name="FSShowGroupNameLength_label"
		 width="290">
			Length of group name to be printed in chat transcript
		</text>
		<spinner
		 decimal_digits="0"
		 enabled_control="FSUseNearbyChatConsole"
		 control_name="FSShowGroupNameLength"
		 follows="left|top"
		 height="20"
		 increment="1"
		 initial_value="0"
		 tool_tip="-1 for full group name, 0 for disabled"
		 left_pad="3"
		 max_val="63"
		 min_val="-1"
		 name="FSShowGroupNameLength"
		 width="40" />
		<check_box
		 layout="topleft"
		 follows="left|top"
		 top_pad="4"
		 left="20"
		 width="400"
		 height="18"
		 name="FSOpenIMContainerOnOfflineMessage"
		 control_name="FSOpenIMContainerOnOfflineMessage"
		 label="Open Conversations when an offline message has been received"/>
		<check_box
		 enabled="false"
		 layout="topleft"
		 follows="left|top"
		 top_pad="-1"
		 width="400"
		 height="18"
		 label="Email me IMs when I'm offline ([EMAIL])"
		 name="send_im_to_email" />
		<check_box
		 layout="topleft"
		 follows="left|top"
		 top_pad="-1"
		 width="400"
		 height="18"
		 name="FSShowIMInChatHistory"
		 control_name="FSShowIMInChatHistory"
		 label="Show IMs and Group Chat in Nearby Chat Window"/>
		<check_box
		 enabled_control="FSShowIMInChatHistory"
		 layout="topleft"
		 follows="left|top"
		 top_pad="-1"
		 left_delta="10"
		 width="155"
		 height="18"
		 name="FSLogIMInChatHistory"
		 control_name="FSLogIMInChatHistory"
		 label="Save IMs and Group Chat in Nearby Chat"/>
		<text
		 top_pad="0"
		 follows="left|top"
		 height="15"
		 left="34"
		 name="FSIMChatHistoryFade_label"
		 width="340">
			Fade IM text into the background of the chat transcript window
		</text>
		<spinner
		 decimal_digits="2"
		 control_name="FSIMChatHistoryFade"
		 follows="left|top"
		 height="20"
		 increment="0.01"
		 initial_value="0.5"
		 tool_tip="0.25-1.0, 0.25 for a lot of fade, 1 for no fade"
		 left_pad="3"
		 max_val="1.0"
		 min_val="0.25"
		 name="FSIMChatHistoryFade"
		 width="47" />

		<check_box
		 layout="topleft"
		 follows="left|top"
		 top_pad="6"
		 left="20"
		 width="400"
		 height="18"
		 name="FSShowMessageCountInWindowTitle"
		 control_name="FSShowMessageCountInWindowTitle"
		 label="Show number of unread IMs in Firestorm's window title"/>

		<check_box
		 layout="topleft"
		 follows="left|top"
		 top_pad="-1"
		 left="20"
		 width="400"
		 height="18"
		 name="FSAnnounceIncomingIM"
		 control_name="FSAnnounceIncomingIM"
		 label="Announce incoming IMs as soon as the sender starts typing"/>

		<check_box
		 layout="topleft"
		 follows="left|top"
		 top_pad="-1"
		 width="400"
		 height="18"
		 name="FSIMChatFlashOnFriendStatusChange"
		 control_name="FSIMChatFlashOnFriendStatusChange"
		 label="Flash IM tabs when friends come online or go offline"/>

		<check_box
		 layout="topleft"
		 follows="left|top"
		 top_pad="-1"
		 width="400"
		 height="18"
		 name="FSNotifyNearbyChatFlash"
		 control_name="FSNotifyNearbyChatFlash"
		 label="Flash chat toolbar button if new nearby chat arrives"
		 tool_tip="Flashes the chat toolbar button if a new nearby chat arrives. The nearby chat window must be docked to the conversations window and the conversations window must be closed for the button to flash."/>

		<check_box
		 layout="topleft"
		 follows="left|top"
		 top_pad="-1"
		 width="400"
		 height="18"
		 name="FSNotifyIMFlash"
		 control_name="FSNotifyIMFlash"
		 label="Flash chat toolbar button if a new IM arrives"
		 tool_tip="Flashes the chat toolbar button if a new (group) IM arrives. The IM window must be docked to the conversations window and the conversations window must be closed for the button to flash. This option is only available if IMs will be shown in tabs instead of separate windows (see &quot;General&quot; tab)."/>

		<check_box
		 layout="topleft"
		 follows="left|top"
		 top_pad="-1"
		 width="400"
		 height="18"
		 name="FSReportMutedGroupChat"
		 control_name="FSReportMutedGroupChat"
		 label="Report muted group chat in nearby chat"/>

		<check_box
		 layout="topleft"
		 follows="left|top"
		 top_pad="-1"
		 width="400"
		 height="18"
		 name="FSGroupNoticesToIMLog"
		 control_name="FSGroupNoticesToIMLog"
		 label="Show group notices in group chats, in addition to toasts"/>
		<check_box
		 enabled_control="FSGroupNoticesToIMLog"
		 layout="topleft"
		 follows="left|top"
		 top_pad="-1"
		 left_delta="10"
		 width="400"
		 height="18"
		 name="FSBetterGroupNoticesToIMLog"
		 control_name="FSBetterGroupNoticesToIMLog"
		 label="Show their subjects and authors as well"/>

	</panel>

	<!-- Chat: Radar -->
	<panel
	 top_pad="5"
	 bottom="-1"
	 left="1"
	 right="-1"
	 follows="all"
	 label="Radar"
	 name="ChatRadar" >

		<check_box
		 control_name="RadarReportChatRangeEnter"
		 name="reportChatRangeEnter"
		 label="Radar reports when avatars enter chat range"
		 layout="topleft"
		 left="20"
		 top_pad="5"
		 height="20"
		 width="400" />
		<check_box
		 enabled_control="RadarReportChatRangeEnter"
		 layout="topleft"
		 top_pad="-2"
		 left="25"
		 width="115"
		 height="20"
		 control_name="PlayModeUISndRadarChatEnter"
		 name="PlayModeUISndRadarChatEnter"
		 label="Play sound UUID:"/>
		<line_editor
		 enabled_control="RadarReportChatRangeEnter"
		 follows="left|top"
		 left_pad="5"
		 height="20"
		 max_length_chars="256"
		 name="UISndRadarChatEnter"
		 control_name="UISndRadarChatEnter"
		 width="220"/>
		<button
		 enabled_control="RadarReportChatRangeEnter"
		 follows="left|top"
		 name="Prev_UISndRadarChatEnter"
		 height="20"
		 label="P"
		 layout="topleft"
		 top_delta="-1"
		 left_pad="1"
		 width="17"
		 tool_tip="Preview this sound.">
			 <button.commit_callback
			  function="PreviewUISound"
			  parameter="UISndRadarChatEnter"/>
		</button>
		<button
		 enabled_control="RadarReportChatRangeEnter"
		 follows="left|top"
		 name="Def_UISndRadarChatEnter"
		 height="20"
		 label="D"
		 layout="topleft"
		 left_pad="1"
		 width="17"
		 tool_tip="Reset to the default UUID.">
			 <button.commit_callback
			  function="ResetControl"
			  parameter="UISndRadarChatEnter"/>
		</button>

		<check_box
		 control_name="RadarReportChatRangeLeave"
		 name="reportChatRangeLeave"
		 label="Radar reports when avatars leave chat range"
		 layout="topleft"
		 left="20"
		 top_pad="5"
		 height="20"
		 width="400" />
		<check_box
		 enabled_control="RadarReportChatRangeLeave"
		 layout="topleft"
		 top_pad="-2"
		 left="25"
		 width="115"
		 height="20"
		 control_name="PlayModeUISndRadarChatLeave"
		 name="PlayModeUISndRadarChatLeave"
		 label="Play sound UUID:"/>
		<line_editor
		 enabled_control="RadarReportChatRangeLeave"
		 follows="left|top"
		 left_pad="5"
		 height="20"
		 max_length_chars="256"
		 name="UISndRadarChatLeave"
		 control_name="UISndRadarChatLeave"
		 width="220"/>
		<button
		 enabled_control="RadarReportChatRangeLeave"
		 follows="left|top"
		 name="Prev_UISndRadarChatLeave"
		 height="20"
		 label="P"
		 layout="topleft"
		 top_delta="-1"
		 left_pad="1"
		 width="17"
		 tool_tip="Preview this sound.">
			 <button.commit_callback
			  function="PreviewUISound"
			  parameter="UISndRadarChatLeave"/>
		</button>
		<button
		 enabled_control="RadarReportChatRangeLeave"
		 follows="left|top"
		 name="Def_UISndRadarChatLeave"
		 height="20"
		 label="D"
		 layout="topleft"
		 left_pad="1"
		 width="17"
		 tool_tip="Reset to the default UUID.">
			 <button.commit_callback
			  function="ResetControl"
			  parameter="UISndRadarChatLeave"/>
		</button>
	  
		<check_box
		 control_name="RadarReportDrawRangeEnter"
		 name="reportDrawRangeEnter"
		 label="Radar reports when avatars enter draw distance"
		 layout="topleft"
		 left="20"
		 top_pad="5"
		 height="20"
		 width="400" />
		<check_box
		 enabled_control="RadarReportDrawRangeEnter"
		 layout="topleft"
		 top_pad="-2"
		 left="25"
		 width="115"
		 height="20"
		 control_name="PlayModeUISndRadarDrawEnter"
		 name="PlayModeUISndRadarDrawEnter"
		 label="Play sound UUID:"/>
		<line_editor
		 enabled_control="RadarReportDrawRangeEnter"
		 follows="left|top"
		 left_pad="5"
		 height="20"
		 max_length_chars="256"
		 name="UISndRadarDrawEnter"
		 control_name="UISndRadarDrawEnter"
		 width="220"/>
		<button
		 enabled_control="RadarReportDrawRangeEnter"
		 follows="left|top"
		 name="Prev_UISndRadarDrawEnter"
		 height="20"
		 label="P"
		 layout="topleft"
		 top_delta="-1"
		 left_pad="1"
		 width="17"
		 tool_tip="Preview this sound.">
			 <button.commit_callback
			  function="PreviewUISound"
			  parameter="UISndRadarDrawEnter"/>
		</button>
		<button
		 enabled_control="RadarReportDrawRangeEnter"
		 follows="left|top"
		 name="Def_UISndRadarDrawEnter"
		 height="20"
		 label="D"
		 layout="topleft"
		 left_pad="1"
		 width="17"
		 tool_tip="Reset to the default UUID.">
			 <button.commit_callback
			  function="ResetControl"
			  parameter="UISndRadarDrawEnter"/>
		</button>
	  
		<check_box
		 control_name="RadarReportDrawRangeLeave"
		 name="reportDrawRangeLeaave"
		 label="Radar reports when avatars leave draw distance"
		 layout="topleft"
		 left="20"
		 top_pad="5"
		 height="20"
		 width="400" />
		<check_box
		 enabled_control="RadarReportDrawRangeLeave"
		 layout="topleft"
		 top_pad="-2"
		 left="25"
		 width="115"
		 height="20"
		 control_name="PlayModeUISndRadarDrawLeave"
		 name="PlayModeUISndRadarDrawLeave"
		 label="Play sound UUID:"/>
		<line_editor
		 enabled_control="RadarReportDrawRangeLeave"
		 follows="left|top"
		 left_pad="5"
		 height="20"
		 max_length_chars="256"
		 name="UISndRadarDrawLeave"
		 control_name="UISndRadarDrawLeave"
		 width="220"/>
		<button
		 enabled_control="RadarReportDrawRangeLeave"
		 follows="left|top"
		 name="Prev_UISndRadarDrawLeave"
		 height="20"
		 label="P"
		 layout="topleft"
		 top_delta="-1"
		 left_pad="1"
		 width="17"
		 tool_tip="Preview this sound.">
			 <button.commit_callback
			  function="PreviewUISound"
			  parameter="UISndRadarDrawLeave"/>
		</button>
		<button
		 enabled_control="RadarReportDrawRangeLeave"
		 follows="left|top"
		 name="Def_UISndRadarDrawLeave"
		 height="20"
		 label="D"
		 layout="topleft"
		 left_pad="1"
		 width="17"
		 tool_tip="Reset to the default UUID.">
			 <button.commit_callback
			  function="ResetControl"
			  parameter="UISndRadarDrawLeave"/>
		</button>
	  
		<check_box
		 control_name="RadarReportSimRangeEnter"
		 name="RadarReportSimRangeEnter"
		 label="Radar reports when avatars enter the region"
		 layout="topleft"
		 left="20"
		 top_pad="5"
		 height="20"
		 width="400" />
		<check_box
		 enabled_control="RadarReportSimRangeEnter"
		 layout="topleft"
		 top_pad="-2"
		 left="25"
		 width="115"
		 height="20"
		 control_name="PlayModeUISndRadarSimEnter"
		 name="PlayModeUISndRadarSimEnter"
		 label="Play sound UUID:"/>
		<line_editor
		 enabled_control="RadarReportSimRangeEnter"
		 follows="left|top"
		 left_pad="5"
		 height="20"
		 max_length_chars="256"
		 name="UISndRadarSimEnter"
		 control_name="UISndRadarSimEnter"
		 width="220"/>
		<button
		 enabled_control="RadarReportSimRangeEnter"
		 follows="left|top"
		 name="Prev_UISndRadarSimEnter"
		 height="20"
		 label="P"
		 layout="topleft"
		 top_delta="-1"
		 left_pad="1"
		 width="17"
		 tool_tip="Preview this sound.">
			 <button.commit_callback
			  function="PreviewUISound"
			  parameter="UISndRadarSimEnter"/>
		</button>
		<button
		 enabled_control="RadarReportSimRangeEnter"
		 follows="left|top"
		 name="Def_UISndRadarSimEnter"
		 height="20"
		 label="D"
		 layout="topleft"
		 left_pad="1"
		 width="17"
		 tool_tip="Reset to the default UUID.">
			 <button.commit_callback
			  function="ResetControl"
			  parameter="UISndRadarSimEnter"/>
		</button>
	  
		<check_box
		 control_name="RadarReportSimRangeLeave"
		 name="RadarReportSimRangeLeave"
		 label="Radar reports when avatars leave the region"
		 layout="topleft"
		 left="20"
		 top_pad="5"
		 height="20"
		 width="400" />
		<check_box
		 enabled_control="RadarReportSimRangeLeave"
		 layout="topleft"
		 top_pad="-2"
		 left="25"
		 width="115"
		 height="20"
		 control_name="PlayModeUISndRadarSimLeave"
		 name="PlayModeUISndRadarSimLeave"
		 label="Play sound UUID:"/>
		<line_editor
		 enabled_control="RadarReportSimRangeLeave"
		 follows="left|top"
		 left_pad="5"
		 height="20"
		 max_length_chars="256"
		 name="UISndRadarSimLeave"
		 control_name="UISndRadarSimLeave"
		 width="220"/>
		<button
		 enabled_control="RadarReportSimRangeLeave"
		 follows="left|top"
		 name="Prev_UISndRadarSimLeave"
		 height="20"
		 label="P"
		 layout="topleft"
		 top_delta="-1"
		 left_pad="1"
		 width="17"
		 tool_tip="Preview this sound.">
			 <button.commit_callback
			  function="PreviewUISound"
			  parameter="UISndRadarSimLeave"/>
		</button>
		<button
		 enabled_control="RadarReportSimRangeLeave"
		 follows="left|top"
		 name="Def_UISndRadarSimLeave"
		 height="20"
		 label="D"
		 layout="topleft"
		 left_pad="1"
		 width="17"
		 tool_tip="Reset to the default UUID.">
			 <button.commit_callback
			  function="ResetControl"
			  parameter="UISndRadarSimLeave"/>
		</button>

	  <check_box
	   control_name="RadarEnterChannelAlert"
	   name="RadarEnterChannelAlert"
	   label="Report enter alerts to scripts"
	   layout="topleft"
	   left="20"
	   top_pad="5"
	   height="20"
	   width="400" />

	  <check_box
	   control_name="RadarLeaveChannelAlert"
	   name="RadarLeaveChannelAlert"
	   label="Report exit alerts to scripts"
	   layout="topleft"
	   top_pad="0"
	   height="20"
	   width="400" />

	  <check_box
	   enabled_control="UseLSLBridge"
	   control_name="FSRadarEnhanceByBridge"
	   name="FSRadarEnhanceByBridge"
	   label="Enhance Radar with LSL-Client Bridge"
	   tool_tip="If this is enabled, radar functions responsible for determining avatar locations at high altitudes are assisted by the LSL-Client Bridge, particularly when they're beyond draw distance."
	   layout="topleft"
	   top_pad="0"
	   height="20"
	   width="400" />

	  <text
	   layout="topleft"
	   follows="left|top"
	   top_pad="10"
	   left="20"
	   height="14"
	   width="175"
	   name="AgeAlertLabel">
		Age Alert:
	  </text>

		<text
		 follows="left|top"
		 height="20"
		 top_pad="7"
		 left="28"
		 name="RadarAvatarAgeAlertValueLabel"
		 width="70">
			Threshold:
		</text>
		<spinner
		 top_delta="-4"
		 decimal_digits="0"
		 control_name="RadarAvatarAgeAlertValue"
		 follows="left|top"
		 height="20"
		 increment="1"
		 initial_value="7"
		 left_pad="0"
		 min_val="-1"
		 max_val="100000"
		 name="RadarAvatarAgeAlertValue"
		 tool_tip="Also colors the age column in the radar. Set to -1 to disable."
		 width="60" />
		<text
		 top_delta="4"
		 follows="left|top"
		 height="20"
		 left_pad="5"
		 name="RadarAvatarAgeAlertValueLabelSuffix"
		 width="70">
			Days
		</text>

		<check_box
		 control_name="RadarAvatarAgeAlert"
		 name="RadarAvatarAgeAlert"
		 label="Radar reports avatars younger than the specified age"
		 layout="topleft"
		 left="20"
		 top_pad="0"
		 height="20"
		 width="400" />
		<check_box
		 enabled_control="RadarAvatarAgeAlert"
		 layout="topleft"
		 top_pad="-2"
		 left="25"
		 width="115"
		 height="20"
		 control_name="PlayModeUISndRadarAgeAlert"
		 name="PlayModeUISndRadarAgeAlert"
		 label="Play sound UUID:"/>
		<line_editor
		 enabled_control="RadarAvatarAgeAlert"
		 follows="left|top"
		 left_pad="5"
		 height="20"
		 max_length_chars="256"
		 name="UISndRadarAgeAlert"
		 control_name="UISndRadarAgeAlert"
		 width="220"/>
		<button
		 enabled_control="RadarAvatarAgeAlert"
		 follows="left|top"
		 name="Prev_UISndRadarAgeAlert"
		 height="20"
		 label="P"
		 layout="topleft"
		 top_delta="-1"
		 left_pad="1"
		 width="17"
		 tool_tip="Preview this sound.">
			 <button.commit_callback
			  function="PreviewUISound"
			  parameter="UISndRadarAgeAlert"/>
		</button>
		<button
		 enabled_control="RadarAvatarAgeAlert"
		 follows="left|top"
		 name="Def_UISndRadarAgeAlert"
		 height="20"
		 label="D"
		 layout="topleft"
		 left_pad="1"
		 width="17"
		 tool_tip="Reset to the default UUID.">
			 <button.commit_callback
			  function="ResetControl"
			  parameter="UISndRadarAgeAlert"/>
		</button>

	</panel>

	<!-- Chat: Keyword Alerts -->
	<panel
	 bottom="-1"
	 left="1"
	 right="-1"
	 follows="all"
	 label="Keyword Alerts"
	 name="ChatKeywordAlerts">

		<check_box
		 enabled="false"
		 layout="topleft"
		 follows="left|top"
		 top="5"
		 left="20"
		 width="50"
		 height="20"
		 control_name="FSKeywordOn"
		 name="FSKeywordOn"
		 label="Enable Keyword Alerts"/>
		<check_box
		 enabled="false"
		 enabled_control="FSKeywordOn"
		 layout="topleft"
		 follows="left|top"
		 top_delta="25"
		 left="20"
		 width="50"
		 height="20"
		 control_name="FSKeywordInChat"
		 name="FSKeywordInChat"
		 label="Look for Keywords In Nearby Chat"/>
		<check_box
		 enabled="false"
		 enabled_control="FSKeywordOn"
		 layout="topleft"
		 follows="left|top"
		 top_delta="25"
		 left="20"
		 width="150"
		 height="20"
		 control_name="FSKeywordInIM"
		 name="FSKeywordInIM"
		 label="Look for Keywords In IMs and Group Chat"/>
		<check_box
		 enabled="false"
		 enabled_control="FSKeywordOn"
		 layout="topleft"
		 follows="left|top"
		 top_delta="25"
		 left="20"
		 width="150"
		 height="20"
		 control_name="FSKeywordSpeakersName"
		 name="FSKeywordSpeakersName"
		 label="Check sender's name for keywords"/>
		<check_box
		 enabled="false"
		 enabled_control="FSKeywordOn"
		 layout="topleft"
		 follows="left|top"
		 top_delta="25"
		 left="20"
		 width="150"
		 height="20"
		 control_name="FSKeywordCaseSensitive"
		 name="FSKeywordCaseSensitive"
		 label="All Keywords are case-sensitive"/>
		<check_box
		 enabled="false"
		 enabled_control="FSKeywordOn"
		 layout="topleft"
		 follows="left|top"
		 top_delta="25"
		 left="20"
		 width="150"
		 height="20"
		 control_name="FSKeywordMatchWholeWords"
		 name="FSKeywordMatchWholeWords"
		 label="Only match whole words"/>
		<text
		 layout="topleft"
		 follows="left|top"
		 top_delta="30"
		 left="20"
		 height="20"
		 width="250"
		 name="textFSKeywords">
		  Keywords (separated by commas):
		</text>
		<text_editor
		 enabled="false"
		 border_visible="true"
		 bg_readonly_color="MouseGray"
		 enabled_control="FSKeywordOn"
		 commit_on_focus_lost="true"
		 follows="left|top"
		 top_delta="25"
		 layout="topleft"
		 left="20"
		 max_length="20480"
		 height="55"
		 name="FSKeywords"
		 control_name="FSKeywords"
		 right="-10"
		 use_ellipses="false"
		 word_wrap="true"/>

		<check_box
		 enabled="false"
		 enabled_control="FSKeywordOn"
		 layout="topleft"
		 follows="left|top"
		 top_pad="10"
		 left="20"
		 width="50"
		 height="20"
		 control_name="FSKeywordChangeColor"
		 name="FSKeywordChangeColor"
		 label="Enable Color Alert"/>

		<color_swatch
		 enabled="false"
		 enabled_control="FSKeywordOn"
		 control_name="FSKeywordColor"
		 border.border_thickness="0"
		 label_height="0"
		 layout="topleft"
		 follows="left|top"
		 top_delta="2"
		 left="150"
		 height="15"
		 width="15"
		 name="colorswatch"
		 tool_tip="Click to open color picker"/>

		<check_box
		 enabled="false"
		 enabled_control="FSKeywordOn"
		 layout="topleft"
		 follows="left|top"
		 top_delta="23"
		 left="20"
		 width="50"
		 height="20"
		 control_name="PlayModeUISndFSKeywordSound"
		 name="FSKeywordPlaySound"
		 label="Play alert sound"/>

		<text
		 layout="topleft"
		 follows="left|top"
		 top_delta="30"
		 left="20"
		 height="14"
		 width="120"
		 name="textFSKeywordSound">
		  Alert Sound UUID:
		</text>
		<line_editor
		 enabled="false"
		 enabled_control="PlayModeUISndFSKeywordSound"
		 follows="left|top"
		 left_pad="5"
		 height="20"
		 max_length_chars="256"
		 name="FSKeywordSound"
		 control_name="UISndFSKeywordSound"
		 width="250"/>
		<button
		 enabled="false"
		 enabled_control="PlayModeUISndFSKeywordSound"
		 follows="left|top"
		 name="Prev_UISndFSKeywordSound"
		 height="20"
		 label="P"
		 layout="topleft"
		 top_delta="-1"
		 left_pad="1"
		 width="17"
		 tool_tip="Preview this sound.">
			 <button.commit_callback
			  function="PreviewUISound"
			  parameter="UISndFSKeywordSound"/>
		</button>
		<button
		 enabled="false"
		 enabled_control="PlayModeUISndFSKeywordSound"
		 follows="left|top"
		 name="Def_UISndFSKeywordSound"
		 height="20"
		 label="D"
		 layout="topleft"
		 left_pad="1"
		 width="17"
		 tool_tip="Reset to the default UUID.">
			 <button.commit_callback
			  function="ResetPerAccountControl"
			  parameter="UISndFSKeywordSound"/>
		</button>
		 
	</panel>

  <!-- Chat: CmdLine -->
  <panel
	  top_pad="3"
	  bottom="-1"
	  left="1"
	  right="-1"
	  follows="all"
	  label="CmdLine"
	  name="tab-CmdLine" >
	<check_box
	  top="10"
	  follows="left|top"
	  height="16"
	  label="Enable usage of chat bar as a command line"
	  left="5"
	  name="chat_cmd_toggle"
	  width="350"
	  control_name="FSCmdLine"/>.
	<!--calc-->
	<text
	  top="30"
	  follows="left|top"
	  height="14"
	  left="10"
	  name="FSCmdLineCalc_txt"
	  width="235">
	  Calc. expressions (usage: cmd SIN(2+2))
	</text>
	<line_editor
	  enabled_control="FSCmdLine"
	  top_pad="-2"
	  follows="left|top"
	  height="18"
	  max_length_chars="256"
	  name="FSCmdLineCalc"
	  tool_tip=""
	  control_name="FSCmdLineCalc"
	  width="200"/>
	<!--drawdistance-->
	<text
	  top_pad="3"
	  follows="left|top"
	  height="14"
	  name="FSCmdLineDrawDistance_txt"
	  width="235">
	  Change Draw Dist (usage: cmd meters)
	</text>
	<line_editor
	  enabled_control="FSCmdLine"
	  top_pad="-2"
	  follows="left|top"
	  height="18"
	  max_length_chars="256"
	  name="FSCmdLineDrawDistance"
	  tool_tip=""
	  control_name="FSCmdLineDrawDistance"
	  width="200"/>
	<!--bandwidth-->
	<text
	  top_pad="3"
	  follows="left|top"
	  height="14"
	  name="FSCmdLineBandWidth_txt"
	  width="235">
	  Max. Bandwidth (usage: cmd kbps)
	</text>
	<line_editor
	  enabled_control="FSCmdLine"
	  top_pad="-2"
	  follows="left|top"
	  height="18"
	  max_length_chars="256"
	  name="FSCmdLineBandWidth"
	  tool_tip=""
	  control_name="FSCmdLineBandWidth"
	  width="200"/>
	<!--cpcampos-->
	<text
	  top_pad="3"
	  follows="left|top"
	  height="14"
	  name="FSCmdLineCopyCam_txt"
	  width="235">
	  Copy camera position to clipboard
	</text>
	<line_editor
	  enabled_control="FSCmdLine"
	  top_pad="-2"
	  follows="left|top"
	  height="18"
	  max_length_chars="256"
	  name="FSCmdLineCopyCam"
	  tool_tip=""
	  control_name="FSCmdLineCopyCam"
	  width="200"/>
	<!--cao-->
	<text
	  top_pad="3"
	  follows="left|top"
	  height="14"
	  name="FSCmdLineAO_txt"
	  width="235">
	  Turn AO on/off (usage: cmd on/off)
	</text>
	<line_editor
	  enabled_control="FSCmdLine"
	  top_pad="-2"
	  follows="left|top"
	  height="18"
	  max_length_chars="256"
	  name="FSCmdLineAO"
	  tool_tip=""
	  control_name="FSCmdLineAO"
	  width="200"/>
	<!--clrchat-->
	<text
	  top_pad="3"
	  follows="left|top"
	  height="14"
	  name="FSCmdLineClearChat_txt"
	  width="235">
	  Clear the chat transcript (usage: cmd)
	</text>
	<line_editor
	  enabled_control="FSCmdLine"
	  top_pad="-2"
	  follows="left|top"
	  height="18"
	  max_length_chars="256"
	  tool_tip="Clears the Chat Transcript to prevent lag effects from chat spammers."
	  name="FSCmdLineClearChat"
	  control_name="FSCmdLineClearChat"
	  width="200"/>
	<!--media-->
	<text
	  top_pad="3"
	  follows="left|top"
	  height="14"
	  name="FSCmdLineMedia_txt"
	  width="235">
	  Set the media url (usage: cmd url type)
	</text>
	<line_editor
	  enabled_control="FSCmdLine"
	  top_pad="-2"
	  follows="left|top"
	  height="18"
	  max_length_chars="256"
	  tool_tip="Sets and plays your media stream to the entered url"
	  name="FSCmdLineMedia"
	  control_name="FSCmdLineMedia"
	  width="200"/>
	<!--music-->
	<text
	  top_pad="3"
	  follows="left|top"
	  height="14"
	  name="FSCmdLineMusic_txt"
	  width="235">
	  Set the music stream url (usage: cmd url)
	</text>
	<line_editor
	  enabled_control="FSCmdLine"
	  top_pad="-2"
	  follows="left|top"
	  height="18"
	  max_length_chars="256"
	  tool_tip="sets and plays your music stream to the entered url"
	  name="FSCmdLineMusic"
	  control_name="FSCmdLineMusic"
	  width="200"/>
	<!--rezplat-->
	<text
	  top_pad="3"
	  follows="left|top"
	  height="14"
	  name="FSCmdLineRezPlatform_txt"
	  width="235">
	  Rez a platform (usage: cmd 0 - 64)
	</text>
	<line_editor
	  enabled_control="FSCmdLine"
	  top_pad="-2"
	  follows="left|top"
	  height="18"
	  max_length_chars="256"
	  name="FSCmdLineRezPlatform"
	  tool_tip=""
	  control_name="FSCmdLineRezPlatform"
	  width="200"/>
	<slider
	  enabled_control="FSCmdLine"
	  top_pad="2"
	  name="FSCmdLinePlatformSize"
	  control_name="FSCmdLinePlatformSize"
	  decimal_digits="1"
	  follows="left|top"
	  height="18"
	  increment="0.5"
	  initial_value="5"
	  label="Width"
	  label_width="64"
	  max_val="64"
	  min_val="5"
	  show_text="true"
	  width="200"
	  tool_tip="How big do you want the platform to appear to be?"/>

	<view_border
	  bevel_style="none"
	  border_thickness="1"
	  top="30"
	  left="245"
	  bottom="-25"
	  width="0"
	  follows="top|left|bottom"
	  name="EmDivisor"/>

	<!--key2name-->
	<text
	  top="30"
	  left_delta="10"
	  follows="left|top"
	  height="14"
	  name="FSCmdLineKeyToName_txt"
	  width="280">
	  Get avatar name from key (usage: cmd key)
	</text>
	<line_editor
	  enabled_control="FSCmdLine"
	  top_pad="-2"
	  follows="left|top"
	  height="18"
	  max_length_chars="256"
	  name="FSCmdLineKeyToName"
	  tool_tip=""
	  control_name="FSCmdLineKeyToName"
	  width="200"/>
	<!--dice-->
	<text
	  top_pad="3"
	  follows="left|top"
	  height="14"
	  name="FSCmdLineRollDice_txt"
	  width="280">
	  Roll dice (usage: cmd dice faces mt mv)
	</text>
	<line_editor
	  enabled_control="FSCmdLine"
	  top_pad="-2"
	  follows="left|top"
	  height="18"
	  max_length_chars="256"
	  tool_tip="Rolls dice - cmd [number of dice] [number of faces] [modifier type (optional)] [modifier value (optional)]. Example: cmd 1 20, cmd 2 40 + 5. Lack of parameters is equal to cmd 1 6 (standard die)."
	  name="FSCmdLineRollDice"
	  control_name="FSCmdLineRollDice"
	  width="200"/>
	<!--gtp-->
	<text
	  top_pad="3"
	  follows="left|top"
	  height="14"
	  name="FSCmdLinePos_txt"
	  width="280">
	  Teleport within region (usage: cmd x y z)
	</text>
	<line_editor
	  enabled_control="FSCmdLine"
	  top_pad="-2"
	  follows="left|top"
	  height="18"
	  max_length_chars="256"
	  name="FSCmdLinePos"
	  tool_tip=""
	  control_name="FSCmdLinePos"
	  width="200"/>
	<!--flr-->
	<text
	  top_pad="3"
	  follows="left|top"
	  height="14"
	  name="FSCmdLineGround_txt"
	  width="280">
	  Teleport to ground (usage: cmd)
	</text>
	<line_editor
	  enabled_control="FSCmdLine"
	  top_pad="-2"
	  follows="left|top"
	  height="18"
	  max_length_chars="256"
	  name="FSCmdLineGround"
	  tool_tip=""
	  control_name="FSCmdLineGround"
	  width="200"/>
	<!--gth-->
	<text
	  top_pad="3"
	  follows="left|top"
	  height="14"
	  name="FSCmdLineHeight_txt"
	  width="280">
	  Teleport to altitude (usage: cmd z)
	</text>
	<line_editor
	  enabled_control="FSCmdLine"
	  top_pad="-2"
	  follows="left|top"
	  height="18"
	  max_length_chars="256"
	  name="FSCmdLineHeight"
	  tool_tip=""
	  control_name="FSCmdLineHeight"
	  width="200"/>
	<!--tp2cam-->
	<text
	  top_pad="3"
	  follows="left|top"
	  height="14"
	  name="FSCmdTeleportToCam_txt"
	  width="280">
	  Teleport to cam position (usage: cmd)
	</text>
	<line_editor
	  enabled_control="FSCmdLine"
	  top_pad="-2"
	  follows="left|top"
	  height="18"
	  max_length_chars="256"
	  name="FSCmdTeleportToCam"
	  tool_tip=""
	  control_name="FSCmdTeleportToCam"
	  width="200"/>
	<!--offertp-->
	<text
	  top_pad="3"
	  follows="left|top"
	  height="14"
	  name="FSCmdLineOfferTp_txt"
	  width="280">
	  Offer teleport to avatar (usage: cmd key)
	</text>
	<line_editor
	  enabled_control="FSCmdLine"
	  top_pad="-2"
	  follows="left|top"
	  height="18"
	  max_length_chars="256"
	  name="FSCmdLineOfferTp"
	  tool_tip=""
	  control_name="FSCmdLineOfferTp"
	  width="200"/>
	<!--tp2-->
	<text
	  top_pad="3"
	  follows="left|top"
	  height="14"
	  name="FSCmdLineTP2_txt"
	  width="280">
	  Teleport to avatar (usage: cmd name)
	</text>
	<line_editor
	  enabled_control="FSCmdLine"
	  top_pad="-2"
	  follows="left|top"
	  height="18"
	  max_length_chars="256"
	  tool_tip="The syntax of this command allows partial names and is not case sensitive. Better results if used while the Radar is open."
	  name="FSCmdLineTP2"
	  control_name="FSCmdLineTP2"
	  width="200"/>
	<!--tphome-->
	<text
	  top_pad="3"
	  follows="left|top"
	  height="14"
	  name="FSCmdLineTeleportHome_txt"
	  width="280">
	  Teleport home (usage: cmd)
	</text>
	<line_editor
	  enabled_control="FSCmdLine"
	  top_pad="-2"
	  follows="left|top"
	  height="18"
	  max_length_chars="256"
	  name="FSCmdLineTeleportHome"
	  tool_tip=""
	  control_name="FSCmdLineTeleportHome"
	  width="200"/>
	<!--mapto-->
	<text
	  top_pad="3"
	  follows="left|top"
	  height="14"
	  name="FSCmdLineMapTo_txt"
	  width="280">
	  Teleport to region (usage: cmd regionname | x y z)
	</text>
	<line_editor
	  enabled_control="FSCmdLine"
	  top_pad="-2"
	  follows="left|top"
	  height="18"
	  max_length_chars="256"
	  name="FSCmdLineMapTo"
	  tool_tip=""
	  control_name="FSCmdLineMapTo"
	  width="200"/>
	<check_box
	  enabled_control="FSCmdLine"
	  top_pad="2"
	  follows="left|top"
	  height="14"
	  label="Use same position between regions"
	  name="toggle"
	  width="270"
	  control_name="FSCmdLineMapToKeepPos"/>
  </panel>

</tab_container>
</panel><|MERGE_RESOLUTION|>--- conflicted
+++ resolved
@@ -10,7 +10,6 @@
  label="Text Chat"
  name="chat">
 
-<<<<<<< HEAD
 <tab_container
  label="Firestorm Prefs"
  layout="topleft"
@@ -22,96 +21,6 @@
  name="tabs"
  tab_min_width="50"
  tab_position="top" >
-=======
-  <panel
-      border="false"
-      height="60"
-      layout="topleft"
-      name="general_chat_settings" 
-      top="10"
-      left="13"
-      width="517">
-
-    <check_box
-        control_name="PlayTypingAnim"
-        height="16"
-        initial_value="true"
-        label="Play typing animation when chatting"
-        layout="topleft"
-        top="0"
-        name="play_typing_animation"
-        width="330">
-    </check_box>
-
-    <check_box
-        enabled="false"
-        height="16"
-        label="Only friends and groups can call or IM me"
-        layout="topleft"
-        name="voice_call_friends_only_check"
-        top_pad="6"
-        width="350">     
-    </check_box>
-
-    <text
-       font="SansSerifSmall"
-       height="16"
-       layout="topleft"
-       length="1"       
-       name="email_settings"
-       skip_link_underline="true"
-       top_pad="6"
-       left_delta="2"
-       type="string"
-       width="350">
-      [https://accounts.secondlife.com/change_email Email me IMs when I'm offline]
-    </text>
-
-    <text
-        layout="topleft"
-        left="345"
-        height="12"
-        name="font_size"
-        width="120"
-        top="0">
-      Font size:
-    </text>
-
-    <combo_box
-        control_name="ChatFontSize"
-        height="23"
-        layout="topleft"
-        left="341"
-        name="chat_font_size"
-        top_pad="5"
-        width="100">
-      <item
-          label="Small"
-          name="Small"
-          value="0"/>
-      <item
-          label="Medium"
-          name="Medium"
-          value="1"/>
-      <item
-          label="Large"
-          name="Large"
-          value="2"/>  
-    </combo_box>
-
-    <check_box
-        control_name="UseChatBubbles"
-        height="16"
-        label="Bubble Chat"
-        layout="topleft"
-        top_pad="4"
-        left_delta="0"
-        name="bubble_text_chat"
-        width="330">
-    </check_box>
-      
-  </panel>
->>>>>>> 630c4427
 
         <!-- Chat: Visuals -->
         <panel
@@ -1217,10 +1126,38 @@
 		 height="18"
 		 label="Email me IMs when I'm offline ([EMAIL])"
 		 name="send_im_to_email" />
+		<text
+		 font="SansSerifSmall"
+		 follows="left|top"
+		 height="18"
+		 layout="topleft"
+		 left_delta="5"
+		 length="1"
+		 name="email_settings"
+		 skip_link_underline="true"
+		 top_delta="5"
+		 type="string"
+		 width="400">
+		 [https://accounts.secondlife.com/change_email Open email notification settings for offline IMs]
+		</text>
+		<text
+		 font="SansSerifSmall"
+		 follows="left|top"
+		 height="18"
+		 layout="topleft"
+		 length="1"
+		 name="email_settings_login_to_change"
+		 skip_link_underline="true"
+		 top_delta="0"
+		 type="string"
+		 width="400">
+		 Login to change offline IMs to Email settings
+		</text>
 		<check_box
 		 layout="topleft"
 		 follows="left|top"
 		 top_pad="-1"
+		 left_delta="-5"
 		 width="400"
 		 height="18"
 		 name="FSShowIMInChatHistory"
