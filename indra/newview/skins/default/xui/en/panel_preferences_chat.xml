--- conflicted
+++ resolved
@@ -204,123 +204,6 @@
      name="nearby_toasts_fadingtime"
      top_pad="3"
      width="325" />
-<<<<<<< HEAD
-    
-    <check_box
-     control_name="TranslateChat"
-     enabled="true"
-     height="16"     
-     layout="topleft"
-     left="30"
-     name="translate_chat_checkbox"
-     top_pad="5"
-     width="400" />
-     <!-- *HACK 
-     	After storm-1109 will be fixed: instead of using this text_box, word_wrap should be applied for "translate_chat_checkbox" check_box's label.-->
-     <text
-      follows="top|left"
-      height="15"
-      layout="topleft"
-      left="50"
-      name="translate_chb_label"
-      top_delta="1"
-      width="450"
-      wrap="true">
-      Use machine translation while chatting (powered by Google)
-     </text>
-    <text
-     top_pad="20"
-     name="translate_language_text"
-     follows="left|top"
-     layout="topleft"
-     left_delta="20"
-     height="20"
-     width="110">
-     Translate chat into: 
-    </text>
-    <combo_box
-     allow_text_entry="true"
-     bottom_delta="3"
-     control_name="TranslateLanguage"
-     enabled="true"
-     follows="left|top"
-     height="23"
-     left_delta="110"
-     max_chars="135"
-     mouse_opaque="true"
-     name="translate_language_combobox"
-     width="146">
-        <combo_box.item
-         label="System Default"
-         name="System Default Language"
-         value="default" />
-        <combo_box.item
-         label="English"
-         name="English"
-         value="en" />
-        <!-- After "System Default" and "English", please keep the rest of these combo_box.items in alphabetical order by the first character in the string. -->
-        <combo_box.item
-         label="Dansk (Danish)"
-         name="Danish"
-         value="da" />
-        <combo_box.item
-         label="Deutsch (German)"
-         name="German"
-         value="de" />
-        <combo_box.item
-         label="Español (Spanish)"
-         name="Spanish"
-         value="es" />
-        <combo_box.item
-         label="Français (French)"
-         name="French"
-         value="fr" />
-        <combo_box.item
-         label="Italiano (Italian)"
-         name="Italian"
-         value="it" />
-        <combo_box.item
-         label="Magyar (Hungarian)"
-         name="Hungarian"
-         value="hu" />
-        <combo_box.item
-         label="Nederlands (Dutch)"
-         name="Dutch"
-         value="nl" />
-        <combo_box.item
-         label="Polski (Polish)"
-         name="Polish"
-         value="pl" />
-        <combo_box.item
-         label="Português (Portuguese)"
-         name="Portugese"
-         value="pt" />
-        <combo_box.item
-         label="Русский (Russian)"
-         name="Russian"
-         value="ru" />
-        <combo_box.item
-         label="Türkçe (Turkish)"
-         name="Turkish"
-         value="tr" />
-        <combo_box.item
-         label="Українська (Ukrainian)"
-         name="Ukrainian"
-         value="uk" />
-        <combo_box.item
-         label="中文 (正體) (Chinese)"
-         name="Chinese"
-         value="zh" />
-        <combo_box.item
-         label="日本語 (Japanese)"
-         name="Japanese"
-         value="ja" />
-        <combo_box.item
-         label="한국어 (Korean)"
-         name="Korean"
-         value="ko" />
-    </combo_box>
-=======
   <button
    follows="left|top"
    height="23"
@@ -333,5 +216,4 @@
    <button.commit_callback
     function="Pref.TranslationSettings" />
   </button>
->>>>>>> 2bcef931
 </panel>