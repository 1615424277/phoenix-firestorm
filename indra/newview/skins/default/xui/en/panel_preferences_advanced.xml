--- conflicted
+++ resolved
@@ -13,207 +13,10 @@
      name="aspect_ratio_text">
         [NUM]:[DEN]
     </panel.string>
-<<<<<<< HEAD
     <panel.string
      name="middle_mouse">
         Middle Mouse
     </panel.string>
-=======
-  <text
-   type="string"
-   length="1"
-   follows="left|top"
-   height="12"
-   layout="topleft"
-   left="33"
-   name="Cache:"
-   top_pad="10"
-   width="100">
-    Cache:
-  </text>
-  <spinner
-   control_name="CacheSize"
-   decimal_digits="0"
-   follows="left|top"
-   height="23"
-   increment="64"
-   initial_value="1024"
-   label="Cache size (256 - 9984MB)"
-   label_width="150"
-   layout="topleft"
-   left="80"
-   max_val="9984"
-   min_val="256"
-   top_pad="10"
-   name="cachesizespinner"
-   width="200" />
-  <text
-   type="string"
-   length="1"
-   follows="left|top"
-   height="23"
-   layout="topleft"
-   left_pad="5"
-   mouse_opaque="false"
-   name="text_box5"
-   width="20">
-    MB
-  </text>
-  <button
-   follows="left|top"
-   height="23"
-   label="Clear Cache"
-   label_selected="Clear Cache"
-   layout="topleft"
-   left_pad="30"
-   name="clear_cache"
-   top_delta="0"
-   width="100">
-  <button.commit_callback
-   function="Pref.ClearCache" />
-  </button>
-  <text
-   type="string"
-   length="1"
-   follows="left|top"
-   height="10"
-   layout="topleft"
-   left="80"
-   name="Cache location"
-   top_pad="5"
-   width="300">
-    Cache location:
-  </text>
-  <line_editor
-   control_name="CacheLocationTopFolder"
-   border_style="line"
-   border_thickness="1"
-   follows="left|top"
-   font="SansSerif"
-   height="23"
-   layout="topleft"
-   left="80"
-   max_length_bytes="4096"
-   name="cache_location"
-   top_pad="5"
-   width="205" />
-  <button
-   follows="left|top"
-   height="23"
-   label="Browse"
-   label_selected="Browse"
-   layout="topleft"
-   left_pad="5"
-   name="set_cache"
-   top_delta="0"
-   width="100">
-  <button.commit_callback
-   function="Pref.SetCache" />
-  </button>
-  <button
-    follows="left|top"
-    height="23"
-    label="Default Location"
-    label_selected="Default Location"
-    layout="topleft"
-    left_pad="3"
-    name="default_cache_location"
-    top_delta="0"
-    width="100">
-    <button.commit_callback
-     function="Pref.ResetCache" />
-  </button>
-   <text
-   type="string"
-   length="1"
-   follows="left|top"
-   height="12"
-   layout="topleft"
-   left="33"
-   name="UI Size:"
-   top_pad="20"
-   width="100">
-    UI size:
-  </text>
-  <slider
-   control_name="UIScaleFactor"
-   decimal_digits="2"
-   follows="left|top"
-   height="17"
-   increment="0.025"
-   initial_value="1"
-   layout="topleft"
-   left_pad="0"
-   max_val="4.0"
-   min_val="0.75"
-   name="ui_scale_slider"
-   top_pad="-14"
-   width="250" />
-  <text
-  type="string"
-  length="1"
-  follows="left|top"
-  height="12"
-  layout="topleft"
-  left="33"
-  name="HUD Size:"
-  top_pad="20"
-  width="100">
-    HUD Scale:
-  </text>
-  <slider
-   control_name="HUDScaleFactor"
-   decimal_digits="2"
-   follows="left|top"
-   height="17"
-   increment="0.1"
-   initial_value="1"
-   layout="topleft"
-   left_pad="0"
-   max_val="2.0"
-   min_val="1.0"
-   name="ui_scale_slider1"
-   top_pad="-14"
-   width="250" />
-    <check_box
-     control_name="ShowScriptErrors"
-     follows="left|top"
-     height="20"
-     label="Show script errors in:"
-     layout="topleft"
-     left="30"
-     top_pad="10" 
-     name="show_script_errors"
-     width="256" />
-    <radio_group
-     enabled_control="ShowScriptErrors"
-     control_name="ShowScriptErrorsLocation"
-     follows="top|left"
-     height="16"
-     layout="topleft"
-     left_delta="50"
-     name="show_location"
-     top_pad="5"
-     width="364">
-        <radio_item
-         height="16"
-         label="Nearby chat"
-         layout="topleft"
-         left="3"
-         name="0"
-         top="0"
-         width="315" />
-        <radio_item
-         height="16"
-         label="Separate window"
-         layout="topleft"
-         left_delta="175"
-         name="1"
-         top_delta="0"
-         width="315" />
-    </radio_group>
-
->>>>>>> 06c2c87b
     <check_box
      control_name="AllowMultipleViewers"
      follows="top|left"
