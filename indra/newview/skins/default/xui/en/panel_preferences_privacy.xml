--- conflicted
+++ resolved
@@ -51,11 +51,7 @@
     follows="left|top"
     height="23"
     label="Clear History"
-<<<<<<< HEAD
-    tool_tip="Clear login image, last location, teleport history, web, and texture cache"
-=======
     tool_tip="Clear login image, last location, teleport history, web and texture cache"
->>>>>>> 65a3b74b
     layout="topleft"
     left="15"
     name="clear_cache"
