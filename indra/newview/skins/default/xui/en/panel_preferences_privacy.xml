<?xml version="1.0" encoding="utf-8" standalone="yes" ?>
<panel
    border="true"
 follows="all"
 height="440"
    layout="topleft"
 left="1"
    top="1"
 width="540"
 label="Communication"
 name="im">
 
	<string name="AutoresponseItemNotSet">
		No item set
	</string>
	<string name="AutoresponseItemNotAvailable">
		Item not available
	</string>
	<string name="AutoresponseItemNotLoggedIn">
		Not logged in
	</string>
 
<tab_container
 label="Privacy"
 layout="topleft"
 follows="all"
 top="5"
 bottom="-1"
 left="1"
 right="-1"
 name="tabs"
 tab_min_width="50"
 tab_position="top" >

  <!--General-->
  <panel
   top_pad="5"
   bottom="-1"
   left="1"
   right="-1"
   follows="all"
   label="General"
   name="tab-general" >

  <panel.string
   name="log_in_to_change">
   log in to change
  </panel.string>

   <button
    follows="left|top"
    height="23"
    label="Clear History"
    tool_tip="Clear login image, last location, teleport history, web and texture cache"
    layout="topleft"
    left="15"
    name="clear_cache"
    top_pad="10"
    width="145">
    <button.commit_callback
     function="Pref.WebClearCache" />
   </button>

   <text
    type="string"
    length="1"
    follows="left|top"
    height="10"
    layout="topleft"
    top_delta="5"
    left_pad="10"
    mouse_opaque="false"
    name="cache_size_label"
    text_color="LtGray_50"
    width="300">
    (Locations, images, web, search history)
   </text>

   <check_box
    height="16"
    enabled="true"
    label="Show my profile info in Search results"
    layout="topleft"
    left="15"
    name="online_searchresults"
    top_pad="20"
    width="350" />
   <check_box
    height="16"
    enabled="false"
    label="Only friends and groups know I'm online"
    layout="topleft"
    name="online_visibility"
    top_pad="3"
    width="350" />
   <check_box
    control_name="VoiceCallsFriendsOnly"
    height="16"
    label="Only friends and groups can call or IM me"
    layout="topleft"
    name="voice_call_friends_only_check"
    top_pad="3"
    width="350" />
   <check_box
    control_name="FSShowJoinedGroupInvitations"
    height="16"
    label="Show invitations for already joined groups"
    layout="topleft"
    name="FSShowJoinedGroupInvitations"
    top_pad="3"
    width="350" />
   <check_box
    enabled_control="EnableVoiceChat"
    control_name="AutoDisengageMic"
    height="16"
    label="Switch off microphone when ending calls"
    layout="topleft"
    name="auto_disengage_mic_check"
    top_pad="3"
    width="350" />
   <check_box
    control_name="LanguageIsPublic"
    height="16"
    label="Let scripted objects see my current language setting"
    layout="topleft"
    name="LanguageIsPublic"
    top_pad="3"
    width="350" />
   <check_box
    control_name="ShowFavoritesOnLogin"
    enabled="false"
    label="Show my Favorite Landmarks at Login (via &apos;Start At&apos; drop-down menu)"
    layout="topleft"
    name="favorites_on_login_check"
    top_pad="3"
    height="16"
    width="350" />

   <check_box
    control_name="AutoAcceptNewInventory"
    height="16"
    label="Automatically accept new inventory items"
    layout="topleft"
    name="Auto_Accept_New_Inventory"
    top_pad="10"
    width="350" />
   <check_box
    control_name="FSLogAutoAcceptInventoryToChat"
    enabled_control="AutoAcceptNewInventory"
    height="16"
    label="Log automatically accepted inventory items to nearby chat"
    layout="topleft"
    left_delta="10"
    name="FSLogAutoAcceptInventoryToChat"
    top_pad="3"
    width="350" />
   <check_box
    control_name="FSUseLegacyInventoryAcceptMessages"
    height="16"
    label="Use legacy inventory offer accept/decline messages"
    layout="topleft"
    left_delta="-10"
    name="FSUseLegacyInventoryAcceptMessages"
    tool_tip="If enabled, the viewer will only send accept and decline messages after pressing the according button. If disabled, the accept response will be sent automatically as soon as the inventory offer has been received. This option has no effect if inventory offers are accepted automatically."
    top_pad="3"
    width="350" />
   <check_box
    control_name="ShowInInventory"
    height="16"
    label="Automatically show newly accepted items in inventory"
    layout="topleft"
    name="Show_In_Inventory"
    top_pad="3"
    width="350" />
   <check_box
    control_name="ShowNewInventory"
    height="16"
    label="Automatically view notecards, textures, landmarks after accepting"
    layout="topleft"
    name="Show_New_Inventory"
    top_pad="3"
    width="350" />
   <check_box
    control_name="FSOpenInventoryAfterSnapshot"
    height="16"
    label="Automatically show snapshots in inventory after upload"
    layout="topleft"
    name="FSOpenInventoryAfterSnapshot"
    top_pad="3"
    width="350" />
   <check_box
    control_name="FSCreateGiveInventoryParticleEffect"
    height="16"
    label="Create particle effects upon giving inventory objects to other avatars"
    layout="topleft"
    name="FSCreateGiveInventoryParticleEffect"
    top_pad="3"
    width="350" />

    <button
     follows="left|top"
     height="23"
     label="Manage Block / Mute list"
     layout="topleft"
     name="block_list"
     top_pad="15"
     width="255">
     <button.commit_callback
      function="Pref.BlockList"/>
    </button>
    </panel>

    <!--Logging-->
    <panel
     top_pad="5"
     bottom="-1"
     left="1"
     right="-1"
     follows="all"
     label="Logs &amp; Transcripts"
     name="tab-logging" >

	   <text
		type="string"
		length="1"
		follows="left|top"
		height="10"
		layout="topleft"
		left="15"
		top="10"
		mouse_opaque="false"
		name="logging_label"
		width="300">
		Save:
	   </text>
	   <combo_box
		enabled="false"
		control_name="KeepConversationLogTranscripts"
		height="23"
		layout="topleft"
		left="15"
		tool_tip="Log (Conversation Log): The list of chat conversations started by you or another party. Transcript: The actual written text as it appeared on the screen."
		top_pad="5"
		name="conversation_log_combo"
		width="200">
		 <item
		  name="log_and_transcripts"
		  label="Log and transcripts"
		  value="2"/>
		 <item
		  name="log_only"
		  label="Log only"
		  value="1"/>
		 <item
		  name="no_log_or_transcript"
		  label="No log or transcripts"
		  value="0"/>
	   </combo_box>
	   <button
		enabled="false"
		follows="left|top"
		height="23"
		label="Clear log..."
		layout="topleft"
		left_pad="4"
		name="clear_log"
		top_delta="0"
		width="110">
		<button.commit_callback
		 function="Pref.ClearLog" />
		</button>
		<button
		 enabled="false"
		 follows="left|top"
		 height="23"
		 label="Delete transcripts..."
		 layout="topleft"
		 left_pad="5"
		 top_delta="0"
		 name="delete_transcripts"
		 width="140">
		 <commit_callback
		  function="Pref.DeleteTranscripts" />
		</button>
	   <check_box
		enabled="false"
		control_name="LogNearbyChat"
		name="LogNearbyChat"
		top_pad="2"
		left="15"
		label="Save nearby chat transcript"
		layout="topleft"
		height="18"
		tool_tip="Record nearby chat message transcript to your hard drive"
		width="350" />

	   <check_box
		 control_name="UseLegacyIMLogNames"
		 label="Use legacy file name format for transcripts"
		 layout="topleft"
		 name="UseLegacyIMLogNames"
		 tool_tip="If enabled, the legacy file name format for transcripts (User Name) will be used instead of new format (user_name)."
		 top_pad="15"
		 height="16"
		 width="350" />
	   <check_box
		 control_name="LogFileNamewithDate"
		 label="Add date stamp to transcript filenames"
		 layout="topleft"
		 name="LogFileNamewithDate"
		 tool_tip="Add date stamp to chat and IM logs with format chat-YYYY-MM-DD and 'IM file name'-YYYY-MM."
		 top_pad="3"
		 height="16"
		 width="350" />
	   <check_box
		 control_name="FSUseBuiltInHistory"
		 label="Use built-in transcript viewer"
		 layout="topleft"
		 name="FSUseBuiltInHistory"
		 tool_tip="Uses the built-in transcript viewer for reading transcripts. If disabled, transcripts will open in your operating system's defined text editor."
		 top_pad="3"
		 height="16"
		 width="350" />

    </panel>

    <!--LookAt-->
    <panel
     top_pad="5"
     bottom="-1"
     left="1"
     right="-1"
     follows="all"
     label="LookAt"
     name="tab-lookat" >
     
        <check_box
         top="10"
         follows="left|top"
         height="16"
         label="Show look at targets:"
         left="15"
         name="showlookat"
         width="270"
         control_name="DebugLookAt"
         tool_tip="The LookAt point is an animation hint, viewers use it to know which way to turn your eyes, head and torso. It can also be used to determine the anchor point of an avatar's camera."/>
        <text
         type="string"
         length="1"
         follows="left|top"
         height="15"
         layout="topleft"
         left="35"
         name="lookatshownames"
         tool_tip="Name format to show avatar names on the look at targets"
         top_pad="5"
         width="200">
            Show names for look at targets:
        </text>
        <combo_box
         enabled_control="DebugLookAt"
         control_name="DebugLookAtShowNames"
         follows="left|top"
         height="23"
         layout="topleft"
         left_pad="7"
         max_chars="135"
         name="lookatshownames_combobox"
         width="150">
            <combo_box.item
             enabled="true"
             label="None"
             name="None"
             value="0" />
            <combo_box.item
             enabled="true"
             label="Complete name"
             name="Complete_Name"
             value="1" />
            <combo_box.item
             enabled="true"
             label="Display name"
             name="Display_Name"
             value="2" />
            <combo_box.item
             enabled="true"
             label="Legacy name"
             name="Legacy_Name"
             value="3" />
            <combo_box.item
             enabled="true"
             label="Username"
             name="User_Name"
             value="4" />
        </combo_box>
        <check_box
         enabled_control="DebugLookAt"
         control_name="DebugLookAtHideOwn"
         height="16"
         initial_value="true"
         label="Don't show me my own lookat target"
         layout="topleft"
         left="30"
         name="LookAtHideOwn"
         tool_tip="Don't show me my own camera crosshairs"
         top_pad="4"
         width="350" />
        <check_box
         enabled_control="DebugLookAt"
         control_name="ExodusLookAtLines"
         height="16"
         initial_value="true"
         label="Render lines to lookat target"
         layout="topleft"
         left="30"
         name="ExodusLookAtLines"
         tool_tip="Render a line from the avatar to their lookat target crosshair"
         top_pad="4"
         width="350" />

    <text
      type="string"
      length="1"
      follows="left|top"
      height="15"
      layout="topleft"
      left="15"
      name="mylookat"
      top_pad="25"
      width="200">
        My look at targets:
      </text>
        <check_box
         control_name="PrivateLookAtTarget"
         height="16"
         label="Don't send my look at targets to others"
         layout="topleft"
         left_delta="15"
         name="privatelookat"
         tool_tip="Prevents your look at hints from being broadcast to others"
         top_pad="4"
         width="350" />
        <check_box
         control_name="PrivateLocalLookAtTarget"
         height="16"
         label="Don't send any look at targets at all, not even to myself"
         layout="topleft"
         name="privateLocalLookat"
         tool_tip="Prevents your avatar's head from moving to face a point your camera is focused on in your own view. This head movement is not necessarily visible to others whether or not this option is enabled"
         top_pad="4"
         width="400" />
        <check_box
         control_name="PrivatePointAtTarget"
         height="16"
         label="Don't send my selection target hints"
         layout="topleft"
         name="privatepointat"
         tool_tip="Prevents your selection point from showing to others"
         top_pad="4"
         width="350" />
        <check_box
         control_name="FSLookAtTargetLimitDistance"
         height="16"
         label="Limit distance from head:"
         follows="left|top"
         layout="topleft"
         name="LimitLookAt"
         tool_tip="Clamps your look at target around your head."
         top_pad="4"
         width="160" />
        <slider
         control_name="FSLookAtTargetMaxDistance"
         decimal_digits="0"
         top_delta="0"
         left_pad="10"
         follows="left|top"
         height="15"
         increment="1"
         initial_value="160"
         layout="topleft"
         max_val="32"
<<<<<<< HEAD
         min_val="1"
=======
         min_val="4"
>>>>>>> 0aa38a6c
         name="LimitLookAtDistance"
         width="150" />
        <text
         type="string"
         length="1"
         follows="left|top"
         height="12"
         layout="topleft"
         left_pad="0"
         name="LimitLookAtDistanceMeterText"
         top_delta="0"
         width="128">
          m
        </text>
    </panel>

    <!--Autoresponse-->
    <panel
     top_pad="5"
     bottom="-1"
     left="1"
     right="-1"
     follows="all"
     label="Autoresponse 1"
     name="tab-autoresponse-1" >
<<<<<<< HEAD
     
=======
        <text
         type="string"
         length="1"
         follows="left|top"
         height="23"
         layout="topleft"
         left="15"
         mouse_opaque="false"
         name="autorespond_toggle_location_tip"
         top_pad="5"
         width="450"
         wrap="true">
           Note: To activate the Autoresponse messages please set your online status via Comm Menu &gt; Online Status
        </text>
>>>>>>> 0aa38a6c
        <text
         type="string"
         length="1"
         follows="left|top"
         height="13"
         layout="topleft"
         left="15"
         mouse_opaque="false"
         name="text_box3"
<<<<<<< HEAD
         top="10"
=======
         top_pad="10"
>>>>>>> 0aa38a6c
         width="450">
          Automatic response when in UNAVAILABLE (ie, BUSY)  mode:
        </text>
        <text_editor
         control_name="DoNotDisturbModeResponse"
         use_ellipses="false"
         commit_on_focus_lost = "true"
         follows="left|top"
<<<<<<< HEAD
         height="55"
=======
         height="50"
>>>>>>> 0aa38a6c
         layout="topleft"
         left="35"
         top_pad="5"
         name="do_not_disturb_response"
         width="475"
         word_wrap="true">
         log_in_to_change
        </text_editor>

        <text
         type="string"
         length="1"
         follows="left|top"
         height="13"
         layout="topleft"
         left="15"
         mouse_opaque="false"
         name="autorespond_response_label"
         top_pad="5"
         width="450">
           Automatic response to all avatars when in AUTORESPONSE to everyone mode:
        </text>
        <text_editor
         control_name="FSAutorespondModeResponse"
         use_ellipses="false"
         commit_on_focus_lost = "true"
         follows="left|top"
<<<<<<< HEAD
         height="55"
=======
         height="50"
>>>>>>> 0aa38a6c
         layout="topleft"
         left="35"
         top_pad="5"
         name="autorespond_response"
         width="475"
         word_wrap="true">
           log_in_to_change
        </text_editor>

        <text
         type="string"
         length="1"
         follows="left|top"
         height="13"
         layout="topleft"
         left="15"
         mouse_opaque="false"
         name="autorespond_nf_response_label"
         top_pad="5"
         width="450">
           Automatic response to non-friends when in AUTOREPONSE TO NON-FRIENDS mode:
        </text>
        <text_editor
         control_name="FSAutorespondNonFriendsResponse"
         use_ellipses="false"
         commit_on_focus_lost = "true"
         follows="left|top"
<<<<<<< HEAD
         height="55"
=======
         height="50"
>>>>>>> 0aa38a6c
         layout="topleft"
         left="35"
         top_pad="5"
         name="autorespond_nf_response"
         width="475"
         word_wrap="true">
           log_in_to_change
        </text_editor>

       <check_box
        top_pad="5"
        follows="left|top"
        height="16"
        label="Send autoresponse when in AWAY mode:"
        left="15"
        name="send_away_av_response"
        width="270"
        control_name="FSSendAwayAvatarResponse"
        tool_tip="Send the text below when someone sends you an IM while you're in away mode."/>
      <text_editor
        enabled_control="FSSendAwayAvatarResponse"
        control_name="FSAwayAvatarResponse"
        use_ellipses="false"
        commit_on_focus_lost = "true"
        follows="left|top"
<<<<<<< HEAD
        height="55"
=======
        height="50"
>>>>>>> 0aa38a6c
        layout="topleft"
        left="35"
        top_pad="5"
        name="away_avatar_response"
        width="475"
        word_wrap="true">
        log_in_to_change
      </text_editor>

        <check_box
         top_pad="5"
         follows="left|top"
         height="16"
         label="Send autoresponse to MUTED avatars:"
         left="15"
         name="send_muted_av_response"
         width="270"
         control_name="FSSendMutedAvatarResponse"
         tool_tip="Send the text below when someone you've muted sends you an IM."/>
        <text_editor
         enabled_control="FSSendMutedAvatarResponse"
         control_name="FSMutedAvatarResponse"
         use_ellipses="false"
         commit_on_focus_lost = "true"
         follows="left|top"
         height="55"
         layout="topleft"
         left="35"
         top_pad="5"
         name="muted_avatar_response"
         width="475"
         word_wrap="true">
           log_in_to_change
        </text_editor>

    </panel>

    <!--Autoresponse-->
    <panel
     top_pad="5"
     bottom="-1"
     left="1"
     right="-1"
     follows="all"
     label="Autoresponse 2"
     name="tab-autoresponse-2" >

        <text
         type="string"
         length="1"
         follows="left|top"
         height="13"
         layout="topleft"
         left="15"
         mouse_opaque="false"
         name="autorespond_rto_response_label"
         top="10"
         width="500">
           Automatic response to all avatars when in REJECT TELEPORT OFFERS mode:
        </text>
        <text_editor
         control_name="FSRejectTeleportOffersResponse"
         use_ellipses="false"
         commit_on_focus_lost = "true"
         follows="left|top"
         height="55"
         layout="topleft"
         left="35"
         top_pad="5"
         name="autorespond_rto_response"
         width="475"
         word_wrap="true">
           log_in_to_change
        </text_editor>
       <check_box
        top_pad="5"
        left="35"
        follows="left|top"
        height="16"
        label="Don't reject teleport offers (and send response) from people on friends list"
        name="FSDontRejectTeleportOffersFromFriends"
        width="500"
        control_name="FSDontRejectTeleportOffersFromFriends"/>

        <text
         type="string"
         length="1"
         follows="left|top"
         height="13"
         layout="topleft"
         left="15"
         mouse_opaque="false"
         name="autorespond_rfr_response_label"
         top_pad="5"
         width="500">
           Automatic response to all avatars when in REJECT FRIENDSHIP REQUESTS mode:
        </text>
        <text_editor
         control_name="FSRejectFriendshipRequestsResponse"
         use_ellipses="false"
         commit_on_focus_lost = "true"
         follows="left|top"
         height="55"
         layout="topleft"
         left="35"
         top_pad="5"
         name="autorespond_rfr_response"
         width="475"
         word_wrap="true">
           log_in_to_change
        </text_editor>

        <text
         type="string"
         length="1"
         follows="left|top"
         height="13"
         layout="topleft"
         left="15"
         mouse_opaque="false"
         name="autoresponse_item_label"
         top_pad="25"
         width="180">
          Item sent with all autoresponses:
        </text>
        <fs_copytrans_inventory_drop_target
         name="autoresponse_item"
         follows="left|top|right"
         height="23"
         layout="topleft"
         left_pad="5"
         max_length_bytes="255"
         top_delta="-5"
         right="-50"
         tool_tip="Drag and drop source inventory item here."/>
        <button
         follows="left|top"
         height="23"
         label="Clear"
         layout="topleft"
         left_pad="4"
         name="clear_autoresponse_item"
         top_delta="0"
         width="40"/>

    </panel>
</tab_container>
</panel><|MERGE_RESOLUTION|>--- conflicted
+++ resolved
@@ -479,11 +479,7 @@
          initial_value="160"
          layout="topleft"
          max_val="32"
-<<<<<<< HEAD
-         min_val="1"
-=======
          min_val="4"
->>>>>>> 0aa38a6c
          name="LimitLookAtDistance"
          width="150" />
         <text
@@ -509,9 +505,6 @@
      follows="all"
      label="Autoresponse 1"
      name="tab-autoresponse-1" >
-<<<<<<< HEAD
-     
-=======
         <text
          type="string"
          length="1"
@@ -526,7 +519,6 @@
          wrap="true">
            Note: To activate the Autoresponse messages please set your online status via Comm Menu &gt; Online Status
         </text>
->>>>>>> 0aa38a6c
         <text
          type="string"
          length="1"
@@ -536,11 +528,7 @@
          left="15"
          mouse_opaque="false"
          name="text_box3"
-<<<<<<< HEAD
-         top="10"
-=======
          top_pad="10"
->>>>>>> 0aa38a6c
          width="450">
           Automatic response when in UNAVAILABLE (ie, BUSY)  mode:
         </text>
@@ -549,11 +537,7 @@
          use_ellipses="false"
          commit_on_focus_lost = "true"
          follows="left|top"
-<<<<<<< HEAD
-         height="55"
-=======
          height="50"
->>>>>>> 0aa38a6c
          layout="topleft"
          left="35"
          top_pad="5"
@@ -581,11 +565,7 @@
          use_ellipses="false"
          commit_on_focus_lost = "true"
          follows="left|top"
-<<<<<<< HEAD
-         height="55"
-=======
          height="50"
->>>>>>> 0aa38a6c
          layout="topleft"
          left="35"
          top_pad="5"
@@ -613,11 +593,7 @@
          use_ellipses="false"
          commit_on_focus_lost = "true"
          follows="left|top"
-<<<<<<< HEAD
-         height="55"
-=======
          height="50"
->>>>>>> 0aa38a6c
          layout="topleft"
          left="35"
          top_pad="5"
@@ -643,11 +619,7 @@
         use_ellipses="false"
         commit_on_focus_lost = "true"
         follows="left|top"
-<<<<<<< HEAD
-        height="55"
-=======
         height="50"
->>>>>>> 0aa38a6c
         layout="topleft"
         left="35"
         top_pad="5"
