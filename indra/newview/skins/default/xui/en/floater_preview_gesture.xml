--- conflicted
+++ resolved
@@ -6,14 +6,9 @@
  layout="topleft"
  name="gesture_preview"
  help_topic="gesture_preview"
-<<<<<<< HEAD
  positioning="centered"
  save_rect="true"
  width="280">
-=======
- width="280"
- min_width="280">
->>>>>>> a647b8f1
     <floater.string
      name="step_anim">
         Animation to play:
