<?xml version="1.0" encoding="utf-8" standalone="yes" ?>
<floater
 positioning="none"
 legacy_header_height="18"
<<<<<<< HEAD
 height="638"
=======
 height="609"
>>>>>>> 8e8c4038
 layout="topleft"
 bg_opaque_image="Window_NoTitle_Foreground"
 bg_alpha_image="Window_NoTitle_Background"
 name="toolbox floater"
 help_topic="toolbox_floater"
 save_rect="true"
 short_title="Build Tools"
 single_instance="true"
 save_visibility="true"
 sound_flags="0"
 width="295">
  <floater.string
     name="grid_screen_text">
    Screen
  </floater.string>
  <floater.string
   name="grid_local_text">
    Local
  </floater.string>
  <floater.string
   name="grid_world_text">
    World
  </floater.string>
  <floater.string
   name="grid_reference_text">
    Reference
  </floater.string>
  <floater.string
   name="grid_attachment_text">
    Attachment
  </floater.string>
  <floater.string
     name="status_rotate">
        Drag colored bands to rotate object
    </floater.string>
    <floater.string
     name="status_scale">
        Click and drag to stretch selected side
    </floater.string>
    <floater.string
     name="status_move">
        Drag to move, shift-drag to copy
    </floater.string>
    <floater.string
     name="status_modifyland">
        Click and hold to modify land
    </floater.string>
    <floater.string
     name="status_camera">
        Click and drag to move camera
    </floater.string>
    <floater.string
     name="status_grab">
        Drag to move, Ctrl to lift, Ctrl+Shift to rotate
    </floater.string>
    <floater.string
     name="status_place">
        Click inworld to build
    </floater.string>
    <floater.string
     name="status_selectland">
        Click and drag to select land
    </floater.string>
    <floater.string
     name="status_selectcount">
        [OBJ_COUNT] objects selected, land impact [LAND_IMPACT] [secondlife:///app/openfloater/object_weights More info]
    </floater.string>
    <floater.string
     name="status_remaining_capacity">
        Remaining capacity [LAND_CAPACITY].
    </floater.string>
	<floater.string
	  name="link_number">
		Link number:
	</floater.string>
	<floater.string
	  name="selected_faces">
		Faces:
	</floater.string>
    <button
     follows="left|top"
     height="25"
     image_bottom_pad="1"
     image_overlay="Tool_Zoom"
     image_selected="PushButton_Selected_Press"
     layout="topleft"
     left="10"
     name="button focus"
     tool_tip="Focus"
     width="35">
	  <button.commit_callback
	     function="BuildTool.setTool"
	     parameter="Focus" />
	</button>
    <button
     follows="left|top"
      height="25"
     image_bottom_pad="1"
     image_overlay="Tool_Grab"
     image_selected="PushButton_Selected_Press"
     layout="topleft"
     left_pad="10"
     name="button move"
     tool_tip="Move"
     width="35">
	  <button.commit_callback
	     function="BuildTool.setTool"
	     parameter="Move" />
	</button>
    <button
     follows="left|top"
     height="25"
     image_bottom_pad="1"
     image_overlay="Tool_Face"
     image_selected="PushButton_Selected_Press"
     layout="topleft"
     left_pad="10"
     name="button edit"
     tool_tip="Edit"
     width="35">
	  <button.commit_callback
	     function="BuildTool.setTool"
	     parameter="Edit" />
	</button>
    <button
     follows="left|top"
      height="25"
     image_bottom_pad="1"
     image_overlay="Tool_Create"
     image_selected="PushButton_Selected_Press"
     layout="topleft"
     left_pad="10"
     name="button create"
     tool_tip="Create"
     width="35">
	  <button.commit_callback
	     function="BuildTool.setTool"
	     parameter="Create" />
	</button>
    <button
     follows="left|top"
      height="25"
     image_bottom_pad="1"
     image_overlay="Tool_Dozer"
     image_selected="PushButton_Selected_Press"
     layout="topleft"
     left_pad="10"
     name="button land"
     tool_tip="Land"
     width="35">
	  <button.commit_callback
	     function="BuildTool.setTool"
	     parameter="Land" />
	</button>
    <text
     height="30"
     word_wrap="true"
     use_ellipses="true"
     type="string"
     text_color="LabelSelectedDisabledColor"
     length="1"
     follows="left|top"
     layout="topleft"
     left="8"
     name="text status"
     top_pad="3"
     width="285">
        Drag to move, shift-drag to copy
    </text>
   <radio_group
     layout="topleft"
     left="10"
      height="70"
      top="59"
     name="focus_radio_group">
        <radio_item
         top_pad="6"
         label="Zoom"
         layout="topleft"
         name="radio zoom" />
        <radio_item
         top_pad="6"
         label="Orbit (Ctrl)"
         layout="topleft"
         name="radio orbit" />
        <radio_item
         top_pad="6"
         label="Pan (Ctrl+Shift)"
         layout="topleft"
         name="radio pan" />
		 <radio_group.commit_callback
	     function="BuildTool.commitRadioFocus"/>
    </radio_group>
   <slider_bar
     follows="left|top"
     height="14"
     increment="0.01"
     initial_value="0.125"
     layout="topleft"
     max_val="0.5"
     top_delta="-2"
     left_delta="100"
     name="slider zoom"
     width="134">
	 <slider_bar.commit_callback
	     function="BuildTool.commitZoom"/>
	</slider_bar>
   <radio_group
      left="10"
      height="70"
      top="59"
     layout="topleft"
     name="move_radio_group">
        <radio_item
         top_pad="6"
         label="Move"
         layout="topleft"
         name="radio move" />
        <radio_item
		 top_pad="6"
         label="Lift (Ctrl)"
         layout="topleft"
         name="radio lift" />
        <radio_item
         top_pad="6"
         label="Spin (Ctrl+Shift)"
         layout="topleft"
         name="radio spin" />
		 <radio_group.commit_callback
			function="BuildTool.commitRadioMove"/>
	</radio_group>
	<radio_group
     follows="left|top"
	 left="5"
	 top="55"
	 height="70"
     layout="topleft"
	 name="edit_radio_group">
        <radio_item
		 label="Move"
		 layout="topleft"
		 name="radio position" />
        <radio_item
		 top_pad="5"
         label="Rotate (Ctrl)"
         layout="topleft"
         name="radio rotate" />
        <radio_item
		 top_pad="5"
         label="Stretch (Ctrl+Shift)"
         layout="topleft"
         name="radio stretch" />
        <radio_item
		 top_pad="5"
         label="Select Face"
         layout="topleft"
         name="radio select face" />
        <radio_item
		 top_pad="5"
         label="Align"
         layout="topleft"
         name="radio align" />
			<radio_group.commit_callback
			function="BuildTool.commitRadioEdit"/>
    </radio_group>
    <check_box
     left="5"
     follows="left|top"
     height="19"
	 control_name="EditLinkedParts"
     label="Edit linked"
     layout="topleft"     
     name="checkbox edit linked parts"
     top_pad="0">
		  <check_box.commit_callback
			function="BuildTool.selectComponent"/>
	</check_box>

   <button
     follows="left|top"
     height="20"
     image_overlay="BackArrow_Off"
     top_pad="0"
     layout="topleft"
     name="prev_part_btn"
     tool_tip="Select previous linked part or face"
     width="12">
	  <button.commit_callback
	     function="Tools.SelectNextPart"
	     parameter="previous" />
    </button>
   <button
     follows="left|top"
     height="20"
     image_overlay="ForwardArrow_Off"
     left_pad="0"
     layout="topleft"
     name="next_part_btn"
     tool_tip="Select next linked part or face"
     width="12">
	  <button.commit_callback
	     function="Tools.SelectNextPart"
	     parameter="next" />
    </button>
   <button
     follows="left|top"
     height="20"
     label="Link"
     left_pad="2"
     layout="topleft"
     name="link_btn"
     width="50">
	  <button.commit_callback
	     function="BuildTool.LinkObjects"/>
    </button>
    <button
     follows="left|top"
     height="20"
     label="Unlink"
     layout="topleft"
     left_pad="2"
     name="unlink_btn"
     width="90">
	  <button.commit_callback
	     function="BuildTool.UnlinkObjects"/>
    </button>
        <combo_box
     height="20"
     layout="topleft"
     left_pad="4"
     follows="left|top"
     name="combobox grid mode"
     tool_tip="Choose the type of grid ruler for positioning the object"
     top_delta="0"
     width="108">
      <combo_box.item
       label="World grid"
       name="World"
       value="World" />
      <combo_box.item
       label="Local grid"
       name="Local"
       value="Local" />
      <combo_box.item
       label="Reference grid"
       name="Reference"
       value="Reference" />
       <combo_box.commit_callback
      function="BuildTool.gridMode"/>
    </combo_box>
    <check_box
     control_name="ScaleUniform"
     height="19"
     label="Stretch Both Sides"
     layout="topleft"
     left="143"
     name="checkbox uniform"
     top="48"
     label_text.wrap="true"
     label_text.width="120"
     width="134" />
    <check_box
     control_name="ScaleStretchTextures"
     height="19"
     initial_value="true"
     label="Stretch Textures"
     layout="topleft"
     left="143"
     name="checkbox stretch textures"
     top_pad="-2"
     follows="left|top"
     width="134" />
   <check_box
     control_name="SnapEnabled"
     height="18"
     initial_value="true"
     label="Snap"
     layout="topleft"
     top_pad="-2"
     name="checkbox snap to grid"
     width="134" />
  <check_box
     control_name="FSBuildPrefs_ActualRoot"
     height="18"
     initial_value="false"
     label="Edit axis at root"
     layout="topleft"
     top_pad="-2"
     name="checkbox actual root"
     width="134" />
  <check_box
     height="18"
     initial_value="true"
     label="Show Highlight"
     layout="topleft"
     top_pad="-2"
     name="checkbox show highlight"
     width="134" >
		  <check_box.commit_callback
			function="BuildTool.commitShowHighlight"/>
	</check_box>
    <button
     left_pad="0"
     image_selected="ForwardArrow_Press"
     image_unselected="ForwardArrow_Off"   
     layout="topleft"
     follows="top|left"
     name="Options..."
     tool_tip="See more grid options"
     top="80"
     right="-10"
     width="18"
     height="23" >
	 <button.commit_callback
	     function="BuildTool.gridOptions"/>
	</button>
   <button
     follows="left|top"
     height="20"
     image_disabled="Object_Cube"
     image_disabled_selected="Object_Cube"
     image_selected="Object_Cube_Selected"
     image_unselected="Object_Cube"
     layout="topleft"
     left="10"
     name="ToolCube"
     tool_tip="Cube"
     top="58"
     width="20" />
    <button
     follows="left|top"
     height="20"
     image_disabled="Object_Prism"
     image_disabled_selected="Object_Prism"
     image_selected="Object_Prism_Selected"
     image_unselected="Object_Prism"
     layout="topleft"
     left_delta="29"
     name="ToolPrism"
     tool_tip="Prism"
     top_delta="0"
     width="20" />
    <button
     follows="left|top"
     height="20"
     image_disabled="Object_Pyramid"
     image_disabled_selected="Object_Pyramid"
     image_selected="Object_Pyramid_Selected"
     image_unselected="Object_Pyramid"
     layout="topleft"
     left_delta="29"
     name="ToolPyramid"
     tool_tip="Pyramid"
     top_delta="0"
     width="20" />
    <button
     follows="left|top"
     height="20"
     image_disabled="Object_Tetrahedron"
     image_disabled_selected="Object_Tetrahedron"
     image_selected="Object_Tetrahedron_Selected"
     image_unselected="Object_Tetrahedron"
     layout="topleft"
     left_delta="29"
     name="ToolTetrahedron"
     tool_tip="Tetrahedron"
     top_delta="0"
     width="20" />
    <button
     follows="left|top"
     height="20"
     image_disabled="Object_Cylinder"
     image_disabled_selected="Object_Cylinder"
     image_selected="Object_Cylinder_Selected"
     image_unselected="Object_Cylinder"
     layout="topleft"
     left_delta="29"
     name="ToolCylinder"
     tool_tip="Cylinder"
     top_delta="0"
     width="20" />
    <button
     follows="left|top"
     height="20"
     image_disabled="Object_Hemi_Cylinder"
     image_disabled_selected="Object_Hemi_Cylinder"
     image_selected="Object_Hemi_Cylinder_Selected"
     image_unselected="Object_Hemi_Cylinder"
     layout="topleft"
     left="10"
     name="ToolHemiCylinder"
     tool_tip="Hemicylinder"
     top="84"
     width="20" />
    <button
     follows="left|top"
     height="20"
     image_disabled="Object_Cone"
     image_disabled_selected="Object_Cone"
     image_selected="Object_Cone_Selected"
     image_unselected="Object_Cone"
     layout="topleft"
     left_delta="29"
     name="ToolCone"
     tool_tip="Cone"
     top_delta="0"
     width="20" />
    <button
     follows="left|top"
     height="20"
     image_disabled="Object_Hemi_Cone"
     image_disabled_selected="Object_Hemi_Cone"
     image_selected="Object_Hemi_Cone_Selected"
     image_unselected="Object_Hemi_Cone"
     layout="topleft"
     left_delta="29"
     name="ToolHemiCone"
     tool_tip="Hemicone"
     top_delta="0"
     width="20" />
    <button
     follows="left|top"
     height="20"
     image_disabled="Object_Sphere"
     image_disabled_selected="Object_Sphere"
     image_selected="Object_Sphere_Selected"
     image_unselected="Object_Sphere"
     layout="topleft"
     left_delta="29"
     name="ToolSphere"
     tool_tip="Sphere"
     top_delta="0"
     width="20" />
    <button
     follows="left|top"
     height="20"
     image_disabled="Object_Hemi_Sphere"
     image_disabled_selected="Object_Hemi_Sphere"
     image_selected="Object_Hemi_Sphere_Selected"
     image_unselected="Object_Hemi_Sphere"
     layout="topleft"
     left_delta="29"
     name="ToolHemiSphere"
     tool_tip="Hemisphere"
     top_delta="0"
     width="20" />
    <button
     follows="left|top"
     height="20"
     image_disabled="Object_Torus"
     image_disabled_selected="Object_Torus"
     image_selected="Object_Torus_Selected"
     image_unselected="Object_Torus"
     layout="topleft"
     left="10"
     name="ToolTorus"
     tool_tip="Torus"
     top="109"
     width="20" />
    <button
     follows="left|top"
     height="20"
     image_disabled="Object_Tube"
     image_disabled_selected="Object_Tube"
     image_selected="Object_Tube_Selected"
     image_unselected="Object_Tube"
     layout="topleft"
     left_delta="29"
     name="ToolTube"
     tool_tip="Tube"
     top_delta="0"
     width="20" />
    <button
     follows="left|top"
     height="20"
     image_disabled="Object_Ring"
     image_disabled_selected="Object_Ring"
     image_selected="Object_Ring_Selected"
     image_unselected="Object_Ring"
     layout="topleft"
     left_delta="29"
     name="ToolRing"
     tool_tip="Ring"
     top_delta="0"
     width="20" />
    <button
     follows="left|top"
     height="20"
     image_disabled="Object_Tree"
     image_disabled_selected="Object_Tree"
     image_selected="Object_Tree_Selected"
     image_unselected="Object_Tree"
     layout="topleft"
     left_delta="29"
     name="ToolTree"
     tool_tip="Tree"
     top_delta="0"
     width="20" />
    <button
     follows="left|top"
     height="20"
     image_disabled="Object_Grass"
     image_disabled_selected="Object_Grass"
     image_selected="Object_Grass_Selected"
     image_unselected="Object_Grass"
     image_overlay_color="1 0 0 .75"
     image_overlay_selected_color="1 0 0 1"
     layout="topleft"
     left_delta="29"
     name="ToolGrass"
     tool_tip="Grass"
     top_delta="0"
     width="20" />
    <check_box
     control_name="CreateToolKeepSelected"
     height="19"
     label="Keep Tool selected"
     layout="topleft"
     left="155"
     name="checkbox sticky"
     top="55"
     width="128" />
    <check_box
     control_name="CreateToolCopySelection"
     height="19"
     label="Copy selection"
     layout="topleft"
     left_delta="0"
     name="checkbox copy selection"
     top_delta="15"
     width="134" />
    <check_box
     control_name="CreateToolCopyCenters"
     height="19"
     initial_value="true"
     label="Center Copy"
     layout="topleft"
     left_delta="18"
     name="checkbox copy centers"
     top="85"
     width="134" />
    <check_box
     control_name="CreateToolCopyRotates"
     height="19"
     label="Rotate Copy"
     layout="topleft"
     left_delta="0"
     name="checkbox copy rotates"
     top_delta="16"
     width="134" />
    <combo_box
     height="20"
     layout="topleft"
     left="155"
     follows="left|top"
     name="tree_grass_combo"
     top_pad="4"
     width="130">
      <combo_box.commit_callback
       function="BuildTool.TreeGrass"/>
    </combo_box>
    <radio_group
     height="105"
     layout="topleft"
     left="4"
     name="land_radio_group"
     top="54"
     width="114">
        <radio_item
         height="19"
         label="Select Land"
         layout="topleft"
         left="0"
         name="radio select land"
         top="-106"
         width="134" />
        <radio_item
         height="19"
         label="Flatten"
         layout="topleft"
         left_delta="0"
         name="radio flatten"
         top_delta="15"
         width="114" />
        <radio_item
         height="19"
         label="Raise"
         layout="topleft"
         left_delta="0"
         name="radio raise"
         top_delta="15"
         width="114" />
        <radio_item
         height="19"
         label="Lower"
         layout="topleft"
         left_delta="0"
         name="radio lower"
         top_delta="15"
         width="114" />
        <radio_item
         height="19"
         label="Smooth"
         layout="topleft"
         left_delta="0"
         name="radio smooth"
         top_delta="15"
         width="114" />
        <radio_item
         height="19"
         label="Roughen"
         layout="topleft"
         left_delta="0"
         name="radio noise"
         top_delta="15"
         width="114" />
        <radio_item
         height="19"
         label="Revert"
         layout="topleft"
         left_delta="0"
         name="radio revert"
         top_delta="15"
         width="114" />
		 <radio_group.commit_callback
	     function="BuildTool.commitRadioLand"/>
    </radio_group>
    <text
     type="string"
     length="1"
     follows="left|top"
     height="12"
     layout="topleft"
     left="135"
     name="Bulldozer:"
     top="57"
     width="100">
        Bulldozer:
    </text>
    <text
     type="string"
     length="1"
     follows="left|top"
     height="12"
     layout="topleft"
     name="Dozer Size:"
     left="135"
     top_pad="5"
     width="50">
        Size
    </text>
    <slider_bar
	 control_name ="LandBrushSize"
     follows="left|top"
     height="19"
     initial_value="2.0"
     layout="topleft"
     max_val="11"
     min_val="1"
     left_pad="0"
     name="slider brush size"
     top_delta="-3"
     width="80" />
    <text
     type="string"
     length="1"
     follows="left|top"
     height="12"
     layout="topleft"
     name="Strength:"
     left="135"
     top_pad="5"
     width="50">
        Strength
    </text>
    <slider_bar
     follows="left|top"
     height="19"
     left_pad="0"
     initial_value="0.00"
     layout="topleft"
     max_val="2"
     min_val="-1"
     name="slider force"
     top_delta="-3"
     width="80" >
	  <slider_bar.commit_callback
	     function="BuildTool.LandBrushForce"/>
    </slider_bar>
    <button
     follows="left|top"
     height="23"
     label="Apply"
     label_selected="Apply"
     top_pad="5"
     layout="topleft"
     left="135"
     name="button apply to selection"
     tool_tip="Modify selected land"
     width="82">
	  <button.commit_callback
	     function="BuildTool.applyToSelection"/>
    </button>
    <text
     type="string"
     length="1"
     height="10"
     follows="left|top"
     layout="topleft"
     top_pad="28"
     left="10"
     name="link_num_obj_count"
	 tool_tip="Link number may not be accurate."
     width="143">
        [DESC] [NUM]
    </text>
	<text
	  type="string"
	  length="1"
	  height="16"
	  follows="left|top"
	  font="SansSerifSmall"
	  layout="topleft"
	  left="10"
	  name="selection_empty"
	  top_pad="2"
	  width="100">
		Nothing selected.
	</text>
	<text
	  type="string"
	  length="1"
	  height="16"
	  follows="left|top"
	  font="SansSerifSmall"
	  layout="topleft"
	  left="10"
	  name="selection_faces"
	  top_delta="0"
	  visible="false"
	  width="280">
    Faces selected: [FACES_STRING]
  </text>
	<text
	  type="string"
	  length="1"
	  height="16"
	  follows="left|top"
	  font="SansSerifSmall"
	  layout="topleft"
	  left="10"
<<<<<<< HEAD
	  name="remaining_capacity"
	  top_pad="-5"
=======
	  name="selection_count"
	  top_pad="0"
>>>>>>> 8e8c4038
	  visible="false"
	  width="280">
	</text>
    <view_border
    bevel_style="none"
    follows="top|left"
    height="0"
    layout="topleft"
    left="6"
    name="cost_text_border"
    top="165"
    width="282"/>
    <tab_container
     follows="left|top"
<<<<<<< HEAD
     height="430"
=======
     height="426"
>>>>>>> 8e8c4038
     halign="center"
     left="0"
     name="Object Info Tabs"
     tab_max_width="100"
     tab_min_width="40"
     tab_position="top"
     tab_height="20"
     open_tabs_on_drag_and_drop="true"
     top="203"
     width="295">
	
<panel
	 border="false"
	 follows="all"
	 label="General"
	 layout="topleft"
	 mouse_opaque="false"
	 help_topic="toolbox_general_tab"
	 name="General"
	 top="16"
	 width="295">
<panel.string
	  name="text deed continued">
		Deed
	 </panel.string>
	<panel.string
	 name="text deed">
		Deed
	</panel.string>
            <panel.string
             name="text modify info 1">
                You can modify this object
            </panel.string>
            <panel.string
             name="text modify info 2">
                You can modify these objects
            </panel.string>
            <panel.string
             name="text modify info 3">
                You can't modify this object
            </panel.string>
            <panel.string
             name="text modify info 4">
                You can't modify these objects
            </panel.string>
            <panel.string
             name="text modify info 5">
                You can't modify this object across a region boundary
            </panel.string>
            <panel.string
             name="text modify info 6">
                You can't modify these objects across a region boundary
            </panel.string>
            <panel.string
             name="text modify warning">
                You must select entire object to set permissions
            </panel.string>
            <panel.string
             name="Cost Default">
                Price: L$
            </panel.string>
            <panel.string
             name="Cost Total">
                Total Price: L$
            </panel.string>
            <panel.string
             name="Cost Per Unit">
                Price Per: L$
            </panel.string>
            <panel.string
             name="Cost Mixed">
                Mixed Price
            </panel.string>
            <panel.string
             name="Sale Mixed">
                Mixed Sale
            </panel.string>
            <panel.string
             name="multiple selection">
                Multiple selection
            </panel.string>
            <text
             follows="left|top"
             height="10"
             left="10"
             name="Name:"
             top="5"
             width="90">
                Name:
            </text>
            <line_editor
             follows="left|top|right"
             height="19"
             left_pad="0"
             max_length_bytes="63"
             name="Object Name"
             select_on_focus="true"
             top_delta="0"
             width="190"
             tool_tip="The name is limited to 63 characters. Longer prim names are cut short. Names can only consist of printable characters found in the ASCII-7 (non-extended) character set, with the exception of the vertical bar/pipe &apos;|&apos;." />
            <text
             follows="left|top"
             height="10"
             left="10"
             name="Description:"
             top_pad="3"
             width="90">
                Description:
            </text>
            <line_editor
             follows="left|top|right"
             height="19"
             left_pad="0"
             max_length_bytes="127"
             name="Object Description"
             select_on_focus="true"
             top_delta="0"
             width="190"
             tool_tip="When people have &apos;Hover Tips on All Objects&apos; selected in the viewer's settings, they'll see the object description pop-up for any object under their mouse pointer. The prim description is limited to 127 bytes any string longer then that will be truncated." />
            <text
             type="string"
             left="10"
             length="1"
             follows="left|top"
             height="29"
             layout="topleft"
             name="Creator:"
             width="75">
                Creator:
            </text>
            <!-- *NOTE: Intentionally wide for long names -->
            <text
             type="string"
             length="1"
             follows="left|top"
             left_pad="0"
             height="24"
             layout="topleft"
             name="Creator Name"
             top_delta="0"
             translate="false"
             width="190"
             word_wrap="true"
             use_ellipses="true">
                secondlife:///app/agent/00000000-0000-0000-0000-000000000000/inspect TestString PleaseIgnore (please.ignore)
            </text>
            <text
             type="string"
             length="1"
             left="10"
             follows="left|top"
             height="29"
             layout="topleft"
             name="Owner:"
             top_pad="7"
             width="75">
                Owner:
            </text>
            <!-- *NOTE: Intentionally wide for long names -->
            <text
             type="string"
             length="1"
             follows="left|top"
             height="24"
             layout="topleft"
             name="Owner Name"
             left_pad="0"
             top_delta="0"
             translate="false"
             width="190"
             word_wrap="true"
             use_ellipses="true">
                secondlife:///app/agent/00000000-0000-0000-0000-000000000000/inspect TestString PleaseIgnore (please.ignore)
            </text>
            <text
             type="string"
             length="1"
             left="10"
             follows="left|top"
             height="19"
             layout="topleft"
             name="Last Owner:"
             top_pad="7"
             width="75">
                Last Owner:
            </text>
            <!-- *NOTE: Intentionally wide for long names -->
            <text
             type="string"
             length="1"
             follows="left|top"
             height="22"
             layout="topleft"
             name="Last Owner Name"
             left_pad="0"
             top_delta="0"
             translate="false"
             width="190">
                secondlife:///app/agent/00000000-0000-0000-0000-000000000000/inspect TestString PleaseIgnore (please.ignore)
            </text>
           <text
             type="string"
             length="1"
             follows="left|top"
             layout="topleft"
             left="10"
             height="18"
             name="Group:"
             top_pad="-2"
             width="75">
                Group:
            </text>
            <!--<name_box
             follows="left|top"
             height="18"
             initial_value="Loading..."
             layout="topleft"
             left_pad="23"
             name="Group Name Proxy"
             width="142" />-->
			 <text
             type="string"
             length="1"
             follows="left|top"
             height="22"
             layout="topleft"
             name="Group Name"
             left_pad="0"
             top_delta="0"
             translate="false"
             width="170"
             use_ellipses="true">
                secondlife:///app/agent/00000000-0000-0000-0000-000000000000/inspect Loading...
            </text>
            <button
			 follows="top|right"
			 height="18"
			 image_overlay="Edit_Wrench"
			 layout="topleft"
			 right="-5"
			 top_delta="0"
			 name="button set group"
			 tab_stop="false"
			 tool_tip="Choose a group to share this object's permissions"
			 width="18" />
            <check_box
             height="19"
             follows="left|top"
             label="Share"
             layout="topleft"
             name="checkbox share with group"
             tool_tip="Allow all members of the set group to share your modify permissions for this object. You must Deed to enable role restrictions."
             top_pad="3"
             left="85"
             width="87" />
            <button
             follows="top|right"
             height="19"
             label="Deed"
             label_selected="Deed"
             layout="topleft"
             name="button deed"
             right="-5"
			 top_delta="-1"
             tool_tip="Deeding gives this item away with next owner permissions. Group shared objects can be deeded by a group officer."
             width="80" />
            <text
             type="string"
             length="1"
             follows="left|top"
             height="16"
             layout="topleft"
             top_pad="10"
             left="10"
             name="label click action"
             width="82">
                Click to:
            </text>
            <combo_box
             follows="left|top"
             height="23"
             layout="topleft"
             name="clickaction"
             width="148"
             top_delta="-4"
             left_pad="10"
             tool_tip="A click action enables you to interact with an object with a single left click. Each click action has a special cursor indicating what it does. Some click actions have requirements to function. For example Touch and Pay require scripts" >
                <combo_box.item
                 label="Touch  (default)"
                 name="Touch/grab(default)"
                 value="Touch" />
                <combo_box.item
                 label="Sit on object"
                 name="Sitonobject"
                 value="Sit" />
                <combo_box.item
                 label="Buy object"
                 name="Buyobject"
                 value="Buy" />
                <combo_box.item
                 label="Pay object"
                 name="Payobject"
                 value="Pay" />
                <combo_box.item
                 label="Open"
                 name="Open"
                 value="Open" />
				 <combo_box.item
                 label="Zoom"
                 name="Zoom"
                 value="Zoom" />
                <combo_box.item
                 label="None"
                 name="None"
                 value="None" />
            </combo_box>
			<view_border
			 left="5"
			 right="-5"
			 bevel_style="none"
			 border_thickness="1"
			 follows="left|top|right"
			 height="55"
			 name="SaleBorder"
			 width="235"/>
            <check_box
			 top_delta="3"
             height="23"
             label="For Sale:"
             layout="topleft"
             name="checkbox for sale"
             left="7"
             width="100"
             tool_tip="Lets people buy this object, its content or it copy inworld for specified price." />
  <!-- NEW SALE TYPE COMBO BOX -->
      <combo_box
            left_pad="8"
            layout="topleft"
            follows="left|top"
            allow_text_entry="false"
            height="23"
            top_pad="-23"
            initial_value="2"
            max_chars="20"
            mouse_opaque="true"
            name="sale type"
            width="168"
            tool_tip="Select whether purchaser will receive a copy, copy of the content or item itself." >
        <combo_box.item
           name="Copy"
           label="Copy"
           value="2" />
        <combo_box.item
           name="Contents"
           label="Contents"
           value="3" />
        <combo_box.item
           name="Original"
           label="Original"
           value="1" />
      </combo_box>
  <!-- NEW PRICE SPINNER
Objects are allowed to be for sale for L$0 to invoke buy UI behavior
even though the user gets a free copy.
-->
  <spinner
      follows="left|top"
      decimal_digits="0"
      increment="1"
      top_pad="5"
      left="10"
      name="Edit Cost"
      label="Price: L$"
      label_width="65"
      valign="center"
      width="165"
      min_val="0"
      height="20"
      max_val="999999999"
      tool_tip="Object cost." />
	<button
	 left_pad="10"
	 enabled="false"
	 follows="top|right"
	 height="20"
	 label="Apply"
	 name="button mark for sale"
	 tool_tip="Mark/Update object(s) for sale."
	 width="100"/>
	<button
	 top_pad="7"
	 left="10"
	 follows="top|right"
	 height="20"
	 label="Copy Keys"
	 name="btnCopyKeys"
     tool_tip="Copies the selected object's root key to the clipboard. Shift-click copies all of the selected objects' keys" width="80">
		<button.commit_callback
		function="BuildTool.CopyKeys"/>
	</button>
      <check_box
	   height="15"
	   width="110"
	   label="Show in search"
       layout="topleft"
	   left_pad="15"
       name="search_check"
       tool_tip="Let people see this object in search results" />
		<panel
         border="false"
         follows="left|top"
         layout="topleft"
         mouse_opaque="false"
         background_visible="true"
         bg_alpha_color="Black_10"
         name="perms_build"
         left="0"
         top_pad="4"
         height="98"
         width="290">
            <text
             type="string"
             length="1"
             left="10"
             word_wrap="true"
             top_pad="4"
             text_color="EmphasisColor"
             height="24"
             follows="left|top|right"
             layout="topleft"
             name="perm_modify"
             width="214">
                You can modify this object
            </text>
            <text
               type="string"
               follows="left|top"
               name="Anyone can:"
               width="250"
               left="10">
                 Anyone:
            </text>
            <check_box
             height="19"
             label="Move"
             layout="topleft"
             name="checkbox allow everyone move"
             tool_tip="Anyone can move the object."
             left="10"
             width="85" />
            <check_box
             height="19"
             label="Copy"
             layout="topleft"
             left_pad="0"
             name="checkbox allow everyone copy"
             tool_tip="Anyone can take a copy of the object. Object and all of its contents must be copy and transfer permissive."
             width="80" />
            <check_box
             height="19"
             label="Export"
             layout="topleft"
             left_pad="0"
             name="checkbox allow export"
             tool_tip="Anyone can export this Object."
             width="90" />
            <text
               type="string"
               follows="left|top"
               height="19"
               name="Next owner can:"
               width="250"
               left="10">
                  Next owner:
            </text>
            <check_box
             follows="left|top|right"
             label="Modify"
             layout="topleft"
             left="10"
             height="10"
             name="checkbox next owner can modify"
             tool_tip="Next owner can edit properties like item name or scale of this object."
             width="85" />
            <check_box
             follows="left|top|right"
             height="19"
             label="Copy"
             layout="topleft"
             left_pad="0"
             name="checkbox next owner can copy"
             tool_tip="Next owner can make unlimited copies of this object. Copies maintain creator information, and can never be more permissive than the item being copied."
             width="80" />
            <check_box
             follows="left|top|right"
             height="19"
             label="Transfer"
             layout="topleft"
             name="checkbox next owner can transfer"
             left_pad="0"
             top_delta="0"
             tool_tip="Next owner can give away or resell this object."
             width="100" />
<!-- *NOTE: These "B/O/G/E/N/F fields may overlap "perm_modify" above, 
     but that's OK, this is used only for debugging. -->
            <text
             type="string"
             text_color="EmphasisColor"
             length="1"
             top="3"
             follows="left|top"
             layout="topleft"
             left="230"
             name="B:"
             height="10"
             width="80">
                B:
            </text>
            <text
             type="string"
             text_color="White"
             length="1"
             follows="left|top"
             layout="topleft"
             left_delta="0"
             top_pad="2"
             name="O:"
             height="10"
             width="80">
                O:
            </text>
            <text
             type="string"
             text_color="EmphasisColor"
             length="1"
             follows="left|top"
             layout="topleft"
             left_delta="0"
             top_pad="2"
             name="G:"
             height="10"
             width="80">
                G:
            </text>
            <text
             type="string"
             text_color="White"
             length="1"
             follows="left|top"
             left_delta="0"
             top_pad="2"
             layout="topleft"
             name="E:"
             height="10"
             width="80">
                E:
            </text>
            <text
             type="string"
             text_color="EmphasisColor"
             length="1"
             follows="left|top"
             layout="topleft"
             left_delta="0"
             top_pad="2"
             name="N:"
             height="10"
             width="80">
                N:
            </text>
            <text
             type="string"
             text_color="White"
             length="1"
             follows="left|top"
             layout="topleft"
             left_delta="0"
             top_pad="2"
             name="F:"
             height="10"
             width="80">
                F:
            </text>
        </panel>
		<panel
         border="false"
         follows="left|top"
         layout="topleft"
         mouse_opaque="false"
         name="pathfinding_attrs_panel"
         left="0"
         top_pad="0"
         height="25"
         width="290">
      <text
         type="string"
         follows="left|top"
         name="pathfinding_attributes_label"
         top_pad="4"
         width="150"
         left="10">
        Pathfinding attributes:
      </text>
      <text
         type="string"
         follows="left|top"
         text_color="EmphasisColor"
         name="pathfinding_attributes_value"
         width="130"
         word_wrap="false"
         left_pad="0">
      </text>
    </panel>
  </panel>
      <!-- Object tab -->
      <panel
         border="false"
         follows="all"
         height="567"
         label="Object"
         layout="topleft"
         left_delta="0"
         mouse_opaque="false"
         help_topic="toolbox_object_tab"
         name="Object"
         top="16"
         width="295">
            <panel.string name="paste_position">
Paste Position
[VALUE]
            </panel.string>
            <panel.string name="paste_size">
Paste Size
[VALUE]
            </panel.string>
            <panel.string name="paste_rotation">
Paste Rotation
[VALUE]
            </panel.string>
            <check_box
             height="19"
             label="Locked"
             layout="topleft"
             name="checkbox locked"
             tool_tip="Prevents object from being moved or deleted. Frequently useful during building to avoid unintended edits."
             top_pad="5"
             left="10"
             width="123" />
            <check_box
             height="19"
             label="Physical"
             layout="topleft"
             name="Physical Checkbox Ctrl"
             tool_tip="Allows object to be pushed and affected by gravity"
             top_pad="0"
             width="123" />
            <check_box
             height="19"
             label="Temporary"
             layout="topleft"
             name="Temporary Checkbox Ctrl"
             tool_tip="Causes object to be deleted 1 minute after creation"
             top_pad="0"
             width="123" />
            <check_box
             height="19"
             label="Phantom"
             layout="topleft"
             name="Phantom Checkbox Ctrl"
             tool_tip="Causes object to not collide with other objects or avatars"
             top_pad="0"
             width="123" />
            <view_border
             bevel_style="none"
             follows="top|left"
             height="0"
             layout="topleft"
             left_delta="0"
             name="object_horizontal"
             top_pad="10"
             width="95" />
            <menu_button
             menu_filename="menu_copy_paste_pos.xml"
             follows="top|left"
             height="11"
             image_disabled="ClipboardSmallMenu_Disabled"
             image_selected="ClipboardSmallMenu_Press"
             image_unselected="ClipboardSmallMenu_Off"
             layout="topleft"
             left_delta="0"
             top_pad="13"
             name="clipboard_pos_btn"
             tool_tip="Paste options"
             width="19"/>
            <text
             type="string"
             length="1"
             follows="left|top"
             height="10"
             layout="topleft"
             name="label position"
             tool_tip="Position (meters)"
             left_pad="8"
             top_delta="0"
             width="121">
<<<<<<< HEAD
                Position (meters)
            </text> 
=======
                Position (m)
            </text>
>>>>>>> 8e8c4038
            <spinner
             decimal_digits="4"
             follows="left|top"
             height="19"
             increment="0.01"
             initial_value="0"
             label="X"
             label_width="10"
             layout="topleft"
             left_delta="-27"
             max_val="512"
             min_val="-256"
             name="Pos X"
<<<<<<< HEAD
             text_enabled_color="Red"
             top_pad="5"
=======
             text_enabled_color="1 0 0.3 .7"
             top_pad="8"
>>>>>>> 8e8c4038
             width="87" />
            <spinner
             decimal_digits="4"
             follows="left|top"
             height="19"
             increment="0.01"
             initial_value="0"
             label="Y"
             label_width="10"
             layout="topleft"
             left="10"
             max_val="512"
             min_val="-256"
             name="Pos Y"
             text_enabled_color="EmphasisColor"
             top_pad="3"
             width="87" />
            <spinner
             decimal_digits="4"
             follows="left|top"
             height="19"
             increment="0.01"
             initial_value="0"
             label="Z"
             label_width="10"
             layout="topleft"
             left="10"
             min_val="-4"
             max_val="4096"
             name="Pos Z"
             text_enabled_color="SL-MidBlue"
             top_pad="3"
             width="87" />
<<<<<<< HEAD
            <button
             follows="top|right"
             height="19" 
             top_delta="-43"
             left_pad="5"
             tab_stop="false"
             label="C"
             name="copy_pos_btn"
             tool_tip="Copy Position"
             width="20" />
            <button
             follows="top|right"
             height="19"
             top_pad="3"
             tab_stop="false"
             label="P"
             name="paste_pos_btn"
             tool_tip="Paste Position"
             width="20" />
            <button
             follows="top|right"
             height="19"
             top_pad="3"
             mouse_opaque="true"
             tab_stop="false"
             label="p"
             name="paste_pos_clip_btn"
             tool_tip="Try pasting Position from Clipboard"
             width="20" />
=======
            <menu_button
             menu_filename="menu_copy_paste_size.xml"
             follows="top|left"
             height="11"
             image_disabled="ClipboardSmallMenu_Disabled"
             image_selected="ClipboardSmallMenu_Press"
             image_unselected="ClipboardSmallMenu_Off"
             layout="topleft"
             left_delta="0"
             top_pad="13"
             name="clipboard_size_btn"
             tool_tip="Paste options"
             width="19"/>
>>>>>>> 8e8c4038
            <text
             type="string"
             length="1"
             follows="left|top"
             height="10"
             layout="topleft"
<<<<<<< HEAD
             left="10"
=======
             left_pad="8"
             top_delta="0"
>>>>>>> 8e8c4038
             name="label size"
             tool_tip="Size (meters)"
             width="121">
                Size (m)
            </text>
            <spinner
             decimal_digits="4"
             follows="left|top"
             height="19"
             increment="0.01"
             initial_value="0"
             label="X"
             label_width="10"
             layout="topleft"
             left_delta="-27"
             max_val="64"
             min_val="0.01"
             name="Scale X"
<<<<<<< HEAD
             text_enabled_color="White"
             top_pad="5"
=======
             text_enabled_color="1 1 1 1"
             top_pad="8"
>>>>>>> 8e8c4038
             width="87" />
            <spinner
             decimal_digits="4"
             follows="left|top"
             height="19"
             increment="0.01"
             initial_value="0"
             label="Y"
             label_width="10"
             layout="topleft"
             left="10"
             max_val="64"
             min_val="0.01"
             name="Scale Y"
             text_enabled_color="White"
             top_pad="3"
             width="87" />
            <spinner
             decimal_digits="4"
             follows="left|top"
             height="19"
             increment="0.01"
             initial_value="0"
             label="Z"
             label_width="10"
             layout="topleft"
             left="10"
             max_val="64"
             min_val="0.01"
             name="Scale Z"
             text_enabled_color="White"
             top_pad="3"
             width="87" />
<<<<<<< HEAD
            <button
             follows="top|right"
             height="19" 
             top_delta="-43"
             left_pad="5"
             tab_stop="false"
             label="C"
             name="copy_size_btn"
             tool_tip="Copy Size"
             width="20" />
            <button
             follows="top|right"
             height="19"
             top_pad="3"
             tab_stop="false"
             label="P"
             name="paste_size_btn"
             tool_tip="Paste Size"
             width="20" />
            <button
             follows="top|right"
             height="19"
             top_pad="3"
             tab_stop="false"
             label="p"
             name="paste_size_clip_btn"
             tool_tip="Try pasting Size from Clipboard"
             width="20" />
=======
            <menu_button
             menu_filename="menu_copy_paste_rot.xml"
             follows="top|left"
             height="11"
             image_disabled="ClipboardSmallMenu_Disabled"
             image_selected="ClipboardSmallMenu_Press"
             image_unselected="ClipboardSmallMenu_Off"
             layout="topleft"
             left_delta="0"
             top_pad="13"
             name="clipboard_rot_btn"
             tool_tip="Paste options"
             width="19"/>
>>>>>>> 8e8c4038
            <text
             type="string"
             length="1"
             follows="left|top"
             height="10"
             layout="topleft"
<<<<<<< HEAD
             left="10"
=======
             left_pad="8"
             top_delta="0"
>>>>>>> 8e8c4038
             name="label rotation"
             tool_tip="Rotation (degrees)"
             width="121">
                Rotation (°)
            </text>
            <spinner
             decimal_digits="3"
             follows="left|top"
             height="19"
             increment="1"
             initial_value="0"
             label="X"
             label_width="10"
             layout="topleft"
             left_delta="-27"
             max_val="9999"
             min_val="-9999"
             name="Rot X"
<<<<<<< HEAD
             text_enabled_color="White"
             top_pad="5"
=======
             text_enabled_color="1 1 1 1"
             top_pad="8"
>>>>>>> 8e8c4038
             width="87" />
            <spinner
             decimal_digits="3"
             follows="left|top"
             height="19"
             increment="1"
             initial_value="0"
             label="Y"
             label_width="10"
             layout="topleft"
             left="10"
             max_val="9999"
             min_val="-9999"
             name="Rot Y"
             text_enabled_color="White"
             top_pad="3"
             width="87" />
            <spinner
             decimal_digits="3"
             follows="left|top"
             height="19"
             increment="1"
             initial_value="0"
             label="Z"
             label_width="10"
             layout="topleft"
             left="10"
             max_val="9999"
             min_val="-9999"
             name="Rot Z"
             text_enabled_color="White"
             top_pad="3"
             width="87" />
            <button
             follows="top|right"
             height="19"
             top_delta="-43"
             left_pad="5"
             tab_stop="false"
             label="C"
             name="copy_rot_btn"
             tool_tip="Copy Rotation"
             width="20" />
            <button
             follows="top|right"
             height="19"
             top_pad="3"
             tab_stop="false"
             label="P"
             name="paste_rot_btn"
             tool_tip="Paste Rotation"
             width="20" />
            <button
             follows="top|right"
             height="19"
             top_pad="3"
             tab_stop="false"
             label="p"
             name="paste_rot_clip_btn"
             tool_tip="Try pasting Rotation from Clipboard"
             width="20" />

 <!--           <text
             type="string"
             length="1"
             follows="left|top"
             height="10"
             layout="topleft"
             left="125"
             name="label basetype"
             top="5"
             width="150">
                Prim Type
            </text>-->
<<<<<<< HEAD
    		<button
    		 follows="top|right"
    		 height="23"
             image_overlay="Copy"
             image_hover_unselected="Toolbar_Middle_Over"
             image_selected="Toolbar_Middle_Selected"
             image_unselected="Toolbar_Middle_Off"
    		 layout="topleft"
    		 right="-53"
    		 name="copy_params_btn"
    		 tool_tip="Copy Object Parameters to Clipboard"
             top="6"
    		 width="25">
    		</button>
    		<button
    		 follows="top|right"
    		 height="23"
             image_overlay="Paste"
             image_hover_unselected="Toolbar_Middle_Over"
             image_selected="Toolbar_Middle_Selected"
             image_unselected="Toolbar_Middle_Off"
    		 layout="topleft"
    		 right="-23"
    		 name="paste_params_btn"
    		 top_delta="0"
    		 tool_tip="Paste Object Parameters from Clipboard"
    		 width="25">
    		</button>
=======

            <view_border
             bevel_style="none"
             follows="top|left"
             layout="topleft"
             name="object_vertical"
             left="117"
             top="6"
             height="500"
             width="0"/>
>>>>>>> 8e8c4038
            <combo_box
             height="19"
             layout="topleft"
             name="comboBaseType"
             top_pad="5"
             left="125"
<<<<<<< HEAD
             width="149">
=======
             width="125">
>>>>>>> 8e8c4038
                <combo_box.item
                 label="Box"
                 name="Box"
                 value="Box" />
                <combo_box.item
                 label="Cylinder"
                 name="Cylinder"
                 value="Cylinder" />
                <combo_box.item
                 label="Prism"
                 name="Prism"
                 value="Prism" />
                <combo_box.item
                 label="Sphere"
                 name="Sphere"
                 value="Sphere" />
                <combo_box.item
                 label="Torus"
                 name="Torus"
                 value="Torus" />
                <combo_box.item
                 label="Tube"
                 name="Tube"
                 value="Tube" />
                <combo_box.item
                 label="Ring"
                 name="Ring"
                 value="Ring" />
                <combo_box.item
                 label="Sculpted"
                 name="Sculpted"
                 value="Sculpted" />
				<combo_item
				 name="PathLineProfileHalfCircle"
				 value="PathLineProfileHalfCircle"
				 label="Line->Half-Circle" />
				<combo_item
				 name="PathCircleProfileHalfCircle"
				 value="PathCircleProfileHalfCircle"
				 label="Circle->Half-Circle" />
				<combo_item
				 name="PathCircle2ProfileSquare"
				 value="PathCircle2ProfileSquare"
				 label="Circle2->Square" />
				<combo_item
				 name="PathCircle2ProfileTriangle"
				 value="PathCircle2ProfileTriangle"
				 label="Circle2->Triangle" />
				<combo_item
				 name="PathCircle2ProfileCircle"
				 value="PathCircle2ProfileCircle"
				 label="Circle2->Circle" />
				<combo_item
				 name="PathCircle2ProfileHalfCircle"
				 value="PathCircle2ProfileHalfCircle"
				 label="Circle2->Half-Circle" />
				<combo_item
				 name="PathTestProfileSquare"
				 value="PathTestProfileSquare"
				 label="Test->Square" />
				<combo_item
				 name="PathTestProfileTriangle"
				 value="PathTestProfileTriangle"
				 label="Test->Triangle" />
				<combo_item
				 name="PathTestProfileCircle"
				 value="PathTestProfileCircle"
				 label="Test->Circle" />
				<combo_item
				 name="PathTestProfileHalfCircle"
				 value="PathTestProfileHalfCircle"
				 label="Test->Half-Circle" />
				<!-- Working33 by Gregory Maurer -->
				<combo_item
				 name="Path33Profile0"
				 value="Path33Profile0"
				 label="33->Circle" />
				<combo_item
				 name="Path33Profile1"
				 value="Path33Profile1"
				 label="33->Square" />
				<combo_item
				 name="Path33Profile2"
				 value="Path33Profile2"
				 label="33->Triangle" />
				<combo_item
				 name="Path33Profile5"
				 value="Path33Profile5"
				 label="33->HalfCircle" />
<!-- End Working33 by Gregory Maurer -->
            </combo_box>
            <menu_button
              menu_filename="menu_copy_paste_object.xml"
              follows="top|left"
              height="15"
              image_disabled="ClipboardMenu_Disabled"
              image_selected="ClipboardMenu_Press"
              image_unselected="ClipboardMenu_Off"
              layout="topleft"
              left_pad="8"
              top_delta="2"
              name="clipboard_obj_params_btn"
              tool_tip="Paste options"
              width="22"/>
            <text
             type="string"
             length="1"
             follows="left|top"
             height="10"
             layout="topleft"
             left="125"
             name="text cut"
             top_pad="5"
             width="150">
                Path Cut (begin/end)
            </text>
            <spinner
             follows="left|top"
             height="16"
             increment="0.025"
             initial_value="0"
             label="B"
             label_width="10"
             layout="topleft"
             left_delta="0"
             max_val="0.98"
             name="cut begin"
             top_pad="4"
             width="68" />
            <spinner
             follows="left|top"
             height="16"
             increment="0.025"
             initial_value="1"
             label="E"
             label_width="10"
             layout="topleft"
             left_pad="10"
             min_val="0.02"
             name="cut end"
             top_delta="0"
             width="68" />
            <text
             type="string"
             length="1"
             follows="left|top"
             height="10"
             layout="topleft"
             left="125"
             name="text hollow"
             top_pad="7"
             width="68">
                Hollow
            </text>
            <text
             type="string"
             length="1"
             follows="left|top"
             height="10"
             layout="topleft"
             left_pad="10"
             name="text skew"
             width="63">
                Skew
            </text>
            <spinner
             decimal_digits="1"
             follows="left|top"
             height="19"
             increment="5"
             initial_value="0"
             layout="topleft"
             left="125"
             max_val="95"
             name="Scale 1"
             top_pad="4"
             width="68" />
            <spinner
             decimal_digits="2"
             follows="left|top"
             height="19"
             increment="0.05"
             initial_value="0"
             layout="topleft"
             left_pad="10"
             max_val="0.95"
             min_val="-0.95"
             name="Skew"
             top_delta="0"
             width="68" />
            <text
             type="string"
             length="1"
             follows="left|top"
             height="15"
             layout="topleft"
             left="125"
             name="Hollow Shape"
             top_pad="7"
             width="150">
                Hollow Shape
            </text>
            <combo_box
             height="23"
             layout="topleft"
             left_delta="0"
             name="hole"
             top_pad="-2"
             width="150">
                <combo_box.item
                 label="Default"
                 name="Default"
                 value="Default" />
                <combo_box.item
                 label="Circle"
                 name="Circle"
                 value="Circle" />
                <combo_box.item
                 label="Square"
                 name="Square"
                 value="Square" />
                <combo_box.item
                 label="Triangle"
                 name="Triangle"
                 value="Triangle" />
            </combo_box>
            <text
             type="string"
             length="1"
             follows="left|top"
             height="10"
             layout="topleft"
             left_delta="0"
             name="text twist"
             top_pad="7"
             width="150">
                Twist (begin/end)
            </text>
            <spinner
             decimal_digits="0"
             follows="left|top"
             height="19"
             increment="9"
             initial_value="0"
             label="B"
             label_width="10"
             layout="topleft"
             left_delta="0"
             max_val="180"
             min_val="-180"
             name="Twist Begin"
             top_pad="4"
             width="68" />
            <spinner
             decimal_digits="0"
             follows="left|top"
             height="19"
             increment="9"
             initial_value="0"
             label="E"
             label_width="10"
             layout="topleft"
             left_pad="10"
             max_val="180"
             min_val="-180"
             name="Twist End"
             top_delta="0"
             width="68" />
            <text
             type="string"
             length="1"
             follows="left|top"
             height="10"
             layout="topleft"
             left="125"
             name="scale_taper"
             top_pad="7"
             width="150">
                Taper
            </text>
            <text
             visible="false"
             type="string"
             length="1"
             follows="left|top"
             height="10"
             layout="topleft"
             left_delta="0"
             name="scale_hole"
             top_delta="0"
             width="150">
                Hole Size
            </text>
            <spinner
             decimal_digits="3"
             follows="left|top"
             height="19"
             increment="0.05"
             initial_value="0"
             label="X"
             label_width="10"
             layout="topleft"
             left_delta="0"
             min_val="-1"
             name="Taper Scale X"
             top_pad="4"
             width="68" />
            <spinner
             decimal_digits="3"
             follows="left|top"
             height="19"
             increment="0.05"
             initial_value="0"
             label="Y"
             label_width="10"
             layout="topleft"
             left_pad="10"
             min_val="-1"
             name="Taper Scale Y"
             top_delta="0"
             width="68" />
            <text
             type="string"
             length="1"
             follows="left|top"
             height="10"
             layout="topleft"
             left="125"
             name="text topshear"
             top_pad="5"
             width="141">
                Top Shear
            </text>
            <spinner
             decimal_digits="3"
             follows="left|top"
             height="19"
             increment="0.05"
             initial_value="0"
             label="X"
             label_width="10"
             layout="topleft"
             left_delta="0"
             max_val="0.5"
             min_val="-0.5"
             name="Shear X"
             top_pad="4"
             width="68" />
            <spinner
             decimal_digits="3"
             follows="left|top"
             height="19"
             increment="0.05"
             initial_value="0"
             label="Y"
             label_width="10"
             layout="topleft"
             left_pad="10"
             max_val="0.5"
             min_val="-0.5"
             name="Shear Y"
             top_delta="0"
             width="68" />
            <text
			 visible="false"
             type="string"
             length="1"
             follows="left|top"
             height="10"
             layout="topleft"
             left="125"
             name="advanced_cut"
             top_pad="7"
             width="150">
                Profile Cut (begin/end)
            </text>
            <text
             visible="false"
             type="string"
             length="1"
             follows="left|top"
             height="10"
             layout="topleft"
             left_delta="0"
             name="advanced_dimple"
             top_delta="0"
             width="150">
                Dimple (begin/end)
            </text>
            <text
             type="string"
             length="1"
             follows="left|top"
             height="10"
             layout="topleft"
             left_delta="0"
             name="advanced_slice"
             top_delta="0"
             width="150">
                Slice (begin/end)
            </text>
            <spinner
             follows="left|top"
             height="19"
             increment="0.02"
             initial_value="0"
             label="B"
             label_width="10"
             layout="topleft"
             left_delta="0"
             max_val="0.98"
             name="Path Limit Begin"
             top_pad="3"
             width="68" />
            <spinner
             follows="left|top"
             height="19"
             increment="0.02"
             initial_value="1"
             label="E"
             label_width="10"
             layout="topleft"
             left_pad="10"
             min_val="0.02"
             name="Path Limit End"
             top_delta="0"
             width="68" />
            <text
			 visible="false"
             type="string"
             length="1"
             follows="left|top"
             height="10"
             layout="topleft"
             left="125"
             name="text taper2"
<<<<<<< HEAD
             top_pad="3"
			 tool_tip="Does not work on all prim types."
=======
             top_pad="7"
>>>>>>> 8e8c4038
             width="150">
                Taper Profile
            </text>
            <spinner
			 visible="false"
             decimal_digits="3"
             follows="left|top"
             height="19"
             increment="0.05"
             initial_value="0"
             label="X"
             label_width="10"
             layout="topleft"
             left_delta="0"
             min_val="-1"
             name="Taper X"
             top_pad="3"
             width="68" />
            <spinner
			 visible="false"
             decimal_digits="3"
             follows="left|top"
             height="19"
             increment="0.05"
             initial_value="0"
             label="Y"
             label_width="10"
             layout="topleft"
             left_pad="10"
             min_val="-1"
             name="Taper Y"
             top_delta="0"
             width="68" />
            <text
			 visible="false"
             type="string"
             length="1"
             follows="left|top"
             height="10"
             layout="topleft"
             left="125"
             name="text radius delta"
             top_pad="7"
             width="78">
                Radius
            </text>
            <text
			 visible="false"
             type="string"
             length="1"
             follows="left|top"
             height="10"
             layout="topleft"
             left_delta="78"
             name="text revolutions"
             width="68">
                Revolutions
            </text>
            <spinner
			 visible="false"
             follows="left|top"
             height="19"
             increment="0.05"
             initial_value="0"
             layout="topleft"
             left="125"
             min_val="-1"
             name="Radius Offset"
             top_pad="4"
             width="68" />
            <spinner
			 visible="false"
             decimal_digits="2"
             follows="left|top"
             height="19"
             initial_value="1"
             layout="topleft"
             left_pad="10"
             max_val="4"
             min_val="1"
             name="Revolutions"
             top_delta="0"
             width="68" />
            <texture_picker
             can_apply_immediately="true"
             default_image_name="Default"
             follows="left|top"
             height="141"
             label="Sculpt Texture"
             layout="topleft"
             left="125"
             name="sculpt texture control"
             tool_tip="Click to choose a picture"
             top="70"
             visible="false"
             width="145" />
            <check_box
             height="19"
             label="Mirror"
             layout="topleft"
             left_delta="0"
             name="sculpt mirror control"
             tool_tip="Flips sculpted prim along the X axis"
             top_pad="8"
             visible="false"
             width="130" />
            <check_box
             height="19"
             label="Inside-out"
             layout="topleft"
             left_delta="0"
             name="sculpt invert control"
             tool_tip="Inverts the sculpted prims normals, making it appear inside-out"
             top_pad="4"
             visible="false"
             width="121" />
            <text
             type="string"
             length="1"
             follows="left|top"
             height="10"
             layout="topleft"
             left_delta="0"
             name="label sculpt type"
             top_pad="10"
             visible="false"
             width="130">
                Stitching type
            </text>
            <combo_box
             height="19"
             layout="topleft"
             left_delta="0"
             name="sculpt type control"
             top_pad="4"
             visible="false"
			 tool_tip="The &quot;none&quot; option has been removed because it is identical with &quot;Plane&quot;."
             width="150">
                <combo_box.item
                 label="Sphere"
                 name="Sphere"
                 value="1" />
                <combo_box.item
                 label="Torus"
                 name="Torus"
                 value="2" />
                <combo_box.item
                 label="Plane / None"
                 name="Plane"
                 value="3" />
                <combo_box.item
                 label="Cylinder"
                 name="Cylinder"
                 value="4" />
              </combo_box>
        <!-- FS:Beq adding Mesh Info support to Object panel-->
        <text
          type="string"
          length="1"
          follows="left|top"
          height="12"
          layout="topleft"
          left="125"
          name="mesh_info_label"
          top="30"
          width="100"
          visible="false">
                   Mesh Information:
        </text>
        <text
          follows="left|top"
          halign="left"
          height="16"
          layout="topleft"
          left="125"
          name="lod_label"
          top_pad="3"
          value="LOD:"
          visible="false"
          width="60" />
        <text
          follows="left|top"
          height="16"
          layout="topleft"
          left_pad="10"
          halign="right"
          name="lod_num_tris"
          top_delta="0"
          value="Num Triangles"
          visible="false"
          width="80" />
        <text
          follows="left|top"
          halign="left"
          height="64"
          layout="topleft"
          left="125"
          name="mesh_lod_label"
          top_pad="3"
          visible="false"
          width="60" >
High:
Medium:
Low:
Lowest:
        </text>
        <string name="mesh_lod_num_tris_values">
[HIGHTRIS]
[MIDTRIS]
[LOWTRIS]
[LOWESTTRIS]
        </string>
        <text
          follows="left|top"
          height="64"
          layout="topleft"
          left_pad="10"
          halign="right"
          name="mesh_lod_num_tris"
          top_delta="0"
          value="--"
          visible="false"
          width="80" />
        <combo_box
             height="19"
             layout="topleft"
             name="LOD_show_combo"
             top_pad="20"
             left="125"
             width="150"
             visible="false">
          <combo_box.item
               label="Default"
               name="Default"
               value="-1" />
          <combo_box.item
               label="High"
               name="High"
               value="3" />
          <combo_box.item
               label="Medium"
               name="Medium"
               value="2" />
          <combo_box.item
               label="Low"
               name="Low"
               value="1" />
          <combo_box.item
               label="Lowest"
               name="Lowest/Imposter"
               value="0" />
        </combo_box>
        <text
          follows="left|top"
          height="16"
          layout="topleft"
          halign="left"
          top_pad="16"
          left="125"
          name="ObjectLODbehaviourLabel"
          value="Object LOD behaviour:"
          visible="true"
          width="180"/>
        <text
          follows="left|top"
          height="16"
          layout="topleft"
          halign="left"
          top_pad="10"
          left="125"
          name="object_radius"
          top_delta="0"
          value="Object radius:"
          visible="false"
          width="80" />
        <text
          follows="left|top"
          height="16"
          layout="topleft"
          left_pad="10"
          halign="right"
          name="object_radius_value"
          top_delta="0"
          value="--"
          visible="false"
          width="60" />
        <text
          follows="left|top"
          height="16"
          layout="topleft"
          left="190"
          halign="center"
          name="LOD_swap_factors_label"
          top_pad="3"
          value="LOD Factors"
          visible="true"
          width="100" />
        <text
          follows="left|top"
          height="16"
          layout="topleft"
          left="190"
          halign="center"
          name="LOD_swap_defaults_label"
          top_pad="3"
          value="Default"
          tool_tip="The default LOD factor setting that will be applied by most viewers."
          visible="true"
          width="60" />
        <text
          follows="left|top"
          height="16"
          layout="topleft"
          left_pad="5"
          halign="center"
          name="LOD_swap_usr_label"
          top_delta="0"
          tool_tip="Your current setting, taken from RenderVolumeLODFactor"
          value="Yours"
          visible="true"
          width="30" />
        <text
          follows="left|top"
          height="16"
          layout="topleft"
          left="125"
          halign="left"
          name="LOD_swap_label"
          top_pad="3"	
          value="LOD Swap"
          visible="false"
          width="60" />
        <string name="ll_lod_tooltip_msg">Linden Lab Second Life Viewer default ([FACTOR])</string>
        <text
          follows="left|top"
          height="16"
          layout="topleft"
          left_pad="5"
          halign="center"
          name="LOD_swap_ll_default"
          top_delta="0"
          value="LL"
          visible="false"
          width="30" />
        <string name="fs_lod_tooltip_msg">[APP_NAME] Viewer default ([FACTOR])</string>
        <text
          follows="left|top"
          height="16"
          layout="topleft"
          left_pad="5"
          halign="center"
          name="LOD_swap_fs_default"
          top_delta="0"
          visible="false"
          width="30" >
            [APP_NAME_ABBR]
        </text>
        <string name="user_lod_label_string">[FACTOR]</string>
        <text
          follows="left|top"
          height="16"
          layout="topleft"
          left_pad="5"
          halign="center"
          name="LOD_swap_usr_current"
          top_delta="0"
          tool_tip="Your current LOD Factor"
          value="[FACTOR]"
          visible="false"
          width="30" />
        <text
          follows="left|top"
          height="50"
          layout="topleft"
          left="125"
          halign="left"
          name="LOD_swap_LOD_Change_label"
          top_pad="3"
          visible="false"
          width="65" >
High ↔ Med
Med ↔ Low
Low ↔ Lwst         
        </text>
        <string
          name="LODSwapFormatString"
          visible="false">
[HIGH2MED]
[MED2LOW]
[LOW2LOWEST]
        </string>
        <text
          follows="left|top"
          height="50"
          layout="topleft"
          left_pad="0"
          halign="right"
          name="LOD_swap_ll_values"
          top_delta="0"
          visible="false"
          width="30" />
        <text
          follows="left|top"
          height="50"
          layout="topleft"
          left_pad="5"
          halign="right"
          name="LOD_swap_fs_values"
          top_delta="0"
          value="--"
          visible="false"
          width="30" />
        <text
          follows="left|top"
          height="50"
          layout="topleft"
          left_pad="5"
          halign="right"
          name="LOD_swap_usr_values"
          top_delta="0"
          value="--"
          visible="false"
          width="30" />
         <text
          name="LODSwapTableDscriptionsText"
          follows="top|left"
          layout="topleft"
          left="125"
          right="-1"
          word_wrap="true"
          top_pad="15"
          tool_tip="Best practice: Creators should ensure good LOD behaviour for Default settings across all viewers."
          height="100">
          This table shows the LOD change boundaries in metres from the camera.
        </text>
        <!-- /FS:Beq end of Mesh info section-->
        </panel>
        <panel
         border="false"
         follows="all"
         height="367"
         label="Features"
         layout="topleft"
         left_delta="0"
         mouse_opaque="false"
         help_topic="toolbox_features_tab"
         name="Features"
         top_delta="0"
         width="295">
	<panel.string name="None">None</panel.string>
	<panel.string name="Prim">Prim</panel.string>
	<panel.string name="Convex Hull">Convex Hull</panel.string>
            <menu_button
              menu_filename="menu_copy_paste_features.xml"
              follows="top|left"
              height="15"
              image_disabled="ClipboardMenu_Disabled"
              image_selected="ClipboardMenu_Press"
              image_unselected="ClipboardMenu_Off"
              layout="topleft"
              left="258"
              top="8"
              name="clipboard_features_params_btn"
              tool_tip="Paste options"
              width="22"/>
            <text
             type="string"
             length="1"
             follows="left|top"
             height="10"
             layout="topleft"
             left="10"
             name="select_single"
             top="5"
             width="270">
                Select only one primitive to edit features.
            </text>
            <text
             type="string"
             length="1"
             follows="left|top"
             height="10"
             layout="topleft"
             left="10"
             name="edit_object"
             top="5"
             width="252">
                Edit object features:
            </text>
            <check_box
             height="15"
             label="Animated Mesh"
             layout="topleft"
             left="10"
             name="Animated Mesh Checkbox Ctrl"
             tool_tip="Allows rigged mesh objects to be animated independently"
             top_pad="5"
             width="121" />
            <check_box
             height="10"
             label="Flexible Path"
             follows="left|top"
             layout="topleft"
             left="10"
             name="Flexible1D Checkbox Ctrl"
             tool_tip="Allows object to flex about the Z axis (Client-side only)"
             top_pad="5"
             width="121" />
            <button
             follows="top|right"
             height="23"
             image_overlay="Copy"
             image_hover_unselected="Toolbar_Middle_Over"
             image_selected="Toolbar_Middle_Selected"
             image_unselected="Toolbar_Middle_Off"
             layout="topleft"
             right="-48"
             name="copy_features_btn"
             tool_tip="Copy Feature Parameters to Clipboard"
             top="20"
             width="25">
            </button>
            <button
             follows="top|right"
             height="23"
             image_overlay="Paste"
             image_hover_unselected="Toolbar_Middle_Over"
             image_selected="Toolbar_Middle_Selected"
             image_unselected="Toolbar_Middle_Off"
             layout="topleft"
             name="paste_features_btn"
             right="-18"
             tool_tip="Paste Feature Parameters from Clipboard"
             top_delta="0"
             width="25">
            </button>
            <spinner
             follows="left|top"
             height="19"
             increment="1"
             initial_value="2"
             label="Softness"
             label_width="70"
             layout="topleft"
             left="10"
             max_val="3"
             name="FlexNumSections"
             top_pad="9"
             width="128" />
            <spinner
             follows="left|top"
             height="19"
             increment="0.5"
             initial_value="0.3"
             label="Gravity"
             label_width="70"
             layout="topleft"
             left_delta="0"
             max_val="10"
             min_val="-10"
             name="FlexGravity"
             top_pad="4"
             width="128" />
            <spinner
             follows="left|top"
             height="19"
             increment="0.5"
             initial_value="2"
             label="Drag"
             label_width="70"
             layout="topleft"
             left_delta="0"
             max_val="10"
             name="FlexFriction"
             top_pad="4"
             width="128" />
            <spinner
             follows="left|top"
             height="19"
             increment="0.5"
             initial_value="0"
             label="Wind"
             label_width="70"
             layout="topleft"
             left_delta="0"
             max_val="10"
             name="FlexWind"
             top_pad="4"
             width="128" />
            <spinner
             follows="left|top"
             height="19"
             increment="0.5"
             initial_value="1"
             label="Tension"
             label_width="70"
             layout="topleft"
             left_delta="0"
             max_val="10"
             name="FlexTension"
             top_pad="4"
             width="128" />
            <spinner
             follows="left|top"
             height="19"
             increment="0.01"
             initial_value="0"
             label="Force X"
             label_width="70"
             layout="topleft"
             left_delta="0"
             max_val="10"
             min_val="-10"
             name="FlexForceX"
             top_pad="4"
             width="128" />
            <spinner
             follows="left|top"
             height="19"
             increment="0.01"
             initial_value="0"
             label="Force Y"
             label_width="70"
             layout="topleft"
             left_delta="0"
             max_val="10"
             min_val="-10"
             name="FlexForceY"
             top_pad="4"
             width="128" />
            <spinner
             follows="left|top"
             height="19"
             increment="0.01"
             initial_value="0"
             label="Force Z"
             label_width="70"
             layout="topleft"
             left_delta="0"
             max_val="10"
             min_val="-10"
             name="FlexForceZ"
             top_pad="4"
             width="128" />
            <view_border
             bevel_style="none"
             follows="top|left"
             height="0"
             layout="topleft"
             left="8"
             name="object_horizontal"
             top_pad="10"
             width="278" />

            <check_box
             height="16"
             label="Light"
             layout="topleft"
             left="10"
             name="Light Checkbox Ctrl"
             tool_tip="Causes object to emit light"
             top_pad="8"
             width="60" />
            <color_swatch
             can_apply_immediately="true"
             color="SL-MidDkGray"
	       border.border_thickness="0"
             follows="left|top"
             height="50"
             layout="topleft"
             left_pad="10"
             top_pad="-17"
             name="colorswatch"
             tool_tip="Click to open color picker"
             width="40" />
         <texture_picker
            allow_no_texture="true"
            top_delta="0"
            can_apply_immediately="true"
            default_image_name="Default"
            follows="left|top"
            height="48"
            label=""
            left_delta="57"
            mouse_opaque="true"
            name="light texture control"
            tool_tip="Click to choose a projection image (only has effect with deferred rendering enabled)"
            width="32" />
         <menu_button
              menu_filename="menu_copy_paste_light.xml"
              follows="top|left"
              height="15"
              image_disabled="ClipboardMenu_Disabled"
              image_selected="ClipboardMenu_Press"
              image_unselected="ClipboardMenu_Off"
              layout="topleft"
              left="258"
              top_delta="0"
              name="clipboard_light_params_btn"
              tool_tip="Paste options"
              width="22"/>
          <spinner
             follows="left|top"
             height="19"
             initial_value="0.5"
             label="Intensity"
             label_width="70"
             layout="topleft"
             left="10"
             name="Light Intensity"
             top_pad="26"
             width="128" />
          <spinner bottom_delta="0"
                   decimal_digits="3"
                   follows="left|top"
                   height="16"
                   increment="0.1"
                   initial_value="0.5"
                   label="FOV"
                   label_width="55"
                   left="144"
                   max_val="3"
                   min_val="0"
                   mouse_opaque="true"
                   name="Light FOV"
                   width="120" />
          <spinner follows="left|top"
                   height="19"
                   initial_value="5"
                   label="Radius"
                   label_width="70"
                   layout="topleft"
                   left="10"
                   max_val="20"
                   name="Light Radius"
                   top_pad="3"
                   width="128" />
          <spinner bottom_delta="0"
                   decimal_digits="3"
                   follows="left|top"
                   height="16"
                   increment="0.5"
                   initial_value="0.5"
                   label="Focus"
                   label_width="55"
                   left="144"
                   max_val="20"
                   min_val="-20"
                   mouse_opaque="true"
                   name="Light Focus"
                   width="120" />
          <spinner follows="left|top"
                   height="19"
                   increment="0.25"
                   initial_value="1"
                   label="Falloff"
                   label_width="70"
                   layout="topleft"
                   left="10"
                   max_val="2"
                   name="Light Falloff"
                   top_pad="3"
                   width="128" />
          <spinner bottom_delta="0"
                   decimal_digits="3"
                   follows="left|top"
                   height="16"
                   increment="0.05"
                   initial_value="1"
                   label="Ambiance"
                   label_width="55"
                   left="144"
                   max_val="1"
                   min_val="0"
                   mouse_opaque="true"
                   name="Light Ambiance"
                   width="120" />
          <text
             type="string"
             length="1"
             follows="left|top"
             height="10"
             layout="topleft"
             name="label physicsshapetype"
             top="50"
             width="130">
                Physics Shape Type:
          </text>
				  <combo_box
				     height="19"
				     layout="topleft"
				     follows="left|top"
				     name="Physics Shape Type Combo Ctrl"
				     tool_tip="Choose the physics shape type"
				     width="108"/>
          <button
              follows="left|top"
              height="19"
         		  is_toggle="true"
              control_name="ShowPhysicsShapeInEdit"
              image_disabled="PhysicsView_Off"
              image_disabled_selected="PhysicsView_Off"
              image_selected="PhysicsView_On"
              image_unselected="PhysicsView_Off"
              layout="topleft"
              left_delta="117"
              name="PhysicsViewToggle"
              tool_tip="Toggle the physics view on in edit mode"
              width="19"/>
            <combo_box
             height="19"
             layout="topleft"
             name="material"
             top_pad="5"
             width="134"
             left="144">
                <combo_box.item
                 label="Stone"
                 name="Stone"
                 value="Stone" />
                <combo_box.item
                 label="Metal"
                 name="Metal"
                 value="Metal" />
                <combo_box.item
                 label="Glass"
                 name="Glass"
                 value="Glass" />
                <combo_box.item
                 label="Wood"
                 name="Wood"
                 value="Wood" />
                <combo_box.item
                 label="Flesh"
                 name="Flesh"
                 value="Flesh" />
                <combo_box.item
                 label="Plastic"
                 name="Plastic"
                 value="Plastic" />
                <combo_box.item
                 label="Rubber"
                 name="Rubber"
                 value="Rubber" />
            </combo_box>

            <spinner
             follows="left|top"
             height="19"
             increment="1"
             initial_value="1"
             label="Gravity"
             label_width="70"
             layout="topleft"
             min_val="-1"
             max_val="28"
             name="Physics Gravity"
             top_pad="10"
             width="132" />

            <spinner
             follows="left|top"
             height="19"
             increment="0.1"
             initial_value="0"
             label="Friction"
             label_width="70"
             layout="topleft"
             left_delta="0"
             max_val="255"
             min_val="0"
             name="Physics Friction"
             top_pad="4"
             width="132" />

            <spinner
             follows="left|top"
             height="19"
             increment="0.1"
             initial_value="0"
             label="Density in 100 kg/m^3"
             label_width="70"
             label_wrap="true"
             layout="topleft"
             left_delta="0"
             max_val="22587"
             min_val="1"
             name="Physics Density"
             top_pad="4"
             width="132" />

            <spinner
             follows="left|top"
             height="19"
             increment="0.01"
             initial_value="0"
             label="Bounciness"
             label_width="70"
             layout="topleft"
             left_delta="0"
             max_val="1"
             min_val="0"
             name="Physics Restitution"
             top_pad="8"
             width="132" />
        </panel>
        <panel
         label="Texture"
         help_topic="toolbox_texture_tab"
         name="Texture"
         filename="panel_tools_texture.xml">
	   </panel>
       <panel
         border="false"
         follows="all"
         label="Content"
         layout="topleft"
         left_delta="0"
         mouse_opaque="false"
         help_topic="toolbox_contents_tab"
         name="Contents"
         top_delta="0"
         width="295">
            <button
             follows="left|top"
             height="35"
             label="New Script"
             label_selected="New Script"
             layout="topleft"
             left="10"
             name="button new script"
             top="8"
             width="90" />
            <button
             follows="left|top"
             height="35"
             label="Permissions"
             layout="topleft"
             left_pad="5"
             name="button permissions"
             width="80" />
            <button
             top="8"
             follows="left|top"
             height="20"
             label="Refresh"
             layout="topleft"
             left_pad="5"
             name="button refresh"
             width="90" />
            <button
             follows="left|top"
             height="16"
             label="Reset Scripts"
             layout="topleft"
             top_pad="1"
             name="button reset scripts"
             width="90">
               <button.commit_callback
                function="Tools.SelectedScriptAction"
                parameter="reset" />
            </button>
            <panel_inventory_object
             border="true"
             border_visible="true"
             bevel_style="in"
             follows="left|top|right"
<<<<<<< HEAD
             height="345"
=======
             height="335"
>>>>>>> 8e8c4038
             layout="topleft"
             left="10"
             name="contents_inventory"
             top="50"
             width="275" />
		</panel>
        </tab_container>
	<panel
	 follows="left|top"
     height="384"
     layout="topleft"
     left_delta="0"
     name="land info panel"
     top_delta="0"
     width="295">
    <text
         type="string"
         length="1"
         font="SansSerifBig"
         follows="left|top"
         height="19"
         layout="topleft"
         left="20"
         name="label_parcel_info"
         top="24"
         width="240">
            Parcel Information
        </text>
        <text
         type="string"
         length="1"
         follows="left|top"
         height="19"
         layout="topleft"
         left="30"
         name="label_area_price"
         top="48"
         width="150">
            Price: L$[PRICE] for [AREA] m²
        </text>
        <text
         type="string"
         length="1"
         follows="left|top"
         height="19"
         layout="topleft"
         left_delta="0"
         name="label_area"
         top_delta="0"
         width="150">
            Area: [AREA] m²
        </text>
        <button
         follows="left|top"
         height="23"
         label="About Land"
         label_selected="About Land"
         layout="topleft"
         left_delta="0"
         name="button about land"
         top_pad="4"
         width="125" />
        <check_box
         control_name="ShowParcelOwners"
         height="19"
         label="Show owners"
         layout="topleft"
         left_delta="0"
         name="checkbox show owners"
         tool_tip="Colorize the parcels according to the type of owner: &#10;&#10;Green = Your land &#10;Aqua = Your group&apos;s land &#10;Red = Owned by others &#10;Yellow = For sale &#10;Purple = For auction &#10;Grey = Public"
         top_pad="8"
         width="205" />
        <text
         type="string"
         length="1"
         font="SansSerifBig"
         follows="left|top"
         height="19"
         layout="topleft"
         left="20"
         name="label_parcel_modify"
         top="152"
         width="240">
            Modify Parcel
        </text>
        <button
         follows="left|top"
         height="23"
         label="Subdivide"
         label_selected="Subdivide"
         layout="topleft"
         left="30"
         name="button subdivide land"
         top="172"
         width="125" />
        <button
         follows="left|top"
         height="23"
         label="Join"
         label_selected="Join"
         layout="topleft"
         left_delta="0"
         name="button join land"
         top_pad="4"
         width="125" />
        <text
         type="string"
         length="1"
         font="SansSerifBig"
         follows="left|top"
         height="19"
         layout="topleft"
         left="20"
         name="label_parcel_trans"
         top="256"
         width="240">
            Land Transactions
        </text>
        <button
         follows="left|top"
         height="23"
         label="Buy Land"
         label_selected="Buy Land"
         layout="topleft"
         left="30"
         name="button buy land"
         top="276"
         width="125" />
        <button
         follows="left|top"
         height="23"
         label="Abandon Land"
         label_selected="Abandon Land"
         layout="topleft"
         left_delta="0"
         name="button abandon land"
         top_pad="4"
         width="125" />
 </panel>
<!-- end of tabs -->
	<button
	 bottom="-1"
	 follows="left|bottom|right"
	 halign="center"
	 left="1"
	 right="-1"
	 height="12"
	 image_overlay="Arrow_Up"
	 name="btnExpand"
	 scale_image="TRUE">
		<button.commit_callback
		function="BuildTool.Expand"/>
	</button>
</floater><|MERGE_RESOLUTION|>--- conflicted
+++ resolved
@@ -2,11 +2,7 @@
 <floater
  positioning="none"
  legacy_header_height="18"
-<<<<<<< HEAD
  height="638"
-=======
- height="609"
->>>>>>> 8e8c4038
  layout="topleft"
  bg_opaque_image="Window_NoTitle_Foreground"
  bg_alpha_image="Window_NoTitle_Background"
@@ -72,7 +68,7 @@
     </floater.string>
     <floater.string
      name="status_selectcount">
-        [OBJ_COUNT] objects selected, land impact [LAND_IMPACT] [secondlife:///app/openfloater/object_weights More info]
+        [OBJ_COUNT] objects selected, land impact [LAND_IMPACT]
     </floater.string>
     <floater.string
      name="status_remaining_capacity">
@@ -836,6 +832,7 @@
 	  width="100">
 		Nothing selected.
 	</text>
+	<!--
 	<text
 	  type="string"
 	  length="1"
@@ -850,6 +847,7 @@
 	  width="280">
     Faces selected: [FACES_STRING]
   </text>
+	-->
 	<text
 	  type="string"
 	  length="1"
@@ -858,15 +856,24 @@
 	  font="SansSerifSmall"
 	  layout="topleft"
 	  left="10"
-<<<<<<< HEAD
-	  name="remaining_capacity"
-	  top_pad="-5"
-=======
 	  name="selection_count"
-	  top_pad="0"
->>>>>>> 8e8c4038
+	  top_delta="0"
 	  visible="false"
 	  width="280">
+	</text>
+	<text
+	  type="string"
+	  length="1"
+	  height="16"
+	  follows="left|top"
+	  font="SansSerifSmall"
+	  layout="topleft"
+	  left="10"
+	  name="more info label"
+	  top_pad="-5"
+	  visible="false"
+	  width="280">
+	 [secondlife:///app/openfloater/object_weights More info]
 	</text>
     <view_border
     bevel_style="none"
@@ -879,11 +886,7 @@
     width="282"/>
     <tab_container
      follows="left|top"
-<<<<<<< HEAD
      height="430"
-=======
-     height="426"
->>>>>>> 8e8c4038
      halign="center"
      left="0"
      name="Object Info Tabs"
@@ -1556,46 +1559,17 @@
              tool_tip="Causes object to not collide with other objects or avatars"
              top_pad="0"
              width="123" />
-            <view_border
-             bevel_style="none"
-             follows="top|left"
-             height="0"
-             layout="topleft"
-             left_delta="0"
-             name="object_horizontal"
+        <text
+             type="string"
+             length="1"
+             follows="left|top"
+             height="10"
+             layout="topleft"
+             name="label position"
              top_pad="10"
-             width="95" />
-            <menu_button
-             menu_filename="menu_copy_paste_pos.xml"
-             follows="top|left"
-             height="11"
-             image_disabled="ClipboardSmallMenu_Disabled"
-             image_selected="ClipboardSmallMenu_Press"
-             image_unselected="ClipboardSmallMenu_Off"
-             layout="topleft"
-             left_delta="0"
-             top_pad="13"
-             name="clipboard_pos_btn"
-             tool_tip="Paste options"
-             width="19"/>
-            <text
-             type="string"
-             length="1"
-             follows="left|top"
-             height="10"
-             layout="topleft"
-             name="label position"
-             tool_tip="Position (meters)"
-             left_pad="8"
-             top_delta="0"
              width="121">
-<<<<<<< HEAD
                 Position (meters)
             </text> 
-=======
-                Position (m)
-            </text>
->>>>>>> 8e8c4038
             <spinner
              decimal_digits="4"
              follows="left|top"
@@ -1605,17 +1579,12 @@
              label="X"
              label_width="10"
              layout="topleft"
-             left_delta="-27"
+             left_delta="0"
              max_val="512"
              min_val="-256"
              name="Pos X"
-<<<<<<< HEAD
              text_enabled_color="Red"
              top_pad="5"
-=======
-             text_enabled_color="1 0 0.3 .7"
-             top_pad="8"
->>>>>>> 8e8c4038
              width="87" />
             <spinner
              decimal_digits="4"
@@ -1649,7 +1618,6 @@
              text_enabled_color="SL-MidBlue"
              top_pad="3"
              width="87" />
-<<<<<<< HEAD
             <button
              follows="top|right"
              height="19" 
@@ -1679,37 +1647,17 @@
              name="paste_pos_clip_btn"
              tool_tip="Try pasting Position from Clipboard"
              width="20" />
-=======
-            <menu_button
-             menu_filename="menu_copy_paste_size.xml"
-             follows="top|left"
-             height="11"
-             image_disabled="ClipboardSmallMenu_Disabled"
-             image_selected="ClipboardSmallMenu_Press"
-             image_unselected="ClipboardSmallMenu_Off"
-             layout="topleft"
-             left_delta="0"
-             top_pad="13"
-             name="clipboard_size_btn"
-             tool_tip="Paste options"
-             width="19"/>
->>>>>>> 8e8c4038
             <text
              type="string"
              length="1"
              follows="left|top"
              height="10"
              layout="topleft"
-<<<<<<< HEAD
              left="10"
-=======
-             left_pad="8"
-             top_delta="0"
->>>>>>> 8e8c4038
              name="label size"
-             tool_tip="Size (meters)"
+             top_pad="6"
              width="121">
-                Size (m)
+                Size (meters)
             </text>
             <spinner
              decimal_digits="4"
@@ -1720,17 +1668,12 @@
              label="X"
              label_width="10"
              layout="topleft"
-             left_delta="-27"
+             left_delta="0"
              max_val="64"
              min_val="0.01"
              name="Scale X"
-<<<<<<< HEAD
              text_enabled_color="White"
              top_pad="5"
-=======
-             text_enabled_color="1 1 1 1"
-             top_pad="8"
->>>>>>> 8e8c4038
              width="87" />
             <spinner
              decimal_digits="4"
@@ -1764,7 +1707,6 @@
              text_enabled_color="White"
              top_pad="3"
              width="87" />
-<<<<<<< HEAD
             <button
              follows="top|right"
              height="19" 
@@ -1793,37 +1735,17 @@
              name="paste_size_clip_btn"
              tool_tip="Try pasting Size from Clipboard"
              width="20" />
-=======
-            <menu_button
-             menu_filename="menu_copy_paste_rot.xml"
-             follows="top|left"
-             height="11"
-             image_disabled="ClipboardSmallMenu_Disabled"
-             image_selected="ClipboardSmallMenu_Press"
-             image_unselected="ClipboardSmallMenu_Off"
-             layout="topleft"
-             left_delta="0"
-             top_pad="13"
-             name="clipboard_rot_btn"
-             tool_tip="Paste options"
-             width="19"/>
->>>>>>> 8e8c4038
             <text
              type="string"
              length="1"
              follows="left|top"
              height="10"
              layout="topleft"
-<<<<<<< HEAD
              left="10"
-=======
-             left_pad="8"
-             top_delta="0"
->>>>>>> 8e8c4038
              name="label rotation"
-             tool_tip="Rotation (degrees)"
+             top_pad="10"
              width="121">
-                Rotation (°)
+                Rotation (degrees)
             </text>
             <spinner
              decimal_digits="3"
@@ -1834,17 +1756,12 @@
              label="X"
              label_width="10"
              layout="topleft"
-             left_delta="-27"
+             left_delta="0"
              max_val="9999"
              min_val="-9999"
              name="Rot X"
-<<<<<<< HEAD
              text_enabled_color="White"
              top_pad="5"
-=======
-             text_enabled_color="1 1 1 1"
-             top_pad="8"
->>>>>>> 8e8c4038
              width="87" />
             <spinner
              decimal_digits="3"
@@ -1919,7 +1836,6 @@
              width="150">
                 Prim Type
             </text>-->
-<<<<<<< HEAD
     		<button
     		 follows="top|right"
     		 height="23"
@@ -1948,29 +1864,13 @@
     		 tool_tip="Paste Object Parameters from Clipboard"
     		 width="25">
     		</button>
-=======
-
-            <view_border
-             bevel_style="none"
-             follows="top|left"
-             layout="topleft"
-             name="object_vertical"
-             left="117"
-             top="6"
-             height="500"
-             width="0"/>
->>>>>>> 8e8c4038
             <combo_box
              height="19"
              layout="topleft"
              name="comboBaseType"
              top_pad="5"
              left="125"
-<<<<<<< HEAD
              width="149">
-=======
-             width="125">
->>>>>>> 8e8c4038
                 <combo_box.item
                  label="Box"
                  name="Box"
@@ -2062,26 +1962,13 @@
 				 label="33->HalfCircle" />
 <!-- End Working33 by Gregory Maurer -->
             </combo_box>
-            <menu_button
-              menu_filename="menu_copy_paste_object.xml"
-              follows="top|left"
-              height="15"
-              image_disabled="ClipboardMenu_Disabled"
-              image_selected="ClipboardMenu_Press"
-              image_unselected="ClipboardMenu_Off"
-              layout="topleft"
-              left_pad="8"
-              top_delta="2"
-              name="clipboard_obj_params_btn"
-              tool_tip="Paste options"
-              width="22"/>
             <text
              type="string"
              length="1"
              follows="left|top"
              height="10"
              layout="topleft"
-             left="125"
+             left_delta="0"
              name="text cut"
              top_pad="5"
              width="150">
@@ -2121,7 +2008,7 @@
              layout="topleft"
              left="125"
              name="text hollow"
-             top_pad="7"
+             top_pad="6"
              width="68">
                 Hollow
             </text>
@@ -2169,7 +2056,7 @@
              layout="topleft"
              left="125"
              name="Hollow Shape"
-             top_pad="7"
+             top_pad="4"
              width="150">
                 Hollow Shape
             </text>
@@ -2205,7 +2092,7 @@
              layout="topleft"
              left_delta="0"
              name="text twist"
-             top_pad="7"
+             top_pad="5"
              width="150">
                 Twist (begin/end)
             </text>
@@ -2247,12 +2134,12 @@
              layout="topleft"
              left="125"
              name="scale_taper"
-             top_pad="7"
+             top_pad="3"
              width="150">
                 Taper
             </text>
             <text
-             visible="false"
+			 visible="false"
              type="string"
              length="1"
              follows="left|top"
@@ -2300,7 +2187,7 @@
              layout="topleft"
              left="125"
              name="text topshear"
-             top_pad="5"
+             top_pad="3"
              width="141">
                 Top Shear
             </text>
@@ -2343,12 +2230,12 @@
              layout="topleft"
              left="125"
              name="advanced_cut"
-             top_pad="7"
+             top_pad="3"
              width="150">
                 Profile Cut (begin/end)
             </text>
             <text
-             visible="false"
+			 visible="false"
              type="string"
              length="1"
              follows="left|top"
@@ -2407,12 +2294,8 @@
              layout="topleft"
              left="125"
              name="text taper2"
-<<<<<<< HEAD
              top_pad="3"
 			 tool_tip="Does not work on all prim types."
-=======
-             top_pad="7"
->>>>>>> 8e8c4038
              width="150">
                 Taper Profile
             </text>
@@ -2455,7 +2338,7 @@
              layout="topleft"
              left="125"
              name="text radius delta"
-             top_pad="7"
+             top_pad="2"
              width="78">
                 Radius
             </text>
@@ -2865,19 +2748,6 @@
 	<panel.string name="None">None</panel.string>
 	<panel.string name="Prim">Prim</panel.string>
 	<panel.string name="Convex Hull">Convex Hull</panel.string>
-            <menu_button
-              menu_filename="menu_copy_paste_features.xml"
-              follows="top|left"
-              height="15"
-              image_disabled="ClipboardMenu_Disabled"
-              image_selected="ClipboardMenu_Press"
-              image_unselected="ClipboardMenu_Off"
-              layout="topleft"
-              left="258"
-              top="8"
-              name="clipboard_features_params_btn"
-              tool_tip="Paste options"
-              width="22"/>
             <text
              type="string"
              length="1"
@@ -3057,15 +2927,6 @@
              name="FlexForceZ"
              top_pad="4"
              width="128" />
-            <view_border
-             bevel_style="none"
-             follows="top|left"
-             height="0"
-             layout="topleft"
-             left="8"
-             name="object_horizontal"
-             top_pad="10"
-             width="278" />
 
             <check_box
              height="16"
@@ -3074,7 +2935,7 @@
              left="10"
              name="Light Checkbox Ctrl"
              tool_tip="Causes object to emit light"
-             top_pad="8"
+             top_pad="15"
              width="60" />
             <color_swatch
              can_apply_immediately="true"
@@ -3101,19 +2962,6 @@
             name="light texture control"
             tool_tip="Click to choose a projection image (only has effect with deferred rendering enabled)"
             width="32" />
-         <menu_button
-              menu_filename="menu_copy_paste_light.xml"
-              follows="top|left"
-              height="15"
-              image_disabled="ClipboardMenu_Disabled"
-              image_selected="ClipboardMenu_Press"
-              image_unselected="ClipboardMenu_Off"
-              layout="topleft"
-              left="258"
-              top_delta="0"
-              name="clipboard_light_params_btn"
-              tool_tip="Paste options"
-              width="22"/>
           <spinner
              follows="left|top"
              height="19"
@@ -3123,7 +2971,7 @@
              layout="topleft"
              left="10"
              name="Light Intensity"
-             top_pad="26"
+             top_pad="3"
              width="128" />
           <spinner bottom_delta="0"
                    decimal_digits="3"
@@ -3380,11 +3228,7 @@
              border_visible="true"
              bevel_style="in"
              follows="left|top|right"
-<<<<<<< HEAD
              height="345"
-=======
-             height="335"
->>>>>>> 8e8c4038
              layout="topleft"
              left="10"
              name="contents_inventory"
