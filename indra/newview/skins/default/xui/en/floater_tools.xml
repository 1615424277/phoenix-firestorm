--- conflicted
+++ resolved
@@ -858,28 +858,9 @@
 	  left="10"
 	  name="selection_count"
 	  top_delta="0"
-<<<<<<< HEAD
 	  visible="false"
 	  width="280">
 	</text>
-	<text
-	  type="string"
-	  length="1"
-	  height="16"
-	  follows="left|top"
-	  font="SansSerifSmall"
-	  layout="topleft"
-	  left="10"
-	  name="more info label"
-	  top_pad="-5"
-=======
->>>>>>> 4c6d8f4b
-	  visible="false"
-	  width="280">
-	 [CAPACITY_STRING] [secondlife:///app/openfloater/object_weights More info]
-	</text>
-<<<<<<< HEAD
-=======
 	<text
 	  type="string"
 	  length="1"
@@ -894,7 +875,6 @@
 	  width="280">
 	 [CAPACITY_STRING] [secondlife:///app/openfloater/object_weights More info]
 	</text>
->>>>>>> 4c6d8f4b
     <view_border
     bevel_style="none"
     follows="top|left"
