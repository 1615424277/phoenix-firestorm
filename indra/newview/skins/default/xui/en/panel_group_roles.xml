--- conflicted
+++ resolved
@@ -125,7 +125,6 @@
 
             <button
              name="member_eject"
-<<<<<<< HEAD
              label="Eject"
              left_pad="4"
              width="100"
@@ -150,16 +149,6 @@
              height="23"
              follows="bottom|left"
              layout="topleft" />
-=======
-             width="100" />
-      <button
-       height="23"
-       label="Ban Member(s)"
-       follows="top|left"
-       left_pad="10"
-       name="member_ban"
-       width="100" />
->>>>>>> 66aeec75
         </panel>
 
 <!-- ROLES sub tab -->
@@ -185,139 +174,136 @@
              right="-5"
              name="show_all_button"
              width="100" />-->
-<<<<<<< HEAD
-            <panel.string
-             name="help_text">
-            Roles have a title and an allowed list of Abilities
-that Members can perform. Members can belong to
-one or more Roles. A group can have up to 10 Roles,
-including the Everyone and Owner Roles.
-            </panel.string>
-            <panel.string
-             name="cant_delete_role">
-            The &apos;Everyone&apos; and &apos;Owners&apos; Roles are special and can't be deleted.
-            </panel.string>
-            <panel.string
-             name="power_folder_icon" translate="false">
-            Inv_FolderClosed
-            </panel.string>
-            <panel.string
-             name="power_all_have_icon" translate="false">
-            Checkbox_On
-            </panel.string>
-            <panel.string
-             name="power_partial_icon" translate="false">
-            Checkbox_Off
-            </panel.string>
-
-            <filter_editor
-             layout="topleft"
-             top="5"
-             left="5"
-             right="-5"
-             height="22"
-             search_button_visible="false"
-             follows="left|top|right"
-             label="Filter Roles"
-             name="filter_input" />
-
-            <scroll_list
+      <panel.string
+       name="help_text">
+        Roles have a title and an allowed list of Abilities
+        that Members can perform. Members can belong to
+        one or more Roles. A group can have up to 10 Roles,
+        including the Everyone and Owner Roles.
+      </panel.string>
+      <panel.string
+       name="cant_delete_role">
+        The &apos;Everyone&apos; and &apos;Owners&apos; Roles are special and can't be deleted.
+      </panel.string>
+      <panel.string
+       name="power_folder_icon" translate="false">
+        Inv_FolderClosed
+      </panel.string>
+      <panel.string
+       name="power_all_have_icon" translate="false">
+        Checkbox_On
+      </panel.string>
+      <panel.string
+       name="power_partial_icon" translate="false">
+        Checkbox_Off
+      </panel.string>
+      <filter_editor
+      layout="topleft"
+      top="5"
+      left="5"
+      right="-5"
+      height="22"
+      search_button_visible="false"
+      follows="left|top|right"
+      label="Filter Roles"
+      name="filter_input" />
+      <scroll_list
              name="role_list"
              left="3"
              top_pad="5"
              right="-1"
              height="129"
-             column_padding="0"
-             draw_heading="true"
-             draw_stripes="false"
-             heading_height="23"
-             search_column="1"
+       column_padding="0"
+       draw_heading="true"
+       draw_stripes="false"
+       heading_height="23"
+       search_column="1"
              follows="all"
              layout="topleft">
 
-                <scroll_list.columns
-                 label="Role"
-                 name="name"
-               relative_width="0.45"  />
-                <scroll_list.columns
-                 label="Title"
-                 name="title"
-               relative_width="0.45"  />
-                <scroll_list.columns
-                 label="#"
-                 name="members"
-               relative_width="0.15"  />
-            </scroll_list>
-
-            <button
-             name="role_create"
+        <scroll_list.columns
+         label="Role"
+         name="name"
+       relative_width="0.45"  />
+        <scroll_list.columns
+         label="Title"
+         name="title"
+       relative_width="0.45"  />
+        <scroll_list.columns
+         label="#"
+         name="members"
+       relative_width="0.15"  />
+      </scroll_list>
+
+      <button
+       name="role_create"
              label="New Role"
              left="3"
              top_pad="4"
              width="100"
-             height="23"
+       height="23"
              follows="bottom|left"
              layout="topleft" />
 
             <button
-             name="role_delete"
+       name="role_delete"
              label="Delete Role"
              left_pad="4"
              width="100"
              height="23"
              follows="bottom|left"
              layout="topleft" />
-        </panel>
+    </panel>
 
 <!-- ABILITIES sub tab -->
 
-        <panel
+    <panel
          name="actions_sub_tab"
          label="Abilities"
          tool_tip="You can view an Ability&apos;s Description and which Roles and Members can execute the Ability."
          help_topic="roles_actions_tab"
-         left="0"
+     left="0"
          top="0"
-         right="-1"
+     right="-1"
          height="188"
-         class="panel_group_actions_subtab"
+     class="panel_group_actions_subtab"
          follows="all"
          layout="topleft">
 
-            <panel.string
-             name="help_text">
-                Abilities allow Members in Roles to do specific
-things in this group. There&apos;s a broad variety of Abilities.
-            </panel.string>
-            <panel.string
-             name="power_folder_icon" translate="false">
-                Inv_FolderClosed
-            </panel.string>
-            <panel.string
-             name="power_all_have_icon" translate="false">
-                Checkbox_On
-            </panel.string>
-            <panel.string
-             name="power_partial_icon" translate="false">
-                Checkbox_Off
-            </panel.string>
-
-         <filter_editor
-         layout="topleft"
-         top="5"
-         left="5"
-         right="-5"
-         height="22"
-         search_button_visible="false"
-         follows="left|top|right"
-         label="Filter Abilities"
-         name="filter_input" />
-
-        <scroll_list
-         name="action_list"
-         tool_tip="Select an Ability to view more details"
-         left="0"
-         top_pad="5"
+      <panel.string
+       name="help_text">
+        Abilities allow Members in Roles to do specific
+        things in this group. There&apos;s a broad variety of Abilities.
+      </panel.string>
+      <panel.string
+       name="power_folder_icon" translate="false">
+        Inv_FolderClosed
+      </panel.string>
+      <panel.string
+       name="power_all_have_icon" translate="false">
+        Checkbox_On
+      </panel.string>
+      <panel.string
+       name="power_partial_icon" translate="false">
+        Checkbox_Off
+      </panel.string>
+
+      <filter_editor
+      layout="topleft"
+      top="5"
+      left="5"
+      right="-5"
+      height="22"
+      search_button_visible="false"
+      follows="left|top|right"
+      label="Filter Abilities"
+      name="filter_input" />
+
+      <scroll_list
+       name="action_list"
+       tool_tip="Select an Ability to view more details"
+         left="0"
+       top_pad="5"
          right="-1"
          height="161"
          column_padding="0"
@@ -328,28 +314,108 @@
 
 
 
-            <scroll_list.columns
-             label=""
-             name="icon"
-             width="2" />
-            <scroll_list.columns
-             label=""
-             name="checkbox"
-             width="20" />
-            <scroll_list.columns
-             label=""
+        <scroll_list.columns
+         label=""
+         name="icon"
+         width="2" />
+        <scroll_list.columns
+         label=""
+         name="checkbox"
+         width="20" />
+        <scroll_list.columns
+         label=""
              name="action"/>
 
-        </scroll_list>
-        </panel>
-
-    <panel
+      </scroll_list>
+    </panel>
+
+     border="false"
+     height="303"
+     label="BANNED RESIDENTS"
+     layout="topleft"
+     left="0"
+     right="-1"
+     help_topic="roles_banlist_tab"
+     name="banlist_sub_tab"
+     class="panel_group_banlist_subtab"
+     tool_tip="View the banned residents from this group."
+     width="310">
+      <panel.string
+       name="help_text">
+        Any resident on the ban list will be unable to join the group.
+      </panel.string>
+      <panel.string
+       name="ban_count_template">
+        Ban count: [COUNT]/[LIMIT]
+      </panel.string>
+      <name_list
+           column_padding="0"
+           draw_heading="true"
+           height="400"
+           follows="left|top|right"
+           layout="topleft"
+           left="0"
+           right="-1"
+           multi_select="true"
+           name="ban_list"
+           short_names="false"
+           top_pad="5">
+        <name_list.columns
+         label="Resident"
+         name="name"
+         font.name="SANSSERIF_SMALL"
+         font.style="NORMAL"
+         relative_width="0.7" />
+        <name_list.columns
+         label="Date Banned"
+         name="ban_date"
+         relative_width="0.3" />
+      </name_list>
+      <button
+        follows="top|left"
+        height="23"
+        label="Ban Resident(s)"
+        layout="topleft"
+        left="3"
+        name="ban_create"
+        tool_tip="Ban residents from your group"
+        width="120" />
+      <button
+        follows="top|left"
+        height="23"
+        label="Remove Ban(s)"
+        layout="topleft"
+        left_pad="5"
+        name="ban_delete"
+        tool_tip="Unban selected residents from your group"
+        width="120" />
+      <button
+        follows="top|left"
+        height="23"
+        width="23"
+        image_overlay="Refresh_Off"
+        layout="topleft"
+        left_pad="5"
+        name="ban_refresh"
+        tool_tip="Refresh the ban list"
+        />
+      <text
+        type="string"
+        height="18"
+        left_pad="5"
+        follows="top|left"
+        layout="topleft"
+        name="ban_count"
+        width="100">
+      </text>
+    </panel>
+  <panel
      border="false"
      height="303"
      label="Banned Residents"
-     layout="topleft"
-     left="0"
-     right="-1"
+   layout="topleft"
+   left="0"
+   right="-1"
      help_topic="roles_banlist_tab"
      name="banlist_sub_tab"
      class="panel_group_banlist_subtab"
@@ -482,29 +548,29 @@
          top_pad="4"
          height="16"
          type="string"
-         text_color="EmphasisColor"
+     text_color="EmphasisColor"
          follows="left|top|right"
          layout="topleft">
         Assigned Roles
-        </text>
-
-        <scroll_list
-         name="member_assigned_roles"
+    </text>
+
+    <scroll_list
+     name="member_assigned_roles"
          top_pad="0"
          right="-1"
          height="93"
          draw_stripes="true"
          follows="top|left|right"
          layout="topleft">
-            <scroll_list.columns
-             label=""
-             name="checkbox"
-             width="20" />
-            <scroll_list.columns
-             label=""
-             name="role"
+      <scroll_list.columns
+       label=""
+       name="checkbox"
+       width="20" />
+      <scroll_list.columns
+       label=""
+       name="role"
              width="135" />
-        </scroll_list>
+    </scroll_list>
 
 <!--
 
@@ -519,250 +585,105 @@
 
 //-->
         <text
-         type="string"
+   type="string"
          top_pad="4"
          right="-1"
-         height="16"
+   height="16"
          follows="left|top|right"
-         text_color="EmphasisColor"
-         name="static2"
+   text_color="EmphasisColor"
+   name="static2"
          layout="topleft">
         Allowed Abilities
-        </text>
-
-        <scroll_list
+    </text>
+
+    <scroll_list
          tool_tip="For details of each allowed ability see the abilities tab"
-         right="-1"
+     right="-1"
          top_pad="0"
          height="93"
          draw_stripes="true"
-         name="member_allowed_actions"
-         search_column="2"
+     name="member_allowed_actions"
+     search_column="2"
          follows="all"
          layout="topleft">
-            <scroll_list.columns
-             label=""
-             name="icon"
-             width="2" />
-            <scroll_list.columns
-             label=""
-             name="checkbox"
-             width="20" />
-            <scroll_list.columns
-             label=""
+      <scroll_list.columns
+       label=""
+       name="icon"
+       width="2" />
+      <scroll_list.columns
+       label=""
+       name="checkbox"
+       width="20" />
+      <scroll_list.columns
+       label=""
              name="action"/>
-        </scroll_list>
+    </scroll_list>
 <!--
     </layout_panel>
     </layout_stack>
 //-->
-=======
-      <panel.string
-       name="help_text">
-        Roles have a title and an allowed list of Abilities
-        that Members can perform. Members can belong to
-        one or more Roles. A group can have up to 10 Roles,
-        including the Everyone and Owner Roles.
-      </panel.string>
-      <panel.string
-       name="cant_delete_role">
-        The &apos;Everyone&apos; and &apos;Owners&apos; Roles are special and can't be deleted.
-      </panel.string>
-      <panel.string
-       name="power_folder_icon" translate="false">
-        Inv_FolderClosed
-      </panel.string>
-      <panel.string
-       name="power_all_have_icon" translate="false">
-        Checkbox_On
-      </panel.string>
-      <panel.string
-       name="power_partial_icon" translate="false">
-        Checkbox_Off
-      </panel.string>
-      <filter_editor
-      layout="topleft"
-      top="5"
-      left="5"
-      right="-5"
-      height="22"
-      search_button_visible="false"
-      follows="left|top|right"
-      label="Filter Roles"
-      name="filter_input" />
-      <scroll_list
-       column_padding="0"
-       draw_heading="true"
-       draw_stripes="false"
-       heading_height="23"
-       height="132"
-       layout="topleft"
-       search_column="1"
-       left="0"
-       follows="left|top|right"
-       right="-1"
-       name="role_list"
-       top_pad="2"
-       width="310">
-        <scroll_list.columns
-         label="Role"
-         name="name"
-       relative_width="0.45"  />
-        <scroll_list.columns
-         label="Title"
-         name="title"
-       relative_width="0.45"  />
-        <scroll_list.columns
-         label="#"
-         name="members"
-       relative_width="0.15"  />
-      </scroll_list>
-      <button
-      follows="top|left"
-       height="23"
-       label="New Role"
-       layout="topleft"
-       left="0"
-       name="role_create"
-       width="120" />
-      <button
-       height="23"
-       follows="top|left"
-       label="Delete Role"
-       layout="topleft"
-       left_pad="10"
-       name="role_delete"
-       width="120" />
-    </panel>
-    <panel
-     border="false"
-     height="303"
-     label="ABILITIES"
-     layout="topleft"
-     left="0"
-     right="-1"
-     help_topic="roles_actions_tab"
-     name="actions_sub_tab"
-     class="panel_group_actions_subtab"
-     tool_tip="You can view an Ability&apos;s Description and which Roles and Members can execute the Ability."
-     width="310">
-      <panel.string
-       name="help_text">
-        Abilities allow Members in Roles to do specific
-        things in this group. There&apos;s a broad variety of Abilities.
-      </panel.string>
-      <panel.string
-       name="power_folder_icon" translate="false">
-        Inv_FolderClosed
-      </panel.string>
-      <panel.string
-       name="power_all_have_icon" translate="false">
-        Checkbox_On
-      </panel.string>
-      <panel.string
-       name="power_partial_icon" translate="false">
-        Checkbox_Off
-      </panel.string>
-      <filter_editor
-      layout="topleft"
-      top="5"
-      left="5"
-      right="-5"
-      height="22"
-      search_button_visible="false"
-      follows="left|top|right"
-      label="Filter Abilities"
-      name="filter_input" />
-      <scroll_list
-       column_padding="0"
-       draw_stripes="true"
-       height="200"
-       follows="left|top|right"
-       layout="topleft"
-       left="0"
-       right="-1"
-       name="action_list"
-       search_column="2"
-       tool_tip="Select an Ability to view more details"
-       top_pad="5"
-       width="300">
-        <scroll_list.columns
-         label=""
-         name="icon"
-         width="2" />
-        <scroll_list.columns
-         label=""
-         name="checkbox"
-         width="20" />
-        <scroll_list.columns
-         label=""
-         name="action"
-         width="270" />
-      </scroll_list>
->>>>>>> 66aeec75
-    </panel>
+  </panel>
 
 <!-- ROLES footer -->
 
-    <panel
-<<<<<<< HEAD
+  <panel
      name="roles_footer"
      top="192"
-     left="0"
-     right="-1"
+   left="0"
+   right="-1"
      height="226"
      background_visible="false"
      bg_alpha_color="FloaterUnfocusBorderColor"
-     mouse_opaque="false"
+   mouse_opaque="false"
      visible="false"
      follows="all"
      layout="topleft">
 
-        <text
+    <text
          name="role_name_label"
          left="5"
          top_pad="3"
          width="70"
-         height="16"
+     height="16"
          type="string"
-         follows="left|top"
+     follows="left|top"
          layout="topleft">
         Role Name
-        </text>
-
-        <line_editor
+    </text>
+
+    <line_editor
          name="role_name"
          left_pad="4"
          right="-1"
-         height="20"
+     height="20"
          type="string"
-         layout="topleft"
-         follows="left|top|right"
+     layout="topleft"
+     follows="left|top|right"
          max_length_bytes="20">
-        </line_editor>
-
-        <text
+    </line_editor>
+
+    <text
          name="role_title_label"
          top_pad="4"
          left="5"
          width="70"
-         height="16"
+     height="16"
          type="string"
-         follows="left|top"
+     follows="left|top"
          layout="topleft">
         Role Title
-        </text>
-
-        <line_editor
+    </text>
+
+    <line_editor
          name="role_title"
          left_pad="4"
          right="-1"
-         height="20"
+     height="20"
          type="string"
-         follows="left|top|right"
-         max_length_bytes="20"
-         layout="topleft">
-        </line_editor>
+     follows="left|top|right"
+     max_length_bytes="20"
+         layout="topleft">
+    </line_editor>
 
         <check_box
          top_pad="4"
@@ -785,21 +706,21 @@
          follows="left|top"
          layout="topleft">
         Description
-        </text>
-
-        <text_editor
-         type="string"
-         layout="topleft"
-         follows="left|top|right"
-         right="-1"
-         max_length="295"
+    </text>
+
+    <text_editor
+     type="string"
+     layout="topleft"
+     follows="left|top|right"
+     right="-1"
+     max_length="295"
          height="37"
-         name="role_description"
-         top_pad="0"
+     name="role_description"
+     top_pad="0"
          left="5"
-         width="300"
-         word_wrap="true">
-        </text_editor>
+     width="300"
+     word_wrap="true">
+    </text_editor>
 
 <!--
     <layout_stack
@@ -829,23 +750,23 @@
      follows="top|left|right"
      layout="topleft">
 
-        <text
+    <text
          name="assigned_members_label"
          left="0"
          top_pad="0"
          right="-1"
-         height="16"
+     height="16"
          type="string"
          follows="left|top|right"
-         text_color="EmphasisColor"
+     text_color="EmphasisColor"
          layout="topleft">
         Assigned Members
-        </text>
-
-        <name_list
-         name="role_assigned_members"
-         left="0"
-         top_pad="0"
+    </text>
+
+    <name_list
+     name="role_assigned_members"
+         left="0"
+     top_pad="0"
          right="-1"
          height="69"
          draw_stripes="true"
@@ -877,18 +798,18 @@
          left="0"
          top_pad="0"
          right="-1"
-         height="16"
+    height="16"
          type="string"
-         text_color="EmphasisColor"
+    text_color="EmphasisColor"
          follows="left|top|right"
          layout="topleft">
         Allowed Abilities
-        </text>
-
-        <scroll_list
-         name="role_allowed_actions"
-         tool_tip="For details of each allowed ability see the abilities tab"
-         top_pad="0"
+    </text>
+
+    <scroll_list
+     name="role_allowed_actions"
+     tool_tip="For details of each allowed ability see the abilities tab"
+     top_pad="0"
          right="-1"
          height="20"
          draw_stripes="true"
@@ -896,296 +817,6 @@
          follows="all"
          layout="topleft">
 
-            <scroll_list.columns
-             label=""
-             name="icon"
-             width="2" />
-            <scroll_list.columns
-             label=""
-             name="checkbox"
-             width="20" />
-            <scroll_list.columns
-             label=""
-             name="action"/>
-        </scroll_list>
-<!--
-    </layout_panel>
-    </layout_stack>
-//-->
-
-    </panel>
-    </panel>
-
-<!-- ABILITIES footer -->
-
-    <panel
-     name="actions_footer"
-     top="192"
-     left="4"
-     right="-4"
-     height="226"
-     background_visible="false"
-     bg_alpha_color="FloaterUnfocusBorderColor"
-     mouse_opaque="false"
-     visible="false"
-     follows="all"
-     layout="topleft">
-
-        <panel
-         top="0"
-         left="0"
-         right="-1"
-         height="60"
-         border="true"
-         bevel_style="in"
-         follows="left|top|right"
-         layout="topleft"
-	 name="action_description_panel">
-
-        <text_editor
-         name="action_description"
-         top="0"
-         left="0"
-         right="-1"
-         height="60"
-         halign="left"
-         bg_readonly_color="Transparent"
-         font="SansSerifSmall"
-         type="string"
-         enabled="false"
-         max_length="512"
-         word_wrap="true"
-         follows="left|top|right"
-         layout="topleft">
-        This Ability is &apos;Eject Members from this Group&apos;. Only an Owner can eject another Owner.
-        </text_editor>
-
-    </panel>
-<!--
-        <layout_stack
-         name="abilities_members_actions_layout_stack"
-         top_pad="4"
-         right="-1"
-         height="116"
-         orientation="horizontal"
-         follows="top"
-         layout="topleft">
-
-        <layout_panel
-         right="-1"
-         name="abilities_members_layout_panel"
-         user_resize="true"
-         follows="top"
-         layout="topleft">
-//-->
-
-        <text
-         name="action_roles_label"
-         left="0"
-         top_pad="0"
-         right="-1"
-         height="16"
-         type="string"
-         text_color="EmphasisColor"
-         follows="left|top|right"
-         layout="topleft">
-        Roles with this ability
-        </text>
-
-        <scroll_list
-         name="action_roles"
-         top_pad="0"
-         right="-1"
-         height="90"
-         follows="left|top|right"
-         layout="topleft" />
-<!--
-        </layout_panel>
-        <layout_panel
-         right="-1"
-         name="abilities_actions_layout_panel"
-         user_resize="true"
-         follows="top"
-         layout="topleft">
-//-->
-
-        <text
-         name="action_members_label"
-         top_pad="0"
-         right="-1"
-         height="16"
-         type="string"
-         text_color="EmphasisColor"
-         follows="top|left|right"
-         layout="topleft">
-        Members with this ability
-        </text>
-
-        <name_list
-         name="action_members"
-         left="0"
-         top_pad="0"
-         right="-1"
-         height="46"
-         follows="all"
-         layout="topleft" />
-<!--
-        </layout_panel>
-        </layout_stack>
-//-->
-    </panel>
-<!--
-	</layout_panel>
-    </layout_stack>
-//-->
-=======
-     border="false"
-     height="303"
-     label="BANNED RESIDENTS"
-     layout="topleft"
-     left="0"
-     right="-1"
-     help_topic="roles_banlist_tab"
-     name="banlist_sub_tab"
-     class="panel_group_banlist_subtab"
-     tool_tip="View the banned residents from this group."
-     width="310">
-      <panel.string
-       name="help_text">
-        Any resident on the ban list will be unable to join the group.
-      </panel.string>
-      <panel.string
-       name="ban_count_template">
-        Ban count: [COUNT]/[LIMIT]
-      </panel.string>
-      <name_list
-           column_padding="0"
-           draw_heading="true"
-           height="400"
-           follows="left|top|right"
-           layout="topleft"
-           left="0"
-           right="-1"
-           multi_select="true"
-           name="ban_list"
-           short_names="false"
-           top_pad="5">
-        <name_list.columns
-         label="Resident"
-         name="name"
-         font.name="SANSSERIF_SMALL"
-         font.style="NORMAL"
-         relative_width="0.7" />
-        <name_list.columns
-         label="Date Banned"
-         name="ban_date"
-         relative_width="0.3" />
-      </name_list>
-      <button
-        follows="top|left"
-        height="23"
-        label="Ban Resident(s)"
-        layout="topleft"
-        left="3"
-        name="ban_create"
-        tool_tip="Ban residents from your group"
-        width="120" />
-      <button
-        follows="top|left"
-        height="23"
-        label="Remove Ban(s)"
-        layout="topleft"
-        left_pad="5"
-        name="ban_delete"
-        tool_tip="Unban selected residents from your group"
-        width="120" />
-      <button
-        follows="top|left"
-        height="23"
-        width="23"
-        image_overlay="Refresh_Off"
-        layout="topleft"
-        left_pad="5"
-        name="ban_refresh"
-        tool_tip="Refresh the ban list"
-        />
-      <text
-        type="string"
-        height="18"
-        left_pad="5"
-        follows="top|left"
-        layout="topleft"
-        name="ban_count"
-        width="100">
-      </text>
-    </panel>
-  </tab_container>
-  <panel
-   height="350"
-   background_visible="false"
-   bg_alpha_color="FloaterUnfocusBorderColor"
-   layout="topleft"
-   follows="top|left|right"
-   left="0"
-   right="-1"
-   width="313"
-   mouse_opaque="false"
-   name="members_footer"
-   top="325"
-   visible="false">
-    <text
-     type="string"
-     height="16"
-     layout="topleft"
-     follows="left|top"
-     left="5"
-     top="8"
-     text_color="EmphasisColor"
-     name="static"
-     width="300">
-      Assigned Roles
-    </text>
-    <scroll_list
-     draw_stripes="true"
-    follows="left|top|right"
-     height="150"
-     layout="topleft"
-     left="0"
-     right="-1"
-     name="member_assigned_roles"
-     top_pad="0">
-      <scroll_list.columns
-       label=""
-       name="checkbox"
-       width="20" />
-      <scroll_list.columns
-       label=""
-       name="role"
-       width="270" />
-    </scroll_list>
-    <text
-   type="string"
-   height="16"
-   layout="topleft"
-   follows="left|top"
-   left="5"
-   top_pad="5"
-   text_color="EmphasisColor"
-   name="static2"
-   width="285">
-      Allowed Abilities
-    </text>
-    <scroll_list
-     draw_stripes="true"
-         follows="left|top|right"
-     height="150"
-     layout="topleft"
-     left="0"
-     right="-1"
-     name="member_allowed_actions"
-     search_column="2"
-     tool_tip="For details of each allowed ability see the abilities tab"
-     top_pad="0">
       <scroll_list.columns
        label=""
        name="icon"
@@ -1196,235 +827,136 @@
        width="20" />
       <scroll_list.columns
        label=""
-       name="action"
-       width="270" />
+             name="action"/>
     </scroll_list>
+<!--
+    </layout_panel>
+    </layout_stack>
+//-->
+
+    </panel>
   </panel>
-  <panel
-   height="550"
-   background_visible="false"
-   bg_alpha_color="FloaterUnfocusBorderColor"
-   layout="topleft"
-   follows="top|left|right"
-   left="0"
-   right="-1"
-   width="313"
-   mouse_opaque="false"
-   name="roles_footer"
-   top_delta="0"
-   top="209"
-   visible="false">
-    <text
-     type="string"
-     height="16"
-     layout="topleft"
-     follows="left|top"
-     left="5"
-     top="5"
-     name="static"
-     width="300">
-      Role Name
-    </text>
-    <line_editor
-     type="string"
-     height="20"
-     layout="topleft"
-     left="0"
-     follows="left|top|right"
-     right="-1"
-     max_length_bytes="20"
-     name="role_name"
-     top_pad="0"
-     width="300">
-    </line_editor>
-    <text
-     type="string"
-     height="16"
-     layout="topleft"
-     follows="left|top"
-     left="5"
-     name="static3"
-     top_pad="5"
-     width="300">
-      Role Title
-    </text>
-    <line_editor
-     type="string"
-     height="20"
-     layout="topleft"
-     left="0"
-     follows="left|top|right"
-     right="-1"
-     max_length_bytes="20"
-     name="role_title"
-     top_pad="0"
-     width="300">
-    </line_editor>
-    <text
-         type="string"
-         height="16"
-         layout="topleft"
-         follows="left|top"
-         left="5"
-         name="static2"
-         top_pad="5"
-         width="200">
-      Description
-    </text>
-    <text_editor
-     type="string"
-     layout="topleft"
-     left="0"
-     follows="left|top|right"
-     right="-1"
-     max_length="295"
-     height="35"
-     name="role_description"
-     top_pad="0"
-     width="300"
-     word_wrap="true">
-    </text_editor>
-    <text
-     type="string"
-     height="16"
-     layout="topleft"
-     follows="left|top"
-     left="5"
-     text_color="EmphasisColor"
-     name="static4"
-     top_pad="5"
-     width="300">
-      Assigned Members
-    </text>
-    <name_list
-     draw_stripes="true"
-     height="128"
-     layout="topleft"
-     left="0"
-     follows="left|top|right"
-     right="-1"
-     name="role_assigned_members"
-     top_pad="0"
-     width="300" />
-    <check_box
-     height="15"
-     label="Reveal members"
-     left="5"
-     layout="topleft"
-     name="role_visible_in_list"
-     tool_tip="Sets whether members of this role are visible in the General tab to people outside of the group."
-     top_pad="4"
-     width="300" />
-    <text
-    type="string"
-    height="16"
-    layout="topleft"
-    follows="left|top"
-    left="5"
-    text_color="EmphasisColor"
-    name="static5"
-    top_pad="2"
-    width="300">
-      Allowed Abilities
-    </text>
-    <scroll_list
-     draw_stripes="true"
-     height="140"
-     layout="topleft"
-     left="0"
-     follows="left|top|right"
-     right="-1"
-     name="role_allowed_actions"
-     search_column="2"
-     tool_tip="For details of each allowed ability see the abilities tab"
-     top_pad="0"
-     width="300">
-      <scroll_list.columns
-       label=""
-       name="icon"
-       width="2" />
-      <scroll_list.columns
-       label=""
-       name="checkbox"
-       width="20" />
-      <scroll_list.columns
-       label=""
-       name="action"
-       width="270" />
-    </scroll_list>
-  </panel>
-  <panel
-    height="424"
+
+<!-- ABILITIES footer -->
+
+    <panel
+     name="actions_footer"
+     top="192"
+     left="4"
+     right="-4"
+     height="226"
     background_visible="false"
     bg_alpha_color="FloaterUnfocusBorderColor"
-    layout="topleft"
-    follows="top|left|right"
-    left="0"
-    right="-1"
-    width="313"
-    mouse_opaque="false"
-    name="actions_footer"
-    top_delta="0"
-    top="255"
-    visible="false">
+     mouse_opaque="false"
+     visible="false"
+     follows="all"
+     layout="topleft">
+
+        <panel
+         top="0"
+         left="0"
+         right="-1"
+         height="60"
+         border="true"
+         bevel_style="in"
+         follows="left|top|right"
+         layout="topleft"
+	 name="action_description_panel">
+
     <text_editor
-   bg_readonly_color="Transparent"
-   text_readonly_color="EmphasisColor"
-   font="SansSerifSmall"
+         name="action_description"
+         top="0"
+         left="0"
+         right="-1"
+         height="60"
+         halign="left"
+         bg_readonly_color="Transparent"
+         font="SansSerifSmall"
      type="string"
      enabled="false"
-     halign="left"
-     layout="topleft"
-     follows="left|top|right"
-     left="0"
-     right="-1"
-     height="90"
      max_length="512"
-     name="action_description"
-     top="0"
-     word_wrap="true">
-      This Ability is &apos;Eject Members from this Group&apos;. Only an Owner can eject another Owner.
+         word_wrap="true"
+         follows="left|top|right"
+         layout="topleft">
+        This Ability is &apos;Eject Members from this Group&apos;. Only an Owner can eject another Owner.
     </text_editor>
+
+    </panel>
+<!--
+        <layout_stack
+         name="abilities_members_actions_layout_stack"
+         top_pad="4"
+         right="-1"
+         height="116"
+         orientation="horizontal"
+         follows="top"
+         layout="topleft">
+
+        <layout_panel
+         right="-1"
+         name="abilities_members_layout_panel"
+         user_resize="true"
+         follows="top"
+         layout="topleft">
+//-->
+
     <text
-     type="string"
+         name="action_roles_label"
+         left="0"
+         top_pad="0"
+         right="-1"
      height="16"
-     layout="topleft"
-     follows="left|top"
-     left="5"
-     name="static2"
-     top_pad="1"
-     width="300">
-      Roles with this ability
+         type="string"
+         text_color="EmphasisColor"
+         follows="left|top|right"
+         layout="topleft">
+        Roles with this ability
     </text>
+
     <scroll_list
-     height="172"
-     layout="topleft"
-     follows="left|top|right"
-     left="5"
-     right="-1"
      name="action_roles"
      top_pad="0"
-     width="300" />
+         right="-1"
+         height="90"
+         follows="left|top|right"
+         layout="topleft" />
+<!--
+        </layout_panel>
+        <layout_panel
+         right="-1"
+         name="abilities_actions_layout_panel"
+         user_resize="true"
+         follows="top"
+         layout="topleft">
+//-->
+
     <text
-     type="string"
+         name="action_members_label"
+         top_pad="0"
+         right="-1"
      height="16"
-     layout="topleft"
-     follows="left|top"
-     left="5"
-     name="static3"
-     top_pad="5"
-     width="300">
-      Members with this ability
+         type="string"
+         text_color="EmphasisColor"
+         follows="top|left|right"
+         layout="topleft">
+        Members with this ability
     </text>
+
     <name_list
-     height="122"
-     follows="left|top|right"
-     layout="topleft"
-     left="5"
-     right="-1"
      name="action_members"
+         left="0"
      top_pad="0"
-     width="300" />
+         right="-1"
+         height="46"
+         follows="all"
+         layout="topleft" />
+<!--
+        </layout_panel>
+        </layout_stack>
+//-->
   </panel>
->>>>>>> 66aeec75
+<!--
+	</layout_panel>
+    </layout_stack>
+//-->
 </panel>