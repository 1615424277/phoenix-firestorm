<?xml version="1.0" encoding="utf-8" standalone="yes" ?>
<floater
 legacy_header_height="18"
 can_minimize="false"
 can_resize="true"
 height="360"
 layout="topleft"
 min_height="330"
 min_width="410"
 name="texture picker"
 help_topic="texture_picker"
 title="Pick: Texture"
 width="410">
 
<!--  top static -->
 <floater.string
     name="choose_picture">
        Click to choose a picture
    </floater.string>
    <floater.string
     name="pick title">
        Pick:
    </floater.string>

    <view
     left="4"
     top="20"
     name="preview_widget"
     height="165"
     width="165"
     follows="left|top"
    />
  
    <text
     type="string"
     length="1"
     follows="left|top"
     text_color="White"
     font="SansSerifBig"
     halign="center"
     height="17"
     layout="topleft"
     left="4"
     name="Multiple"
     top="96"
     width="163">
        Multiple textures
    </text>
	
	<!-- mode selector -->
	   <radio_group
     control_name="mode_selection"
     height="20"
     layout="topleft"
     left="18"
     top_pad="80"
     name="mode_selection"
     follows="left|top">
        <radio_item
         label="Inventory"
         name="inventory"
         top_delta="20" 
         layout="topleft"
         height="16" 
         left="0" 
         value="0"
         width="80" />
        <radio_item
         label="Local"
         left_pad="0"
         layout="topleft"
         top_delta="0" 
         height="16" 
         name="local"
         value="1"
         width="75" />
    </radio_group>
	<!-- -->
	
    <text
     type="string"
     length="1"
     follows="left|top"
     height="14"
     layout="topleft"
     left_delta="-12"
     name="unknown"
     top_pad="4">
        Size:
[DIMENSIONS]
    </text>
    
<!--  middle: inventory mode -->

    <button
     enabled="false"
     follows="left|top"
     height="18"
     label="Default"
     label_selected="Default"
     layout="topleft"
     name="Default"
     width="73"
	 left="94"
     top="215"/>
    <button
     follows="left|top"
     height="18"
     label="Blank"
     label_selected="Blank"
     layout="topleft"
     left_delta="0"
     name="Blank"
     top_pad="0"
     width="73" />
    <button
     follows="left|top"
     height="18"
     label="Transparent"
     label_selected="Transparent"
     layout="topleft"
     left_delta="0"
     name="Transparent"
     tool_tip="Note: If transparent texture is selected, or another texture with partial transperancy, light will not project."
     top_pad="0"
     width="73" />
     <button
     enabled="false"
     follows="left|top"
     height="18"
     label="None"
     label_selected="None"
     layout="topleft"
     left_delta="0"
     name="None"
     top_pad="0"
     width="73" />
    <button
     follows="left|top"
     height="28"
     image_selected="eye_button_active.tga"
     image_unselected="eye_button_inactive.tga"
     layout="topleft"
     left_delta="-80"
     top_delta="-25"
     name="Pipette"
     width="28" />
   <text
     follows="left|bottom"
     height="20"
     layout="topleft"
     left="8"
     name="preview_disabled"
     top="282"
     value="Preview Disabled"
     visible="false"
     width="120" />
    <filter_editor
     follows="left|top|right"
     height="23"
     label="Filter Textures"
     layout="topleft"
     left="175"
     name="inventory search editor"
     top="20"
     width="231" />
    <inventory_panel
     allow_multi_select="false"
     bg_visible="true"
     bg_alpha_color="DkGray2"
     border="false"
     follows="all"
     height="233"
     layout="topleft"
     left_delta="0"
     name="inventory panel"
     top_pad="4"
     width="231" />
     <check_box
     height="14"
     initial_value="false"
     label="Show folders"
     layout="topleft"
     name="show_folders_check"
     top_pad="5"
     left_delta="-3"
     width="200" />

<!--  middle: local mode -->
    <button
     follows="left|top"
     height="18"
     label="Add"
     label_selected="Add"
     layout="topleft"
     left="94"
     top="215"
     name="l_add_btn"
     width="73"
     visible="false"/>
    <button
     enabled="false"
     follows="left|top"
     height="20"
     label="Remove"
     label_selected="Remove"
     layout="topleft"
     left_delta="0"
     name="l_rem_btn"
     top_pad="5"
     width="73"
     visible="false"/>
    <button
     enabled="false"
     follows="left|top"
     height="20"
     label="Upload"
     label_selected="Upload"
     layout="topleft"
     left_delta="0"
     name="l_upl_btn"
     top_pad="5"
     width="73"
     visible="false"/>
    <scroll_list
     name="l_name_list"
     left="170"
     top="22"
     width="235"
     height="260"
     follows="left|top|right|bottom"
     column_padding="0"
     draw_heading="true"
     multi_select="true"
     search_column="1"
     visible="false">
        <column name="unit_name" label="Name" dynamicwidth="true" />
        <column name="unit_id_HIDDEN" label="ID" width="0" />
    </scroll_list>
     
<!-- bottom static -->
    <line_editor
        follows="bottom"
        height="20"
        left="7"
        top="-55"
        max_length_chars="256"
        name="TextureKey"
        layout="topleft"
        label="00000000-0000-0000-0000-000000000000"
        tool_tip="Texture Key"
        width="290"/>
    <button
        follows="left|top"
        name="TextureKeyApply"
        height="20"
        label="Apply UUID"
        layout="topleft"
        left_pad="5"
        width="100"
        tool_tip="Apply this UUID"/>
    <button
     follows="bottom"
     height="20"
     label="OK"
     label_selected="OK"
     layout="topleft"
     left="95"
     top="-30"
     name="Select"
     width="100" />
    <button
     follows="bottom"
     height="20"
     label="Cancel"
     label_selected="Cancel"
     layout="topleft"
     left_delta="120"
     top_delta="0"
     name="Cancel"
     width="100" />
    <check_box
     follows="left|bottom"
     height="20"
     initial_value="true"
     label="Apply now"
     layout="topleft"
<<<<<<< HEAD
     left="4"
=======
     left="5"
>>>>>>> 0aa38a6c
     name="apply_immediate_check"
     top_delta="0"
     width="120" />
</floater><|MERGE_RESOLUTION|>--- conflicted
+++ resolved
@@ -285,11 +285,7 @@
      initial_value="true"
      label="Apply now"
      layout="topleft"
-<<<<<<< HEAD
-     left="4"
-=======
      left="5"
->>>>>>> 0aa38a6c
      name="apply_immediate_check"
      top_delta="0"
      width="120" />
