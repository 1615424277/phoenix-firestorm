<?xml version="1.0" encoding="utf-8" standalone="yes"?>
<panel
 border="true"
 follows="all"
 height="440"
 layout="topleft"
 left="1"
 top="1"
 width="540"
 label="Sounds"
 name="Preference Media panel">
    <panel.string
     name="middle_mouse">
     Middle Mouse
    </panel.string>
    <panel.string
     name="button4_mouse">
     Mouse Button 4
    </panel.string>
    <panel.string
     name="button5_mouse">
     Mouse Button 5
    </panel.string>

<tab_container
 label="Firestorm Prefs"
 layout="topleft"
 follows="all"
 top="5"
 bottom="-1"
 left="1"
 right="-1"
 name="tabs"
 tab_min_width="50"
 tab_position="top" >

    <!-- Sounds -->
    <panel
     top_pad="5"
     bottom="-1"
     left="1"
     right="-1"
     follows="all"
     label="Sounds"
     name="Media Sounds Panel" >

        <slider
         control_name="AudioLevelMaster"
         follows="left|top"
         font.style="BOLD"
         height="15"
         increment="0.025"
         initial_value="0.5"
         label="Master volume"
         label_width="120"
         layout="topleft"
         left="0"
         name="System Volume"
         show_text="false"
         slider_label.halign="right"
         top="10"
         volume="true"
         width="300">
            <slider.commit_callback
             function="Pref.setControlFalse"
             parameter="MuteAudio" />
        </slider>
        <button
         control_name="MuteAudio"
         follows="top|left"
         height="16"
         image_selected="AudioMute_Off"
         image_unselected="Audio_Off"
         is_toggle="true"
         layout="topleft"
         left_pad="5"
         name="mute_audio"
         tab_stop="false"
         width="16">
          <button.commit_callback
          function="Pref.SetSounds"/>
        </button>
        <check_box
         control_name="MuteWhenMinimized"
         height="15"
         initial_value="true"
         label="Mute when minimized"
         layout="topleft"
         name="mute_when_minimized"
         top_delta="3"
         left_pad="5"
         width="235" />
        <slider
         control_name="AudioLevelUI"
         disabled_control="MuteAudio"
         follows="left|top"
         height="15"
         increment="0.025"
         initial_value="0.5"
         label="Buttons"
         label_width="120"
         layout="topleft"
         left="0"
         name="UI Volume"
         show_text="false"
         slider_label.halign="right"
         top_pad="4"
         volume="true"
         width="300">
            <slider.commit_callback
             function="Pref.setControlFalse"
             parameter="MuteUI" />
        </slider>
        <button
         control_name="MuteUI"
         disabled_control="MuteAudio"
         follows="top|left"
         height="16"
         image_selected="AudioMute_Off"
         image_unselected="Audio_Off"
         is_toggle="true"
         layout="topleft"
         left_pad="5"
         name="mute_audio"
         tab_stop="false"
         width="16" />
        <slider
         control_name="AudioLevelAmbient"
         disabled_control="MuteAudio"
         follows="left|top"
         height="15"
         increment="0.025"
         initial_value="0.5"
         label="Ambient"
         label_width="120"
         layout="topleft"
         left="0"
         name="Wind Volume"
         show_text="false"
         slider_label.halign="right"
         top_pad="4"
         volume="true"
         width="300">
            <slider.commit_callback
             function="Pref.setControlFalse"
             parameter="MuteAmbient" />
        </slider>
        <button
         control_name="MuteAmbient"
         disabled_control="MuteAudio"
         follows="top|left"
         height="16"
         image_selected="AudioMute_Off"
         image_unselected="Audio_Off"
         is_toggle="true"
         layout="topleft"
         left_pad="5"
         name="mute_audio"
         tab_stop="false"
         width="16" />
        <check_box
         name="collisions_audio_play_btn"
         control_name="EnableCollisionSounds"
         disabled_control="MuteAudio"
         height="16"
         layout="topleft"
         left_pad="5"
         tool_tip="Check this to hear default sounds from collisions"
         label="Play sounds from collisions"
         top_delta="2"
         width="350"/>
        <slider
         control_name="AudioLevelSFX"
         disabled_control="MuteAudio"
         follows="left|top"
         height="15"
         increment="0.025"
         initial_value="0.5"
         label="Sound Effects"
         label_width="120"
         slider_label.halign="right"
         layout="topleft"
         left="0"
         name="SFX Volume"
         show_text="false"
         top_pad="2"
         volume="true"
         width="300">
            <slider.commit_callback
             function="Pref.setControlFalse"
             parameter="MuteSounds" />
        </slider>
        <button
         control_name="MuteSounds"
         disabled_control="MuteAudio"
         follows="top|left"
         height="16"
         image_selected="AudioMute_Off"
         image_unselected="Audio_Off"
         is_toggle="true"
         layout="topleft"
         left_pad="5"
         name="mute_audio"
         tab_stop="false"
         width="16">
          <button.commit_callback
          function="Pref.SetSounds"/>
        </button>
        <check_box
         name="gesture_audio_play_btn"
         control_name="EnableGestureSounds"
         disabled_control="MuteAudio"
         height="16"
         layout="topleft"
         left_pad="5"
         tool_tip="Check this to hear sounds from gestures"
         label="Play sounds from gestures"
         top_delta="2"
         width="350"/>
        <slider
         control_name="AudioLevelMusic"
         disabled_control="MuteAudio"
         follows="left|top"
         height="15"
         increment="0.025"
         initial_value="0.5"
         label="Streaming music"
         label_width="120"
         layout="topleft"
         left="0"
         name="Music Volume"
         slider_label.halign="right"
         show_text="false"
         top_pad="2"
         volume="true"
         width="300">
            <slider.commit_callback
             function="Pref.setControlFalse"
             parameter="MuteMusic" />
        </slider>
        <button
         control_name="MuteMusic"
         disabled_control="MuteAudio"
         follows="top|left"
         height="16"
         image_selected="AudioMute_Off"
         image_unselected="Audio_Off"
         is_toggle="true"
         layout="topleft"
         left_pad="5"
         name="mute_audio"
         tab_stop="false"
         width="16" />
        <check_box
         control_name="AudioStreamingMusic"
         height="16"
         label="Enabled"
         layout="topleft"
         left_pad="5"
         name="enable_music"
         top_delta="2"
         width="350">
        <!--
            <check_box.commit_callback
             function="Pref.updateMediaAutoPlayCheckbox"/>
        -->
        </check_box>
        <slider
         control_name="AudioLevelMedia"
         disabled_control="MuteAudio"
         follows="left|top"
         height="16"
         increment="0.025"
         initial_value="0.5"
         label="Media"
         label_width="120"
         layout="topleft"
         left="0"
         name="Media Volume"
         show_text="false"
         slider_label.halign="right"
         top_pad="2"
         volume="true"
         width="300">
            <slider.commit_callback
             function="Pref.setControlFalse"
             parameter="MuteMedia" />
        </slider>
        <button
         control_name="MuteMedia"
         disabled_control="MuteAudio"
         follows="top|left"
         height="16"
         image_selected="AudioMute_Off"
         image_unselected="Audio_Off"
         is_toggle="true"
         layout="topleft"
         left_pad="5"
         name="mute_audio"
         tab_stop="false"
         width="16" />
        <check_box
         label_text.halign="left"
         follows="left|top"
         height="16"
         control_name ="AudioStreamingMedia"
         label="Enabled"
         layout="topleft"
         top_delta="2"
         left_pad="5"
         name="enable_media"
         width="110">
        <!--
            <check_box.commit_callback
             function="Pref.updateMediaAutoPlayCheckbox"/>
        -->
        </check_box>
        <slider
         control_name="AudioLevelVoice"
         disabled_control="MuteAudio"
         follows="left|top"
         height="16"
         increment="0.025"
         initial_value="0.5"
         label="Voice Chat"
         label_width="120"
         layout="topleft"
         left="0"
         top_pad="2"
         name="Voice Volume"
         show_text="false"
         slider_label.halign="right"
         volume="true"
         width="300">
            <slider.commit_callback
             function="Pref.setControlFalse"
             parameter="MuteVoice" />
        </slider>
        <button
         control_name="MuteVoice"
         disabled_control="MuteAudio"
         follows="top|left"
         height="16"
         image_selected="AudioMute_Off"
         image_unselected="Audio_Off"
         is_toggle="true"
         layout="topleft"
         left_pad="5"
         name="mute_audio"
         tab_stop="false"
         width="16" />
        <check_box
         label_text.halign="left"
         follows="left|top"
         height="16"
         control_name ="EnableVoiceChat"
         disabled_control="CmdLineDisableVoice"
         label="Enabled"
         layout="topleft"
         top_delta="2"
         left_pad="5"
         name="enable_voice_check_volume"
         width="110"/>

        <text
         type="string"
         length="1"
         follows="left|top"
         layout="topleft"
         left="26"
         top_pad="15"
         name="Listen media from"
         height="15"
         word_wrap="true"
         width="170">
          Hear media and sounds from:
        </text>
        <radio_group
         control_name="MediaSoundsEarLocation"
         follows="left|top"
         top_delta="-6"
         layout="topleft"
         left_pad="10"
         width="360"
         height="20"
         name="media_ear_location">
          <radio_item
           height="19"
           label="Camera position"
           follows="left|top"
           layout="topleft"
           name="0"
           width="120"/>
          <radio_item
           height="19"
           follows="left|top"
           label="Avatar position"
           layout="topleft"
           left_pad="5"
           name="1"
           top_delta="0"
           width="200" />
        </radio_group>  
        <text
         type="string"
         length="1"
         follows="top|left"
         height="15"
         layout="topleft"
         left="26"
         top_pad="10"
         name="auto_unmute_label"
         width="430">
            Automatically unmute after teleport:
        </text>
        <check_box
         control_name="FSAutoUnmuteAmbient"
         name="FSAutoUnmuteAmbient"
         label="Ambient"
         tool_tip="Automatically unmute Ambient after teleporting, if muted (default: off)"
         layout="topleft"
         top_pad="5"
         left_delta="5"
         height="16"
         width="85" />
        <check_box
         control_name="FSAutoUnmuteSounds"
         name="FSAutoUnmuteSounds"
         label="Sound Effects"
         tool_tip="Automatically unmute Sound Effects after teleporting, if muted (default: off)"
         layout="topleft"
         left_pad="0"
         height="18"
         width="85" />
      
      <text
         type="string"
         length="1"
         follows="top|left"
         height="15"
         layout="topleft"
         left="26"
         top_pad="15"
         name="friends_logon_sounds_label"
         width="225">
            Play a sound when my friends:
        </text>
        <check_box
         control_name="PlayModeUISndFriendOnline"
         name="friends_notify_online_sound"
         label="Log in"
         layout="topleft"
         top_pad="5"
         left_delta="5"
         height="16"
         width="85" />
        <check_box
         control_name="PlayModeUISndFriendOffline"
         name="friends_notify_offline_sound"
         label="Log out"
         layout="topleft"
         left_pad="0"
         height="18"
         width="85" />

        <text
         type="string"
         length="1"
         follows="left|top"
         height="10"
         layout="topleft"
         left="26"
         name="money_change_threshold_label"
         tool_tip="Plays a sound when money is spent or received higher then the amount set here."
         mouse_opaque="false"
         top_pad="10"
         width="117">
            L$ change threshold:
        </text>
        <spinner
         control_name="UISndMoneyChangeThreshold"
         enabled="true"
         decimal_digits="0"
         layout="topleft"
         follows="left|top"
         height="18"
         top_pad="7"
         left_delta="5"
         increment="10"
         initial_value="10"
         max_val="10000"
         min_val="0"
         name="money_change_threshold"
         width="75" />

        <panel
         background_visible="false"
         border="false"
         follows="top|left|right"
         height="100"
         layout="topleft"
         left="10"
         right="-5"
         name="output_device_settings_panel"
         top_pad="5">
            <panel.string
             name="output_default_text">
             Default
            </panel.string>
            <panel.string
             name="output_no_device">
             No device available
            </panel.string>
            <panel.string
             name="output_name_no_device">
             Unnamed device
            </panel.string>
            <panel.string
             name="output_device_unavailable">
             Unavailable device
            </panel.string>
            <icon
             height="18"
             image_name="Parcel_Voice_Light"
             left_delta="4"
             name="output_speaker_icon"
             mouse_opaque="false"
             top="7"
             visible="true"
             width="18" />
            <text
             type="string"
             length="1"
             follows="left|top"
             height="16"
             layout="topleft"
             left_pad="3"
             name="output_label"
             width="90">
                Output device:
            </text>
            <combo_box
             height="23"
             layout="topleft"
             left_pad="0"
             max_chars="128"
             name="sound_output_device"
             top_delta="-5"
             right="-5" />
        </panel>
    </panel>

    <!-- Media -->
    <panel
     top_pad="5"
     bottom="-1"
     left="1"
     right="-1"
     follows="all"
     label="Media"
     name="Media Media Panel" >

      <text
          follows="left|top"
          layout="topleft"
          height="15"
          left="28"
          top_pad="10"
          width="90"
          name="media_autoplay_label">
        Media auto-play
      </text>
      <combo_box
          control_name="ParcelMediaAutoPlayEnable"
          enabled_control="AudioStreamingMedia"
          follows="left|top"
          layout="topleft"
          height="23"
          left_pad="7"
          top_delta="-4"
          name="media_auto_play_combo"
          width="100">
        <item
            label="Disabled"
            name="autoplay_disabled"
            value="0"/>
        <item
            label="Enabled"
            name="autoplay_enabled"
            value="1"/>
        <!--<item
            label="Ask"
            name="autoplay_ask"
            value="2"/>-->
      </combo_box>
      <check_box
         name="media_allowscript_btn"
         control_name="PermAllowScriptedMedia"
         follows="left|top"
         layout="topleft"
         height="16"
         width="230"
         tool_tip="This settings allows / disallows scripted prims from controlling your media connections"
         label="Allow inworld scripts to play media"
         top_pad="3"
         left="25"/>
        <check_box
         name="media_show_on_others_btn"
         control_name="MediaShowOnOthers"
         follows="left|top"
         layout="topleft"
         height="16"
         width="230"
         tool_tip="Uncheck this to hide media attached to other avatars nearby"
         label="Play media attached to other avatars"
         top_pad="3"
         left="25"/>

        <check_box
         name="media_filter"
         control_name="MediaEnableFilter"
         follows="left|top"
         layout="topleft"
         height="16"
         tool_tip="Check this to enable the filter that allows you to choose whether to play media from a specific host"
         label="Enable media filter (increased security)"
         top_pad="3"
         left="25"/>
        <button
         enabled_control="MediaEnableFilter"
         layout="topleft"
         follows="left|top"
         height="23"
         label="Manage Media Sites"
         top_pad="3"
         name="edit_media_lists_button"
         width="200">
            <button.commit_callback
             function="Floater.Show"
             parameter="media_lists" />
        </button>

        <text
         type="string"
         length="1"
         follows="left|top"
         height="10"
         layout="topleft"
         left="25"
         name="Media Rolloff"
         mouse_opaque="false"
         top_pad="15"
         width="450">
            Media source volume rolloff distance:
        </text>
        <slider
         can_edit_text="true"
         control_name="MediaRollOffMin"
         decimal_digits="0"
         label="Starts getting quieter at:"
         follows="left|top"
         height="15"
         increment="1"
         initial_value="5"
         layout="topleft"
         left="45"
         max_val="512"
         min_val="1"
         name="MediaRollOffMin"
         top_delta="20"
         width="380"
         label_width="165"
         tool_tip="Minimum distance from the source for rolloff to begin taking effect."/>
        <text
         type="string"
         length="1"
         follows="left|top"
         height="10"
         layout="topleft"
         left_delta="385"
         name="MinMeters"
         mouse_opaque="false"
         top_delta="2"
         width="90">
            meters
        </text>
        <slider
         can_edit_text="true"
         control_name="MediaRollOffMax"
         decimal_digits="0"
         label="Completely disappears at:"
         follows="left|top"
         height="15"
         increment="1"
         initial_value="30"
         layout="topleft"
         left="45"
         max_val="512"
         min_val="1"
         name="MediaRollOffMax"
         top_delta="17"
         width="380"
         label_width="165"
         tool_tip="Maximum distance from the source for rolloff to completely mute the sound."/>
        <text
         type="string"
         length="1"
         follows="left|top"
         height="10"
         layout="topleft"
         left_delta="385"
         name="MaxMeters"
         mouse_opaque="false"
         top_delta="2"
         width="90">
            meters
        </text>

    </panel>

    <!-- Music -->
    <panel
     top_pad="5"
     bottom="-1"
     left="1"
     right="-1"
     follows="all"
     label="Music"
     name="Media Music Panel" >

        <check_box
         name="audio_auto_play_btn"
         control_name="FSParcelMusicAutoPlay"
         enabled_control="AudioStreamingMusic"
         layout="topleft"
         height="16"
         width="230"
         tool_tip="Check this to automatically start audio streams."
         label="Allow audio streams to auto-play"
         top_pad="10"
         left="25"/>

        <check_box
         name="FSFadeAudioStream"
         control_name="FSFadeAudioStream"
         follows="left|top"
         layout="topleft"
         height="16"
         tool_tip="Check this if fading should be used when the parcel audio stream changes"
         label="Enable Parcel Audio Fading:"
         top_pad="3"
         left="25"/>
        <slider
         can_edit_text="true"
         control_name="FSAudioMusicFadeIn"
         decimal_digits="2"
         enabled_control="FSFadeAudioStream"
         label="Fade in:"
         follows="left|top"
         height="15"
         increment="0.05"
         initial_value="3"
         layout="topleft"
         left="45"
         max_val="10"
         min_val="0"
         name="FSAudioMusicFadeIn"
         top_delta="20"
         width="250"
         label_width="50"
         tool_tip="Audio fade in time for parcel audio."/>
        <text
         type="string"
         length="1"
         follows="left|top"
         height="10"
         layout="topleft"
         left_delta="255"
         name="FSAudioMusicFadeInSeconds"
         mouse_opaque="false"
         top_delta="2"
         width="90">
            seconds
        </text>
        <slider
         can_edit_text="true"
         control_name="FSAudioMusicFadeOut"
         decimal_digits="2"
         enabled_control="FSFadeAudioStream"
         label="Fade out:"
         follows="left|top"
         height="15"
         increment="0.05"
         initial_value="2"
         layout="topleft"
         left="45"
         max_val="10"
         min_val="0"
         name="FSAudioMusicFadeOut"
         top_delta="17"
         width="250"
         label_width="50"
         tool_tip="Audio fade out time for parcel audio."/>
        <text
         type="string"
         length="1"
         follows="left|top"
         height="10"
         layout="topleft"
         left_delta="255"
         name="FSAudioMusicFadeOutSeconds"
         mouse_opaque="false"
         top_delta="2"
         width="90">
            seconds
        </text>

        <text
         type="string"
         length="1"
         follows="left|top"
         height="20"
         layout="topleft"
         left="26"
         name="show_stream_metadata_text"
         top_pad="20"
         width="250">
            Show stream title notifications:
        </text>
        <radio_group
         control_name="ShowStreamMetadata"
         height="20"
         width="350"
         layout="topleft"
         top_pad="1"
         left_delta="20"
         name="show_stream_metadata">
            <radio_item
                label="Off"
                name="radio_off"
                top="0"
                layout="topleft"
                height="16"
                left="0"
                value="0"
                width="50" />
            <radio_item
                label="Toasts"
                left_pad="1"
                layout="topleft"
                height="16"
                name="radio_toasts"
                value="1"
                width="65" />
            <radio_item
                label="Nearby Chat"
                left_pad="1"
                layout="topleft"
                height="16"
                name="radio_chat"
                value="2"
                width="70" />
        </radio_group>
        <check_box
         top_pad="3"
         control_name="StreamMetadataAnnounceToChat"
         name="StreamMetadataAnnounceToChat"
         label="Send stream title to channel:"
         layout="topleft"
         height="18"
         width="180" />
        <spinner
         top_delta="-4"
         control_name="StreamMetadataAnnounceChannel"
         enabled_control="StreamMetadataAnnounceToChat"
         decimal_digits="0"
         layout="topleft"
         follows="left|top"
         height="18"
         left_pad="5"
         increment="1"
         initial_value="362394"
         max_val="16777216"
         min_val="1"
         name="StreamMetadataAnnounceChannel"
         width="90" />

    </panel>

    <!-- Voice -->
    <panel
     top_pad="5"
     bottom="-1"
     left="1"
     right="-1"
     follows="all"
     label="Voice"
     name="Media Voice tab" >

        <check_box
         label_text.halign="left"
         follows="left|top"
         height="16"
         control_name ="EnableVoiceChat"
         disabled_control="CmdLineDisableVoice"
         label="Enable Voice"
         layout="topleft"
         top_pad="10"
         left="25"
         name="enable_voice_check"
         width="90"/>
         <button
         enabled_control="EnableVoiceChat"
         disabled_control="CmdLineDisableVoice"
         follows="top|left"
         halign="center"
         height="23"
         image_overlay="Refresh_Off"
         layout="topleft"
         tool_tip="Reset Voice"
         name="reset_voice_button"
         left_pad="5"
         width="25">
           <button.commit_callback
            function="Pref.ResetVoice" />
        </button>
        <radio_group
         enabled_control="EnableVoiceChat"
         control_name="VoiceEarLocation"
         follows="left|top"
         layout="topleft"
         left="25"
         width="400"
         height="60"
         top_pad="0"
         name="ear_location">
            <radio_item
             height="19"
             label="Hear Voice from Camera position"
             follows="left|top"
             layout="topleft"
             name="0"
             width="150"/>
             <radio_item
             height="19"
             follows="left|top"
             label="Hear Voice from Avatar position"
             layout="topleft"
             name="1"
             top_pad="-2"
             width="150" />
             <radio_item
              enabled="false"
              height="19"
              follows="left|top"
              label="Hear Nearby Voices at full volume (Open Sim Only)"
              layout="topleft"
              name="2"
              top_pad="-2"
              width="150" />
        </radio_group>

        <check_box
         enabled_control="EnableVoiceChat"
         control_name="LipSyncEnabled"
         follows="left|top"
         height="15"
         label="Move avatar lips when speaking"
         layout="topleft"
         left="25"
         name="enable_lip_sync"
         top_pad="5"
         width="237"/>
        <check_box
         follows="top|left"
         control_name="VoiceEchoCancellation"
         height="15"
         tool_tip="Check to enable voice echo cancellation"
         label="Echo Cancellation"
         layout="topleft"
         left="25"
         name="enable_echo_cancellation"
         top_pad="3"
         width="237"/>
        <check_box
         enabled_control="EnableVoiceChat"
         control_name="FSShowVoiceVisualizer"
         follows="left|top"
         height="15"
         label="Show voice visualizers over avatars"
         tool_tip="Shows Voice Indicator (white dot) over avatars"
         layout="topleft"
         left="25"
         name="FSShowVoiceVisualizer"
         top_pad="3"
         width="237"/>
        <check_box
         enabled_control="EnableVoiceChat"
         control_name="FSShowMyOwnVoiceVisualizer"
         follows="left|top"
         height="15"
         label="Show voice visualizer over my own avatar"
         layout="topleft"
         left="35"
         name="FSShowMyOwnVoiceVisualizer"
         top_pad="3"
         width="237"/>
        <check_box
         enabled_control="EnableVoiceChat"
         control_name="FSShowVoiceVisualizerWithDot"
         follows="left|top"
         height="15"
         label="Show the dot as part of the voice visualizer"
         tool_tip="If enabled, the dot is shown as part of the voice visualizer. If disabled, it only shows voice waves."
         layout="topleft"
         left="35"
         name="FSShowVoiceVisualizerWithDot"
         top_pad="3"
         width="237"/>
        <check_box
         enabled_control="EnableVoiceChat"
         control_name="ShowVoiceVisualizersInCalls"
         follows="left|top"
         height="15"
         label="Show voice visualizers in calls"
         tool_tip="Shows Voice Indicator and move lips in world while being in private and group calls"
         layout="topleft"
         left="25"
         name="Show_Voice_Visualizers_In_Calls"
         top_pad="5"
         width="237"/>
        <check_box
         enabled_control="EnableVoiceChat"
         control_name="FSShowConversationVoiceStateIndicator"
         follows="left|top"
         height="15"
         label="Show voice channel state in conversation tabs"
         tool_tip="Shows the current voice channel state in the tabs in the conversations window"
         layout="topleft"
         left="25"
         name="FSShowConversationVoiceStateIndicator"
         top_pad="3"
         width="237"/>

        <check_box
         enabled_control="EnableVoiceChat"
         follows="left|top"
         control_name="VoiceCallsRejectGroup"
         height="15"
         label="Automatically reject all incoming group voice calls"
         layout="topleft"
         left="25"
         name="VoiceCallsRejectGroup"
         width="237"
         top_pad="10"/>
        <check_box
         enabled_control="EnableVoiceChat"
         follows="left|top"
         control_name="VoiceCallsRejectAdHoc"
         height="15"
         label="Automatically reject all incoming conference (ad-hoc) voice calls"
         layout="topleft"
         left="25"
         name="VoiceCallsRejectAdHoc"
         width="237"
         top_pad="3"/>
        <check_box
         enabled_control="EnableVoiceChat"
         follows="left|top"
         control_name="VoiceCallsRejectP2P"
         height="15"
         label="Automatically reject all incoming P2P (avatar with avatar) voice calls"
         layout="topleft"
         left="25"
         name="VoiceCallsRejectP2P"
         width="237"
         top_pad="3"/>

        <check_box
         follows="top|left"
         enabled_control="EnableVoiceChat"
         control_name="PushToTalkToggle"
         height="15"
         label="Toggle speak on/off with toolbar button"
         layout="topleft"
         left="25"
         name="push_to_talk_toggle_check"
         width="237"
         tool_tip="When in toggle mode, press and release the trigger key ONCE to switch your microphone on or off. When not in toggle mode, the microphone broadcasts your voice only while the trigger is being held down."
         top_pad="10"/>
        <check_box
         follows="top|left"
         control_name="VoiceAutomaticGainControl"
         height="15"
         tool_tip="Check to enable automatic gain control"
         label="Automatic Gain Control"
         layout="topleft"
         name="voice_automatic_gain_control"
         left="25"
         top_pad="3"
         width="237"/>
        <text
         follows="top|left"
         layout="topleft"
         height="15"
         left="25"
         top_pad="5"
         width="100"
         name="noise_suppression_label">
          Noise Suppression
        </text>
        <combo_box
         control_name="VoiceNoiseSuppressionLevel"
<<<<<<< HEAD
         enabled_control="AudioStreamingMedia"
=======
>>>>>>> a3a47788
         layout="topleft"
         height="23"
         left_pad="10"
         top_pad="-18"
         name="noise_suppression_combo"
         width="100">
          <item
           label="Off"
           name="noise_suppression_none"
           value="0"/>
          <item
           label="Low"
           name="noise_suppression_low"
           value="1"/>
          <item
           label="Moderate"
           name="noise_suppression_moderate"
           value="2"/>
          <item
           label="High"
           name="noise_suppression_high"
           value="3"/>
          <item
           label="Max"
           name="noise_suppression_max"
           value="4"/>
        </combo_box>

        <button
         control_name="ShowDeviceSettings"
         follows="left|top"
         height="23"
         is_toggle="true"
         label="Audio Device Settings"
         layout="topleft"
         left="20"
         top_pad="6"
         name="device_settings_btn"
         width="190">
        </button>
        <panel
         background_visible="false"
         bg_alpha_color="DkGray"
         visiblity_control="ShowDeviceSettings"
         border="false"
         follows="top|left|right"
         height="100"
         label="Device Settings"
         layout="topleft"
         left="10"
         right="-5"
         name="device_settings_panel"
         class="panel_voice_device_settings"
         top_pad="5">
            <panel.string
             name="default_text">
             Default
            </panel.string>
            <panel.string
             name="default system device">
             Default system device
            </panel.string>
            <panel.string
             name="name_default_system_device">
             Default system device
            </panel.string>
            <panel.string
             name="no device">
             No device
            </panel.string>
            <panel.string
             name="name_no_device">
             No device
            </panel.string>

            <icon
             height="18"
             image_name="Microphone_On"
             left_delta="4"
             name="microphone_icon"
             mouse_opaque="false"
             top="7"
             visible="true"
             width="18" />
            <text
             type="string"
             length="1"
             font.style="BOLD"
             follows="left|top"
             height="16"
             layout="topleft"
             left_pad="3"
             name="Input"
             width="70">
                Input
            </text>
            <combo_box
             height="23"
             control_name="VoiceInputAudioDevice"
             layout="topleft"
             left_pad="0"
             max_chars="128"
             name="voice_input_device"
             top_delta="-5"
             width="150" />
            <icon
             height="18"
             image_name="Parcel_Voice_Light"
             left="275"
             name="speaker_icon"
             mouse_opaque="false"
             top_pad="-20"
             visible="true"
             width="22" />
            <text
             font.style="BOLD"
             type="string"
             length="1"
             follows="left|top"
             height="15"
             layout="topleft"
             left_pad="0"
             name="Output"
             width="70">
                Output
            </text>
            <combo_box
             control_name="VoiceOutputAudioDevice"
             height="23"
             layout="topleft"
             left_pad="0"
             max_chars="128"
             name="voice_output_device"
             top_delta="-3"
             width="150" />
            <text
             type="string"
             length="1"
             follows="left|top"
             height="10"
             layout="topleft"
             left_delta="-360"
             name="Volume label"
             top_pad="4"
             width="80">
                Input Volume:
            </text>
            <slider_bar
             control_name="AudioLevelMic"
             follows="left|top"
             height="17"
             increment="0.025"
             initial_value="1.0"
             layout="topleft"
             left_pad="5"
             max_val="2"
             name="mic_volume_slider"
             tool_tip="Change the volume using this slider"
             top_pad="-8"
             width="220" />
            <text
             type="string"
             text_color="EmphasisColor"
             length="1"
             follows="left|top"
             height="18"
             layout="topleft"
             left_pad="5"
             name="wait_text"
             top_delta="-1"
             width="110">
                Please wait
            </text>
            <locate
             height="20"
             layout="topleft"
             left_delta="0"
             name="bar0"
             top_delta="-2"
             width="20" />
            <locate
             height="20"
             layout="topleft"
             left_pad="5"
             name="bar1"
             top_delta="0"
             width="20" />
            <locate
             height="20"
             layout="topleft"
             left_pad="5"
             name="bar2"
             top_delta="0"
             width="20" />
            <locate
             height="20"
             layout="topleft"
             left_pad="5"
             name="bar3"
             top_delta="0"
             width="20" />
            <locate
             height="20"
             layout="topleft"
             left_pad="5"
             name="bar4"
             top_delta="0"
             width="20" />
        </panel>

    </panel>

    <!-- UI Sounds 1 -->
    <panel
     top_pad="5"
     bottom="-1"
     left="1"
     right="-1"
     follows="all"
     label="UI Sounds 1"
     name="UI Sounds tab 1">

        <text
         layout="topleft"
         follows="left|top"
         top_pad="10"
         left="5"
         height="14"
         width="520"
         name="textFSExplanation_tab1">
            Here you can change (by providing sound UUIDs), enable or disable default interface sounds.
Hover your mouse cursor over UUID field to show its default value.
        </text>

        <text
         layout="topleft"
         follows="left|top"
         top_pad="25"
         left="5"
         height="14"
         width="150"
         tool_tip="Sound UUID played on default Firestorm alerts."
         name="textFSSndAlert">
            Default alert:
        </text>
        <line_editor
         follows="left|top"
         left_pad="5"
         height="20"
         max_length_chars="256"
         name="UISndAlert"
         control_name="UISndAlert"
         width="218"/>
        <button
         follows="left|top"
         name="Prev_UISndAlert"
         height="20"
         label="P"
         layout="topleft"
         top_delta="-1"
         left_pad="1"
         width="17"
         sound_flags="0"
         tool_tip="Preview this sound.">
            <button.commit_callback
             function="PreviewUISound"
             parameter="UISndAlert"/>
        </button>
        <button
         follows="left|top"
         name="Def_UISndAlert"
         height="20"
         label="D"
         layout="topleft"
         left_pad="1"
         width="17"
         tool_tip="Reset to the default UUID.">
            <button.commit_callback
             function="ResetControl"
             parameter="UISndAlert"/>
        </button>
        <check_box
         control_name="PlayModeUISndAlert"
         height="20"
         label="Play this sound"
         layout="topleft"
         name="PlayModeUISndAlert"
         left_pad="1"
         width="120" />

        <text
         layout="topleft"
         follows="left|top"
         top_pad="7"
         left="5"
         height="14"
         width="150"
         tool_tip="Sound UUID played on invalid keystroke."
         name="textFSBadKeystroke">
            Invalid keystroke:
        </text>
        <line_editor
         follows="left|top"
         left_pad="5"
         height="20"
         max_length_chars="256"
         name="UISndBadKeystroke"
         control_name="UISndBadKeystroke"
         width="218"/>
        <button
         follows="left|top"
         name="Prev_UISndBadKeystroke"
         height="20"
         label="P"
         layout="topleft"
         top_delta="-1"
         left_pad="1"
         width="17"
         sound_flags="0"
         tool_tip="Preview this sound.">
            <button.commit_callback
             function="PreviewUISound"
             parameter="UISndBadKeystroke"/>
        </button>
        <button
         follows="left|top"
         name="Def_UISndBadKeystroke"
         height="20"
         label="D"
         layout="topleft"
         left_pad="1"
         width="17"
         tool_tip="Reset to the default UUID.">
            <button.commit_callback
             function="ResetControl"
             parameter="UISndBadKeystroke"/>
        </button>
        <check_box
         control_name="PlayModeUISndBadKeystroke"
         height="20"
         label="Play this sound"
         layout="topleft"
         name="PlayModeUISndBadKeystroke"
         left_pad="1"
         width="120" />

        <text
         layout="topleft"
         follows="left|top"
         top_pad="7"
         left="5"
         height="14"
         width="150"
         tool_tip="Sound UUID played on mouse button click."
         name="textFSClick">
            Mouse button click:
        </text>
        <line_editor
         follows="left|top"
         left_pad="5"
         height="20"
         max_length_chars="256"
         name="UISndClick"
         control_name="UISndClick"
         width="218"/>
        <button
         follows="left|top"
         name="Prev_UISndClick"
         height="20"
         label="P"
         layout="topleft"
         top_delta="-1"
         left_pad="1"
         width="17"
         sound_flags="0"
         tool_tip="Preview this sound.">
            <button.commit_callback
             function="PreviewUISound"
             parameter="UISndClick"/>
        </button>
        <button
         follows="left|top"
         name="Def_UISndClick"
         height="20"
         label="D"
         layout="topleft"
         left_pad="1"
         width="17"
         tool_tip="Reset to the default UUID.">
            <button.commit_callback
             function="ResetControl"
             parameter="UISndClick"/>
        </button>
        <check_box
         control_name="PlayModeUISndClick"
         height="20"
         label="Play this sound"
         layout="topleft"
         name="PlayModeUISndClick"
         left_pad="1"
         width="120" />

        <text
         layout="topleft"
         follows="left|top"
         top_pad="7"
         left="5"
         height="14"
         width="150"
         tool_tip="Sound UUID played on mouse button release."
         name="textFSClickRelease">
            Mouse button release:
        </text>
        <line_editor
         follows="left|top"
         left_pad="5"
         height="20"
         max_length_chars="256"
         name="UISndClickRelease"
         control_name="UISndClickRelease"
         width="218"/>
        <button
         follows="left|top"
         name="Prev_UISndClickRelease"
         height="20"
         label="P"
         layout="topleft"
         top_delta="-1"
         left_pad="1"
         width="17"
         sound_flags="0"
         tool_tip="Preview this sound.">
            <button.commit_callback
             function="PreviewUISound"
             parameter="UISndClickRelease"/>
        </button>
        <button
         follows="left|top"
         name="Def_UISndClickRelease"
         height="20"
         label="D"
         layout="topleft"
         left_pad="1"
         width="17"
         tool_tip="Reset to the default UUID.">
            <button.commit_callback
             function="ResetControl"
             parameter="UISndClickRelease"/>
        </button>
        <check_box
         control_name="PlayModeUISndClickRelease"
         height="20"
         label="Play this sound"
         layout="topleft"
         name="PlayModeUISndClickRelease"
         left_pad="1"
         width="120" />

        <text
         layout="topleft"
         follows="left|top"
         top_pad="7"
         left="5"
         height="14"
         width="150"
         tool_tip="Sound UUID played, when female avatar takes damage."
         name="textFSHealthReductionF">
            Female avatar hurt:
        </text>
        <line_editor
         follows="left|top"
         left_pad="5"
         height="20"
         max_length_chars="256"
         name="UISndHealthReductionF"
         control_name="UISndHealthReductionF"
         width="218"/>
        <button
         follows="left|top"
         name="Prev_UISndHealthReductionF"
         height="20"
         label="P"
         layout="topleft"
         top_delta="-1"
         left_pad="1"
         width="17"
         sound_flags="0"
         tool_tip="Preview this sound.">
            <button.commit_callback
             function="PreviewUISound"
             parameter="UISndHealthReductionF"/>
        </button>
        <button
         follows="left|top"
         name="Def_UISndHealthReductionF"
         height="20"
         label="D"
         layout="topleft"
         left_pad="1"
         width="17"
         tool_tip="Reset to the default UUID.">
            <button.commit_callback
             function="ResetControl"
             parameter="UISndHealthReductionF"/>
        </button>
        <check_box
         control_name="PlayModeUISndHealthReductionF"
         height="20"
         label="Play this sound"
         layout="topleft"
         name="PlayModeUISndHealthReductionF"
         left_pad="1"
         width="120" />

        <text
         layout="topleft"
         follows="left|top"
         top_pad="7"
         left="5"
         height="14"
         width="150"
         tool_tip="Sound UUID played, when male avatar takes damage."
         name="textFSHealthReductionM">
            Male avatar hurt:
        </text>
        <line_editor
         follows="left|top"
         left_pad="5"
         height="20"
         max_length_chars="256"
         name="UISndHealthReductionM"
         control_name="UISndHealthReductionM"
         width="218"/>
        <button
         follows="left|top"
         name="Prev_UISndHealthReductionM"
         height="20"
         label="P"
         layout="topleft"
         top_delta="-1"
         left_pad="1"
         width="17"
         sound_flags="0"
         tool_tip="Preview this sound.">
            <button.commit_callback
             function="PreviewUISound"
             parameter="UISndHealthReductionM"/>
        </button>
        <button
         follows="left|top"
         name="Def_UISndHealthReductionM"
         height="20"
         label="D"
         layout="topleft"
         left_pad="1"
         width="17"
         tool_tip="Reset to the default UUID.">
            <button.commit_callback
             function="ResetControl"
             parameter="UISndHealthReductionM"/>
        </button>
        <check_box
         control_name="PlayModeUISndHealthReductionM"
         height="20"
         label="Play this sound"
         layout="topleft"
         name="PlayModeUISndHealthReductionM"
         left_pad="1"
         width="120" />

        <text
         layout="topleft"
         follows="left|top"
         top_pad="7"
         left="5"
         height="14"
         width="150"
         tool_tip="Sound UUID played on money balance decrease."
         name="textFSMoneyChangeDown">
            Money balance decrease:
        </text>
        <line_editor
         follows="left|top"
         left_pad="5"
         height="20"
         max_length_chars="256"
         name="UISndMoneyChangeDown"
         control_name="UISndMoneyChangeDown"
         width="218"/>
        <button
         follows="left|top"
         name="Prev_UISndMoneyChangeDown"
         height="20"
         label="P"
         layout="topleft"
         top_delta="-1"
         left_pad="1"
         width="17"
         sound_flags="0"
         tool_tip="Preview this sound.">
            <button.commit_callback
             function="PreviewUISound"
             parameter="UISndMoneyChangeDown"/>
        </button>
        <button
         follows="left|top"
         name="Def_UISndMoneyChangeDown"
         height="20"
         label="D"
         layout="topleft"
         left_pad="1"
         width="17"
         tool_tip="Reset to the default UUID.">
            <button.commit_callback
             function="ResetControl"
             parameter="UISndMoneyChangeDown"/>
        </button>
        <check_box
         control_name="PlayModeUISndMoneyChangeDown"
         height="20"
         label="Play this sound"
         layout="topleft"
         name="PlayModeUISndMoneyChangeDown"
         left_pad="1"
         width="120" />

        <text
         layout="topleft"
         follows="left|top"
         top_pad="7"
         left="5"
         height="14"
         width="150"
         tool_tip="Sound UUID played on money balance increase."
         name="textFSMoneyChangeUp">
            Money balance increase:
        </text>
        <line_editor
         follows="left|top"
         left_pad="5"
         height="20"
         max_length_chars="256"
         name="UISndMoneyChangeUp"
         control_name="UISndMoneyChangeUp"
         width="218"/>
        <button
         follows="left|top"
         name="Prev_UISndMoneyChangeUp"
         height="20"
         label="P"
         layout="topleft"
         top_delta="-1"
         left_pad="1"
         width="17"
         sound_flags="0"
         tool_tip="Preview this sound.">
            <button.commit_callback
             function="PreviewUISound"
             parameter="UISndMoneyChangeUp"/>
        </button>
        <button
         follows="left|top"
         name="Def_UISndMoneyChangeUp"
         height="20"
         label="D"
         layout="topleft"
         left_pad="1"
         width="17"
         tool_tip="Reset to the default UUID.">
            <button.commit_callback
             function="ResetControl"
             parameter="UISndMoneyChangeUp"/>
        </button>
        <check_box
         control_name="PlayModeUISndMoneyChangeUp"
         height="20"
         label="Play this sound"
         layout="topleft"
         name="PlayModeUISndMoneyChangeUp"
         left_pad="1"
         width="120" />

        <text
         layout="topleft"
         follows="left|top"
         top_pad="7"
         left="5"
         height="14"
         width="150"
         tool_tip="Sound UUID played on incoming instant message. This setting is shared with Chat &gt; Notifications &gt; 'When receiving Instant Messages'."
         name="textFSNewIncomingIMSession">
            Incoming Instant Message:
        </text>
        <line_editor
         follows="left|top"
         left_pad="5"
         height="20"
         max_length_chars="256"
         name="UISndNewIncomingIMSession"
         control_name="UISndNewIncomingIMSession"
         width="218"/>
        <button
         follows="left|top"
         name="Prev_UISndNewIncomingIMSession"
         height="20"
         label="P"
         layout="topleft"
         top_delta="-1"
         left_pad="1"
         width="17"
         sound_flags="0"
         tool_tip="Preview this sound.">
            <button.commit_callback
             function="PreviewUISound"
             parameter="UISndNewIncomingIMSession"/>
        </button>
        <button
         follows="left|top"
         name="Def_UISndNewIncomingIMSession"
         height="20"
         label="D"
         layout="topleft"
         left_pad="1"
         width="17"
         tool_tip="Reset to the default UUID.">
            <button.commit_callback
             function="ResetControl"
             parameter="UISndNewIncomingIMSession"/>
        </button>
        <combo_box
         control_name="PlayModeUISndNewIncomingIMSession"
         height="20"
         layout="topleft"
         left_pad="1"
         name="PlayModeUISndNewIncomingIMSession"
         width="120">
           <combo_box.item
             label="Play only on new session"
             name="1"
             value="1"/>
           <combo_box.item
             label="Play on every message"
             name="2"
             value="2"/>
           <combo_box.item
             label="Play only if not in focus"
             name="3"
             value="3"/>
           <combo_box.item
             label="Mute this sound"
             name="0"
             value="0"/>
        </combo_box>

        <text
         layout="topleft"
         follows="left|top"
         top_pad="7"
         left="5"
         height="14"
         width="150"
         tool_tip="Sound UUID played on incoming group instant message. This setting is shared with Chat &gt; Notifications &gt; 'When receiving Group Instant Messages'."
         name="textFSNewGroupIncomingIMSession">
            Group Instant Message:
        </text>
        <line_editor
         follows="left|top"
         left_pad="5"
         height="20"
         max_length_chars="256"
         name="UISndNewIncomingGroupIMSession"
         control_name="UISndNewIncomingGroupIMSession"
         width="218"/>
        <button
         follows="left|top"
         name="Prev_UISndNewIncomingGroupIMSession"
         height="20"
         label="P"
         layout="topleft"
         top_delta="-1"
         left_pad="1"
         width="17"
         sound_flags="0"
         tool_tip="Preview this sound.">
            <button.commit_callback
             function="PreviewUISound"
             parameter="UISndNewIncomingGroupIMSession"/>
        </button>
        <button
         follows="left|top"
         name="Def_UISndNewIncomingGroupIMSession"
         height="20"
         label="D"
         layout="topleft"
         left_pad="1"
         width="17"
         tool_tip="Reset to the default UUID.">
            <button.commit_callback
             function="ResetControl"
             parameter="UISndNewIncomingGroupIMSession"/>
        </button>
        <combo_box
         control_name="PlayModeUISndNewIncomingGroupIMSession"
         height="20"
         layout="topleft"
         left_pad="1"
         name="PlayModeUISndNewIncomingGroupIMSession"
         width="120">
           <combo_box.item
             label="Play only on new session"
             name="1"
             value="1"/>
           <combo_box.item
             label="Play on every message"
             name="2"
             value="2"/>
           <combo_box.item
             label="Play only if not in focus"
             name="3"
             value="3"/>
           <combo_box.item
             label="Mute this sound"
             name="0"
             value="0"/>
        </combo_box>

        <text
         layout="topleft"
         follows="left|top"
         top_pad="7"
         left="5"
         height="14"
         width="150"
         tool_tip="Sound UUID played on incoming conference instant message. This setting is shared with Chat &gt; Notifications &gt; 'When receiving ad-hoc Instant Messages'."
         name="textFSNewConferenceIncomingIMSession">
            Ad-hoc Instant Message:
        </text>
        <line_editor
         follows="left|top"
         left_pad="5"
         height="20"
         max_length_chars="256"
         name="UISndNewIncomingConfIMSession"
         control_name="UISndNewIncomingConfIMSession"
         width="218"/>
        <button
         follows="left|top"
         name="Prev_UISndNewIncomingConfIMSession"
         height="20"
         label="P"
         layout="topleft"
         top_delta="-1"
         left_pad="1"
         width="17"
         sound_flags="0"
         tool_tip="Preview this sound.">
            <button.commit_callback
             function="PreviewUISound"
             parameter="UISndNewIncomingConfIMSession"/>
        </button>
        <button
         follows="left|top"
         name="Def_UISndNewIncomingConfIMSession"
         height="20"
         label="D"
         layout="topleft"
         left_pad="1"
         width="17"
         tool_tip="Reset to the default UUID.">
            <button.commit_callback
             function="ResetControl"
             parameter="UISndNewIncomingConfIMSession"/>
        </button>
        <combo_box
         control_name="PlayModeUISndNewIncomingConfIMSession"
         height="20"
         layout="topleft"
         left_pad="1"
         name="PlayModeUISndNewIncomingConfIMSession"
         width="120">
           <combo_box.item
             label="Play only on new session"
             name="1"
             value="1"/>
           <combo_box.item
             label="Play on every message"
             name="2"
             value="2"/>
           <combo_box.item
             label="Play only if not in focus"
             name="3"
             value="3"/>
           <combo_box.item
             label="Mute this sound"
             name="0"
             value="0"/>
        </combo_box>

        <text
         layout="topleft"
         follows="left|top"
         top_pad="7"
         left="5"
         height="14"
         width="150"
         tool_tip="Sound UUID played, when starting new IM session."
         name="textFSStartIM">
            Starting IM session:
        </text>
        <line_editor
         follows="left|top"
         left_pad="5"
         height="20"
         max_length_chars="256"
         name="UISndStartIM"
         control_name="UISndStartIM"
         width="218"/>
        <button
         follows="left|top"
         name="Prev_UISndStartIM"
         height="20"
         label="P"
         layout="topleft"
         top_delta="-1"
         left_pad="1"
         width="17"
         sound_flags="0"
         tool_tip="Preview this sound.">
            <button.commit_callback
             function="PreviewUISound"
             parameter="UISndStartIM"/>
        </button>
        <button
         follows="left|top"
         name="Def_UISndStartIM"
         height="20"
         label="D"
         layout="topleft"
         left_pad="1"
         width="17"
         tool_tip="Reset to the default UUID.">
            <button.commit_callback
             function="ResetControl"
             parameter="UISndStartIM"/>
        </button>
        <check_box
         control_name="PlayModeUISndStartIM"
         height="20"
         label="Play this sound"
         layout="topleft"
         name="PlayModeUISndStartIM"
         left_pad="1"
         width="120" />

        <text
         layout="topleft"
         follows="left|top"
         top_pad="7"
         left="5"
         height="14"
         width="150"
         tool_tip="Sound UUID played on new object creation."
         name="textFSObjectCreate">
            Object creation:
        </text>
        <line_editor
         follows="left|top"
         left_pad="5"
         height="20"
         max_length_chars="256"
         name="UISndObjectCreate"
         control_name="UISndObjectCreate"
         width="218"/>
        <button
         follows="left|top"
         name="Prev_UISndObjectCreate"
         height="20"
         label="P"
         layout="topleft"
         top_delta="-1"
         left_pad="1"
         width="17"
         sound_flags="0"
         tool_tip="Preview this sound.">
            <button.commit_callback
             function="PreviewUISound"
             parameter="UISndObjectCreate"/>
        </button>
        <button
         follows="left|top"
         name="Def_UISndObjectCreate"
         height="20"
         label="D"
         layout="topleft"
         left_pad="1"
         width="17"
         tool_tip="Reset to the default UUID.">
            <button.commit_callback
             function="ResetControl"
             parameter="UISndObjectCreate"/>
        </button>
        <check_box
         control_name="PlayModeUISndObjectCreate"
         height="20"
         label="Play this sound"
         layout="topleft"
         name="PlayModeUISndObjectCreate"
         left_pad="1"
         width="120" />

        <text
         layout="topleft"
         follows="left|top"
         top_pad="7"
         left="5"
         height="14"
         width="150"
         tool_tip="Sound UUID played on object deletion."
         name="textFSObjectDelete">
            Object deletion:
        </text>
        <line_editor
         follows="left|top"
         left_pad="5"
         height="20"
         max_length_chars="256"
         name="UISndObjectDelete"
         control_name="UISndObjectDelete"
         width="218"/>
        <button
         follows="left|top"
         name="Prev_UISndObjectDelete"
         height="20"
         label="P"
         layout="topleft"
         top_delta="-1"
         left_pad="1"
         width="17"
         sound_flags="0"
         tool_tip="Preview this sound.">
            <button.commit_callback
             function="PreviewUISound"
             parameter="UISndObjectDelete"/>
        </button>
        <button
         follows="left|top"
         name="Def_UISndObjectDelete"
         height="20"
         label="D"
         layout="topleft"
         left_pad="1"
         width="17"
         tool_tip="Reset to the default UUID.">
            <button.commit_callback
             function="ResetControl"
             parameter="UISndObjectDelete"/>
        </button>
        <check_box
         control_name="PlayModeUISndObjectDelete"
         height="20"
         label="Play this sound"
         layout="topleft"
         name="PlayModeUISndObjectDelete"
         left_pad="1"
         width="120" />

        <text
         layout="topleft"
         follows="left|top"
         top_pad="7"
         left="5"
         height="14"
         width="150"
         tool_tip="Sound UUID played on object rezzing."
         name="textFSObjectRezIn">
            Object rezzing:
        </text>
        <line_editor
         follows="left|top"
         left_pad="5"
         height="20"
         max_length_chars="256"
         name="UISndObjectRezIn"
         control_name="UISndObjectRezIn"
         width="218"/>
        <button
         follows="left|top"
         name="Prev_UISndObjectRezIn"
         height="20"
         label="P"
         layout="topleft"
         top_delta="-1"
         left_pad="1"
         width="17"
         sound_flags="0"
         tool_tip="Preview this sound.">
            <button.commit_callback
             function="PreviewUISound"
             parameter="UISndObjectRezIn"/>
        </button>
        <button
         follows="left|top"
         name="Def_UISndObjectRezIn"
         height="20"
         label="D"
         layout="topleft"
         left_pad="1"
         width="17"
         tool_tip="Reset to the default UUID.">
            <button.commit_callback
             function="ResetControl"
             parameter="UISndObjectRezIn"/>
        </button>
        <check_box
         control_name="PlayModeUISndObjectRezIn"
         height="20"
         label="Play this sound"
         layout="topleft"
         name="PlayModeUISndObjectRezIn"
         left_pad="1"
         width="120" />

        <text
         layout="topleft"
         follows="left|top"
         top_pad="7"
         left="5"
         height="14"
         width="150"
         tool_tip="Sound UUID played on object derezzing."
         name="textFSObjectRezOut">
            Object derezzing:
        </text>
        <line_editor
         follows="left|top"
         left_pad="5"
         height="20"
         max_length_chars="256"
         name="UISndObjectRezOut"
         control_name="UISndObjectRezOut"
         width="218"/>
        <button
         follows="left|top"
         name="Prev_UISndObjectRezOut"
         height="20"
         label="P"
         layout="topleft"
         top_delta="-1"
         left_pad="1"
         width="17"
         sound_flags="0"
         tool_tip="Preview this sound.">
            <button.commit_callback
             function="PreviewUISound"
             parameter="UISndObjectRezOut"/>
        </button>
        <button
         follows="left|top"
         name="Def_UISndObjectRezOut"
         height="20"
         label="D"
         layout="topleft"
         left_pad="1"
         width="17"
         tool_tip="Reset to the default UUID.">
            <button.commit_callback
             function="ResetControl"
             parameter="UISndObjectRezOut"/>
        </button>
        <check_box
         control_name="PlayModeUISndObjectRezOut"
         height="20"
         label="Play this sound"
         layout="topleft"
         name="PlayModeUISndObjectRezOut"
         left_pad="1"
         width="120" />

        <text
         layout="topleft"
         follows="left|top"
         top_pad="7"
         left="5"
         height="14"
         width="150"
         tool_tip="Sound UUID played when taking snapshot. This setting is shared with 'Quiet Snapshots' option from Advanced menu."
         name="textFSSnapshot">
            Taking snapshot:
        </text>
        <line_editor
         follows="left|top"
         left_pad="5"
         height="20"
         max_length_chars="256"
         name="UISndSnapshot"
         control_name="UISndSnapshot"
         width="218"/>
        <button
         follows="left|top"
         name="Prev_UISndSnapshot"
         height="20"
         label="P"
         layout="topleft"
         top_delta="-1"
         left_pad="1"
         width="17"
         sound_flags="0"
         tool_tip="Preview this sound.">
            <button.commit_callback
             function="PreviewUISound"
             parameter="UISndSnapshot"/>
        </button>
        <button
         follows="left|top"
         name="Def_UISndSnapshot"
         height="20"
         label="D"
         layout="topleft"
         left_pad="1"
         width="17"
         tool_tip="Reset to the default UUID.">
            <button.commit_callback
             function="ResetControl"
             parameter="UISndSnapshot"/>
        </button>
        <check_box
         control_name="PlayModeUISndSnapshot"
         height="20"
         label="Mute this sound"
         layout="topleft"
         name="QuietSnapshotsToDiskCheckBox"
         left_pad="1"
         width="120" />

        <text
         layout="topleft"
         follows="left|top"
         top_pad="7"
         left="5"
         height="14"
         width="150"
         tool_tip="Sound UUID played on teleporting. This setting is shared with Move and View &gt; Movement &gt; 'Play sound effect when teleporting'."
         name="textFSTeleportOut">
            Teleportation:
        </text>
        <line_editor
         follows="left|top"
         left_pad="5"
         height="20"
         max_length_chars="256"
         name="UISndTeleportOut"
         control_name="UISndTeleportOut"
         width="218"/>
        <button
         follows="left|top"
         name="Prev_UISndTeleportOut"
         height="20"
         label="P"
         layout="topleft"
         top_delta="-1"
         left_pad="1"
         width="17"
         sound_flags="0"
         tool_tip="Preview this sound.">
            <button.commit_callback
             function="PreviewUISound"
             parameter="UISndTeleportOut"/>
        </button>
        <button
         follows="left|top"
         name="Def_UISndTeleportOut"
         height="20"
         label="D"
         layout="topleft"
         left_pad="1"
         width="17"
         tool_tip="Reset to the default UUID.">
            <button.commit_callback
             function="ResetControl"
             parameter="UISndTeleportOut"/>
        </button>
        <check_box
         control_name="PlayModeUISndTeleportOut"
         height="20"
         label="Play this sound"
         layout="topleft"
         name="PlayModeUISndTeleportOut"
         left_pad="1"
         width="120" />

    </panel>

    <!-- UI Sounds 2 -->
    <panel
     top_pad="5"
     bottom="-1"
     left="1"
     right="-1"
     follows="all"
     label="UI Sounds 2"
     name="UI Sounds tab 2">
     
        <text
         layout="topleft"
         follows="left|top"
         top_pad="10"
         left="5"
         height="14"
         width="520"
         name="textFSExplanation_tab2">
            Here you can change (by providing sound UUIDs), enable or disable default interface sounds.
Hover your mouse cursor over UUID field to show its default value.
        </text>

        <text
         layout="topleft"
         follows="left|top"
         top_pad="25"
         left="5"
         height="14"
         width="150"
         tool_tip="Sound UUID played, when Pie Menu appears."
         name="textFSPieMenuAppear">
            Pie Menu appear:
        </text>
        <line_editor
         follows="left|top"
         left_pad="5"
         height="20"
         max_length_chars="256"
         name="UISndPieMenuAppear"
         control_name="UISndPieMenuAppear"
         width="218"/>
        <button
         follows="left|top"
         name="Prev_UISndPieMenuAppear"
         height="20"
         label="P"
         layout="topleft"
         top_delta="-1"
         left_pad="1"
         width="17"
         sound_flags="0"
         tool_tip="Preview this sound.">
            <button.commit_callback
             function="PreviewUISound"
             parameter="UISndPieMenuAppear"/>
        </button>
        <button
         follows="left|top"
         name="Def_UISndPieMenuAppear"
         height="20"
         label="D"
         layout="topleft"
         left_pad="1"
         width="17"
         tool_tip="Reset to the default UUID.">
            <button.commit_callback
             function="ResetControl"
             parameter="UISndPieMenuAppear"/>
        </button>
        <check_box
         control_name="PlayModeUISndPieMenuAppear"
         height="20"
         label="Play this sound"
         layout="topleft"
         name="PlayModeUISndPieMenuAppear"
         left_pad="1"
         width="120" />

        <text
         layout="topleft"
         follows="left|top"
         top_pad="7"
         left="5"
         height="14"
         width="150"
         tool_tip="Sound UUID played, when Pie Menu disappears."
         name="textFSPieMenuHide">
            Pie Menu disappear:
        </text>
        <line_editor
         follows="left|top"
         left_pad="5"
         height="20"
         max_length_chars="256"
         name="UISndPieMenuHide"
         control_name="UISndPieMenuHide"
         width="218"/>
        <button
         follows="left|top"
         name="Prev_UISndPieMenuHide"
         height="20"
         label="P"
         layout="topleft"
         top_delta="-1"
         left_pad="1"
         width="17"
         sound_flags="0"
         tool_tip="Preview this sound.">
            <button.commit_callback
             function="PreviewUISound"
             parameter="UISndPieMenuHide"/>
        </button>
        <button
         follows="left|top"
         name="Def_UISndPieMenuHide"
         height="20"
         label="D"
         layout="topleft"
         left_pad="1"
         width="17"
         tool_tip="Reset to the default UUID.">
            <button.commit_callback
             function="ResetControl"
             parameter="UISndPieMenuHide"/>
        </button>
        <check_box
         control_name="PlayModeUISndPieMenuHide"
         height="20"
         label="Play this sound"
         layout="topleft"
         name="PlayModeUISndPieMenuHide"
         left_pad="1"
         width="120" />

        <text
         layout="topleft"
         follows="left|top"
         top_pad="7"
         left="5"
         height="14"
         width="150"
         tool_tip="Sound UUID played, when selecting pie menu item 1."
         name="textFSPieMenuSliceHighlight0">
            Pie Menu option 1:
        </text>
        <line_editor
         follows="left|top"
         left_pad="5"
         height="20"
         max_length_chars="256"
         name="UISndPieMenuSliceHighlight0"
         control_name="UISndPieMenuSliceHighlight0"
         width="218"/>
        <button
         follows="left|top"
         name="Prev_UISndPieMenuSliceHighlight0"
         height="20"
         label="P"
         layout="topleft"
         top_delta="-1"
         left_pad="1"
         width="17"
         sound_flags="0"
         tool_tip="Preview this sound.">
            <button.commit_callback
             function="PreviewUISound"
             parameter="UISndPieMenuSliceHighlight0"/>
        </button>
        <button
         follows="left|top"
         name="Def_UISndPieMenuSliceHighlight0"
         height="20"
         label="D"
         layout="topleft"
         left_pad="1"
         width="17"
         tool_tip="Reset to the default UUID.">
            <button.commit_callback
             function="ResetControl"
             parameter="UISndPieMenuSliceHighlight0"/>
        </button>
        <check_box
         control_name="PlayModeUISndPieMenuSliceHighlight0"
         height="20"
         label="Play this sound"
         layout="topleft"
         name="PlayModeUISndPieMenuSliceHighlight0"
         left_pad="1"
         width="120" />

        <text
         layout="topleft"
         follows="left|top"
         top_pad="7"
         left="5"
         height="14"
         width="150"
         tool_tip="Sound UUID played, when selecting pie menu item 2."
         name="textFSPieMenuSliceHighlight1">
            Pie Menu option 2:
        </text>
        <line_editor
         follows="left|top"
         left_pad="5"
         height="20"
         max_length_chars="256"
         name="UISndPieMenuSliceHighlight1"
         control_name="UISndPieMenuSliceHighlight1"
         width="218"/>
        <button
         follows="left|top"
         name="Prev_UISndPieMenuSliceHighlight1"
         height="20"
         label="P"
         layout="topleft"
         top_delta="-1"
         left_pad="1"
         width="17"
         sound_flags="0"
         tool_tip="Preview this sound.">
            <button.commit_callback
             function="PreviewUISound"
             parameter="UISndPieMenuSliceHighlight1"/>
        </button>
        <button
         follows="left|top"
         name="Def_UISndPieMenuSliceHighlight1"
         height="20"
         label="D"
         layout="topleft"
         left_pad="1"
         width="17"
         tool_tip="Reset to the default UUID.">
            <button.commit_callback
             function="ResetControl"
             parameter="UISndPieMenuSliceHighlight1"/>
        </button>
        <check_box
         control_name="PlayModeUISndPieMenuSliceHighlight1"
         height="20"
         label="Play this sound"
         layout="topleft"
         name="PlayModeUISndPieMenuSliceHighlight1"
         left_pad="1"
         width="120" />

        <text
         layout="topleft"
         follows="left|top"
         top_pad="7"
         left="5"
         height="14"
         width="150"
         tool_tip="Sound UUID played, when selecting pie menu item 3."
         name="textFSPieMenuSliceHighlight2">
            Pie Menu option 3:
        </text>
        <line_editor
         follows="left|top"
         left_pad="5"
         height="20"
         max_length_chars="256"
         name="UISndPieMenuSliceHighlight2"
         control_name="UISndPieMenuSliceHighlight2"
         width="218"/>
        <button
         follows="left|top"
         name="Prev_UISndPieMenuSliceHighlight2"
         height="20"
         label="P"
         layout="topleft"
         top_delta="-1"
         left_pad="1"
         width="17"
         sound_flags="0"
         tool_tip="Preview this sound.">
            <button.commit_callback
             function="PreviewUISound"
             parameter="UISndPieMenuSliceHighlight2"/>
        </button>
        <button
         follows="left|top"
         name="Def_UISndPieMenuSliceHighlight2"
         height="20"
         label="D"
         layout="topleft"
         left_pad="1"
         width="17"
         tool_tip="Reset to the default UUID.">
            <button.commit_callback
             function="ResetControl"
             parameter="UISndPieMenuSliceHighlight2"/>
        </button>
        <check_box
         control_name="PlayModeUISndPieMenuSliceHighlight2"
         height="20"
         label="Play this sound"
         layout="topleft"
         name="PlayModeUISndPieMenuSliceHighlight2"
         left_pad="1"
         width="120" />

        <text
         layout="topleft"
         follows="left|top"
         top_pad="7"
         left="5"
         height="14"
         width="150"
         tool_tip="Sound UUID played, when selecting pie menu item 4."
         name="textFSPieMenuSliceHighlight3">
            Pie Menu option 4:
        </text>
        <line_editor
         follows="left|top"
         left_pad="5"
         height="20"
         max_length_chars="256"
         name="UISndPieMenuSliceHighlight3"
         control_name="UISndPieMenuSliceHighlight3"
         width="218"/>
        <button
         follows="left|top"
         name="Prev_UISndPieMenuSliceHighlight3"
         height="20"
         label="P"
         layout="topleft"
         top_delta="-1"
         left_pad="1"
         width="17"
         sound_flags="0"
         tool_tip="Preview this sound.">
            <button.commit_callback
             function="PreviewUISound"
             parameter="UISndPieMenuSliceHighlight3"/>
        </button>
        <button
         follows="left|top"
         name="Def_UISndPieMenuSliceHighlight3"
         height="20"
         label="D"
         layout="topleft"
         left_pad="1"
         width="17"
         tool_tip="Reset to the default UUID.">
            <button.commit_callback
             function="ResetControl"
             parameter="UISndPieMenuSliceHighlight3"/>
        </button>
        <check_box
         control_name="PlayModeUISndPieMenuSliceHighlight3"
         height="20"
         label="Play this sound"
         layout="topleft"
         name="PlayModeUISndPieMenuSliceHighlight3"
         left_pad="1"
         width="120" />

        <text
         layout="topleft"
         follows="left|top"
         top_pad="7"
         left="5"
         height="14"
         width="150"
         tool_tip="Sound UUID played, when selecting pie menu item 5."
         name="textFSPieMenuSliceHighlight4">
            Pie Menu option 5:
        </text>
        <line_editor
         follows="left|top"
         left_pad="5"
         height="20"
         max_length_chars="256"
         name="UISndPieMenuSliceHighlight4"
         control_name="UISndPieMenuSliceHighlight4"
         width="218"/>
        <button
         follows="left|top"
         name="Prev_UISndPieMenuSliceHighlight4"
         height="20"
         label="P"
         layout="topleft"
         top_delta="-1"
         left_pad="1"
         width="17"
         sound_flags="0"
         tool_tip="Preview this sound.">
            <button.commit_callback
             function="PreviewUISound"
             parameter="UISndPieMenuSliceHighlight4"/>
        </button>
        <button
         follows="left|top"
         name="Def_UISndPieMenuSliceHighlight4"
         height="20"
         label="D"
         layout="topleft"
         left_pad="1"
         width="17"
         tool_tip="Reset to the default UUID.">
            <button.commit_callback
             function="ResetControl"
             parameter="UISndPieMenuSliceHighlight4"/>
        </button>
        <check_box
         control_name="PlayModeUISndPieMenuSliceHighlight4"
         height="20"
         label="Play this sound"
         layout="topleft"
         name="PlayModeUISndPieMenuSliceHighlight4"
         left_pad="1"
         width="120" />

        <text
         layout="topleft"
         follows="left|top"
         top_pad="7"
         left="5"
         height="14"
         width="150"
         tool_tip="Sound UUID played, when selecting pie menu item 6."
         name="textFSPieMenuSliceHighlight5">
            Pie Menu option 6:
        </text>
        <line_editor
         follows="left|top"
         left_pad="5"
         height="20"
         max_length_chars="256"
         name="UISndPieMenuSliceHighlight5"
         control_name="UISndPieMenuSliceHighlight5"
         width="218"/>
        <button
         follows="left|top"
         name="Prev_UISndPieMenuSliceHighlight5"
         height="20"
         label="P"
         layout="topleft"
         top_delta="-1"
         left_pad="1"
         width="17"
         sound_flags="0"
         tool_tip="Preview this sound.">
            <button.commit_callback
             function="PreviewUISound"
             parameter="UISndPieMenuSliceHighlight5"/>
        </button>
        <button
         follows="left|top"
         name="Def_UISndPieMenuSliceHighlight5"
         height="20"
         label="D"
         layout="topleft"
         left_pad="1"
         width="17"
         tool_tip="Reset to the default UUID.">
            <button.commit_callback
             function="ResetControl"
             parameter="UISndPieMenuSliceHighlight5"/>
        </button>
        <check_box
         control_name="PlayModeUISndPieMenuSliceHighlight5"
         height="20"
         label="Play this sound"
         layout="topleft"
         name="PlayModeUISndPieMenuSliceHighlight5"
         left_pad="1"
         width="120" />

        <text
         layout="topleft"
         follows="left|top"
         top_pad="7"
         left="5"
         height="14"
         width="150"
         tool_tip="Sound UUID played, when selecting pie menu item 7."
         name="textFSPieMenuSliceHighlight6">
            Pie Menu option 7:
        </text>
        <line_editor
         follows="left|top"
         left_pad="5"
         height="20"
         max_length_chars="256"
         name="UISndPieMenuSliceHighlight6"
         control_name="UISndPieMenuSliceHighlight6"
         width="218"/>
        <button
         follows="left|top"
         name="Prev_UISndPieMenuSliceHighlight6"
         height="20"
         label="P"
         layout="topleft"
         top_delta="-1"
         left_pad="1"
         width="17"
         sound_flags="0"
         tool_tip="Preview this sound.">
            <button.commit_callback
             function="PreviewUISound"
             parameter="UISndPieMenuSliceHighlight6"/>
        </button>
        <button
         follows="left|top"
         name="Def_UISndPieMenuSliceHighlight6"
         height="20"
         label="D"
         layout="topleft"
         left_pad="1"
         width="17"
         tool_tip="Reset to the default UUID.">
            <button.commit_callback
             function="ResetControl"
             parameter="UISndPieMenuSliceHighlight6"/>
        </button>
        <check_box
         control_name="PlayModeUISndPieMenuSliceHighlight6"
         height="20"
         label="Play this sound"
         layout="topleft"
         name="PlayModeUISndPieMenuSliceHighlight6"
         left_pad="1"
         width="120" />

        <text
         layout="topleft"
         follows="left|top"
         top_pad="7"
         left="5"
         height="14"
         width="150"
         tool_tip="Sound UUID played, when selecting pie menu item 8."
         name="textFSPieMenuSliceHighlight7">
            Pie Menu option 8:
        </text>
        <line_editor
         follows="left|top"
         left_pad="5"
         height="20"
         max_length_chars="256"
         name="UISndPieMenuSliceHighlight7"
         control_name="UISndPieMenuSliceHighlight7"
         width="218"/>
        <button
         follows="left|top"
         name="Prev_UISndPieMenuSliceHighlight7"
         height="20"
         label="P"
         layout="topleft"
         top_delta="-1"
         left_pad="1"
         width="17"
         sound_flags="0"
         tool_tip="Preview this sound.">
            <button.commit_callback
             function="PreviewUISound"
             parameter="UISndPieMenuSliceHighlight7"/>
        </button>
        <button
         follows="left|top"
         name="Def_UISndPieMenuSliceHighlight7"
         height="20"
         label="D"
         layout="topleft"
         left_pad="1"
         width="17"
         tool_tip="Reset to the default UUID.">
            <button.commit_callback
             function="ResetControl"
             parameter="UISndPieMenuSliceHighlight7"/>
        </button>
        <check_box
         control_name="PlayModeUISndPieMenuSliceHighlight7"
         height="20"
         label="Play this sound"
         layout="topleft"
         name="PlayModeUISndPieMenuSliceHighlight7"
         left_pad="1"
         width="120" />

        <text
         layout="topleft"
         follows="left|top"
         top_pad="7"
         left="5"
         height="14"
         width="150"
         tool_tip="Sound UUID played, when starting to type a chat message. This setting is shared with Chat &gt; General &gt; 'Hear typing sound when people type in nearby chat'."
         name="textFSTyping">
            Typing a message:
        </text>
        <line_editor
         follows="left|top"
         left_pad="5"
         height="20"
         max_length_chars="256"
         name="UISndTyping"
         control_name="UISndTyping"
         width="218"/>
        <button
         follows="left|top"
         name="Prev_UISndTyping"
         height="20"
         label="P"
         layout="topleft"
         top_delta="-1"
         left_pad="1"
         width="17"
         sound_flags="0"
         tool_tip="Preview this sound.">
            <button.commit_callback
             function="PreviewUISound"
             parameter="UISndTyping"/>
        </button>
        <button
         follows="left|top"
         name="Def_UISndTyping"
         height="20"
         label="D"
         layout="topleft"
         left_pad="1"
         width="17"
         tool_tip="Reset to the default UUID.">
            <button.commit_callback
             function="ResetControl"
             parameter="UISndTyping"/>
        </button>
        <check_box
         control_name="PlayModeUISndTyping"
         height="20"
         label="Play this sound"
         layout="topleft"
         name="FSPlayTypingSoundCheckBox"
         left_pad="1"
         width="120" />

        <text
         layout="topleft"
         follows="left|top"
         top_pad="7"
         left="5"
         height="14"
         width="150"
         tool_tip="Sound UUID played, when closing a window."
         name="textFSWindowClose">
            Closing a window:
        </text>
        <line_editor
         follows="left|top"
         left_pad="5"
         height="20"
         max_length_chars="256"
         name="UISndWindowClose"
         control_name="UISndWindowClose"
         width="218"/>
        <button
         follows="left|top"
         name="Prev_UISndWindowClose"
         height="20"
         label="P"
         layout="topleft"
         top_delta="-1"
         left_pad="1"
         width="17"
         sound_flags="0"
         tool_tip="Preview this sound.">
            <button.commit_callback
             function="PreviewUISound"
             parameter="UISndWindowClose"/>
        </button>
        <button
         follows="left|top"
         name="Def_UISndWindowClose"
         height="20"
         label="D"
         layout="topleft"
         left_pad="1"
         width="17"
         tool_tip="Reset to the default UUID.">
            <button.commit_callback
             function="ResetControl"
             parameter="UISndWindowClose"/>
        </button>
        <check_box
         control_name="PlayModeUISndWindowClose"
         height="20"
         label="Play this sound"
         layout="topleft"
         name="PlayModeUISndWindowClose"
         left_pad="1"
         width="120" />

        <text
         layout="topleft"
         follows="left|top"
         top_pad="7"
         left="5"
         height="14"
         width="150"
         tool_tip="Sound UUID played, when opening a window."
         name="textFSWindowOpen">
            Opening a window:
        </text>
        <line_editor
         follows="left|top"
         left_pad="5"
         height="20"
         max_length_chars="256"
         name="UISndWindowOpen"
         control_name="UISndWindowOpen"
         width="218"/>
        <button
         follows="left|top"
         name="Prev_UISndWindowOpen"
         height="20"
         label="P"
         layout="topleft"
         top_delta="-1"
         left_pad="1"
         width="17"
         sound_flags="0"
         tool_tip="Preview this sound.">
            <button.commit_callback
             function="PreviewUISound"
             parameter="UISndWindowOpen"/>
        </button>
        <button
         follows="left|top"
         name="Def_UISndWindowOpen"
         height="20"
         label="D"
         layout="topleft"
         left_pad="1"
         width="17"
         tool_tip="Reset to the default UUID.">
            <button.commit_callback
             function="ResetControl"
             parameter="UISndWindowOpen"/>
        </button>
        <check_box
         control_name="PlayModeUISndWindowOpen"
         height="20"
         label="Play this sound"
         layout="topleft"
         name="PlayModeUISndWindowOpen"
         left_pad="1"
         width="120" />

        <text
         layout="topleft"
         follows="left|top"
         top_pad="7"
         left="5"
         height="14"
         width="150"
         tool_tip="Sound UUID played, when script opens a dialog window."
         name="textFSScriptFloaterOpen">
            Script dialog:
        </text>
        <line_editor
         follows="left|top"
         left_pad="5"
         height="20"
         max_length_chars="256"
         name="UISndScriptFloaterOpen"
         control_name="UISndScriptFloaterOpen"
         width="218"/>
        <button
         follows="left|top"
         name="Prev_UISndScriptFloaterOpen"
         height="20"
         label="P"
         layout="topleft"
         top_delta="-1"
         left_pad="1"
         width="17"
         sound_flags="0"
         tool_tip="Preview this sound.">
            <button.commit_callback
             function="PreviewUISound"
             parameter="UISndScriptFloaterOpen"/>
        </button>
        <button
         follows="left|top"
         name="Def_UISndScriptFloaterOpen"
         height="20"
         label="D"
         layout="topleft"
         left_pad="1"
         width="17"
         tool_tip="Reset to the default UUID.">
            <button.commit_callback
             function="ResetControl"
             parameter="UISndScriptFloaterOpen"/>
        </button>
        <check_box
         control_name="PlayModeUISndScriptFloaterOpen"
         height="20"
         label="Play this sound"
         layout="topleft"
         name="PlayModeUISndScriptFloaterOpen"
         left_pad="1"
         width="120" />

        <text
         layout="topleft"
         follows="left|top"
         top_pad="7"
         left="5"
         height="14"
         width="150"
         tool_tip="Sound UUID played, when your friend comes online."
         name="textFSFriendOnline">
            Friend comes online:
        </text>
        <line_editor
         follows="left|top"
         left_pad="5"
         height="20"
         max_length_chars="256"
         name="UISndFriendOnline"
         control_name="UISndFriendOnline"
         width="218"/>
        <button
         follows="left|top"
         name="Prev_UISndFriendOnline"
         height="20"
         label="P"
         layout="topleft"
         top_delta="-1"
         left_pad="1"
         width="17"
         sound_flags="0"
         tool_tip="Preview this sound.">
            <button.commit_callback
             function="PreviewUISound"
             parameter="UISndFriendOnline"/>
        </button>
        <button
         follows="left|top"
         name="Def_UISndFriendOnline"
         height="20"
         label="D"
         layout="topleft"
         left_pad="1"
         width="17"
         tool_tip="Reset to the default UUID.">
            <button.commit_callback
             function="ResetControl"
             parameter="UISndFriendOnline"/>
        </button>
        <check_box
         control_name="PlayModeUISndFriendOnline"
         height="20"
         label="Play this sound"
         layout="topleft"
         name="PlayModeUISndFriendOnline"
         left_pad="1"
         width="120" />

        <text
         layout="topleft"
         follows="left|top"
         top_pad="7"
         left="5"
         height="14"
         width="150"
         tool_tip="Sound UUID played, when your friend goes offline."
         name="textFSFriendOffline">
            Friend goes offline:
        </text>
        <line_editor
         follows="left|top"
         left_pad="5"
         height="20"
         max_length_chars="256"
         name="UISndFriendOffline"
         control_name="UISndFriendOffline"
         width="218"/>
        <button
         follows="left|top"
         name="Prev_UISndFriendOffline"
         height="20"
         label="P"
         layout="topleft"
         top_delta="-1"
         left_pad="1"
         width="17"
         sound_flags="0"
         tool_tip="Preview this sound.">
            <button.commit_callback
             function="PreviewUISound"
             parameter="UISndFriendOffline"/>
        </button>
        <button
         follows="left|top"
         name="Def_UISndFriendOffline"
         height="20"
         label="D"
         layout="topleft"
         left_pad="1"
         width="17"
         tool_tip="Reset to the default UUID.">
            <button.commit_callback
             function="ResetControl"
             parameter="UISndFriendOffline"/>
        </button>
        <check_box
         control_name="PlayModeUISndFriendOffline"
         height="20"
         label="Play this sound"
         layout="topleft"
         name="PlayModeUISndFriendOffline"
         left_pad="1"
         width="120" />

        <text
         layout="topleft"
         follows="left|top"
         top_pad="7"
         left="5"
         height="14"
         width="150"
         tool_tip="Sound UUID played on friendship offer."
         name="textFSFriendshipOffer">
            Friendship offer:
        </text>
        <line_editor
         follows="left|top"
         left_pad="5"
         height="20"
         max_length_chars="256"
         name="UISndFriendshipOffer"
         control_name="UISndFriendshipOffer"
         width="218"/>
        <button
         follows="left|top"
         name="Prev_UISndFriendshipOffer"
         height="20"
         label="P"
         layout="topleft"
         top_delta="-1"
         left_pad="1"
         width="17"
         sound_flags="0"
         tool_tip="Preview this sound.">
           <button.commit_callback
             function="PreviewUISound"
             parameter="UISndFriendshipOffer"/>
        </button>
        <button
         follows="left|top"
         name="Def_UISndFriendshipOffer"
         height="20"
         label="D"
         layout="topleft"
         left_pad="1"
         width="17"
         tool_tip="Reset to the default UUID.">
           <button.commit_callback
             function="ResetControl"
             parameter="UISndFriendshipOffer"/>
        </button>
        <check_box
         control_name="PlayModeUISndFriendshipOffer"
         height="20"
         label="Play this sound"
         layout="topleft"
         name="PlayModeUISndFriendshipOffer"
         left_pad="1"
         width="120" />

        <text
         layout="topleft"
         follows="left|top"
         top_pad="7"
         left="5"
         height="14"
         width="150"
         tool_tip="Sound UUID played on teleport offer."
         name="textFSTeleportOffer">
            Teleport offer:
        </text>
        <line_editor
         follows="left|top"
         left_pad="5"
         height="20"
         max_length_chars="256"
         name="UISndTeleportOffer"
         control_name="UISndTeleportOffer"
         width="218"/>
        <button
         follows="left|top"
         name="Prev_UISndTeleportOffer"
         height="20"
         label="P"
         layout="topleft"
         top_delta="-1"
         left_pad="1"
         width="17"
         sound_flags="0"
         tool_tip="Preview this sound.">
           <button.commit_callback
             function="PreviewUISound"
             parameter="UISndTeleportOffer"/>
        </button>
        <button
         follows="left|top"
         name="Def_UISndTeleportOffer"
         height="20"
         label="D"
         layout="topleft"
         left_pad="1"
         width="17"
         tool_tip="Reset to the default UUID.">
           <button.commit_callback
             function="ResetControl"
             parameter="UISndTeleportOffer"/>
        </button>
        <check_box
         control_name="PlayModeUISndTeleportOffer"
         height="20"
         label="Play this sound"
         layout="topleft"
         name="PlayModeUISndTeleportOffer"
         left_pad="1"
         width="120" />

    </panel>

    <!-- UI Sounds 3 -->
    <panel
     top_pad="5"
     bottom="-1"
     left="1"
     right="-1"
     follows="all"
     label="UI Sounds 3"
     name="UI Sounds tab 3">

        <text
         layout="topleft"
         follows="left|top"
         top_pad="10"
         left="5"
         height="14"
         width="520"
         name="textFSExplanation_tab3">
            Here you can change (by providing sound UUIDs), enable or disable default interface sounds.
Hover your mouse cursor over UUID field to show its default value.
        </text>

        <text
         layout="topleft"
         follows="left|top"
         top_pad="25"
         left="5"
         height="14"
         width="150"
         tool_tip="Sound UUID played on inventory offer."
         name="textFSInventoryOffer">
            Inventory offer:
        </text>
        <line_editor
         follows="left|top"
         left_pad="5"
         height="20"
         max_length_chars="256"
         name="UISndInventoryOffer"
         control_name="UISndInventoryOffer"
         width="218"/>
        <button
         follows="left|top"
         name="Prev_UISndInventoryOffer"
         height="20"
         label="P"
         layout="topleft"
         top_delta="-1"
         left_pad="1"
         width="17"
         sound_flags="0"
         tool_tip="Preview this sound.">
           <button.commit_callback
             function="PreviewUISound"
             parameter="UISndInventoryOffer"/>
        </button>
        <button
         follows="left|top"
         name="Def_UISndInventoryOffer"
         height="20"
         label="D"
         layout="topleft"
         left_pad="1"
         width="17"
         tool_tip="Reset to the default UUID.">
           <button.commit_callback
             function="ResetControl"
             parameter="UISndInventoryOffer"/>
        </button>
        <check_box
         control_name="PlayModeUISndInventoryOffer"
         height="20"
         label="Play this sound"
         layout="topleft"
         name="PlayModeUISndInventoryOffer"
         left_pad="1"
         width="120" />

        <text
         layout="topleft"
         follows="left|top"
         top_pad="7"
         left="5"
         height="14"
         width="150"
         tool_tip="Sound UUID played on incoming voice call."
         name="textFSIncomingVoiceCall">
            Voice call:
        </text>
        <line_editor
         follows="left|top"
         left_pad="5"
         height="20"
         max_length_chars="256"
         name="UISndIncomingVoiceCall"
         control_name="UISndIncomingVoiceCall"
         width="218"/>
        <button
         follows="left|top"
         name="Prev_UISndIncomingVoiceCall"
         height="20"
         label="P"
         layout="topleft"
         top_delta="-1"
         left_pad="1"
         width="17"
         sound_flags="0"
         tool_tip="Preview this sound.">
           <button.commit_callback
             function="PreviewUISound"
             parameter="UISndIncomingVoiceCall"/>
        </button>
        <button
         follows="left|top"
         name="Def_UISndIncomingVoiceCall"
         height="20"
         label="D"
         layout="topleft"
         left_pad="1"
         width="17"
         tool_tip="Reset to the default UUID.">
           <button.commit_callback
             function="ResetControl"
             parameter="UISndIncomingVoiceCall"/>
        </button>
        <check_box
         control_name="PlayModeUISndIncomingVoiceCall"
         height="20"
         label="Play this sound"
         layout="topleft"
         name="PlayModeUISndIncomingVoiceCall"
         left_pad="1"
         width="120" />

        <text
         layout="topleft"
         follows="left|top"
         top_pad="7"
         left="5"
         height="14"
         width="150"
         tool_tip="Sound UUID played on group invitation."
         name="textFSGroupInvitation">
            Group invitation:
        </text>
        <line_editor
         follows="left|top"
         left_pad="5"
         height="20"
         max_length_chars="256"
         name="UISndGroupInvitation"
         control_name="UISndGroupInvitation"
         width="218"/>
        <button
         follows="left|top"
         name="Prev_UISndGroupInvitation"
         height="20"
         label="P"
         layout="topleft"
         top_delta="-1"
         left_pad="1"
         width="17"
         sound_flags="0"
         tool_tip="Preview this sound.">
           <button.commit_callback
             function="PreviewUISound"
             parameter="UISndGroupInvitation"/>
        </button>
        <button
         follows="left|top"
         name="Def_UISndGroupInvitation"
         height="20"
         label="D"
         layout="topleft"
         left_pad="1"
         width="17"
         tool_tip="Reset to the default UUID.">
           <button.commit_callback
             function="ResetControl"
             parameter="UISndGroupInvitation"/>
        </button>
        <check_box
         control_name="PlayModeUISndGroupInvitation"
         height="20"
         label="Play this sound"
         layout="topleft"
         name="PlayModeUISndGroupInvitation"
         left_pad="1"
         width="120" />

        <text
         layout="topleft"
         follows="left|top"
         top_pad="7"
         left="5"
         height="14"
         width="150"
         tool_tip="Sound UUID played on group notice."
         name="textFSGroupNotice">
            Group notice:
        </text>
        <line_editor
         follows="left|top"
         left_pad="5"
         height="20"
         max_length_chars="256"
         name="UISndGroupNotice"
         control_name="UISndGroupNotice"
         width="218"/>
        <button
         follows="left|top"
         name="Prev_UISndGroupNotice"
         height="20"
         label="P"
         layout="topleft"
         top_delta="-1"
         left_pad="1"
         width="17"
         sound_flags="0"
         tool_tip="Preview this sound.">
           <button.commit_callback
             function="PreviewUISound"
             parameter="UISndGroupNotice"/>
        </button>
        <button
         follows="left|top"
         name="Def_UISndGroupNotice"
         height="20"
         label="D"
         layout="topleft"
         left_pad="1"
         width="17"
         tool_tip="Reset to the default UUID.">
           <button.commit_callback
             function="ResetControl"
             parameter="UISndGroupNotice"/>
        </button>
        <check_box
         control_name="PlayModeUISndGroupNotice"
         height="20"
         label="Play this sound"
         layout="topleft"
         name="PlayModeUISndGroupNotice"
         left_pad="1"
         width="120" />

        <text
         layout="topleft"
         follows="left|top"
         top_pad="7"
         left="5"
         height="14"
         width="150"
         tool_tip="Sound UUID played on new Experience notifications."
         name="textFSQuestionExperience">
            New Experience:
        </text>
        <line_editor
         follows="left|top"
         left_pad="5"
         height="20"
         max_length_chars="256"
         name="UISndQuestionExperience"
         control_name="UISndQuestionExperience"
         width="218"/>
        <button
         follows="left|top"
         name="Prev_UISndQuestionExperience"
         height="20"
         label="P"
         layout="topleft"
         top_delta="-1"
         left_pad="1"
         width="17"
         sound_flags="0"
         tool_tip="Preview this sound.">
           <button.commit_callback
             function="PreviewUISound"
             parameter="UISndQuestionExperience"/>
        </button>
        <button
         follows="left|top"
         name="Def_UISndQuestionExperience"
         height="20"
         label="D"
         layout="topleft"
         left_pad="1"
         width="17"
         tool_tip="Reset to the default UUID.">
           <button.commit_callback
             function="ResetControl"
             parameter="UISndQuestionExperience"/>
        </button>
        <check_box
         control_name="PlayModeUISndQuestionExperience"
         height="20"
         label="Play this sound"
         layout="topleft"
         name="PlayModeUISndQuestionExperience"
         left_pad="1"
         width="120" />

        <text
         layout="topleft"
         follows="left|top"
         top_pad="7"
         left="5"
         height="14"
         width="150"
         tool_tip="Sound UUID played on invalid operations."
         name="textFSInvalidOp">
            Invalid operation:
        </text>
        <line_editor
         follows="left|top"
         left_pad="5"
         height="20"
         max_length_chars="256"
         name="UISndInvalidOp"
         control_name="UISndInvalidOp"
         width="218"/>
        <button
         follows="left|top"
         name="Prev_UISndInvalidOp"
         height="20"
         label="P"
         layout="topleft"
         top_delta="-1"
         left_pad="1"
         width="17"
         sound_flags="0"
         tool_tip="Preview this sound.">
            <button.commit_callback
             function="PreviewUISound"
             parameter="UISndInvalidOp"/>
        </button>
        <button
         follows="left|top"
         name="Def_UISndInvalidOp"
         height="20"
         label="D"
         layout="topleft"
         left_pad="1"
         width="17"
         tool_tip="Reset to the default UUID.">
            <button.commit_callback
             function="ResetControl"
             parameter="UISndInvalidOp"/>
        </button>
        <check_box
         control_name="PlayModeUISndInvalidOp"
         height="20"
         label="Play this sound"
         layout="topleft"
         name="PlayModeUISndInvalidOp"
         left_pad="1"
         width="120" />

        <text
         layout="topleft"
         follows="left|top"
         top_pad="7"
         left="5"
         height="14"
         width="150"
         tool_tip="Sound UUID played on toggling movelock."
         name="textFSMovelockToggle">
            Toggling movelock:
        </text>
        <line_editor
         follows="left|top"
         left_pad="5"
         height="20"
         max_length_chars="256"
         name="UISndMovelockToggle"
         control_name="UISndMovelockToggle"
         width="218"/>
        <button
         follows="left|top"
         name="Prev_UISndMovelockToggle"
         height="20"
         label="P"
         layout="topleft"
         top_delta="-1"
         left_pad="1"
         width="17"
         sound_flags="0"
         tool_tip="Preview this sound.">
            <button.commit_callback
             function="PreviewUISound"
             parameter="UISndMovelockToggle"/>
        </button>
        <button
         follows="left|top"
         name="Def_UISndMovelockToggle"
         height="20"
         label="D"
         layout="topleft"
         left_pad="1"
         width="17"
         tool_tip="Reset to the default UUID.">
            <button.commit_callback
             function="ResetControl"
             parameter="UISndMovelockToggle"/>
        </button>
        <check_box
         control_name="PlayModeUISndMovelockToggle"
         height="20"
         label="Play this sound"
         layout="topleft"
         name="PlayModeUISndMovelockToggle"
         left_pad="1"
         width="120" />

        <text
         layout="topleft"
         follows="left|top"
         top_pad="7"
         left="5"
         height="14"
         width="150"
         tool_tip="Sound UUID played on default footsteps. Change requires restart to take effect."
         name="textFSFootsteps">
            Default footsteps:
        </text>
        <line_editor
         follows="left|top"
         left_pad="5"
         height="20"
         max_length_chars="256"
         name="UISndFootsteps"
         control_name="UISndFootsteps"
         width="218"/>
        <button
         follows="left|top"
         name="Prev_UISndFootsteps"
         height="20"
         label="P"
         layout="topleft"
         top_delta="-1"
         left_pad="1"
         width="17"
         sound_flags="0"
         tool_tip="Preview this sound.">
           <button.commit_callback
             function="PreviewUISound"
             parameter="UISndFootsteps"/>
        </button>
        <button
         follows="left|top"
         name="Def_UISndFootsteps"
         height="20"
         label="D"
         layout="topleft"
         left_pad="1"
         width="17"
         tool_tip="Reset to the default UUID.">
           <button.commit_callback
             function="ResetControl"
             parameter="UISndFootsteps"/>
        </button>
        <check_box
         control_name="PlayModeUISndFootsteps"
         height="20"
         label="Play this sound"
         layout="topleft"
         name="PlayModeUISndFootsteps"
         left_pad="1"
         width="120" />

        <text
         layout="topleft"
         follows="left|top"
         top_pad="7"
         left="5"
         height="14"
         width="150"
         tool_tip="Sound UUID played, when the tracker beacon is active. It is more frequent when the avatar is closer to the destination."
         name="textFSTrackerBeacon">
            Tracker beacon:
        </text>
        <line_editor
         follows="left|top"
         left_pad="5"
         height="20"
         max_length_chars="256"
         name="UISndTrackerBeacon"
         control_name="UISndTrackerBeacon"
         width="218"/>
        <button
         follows="left|top"
         name="Prev_UISndTrackerBeacon"
         height="20"
         label="P"
         layout="topleft"
         top_delta="-1"
         left_pad="1"
         width="17"
         sound_flags="0"
         tool_tip="Preview this sound.">
            <button.commit_callback
             function="PreviewUISound"
             parameter="UISndTrackerBeacon"/>
        </button>
        <button
         follows="left|top"
         name="Def_UISndTrackerBeacon"
         height="20"
         label="D"
         layout="topleft"
         left_pad="1"
         width="17"
         tool_tip="Reset to the default UUID.">
            <button.commit_callback
             function="ResetControl"
             parameter="UISndTrackerBeacon"/>
        </button>
        <check_box
         control_name="PlayModeUISndTrackerBeacon"
         height="20"
         label="Play this sound"
         layout="topleft"
         name="PlayModeUISndTrackerBeacon"
         left_pad="1"
         width="120" />

        <text
         layout="topleft"
         follows="left|top"
         top_pad="7"
         left="5"
         height="14"
         width="150"
         tool_tip="Sound UUID played, when the microphone is toggled on or off."
         name="textFSMicToggle">
            Microphone toggle:
        </text>
        <line_editor
         follows="left|top"
         left_pad="5"
         height="20"
         max_length_chars="256"
         name="UISndMicToggle"
         control_name="UISndMicToggle"
         width="218"/>
        <button
         follows="left|top"
         name="Prev_UISndMicToggle"
         height="20"
         label="P"
         layout="topleft"
         top_delta="-1"
         left_pad="1"
         width="17"
         sound_flags="0"
         tool_tip="Preview this sound.">
            <button.commit_callback
             function="PreviewUISound"
             parameter="UISndMicToggle"/>
        </button>
        <button
         follows="left|top"
         name="Def_UISndMicToggle"
         height="20"
         label="D"
         layout="topleft"
         left_pad="1"
         width="17"
         tool_tip="Reset to the default UUID.">
            <button.commit_callback
             function="ResetControl"
             parameter="UISndMicToggle"/>
        </button>
        <check_box
         control_name="PlayModeUISndMicToggle"
         height="20"
         label="Play this sound"
         layout="topleft"
         name="PlayModeUISndMicToggle"
         left_pad="1"
         width="120" />

        <text
         layout="topleft"
         follows="left|top"
         top_pad="7"
         left="5"
         height="14"
         width="150"
         tool_tip="Sound UUID played, when the region restart alert appears."
         name="textFSRestart">
            Region restart:
        </text>
        <line_editor
         follows="left|top"
         left_pad="5"
         height="20"
         max_length_chars="256"
         name="UISndRestart"
         control_name="UISndRestart"
         width="218"/>
        <button
         follows="left|top"
         name="Prev_UISndRestart"
         height="20"
         label="P"
         layout="topleft"
         top_delta="-1"
         left_pad="1"
         width="17"
         sound_flags="0"
         tool_tip="Preview this sound.">
            <button.commit_callback
             function="PreviewUISound"
             parameter="UISndRestart"/>
        </button>
        <button
         follows="left|top"
         name="Def_UISndRestart"
         height="20"
         label="D"
         layout="topleft"
         left_pad="1"
         width="17"
         tool_tip="Reset to the default UUID.">
            <button.commit_callback
             function="ResetControl"
             parameter="UISndRestart"/>
        </button>
        <check_box
         control_name="PlayModeUISndRestart"
         height="20"
         label="Play this sound"
         layout="topleft"
         name="PlayModeUISndRestart"
         left_pad="1"
         width="120" />

        <text
         visible="false"
         layout="topleft"
         follows="left|top"
         top_pad="7"
         left="5"
         height="14"
         width="150"
         tool_tip="Sound UUID played, when the region restart alert appears (OpenSim)."
         name="textFSRestartOpenSim">
            Region restart (OpenSim):
        </text>
        <line_editor
         visible="false"
         follows="left|top"
         left_pad="5"
         height="20"
         max_length_chars="256"
         name="UISndRestartOpenSim"
         control_name="UISndRestartOpenSim"
         width="218"/>
        <button
         visible="false"
         follows="left|top"
         name="Prev_UISndRestartOpenSim"
         height="20"
         label="P"
         layout="topleft"
         top_delta="-1"
         left_pad="1"
         width="17"
         sound_flags="0"
         tool_tip="Preview this sound.">
            <button.commit_callback
             function="PreviewUISound"
             parameter="UISndRestartOpenSim"/>
        </button>
        <button
         visible="false"
         follows="left|top"
         name="Def_UISndRestartOpenSim"
         height="20"
         label="D"
         layout="topleft"
         left_pad="1"
         width="17"
         tool_tip="Reset to the default UUID.">
            <button.commit_callback
             function="ResetControl"
             parameter="UISndRestartOpenSim"/>
        </button>
        <check_box
         visible="false"
         control_name="PlayModeUISndRestartOpenSim"
         height="20"
         label="Play this sound"
         layout="topleft"
         name="PlayModeUISndRestartOpenSim"
         left_pad="1"
         width="120" />

    </panel>
</tab_container>
</panel><|MERGE_RESOLUTION|>--- conflicted
+++ resolved
@@ -1111,10 +1111,6 @@
         </text>
         <combo_box
          control_name="VoiceNoiseSuppressionLevel"
-<<<<<<< HEAD
-         enabled_control="AudioStreamingMedia"
-=======
->>>>>>> a3a47788
          layout="topleft"
          height="23"
          left_pad="10"
