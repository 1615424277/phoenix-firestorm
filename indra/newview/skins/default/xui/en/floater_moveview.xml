<?xml version="1.0" encoding="utf-8" standalone="yes" ?>
<floater
 open_positioning="specified"
 specified_left="320"
 specified_bottom="80"
 legacy_header_height="18"
 can_dock="false"
<<<<<<< HEAD
 can_minimize="false"
 can_close="false"
 title=""
 follows="bottom"
 height="72"
=======
 can_minimize="true"
 can_close="true"
 height="110"
>>>>>>> f6b8bfd3
 layout="topleft"
 name="move_floater"
 help_topic=""
 save_rect="true"
 save_visibility="true"
<<<<<<< HEAD
 width="83">
=======
 single_instance="true"
 chrome="true"
 title="WALK / RUN / FLY"
 width="133">
>>>>>>> f6b8bfd3
    <string
     name="walk_forward_tooltip">
        Walk Forward (press Up Arrow or W)
    </string>
    <string
     name="walk_back_tooltip">
        Walk Backwards (press Down Arrow or S)
    </string>
    <string
     name="walk_left_tooltip">
        Walk left (press Shift + Left Arrow or A)
    </string>
    <string
     name="walk_right_tooltip">
        Walk right (press Shift + Right Arrow or D)
    </string>
    <string
     name="run_forward_tooltip">
        Run Forward (press Up Arrow or W)
    </string>
    <string
     name="run_back_tooltip">
        Run Backwards (press Down Arrow or S)
    </string>
    <string
     name="run_left_tooltip">
        Run left (press Shift + Left Arrow or A)
    </string>
    <string
     name="run_right_tooltip">
        Run right (press Shift + Right Arrow or D)
    </string>
    <string
     name="fly_forward_tooltip">
        Fly Forward (press Up Arrow or W)
    </string>
    <string
     name="fly_back_tooltip">
        Fly Backwards (press Down Arrow or S)
    </string>
    <string
     name="fly_left_tooltip">
        Fly left (press Shift + Left Arrow or A)
    </string>
    <string
     name="fly_right_tooltip">
        Fly right (press Shift + Right Arrow or D)
    </string>
    <string
     name="fly_up_tooltip">
        Fly up (press E)
    </string>
    <string
     name="fly_down_tooltip">
        Fly down (press C)
    </string>
    <string
     name="jump_tooltip">
        Jump (press E)
    </string>
    <string
     name="crouch_tooltip">
        Crouch (press C)
    </string>
    <string
     name="walk_title">
    </string>
    <string
     name="run_title">
    </string>
    <string
     name="fly_title">
    </string>
    <panel
     border="false"
     height="47"
     follows="left|top"
     layout="topleft"
     left="0"
     mouse_opaque="false"
     name="panel_actions"
     top="0"
     width="103">
        <!-- Buttons in panel are organized in 3 columns to enable their easy vertical adjustment via top_pad-->
        <!-- Left column -->
        <button
         follows="left|bottom"
         height="24"
         image_selected="Movement_TurnLeft_On"
         image_pressed_selected="Movement_TurnLeft_On"
         image_unselected="Movement_TurnLeft_Off"
         layout="topleft"
         left="2"
         name="turn left btn"
         scale_image="false"
         tool_tip="Turn left (press Left Arrow or A)"
         top="0"
         width="24" />
        <joystick_slide
         follows="left|bottom"
         height="20"
         image_selected="Movement_Left_On"
         image_pressed_selected="Movement_Left_On"
         image_unselected="Movement_Left_Off"
         layout="topleft"
         left_delta="0"
         name="move left btn"
         quadrant="left"
         scale_image="false"
         tool_tip="Walk left (press Shift + Left Arrow or A)"
         top_pad="5"
         width="19" />
        <!-- Right column -->
        <button
         follows="left|bottom"
         height="24"
         image_selected="Movement_TurnRight_On"
         image_pressed_selected="Movement_TurnRight_On"
         image_unselected="Movement_TurnRight_Off"
         layout="topleft"
         right="-38"
         name="turn right btn"
         scale_image="false"
         tool_tip="Turn right (press Right Arrow or D)"
         top="0"
         width="24" />
        <joystick_slide
         follows="left|bottom"
         height="20"
         image_selected="Movement_Right_On"
         image_pressed_selected="Movement_Right_On"
         image_unselected="Movement_Right_Off"
         layout="topleft"
         name="move right btn"
         quadrant="right"
         right_delta="4"
         scale_image="false"
         tool_tip="Walk right (press Shift + Right Arrow or D)"
         top_pad="5"
         width="19" />
        <!-- Middle column -->
        <joystick_turn
         follows="left|bottom"
         height="24"
         image_selected="Movement_Forward_On"
         image_pressed_selected="Movement_Forward_On"
         image_unselected="Movement_Forward_Off"
         layout="topleft"
         left="21"
         name="forward btn"
         quadrant="up"
         scale_image="false"
         tool_tip="Walk forward (press up arrow or W)"
         top="0"
         width="24" />
        <joystick_turn
         follows="left|bottom"
         height="24"
         image_selected="Movement_Backward_On"
         image_pressed_selected="Movement_Backward_On"
         image_unselected="Movement_Backward_Off"
         layout="topleft"
         left_delta="0"
         name="backward btn"
         quadrant="down"
         scale_image="false"
         tool_tip="Walk backward (press down arrow or S)"
         top_pad="5"
         width="24" />
        <!-- Fly up/down (jump/crouch) buttons -->
        <button
         follows="left|bottom"
         height="19"
         image_selected="Movement_Up_On"
         image_pressed_selected="Movement_Up_On"
         image_unselected="Movement_Up_Off"
         layout="topleft"
         right="-20"
         name="move up btn"
         scale_image="false"
         tool_tip="Fly up (press E)"
         top="5"
         width="24" />
        <button
         follows="left|bottom"
         height="19"
         image_selected="Movement_Down_On"
         image_pressed_selected="Movement_Down_On"
         image_unselected="Movement_Down_Off"
         layout="topleft"
         right_delta="0"
         name="move down btn"
         scale_image="false"
         tool_tip="Fly down (press C)"
         top_pad="10"
         width="24" />
    </panel>
<!-- Width and height of this panel should be synchronized with panel_stand_stop_flying.xml -->
    <panel
     border="false"
     height="21"
     layout="topleft"
     left="2"
     name="panel_modes"
     top_pad="2"
     width="78">
        <button
         follows="left|bottom"
         height="19"
         image_overlay="Move_Walk_Off"
         image_selected="PushButton_Selected_Press"
	 label=""
         layout="topleft"
         name="mode_walk_btn"
         left="1"
         pad_right="0"
         tool_tip="Walking mode"
         top="2"
         width="26" />
        <button
         follows="left|bottom"
         height="19"
         image_overlay="Move_Run_Off"
         image_selected="PushButton_Selected_Press"
	 label=""
         layout="topleft"
         left_pad="0"
         name="mode_run_btn"
         pad_left="0"
         pad_right="0"
         tool_tip="Running mode"
         top="2"
         width="26" />
        <button
         follows="left|bottom"
         height="19"
         image_overlay="Move_Fly_Off"
         image_selected="PushButton_Selected_Press"
	 label=""
         layout="topleft"
         left_pad="0"
         name="mode_fly_btn"
         pad_left="0"
         pad_right="0"
         tool_tip="Flying mode"
         top="2"
         width="26" />
    </panel>
</floater><|MERGE_RESOLUTION|>--- conflicted
+++ resolved
@@ -5,30 +5,18 @@
  specified_bottom="80"
  legacy_header_height="18"
  can_dock="false"
-<<<<<<< HEAD
  can_minimize="false"
- can_close="false"
- title=""
- follows="bottom"
+ can_close="true"
  height="72"
-=======
- can_minimize="true"
- can_close="true"
- height="110"
->>>>>>> f6b8bfd3
  layout="topleft"
  name="move_floater"
  help_topic=""
  save_rect="true"
  save_visibility="true"
-<<<<<<< HEAD
- width="83">
-=======
  single_instance="true"
  chrome="true"
  title="WALK / RUN / FLY"
- width="133">
->>>>>>> f6b8bfd3
+ width="83">
     <string
      name="walk_forward_tooltip">
         Walk Forward (press Up Arrow or W)
