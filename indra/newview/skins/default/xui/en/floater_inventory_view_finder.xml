--- conflicted
+++ resolved
@@ -3,11 +3,7 @@
 <floater
  legacy_header_height="18"
  can_minimize="false"
-<<<<<<< HEAD
- height="528"
-=======
- height="486"
->>>>>>> 63daefb3
+ height="548"
  layout="topleft"
  name="Inventory Finder"
  help_topic="inventory_finder"
@@ -302,10 +298,6 @@
      width="144" />
     <check_box
      height="16"
-<<<<<<< HEAD
-=======
-     top="372"
->>>>>>> 63daefb3
      label="Since Logoff"
      layout="topleft"
      left_delta="0"
@@ -321,11 +313,7 @@
      layout="topleft"
      left_delta="0"
      name="- OR -"
-<<<<<<< HEAD
      top_pad="0"
-=======
-     top="390"
->>>>>>> 63daefb3
      width="144">
         - OR -
     </text>
@@ -333,11 +321,7 @@
      height="23"
      layout="topleft"
      name="date_search_direction"
-<<<<<<< HEAD
      top_pad="0"
-=======
-     top="408"
->>>>>>> 63daefb3
      left="8"
      width="270">
      <radio_item
@@ -417,12 +401,6 @@
      label_selected="Close"
      layout="topleft"
      name="Close"
-<<<<<<< HEAD
      top_delta="0"
      width="72" />
-=======
-     right="-6"
-     top="454"
-     width="76" />
->>>>>>> 63daefb3
 </floater>