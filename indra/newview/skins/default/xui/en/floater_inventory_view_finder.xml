<?xml version="1.0" encoding="utf-8" standalone="yes" ?>
<floater
 legacy_header_height="18"
 can_minimize="false"
<<<<<<< HEAD
 height="528"
=======
 height="488"
>>>>>>> bc787063
 layout="topleft"
 name="Inventory Finder"
 help_topic="inventory_finder"
 title="Inventory Recent Items"
 width="160">
    <icon
     height="16"
     image_name="Inv_Animation"
     layout="topleft"
     left="8"
     mouse_opaque="true"
     name="icon_animation"
     top="22"
     width="16" />
    <check_box
     height="16"
     label="Animation"
     layout="topleft"
     left_pad="2"
     name="check_animation"
     top_delta="0"
     width="126" />
    <icon
     height="16"
     image_name="Inv_CallingCard"
     layout="topleft"
     left="8"
     mouse_opaque="true"
     name="icon_calling_card"
     top="42"
     width="16" />
    <check_box
     height="16"
     label="Calling Cards"
     layout="topleft"
     left_pad="2"
     name="check_calling_card"
     top_delta="0"
     width="126" />
    <icon
     height="16"
     image_name="Inv_Shirt"
     layout="topleft"
     left="8"
     mouse_opaque="true"
     name="icon_clothing"
     top="62"
     width="16" />
    <check_box
     height="16"
     label="Clothing"
     layout="topleft"
     left_pad="2"
     name="check_clothing"
     top_delta="0"
     width="126" />
    <icon
     height="16"
     image_name="Inv_Gesture"
     layout="topleft"
     left="8"
     mouse_opaque="true"
     name="icon_gesture"
     top="82"
     width="16" />
    <check_box
     height="16"
     label="Gestures"
     layout="topleft"
     left_pad="2"
     name="check_gesture"
     top_delta="0"
     width="126" />
    <icon
     height="16"
     image_name="Inv_Landmark"
     layout="topleft"
     left="8"
     mouse_opaque="true"
     name="icon_landmark"
     top="102"
     width="16" />
    <check_box
     height="16"
     label="Landmarks"
     layout="topleft"
     left_pad="2"
     name="check_landmark"
     top_delta="0"
     width="126" />
    <icon
     height="16"
     image_name="Inv_Notecard"
     layout="topleft"
     left="8"
     mouse_opaque="true"
     name="icon_notecard"
     top="122"
     width="16" />
    <check_box
     height="16"
     label="Notecards"
     layout="topleft"
     left_pad="2"
     name="check_notecard"
     top_delta="0"
     width="126" />
    <icon
     height="16"
     image_name="Inv_Mesh"
     layout="topleft"
     left="8"
     mouse_opaque="true"
     name="icon_mesh"
     top="142"
     width="16" />
    <check_box
     height="16"
     label="Meshes"
     layout="topleft"
     left_pad="2"
     name="check_mesh"
     top_delta="0"
     width="126" />
    <icon
     height="16"
     image_name="Inv_Object"
     layout="topleft"
     left="8"
     mouse_opaque="true"
     name="icon_object"
     top="162"
     width="16" />
    <check_box
     height="16"
     label="Objects"
     layout="topleft"
     left_pad="2"
     name="check_object"
     top_delta="0"
     width="126" />
    <icon
     height="16"
     image_name="Inv_Script"
     layout="topleft"
     left="8"
     mouse_opaque="true"
     name="icon_script"
     top="182"
     width="16" />
    <check_box
     height="16"
     label="Scripts"
     layout="topleft"
     left_pad="2"
     name="check_script"
     top_delta="0"
     width="126" />
    <icon
     height="16"
     image_name="Inv_Sound"
     layout="topleft"
     left="8"
     mouse_opaque="true"
     name="icon_sound"
     top="202"
     width="16" />
    <check_box
     height="16"
     label="Sounds"
     layout="topleft"
     left_pad="2"
     name="check_sound"
     top_delta="0"
     width="126" />
    <icon
     height="16"
     image_name="Inv_Texture"
     layout="topleft"
     left="8"
     mouse_opaque="true"
     name="icon_texture"
     top="222"
     width="16" />
    <check_box
     height="16"
     label="Textures"
     layout="topleft"
     left_pad="2"
     name="check_texture"
     top_delta="0"
     width="126" />
    <icon
     height="16"
     image_name="Inv_Snapshot"
     layout="topleft"
     left="8"
     mouse_opaque="true"
     name="icon_snapshot"
     top="242"
     width="16" />
    <check_box
     height="16"
     label="Snapshots"
     layout="topleft"
     left_pad="2"
     name="check_snapshot"
     top_delta="0"
     width="126" />
    <icon
     height="16"
     image_name="Inv_Settings"
     layout="topleft"
     left="8"
     mouse_opaque="true"
     name="icon_settings"
     top="262"
     width="16" />
    <check_box
     height="16"
     label="Settings"
     layout="topleft"
     left_pad="2"
     name="check_settings"
     top_delta="0"
     width="126" />
    <button
     follows="left|top"
     height="20"
     label="All"
     label_selected="All"
     layout="topleft"
     left="8"
     name="All"
     top="282"
     width="100" />
    <button
     height="20"
     label="None"
     label_selected="None"
     left="8"
     name="None"
     width="100" />
    <check_box
     height="16"
     label="Transfer only"
     layout="topleft"
     left="8"
     name="check_transferable"
     top_pad="6"
     width="144" />
    <check_box
     height="16"
     label="Always show folders"
     layout="topleft"
     left="8"
     name="check_show_empty"
     top_pad="0"
     width="144" />
    <check_box
     height="16"
     label="Created by me"
     layout="topleft"
     left="8"
     name="check_created_by_me"
     top_pad="6"
     width="144" />
    <check_box
     height="16"
     label="Created by others"
     layout="topleft"
     left="8"
     name="check_created_by_others"
     top_pad="0"
     width="144" />
    <check_box
     height="16"
<<<<<<< HEAD
=======
     top="372"
>>>>>>> bc787063
     label="Since Logoff"
     layout="topleft"
     left_delta="0"
     name="check_since_logoff"
     top_pad="6"
     width="144" />
    <text
     type="string"
     length="1"
     follows="left|top"
     halign="center"
     height="20"
     layout="topleft"
     left_delta="0"
     name="- OR -"
<<<<<<< HEAD
     top_pad="0"
=======
     top="390"
>>>>>>> bc787063
     width="144">
        - OR -
    </text>
    <radio_group
     height="23"
     layout="topleft"
     name="date_search_direction"
<<<<<<< HEAD
     top_pad="0"
=======
     top="408"
>>>>>>> bc787063
     left="8"
     width="270">
     <radio_item
      label="Newer than"
      layout="topleft"
      name="newer"
      top_pad="0"
      left="0" />
     <radio_item
      label="Older than"
      layout="topleft"
      name="older"
      top_pad="6"
      left="0" />
    </radio_group>
    <spinner
     follows="left|top"
     height="16"
     increment="1"
     initial_value="0"
     layout="topleft"
     left_delta="0"
     max_val="240000"
     name="spin_hours_ago"
     top_pad="4"
     width="64" />
    <text
     name="label_hours"
     type="string"
     length="1"
     follows="left|top"
     height="16"
     layout="topleft"
     left_pad="3"
     top_delta="4"
     width="80">
        Hours
    </text>
    <spinner
     follows="left|top"
     height="16"
     increment="1"
     initial_value="0"
     layout="topleft"
     max_val="10000"
     name="spin_days_ago"
     top_pad="4"
     left="8"
     width="64" />
    <text
     name="label_days"
     type="string"
     length="1"
     follows="left|top"
     height="16"
     layout="topleft"
     left_pad="3"
     top_delta="4"
     width="80">
        Days
    </text>
    <button
     left="5"
     follows="top|left"
     height="20"
     label="Reset"
     label_selected="Reset"
     layout="topleft"
     name="btnReset"
     top_pad="8"
     width="72" />
    <button
     right="-6"
     follows="top|left"
     height="20"
     label="Close"
     label_selected="Close"
     layout="topleft"
     name="Close"
<<<<<<< HEAD
     top_delta="0"
     width="72" />
=======
     right="-6"
     top="454"
     width="76" />
>>>>>>> bc787063
</floater><|MERGE_RESOLUTION|>--- conflicted
+++ resolved
@@ -2,11 +2,7 @@
 <floater
  legacy_header_height="18"
  can_minimize="false"
-<<<<<<< HEAD
- height="528"
-=======
- height="488"
->>>>>>> bc787063
+ height="548"
  layout="topleft"
  name="Inventory Finder"
  help_topic="inventory_finder"
@@ -284,10 +280,6 @@
      width="144" />
     <check_box
      height="16"
-<<<<<<< HEAD
-=======
-     top="372"
->>>>>>> bc787063
      label="Since Logoff"
      layout="topleft"
      left_delta="0"
@@ -303,11 +295,7 @@
      layout="topleft"
      left_delta="0"
      name="- OR -"
-<<<<<<< HEAD
      top_pad="0"
-=======
-     top="390"
->>>>>>> bc787063
      width="144">
         - OR -
     </text>
@@ -315,11 +303,7 @@
      height="23"
      layout="topleft"
      name="date_search_direction"
-<<<<<<< HEAD
      top_pad="0"
-=======
-     top="408"
->>>>>>> bc787063
      left="8"
      width="270">
      <radio_item
@@ -399,12 +383,6 @@
      label_selected="Close"
      layout="topleft"
      name="Close"
-<<<<<<< HEAD
      top_delta="0"
      width="72" />
-=======
-     right="-6"
-     top="454"
-     width="76" />
->>>>>>> bc787063
 </floater>