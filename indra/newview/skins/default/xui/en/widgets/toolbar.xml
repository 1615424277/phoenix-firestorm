--- conflicted
+++ resolved
@@ -51,10 +51,9 @@
                chrome="true"
                use_ellipses="true"
                auto_resize="true"
-<<<<<<< HEAD
-               button_flash_count="99999"
-               button_flash_rate="1.0"
-               flash_color="EmphasisColor"/>
+               button_flash_count="4"
+               button_flash_rate="0.5"
+               flash_color="BeaconColor"/>
   <!-- <FS:Zi> Added text only button -->
   <button label_color_selected="White"
           halign="center"
@@ -76,9 +75,4 @@
           button_flash_rate="1.0"
           flash_color="EmphasisColor"/>
   <!-- </FS:Zi> -->
-=======
-               button_flash_count="4"
-               button_flash_rate="0.5"
-               flash_color="BeaconColor"/>
->>>>>>> fe8b4bf1
 </toolbar>