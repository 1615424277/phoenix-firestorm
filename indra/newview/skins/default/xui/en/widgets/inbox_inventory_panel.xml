--- conflicted
+++ resolved
@@ -1,7 +1,2 @@
 <?xml version="1.0" encoding="utf-8" standalone="yes" ?>
-<<<<<<< HEAD
-<inbox_inventory_panel
-                       start_folder.type="inbox"/>
-=======
-<inbox_inventory_panel start_folder.type="inbox"/>
->>>>>>> f155f400
+<inbox_inventory_panel start_folder.type="inbox"/>