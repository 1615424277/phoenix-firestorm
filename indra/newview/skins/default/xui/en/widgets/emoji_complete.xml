--- conflicted
+++ resolved
@@ -1,12 +1,7 @@
 <?xml version="1.0" encoding="utf-8" standalone="yes" ?>
 <emoji_complete
   autosize="false"
-<<<<<<< HEAD
-  font="EmojiHuge"
-=======
-  hover_image="ListItem_Over"
   selected_image="ListItem_Select"
->>>>>>> 66aee79e
   max_emoji="7"
   padding="8"
   >
