--- conflicted
+++ resolved
@@ -261,7 +261,6 @@
             <menu_item_call.on_visible
              function="IsGodCustomerService"/>
     </menu_item_call>
-<<<<<<< HEAD
     <menu_item_call 
       enabled="true"
       label="Script Info"
@@ -275,7 +274,7 @@
       name="Texture Refresh">
       <menu_item_call.on_click
        function="Avatar.TexRefresh" />
-=======
+    </menu_item_call>
     <menu_item_call
 		 label="Dump XML"
          name="Dump XML">
@@ -283,6 +282,5 @@
              function="Advanced.AppearanceToXML" />
             <menu_item_call.on_visible
              function="Advanced.EnableAppearanceToXML"/>
->>>>>>> 8eef31e4
     </menu_item_call>
 </context_menu>