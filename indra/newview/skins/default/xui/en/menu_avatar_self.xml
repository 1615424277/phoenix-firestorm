--- conflicted
+++ resolved
@@ -3,7 +3,6 @@
  layout="topleft"
  name="Self Pie">
     <menu_item_call
-<<<<<<< HEAD
      label="Sit Down"
      layout="topleft"
      name="Sit Down Here">
@@ -205,9 +204,7 @@
              function="Self.EnableRemoveAllAttachments" />
         </menu_item_call>
     </context_menu>
-     <menu_item_call
-     label="Change Outfit"
-=======
+    <menu_item_call
      label="Now wearing..."
      layout="topleft"
      name="NowWearing">
@@ -216,9 +213,8 @@
         <menu_item_call.on_enable
          function="Edit.EnableCustomizeAvatar" />
     </menu_item_call>
-    <menu_item_call
-     label="My Outfits..."
->>>>>>> 6dbde938
+     <menu_item_call
+     label="Outfits"
      layout="topleft"
      name="Chenge Outfit">
         <menu_item_call.on_click
@@ -226,15 +222,6 @@
         <menu_item_call.on_enable
          function="Edit.EnableCustomizeAvatar" />
     </menu_item_call>
-<<<<<<< HEAD
-    <menu_item_call label="Edit Outfit" 
-    layout="topleft"
-    name="Edit Outfit">
-       <menu_item_call.on_click
-        function="EditOutfit" />
-       <menu_item_call.on_enable
-        function="Edit.EnableCustomizeAvatar" />
-   </menu_item_call>
     <menu_item_call label="Edit Shape" 
     layout="topleft"
     name="Edit My Shape">
@@ -243,10 +230,15 @@
        <menu_item_call.on_enable
         function="Edit.EnableEditShape" />
    </menu_item_call>
+    <menu_item_call label="Edit Outfit" 
+    layout="topleft"
+    name="Edit Outfit Parts">
+       <menu_item_call.on_click
+        function="EditOutfit" />
+       <menu_item_call.on_enable
+        function="Edit.EnableCustomizeAvatar" />
+   </menu_item_call>
    <menu_item_call label="Hover Height"
-=======
-   <menu_item_call label="Hover height..."
->>>>>>> 6dbde938
      layout="topleft"
      name="Hover Height">
      <menu_item_call.on_click
@@ -254,235 +246,7 @@
      <menu_item_call.on_enable
       function="Edit.EnableHoverHeight" />
    </menu_item_call>
-<<<<<<< HEAD
    <menu_item_call label="Reset Skeleton"
-=======
-   <menu_item_call label="Shape..." 
-    layout="topleft"
-    name="Edit Shape">
-       <menu_item_call.on_click
-        function="EditShape" />
-       <menu_item_call.on_enable
-        function="Edit.EnableEditShape" />
-   </menu_item_call>
-   <menu_item_call
-      label="Edit outfit parts..." 
-      layout="topleft"
-      name="Edit Outfit">
-       <menu_item_call.on_click
-        function="EditOutfit" />
-       <menu_item_call.on_enable
-        function="Edit.EnableCustomizeAvatar" />
-   </menu_item_call>
-  <context_menu
-    label="Take off"
-    layout="topleft"
-    name="Take Off &gt;">
-    <context_menu
-     label="Clothes"
-     layout="topleft"
-     name="Clothes &gt;">
-      <menu_item_call
-       enabled="false"
-       label="Shirt"
-       layout="topleft"
-       name="Shirt">
-        <menu_item_call.on_click
-         function="Edit.TakeOff"
-         parameter="shirt" />
-        <menu_item_call.on_enable
-         function="Edit.EnableTakeOff"
-         parameter="shirt" />
-      </menu_item_call>
-      <menu_item_call
-       enabled="false"
-       label="Pants"
-       layout="topleft"
-       name="Pants">
-        <menu_item_call.on_click
-         function="Edit.TakeOff"
-         parameter="pants" />
-        <menu_item_call.on_enable
-         function="Edit.EnableTakeOff"
-         parameter="pants" />
-      </menu_item_call>
-      <menu_item_call
-       enabled="false"
-       label="Skirt"
-       layout="topleft"
-       name="Skirt">
-        <menu_item_call.on_click
-         function="Edit.TakeOff"
-         parameter="skirt" />
-        <menu_item_call.on_enable
-         function="Edit.EnableTakeOff"
-         parameter="skirt" />
-      </menu_item_call>
-      <menu_item_call
-       enabled="false"
-       label="Shoes"
-       layout="topleft"
-       name="Shoes">
-        <menu_item_call.on_click
-         function="Edit.TakeOff"
-         parameter="shoes" />
-        <menu_item_call.on_enable
-         function="Edit.EnableTakeOff"
-         parameter="shoes" />
-      </menu_item_call>
-      <menu_item_call
-       enabled="false"
-       label="Socks"
-       layout="topleft"
-       name="Socks">
-        <menu_item_call.on_click
-         function="Edit.TakeOff"
-         parameter="socks" />
-        <menu_item_call.on_enable
-         function="Edit.EnableTakeOff"
-         parameter="socks" />
-      </menu_item_call>
-      <menu_item_call
-       enabled="false"
-       label="Jacket"
-       layout="topleft"
-       name="Jacket">
-        <menu_item_call.on_click
-         function="Edit.TakeOff"
-         parameter="jacket" />
-        <menu_item_call.on_enable
-         function="Edit.EnableTakeOff"
-         parameter="jacket" />
-      </menu_item_call>
-      <menu_item_call
-       enabled="false"
-       label="Gloves"
-       layout="topleft"
-       name="Gloves">
-        <menu_item_call.on_click
-         function="Edit.TakeOff"
-         parameter="gloves" />
-        <menu_item_call.on_enable
-         function="Edit.EnableTakeOff"
-         parameter="gloves" />
-      </menu_item_call>
-      <menu_item_call
-            enabled="false"
-            label="Undershirt"
-            layout="topleft"
-            name="Self Undershirt">
-        <menu_item_call.on_click
-         function="Edit.TakeOff"
-         parameter="undershirt" />
-        <menu_item_call.on_enable
-         function="Edit.EnableTakeOff"
-         parameter="undershirt" />
-      </menu_item_call>
-      <menu_item_call
-        enabled="false"
-        label="Underpants"
-        layout="topleft"
-        name="Self Underpants">
-        <menu_item_call.on_click
-         function="Edit.TakeOff"
-         parameter="underpants" />
-        <menu_item_call.on_enable
-         function="Edit.EnableTakeOff"
-         parameter="underpants" />
-      </menu_item_call>
-      <menu_item_call
-        enabled="false"
-        label="Tattoo"
-        layout="topleft"
-        name="Self Tattoo">
-        <menu_item_call.on_click
-         function="Edit.TakeOff"
-         parameter="tattoo" />
-        <menu_item_call.on_enable
-         function="Edit.EnableTakeOff"
-         parameter="tattoo" />
-      </menu_item_call>
-      <menu_item_call
-        enabled="false"
-        label="Physics"
-        layout="topleft"
-        name="Self Physics">
-        <menu_item_call.on_click
-         function="Edit.TakeOff"
-         parameter="physics" />
-        <menu_item_call.on_enable
-         function="Edit.EnableTakeOff"
-         parameter="physics" />
-      </menu_item_call>
-      <menu_item_call
-        enabled="false"
-        label="Alpha"
-        layout="topleft"
-        name="Self Alpha">
-        <menu_item_call.on_click
-         function="Edit.TakeOff"
-         parameter="alpha" />
-        <menu_item_call.on_enable
-         function="Edit.EnableTakeOff"
-         parameter="alpha" />
-      </menu_item_call>
-      <menu_item_separator
-       layout="topleft" />
-      <menu_item_call
-       label="All Clothes"
-       layout="topleft"
-       name="All Clothes">
-        <menu_item_call.on_click
-         function="Edit.TakeOff"
-         parameter="all" />
-      </menu_item_call>
-    </context_menu>
-    <context_menu
-     label="HUD"
-     layout="topleft"
-     name="Object Detach HUD" />
-    <context_menu
-     label="Detach"
-     layout="topleft"
-     name="Object Detach" />
-    <menu_item_call
-     label="Detach All"
-     layout="topleft"
-     name="Detach All">
-      <menu_item_call.on_click
-       function="Self.RemoveAllAttachments"
-       parameter="" />
-      <menu_item_call.on_enable
-       function="Self.EnableRemoveAllAttachments" />
-    </menu_item_call>
-  </context_menu>
-  <menu_item_separator/>
-  <menu_item_call
-    label="Sit / stand"
-    layout="topleft"
-    name="Sit stand">
-      <menu_item_call.on_click
-       function="Self.ToggleSitStand"/>
-      <menu_item_call.on_enable
-       function="Self.EnableSitStand" />
-  </menu_item_call>
-  <menu_item_call
-     label="Fly / land"
-     name="Fly land">
-      <menu_item_call.on_click
-       function="Agent.toggleFlying" />
-      <menu_item_call.on_enable
-       function="Agent.enableFlyLand" />
-  </menu_item_call>
-  <menu_item_call
-     label="Stop animations"
-     name="Stop Animating My Avatar">
-        <menu_item_call.on_click
-         function="Tools.StopAllAnimations" />
-  </menu_item_call>
-  <menu_item_separator/>
-  <menu_item_call label="Reset skeleton"
->>>>>>> 6dbde938
      layout="topleft"
      name="Reset Skeleton">
      <menu_item_call.on_click
