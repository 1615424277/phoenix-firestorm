<?xml version="1.0" encoding="utf-8" standalone="yes" ?>
<panel
 background_visible="false"
 bevel_style="in"
 follows="all"
<<<<<<< HEAD
 height="570"
 help_topic="fs_edit_body_part"
=======
 height="700"
 help_topic="edit_wearable"
>>>>>>> 3bf89821
 label="Wearable"
 layout="topleft"
 left="0"
 name="panel_edit_wearable"
 top="0"
 width="333">
    <string
     name="edit_shape_title">
        Editing Shape
    </string>
    <string
     name="edit_skin_title">
        Editing Skin
    </string>
    <string
     name="edit_hair_title">
        Editing Hair
    </string>
    <string
     name="edit_eyes_title">
        Editing Eyes
    </string>
    <string
     name="edit_shirt_title">
        Editing Shirt
    </string>
    <string
     name="edit_pants_title">
        Editing Pants
    </string>
    <string
     name="edit_shoes_title">
        Editing Shoes
    </string>
    <string
     name="edit_socks_title">
        Editing Socks
    </string>
    <string
     name="edit_jacket_title">
        Editing Jacket
    </string>
    <string
     name="edit_skirt_title">
        Editing Skirt
    </string>
    <string
     name="edit_gloves_title">
        Editing Gloves
    </string>
    <string
     name="edit_undershirt_title">
        Editing Undershirt
    </string>
    <string
     name="edit_underpants_title">
        Editing Underpants
    </string>
    <string
     name="edit_alpha_title">
        Editing Alpha Mask
    </string>
    <string
     name="edit_tattoo_title">
        Editing Tattoo
    </string>
    <string
     name="edit_physics_title">
        Editing Physics
    </string>
    <string
     name="shape_desc_text">
        Shape:
    </string>
    <string
     name="skin_desc_text">
        Skin:
    </string>
    <string
     name="hair_desc_text">
        Hair:
    </string>
    <string
     name="eyes_desc_text">
        Eyes:
    </string>
    <string
     name="shirt_desc_text">
        Shirt:
    </string>
    <string
     name="pants_desc_text">
        Pants:
    </string>
    <string
     name="shoes_desc_text">
        Shoes:
    </string>
    <string
    name="socks_desc_text">
        Socks:
    </string>
    <string
     name="jacket_desc_text">
        Jacket:
    </string>
    <string
     name="skirt_desc_text">
        Skirt:
    </string>
    <string
    name="gloves_desc_text">
        Gloves:
    </string>
    <string
     name="undershirt_desc_text">
        Undershirt:
    </string>
    <string
     name="underpants_desc_text">
        Underpants:
    </string>
    <string
     name="alpha_desc_text">
        Alpha Mask:
    </string>
    <string
     name="tattoo_desc_text">
        Tattoo:
    </string>
    <string
     name="physics_desc_text">
        Physics:
    </string>
    <!-- Default width of the button should be to show it without label.
     Button will be extedned in code to show whole label when wearable is being changed.
    -->
    <labeled_back_button
     follows="top|left"
     height="24"
     image_hover_unselected="BackButton_Over"
     image_pressed="BackButton_Press"
     image_unselected="BackButton_Off"
     layout="topleft"
     label="Save"
     left="11"
     name="back_btn"
     pad_left="24"
     tool_tip="Return to Edit Outfit"
     top="3"
     width="30"
     use_draw_context_alpha="false" />
    <text
     follows="top|left|right"
     font="SansSerifHugeBold"
     height="22"
     layout="topleft"
     left_pad="8"
     name="edit_wearable_title"
     text_color="White"
     top="3"
     value="Editing Shape"
     use_ellipses="true"
     width="274" />
    <panel
     background_opaque="false"
     background_visible="false"
     bg_alpha_color="DkGray2"
     bg_opaque_color="DkGray2"
     border="false"
     follows="top|left|right"
     height="60"
     label="Shirt"
     layout="topleft"
     left="10"
     name="wearable_type_panel"
     top_pad="10"
     width="313">
        <text
         follows="top|left|right"
         font="SansSerifSmallBold"
         height="16"
         layout="topleft"
         left="10"
         name="description_text"
         text_color="White"
         top="10"
         value="Shape:"
         width="150" />
        <radio_group
         control_name="AvatarSex"
         follows="top|right"
         height="20"
         layout="topleft"
         left="210"
         name="sex_radio"
         top="5"
         width="110">
            <radio_item
             follows="all"
             height="16"
             label=""
             layout="topleft"
             left="0"
             name="sex_male"
             tool_tip="Male"
             value="1"
             width="40" />
            <radio_item
             follows="all"
             height="16"
             label=""
             layout="topleft"
             left_pad="10"
             name="sex_female"
             tool_tip="Female"
             value="0"
             width="40"/>
        </radio_group>
        <!--  graphical labels for the radio buttons above -->
        <icon
         follows="top|right"
         height="16"
         image_name="icons/Male.png"
         layout="topleft"
         left="230"
         name="male_icon"
         tool_tip="Male"
         top="7"
         width="16" />
        <icon
         follows="top|right"
         height="16"
         image_name="icons/Female.png"
         layout="topleft"
         left="280"
         name="female_icon"
         tool_tip="Female"
         top="7"
         width="16" />
        <line_editor
         follows="all"
         height="23"
         layout="topleft"
         left="10"
         max_length_bytes="63"
         name="description"
         prevalidate_callback="ascii"
         select_on_focus="true"
         text_color="Black"
         top_pad="3"
         width="290" />
    </panel>
    <panel
     follows="all"
     height="433"
     layout="topleft"
     left="0"
     name="edit_subpanel_container"
     top_pad="2"
     width="333">
    <!-- the shape editing panel is taller than the others
		      because it also displays avatar height -->
        <panel
         filename="panel_edit_shape.xml"
         follows="all"
         height="433"
         layout="topleft"
         left="0"
         name="edit_shape_panel"
         top="0"
         visible="false"
         width="333" />
        <panel
         filename="panel_edit_skin.xml"
         follows="all"
         height="425"
         layout="topleft"
         left="0"
         name="edit_skin_panel"
         top="8"
         visible="false"
         width="333" />
        <panel
         filename="panel_edit_hair.xml"
         follows="all"
         height="425"
         layout="topleft"
         left="0"
         name="edit_hair_panel"
         top="8"
         visible="false"
         width="333" />
        <panel
         filename="panel_edit_eyes.xml"
         follows="all"
         height="425"
         layout="topleft"
         left="0"
         name="edit_eyes_panel"
         top="8"
         visible="false"
         width="333" />
        <panel
         filename="panel_edit_shirt.xml"
         follows="all"
         height="425"
         layout="topleft"
         left="0"
         name="edit_shirt_panel"
         top="8"
         visible="false"
         width="333" />
        <panel
         filename="panel_edit_pants.xml"
         follows="all"
         height="425"
         layout="topleft"
         left="0"
         name="edit_pants_panel"
         top="8"
         visible="false"
         width="333" />
        <panel
         filename="panel_edit_shoes.xml"
         follows="all"
         height="425"
         layout="topleft"
         left="0"
         name="edit_shoes_panel"
         top="8"
         visible="false"
         width="333" />
        <panel
         filename="panel_edit_socks.xml"
         follows="all"
         height="425"
         layout="topleft"
         left="0"
         name="edit_socks_panel"
         top="8"
         visible="false"
         width="333" />
        <panel
         filename="panel_edit_jacket.xml"
         follows="all"
         height="425"
         layout="topleft"
         left="0"
         name="edit_jacket_panel"
         top="8"
         visible="false"
         width="333" />
        <panel
         filename="panel_edit_skirt.xml"
         follows="all"
         height="425"
         layout="topleft"
         left="0"
         name="edit_skirt_panel"
         top="8"
         visible="false"
         width="333" />
        <panel
         filename="panel_edit_gloves.xml"
         follows="all"
         height="425"
         layout="topleft"
         left="0"
         name="edit_gloves_panel"
         top="8"
         visible="false"
         width="333" />
        <panel
         filename="panel_edit_undershirt.xml"
         follows="all"
         height="425"
         layout="topleft"
         left="0"
         name="edit_undershirt_panel"
         top="8"
         visible="false"
         width="333" />
        <panel
         filename="panel_edit_underpants.xml"
         follows="all"
         height="425"
         layout="topleft"
         left="0"
         name="edit_underpants_panel"
         top="8"
         visible="false"
         width="333" />
        <panel
         filename="panel_edit_alpha.xml"
         follows="all"
         height="425"
         layout="topleft"
         left="0"
         name="edit_alpha_panel"
         top="8"
         visible="false"
         width="333" />
        <panel
         filename="panel_edit_tattoo.xml"
         follows="all"
         height="900"
         layout="topleft"
         left="0"
         name="edit_tattoo_panel"
         top="8"
         visible="false"
         width="333" />
        <panel
         filename="panel_edit_physics.xml"
         follows="all"
         height="425"
         layout="topleft"
         left="0"
         name="edit_physics_panel"
         top="8"
         visible="false"
         width="333" />
    </panel>
    <panel
     follows="bottom|left|right"
     height="23"
     layout="topleft"
     left="2"
     name="button_panel"
     top_pad="6"
     width="326">
        <layout_stack
         follows="bottom|left|right"
         height="23"
         layout="topleft"
         mouse_opaque="false"
         name="button_panel_ls"
         left="0"
         orientation="horizontal"
         top="0"
         width="326">
            <layout_panel
             follows="bottom|left|right"
             height="23"
             layout="bottomleft"
             left="0"
             mouse_opaque="false"
             name="save_as_btn_lp"
             auto_resize="true"
             width="151">
                <button
                 follows="bottom|left|right"
                 height="23"
                 label="Save As"
                 layout="topleft"
                 left="1"
                 name="save_as_button"
                 top="0"
                 width="150" />
            </layout_panel>
            <layout_panel
             follows="bottom|left|right"
             height="23"
             layout="bottomleft"
             left="0"
             mouse_opaque="false"
             name="revert_btn_lp"
             auto_resize="true"
             width="151">
                <button
                 follows="bottom|left|right"
                 height="23"
                 label="Undo Changes"
                 layout="topleft"
                 left="1"
                 name="revert_button"
                 top="0"
                 width="150" />
            </layout_panel>
            <layout_panel
             follows="bottom|left|right"
             height="23"
             layout="bottomleft"
             left_pad="3"
             mouse_opaque="false"
             name="import_btn_lp"
             auto_resize="true"
             width="151">
                <button
                 follows="bottom|left|right"
                 height="23"
                 label="Import"
                 layout="topleft"
                 left="1"
                 name="import_btn"
                 top="0"
                 width="150" />
            </layout_panel>
        </layout_stack>
    </panel>
</panel><|MERGE_RESOLUTION|>--- conflicted
+++ resolved
@@ -3,13 +3,8 @@
  background_visible="false"
  bevel_style="in"
  follows="all"
-<<<<<<< HEAD
- height="570"
+ height="700"
  help_topic="fs_edit_body_part"
-=======
- height="700"
- help_topic="edit_wearable"
->>>>>>> 3bf89821
  label="Wearable"
  layout="topleft"
  left="0"
