<?xml version="1.0" encoding="utf-8" standalone="yes" ?>
<context_menu
    layout="topleft"
    name="Object Pie">
  <menu_item_call
      enabled="false"
      label="Touch"
      name="Object Touch">
    <menu_item_call.on_click
        function="Object.Touch" />
    <menu_item_call.on_enable
        function="Object.EnableTouch"
        name="EnableTouch"
        parameter="Touch" />
  </menu_item_call>
  <menu_item_call
      label="Edit"
      name="Edit...">
    <menu_item_call.on_click
        function="Object.Edit" />
    <menu_item_call.on_enable
        function="EnableEdit"/>
  </menu_item_call>
  <menu_item_call
      label="Edit PBR material"
      name="EditGLTFMaterial">
    <menu_item_call.on_click
        function="Object.EditGLTFMaterial" />
    <menu_item_call.on_visible
        function="Object.EnableEditGLTFMaterial"/>
  </menu_item_call>
  <menu_item_call
<<<<<<< HEAD
      label="Save material to inventory"
      name="SaveGLTFMaterial">
    <menu_item_call.on_click
        function="Object.SaveGLTFMaterial" />
    <menu_item_call.on_enable
        function="Object.EnableSaveGLTFMaterial"/>
  </menu_item_call>
  <menu_item_call
      label="Build"
      name="Build">
    <menu_item_call.on_click
        function="Object.Build" />
    <menu_item_call.on_enable
        function="EnableEdit"/>
  </menu_item_call>

  <menu_item_call
=======
>>>>>>> a7057509
      enabled="false"
      label="Open"
      name="Open">
    <menu_item_call.on_click
        function="Object.Open" />
    <menu_item_call.on_enable
        function="Object.EnableOpen" />
  </menu_item_call>
<<<<<<< HEAD

<menu_item_separator layout="topleft" />
=======
  <menu_item_separator layout="topleft" />
>>>>>>> a7057509
  <menu_item_call
      label="Sit here"
      name="Object Sit">
    <menu_item_call.on_click
        function="Object.SitOrStand" />
    <menu_item_call.on_visible
        function="Object.EnableSit" />
  </menu_item_call>
<menu_item_separator layout="topleft" />
  <menu_item_call
      label="Stand up"
      name="Object Stand Up">
    <menu_item_call.on_click
        function="Object.SitOrStand" />
    <menu_item_call.on_visible
        function="Object.EnableStandUp" />
  </menu_item_call>
<<<<<<< HEAD
<menu_item_separator layout="topleft" />
   <context_menu
    label="Object"
    name="Object Features">
      <menu_item_call
         label="Profile"
         name="Object Inspect">
=======
  <menu_item_call
      label="Object profile"
      name="Object Inspect">
>>>>>>> a7057509
    <menu_item_call.on_click
        function="Object.Inspect" />
    <menu_item_call.on_enable
        function="Object.EnableInspect" />
      </menu_item_call>
      <menu_item_call
         label="Inspect"
         name="Object_Inspect_Floater">
        <menu_item_call.on_click
         function="Floater.Show"
         parameter="inspect" />
      </menu_item_call>
	   <menu_item_call
	      enabled="true"
	      label="Script Info"
	      name="ScriptInfo">
	    <menu_item_call.on_click
	      function="Tools.ScriptInfo" />
        <menu_item_call.on_enable
          function="Object.EnableScriptInfo" />
	   </menu_item_call>
<menu_item_separator layout="topleft" />
      <menu_item_call
         enabled="false"
         label="Link"
         name="Object Link">
         <menu_item_call.on_click
            function="Tools.Link" />
         <menu_item_call.on_enable
            function="Tools.EnableLink" />
         </menu_item_call>
      <menu_item_call
         enabled="false"
         label="Unlink"
         name="Object Unlink">
         <menu_item_call.on_click
            function="Tools.Unlink" />
         <menu_item_call.on_enable
            function="Tools.EnableUnlink" />
         </menu_item_call>
      <menu_item_check label="Edit Linked Parts" name="Object Edit Linked Parts">
         <menu_item_check.on_check control="EditLinkedParts" />
         <menu_item_check.on_click function="Tools.EditLinkedParts" parameter="EditLinkedParts" />
         <menu_item_check.on_enable function="Tools.EnableToolNotPie" />
         </menu_item_check>
   <menu_item_separator layout="topleft" />
        <menu_item_call
                label="Compile (Mono)"
                name="Mono">
          <menu_item_call.on_click
            function="Tools.SelectedScriptAction"
            parameter="compile mono" />
          <menu_item_call.on_enable
            function="EditableSelectedMono" />
        </menu_item_call>
        <menu_item_call
          label="Compile (LSL)"
          name="LSL">
          <menu_item_call.on_click
            function="Tools.SelectedScriptAction"
            parameter="compile lsl" />
          <menu_item_call.on_enable
            function="EditableSelected" />
        </menu_item_call>
       <menu_item_call
          label="Reset Scripts"
          name="Object Reset Scripts">
          <menu_item_call.on_click
             function="Tools.SelectedScriptAction"
             parameter="reset" />
          <menu_item_call.on_enable
             function="EditableSelected" />
          </menu_item_call>
       <menu_item_call
          label="Run Scripts"
          name="Object Set Scripts to Running">
          <menu_item_call.on_click
             function="Tools.SelectedScriptAction"
             parameter="start" />
          <menu_item_call.on_enable
             function="EditableSelected" />
           </menu_item_call>
        <menu_item_call
           label="Stop Scripts"
           name="Object Set Scripts to Not Running">
           <menu_item_call.on_click
              function="Tools.SelectedScriptAction"
              parameter="stop" />
           <menu_item_call.on_enable
              function="EditableSelected" />
           </menu_item_call>
         <menu_item_call
                 label="Remove Scripts"
                 name="Remove Scripts From Selection">
           <menu_item_call.on_click
              function="Tools.SelectedScriptAction"
              parameter="delete" />
           <menu_item_call.on_enable
              function="EditableSelected" />
         </menu_item_call>
    </context_menu>
  <menu_item_call
      label="Zoom in"
      name="Zoom In">
    <menu_item_call.on_click
        function="Object.ZoomIn" />
  </menu_item_call>
  <menu_item_call
      label="Show in Region Objects"
      name="show_in_linksets">
    <menu_item_call.on_click
        function="Pathfinding.Linksets.Select" />
    <menu_item_call.on_enable
        function="EnableSelectInPathfindingLinksets"/>
    <menu_item_call.on_visible
        function="VisibleSelectInPathfindingLinksets"/>
  </menu_item_call>
  <menu_item_call
      label="Show in characters"
      name="show_in_characters">
    <menu_item_call.on_click
        function="Pathfinding.Characters.Select" />
    <menu_item_call.on_enable
        function="EnableSelectInPathfindingCharacters"/>
    <menu_item_call.on_visible
        function="EnableSelectInPathfindingCharacters"/>
  </menu_item_call>
  <menu_item_separator layout="topleft" />
  <context_menu
      label="Put on"
      name="Put On" >
    <menu_item_call
        enabled="false"
        label="Wear"
        name="Wear">
      <menu_item_call.on_click
          function="Object.AttachToAvatar" />
      <menu_item_call.on_enable
          function="Object.EnableWear" />
    </menu_item_call>
    <menu_item_call
        enabled="false"
        label="Add"
        name="Add">
      <menu_item_call.on_click
          function="Object.AttachAddToAvatar" />
      <menu_item_call.on_enable
          function="Object.EnableWear" />
    </menu_item_call>
    <context_menu
        label="Attach"
        name="Object Attach" />
    <context_menu
        label="Attach HUD"
        name="Object Attach HUD" />
  </context_menu>
  <context_menu
         label="Annoyance"
      name="Remove">
    <menu_item_call
        enabled="false"
        label="Report Abuse"
        name="Report Abuse...">
      <menu_item_call.on_click
          function="Object.ReportAbuse" />
      <menu_item_call.on_enable
          function="Object.EnableReportAbuse" />
    </menu_item_call>   
    <menu_item_call
   		  label="Block"        
          name="Object Mute">
        <menu_item_call.on_click
          function="Object.Mute" />
        <menu_item_call.on_visible
          function="Object.EnableMute" />
    </menu_item_call>
    <menu_item_call
          label="Unblock"   
          name="Object Unmute">
        <menu_item_call.on_click
          function="Object.Mute" />
        <menu_item_call.on_visible
          function="Object.EnableUnmute" />
    </menu_item_call>
    </context_menu>
   <menu_item_separator layout="topleft" />
   	<menu_item_call
	   enabled="true"
	   label="Texture Refresh"
	   name="Texture Refresh">
	<menu_item_call.on_click
	  function="Object.TexRefresh" />
   </menu_item_call>
   <!-- Derender -->
   <menu_item_call
      enabled="true"
      label="Derender"
      name="Derender">
    <menu_item_call.on_click
      function="Object.Derender" />
   </menu_item_call>
   <menu_item_call
      enabled="true"
      label="Derender + Blacklist"
      name="DerenderPermanent">
    <menu_item_call.on_click
      function="Object.DerenderPermanent" />
   </menu_item_call>
   <!-- /Derender -->
   
    <menu_item_call
        enabled="false"
        label="Return"
        name="Return...">
      <menu_item_call.on_click
          function="Object.Return" />
      <menu_item_call.on_enable
          function="Object.EnableReturn" />
    </menu_item_call>
  <menu_item_call
      label="Take"
      layout="topleft"
      name="Pie Object Take">
    <menu_item_call.on_click
        function="Object.Take"/>
    <menu_item_call.on_enable
        function="Object.VisibleTake"/>
  </menu_item_call>
  <menu_item_call
      enabled="false"
      label="Take copy"
      name="Take Copy">
    <menu_item_call.on_click
        function="Tools.TakeCopy" />
    <menu_item_call.on_enable
        function="Tools.EnableTakeCopy" />
  </menu_item_call>
  <menu_item_call
      enabled="false"
      label="Pay"
      name="Pay...">
    <menu_item_call.on_click
        function="PayObject" />
    <menu_item_call.on_enable
        function="EnablePayObject" />
  </menu_item_call>
  <menu_item_call
      enabled="false"
      label="Buy"
      name="Buy...">
    <menu_item_call.on_click
        function="Object.Buy" />
    <menu_item_call.on_enable
        function="Object.EnableBuy" />
  </menu_item_call>
  <context_menu
    label="Save as"
    name="Export Menu">
    <menu_item_call
      label="Backup"
      name="Backup">
      <menu_item_call.on_click
        function="Object.Export" />
      <menu_item_call.on_enable
        function="Object.EnableExport" />
    </menu_item_call>
    <menu_item_call
      label="Collada"
      name="Collada">
      <menu_item_call.on_click
        function="Object.ExportCollada" />
      <menu_item_call.on_enable
        function="Object.EnableExport" />
    </menu_item_call>
  </context_menu>
   <menu_item_separator layout="topleft" />
  <menu_item_call
      enabled="false"
      label="Delete"
      name="Delete">
    <menu_item_call.on_click
        function="Object.Delete" />
    <menu_item_call.on_enable
        function="Object.EnableDelete" />
  </menu_item_call>
  <menu_item_separator
       layout="topleft" />
  <menu_item_call
     enabled="false"
     label="Block particle owner"
     name="Mute Particle">
    <menu_item_call.on_click
     function="Particle.Mute" />
    <menu_item_call.on_enable
     function="EnableMuteParticle" />
  </menu_item_call>
    <menu_item_call
		 label="Dump XML"
         name="Dump XML">
            <menu_item_call.on_click
             function="Advanced.AppearanceToXML" />
            <menu_item_call.on_visible
             function="Advanced.EnableAppearanceToXML"/>
    </menu_item_call>
    <menu_item_call
		 label="Reset Skeleton"
         name="Reset Skeleton">
            <menu_item_call.on_click
                function="Avatar.ResetSkeleton" />
            <menu_item_call.on_visible
             function="Avatar.EnableResetSkeleton"/>
    </menu_item_call>
</context_menu><|MERGE_RESOLUTION|>--- conflicted
+++ resolved
@@ -22,21 +22,12 @@
         function="EnableEdit"/>
   </menu_item_call>
   <menu_item_call
-      label="Edit PBR material"
+      label="Edit PBR Material"
       name="EditGLTFMaterial">
     <menu_item_call.on_click
         function="Object.EditGLTFMaterial" />
     <menu_item_call.on_visible
         function="Object.EnableEditGLTFMaterial"/>
-  </menu_item_call>
-  <menu_item_call
-<<<<<<< HEAD
-      label="Save material to inventory"
-      name="SaveGLTFMaterial">
-    <menu_item_call.on_click
-        function="Object.SaveGLTFMaterial" />
-    <menu_item_call.on_enable
-        function="Object.EnableSaveGLTFMaterial"/>
   </menu_item_call>
   <menu_item_call
       label="Build"
@@ -46,10 +37,7 @@
     <menu_item_call.on_enable
         function="EnableEdit"/>
   </menu_item_call>
-
-  <menu_item_call
-=======
->>>>>>> a7057509
+  <menu_item_call
       enabled="false"
       label="Open"
       name="Open">
@@ -58,12 +46,7 @@
     <menu_item_call.on_enable
         function="Object.EnableOpen" />
   </menu_item_call>
-<<<<<<< HEAD
-
-<menu_item_separator layout="topleft" />
-=======
   <menu_item_separator layout="topleft" />
->>>>>>> a7057509
   <menu_item_call
       label="Sit here"
       name="Object Sit">
@@ -81,7 +64,6 @@
     <menu_item_call.on_visible
         function="Object.EnableStandUp" />
   </menu_item_call>
-<<<<<<< HEAD
 <menu_item_separator layout="topleft" />
    <context_menu
     label="Object"
@@ -89,11 +71,6 @@
       <menu_item_call
          label="Profile"
          name="Object Inspect">
-=======
-  <menu_item_call
-      label="Object profile"
-      name="Object Inspect">
->>>>>>> a7057509
     <menu_item_call.on_click
         function="Object.Inspect" />
     <menu_item_call.on_enable
@@ -383,7 +360,7 @@
        layout="topleft" />
   <menu_item_call
      enabled="false"
-     label="Block particle owner"
+     label="Block Particle Owner"
      name="Mute Particle">
     <menu_item_call.on_click
      function="Particle.Mute" />
