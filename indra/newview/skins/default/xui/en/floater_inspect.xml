<?xml version="1.0" encoding="utf-8" standalone="yes" ?>
<floater
 legacy_header_height="18"
 can_resize="true"
 height="297"
 layout="topleft"
 min_height="300"
 min_width="610"
 name="inspect"
 help_topic="inspect"
 save_rect="true"
 title="Inspect Objects"
 width="610">
    <floater.string
     name="timeStamp">
<<<<<<< HEAD
        [year,datetime,local] [mth,datetime,local] [day,datetime,local], [hour,datetime,local]:[min,datetime,local]:[second,datetime,local], [wkday,datetime,local]
=======
        [wkday,datetime,slt] [mth,datetime,slt] [day,datetime,slt] [hour,datetime,slt]:[min,datetime,slt]:[second,datetime,slt] [year,datetime,slt]
>>>>>>> 79bc7391
    </floater.string>
    <floater.string
     name="Group">
        (Group)
    </floater.string>
    <floater.string name="stats_list">
        Total stats:

[NUM_OBJECTS] objects, [NUM_PRIMS] prims

Faces: [NUM_FACES]
Vertices: [NUM_VERTICES]
Triangles: [NUM_TRIANGLES]
Complex.: [COMPLEXITY]

Textures: [NUM_TEXTURES]
TMem: [TEXTURE_MEMORY] KB
VRAM: [VRAM_USAGE] KB
    </floater.string>

    <text_editor
      top="24"
      left="5"
      width="130"
      height="242"
      layout="topleft"
      follows="left|top|bottom"
      name="linksetstats_text"
      max_length="2048"
      bg_visible="false"
      border_visible="true"
      allow_scroll="true"
      h_pad="2"
      v_pad="2"
      read_only="true"
      tab_stop="false"
      value="(loading...)"
      word_wrap="true"/>
    <scroll_list
     top="24"
     height="243"
     column_padding="0"
     draw_heading="true"
     follows="top|right|left|bottom"
     layout="topleft"
     left_pad="5"
     name="object_list"
     right="-6"
     tool_tip="Select an object from this list to highlight it in-world">
        <scroll_list.columns
         dynamic_width="true"
         label="Object Name"
         name="object_name" />
        <scroll_list.columns
         dynamic_width="true"
         label="Description"
         name="description" />
        <scroll_list.columns
         dynamic_width="true"
         label="Owner Name"
         name="owner_name" />
        <scroll_list.columns
         dynamic_width="true"
         label="Creator Name"
         name="creator_name" />
        <scroll_list.columns
         label="Faces"
         name="facecount"
         width="45"
         sort_column="facecount_sort"/>
        <scroll_list.columns
         label="Vertices"
         name="vertexcount"
         width="55"
         sort_column="vertexcount_sort"/>
        <scroll_list.columns
         label="Triangles"
         name="trianglecount"
         width="55"
         sort_column="trianglecount_sort"/>
        <scroll_list.columns
         label="TMem"
         name="tramcount"
         width="55"
         sort_column="tramcount_sort"/>
        <scroll_list.columns
         label="VRAM"
         name="vramcount"
         width="55"
         sort_column="vramcount_sort"/>
        <scroll_list.columns
         label="Creation Date"
         name="creation_date"
         dynamic_width="true"
         sort_column="creation_date_sort"/>
        <scroll_list.columns
         label=""
         name="facecount_sort"
         width="-1" />
        <scroll_list.columns
         label=""
         name="vertexcount_sort"
         width="-1" />
        <scroll_list.columns
         label=""
         name="trianglecount_sort"
         width="-1" />
        <scroll_list.columns
         label=""
         name="tramcount_sort"
         width="-1" />
        <scroll_list.columns
         label=""
         name="vramcount_sort"
         width="-1" />
        <scroll_list.columns
         label=""
         name="creation_date_sort"
         width="-1" />
         <scroll_list.commit_callback
         function="Inspect.SelectObject" />
    </scroll_list>
    <button
     follows="left|bottom"
     height="23"
     image_selected="Toolbar_Middle_Selected"
     image_unselected="Toolbar_Middle_Off"
     label="See Owner Profile..."
     layout="topleft"
     left="4"
     name="button owner"
     tool_tip="See profile of the highlighted object&apos;s owner"
     top_pad="4"
     width="150">
        <button.commit_callback
        function="Inspect.OwnerProfile" />
    </button>
    <button
     follows="left|bottom"
     height="23"
     image_selected="Toolbar_Middle_Selected"
     image_unselected="Toolbar_Middle_Off"
     label="See Creator Profile..."
     layout="topleft"
     left_pad="2"
     name="button creator"
     tool_tip="See profile of the highlighted object&apos;s original creator"
     top_delta="0"
     width="150">
        <button.commit_callback
        function="Inspect.CreatorProfile" />
    </button>
    <menu_button
     follows="left|bottom"
     height="23"
     image_hover_unselected="Toolbar_Middle_Over"
     image_overlay="Conv_toolbar_sort"
     image_selected="Toolbar_Middle_Selected"
     image_unselected="Toolbar_Middle_Off"
     layout="topleft"
     left_pad="2"
     name="options_btn"
     tool_tip="Options"
     top_delta="0"
     width="31" />
    <icon
     follows="left|right"
     image_name="Toolbar_Middle_Off"
     left_pad="2"
     name="dummy_icon"
     top_delta="0"
     height="23"
     right="-4"/>
</floater><|MERGE_RESOLUTION|>--- conflicted
+++ resolved
@@ -13,11 +13,7 @@
  width="610">
     <floater.string
      name="timeStamp">
-<<<<<<< HEAD
-        [year,datetime,local] [mth,datetime,local] [day,datetime,local], [hour,datetime,local]:[min,datetime,local]:[second,datetime,local], [wkday,datetime,local]
-=======
-        [wkday,datetime,slt] [mth,datetime,slt] [day,datetime,slt] [hour,datetime,slt]:[min,datetime,slt]:[second,datetime,slt] [year,datetime,slt]
->>>>>>> 79bc7391
+        [year,datetime,slt] [mth,datetime,slt] [day,datetime,slt], [hour,datetime,slt]:[min,datetime,slt]:[second,datetime,slt], [wkday,datetime,slt]
     </floater.string>
     <floater.string
      name="Group">
