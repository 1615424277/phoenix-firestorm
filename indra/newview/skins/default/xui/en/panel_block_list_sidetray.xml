<?xml version="1.0" encoding="utf-8" standalone="yes" ?>
<panel
 background_visible="false"
 follows="left|top|right|bottom"
 height="332"
 layout="topleft"
 left="0"
 name="block_list_panel"
 help_topic="blocked_list"
 min_height="305"
 min_width="240"
<<<<<<< HEAD
 width="298">
	<layout_stack
		name="block_list_sidetray_main"
		layout="topleft"
		follows="all"
		top="0"
		left="0"
		width="295"
		height="327"
		border_size="0"
		orientation="vertical">
	<layout_panel
		name="back_button_container"
		auto_resize="false"
		height="30"
		width="295"
		layout="topleft"
		visible="true"
		follows="top|left|right">
 
    <button
     follows="top|left"
     height="24"
     image_hover_unselected="BackButton_Over"
     image_pressed="BackButton_Press"
     image_unselected="BackButton_Off"
     layout="topleft"
     name="back"
     left="4"
     tab_stop="false"
     top="1"
     width="30"/>
    <text
     follows="top|left|right"
     font="SansSerifLargeBold"
     height="20"
     layout="topleft"
     left_pad="10"
     name="title_text"
     text_color="White"
     top="5"
     use_ellipses="true"
     width="250">
        Block List
     </text>
	 
	</layout_panel>

	<layout_panel
		name="block_list_blocklaypanels"
		auto_resize="true"
		height="302"
		width="295"
		layout="topleft"
		follows="all">
	 
    <scroll_list
     draw_heading="true"
=======
 width="323">
     <panel
      follows="left|top|right"
      height="27"
      label="bottom_panel"
      layout="topleft"
      left="0"
      name="blocked_buttons_panel"
      right="-1"
      top="0">
         <filter_editor
          follows="left|top|right"
          height="23"
          layout="topleft"
          left="6"
          label="Filter"
          max_length_chars="300"
          name="blocked_filter_input"
          text_color="Black"
          text_pad_left="10"
          top="4"
          width="177" />
         <menu_button
          follows="right"
          height="25"
          image_hover_unselected="Toolbar_Middle_Over"
          image_overlay="OptionsMenu_Off"
          image_selected="Toolbar_Middle_Selected"
          image_unselected="Toolbar_Middle_Off"
          layout="topleft"
          left_pad="8"
          menu_filename="menu_people_blocked_gear.xml"
          menu_position="bottomleft"
          name="blocked_gear_btn"
          tool_tip="Actions on selected person or object"
          top="3"
          width="31" />
         <menu_button
          follows="right"
          height="25"
          image_hover_unselected="Toolbar_Middle_Over"
          image_overlay="Conv_toolbar_sort"
          image_selected="Toolbar_Middle_Selected"
          image_unselected="Toolbar_Middle_Off"
          layout="topleft"
          left_pad="2"
          menu_filename="menu_people_blocked_view.xml"
          menu_position="bottomleft"
          name="view_btn"
          tool_tip="Sort options"
          top_delta="0"
          width="31" />
         <menu_button
          follows="right"
          height="25"
          image_hover_unselected="Toolbar_Middle_Over"
          image_overlay="AddItem_Off"
          image_selected="Toolbar_Middle_Selected"
          image_unselected="Toolbar_Middle_Off"
          layout="topleft"
          left_pad="2"
          menu_filename="menu_people_blocked_plus.xml"
          menu_position="bottomleft"
          name="plus_btn"
          tool_tip="Pick a Resident or an object to block"
          top_delta="0"
          width="31"/>
          <button
          follows="right"
          height="25"
          image_hover_unselected="Toolbar_Middle_Over"
          image_overlay="TrashItem_Off"
          image_selected="Toolbar_Middle_Selected"
          image_unselected="Toolbar_Middle_Off"
          left_pad="2"
          layout="topleft"
          name="unblock_btn"
          tool_tip="Remove Resident or object from blocked list"
          top_delta="0"
          width="31"/>
     </panel>
    <block_list
>>>>>>> fe8b4bf1
     follows="all"
     height="273"
     layout="topleft"
<<<<<<< HEAD
     left="5"
     multi_select="true"
     name="blocked"
     tool_tip="List of currently blocked Residents"
     top="0"
     width="290">
        <scroll_list.columns
         label="Name"
         name="item_name" />
        <scroll_list.columns
         label="Type"
         name="item_type"
         width="96" />
    </scroll_list>
    <button
     follows="left|bottom"
     height="23"
     label="Block person"
     layout="topleft"
     left_delta="0"
     name="Block resident..."
     tool_tip="Pick a Resident to block"
     top_pad="4"
     width="190">
        <button.commit_callback
         function="Block.ClickPick" />
    </button>
    <button
     follows="left|bottom"
     height="23"
     label="Block object by name"
     layout="topleft"
     left_delta="0"
     name="Block object by name..."
     tool_tip="Pick an object to block by name"
     top_pad="4"
     width="190" >
        <button.commit_callback
         function="Block.ClickBlockByName" />
    </button>
    <button
     enabled="false"
     follows="left|bottom"
     height="23"
     label="Unblock"
     layout="topleft"
     left_delta="0"
     name="Unblock"
     tool_tip="Remove Resident or object from blocked list"
     top_pad="4"
     width="190" >
        <button.commit_callback
         function="Block.ClickRemove" />
    </button>
    <button
     enabled="false"
     follows="left|bottom"
     height="23"
     label="Profile"
     layout="topleft"
     left_delta="0"
     name="Profile"
     tool_tip="Opens the profile of a muted resident"
     top_pad="4"
     width="190" >
        <button.commit_callback
         function="Block.ClickProfile" />
    </button>

	</layout_panel>
	</layout_stack>
=======
     left="3"
     name="blocked"
     tool_tip="List of currently blocked Residents"
     top="31"
  	 right="-1"/>
>>>>>>> fe8b4bf1
</panel><|MERGE_RESOLUTION|>--- conflicted
+++ resolved
@@ -1,74 +1,14 @@
 <?xml version="1.0" encoding="utf-8" standalone="yes" ?>
 <panel
- background_visible="false"
+ background_visible="true"
  follows="left|top|right|bottom"
- height="332"
+ height="305"
  layout="topleft"
  left="0"
  name="block_list_panel"
  help_topic="blocked_list"
- min_height="305"
+ min_height="350"
  min_width="240"
-<<<<<<< HEAD
- width="298">
-	<layout_stack
-		name="block_list_sidetray_main"
-		layout="topleft"
-		follows="all"
-		top="0"
-		left="0"
-		width="295"
-		height="327"
-		border_size="0"
-		orientation="vertical">
-	<layout_panel
-		name="back_button_container"
-		auto_resize="false"
-		height="30"
-		width="295"
-		layout="topleft"
-		visible="true"
-		follows="top|left|right">
- 
-    <button
-     follows="top|left"
-     height="24"
-     image_hover_unselected="BackButton_Over"
-     image_pressed="BackButton_Press"
-     image_unselected="BackButton_Off"
-     layout="topleft"
-     name="back"
-     left="4"
-     tab_stop="false"
-     top="1"
-     width="30"/>
-    <text
-     follows="top|left|right"
-     font="SansSerifLargeBold"
-     height="20"
-     layout="topleft"
-     left_pad="10"
-     name="title_text"
-     text_color="White"
-     top="5"
-     use_ellipses="true"
-     width="250">
-        Block List
-     </text>
-	 
-	</layout_panel>
-
-	<layout_panel
-		name="block_list_blocklaypanels"
-		auto_resize="true"
-		height="302"
-		width="295"
-		layout="topleft"
-		follows="all">
-	 
-    <scroll_list
-     draw_heading="true"
-=======
  width="323">
      <panel
       follows="left|top|right"
@@ -151,87 +91,12 @@
           width="31"/>
      </panel>
     <block_list
->>>>>>> fe8b4bf1
      follows="all"
      height="273"
      layout="topleft"
-<<<<<<< HEAD
-     left="5"
-     multi_select="true"
-     name="blocked"
-     tool_tip="List of currently blocked Residents"
-     top="0"
-     width="290">
-        <scroll_list.columns
-         label="Name"
-         name="item_name" />
-        <scroll_list.columns
-         label="Type"
-         name="item_type"
-         width="96" />
-    </scroll_list>
-    <button
-     follows="left|bottom"
-     height="23"
-     label="Block person"
-     layout="topleft"
-     left_delta="0"
-     name="Block resident..."
-     tool_tip="Pick a Resident to block"
-     top_pad="4"
-     width="190">
-        <button.commit_callback
-         function="Block.ClickPick" />
-    </button>
-    <button
-     follows="left|bottom"
-     height="23"
-     label="Block object by name"
-     layout="topleft"
-     left_delta="0"
-     name="Block object by name..."
-     tool_tip="Pick an object to block by name"
-     top_pad="4"
-     width="190" >
-        <button.commit_callback
-         function="Block.ClickBlockByName" />
-    </button>
-    <button
-     enabled="false"
-     follows="left|bottom"
-     height="23"
-     label="Unblock"
-     layout="topleft"
-     left_delta="0"
-     name="Unblock"
-     tool_tip="Remove Resident or object from blocked list"
-     top_pad="4"
-     width="190" >
-        <button.commit_callback
-         function="Block.ClickRemove" />
-    </button>
-    <button
-     enabled="false"
-     follows="left|bottom"
-     height="23"
-     label="Profile"
-     layout="topleft"
-     left_delta="0"
-     name="Profile"
-     tool_tip="Opens the profile of a muted resident"
-     top_pad="4"
-     width="190" >
-        <button.commit_callback
-         function="Block.ClickProfile" />
-    </button>
-
-	</layout_panel>
-	</layout_stack>
-=======
      left="3"
      name="blocked"
      tool_tip="List of currently blocked Residents"
      top="31"
   	 right="-1"/>
->>>>>>> fe8b4bf1
 </panel>