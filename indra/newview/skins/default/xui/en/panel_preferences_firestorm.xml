<?xml version="1.0" encoding="utf-8" standalone="yes" ?>
<panel
 border="true"
 follows="left|top|right|bottom"
 height="500"
 label="Firestorm"
 layout="topleft"
 left="102"
 name="firestorm"
 top="1"
 width="517">

<<<<<<< HEAD
    <check_box
     control_name="RestrainedLove"
     layout="topleft"
     follows="left|top"
     top_pad="20"
     left_delta="20"
     width="175"
     height="20"
     name="checkMiscRLVa"
     label="Allow Remote Scripted Viewer Controls  (RLVa)"
    >
    <check_box.commit_callback
     function="RLV.ToggleEnabled" />
    <check_box.enabled_callback
     function="RLV.CheckEnabled" />
    </check_box>
    
    <text
         layout="topleft"
         follows="left|top"
         top_delta="6" 
         left_pad="100" 
         height="20"
         width="150"
         name="textMiscRLVaRestart"
         text_color="White_25"
        >
                                            (requires restart)
    </text>
  
     <text
      follows="left|top"
      layout="topleft"
      left="24"
      height="12"
      name="tab_direction_label"
      width="150"
      top_pad="10">
      Chat Tab Mode Orientation:
    </text>
    <text
     name="requires_restart_label"
     follows="left|top"
     layout="topleft"
     top_delta="0"
     left="180"
        height="20"
          width="130"
     text_color="White_25">
      (requires restart)
    </text>
    <radio_group
     height="16"
     layout="topleft"
     left="40"
     control_name="ChatTabDirection"
     name="chat_tab_direction"
     top_pad="0"
     tool_tip="Change flow of the chat/IM tabs between horizontal and vertical when consolidated tab mode is active.
(Requires restart)"
     width="331">
     <radio_item
       height="16"
       label="Horizontal"
       layout="topleft"
       left="0"
       name="radio_horizontal"
       value="0"
       top="0"
       width="150" />
     <radio_item
       height="16"
       label="Vertical"
       layout="topleft"
       left_delta="160"
       name="radio_vertical"
       value="1"
       width="150" />
    </radio_group>

    <check_box
     layout="topleft"
     follows="left|top"
     bottom_delta="30"
     left_delta="-10"
     width="50"
     height="16"
     control_name="PhoenixNearbyChatbar"
     label="Add a chatbar in the Nearby Chat window"/>
    <text
     name="requires_restart_label"
     follows="left|bottom"
     layout="topleft"
     top_delta="0"
     left_delta="250"
        height="18"
          width="130"
     text_color="White_25">
      (requires restart)
    </text>

    <check_box bottom_delta="-30" enabled="true" follows="left|top" font="SansSerifSmall" height="16" initial_value="false" label="Disable Teleport Screens" left="15" mouse_opaque="true" name="tp_screen_toggle" radio_style="false" width="270" control_name="PhoenixDisableTeleportScreens" tool_tip="Disables the black teleport screen during all teleports."/>
    <check_box bottom_delta="-20" enabled="true" follows="left|top" font="SansSerifSmall" height="16" initial_value="false" label="Disable Login Progress Screen" left_delta="0" mouse_opaque="true" name="login_screen_toggle" radio_style="false" width="270" control_name="PhoenixDisableLoginScreens" tool_tip="Disables the black login progress Screen"/>
    <check_box bottom_delta="-20" enabled="true" follows="left|top" font="SansSerifSmall" height="16" initial_value="false" label="Disable Logout Progress Screen" left_delta="0" mouse_opaque="true" name="logout_screen_toggle" radio_style="false" width="270" control_name="PhoenixDisableLogoutScreens" tool_tip="Disables the black Logout progress screen."/>
  
    
=======
  <tab_container
    label="Firestorm Prefs"
    top="-70" 
    height="460"
    left="0"
    mouse_opaque="false"
    name="tabs"
    tab_min_width="50"
    tab_position="top"
    width="517"
    bg_opaque_color="0,0,0,0.0">
    <tab_container
      label="Page 1"
      bottom="0"
      height="500"
      left="0"
      mouse_opaque="false"
      name="page1"
      tab_min_width="50"
      tab_position="top"
      width="517"
      bg_opaque_color="0,0,0,0.0">
      <panel
        border="true"
        bottom="-500"
        follows="left|top|right|bottom"
        height="500"
        label="Tab1-1"
        left="1"
        mouse_opaque="true"
        name="tab1-1"
        width="517">
        <check_box
          control_name="RestrainedLove"
          layout="topleft"
          follows="left|top"
          top_pad="20"
          left_delta="20"
          width="175"
          height="20"
          name="checkMiscRLVa"
          label="Allow Remote Scripted Viewer Controls  (RLVa)"
                >
          <check_box.commit_callback
          function="RLV.ToggleEnabled" />
          <check_box.enabled_callback
          function="RLV.CheckEnabled" />
        </check_box>
        <text
            layout="topleft"
            follows="left|top"
            top_delta="6"
            left_pad="100"
            height="20"
            width="150"
            name="textMiscRLVaRestart"
            text_color="White_25">
          (requires restart)
        </text>
        <text
          follows="left|top"
          layout="topleft"
          left="24"
          height="12"
          name="tab_direction_label"
          width="120"
          top_pad="10">
          Chat Tab Mode Orientation:
        </text>
        <text
          name="requires_restart_label"
          follows="left|top"
          layout="topleft"
          top_delta="0"
          left="150"
          height="20"
          width="130"
          text_color="White_25">
          (requires restart)
        </text>
        <radio_group
          height="16"
          layout="topleft"
          left="40"
          control_name="ChatTabDirection"
          name="chat_tab_direction"
          top_pad="0"
          tool_tip="Change flow of the chat/IM tabs between horizontal and vertical when consolidated tab mode is active.
        (Requires restart)"
          width="331">
          <radio_item
             height="16"
             label="Horizontal"
             layout="topleft"
             left="0"
             name="radio_horizontal"
             value="0"
             top="0"
             width="150" />
          <radio_item
            height="16"
            label="Vertical"
            layout="topleft"
            left_delta="160"
            name="radio_vertical"
            value="1"
            width="150" />
        </radio_group>
      </panel>
      <panel
        border="true"
        bottom="-500"
        follows="left|top|right|bottom"
        height="500"
        label="Tab1-2"
        left="1"
        mouse_opaque="true"
        name="tab1-2"
        width="517">
        <text
          name="requires_restart_label"
          follows="left|top"
          layout="topleft"
          top_delta="0"
          left="150"
          height="20"
          width="130"
          text_color="White_25">
          (requires restart)
        </text>
      </panel>
      <!--CmdLine-->
      <panel border="true" bottom="-580" follows="left|top|right|bottom" height="525" label="CmdLine" left="1" mouse_opaque="true" name="tab1-3" width="517">
        <button bottom="-25" follows="left|top" font="SansSerifSmall" height="18" label="?" name="PhoenixHelp_CmdLine" tool_tip="Click here for help regarding the settings in this page." right="490" width="18"/>
        <check_box bottom="-25" enabled="true" follows="left|top" font="SansSerifSmall" height="16" initial_value="false" label="Enable usage of chat bar as a command line" left="5" mouse_opaque="true" name="chat_cmd_toggle" radio_style="false" width="270" control_name="PhoenixCmdLine"/>
        <text bottom_delta="-30" follows="left|top" font="SansSerifSmall" height="16" left_delta="10" name="loltxt2" width="512">Teleport within sim (usage: cmd x y z)</text>
        <line_editor bevel_style="in" border_style="line" border_thickness="1" bottom_delta="-20" follows="left|top" font="SansSerifSmall" height="20" left_delta="0" max_length="256" mouse_opaque="true" tool_tip="" name="PhoenixCmdLinePos" control_name="PhoenixCmdLinePos" width="200"/>
        <text bottom_delta="-18" follows="left|top" font="SansSerifSmall" height="16" left_delta="0" name="loltxt3" width="512">Teleport to ground (usage: cmd)</text>
        <line_editor bevel_style="in" border_style="line" border_thickness="1" bottom_delta="-20" follows="left|top" font="SansSerifSmall" height="20" left_delta="0" max_length="256" mouse_opaque="true" tool_tip="" name="PhoenixCmdLineGround" control_name="PhoenixCmdLineGround" width="200"/>
        <text bottom_delta="-18" follows="left|top" font="SansSerifSmall" height="16" left_delta="0" name="loltxt4" width="512">Teleport to altitude (usage: cmd z)</text>
        <line_editor bevel_style="in" border_style="line" border_thickness="1" bottom_delta="-20" follows="left|top" font="SansSerifSmall" height="20" left_delta="0" max_length="256" mouse_opaque="true" tool_tip="" name="PhoenixCmdLineHeight" control_name="PhoenixCmdLineHeight" width="200"/>
        <text bottom_delta="-18" follows="left|top" font="SansSerifSmall" height="16" left_delta="0" name="loltxt5" width="512">Teleport home (usage: cmd)</text>
        <line_editor bevel_style="in" border_style="line" border_thickness="1" bottom_delta="-20" follows="left|top" font="SansSerifSmall" height="20" left_delta="0" max_length="256" mouse_opaque="true" tool_tip="" name="PhoenixCmdLineTeleportHome" control_name="PhoenixCmdLineTeleportHome" width="200"/>
        <text bottom_delta="-18" follows="left|top" font="SansSerifSmall" height="16" left_delta="0" name="loltxt6" width="512">Rez a platform (usage: cmd 0 - 30)</text>
        <line_editor bevel_style="in" border_style="line" border_thickness="1" bottom_delta="-20" follows="left|top" font="SansSerifSmall" height="20" left_delta="0" max_length="256" mouse_opaque="true" tool_tip="" name="PhoenixCmdLineRezPlatform" control_name="PhoenixCmdLineRezPlatform" width="200"/>
        <slider bottom_delta="-20" left="15" name="PhoenixCmdLinePlatformSize" control_name="PhoenixCmdLinePlatformSize" decimal_digits="1" enabled="true" follows="left|top" height="18" increment="0.5" initial_val="5" label="Width" label_width="30" max_val="30" min_val="5" mouse_opaque="true" show_text="true" width="200" auto_resize="false" tool_tip="How big do you want the platform to appear to be?"/>
        <text bottom_delta="-15" follows="left|top" font="SansSerifSmall" height="16" left_delta="0" name="loltxt7" width="512">Teleport to sim x (usage: cmd simname)</text>
        <line_editor bevel_style="in" border_style="line" border_thickness="1" bottom_delta="-20" follows="left|top" font="SansSerifSmall" height="20" left_delta="0" max_length="256" mouse_opaque="true" tool_tip="" name="PhoenixCmdLineMapTo" control_name="PhoenixCmdLineMapTo" width="200"/>
        <check_box bottom_delta="-20" enabled="true" follows="left|top" font="SansSerifSmall" height="16" initial_value="false" label="Use same position between sims" left_delta="0" mouse_opaque="true" name="toggle" radio_style="false" width="270" control_name="PhoenixCmdLineMapToKeepPos"/>
        <text bottom_delta="-20" follows="left|top" font="SansSerifSmall" height="16" left_delta="0" name="loltxt8" width="512">Calc. expressions (usage: cmd SIN(2+2))</text>
        <line_editor bevel_style="in" border_style="line" border_thickness="1" bottom_delta="-20" follows="left|top" font="SansSerifSmall" height="20" left_delta="0" max_length="256" mouse_opaque="true" tool_tip="" name="PhoenixCmdLineCalc" control_name="PhoenixCmdLineCalc" width="200"/>
        <text bottom_delta="-20" follows="left|top" font="SansSerifSmall" height="16" left_delta="0" width="512">Add autocorrect word(cmd list|bad|good)</text>
        <line_editor bevel_style="in" border_style="line" border_thickness="1" bottom_delta="-20" follows="left|top" font="SansSerifSmall" height="20" left_delta="0" max_length="256" mouse_opaque="true" tool_tip="" name="PhoenixCmdLineAutocorrect" control_name="PhoenixCmdLineAutocorrect" width="200"/>
        <view_border bevel_style="none" border_thickness="1" bottom_delta="0" follows="top|left" height="310" left="240" name="EmDivisor" width="0"/>
        <text bottom_delta="326" follows="left|top" font="SansSerifSmall" height="16" left_delta="10" name="loltxt9" width="512">Change Draw Distance (usage: cmd meters)</text>
        <line_editor bevel_style="in" border_style="line" border_thickness="1" bottom_delta="-20" follows="left|top" font="SansSerifSmall" height="20" left_delta="0" max_length="256" mouse_opaque="true" tool_tip="" name="PhoenixCmdLineDrawDistance" control_name="PhoenixCmdLineDrawDistance" width="200"/>
        <text bottom_delta="-18" follows="left|top" font="SansSerifSmall" height="16" left_delta="0" name="loltxt10" width="512">Teleport to cam position (usage: cmd)</text>
        <line_editor bevel_style="in" border_style="line" border_thickness="1" bottom_delta="-20" follows="left|top" font="SansSerifSmall" height="20" left_delta="0" max_length="256" mouse_opaque="true" tool_tip="" name="PhoenixCmdTeleportToCam" control_name="PhoenixCmdTeleportToCam" width="200"/>
        <text bottom_delta="-18" follows="left|top" font="SansSerifSmall" height="16" left_delta="0" name="loltxt11" width="512">Get avatar name from key (usage: cmd key)</text>
        <line_editor bevel_style="in" border_style="line" border_thickness="1" bottom_delta="-20" follows="left|top" font="SansSerifSmall" height="20" left_delta="0" max_length="256" mouse_opaque="true" tool_tip="" name="PhoenixCmdLineKeyToName" control_name="PhoenixCmdLineKeyToName" width="200"/>
        <text bottom_delta="-18" follows="left|top" font="SansSerifSmall" height="16" left_delta="0" name="loltxt12" width="512">Offer teleport to avatar (usage: cmd key)</text>
        <line_editor bevel_style="in" border_style="line" border_thickness="1" bottom_delta="-20" follows="left|top" font="SansSerifSmall" height="20" left_delta="0" max_length="256" mouse_opaque="true" tool_tip="" name="PhoenixCmdLineOfferTp" control_name="PhoenixCmdLineOfferTp" width="200"/>
        <text bottom_delta="-18" follows="left|top" font="SansSerifSmall" height="16" left_delta="0" name="loltxt13" width="512">Teleport to avatar (usage: cmd name)</text>
        <line_editor bevel_style="in" border_style="line" border_thickness="1" bottom_delta="-20" follows="left|top" font="SansSerifSmall" height="20" left_delta="0" max_length="256" mouse_opaque="true" tool_tip="The syntax of this command allows partial names and is not case sensitive. Better results if used while the Radar is open." name="PhoenixCmdLineTP2" control_name="PhoenixCmdLineTP2" width="200"/>
        <text bottom_delta="-18" follows="left|top" font="SansSerifSmall" height="16" left_delta="0" name="loltxt14" width="512">Turn AO on/off (usage: cmd on/off)</text>
        <line_editor bevel_style="in" border_style="line" border_thickness="1" bottom_delta="-20" follows="left|top" font="SansSerifSmall" height="20" left_delta="0" max_length="256" mouse_opaque="true" tool_tip="" name="PhoenixCmdLineAO" control_name="PhoenixCmdLineAO" width="200"/>
        <text bottom_delta="-18" follows="left|top" font="SansSerifSmall" height="16" left_delta="0" name="loltxt15" width="512">Clear the chat history (usage: cmd)</text>
        <line_editor bevel_style="in" border_style="line" border_thickness="1" bottom_delta="-20" follows="left|top" font="SansSerifSmall" height="20" left_delta="0" max_length="256" mouse_opaque="true" tool_tip="Clears the Chat History to prevent lag effects from chat spammers." name="PhoenixCmdLineClearChat" control_name="PhoenixCmdLineClearChat" width="200"/>
        <text bottom_delta="-18" follows="left|top" font="SansSerifSmall" height="16" left_delta="0" name="loltxt15" width="512">Set the media url (usage: cmd url type)</text>
        <line_editor bevel_style="in" border_style="line" border_thickness="1" bottom_delta="-20" follows="left|top" font="SansSerifSmall" height="20" left_delta="0" max_length="256" mouse_opaque="true" tool_tip="Sets and plays your media stream to the entered url" name="PhoenixCmdLineMedia" control_name="PhoenixCmdLineMedia" width="200"/>
        <text bottom_delta="-18" follows="left|top" font="SansSerifSmall" height="16" left_delta="0" name="loltxt15" width="512">Set the music stream url (usage: cmd url)</text>
        <line_editor bevel_style="in" border_style="line" border_thickness="1" bottom_delta="-20" follows="left|top" font="SansSerifSmall" height="20" left_delta="0" max_length="256" mouse_opaque="true" tool_tip="sets and plays your music stream to the entered url" name="PhoenixCmdLineMusic" control_name="PhoenixCmdLineMusic" width="200"/>
      </panel>
    </tab_container>
    <tab_container
      label="Page 2"
      bottom="0"
      height="400"
      left="0"
      mouse_opaque="false"
      name="page2"
      tab_min_width="50"
      tab_position="top"
      width="500"
      bg_opaque_color="0,0,0,0.0">
      <panel
          border="true"
          bottom="-400"
          follows="left|top|right|bottom"
          height="400"
          label="Tab2-1"
          left="1"
          mouse_opaque="true"
          name="tab2-1"
          width="517">
      </panel>
    </tab_container>
  </tab_container>
>>>>>>> 8ce1d679
</panel><|MERGE_RESOLUTION|>--- conflicted
+++ resolved
@@ -10,114 +10,6 @@
  top="1"
  width="517">
 
-<<<<<<< HEAD
-    <check_box
-     control_name="RestrainedLove"
-     layout="topleft"
-     follows="left|top"
-     top_pad="20"
-     left_delta="20"
-     width="175"
-     height="20"
-     name="checkMiscRLVa"
-     label="Allow Remote Scripted Viewer Controls  (RLVa)"
-    >
-    <check_box.commit_callback
-     function="RLV.ToggleEnabled" />
-    <check_box.enabled_callback
-     function="RLV.CheckEnabled" />
-    </check_box>
-    
-    <text
-         layout="topleft"
-         follows="left|top"
-         top_delta="6" 
-         left_pad="100" 
-         height="20"
-         width="150"
-         name="textMiscRLVaRestart"
-         text_color="White_25"
-        >
-                                            (requires restart)
-    </text>
-  
-     <text
-      follows="left|top"
-      layout="topleft"
-      left="24"
-      height="12"
-      name="tab_direction_label"
-      width="150"
-      top_pad="10">
-      Chat Tab Mode Orientation:
-    </text>
-    <text
-     name="requires_restart_label"
-     follows="left|top"
-     layout="topleft"
-     top_delta="0"
-     left="180"
-        height="20"
-          width="130"
-     text_color="White_25">
-      (requires restart)
-    </text>
-    <radio_group
-     height="16"
-     layout="topleft"
-     left="40"
-     control_name="ChatTabDirection"
-     name="chat_tab_direction"
-     top_pad="0"
-     tool_tip="Change flow of the chat/IM tabs between horizontal and vertical when consolidated tab mode is active.
-(Requires restart)"
-     width="331">
-     <radio_item
-       height="16"
-       label="Horizontal"
-       layout="topleft"
-       left="0"
-       name="radio_horizontal"
-       value="0"
-       top="0"
-       width="150" />
-     <radio_item
-       height="16"
-       label="Vertical"
-       layout="topleft"
-       left_delta="160"
-       name="radio_vertical"
-       value="1"
-       width="150" />
-    </radio_group>
-
-    <check_box
-     layout="topleft"
-     follows="left|top"
-     bottom_delta="30"
-     left_delta="-10"
-     width="50"
-     height="16"
-     control_name="PhoenixNearbyChatbar"
-     label="Add a chatbar in the Nearby Chat window"/>
-    <text
-     name="requires_restart_label"
-     follows="left|bottom"
-     layout="topleft"
-     top_delta="0"
-     left_delta="250"
-        height="18"
-          width="130"
-     text_color="White_25">
-      (requires restart)
-    </text>
-
-    <check_box bottom_delta="-30" enabled="true" follows="left|top" font="SansSerifSmall" height="16" initial_value="false" label="Disable Teleport Screens" left="15" mouse_opaque="true" name="tp_screen_toggle" radio_style="false" width="270" control_name="PhoenixDisableTeleportScreens" tool_tip="Disables the black teleport screen during all teleports."/>
-    <check_box bottom_delta="-20" enabled="true" follows="left|top" font="SansSerifSmall" height="16" initial_value="false" label="Disable Login Progress Screen" left_delta="0" mouse_opaque="true" name="login_screen_toggle" radio_style="false" width="270" control_name="PhoenixDisableLoginScreens" tool_tip="Disables the black login progress Screen"/>
-    <check_box bottom_delta="-20" enabled="true" follows="left|top" font="SansSerifSmall" height="16" initial_value="false" label="Disable Logout Progress Screen" left_delta="0" mouse_opaque="true" name="logout_screen_toggle" radio_style="false" width="270" control_name="PhoenixDisableLogoutScreens" tool_tip="Disables the black Logout progress screen."/>
-  
-    
-=======
   <tab_container
     label="Firestorm Prefs"
     top="-70" 
@@ -244,6 +136,26 @@
           top_delta="0"
           left="150"
           height="20"
+          width="130"
+          text_color="White_25">
+          (requires restart)
+        </text>
+        <check_box
+          layout="topleft"
+          follows="left|top"
+          bottom_delta="30"
+          left_delta="-10"
+          width="50"
+          height="16"
+          control_name="PhoenixNearbyChatbar"
+          label="Add a chatbar in the Nearby Chat window"/>
+        <text
+          name="requires_restart_label"
+          follows="left|bottom"
+          layout="topleft"
+          top_delta="0"
+          left_delta="250"
+          height="18"
           width="130"
           text_color="White_25">
           (requires restart)
@@ -316,5 +228,4 @@
       </panel>
     </tab_container>
   </tab_container>
->>>>>>> 8ce1d679
 </panel>