--- conflicted
+++ resolved
@@ -164,7 +164,6 @@
          name="advanced1" />
         <panel
          class="panel_preference"
-<<<<<<< HEAD
          filename="panel_preferences_UI.xml"
          label="User Interface"
          layout="topleft"
@@ -205,12 +204,12 @@
          layout="topleft"
          help_topic="preferences_backup_tab"
          name="backup" />
-=======
+        <panel
+         class="panel_preference"
          filename="panel_preferences_uploads.xml"
          label="Uploads"
          layout="topleft"
          help_topic="preferences_uploads_tab"
          name="uploads" />
->>>>>>> 479f13d5
     </tab_container>
 </floater>