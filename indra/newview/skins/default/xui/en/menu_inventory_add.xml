--- conflicted
+++ resolved
@@ -56,11 +56,7 @@
                 function="File.VisibleUploadModel"/>
                 </menu_item_call>
                 <menu_item_call
-<<<<<<< HEAD
-                 label="Bulk ([COST] per file)..."
-=======
                  label="Bulk..."
->>>>>>> 31adfd75
                  layout="topleft"
                  name="Bulk Upload">
                     <menu_item_call.on_click
