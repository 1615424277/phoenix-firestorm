<?xml version="1.0" encoding="utf-8" standalone="yes" ?>

<panel
        border="true"
        follows="all"
        height="375"
        label="Environment"
        layout="topleft"
        help_topic="panel_region_environment_tab"
        name="panel_env_info"
        width="530"> 
    <string name="str_label_use_default">Use Default Settings</string>
    <string name="str_label_use_region">Use Region Settings</string>
<<<<<<< HEAD
    <string name="str_unknow_inventory">Unknown</string>
=======
>>>>>>> fa6e4137
    <string name="str_altitude_desription">Sky [INDEX]([ALTITUDE]m)</string>
    <string name="str_no_parcel">No parcel is selected. Environmental settings are disabled.</string>
    <string name="str_cross_region">Environmental settings are not available across region boundries.</string>
    <string name="str_legacy">Environmental settings are not available on this region.</string>
    <string name="str_disallowed">The estate manager does not allow changing parcel environments in this region.</string>
    <string name="str_too_small">The parcel must be at least 128 square meters to support an environment.</string>
    <string name="str_empty">(empty)</string>
    <string name="str_region_env">(region environment)</string>
    <layout_stack 
            width="530"
            height="367"
                auto_resize="true"
            follows="all"
            layout="topleft"
            animate="false"
            orientation="vertical">
        <layout_panel
                auto_resize="true"
                user_resize="false"
                name="pnl_environment_disabled"
                visible="false">
            <text follows="top|left|bottom|right"
                    halign="center"
                    valign="top"
                    top_pad="40"
                    name="txt_environment_disabled"
                    text_color="white">
                ...
            </text>
        </layout_panel>
        <layout_panel
                auto_resize="true"
                user_resize="false"
                min_height="0"
                name="pnl_environment_config"
                visible="true">
            <layout_stack 
                    xxxwidth="530"
                    xxxheight="367"
                    follows="all"
                    layout="topleft"
                    animate="false"
                    orientation="horizontal">
                <layout_panel
                        auto_resize="true"
                        user_resize="false"
                        min_height="0"
                        top="0"
                        name="pnl_environment_config"
                        visible="true">
                    <layout_stack
                            follows="all"
                            layout="topleft"
                            animate="false"
                            orientation="vertical">
                        <layout_panel
                                min_height="140"
                                follows="all"
                                border="true"
                                bevel_style="in"
                                name="pnl_environment_current">
                            <text follows="top|left"
                                    font="SansSerif"
                                    halign="left"
                                    text_color="white"
                                    left="5"
                                    top="2">Select Environment</text>
                            <button
                                    follows="top|left"
                                    top_pad="20"
                                    left_delta="10"
                                    layout="topleft"
                                    height="23"
                                    label="[USEDEFAULT]"
                                    width="120"
                                    name="btn_usedefault"/>
                            <button
                                    follows="top|left"
                                    top_pad="5"
                                    left_delta="0"
                                    layout="topleft"
                                    height="23"
                                    label="Use Inventory"
                                    width="120"
                                    name="btn_select_inventory"/>
                            <button
                                    follows="top|left"
                                    top_pad="5"
                                    left_delta="0"
                                    layout="topleft"
                                    height="23"
                                    label="Customize"
                                    width="120"
                                    name="btn_edit"/>
                            <check_box
                                    height="20"
                                    label="Parcel Owners May Override Environment"
                                    layout="topleft"
                                    left_delta="0"
                                    top_pad="10"
                                    name="chk_allow_override"
                                    width="200" />
                        </layout_panel>
                        <layout_panel
                                min_height="130"
                                follows="all"
                                border="true"
                                bevel_style="in"
                                name="pnl_environment_length">
                            <text 
                                    font="SansSerif"
                                    follows="top|left|right"
                                    halign="left"
                                    text_color="white"
                                    left="5"
                                    top="2">Day Settings</text>
                            <text
                                    type="string"
                                    length="1"
                                    follows="left|top"
                                    height="12"
                                    layout="topleft"
                                    left_delta="10"
                                    top_pad="16"
                                    width="200">
                                Day Length (hours)
                            </text>
                            <slider
                                    can_edit_text="true"
                                    auto_resize="true"
                                    decimal_digits="1"
                                    follows="top|left|right"
                                    layout="topleft"
                                    increment="0.5"
                                    height="20"
                                    width="237"
                                    left="10"
                                    top_pad="0"
                                    right="-10"
                                    initial_value="4"
                                    name="sld_day_length"
                                    min_val="4"
                                    max_val="168" />
                            <text
                                    type="string"
                                    length="1"
                                    follows="left|top"
                                    height="12"
                                    layout="topleft"
                                    left_delta="0"
                                    top_pad="5"
                                    width="200">
                                Day Offset (hours)
                            </text>
                            <slider
                                    can_edit_text="true"
                                    decimal_digits="1"
                                    follows="top|left|right"
                                    layout="topleft"
                                    height="20"
                                    width="237"
                                    increment="0.5"
                                    initial_value="-8"
                                    left="10"
                                    top_pad="0"
                                    right="-10"
                                    name="sld_day_offset"
                                    min_val="-11.5"
                                    max_val="12" />
                            <text
                                    type="string"
                                    length="1"
                                    follows="left|top"
                                    height="12"
                                    layout="topleft"
                                    left_delta="0"
                                    top_pad="5"
                                    width="200">
                                Apparent Time of Day:
                            </text>
                            <text
                                    name="lbl_apparent_time"
                                    type="string"
                                    length="1"
                                    follows="left|top"
                                    height="12"
                                    layout="topleft"
                                    left_delta="10"
                                    top_pad="5"
                                    width="200">
                                [HH]:[MM][AP] ([PRC]%)
                            </text>
                        </layout_panel>
                        <layout_panel
                                follows="bottom"
                                border="true"
                                bevel_style="in"
                                name="pnl_environment_buttons">
<!-- used to be buttons, but now spacer.
-->
                        </layout_panel>
                    </layout_stack>
                </layout_panel>
                <layout_panel
                        auto_resize="true"
                        user_resize="false"
                        min_height="0"
                        top="0"
                        name="pnl_environment_altitudes"
                        visible="true">
                    <!-- Three movable panels first so that they will be 'below' slider-->
                    <panel
                         follows="top|left"
                         height="26"
                         width="360"
                         layout="topleft"
                         visible="true"
                         left="1"
                         top="30"
                         name="pnl_alt1">
                        <text
                                type="string"
                                length="1"
                                follows="left|top"
                                layout="topleft"
                                height="24"
                                width="52"
                                left_delta="2"
                                top_pad="1"
                                halign="right"
                                name="txt_alt1">
                            Sky [INDEX]
                            [ALTITUDE]m
                        </text>
                        <line_editor
                                follows="left|top"
                                enabled="false"
                                top_delta="3"
                                left_pad="21"
                                height="20"
                                layout="topleft"
                                name="edt_invname_alt1"
                                width="155">
                            Unknown
                        </line_editor>
                        <settings_drop_target
                                height="20"
                                top_delta="0"
                                left_delta="0"
                                follows="top|left"
                                layout="topleft"
                                name="sdt_alt1"
                                tool_tip="Drag a setting from Inventory onto this target box to select it as current sky."
                                width="155" />
                    </panel>
                    <panel
                         follows="top|left"
                         height="26"
                         width="360"
                         layout="topleft"
                         visible="true"
                         left="1"
                         top="60"
                         name="pnl_alt2">
                        <text
                                type="string"
                                length="1"
                                follows="left|top"
                                layout="topleft"
                                height="24"
                                width="52"
                                left_delta="2"
                                top_pad="1"
                                halign="right"
                                name="txt_alt2">
                            Sky [INDEX]
                            [ALTITUDE]m
                        </text>
                        <line_editor
                                follows="left|top"
                                enabled="false"
                                top_delta="3"
                                left_pad="21"
                                height="20"
                                layout="topleft"
                                name="edt_invname_alt2"
                                width="155">
                            Unknown
                        </line_editor>
                        <settings_drop_target
                                height="20"
                                top_delta="0"
                                left_delta="0"
                                follows="top|left"
                                layout="topleft"
                                name="sdt_alt2"
                                tool_tip="Drag a setting from Inventory onto this target box to select it as current sky."
                                width="155" />
                    </panel>
                    <panel
                         follows="top|left"
                         height="26"
                         width="360"
                         layout="topleft"
                         visible="true"
                         left="1"
                         top="90"
                         name="pnl_alt3">
                        <text
                                type="string"
                                length="1"
                                follows="left|top"
                                layout="topleft"
                                height="25"
                                width="52"
                                left_delta="2"
                                top_pad="1"
                                halign="right"
                                name="txt_alt3">
                            Sky [INDEX]
                            [ALTITUDE]m
                        </text>
                        <line_editor
                                follows="left|top"
                                enabled="false"
                                top_delta="3"
                                left_pad="21"
                                xxxleft="-160"
                                height="20"
                                layout="topleft"
                                name="edt_invname_alt3"
                                width="155">
                            Unknown
                        </line_editor>
                        <settings_drop_target
                                height="20"
                                top_delta="0"
                                left_delta="0"
                                follows="top|left"
                                layout="topleft"
                                name="sdt_alt3"
                                tool_tip="Drag a setting from Inventory onto this target box to select it as current sky."
                                width="155" />
                    </panel>
                    <text follows="top|left"
                                font="SansSerif"
                                halign="left"
                                text_color="white"
                                left="5"
                                top="2">Sky Altitudes</text>
                    <!-- Divider icons also should be under slider to not interfer with clicks-->
                    <icon
                        color="LtGray"
                        height="2"
                        width="17"
                        image_name="Rounded_Square"
                        layout="topleft"
                        left="57"
                        top="89"
                        name="mark0"/>
                    <icon
                        color="LtGray"
                        height="2"
                        width="17"
                        image_name="Rounded_Square"
                        layout="topleft"
                        left_delta="0"
                        top_delta="69"
                        name="mark1"/>
                    <icon
                        color="LtGray"
                        height="2"
                        width="17"
                        image_name="Rounded_Square"
                        layout="topleft"
                        left_delta="0"
                        top_delta="69"
                        name="mark2"/>
                    <multi_slider
                            height="270"
                            follows="top|left"
                            orientation="vertical"
                            increment="25"
                            min_val="100"
                            max_val="4000"
                            thumb_image="Inv_SettingsSky"
                            thumb_width="17"
                            thumb_highlight_color="white"
                            decimal_digits="0"
                            draw_track="true"
                            overlap_threshold="100"
                            initial_value="0"
                            layout="topleft"
                            left="57"
                            max_sliders="3"
                            name="sld_altitudes"
                            show_text="false"
                            top="20"
                            use_triangle="false"
                            width="17">
                        <slider name="sld1"
                                value="1000"/>
                        <slider name="sld2"
                                value="2000"/>
                        <slider name="sld3"
                                value="3000"/>
                    </multi_slider>
                    <panel
                        follows="top|left"
                        height="21"
                        width="360"
                        layout="topleft"
                        visible="true"
                        left="1"
                        top_pad="10"
                        name="pnl_ground">
                        <text
                           type="string"
                           length="1"
                           follows="left|top"
                           layout="topleft"
                           height="12"
                           width="52"
                           left_delta="2"
                           top_pad="2"
                           halign="right"
                           name="txt_ground">
                            Ground
                        </text>
                        <icon
                            follows="top|left"
                            height="17"
                            width="17"
                            image_name="Inv_SettingsSky"
                            layout="topleft"
                            name="icon_ground"
                            mouse_opaque="false"
                            visible="true"
                           top_delta="-3"
                           left_pad="2"/>
                        <line_editor
                           follows="left|top"
                           enabled="false"
                           top_delta="-1"
                           left_pad="2"
                           xxxleft="-160"
                           height="20"
                           layout="topleft"
                           name="edt_invname_ground"
                           width="155">
                            Unknown
                        </line_editor>
                        <settings_drop_target
                           height="20"
                           top_delta="0"
                           left_delta="0"
                           follows="top|left"
                           layout="topleft"
                           name="sdt_ground"
                           tool_tip="Drag a setting from Inventory onto this target box to select it as the ground level sky."
                           width="155" />
                    </panel>
                    <panel
                         follows="top|left"
                         height="21"
                         width="360"
                         layout="topleft"
                         visible="true"
                         left="1"
                         top_pad="10"
                         name="pnl_water">
                        <text
                           type="string"
                           length="1"
                           follows="left|top"
                           layout="topleft"
                           height="12"
                           width="52"
                           left_delta="2"
                           top_pad="2"
                           halign="right"
                           name="txt_water">
                            Water
                        </text>
                        <icon
                           follows="left|top"
                           height="17"
                           width="17"
                           image_name="Inv_SettingsWater"
                           layout="topleft"
                           name="icon_water"
                           mouse_opaque="false"
                           visible="true"
                           top_delta="-3"
                           left_pad="2"/>
                        <line_editor
                                follows="left|top"
                                enabled="false"
                                top_delta="-1"
                                left_pad="2"
                                height="20"
                                layout="topleft"
                                name="edt_invname_water"
                                width="155">
                            Unknown
                        </line_editor>
                        <settings_drop_target
                                height="20"
                                top_delta="0"
                                left_delta="0"
                                follows="top|left"
                                layout="topleft"
                                name="sdt_water"
                                tool_tip="Drag a setting from Inventory onto this target box to select it as current water."
                                width="155" />
                    </panel>
                    <button
                            follows="top|right"
                            layout="topleft"
                            height="23"
                            width="100"
                            label="Reset"
                            right="-10"
                            top_pad="4"
                            tool_tip="Reset to default altitudes"
                            name="btn_rst_altitudes" />
                </layout_panel>
            </layout_stack>        
        </layout_panel>
        <!--
        <layout_panel 
                auto_resize="false"
                user_resize="false"
                height="155"
                min_height="0"
                name="pnl_environment_config"
                visible="true">
            <layout_stack 
                    left="5"
                    top="0"
                    right="-5"
                    bottom="-1"
                    layout="topleft"
                    follows="all"
                    animate="false"
                    orientation="horizontal">
                <layout_panel 
                        background_visible="true"
                        border="true"
                        bevel_style="in"
                        auto_resize="true"
                        user_resize="false"
                        width="260"
                        min_width="260"
                        name="pnl_environment_current">
                    <text follows="top|left"
                            font="SansSerif"
                            halign="left"
                            text_color="white"
                            top="2">Current Environment</text>
                    <radio_group
                            height="90"
                            layout="topleft"
                            top_pad="8"
                            left_delta="10"
                            name="rdg_environment_select">
                        <radio_item
                                label="[USEDEFAULT]"
                                layout="topleft"
                                name="rdo_use_xxx_setting"
                                height="20"/>
                        <radio_item
                                label="Settings From Inventory"
                                layout="topleft"
                                valign="top"
                                name="rdo_use_inv_setting"
                                height="20"/>
                        <radio_item
                                top_pad="25"
                                label="Custom Environment"
                                layout="topleft"
                                height="20"
                                name="rdo_use_custom_setting"/>
                    </radio_group>
                    <line_editor
                            follows="top|left"
                            enabled="false"
                            left_delta="20"
                            top_delta="50"
                            height="20"
                            layout="topleft"
                            name="edt_inventory_name"
                            width="200">
                        Unknown
                    </line_editor>
                    <settings_drop_target
                            height="20"
                            top_pad="-20"
                            follows="top|left"
                            layout="topleft"
                            name="sdt_drop_target"
                            tool_tip="Drag a setting from Inventory onto this target box to select it as current evironment."
                            width="200" />
                    <button
                            name="btn_select_inventory"
                            follows="top|left"
                            image_overlay="Command_Inventory_Icon"
                            auto_resize="false"
                            layout="topleft"
                            height="20"
                            width="20"
                            left_delta="205"
                            top_delta="0"/>
                    <button
                            follows="top|left"
                            top_pad="25"
                            left_delta="-205"
                            layout="topleft"
                            height="23"
                            label="Edit Environment"
                            width="120"
                            name="btn_edit"/>

                </layout_panel>
                <layout_panel 
                        border="true"
                        bevel_style="in"
                        auto_resize="true"
                        user_resize="false"
                        width="260"
                        min_width="260"
                        background_visible="true"
                        name="pnl_environment_length">
                    <text 
                            font="SansSerif"
                            follows="top|left|right"
                            halign="left"
                            text_color="white"
                            top="2">Day Settings</text>
                    <text
                            type="string"
                            length="1"
                            follows="left|top"
                            height="12"
                            layout="topleft"
                            left_delta="10"
                            top_pad="14"
                            width="200">
                        Day Length (hours)
                    </text>
                    <slider
                            can_edit_text="true"
                            decimal_digits="1"
                            follows="left|top"
                            height="20"
                            increment="0.5"
                            initial_value="4"
                            layout="topleft"
                            left_delta="0"
                            top_pad="6"
                            name="sld_day_length"
                            min_val="4"
                            max_val="168"
                            width="180" />
                    <text
                            type="string"
                            length="1"
                            follows="left|top"
                            height="12"
                            layout="topleft"
                            left_delta="0"
                            top_pad="10"
                            width="200">
                        Day Offset (hours)
                    </text>
                    <slider
                            can_edit_text="true"
                            decimal_digits="1"
                            follows="left|top"
                            height="20"
                            increment="0.5"
                            initial_value="-8"
                            layout="topleft"
                            left_delta="0"
                            top_pad="6"
                            name="sld_day_offset"
                            min_val="-12"
                            max_val="12"
                            width="180" />
                    <text
                            type="string"
                            length="1"
                            follows="left|top"
                            height="12"
                            layout="topleft"
                            left_delta="0"
                            top_pad="10"
                            width="200">
                        Apparent Time of Day:
                    </text>
                    <text
                            name="lbl_apparent_time"
                            type="string"
                            length="1"
                            follows="left|top"
                            height="12"
                            layout="topleft"
                            left_delta="10"
                            top_pad="5"
                            width="200">
                        [HH]:[MM][AP] ([PRC]%)
                    </text>

                </layout_panel>
            </layout_stack>
        </layout_panel>
        <layout_panel
                auto_resize="false"
                user_resize="false"
                height="155"
                min_height="0"
                name="pnl_environment_altitudes"
                visible="true">
            <panel
                    left="5"
                    top="0"
                    bottom="-1"
                    width="260"
                    follows="left|top|bottom"
                    background_visible="true"
                    border="true"
                    bevel_style="in"
                    name="cnt_panel">
                <text follows="top|left"
                        font="SansSerif"
                        halign="left"
                        text_color="white"
                        top="2">Sky Altitudes</text>
                <multi_slider
                        decimal_digits="0"
                        follows="bottom"
                        height="123"
                        width="17"
                        orientation="vertical"
                        increment="10"
                        overlap_threshold="100"
                        min_val="100"
                        max_val="4000"
                        layout="topleft"
                        left="15"
                        top="20"
                        max_sliders="20"
                        name="sld_altitudes"
                        show_text="false"
                        thumb_image="Inv_SettingsSky"
                        thumb_width="17"
                        thumb_highlight_color="white">
                    <slider name="sld1"
                            value="200"/>
                    <slider name="sld2"
                            value="400"/>
                    <slider name="sld3"
                            value="600"/>
                </multi_slider>
                <icon
                        follows="left|top"
                        height="17"
                        width="17"
                        image_name="Inv_SettingsSky"
                        layout="topleft"
                        name="icon_ground"
                        mouse_opaque="false"
                        visible="true"
                        left_delta="0"
                        top_pad="-9"/>
                <text
                        type="string"
                        length="1"
                        follows="left|top"
                        height="12"
                        layout="topleft"
                        left_pad="3"
                        top_delta="2"
                        width="200"
                        name="ground">
                    Ground
                </text>
                <text
                        type="string"
                        length="1"
                        follows="left"
                        height="12"
                        layout="topleft"
                        left="35"
                        top="30"
                        width="200"
                        name="alt1">
                    Sky [INDEX]([ALTITUDE]m)
                </text>
                <text
                        type="string"
                        length="1"
                        follows="left|top"
                        height="12"
                        layout="topleft"
                        left="35"
                        top="40"
                        width="200"
                        name="alt2">
                    Sky [INDEX]([ALTITUDE]m)
                </text>
                <text
                        type="string"
                        length="1"
                        follows="left|top"
                        height="12"
                        layout="topleft"
                        left="35"
                        top="50"
                        width="200"
                        name="alt3">
                    Sky [INDEX]([ALTITUDE]m)
                </text>
            </panel>
        </layout_panel>
        <layout_panel
                auto_resize="true"
                user_resize="false"
                height="0"
                min_height="0"
                name="pnl_auto_adjust"
                visible="true"/>
        <layout_panel
                auto_resize="false"
                user_resize="false"
                height="59"
                min_height="59"
                name="pnl_environment_buttons">
            <check_box
                    height="20"
                    label="Parcel Owners May Override Environment"
                    layout="topleft"
                    left="10"
                    top="0"
                    name="chk_allow_override"
                    width="200" />
            <button
                    follows="top|left"
                    height="23"
                    label="Apply"
                    top_pad="5"
                    name="btn_apply"
                    width="100" />
            <button
                    follows="top|left"
                    height="23"
                    label="Reset"
                    layout="topleft"
                    left_pad="10"
                    top_delta="0"
                    name="btn_cancel"
                    width="100" /> 

        </layout_panel>
-->
    </layout_stack>
</panel><|MERGE_RESOLUTION|>--- conflicted
+++ resolved
@@ -11,10 +11,6 @@
         width="530"> 
     <string name="str_label_use_default">Use Default Settings</string>
     <string name="str_label_use_region">Use Region Settings</string>
-<<<<<<< HEAD
-    <string name="str_unknow_inventory">Unknown</string>
-=======
->>>>>>> fa6e4137
     <string name="str_altitude_desription">Sky [INDEX]([ALTITUDE]m)</string>
     <string name="str_no_parcel">No parcel is selected. Environmental settings are disabled.</string>
     <string name="str_cross_region">Environmental settings are not available across region boundries.</string>
