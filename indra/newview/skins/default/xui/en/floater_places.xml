--- conflicted
+++ resolved
@@ -1,11 +1,7 @@
 <?xml version="1.0" encoding="UTF-8" standalone="yes"?>
 
 <floater
-<<<<<<< HEAD
-  open_positioning="centered"
-=======
-  positioning="cascading"
->>>>>>> a519e34f
+  positioning="centered"
   legacy_header_height="18"
   can_resize="true"
   height="588"
