<?xml version="1.0" encoding="utf-8" standalone="yes" ?>
<!-- *NOTE: See also menu_avatar_other.xml -->
<context_menu
 layout="topleft"
 name="Avatar Pie">
    <menu_item_call
     label="View Profile"
     name="Profile...">
        <menu_item_call.on_click
         function="ShowAgentProfile"
         parameter="hit object" />
        <menu_item_call.on_enable
         function="RLV.CanShowName" />
    </menu_item_call>
   <menu_item_call
     enabled="false"
     label="Add Friend"
     name="Add Friend">
        <menu_item_call.on_click
         function="Avatar.AddFriend" />
        <menu_item_call.on_enable
         function="Avatar.EnableAddFriend" />
    </menu_item_call>
	<menu_item_call
	 label="Add to Set"
	 layout="topleft"
	 name="Add to Set">
		<menu_item_call.on_click
		 function="Avatar.AddToContactSet" />
		<menu_item_call.on_enable
		 function="RLV.CanShowName" />
	</menu_item_call>
    <menu_item_call
     label="IM"
     name="Send IM...">
        <menu_item_call.on_click
         function="Avatar.SendIM" />
        <menu_item_call.on_enable
         function="RLV.CanShowName" />
    </menu_item_call>
    <menu_item_call
     label="Give Calling Card"
     name="Give Calling Card">
        <menu_item_call.on_click
         function="Avatar.GiveCard" />
        <menu_item_call.on_enable
         function="RLV.CanShowName" />
    </menu_item_call>
    <menu_item_call
     label="Call"
     name="Call">
        <menu_item_call.on_click
         function="Avatar.Call" />
        <menu_item_call.on_enable
         function="Avatar.EnableCall" />
    </menu_item_call>
      <menu_item_call
         label="Invite to Group"
         name="Invite...">
        <menu_item_call.on_click
         function="Avatar.InviteToGroup" />
        <menu_item_call.on_enable
         function="RLV.CanShowName" />
      </menu_item_call>
   <menu_item_separator />

     <menu_item_call label="Reset Skeleton"
       layout="topleft"
       name="Reset Skeleton">
       <menu_item_call.on_click
        function="Avatar.ResetSkeleton" />
     </menu_item_call>

     <menu_item_call label="Reset Skeleton And Animations"
       layout="topleft"
       name="Reset Skeleton And Animations">
       <menu_item_call.on_click
        function="Avatar.ResetSkeletonAndAnimations" />
     </menu_item_call>

     <menu_item_call label="Reset Mesh LOD"
       layout="topleft"
       name="Reset Mesh LOD">
       <menu_item_call.on_click
        function="Avatar.ResetMeshLOD" />
     </menu_item_call>

   <menu_item_separator />
  <context_menu
         label="Annoyance"
         name="Annoyance">
    <menu_item_call
     enabled="true"
     label="Block"
     name="Avatar Mute">
        <menu_item_call.on_click
         function="Avatar.Mute" />
        <menu_item_call.on_visible
         function="Object.EnableMute" />
    </menu_item_call>
    <!-- <FS:Zi> Add unblock menu entry since renaming the context menu item doesn't seem to work -->
    <menu_item_call
     enabled="true"
     label="Unblock"
     name="Avatar Unmute">
        <menu_item_call.on_click
         function="Avatar.Mute" />
        <menu_item_call.on_visible
         function="Object.EnableUnmute" />
    </menu_item_call>
    <!-- </FS:Zi> -->
    <menu_item_call
     label="Report"
     name="abuse">
        <menu_item_call.on_click
         function="Avatar.ReportAbuse" />
    </menu_item_call>
        <menu_item_call
         label="Freeze"
         name="Freeze...">
            <menu_item_call.on_click
             function="Avatar.Freeze" />
            <menu_item_call.on_visible
             function="Avatar.EnableFreezeEject"/>
    </menu_item_call>
    <menu_item_call
         label="Eject"
         name="Eject...">
            <menu_item_call.on_click
             function="Avatar.Eject" />
            <menu_item_call.on_visible
             function="Avatar.EnableFreezeEject"/>
    </menu_item_call>
   </context_menu>	
    <menu_item_call
		 label="Dump XML"
         name="Dump XML">
            <menu_item_call.on_click
             function="Advanced.AppearanceToXML" />
            <menu_item_call.on_visible
             function="Advanced.EnableAppearanceToXML"/>
    </menu_item_call>
	    <menu_item_call
         label="Zoom In"
          name="Zoom In">
        <menu_item_call.on_click
           function="Tools.LookAtSelection"
           parameter="zoom" />
    </menu_item_call>
   <menu_item_call
     enabled="false"
     label="Pay"
     name="Pay...">
        <menu_item_call.on_click
         function="PayObject" />
        <menu_item_call.on_enable
         function="EnablePayAvatar" />
    </menu_item_call>
   <menu_item_separator />
   <menu_item_call
       label="Object Profile"
       name="Object Inspect">
         <menu_item_call.on_click
          function="Object.Inspect" />
         <menu_item_call.on_enable
          function="Object.EnableInspect" />
   </menu_item_call>

   <menu_item_separator />
<<<<<<< HEAD
    
      <menu_item_check
        name="AlwaysRenderFully"
        label="Always Display Full Detail">
        <menu_item_check.on_check
          function="Avatar.CheckImpostorMode"
          parameter="2" />
	    <menu_item_check.on_click
	      function="Avatar.SetImpostorMode"
	      parameter="2" />
      </menu_item_check>
      <menu_item_check
        name="DoNotRender"
        label="Never Display Full Detail">
=======
      <context_menu
       label="Display this avatar"
       layout="topleft"
       name="Render Avatar">
      <menu_item_check
        name="AlwaysRenderFully"
        label="Always full detail">
>>>>>>> 8b80fa27
        <menu_item_check.on_check
          function="Avatar.CheckImpostorMode"
          parameter="1" />
	    <menu_item_check.on_click
	      function="Avatar.SetImpostorMode"
	      parameter="1" />
      </menu_item_check>
      <menu_item_check
<<<<<<< HEAD
        name="RenderNormally"
        label="Remove From Display Exceptions">
        <menu_item_check.on_visible
=======
        name="DoNotRender"
        label="Never full detail">
        <menu_item_check.on_check
>>>>>>> 8b80fa27
          function="Avatar.CheckImpostorMode"
          parameter="4" />
	    <menu_item_check.on_click
	      function="Avatar.SetImpostorMode"
	      parameter="0" />
      </menu_item_check>
            function="Avatar.CheckImpostorMode"
            parameter="4" />
            function="Avatar.SetImpostorMode"
            parameter="0" />
      </menu_item_call>
      <menu_item_separator />
      <menu_item_call
        label="Exceptions..."
        name="RenderExceptions">
        <menu_item_call.on_click
          function="Floater.ToggleOrBringToFront"
          parameter="avatar_render_settings" />
      </menu_item_call>
      </context_menu>
  <menu_item_call
     enabled="false"
     label="Block Particle Owner"
     name="Mute Particle">
    <menu_item_call.on_click
     function="Particle.Mute" />
    <menu_item_call.on_visible
     function="EnableMuteParticle" />
  </menu_item_call>
   <menu_item_call
         label="Inspect"
         name="Object_Inspect_Floater">
        <menu_item_call.on_click
         function="Floater.Show"
         parameter="inspect" />
      </menu_item_call>
  <menu_item_call 
      enabled="true"
      label="Script Info"
      name="ScriptInfo">
      <menu_item_call.on_click
       function="Tools.ScriptInfo" />
      <menu_item_call.on_enable
       function="Object.EnableScriptInfo" />
  </menu_item_call>
    <menu_item_call 
    enabled="true"
    label="Derender"
    name="Derender">
    <menu_item_call.on_click
       function="Object.Derender" />
    </menu_item_call>
   <menu_item_call
      enabled="true"
      label="Derender + Blacklist"
      name="DerenderPermanent">
    <menu_item_call.on_click
      function="Object.DerenderPermanent" />
   </menu_item_call>
    <menu_item_call
         label="Show Textures"
         name="Debug...">
            <menu_item_call.on_click
             function="Avatar.Debug" />
    </menu_item_call>
    <menu_item_call 
    enabled="true"
    label="Texture Refresh"
    name="Texture Refresh">
  <menu_item_call.on_click
       function="Object.TexRefresh" />
    </menu_item_call>
    <context_menu
		label="Save as"
		name="Export Menu">
		<menu_item_call
			label="Backup"
			name="Backup">
			<menu_item_call.on_click
			function="Object.Export" />
			<menu_item_call.on_enable
			function="Object.EnableExport" />
		</menu_item_call>
		<menu_item_call
			label="Collada"
			name="Collada">
			<menu_item_call.on_click
			function="Object.ExportCollada" />
			<menu_item_call.on_enable
			function="Object.EnableExport" />
		</menu_item_call>
	</context_menu>
</context_menu><|MERGE_RESOLUTION|>--- conflicted
+++ resolved
@@ -167,7 +167,6 @@
    </menu_item_call>
 
    <menu_item_separator />
-<<<<<<< HEAD
     
       <menu_item_check
         name="AlwaysRenderFully"
@@ -182,15 +181,6 @@
       <menu_item_check
         name="DoNotRender"
         label="Never Display Full Detail">
-=======
-      <context_menu
-       label="Display this avatar"
-       layout="topleft"
-       name="Render Avatar">
-      <menu_item_check
-        name="AlwaysRenderFully"
-        label="Always full detail">
->>>>>>> 8b80fa27
         <menu_item_check.on_check
           function="Avatar.CheckImpostorMode"
           parameter="1" />
@@ -199,35 +189,15 @@
 	      parameter="1" />
       </menu_item_check>
       <menu_item_check
-<<<<<<< HEAD
         name="RenderNormally"
         label="Remove From Display Exceptions">
         <menu_item_check.on_visible
-=======
-        name="DoNotRender"
-        label="Never full detail">
-        <menu_item_check.on_check
->>>>>>> 8b80fa27
           function="Avatar.CheckImpostorMode"
           parameter="4" />
 	    <menu_item_check.on_click
 	      function="Avatar.SetImpostorMode"
 	      parameter="0" />
       </menu_item_check>
-            function="Avatar.CheckImpostorMode"
-            parameter="4" />
-            function="Avatar.SetImpostorMode"
-            parameter="0" />
-      </menu_item_call>
-      <menu_item_separator />
-      <menu_item_call
-        label="Exceptions..."
-        name="RenderExceptions">
-        <menu_item_call.on_click
-          function="Floater.ToggleOrBringToFront"
-          parameter="avatar_render_settings" />
-      </menu_item_call>
-      </context_menu>
   <menu_item_call
      enabled="false"
      label="Block Particle Owner"
