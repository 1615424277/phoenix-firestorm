<?xml version="1.0" encoding="utf-8" standalone="yes" ?>
<!-- *NOTE: See also menu_avatar_other.xml -->
<context_menu
 layout="topleft"
 name="Avatar Pie">
    <menu_item_call
     label="View Profile"
     name="Profile...">
        <menu_item_call.on_click
         function="ShowAgentProfile"
         parameter="hit object" />
        <menu_item_call.on_enable
         function="RLV.CanShowName" />
    </menu_item_call>
   <menu_item_call
     enabled="false"
     label="Add Friend"
     name="Add Friend">
        <menu_item_call.on_click
         function="Avatar.AddFriend" />
        <menu_item_call.on_enable
         function="Avatar.EnableAddFriend" />
    </menu_item_call>
	<menu_item_call
	 label="Add to Set"
	 layout="topleft"
	 name="Add to Set">
		<menu_item_call.on_click
		 function="Avatar.AddToContactSet" />
		<menu_item_call.on_enable
		 function="RLV.CanShowName" />
	</menu_item_call>
    <menu_item_call
     label="IM"
     name="Send IM...">
        <menu_item_call.on_click
         function="Avatar.SendIM" />
        <menu_item_call.on_enable
         function="RLV.CanShowName" />
    </menu_item_call>
    <menu_item_call
     label="Give Calling Card"
     name="Give Calling Card">
        <menu_item_call.on_click
         function="Avatar.GiveCard" />
        <menu_item_call.on_enable
         function="RLV.CanShowName" />
    </menu_item_call>
    <menu_item_call
     label="Call"
     name="Call">
        <menu_item_call.on_click
         function="Avatar.Call" />
        <menu_item_call.on_enable
         function="Avatar.EnableCall" />
    </menu_item_call>
      <menu_item_call
         label="Invite to Group"
         name="Invite...">
        <menu_item_call.on_click
         function="Avatar.InviteToGroup" />
        <menu_item_call.on_enable
         function="RLV.CanShowName" />
      </menu_item_call>
   <menu_item_separator />

     <menu_item_call label="Reset Skeleton"
       layout="topleft"
       name="Reset Skeleton">
       <menu_item_call.on_click
        function="Avatar.ResetSkeleton" />
     </menu_item_call>

     <menu_item_call label="Reset Skeleton And Animations"
       layout="topleft"
       name="Reset Skeleton And Animations">
       <menu_item_call.on_click
        function="Avatar.ResetSkeletonAndAnimations" />
     </menu_item_call>

     <menu_item_call label="Reset Mesh LOD"
       layout="topleft"
       name="Reset Mesh LOD">
       <menu_item_call.on_click
        function="Avatar.ResetMeshLOD" />
     </menu_item_call>

   <menu_item_separator />
  <context_menu
         label="Annoyance"
         name="Annoyance">
    <menu_item_call
     enabled="true"
     label="Block"
     name="Avatar Mute">
        <menu_item_call.on_click
         function="Avatar.Mute" />
        <menu_item_call.on_visible
         function="Object.EnableMute" />
    </menu_item_call>
    <!-- <FS:Zi> Add unblock menu entry since renaming the context menu item doesn't seem to work -->
    <menu_item_call
     enabled="true"
     label="Unblock"
     name="Avatar Unmute">
        <menu_item_call.on_click
         function="Avatar.Mute" />
        <menu_item_call.on_visible
         function="Object.EnableUnmute" />
    </menu_item_call>
    <!-- </FS:Zi> -->
    <menu_item_call
     label="Report"
     name="abuse">
        <menu_item_call.on_click
         function="Avatar.ReportAbuse" />
    </menu_item_call>
        <menu_item_call
         label="Freeze"
         name="Freeze...">
            <menu_item_call.on_click
             function="Avatar.Freeze" />
            <menu_item_call.on_visible
             function="Avatar.EnableFreezeEject"/>
    </menu_item_call>
    <menu_item_call
         label="Eject"
         name="Eject...">
            <menu_item_call.on_click
             function="Avatar.Eject" />
            <menu_item_call.on_visible
             function="Avatar.EnableFreezeEject"/>
    </menu_item_call>
   </context_menu>	
    <menu_item_call
		 label="Dump XML"
         name="Dump XML">
            <menu_item_call.on_click
             function="Advanced.AppearanceToXML" />
            <menu_item_call.on_visible
             function="Advanced.EnableAppearanceToXML"/>
    </menu_item_call>
	    <menu_item_call
         label="Zoom In"
          name="Zoom In">
        <menu_item_call.on_click
           function="Tools.LookAtSelection"
           parameter="zoom" />
    </menu_item_call>
   <menu_item_call
     enabled="false"
     label="Pay"
     name="Pay...">
        <menu_item_call.on_click
         function="PayObject" />
        <menu_item_call.on_enable
         function="EnablePayAvatar" />
    </menu_item_call>
   <menu_item_separator />
   <menu_item_call
       label="Object Profile"
       name="Object Inspect">
         <menu_item_call.on_click
          function="Object.Inspect" />
         <menu_item_call.on_enable
          function="Object.EnableInspect" />
   </menu_item_call>

   <menu_item_separator />
    
      <menu_item_check
        name="AlwaysRenderFully"
        label="Always Display Full Detail">
        <menu_item_check.on_check
          function="Avatar.CheckImpostorMode"
          parameter="2" />
	    <menu_item_check.on_click
	      function="Avatar.SetImpostorMode"
	      parameter="2" />
      </menu_item_check>
      <menu_item_check
        name="DoNotRender"
        label="Never Display Full Detail">
        <menu_item_check.on_check
          function="Avatar.CheckImpostorMode"
<<<<<<< HEAD
          parameter="1" />
	    <menu_item_check.on_click
	      function="Avatar.SetImpostorMode"
	      parameter="1" />
      </menu_item_check>
      <menu_item_check
        name="RenderNormally"
        label="Remove From Display Exceptions">
        <menu_item_check.on_visible
          function="Avatar.CheckImpostorMode"
          parameter="4" />
	    <menu_item_check.on_click
	      function="Avatar.SetImpostorMode"
	      parameter="0" />
      </menu_item_check>
=======
          parameter="2" />
	      <menu_item_check.on_click
	        function="Avatar.SetImpostorMode"
	        parameter="2" />
      </menu_item_check>
      <menu_item_check
        name="DoNotRender"
        label="Never full detail">
        <menu_item_check.on_check
          function="Avatar.CheckImpostorMode"
          parameter="4" />
	      <menu_item_check.on_click
	        function="Avatar.SetImpostorMode"
	        parameter="0" />
      </menu_item_check>
      <menu_item_separator />
      <menu_item_call
        label="Exceptions..."
        name="RenderExceptions">
        <menu_item_call.on_click
          function="Floater.ToggleOrBringToFront"
          parameter="avatar_render_settings" />
      </menu_item_call>
      </context_menu>
>>>>>>> 4bda4d84
  <menu_item_call
     enabled="false"
     label="Block Particle Owner"
     name="Mute Particle">
    <menu_item_call.on_click
     function="Particle.Mute" />
    <menu_item_call.on_visible
     function="EnableMuteParticle" />
  </menu_item_call>
   <menu_item_call
         label="Inspect"
         name="Object_Inspect_Floater">
        <menu_item_call.on_click
         function="Floater.Show"
         parameter="inspect" />
      </menu_item_call>
  <menu_item_call 
      enabled="true"
      label="Script Info"
      name="ScriptInfo">
      <menu_item_call.on_click
       function="Tools.ScriptInfo" />
      <menu_item_call.on_enable
       function="Object.EnableScriptInfo" />
  </menu_item_call>
    <menu_item_call 
    enabled="true"
    label="Derender"
    name="Derender">
    <menu_item_call.on_click
       function="Object.Derender" />
    </menu_item_call>
   <menu_item_call
      enabled="true"
      label="Derender + Blacklist"
      name="DerenderPermanent">
    <menu_item_call.on_click
      function="Object.DerenderPermanent" />
   </menu_item_call>
    <menu_item_call
         label="Show Textures"
         name="Debug...">
            <menu_item_call.on_click
             function="Avatar.Debug" />
    </menu_item_call>
    <menu_item_call 
    enabled="true"
    label="Texture Refresh"
    name="Texture Refresh">
  <menu_item_call.on_click
       function="Object.TexRefresh" />
    </menu_item_call>
    <context_menu
		label="Save as"
		name="Export Menu">
		<menu_item_call
			label="Backup"
			name="Backup">
			<menu_item_call.on_click
			function="Object.Export" />
			<menu_item_call.on_enable
			function="Object.EnableExport" />
		</menu_item_call>
		<menu_item_call
			label="Collada"
			name="Collada">
			<menu_item_call.on_click
			function="Object.ExportCollada" />
			<menu_item_call.on_enable
			function="Object.EnableExport" />
		</menu_item_call>
	</context_menu>
</context_menu><|MERGE_RESOLUTION|>--- conflicted
+++ resolved
@@ -183,23 +183,6 @@
         label="Never Display Full Detail">
         <menu_item_check.on_check
           function="Avatar.CheckImpostorMode"
-<<<<<<< HEAD
-          parameter="1" />
-	    <menu_item_check.on_click
-	      function="Avatar.SetImpostorMode"
-	      parameter="1" />
-      </menu_item_check>
-      <menu_item_check
-        name="RenderNormally"
-        label="Remove From Display Exceptions">
-        <menu_item_check.on_visible
-          function="Avatar.CheckImpostorMode"
-          parameter="4" />
-	    <menu_item_check.on_click
-	      function="Avatar.SetImpostorMode"
-	      parameter="0" />
-      </menu_item_check>
-=======
           parameter="2" />
 	      <menu_item_check.on_click
 	        function="Avatar.SetImpostorMode"
@@ -224,7 +207,6 @@
           parameter="avatar_render_settings" />
       </menu_item_call>
       </context_menu>
->>>>>>> 4bda4d84
   <menu_item_call
      enabled="false"
      label="Block Particle Owner"
