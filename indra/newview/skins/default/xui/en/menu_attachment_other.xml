--- conflicted
+++ resolved
@@ -167,22 +167,6 @@
    </menu_item_call>
 
    <menu_item_separator />
-<<<<<<< HEAD
-    
-      <menu_item_check
-        name="RenderNormally"
-        label="Render Normally">
-        <menu_item_check.on_check
-          function="Avatar.CheckImpostorMode"
-          parameter="0" />
-	    <menu_item_check.on_click
-	      function="Avatar.SetImpostorMode"
-	      parameter="0" />
-      </menu_item_check>
-      <menu_item_check
-        name="DoNotRender"
-        label="Do Not Render">
-=======
       <context_menu
        label="Display this avatar"
        layout="topleft"
@@ -190,7 +174,6 @@
       <menu_item_check
         name="AlwaysRenderFully"
         label="Always full detail">
->>>>>>> fa57d7a3
         <menu_item_check.on_check
           function="Avatar.CheckImpostorMode"
           parameter="1" />
@@ -199,13 +182,8 @@
 	      parameter="1" />
       </menu_item_check>
       <menu_item_check
-<<<<<<< HEAD
-        name="AlwaysRenderFully"
-        label="Render Fully">
-=======
         name="DoNotRender"
         label="Never full detail">
->>>>>>> fa57d7a3
         <menu_item_check.on_check
           function="Avatar.CheckImpostorMode"
           parameter="2" />
@@ -213,16 +191,8 @@
 	      function="Avatar.SetImpostorMode"
 	      parameter="2" />
       </menu_item_check>
-<<<<<<< HEAD
-
-=======
-      <menu_item_call
-        name="RenderNormally"
-        label="Remove from exceptions">
-          <menu_item_call.on_visible
             function="Avatar.CheckImpostorMode"
             parameter="4" />
-          <menu_item_call.on_click
             function="Avatar.SetImpostorMode"
             parameter="0" />
       </menu_item_call>
@@ -235,7 +205,6 @@
           parameter="avatar_render_settings" />
       </menu_item_call>
       </context_menu>
->>>>>>> fa57d7a3
   <menu_item_call
      enabled="false"
      label="Block Particle Owner"
