<?xml version="1.0" encoding="utf-8" standalone="yes" ?>
<!-- *NOTE: See also menu_avatar_other.xml -->
<context_menu
 layout="topleft"
 name="Avatar Pie">
    <menu_item_call
     label="View Profile"
     name="Profile...">
        <menu_item_call.on_click
         function="ShowAgentProfile"
         parameter="hit object" />
        <menu_item_call.on_enable
         function="RLV.EnableIfNot"
         parameter="shownames" />
    </menu_item_call>
   <menu_item_call
     enabled="false"
     label="Add Friend"
     name="Add Friend">
        <menu_item_call.on_click
         function="Avatar.AddFriend" />
        <menu_item_call.on_enable
         function="Avatar.EnableAddFriend" />
    </menu_item_call>
    <menu_item_call
     label="IM"
     name="Send IM...">
        <menu_item_call.on_click
         function="Avatar.SendIM" />
        <menu_item_call.on_enable
         function="RLV.EnableIfNot"
         parameter="shownames" />
    </menu_item_call>
<!-- Starlight add calling card -->
    <menu_item_call
     label="Add Calling Card"
     name="Add Calling Card">
        <menu_item_call.on_click
         function="Avatar.AddContact" />
    </menu_item_call>
    <menu_item_call
     label="Call"
     name="Call">
        <menu_item_call.on_click
         function="Avatar.Call" />
        <menu_item_call.on_enable
         function="Avatar.EnableCall" />
    </menu_item_call>
      <menu_item_call
         label="Invite to Group"
         name="Invite...">
        <menu_item_call.on_click
         function="Avatar.InviteToGroup" />
        <menu_item_call.on_enable
         function="RLV.EnableIfNot"
         parameter="shownames" />
      </menu_item_call>
   <menu_item_separator />
  <context_menu
         label="Annoyance"
         name="Annoyance">
    <menu_item_call
     enabled="true"
     label="Block"
     name="Avatar Mute">
        <menu_item_call.on_click
         function="Avatar.Mute" />
        <menu_item_call.on_visible
         function="Object.EnableMute" />
    </menu_item_call>
    <!-- <FS:Zi> Add unblock menu entry since renaming the context menu item doesn't seem to work -->
    <menu_item_call
     enabled="true"
     label="Unblock"
     name="Avatar Unmute">
        <menu_item_call.on_click
         function="Avatar.Mute" />
        <menu_item_call.on_visible
         function="Object.EnableUnmute" />
    </menu_item_call>
    <!-- </FS:Zi> -->
    <menu_item_call
     label="Report"
     name="abuse">
        <menu_item_call.on_click
         function="Avatar.ReportAbuse" />
    </menu_item_call>
        <menu_item_call
         label="Freeze"
         name="Freeze...">
            <menu_item_call.on_click
             function="Avatar.Freeze" />
            <menu_item_call.on_visible
             function="Avatar.EnableFreezeEject"/>
    </menu_item_call>
    <menu_item_call
         label="Eject"
         name="Eject...">
            <menu_item_call.on_click
             function="Avatar.Eject" />
            <menu_item_call.on_visible
             function="Avatar.EnableFreezeEject"/>
    </menu_item_call>
   </context_menu>	
    <menu_item_call
		 label="Dump XML"
         name="Dump XML">
            <menu_item_call.on_click
             function="Advanced.AppearanceToXML" />
            <menu_item_call.on_visible
             function="Advanced.EnableAppearanceToXML"/>
    </menu_item_call>
	    <menu_item_call
         label="Zoom In"
          name="Zoom In">
        <menu_item_call.on_click
           function="Tools.LookAtSelection"
           parameter="zoom" />
    </menu_item_call>
   <menu_item_call
     enabled="false"
     label="Pay"
     name="Pay...">
        <menu_item_call.on_click
         function="PayObject" />
        <menu_item_call.on_enable
         function="EnablePayAvatar" />
    </menu_item_call>
   <menu_item_separator />
   <menu_item_call
       label="Object Profile"
       name="Object Inspect">
         <menu_item_call.on_click
          function="Object.Inspect" />
         <menu_item_call.on_enable
          function="Object.EnableInspect" />
   </menu_item_call>
<<<<<<< HEAD
  <menu_item_call 
      enabled="true"
      label="Script Info"
      name="ScriptInfo">
      <menu_item_call.on_click
       function="Tools.ScriptInfo" />
  </menu_item_call>
    <menu_item_call 
    enabled="true"
    label="Derender"
    name="Derender">
    <menu_item_call.on_click
       function="Object.Derender" />
    </menu_item_call>
   <menu_item_call
      enabled="true"
      label="Derender + Blacklist"
      name="DerenderPermanent">
    <menu_item_call.on_click
      function="Object.DerenderPermanent" />
   </menu_item_call>
    <menu_item_call
         label="Show Textures"
         name="Debug...">
            <menu_item_call.on_click
             function="Avatar.Debug" />
    </menu_item_call>
    <menu_item_call 
    enabled="true"
    label="Texture Refresh"
    name="Texture Refresh">
  <menu_item_call.on_click
       function="Object.TexRefresh" />
    </menu_item_call>
    <menu_item_call
     label="Export"
     name="Export">
        <menu_item_call.on_click
         function="Object.Export" />
        <menu_item_call.on_enable
         function="Object.EnableExport" />
    </menu_item_call>
=======
  <menu_item_separator
       layout="topleft" />
  <menu_item_call
     enabled="false"
     label="Block Particle Owner"
     name="Mute Particle">
    <menu_item_call.on_click
     function="Particle.Mute" />
    <menu_item_call.on_enable
     function="EnableMuteParticle" />
  </menu_item_call>
>>>>>>> 17108920
</context_menu><|MERGE_RESOLUTION|>--- conflicted
+++ resolved
@@ -135,7 +135,17 @@
          <menu_item_call.on_enable
           function="Object.EnableInspect" />
    </menu_item_call>
-<<<<<<< HEAD
+  <menu_item_separator
+       layout="topleft" />
+  <menu_item_call
+     enabled="false"
+     label="Block Particle Owner"
+     name="Mute Particle">
+    <menu_item_call.on_click
+     function="Particle.Mute" />
+    <menu_item_call.on_enable
+     function="EnableMuteParticle" />
+  </menu_item_call>
   <menu_item_call 
       enabled="true"
       label="Script Info"
@@ -178,17 +188,4 @@
         <menu_item_call.on_enable
          function="Object.EnableExport" />
     </menu_item_call>
-=======
-  <menu_item_separator
-       layout="topleft" />
-  <menu_item_call
-     enabled="false"
-     label="Block Particle Owner"
-     name="Mute Particle">
-    <menu_item_call.on_click
-     function="Particle.Mute" />
-    <menu_item_call.on_enable
-     function="EnableMuteParticle" />
-  </menu_item_call>
->>>>>>> 17108920
 </context_menu>