<?xml version="1.0" encoding="utf-8" standalone="yes" ?>
<!-- *NOTE: See also menu_avatar_other.xml -->
<context_menu
 layout="topleft"
 name="Avatar Pie">
    <menu_item_call
     label="View Profile"
     name="Profile...">
        <menu_item_call.on_click
         function="ShowAgentProfile"
         parameter="hit object" />
        <menu_item_call.on_enable
         function="RLV.CanShowName" />
    </menu_item_call>
   <menu_item_call
     enabled="false"
     label="Add Friend"
     name="Add Friend">
        <menu_item_call.on_click
         function="Avatar.AddFriend" />
        <menu_item_call.on_enable
         function="Avatar.EnableAddFriend" />
    </menu_item_call>
	<menu_item_call
	 label="Add to Set"
	 layout="topleft"
	 name="Add to Set">
		<menu_item_call.on_click
		 function="Avatar.AddToContactSet" />
		<menu_item_call.on_enable
		 function="RLV.CanShowName" />
	</menu_item_call>
    <menu_item_call
     label="IM"
     name="Send IM...">
        <menu_item_call.on_click
         function="Avatar.SendIM" />
        <menu_item_call.on_enable
         function="RLV.CanShowName" />
    </menu_item_call>
    <menu_item_call
     label="Give Calling Card"
     name="Give Calling Card">
        <menu_item_call.on_click
         function="Avatar.GiveCard" />
        <menu_item_call.on_enable
         function="RLV.CanShowName" />
    </menu_item_call>
    <menu_item_call
     label="Call"
     name="Call">
        <menu_item_call.on_click
         function="Avatar.Call" />
        <menu_item_call.on_enable
         function="Avatar.EnableCall" />
    </menu_item_call>
      <menu_item_call
         label="Invite to Group"
         name="Invite...">
        <menu_item_call.on_click
         function="Avatar.InviteToGroup" />
        <menu_item_call.on_enable
         function="RLV.CanShowName" />
      </menu_item_call>
   <menu_item_separator />

     <menu_item_call label="Reset Skeleton"
       layout="topleft"
       name="Reset Skeleton">
       <menu_item_call.on_click
        function="Avatar.ResetSkeleton" />
     </menu_item_call>

     <menu_item_call label="Reset Skeleton And Animations"
       layout="topleft"
       name="Reset Skeleton And Animations">
       <menu_item_call.on_click
        function="Avatar.ResetSkeletonAndAnimations" />
     </menu_item_call>

     <menu_item_call label="Reset Mesh LOD"
       layout="topleft"
       name="Reset Mesh LOD">
       <menu_item_call.on_click
        function="Avatar.ResetMeshLOD" />
     </menu_item_call>

   <menu_item_separator />
  <context_menu
         label="Annoyance"
         name="Annoyance">
    <menu_item_call
     enabled="true"
     label="Block"
     name="Avatar Mute">
        <menu_item_call.on_click
         function="Avatar.Mute" />
        <menu_item_call.on_visible
         function="Object.EnableMute" />
    </menu_item_call>
    <!-- <FS:Zi> Add unblock menu entry since renaming the context menu item doesn't seem to work -->
    <menu_item_call
     enabled="true"
     label="Unblock"
     name="Avatar Unmute">
        <menu_item_call.on_click
         function="Avatar.Mute" />
        <menu_item_call.on_visible
         function="Object.EnableUnmute" />
    </menu_item_call>
    <!-- </FS:Zi> -->
    <menu_item_call
     label="Report"
     name="abuse">
        <menu_item_call.on_click
         function="Avatar.ReportAbuse" />
    </menu_item_call>
        <menu_item_call
         label="Freeze"
         name="Freeze...">
            <menu_item_call.on_click
             function="Avatar.Freeze" />
            <menu_item_call.on_visible
             function="Avatar.EnableFreezeEject"/>
    </menu_item_call>
    <menu_item_call
         label="Eject"
         name="Eject...">
            <menu_item_call.on_click
             function="Avatar.Eject" />
            <menu_item_call.on_visible
             function="Avatar.EnableFreezeEject"/>
    </menu_item_call>
   </context_menu>	
    <menu_item_call
		 label="Dump XML"
         name="Dump XML">
            <menu_item_call.on_click
             function="Advanced.AppearanceToXML" />
            <menu_item_call.on_visible
             function="Advanced.EnableAppearanceToXML"/>
    </menu_item_call>
	    <menu_item_call
         label="Zoom In"
          name="Zoom In">
        <menu_item_call.on_click
           function="Tools.LookAtSelection"
           parameter="zoom" />
    </menu_item_call>
   <menu_item_call
     enabled="false"
     label="Pay"
     name="Pay...">
        <menu_item_call.on_click
         function="PayObject" />
        <menu_item_call.on_enable
         function="EnablePayAvatar" />
    </menu_item_call>
   <menu_item_separator />
   <menu_item_call
       label="Object Profile"
       name="Object Inspect">
         <menu_item_call.on_click
          function="Object.Inspect" />
         <menu_item_call.on_enable
          function="Object.EnableInspect" />
   </menu_item_call>

   <menu_item_separator />
    
      <menu_item_check
        name="RenderNormally"
        label="Render Normally">
        <menu_item_check.on_check
          function="Avatar.CheckImpostorMode"
          parameter="0" />
	    <menu_item_check.on_click
	      function="Avatar.SetImpostorMode"
	      parameter="0" />
      </menu_item_check>
      <menu_item_check
        name="DoNotRender"
        label="Do Not Render">
        <menu_item_check.on_check
          function="Avatar.CheckImpostorMode"
          parameter="1" />
	    <menu_item_check.on_click
	      function="Avatar.SetImpostorMode"
	      parameter="1" />
      </menu_item_check>
      <menu_item_check
        name="AlwaysRenderFully"
        label="Render Fully">
        <menu_item_check.on_check
          function="Avatar.CheckImpostorMode"
          parameter="2" />
	    <menu_item_check.on_click
	      function="Avatar.SetImpostorMode"
	      parameter="2" />
      </menu_item_check>
<<<<<<< HEAD

  <menu_item_separator
       layout="topleft" name="Impostor seperator"/>

=======
      <menu_item_separator />
      <menu_item_call
        label="Exceptions..."
        name="RenderExceptions">
        <menu_item_call.on_click
          function="Floater.ToggleOrBringToFront"
          parameter="avatar_render_settings" />
      </menu_item_call>
      </context_menu>
>>>>>>> d1789103
  <menu_item_call
     enabled="false"
     label="Block Particle Owner"
     name="Mute Particle">
    <menu_item_call.on_click
     function="Particle.Mute" />
    <menu_item_call.on_visible
     function="EnableMuteParticle" />
  </menu_item_call>
   <menu_item_call
         label="Inspect"
         name="Object_Inspect_Floater">
        <menu_item_call.on_click
         function="Floater.Show"
         parameter="inspect" />
      </menu_item_call>
  <menu_item_call 
      enabled="true"
      label="Script Info"
      name="ScriptInfo">
      <menu_item_call.on_click
       function="Tools.ScriptInfo" />
      <menu_item_call.on_enable
       function="Object.EnableScriptInfo" />
  </menu_item_call>
    <menu_item_call 
    enabled="true"
    label="Derender"
    name="Derender">
    <menu_item_call.on_click
       function="Object.Derender" />
    </menu_item_call>
   <menu_item_call
      enabled="true"
      label="Derender + Blacklist"
      name="DerenderPermanent">
    <menu_item_call.on_click
      function="Object.DerenderPermanent" />
   </menu_item_call>
    <menu_item_call
         label="Show Textures"
         name="Debug...">
            <menu_item_call.on_click
             function="Avatar.Debug" />
    </menu_item_call>
    <menu_item_call 
    enabled="true"
    label="Texture Refresh"
    name="Texture Refresh">
  <menu_item_call.on_click
       function="Object.TexRefresh" />
    </menu_item_call>
    <context_menu
		label="Save as"
		name="Export Menu">
		<menu_item_call
			label="Backup"
			name="Backup">
			<menu_item_call.on_click
			function="Object.Export" />
			<menu_item_call.on_enable
			function="Object.EnableExport" />
		</menu_item_call>
		<menu_item_call
			label="Collada"
			name="Collada">
			<menu_item_call.on_click
			function="Object.ExportCollada" />
			<menu_item_call.on_enable
			function="Object.EnableExport" />
		</menu_item_call>
	</context_menu>
</context_menu><|MERGE_RESOLUTION|>--- conflicted
+++ resolved
@@ -198,22 +198,7 @@
 	      function="Avatar.SetImpostorMode"
 	      parameter="2" />
       </menu_item_check>
-<<<<<<< HEAD
-
-  <menu_item_separator
-       layout="topleft" name="Impostor seperator"/>
-
-=======
-      <menu_item_separator />
-      <menu_item_call
-        label="Exceptions..."
-        name="RenderExceptions">
-        <menu_item_call.on_click
-          function="Floater.ToggleOrBringToFront"
-          parameter="avatar_render_settings" />
-      </menu_item_call>
-      </context_menu>
->>>>>>> d1789103
+
   <menu_item_call
      enabled="false"
      label="Block Particle Owner"
