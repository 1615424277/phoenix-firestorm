<?xml version="1.0" encoding="utf-8" standalone="yes"?>
<notifications>
    <global name="skipnexttime">

		Do not show me this again
  </global>

  <global name="skipnexttimesessiononly">
Don&apos;t show me this again
(for current session)
  </global>

  <global name="alwayschoose">

		Always choose this option
  </global>

  <global name="implicitclosebutton">
		Close
  </global>

  <template name="okbutton">
    <form>
      <button
       default="true"
       index="0"
       name="OK_okbutton"
       text="$yestext"/>
    </form>
  </template>

  <template name="okignore">
    <form>
      <button
       default="true"
       index="0"
       name="OK_okignore"
       text="$yestext"/>
      <ignore text="$ignoretext"/>
    </form>
  </template>

  <template name="notifyignore">
    <form>
      <ignore text="$ignoretext"/>
    </form>
  </template>

  <template name="okcancelbuttons">
    <form>
      <button
       default="true"
       index="0"
       name="OK_okcancelbuttons"
       text="$yestext"/>
      <button
       index="1"
       name="Cancel_okcancelbuttons"
       text="$notext"/>
    </form>
  </template>

  <template name="okcancelignore">
    <form>
      <button
       default="true"
       index="0"
       name="OK_okcancelignore"
       text="$yestext"/>
      <button
       index="1"
       name="Cancel_okcancelignore"
       text="$notext"/>
      <ignore text="$ignoretext"/>
    </form>
  </template>

  <template name="okhelpbuttons">
    <form>
      <button
       default="true"
       index="0"
       name="OK_okhelpbuttons"
       text="$yestext"/>
      <button
       index="1"
       name="Help"
       text="$helptext"/>
    </form>
  </template>

  <template name="okhelpignore">
    <form>
      <button
       default="true"
       index="0"
       name="OK_okhelpignore"
       text="$yestext"/>
      <button
       index="1"
       name="Help_okhelpignore"
       text="$helptext"/>
      <ignore text="$ignoretext"/>
    </form>
  </template>

  <template name="yesnocancelbuttons">
    <form>
      <button
       default="true"
       index="0"
       name="Yes"
       text="$yestext"/>
      <button
       index="1"
       name="No"
       text="$notext"/>
      <button
       index="2"
       name="Cancel_yesnocancelbuttons"
       text="$canceltext"/>
    </form>
  </template>

  <notification
 functor="GenericAcknowledge"
   icon="notify.tga"
   name="MissingAlert"
   label="Unknown Notification Message"
   type="notify">
Your version of [APP_NAME] does not know how to display the notification it just received.  Please verify that you have the latest version of [APP_NAME] installed.

Error details: The notification called &apos;[_NAME]&apos; was not found in notifications.xml.
    <tag>fail</tag>
    <usetemplate
     name="okbutton"
     yestext="OK"/>
  </notification>

  <notification
   icon="alertmodal.tga"
   name="FloaterNotFound"
   type="alertmodal">
Floater error: Could not find the following controls:

[CONTROLS]
    <tag>fail</tag>
    <usetemplate
     name="okbutton"
     yestext="OK"/>
  </notification>

  <notification
   icon="alertmodal.tga"
   name="TutorialNotFound"
   type="alertmodal">
No tutorial is currently available.
    <tag>fail</tag>
    <usetemplate
     name="okbutton"
     yestext="OK"/>
  </notification>

  <notification
   icon="alertmodal.tga"
   name="GenericAlert"
   type="alertmodal">
[MESSAGE]
  </notification>

  <notification
   icon="alertmodal.tga"
   name="GenericAlertYesCancel"
   type="alertmodal">
[MESSAGE]
    <usetemplate
     name="okcancelbuttons"
     notext="Cancel"
     yestext="Yes"/>
  </notification>

  <notification
   icon="alertmodal.tga"
   name="GenericAlertOK"
   type="alertmodal">
[MESSAGE]
    <usetemplate
     name="okbutton"
     yestext="OK"/>
  </notification>

  <notification
   icon="alertmodal.tga"
   name="BadInstallation"
   type="alertmodal">
 Installation of [APP_NAME] is defective. Please [https://www.firestormviewer.org/downloads download a new copy] of the Viewer and reinstall.
    <tag>fail</tag>
    <usetemplate
     name="okbutton"
     yestext="OK"/>
  </notification>

  <notification
   icon="alertmodal.tga"
   name="LoginFailedNoNetwork"
   type="alertmodal">
    <tag>fail</tag>
    Could not connect to the [CURRENT_GRID].
    &apos;[DIAGNOSTIC]&apos;
Make sure your Internet connection is working properly.
	<usetemplate
     name="okbutton"
     yestext="OK"/>
  </notification>

  <notification
   icon="alertmodal.tga"
   name="LoginFailedToParse"
   type="alertmodal">
    <tag>fail</tag>
Viewer received malformed response from server. Please, make sure your Internet connection is working properly and try again later.

If you feel this is in error, please contact Support.
    <usetemplate
       name="okbutton"
       yestext="OK"/>
  </notification>

  <notification
   icon="alertmodal.tga"
   name="MessageTemplateNotFound"
   type="alertmodal">
Message Template [PATH] not found.
   <tag>fail</tag>
	<usetemplate
     name="okbutton"
     yestext="OK"/>
  </notification>

  <notification
   icon="alertmodal.tga"
   name="WearableSave"
   type="alertmodal">
Save changes to current clothing/body part?
    <usetemplate
     canceltext="Cancel"
     name="yesnocancelbuttons"
     notext="Don&apos;t Save"
     yestext="Save"/>
  </notification>

  <notification
   icon="alertmodal.tga"
     name="ConfirmNoCopyToOutbox"
     type="alertmodal">
You don't have permission to copy one or more of these items to the Merchant Outbox.  You can move them or leave them behind.
    <usetemplate
     name="okcancelbuttons"
     notext="Don't move item(s)"
     yestext="Move item(s)"/>
  </notification>

  <notification
   icon="OutboxStatus_Success"
   name="OutboxFolderCreated"
   type="alertmodal">
    <unique/>
A new folder has been created for each item you have transferred into the top level of your Merchant Outbox.

    <usetemplate
     ignoretext="A new folder was created in the Merchant Outbox"
     name="okignore"
     yestext="OK"/>
  </notification>

  <notification
   icon="OutboxStatus_Success"
   name="OutboxImportComplete"
   type="alertmodal">
Success

All folders were successfully sent to the Marketplace.

        <usetemplate
         ignoretext="All folders sent to the Marketplace"
         name="okignore"
         yestext="OK"/>
  </notification>

  <notification
   icon="OutboxStatus_Warning"
   name="OutboxImportHadErrors"
   type="alertmodal">
Some folders did not transfer

Errors occurred when some folders were sent to the Marketplace.  Those folders are still in your Merchant Outbox.

See the [[MARKETPLACE_IMPORTS_URL] error log] for more information.

        <usetemplate
         name="okbutton"
         yestext="OK"/>
  </notification>

  <notification
   icon="OutboxStatus_Error"
   name="OutboxImportFailed"
   type="alertmodal">
Transfer failed with error &apos;[ERROR_CODE]&apos;

No folders were sent to the Marketplace because of a system or network error.  Try again later.

        <usetemplate
         name="okbutton"
         yestext="OK"/>
  </notification>

  <notification
   icon="OutboxStatus_Error"
   name="OutboxInitFailed"
   type="alertmodal">
Marketplace initialization failed with error &apos;[ERROR_CODE]&apos;

Initialization with the Marketplace failed because of a system or network error.  Try again later.

        <usetemplate
         name="okbutton"
         yestext="OK"/>
  </notification>

    <notification
        icon="OutboxStatus_Error"
        name="StockPasteFailed"
        type="alertmodal">
        Copy or move to Stock Folder failed with error :
        
        &apos;[ERROR_CODE]&apos;
        
        <usetemplate
        name="okbutton"
        yestext="OK"/>
    </notification>
  
    <notification
        icon="OutboxStatus_Error"
        name="MyOutfitsPasteFailed"
        type="alertmodal">
       One or more items can't be used inside "Outfits"
      <usetemplate
        name="okbutton"
        yestext="OK"/>
    </notification>
    
    <notification
        icon="OutboxStatus_Error"
        name="MerchantPasteFailed"
        type="alertmodal">
        Copy or move to Marketplace Listings failed with error :
        
        &apos;[ERROR_CODE]&apos;
        
        <usetemplate
        name="okbutton"
        yestext="OK"/>
    </notification>
    
    <notification
        icon="OutboxStatus_Error"
        name="MerchantTransactionFailed"
        type="alertmodal">
        The transaction with the Marketplace failed with the following error :
        
        [ERROR_REASON][ERROR_DESCRIPTION]
        
        <usetemplate
        name="okbutton"
        yestext="OK"/>
    </notification>
    
    <notification
        icon="OutboxStatus_Error"
        name="MerchantUnprocessableEntity"
        type="alertmodal">
        We are unable to list this product or activate the version folder. Usually this is caused by missing information in the listing description form, but it may be due to errors in the folder structure. Either edit the listing or check the listing folder for errors.
        
        <usetemplate
        name="okbutton"
        yestext="OK"/>
    </notification>

    <notification
        icon="OutboxStatus_Error"
        name="MerchantListingFailed"
        type="alertmodal">
        Listing to Marketplace failed with error :
        
        &apos;[ERROR_CODE]&apos;
        
        <usetemplate
        name="okbutton"
        yestext="OK"/>
    </notification>
    
    <notification
        icon="OutboxStatus_Error"
        name="MerchantFolderActivationFailed"
        type="alertmodal">
        Activating this version folder failed with error :

        &apos;[ERROR_CODE]&apos;

        <usetemplate
        name="okbutton"
        yestext="OK"/>
    </notification>

    <notification
     icon="notifytip.tga"
     name="InvalidKeystroke"
     type="notifytip">
There was an invalid keystroke entered.
[REASON].
Please input a valid text.
    </notification>

    <notification
        icon="alertmodal.tga"
        name="MerchantForceValidateListing"
        type="alertmodal">
        In order to create your listing, we fixed the hierarchy of your listing contents.
        <tag>confirm</tag>
        <usetemplate
            ignoretext="Warn me that creating a listing fixes the hierarchy of the content"
            name="okignore" 
            yestext="OK"/>
    </notification>

    <notification
        icon="alertmodal.tga"
        name="ConfirmMerchantActiveChange"
        type="alertmodal">
        This action will change the active content of this listing. Do you want to continue?
        <tag>confirm</tag>
        <usetemplate
        ignoretext="Confirm before I change an active listing on the marketplace"
        name="okcancelignore"
        notext="Cancel"
        yestext="OK"/>
    </notification>

    <notification
        icon="alertmodal.tga"
        name="ConfirmMerchantMoveInventory"
        type="alertmodal">
        Items dragged to the Marketplace Listings window are moved from their original locations, not copied. Do you want to continue?
        <tag>confirm</tag>
        <usetemplate
        ignoretext="Confirm before I move an item from the inventory to the marketplace"
        name="okcancelignore"
        notext="Cancel"
        yestext="OK"/>
    </notification>
    
    <notification
        icon="alertmodal.tga"
        name="ConfirmListingCutOrDelete"
        type="alertmodal">
        Moving or deleting a listing folder will delete your Marketplace listing. If you would like to keep the Marketplace listing, move or delete the contents of the version folder you would like to modify. Do you want to continue?
        <tag>confirm</tag>
        <usetemplate
        ignoretext="Confirm before I move or delete a listing from the marketplace"
        name="okcancelignore"
        notext="Cancel"
        yestext="OK"/>
    </notification>
    
    <notification
        icon="alertmodal.tga"
        name="ConfirmCopyToMarketplace"
        type="alertmodal">
        You don't have permission to copy one or more of these items to the Marketplace. You can move them or leave them behind.
        <tag>confirm</tag>
        <usetemplate
        ignoretext="Confirm before I try to copy a selection containing no copy items to the marketplace"
        name="yesnocancelbuttons"
        yestext="Move item(s)"
        notext="Don't move item(s)"
        canceltext="Cancel"/>
    </notification>
    
    <notification
        icon="alertmodal.tga"
        name="ConfirmMerchantUnlist"
        type="alertmodal">
        This action will unlist this listing. Do you want to continue?
        <tag>confirm</tag>
        <usetemplate
        ignoretext="Confirm before I unlist an active listing on the marketplace"
        name="okcancelignore"
        notext="Cancel"
        yestext="OK"/>
    </notification>
    
    <notification
        icon="alertmodal.tga"
        name="ConfirmMerchantClearVersion"
        type="alertmodal">
        This action will deactivate the version folder of the current listing. Do you want to continue?
        <tag>confirm</tag>
        <usetemplate
        ignoretext="Confirm before I deactivate the version folder of a listing on the marketplace"
        name="okcancelignore"
        notext="Cancel"
        yestext="OK"/>
    </notification>

    <notification
        icon="alertmodal.tga"
        name="AlertMerchantListingNotUpdated"
        type="alertmodal">
This listing could not be updated.
[[URL] Click here] to edit it on the Marketplace.
        <usetemplate
        name="okbutton"
        yestext="OK"/>
    </notification>

    <notification
        icon="alertmodal.tga"
        name="AlertMerchantListingCannotWear"
        type="alertmodal">
        You cannot wear clothes or body parts that are in the Marketplace Listings folder.
        <tag>fail</tag>
    </notification>
    
    <notification
        icon="alertmodal.tga"
        name="AlertMerchantListingInvalidID"
        type="alertmodal">
        Invalid listing ID.
        <tag>fail</tag>
    </notification>
    
    <notification
        icon="alertmodal.tga"
        name="AlertMerchantListingActivateRequired"
        type="alertmodal">
        There are several or no version folders in this listing. You will need to select and activate one independently later.
        <tag>confirm</tag>
        <usetemplate
        ignoretext="Alert about version folder activation when I create a listing with several version folders"
        name="okignore"
        yestext="OK"/>
    </notification>

    <notification
        icon="alertmodal.tga"
        name="AlertMerchantStockFolderSplit"
        type="alertmodal">
        We have separated stock items of different types into separate stock folders, so your folder is arranged in a way that we can list it.
        <tag>confirm</tag>
        <usetemplate
        ignoretext="Alert when stock folder is being split before being listed"
        name="okignore"
        yestext="OK"/>
    </notification>
    
    <notification
        icon="alertmodal.tga"
        name="AlertMerchantStockFolderEmpty"
        type="alertmodal">
        We have unlisted your listing because the stock is empty. You need to add more units to the stock folder to list the listing again.
        <tag>confirm</tag>
        <usetemplate
        ignoretext="Alert when a listing is unlisted because stock folder is empty"
        name="okignore"
        yestext="OK"/>
    </notification>

    <notification
        icon="alertmodal.tga"
        name="AlertMerchantVersionFolderEmpty"
        type="alertmodal">
        We have unlisted your listing because the version folder is empty. You need to add items to the version folder to list the listing again.
        <tag>confirm</tag>
        <usetemplate
        ignoretext="Alert when a listing is unlisted because version folder is empty"
        name="okignore"
        yestext="OK"/>
    </notification>

  <notification
   icon="alertmodal.tga"
   name="WriteAnimationFail"
   type="alertmodal">
There was a problem writing animation data.  Please try again later.
    <tag>fail</tag>
  </notification>

  <notification
   icon="alertmodal.tga"
   name="UploadAuctionSnapshotFail"
   type="alertmodal">
There was a problem uploading the auction snapshot due to the following reason: [REASON]
    <tag>fail</tag>
  </notification>

  <notification
   icon="alertmodal.tga"
   name="UnableToViewContentsMoreThanOne"
   type="alertmodal">
Unable to view the contents of more than one item at a time.
Please select only one object and try again.
    <tag>fail</tag>
  </notification>

  <notification
   icon="alertmodal.tga"
   name="SaveClothingBodyChanges"
   type="alertmodal">
Save all changes to clothing/body parts?
<tag>confirm</tag>
<usetemplate
     canceltext="Cancel"
     name="yesnocancelbuttons"
     notext="Don&apos;t Save"
     yestext="Save All"/>
  </notification>

  <notification
   icon="alertmodal.tga"
   name="FriendsAndGroupsOnly"
   type="alertmodal">
    Non-friends won't know that you've chosen to ignore their calls and instant messages.
    <usetemplate
     name="okbutton"
     yestext="OK"/>
  </notification>

  <notification
   icon="alertmodal.tga"
   name="FavoritesOnLogin"
   type="alertmodal">    
    Note: When you turn on this option, anyone who uses this computer can see your list of favorite locations.
    <usetemplate
     name="okbutton"
     yestext="OK"/>
  </notification>

  <notification
   icon="alertmodal.tga"
   name="AllowMultipleViewers"
   type="alertmodal">
    Running multiple [APP_NAME] viewers is not supported. It can lead to texture cache collisions, corruption and degraded visuals and performance.
    <usetemplate
     name="okbutton"
     yestext="OK"/>
  </notification>

  <notification
   icon="alertmodal.tga"
   name="GrantModifyRights"
   type="alertmodal">
Granting modify rights to another resident allows them to change, delete or take ANY objects you may have in-world. Be VERY careful when handing out this permission.
Do you want to grant modify rights for [NAME]?
<tag>confirm</tag>
    <usetemplate
     name="okcancelbuttons"
     notext="No"
     yestext="Yes"/>
  </notification>

  <notification
   icon="alertmodal.tga"
   name="GrantModifyRightsMultiple"
   type="alertmodal">
Granting modify rights to another Resident allows them to change ANY objects you may have in-world. Be VERY careful when handing out this permission.
Do you want to grant modify rights for the selected Residents?
<tag>confirm</tag>
    <usetemplate
     name="okcancelbuttons"
     notext="No"
     yestext="Yes"/>
  </notification>

  <notification
   icon="alertmodal.tga"
   name="RevokeModifyRights"
   type="alertmodal">
Do you want to revoke modify rights for [NAME]?
<tag>confirm</tag>
    <usetemplate
     name="okcancelbuttons"
     notext="No"
     yestext="Yes"/>
  </notification>

  <notification
   icon="alertmodal.tga"
   name="RevokeModifyRightsMultiple"
   type="alertmodal">
Do you want to revoke modify rights for the selected Residents?
<tag>confirm</tag>
    <usetemplate
     name="okcancelbuttons"
     notext="No"
     yestext="Yes"/>
  </notification>

  <notification
   icon="alertmodal.tga"
   name="GroupNameLengthWarning"
   type="alertmodal">
A group name must be between [MIN_LEN] and [MAX_LEN] characters.
    <tag>group</tag>
    <tag>fail</tag>
    <usetemplate
       name="okbutton"
       yestext="OK"/>
  </notification>
  
  <notification
   icon="alertmodal.tga"
   name="UnableToCreateGroup"
   type="alertmodal">
Unable to create group.
[MESSAGE]
    <tag>group</tag>
    <tag>fail</tag>
  <usetemplate
     name="okbutton"
     yestext="OK"/>
  </notification>

  <notification
   icon="alertmodal.tga"
   name="PanelGroupApply"
   type="alertmodal">
[NEEDS_APPLY_MESSAGE]
[WANT_APPLY_MESSAGE]
    <tag>confirm</tag>
    <tag>group</tag>
  <usetemplate
     canceltext="Cancel"
     name="yesnocancelbuttons"
     notext="Ignore Changes"
     yestext="Apply Changes"/>
  </notification>

  <notification
   icon="alertmodal.tga"
   name="MustSpecifyGroupNoticeSubject"
   type="alertmodal">
You must specify a subject to send a group notice.
  <tag>group</tag>
  <tag>fail</tag>
  <usetemplate
     name="okbutton"
     yestext="OK"/>
  </notification>

  <notification
   icon="alertmodal.tga"
   name="AddGroupOwnerWarning"
   type="alertmodal">
You are about to add group members to the role of [ROLE_NAME].
Members cannot be removed from that role.
The members must resign from the role themselves.
Are you sure you want to continue?
    <tag>group</tag>
    <tag>confirm</tag>
    <usetemplate
     ignoretext="Confirm before I add a new group Owner"
     name="okcancelignore"
     notext="No"
     yestext="Yes"/>
  </notification>

  <notification
   icon="alertmodal.tga"
   name="AssignDangerousActionWarning"
   type="alertmodal">
You are about to add the Ability &apos;[ACTION_NAME]&apos; to the Role &apos;[ROLE_NAME]&apos;.

 *WARNING*
 Any Member in a role with this ability can assign themselves -- and any other member -- to roles that have more powers than they  currently have, potentially elevating themselves to near-Owner power. Be sure you know what you are doing before assigning this ability.

Add this ability to &apos;[ROLE_NAME]&apos;?
    <usetemplate
     name="okcancelbuttons"
     notext="No"
     yestext="Yes"/>
  </notification>

  <notification
   icon="alertmodal.tga"
   name="AssignDangerousAbilityWarning"
   type="alertmodal">
You are about to add the ability &apos;[ACTION_NAME]&apos; to the role &apos;[ROLE_NAME]&apos;.

 *WARNING*
 Any Member in a role with this ability can assign themselves -- and any other member -- all abilities, elevating themselves to near-Owner power.

Add this ability to &apos;[ROLE_NAME]&apos;?
    <usetemplate
     name="okcancelbuttons"
     notext="No"
     yestext="Yes"/>
  </notification>

  <notification
    icon="alertmodal.tga"
    name="AssignBanAbilityWarning"
    type="alertmodal">
You are about to add the Ability &apos;[ACTION_NAME]&apos; to the Role &apos;[ROLE_NAME]&apos;.

 *WARNING*
Any Member in a Role with this Ability will also be granted the Abilities &apos;[ACTION_NAME_2]&apos; and &apos;[ACTION_NAME_3]&apos;
    <usetemplate
      name="okbutton"
     yestext="OK"/>
  </notification>

  <notification
  icon="alertmodal.tga"
  name="RemoveBanAbilityWarning"
  type="alertmodal">
You are removing the Ability &apos;[ACTION_NAME]&apos; to the Role &apos;[ROLE_NAME]&apos;.

 *WARNING*
Removing this ability will NOT remove the Abilities &apos;[ACTION_NAME_2]&apos; and &apos;[ACTION_NAME_3]&apos;.
 
If you no longer wish to have these abilities granted to this role, disable them immediately!
    <usetemplate
     name="okbutton"
     yestext="OK"/>
  </notification>

  <notification
    icon="alertmodal.tga"
    name="EjectGroupMemberWarning"
    type="alertmodal">
     You are about to eject [AVATAR_NAME] from the group.
     <tag>group</tag>
     <tag>confirm</tag>
     <usetemplate
      ignoretext="Confirm ejecting a participant from group"
      name="okcancelignore"
      notext="Cancel"
      yestext="Eject"/>
  </notification>
  <notification
    icon="alertmodal.tga"
    name="EjectGroupMembersWarning"
    type="alertmodal">
     You are about to eject [COUNT] members from the group.
     <tag>group</tag>
     <tag>confirm</tag>
     <usetemplate
      ignoretext="Confirm ejecting multiple members from group"
      name="okcancelignore"
      notext="Cancel"
      yestext="Eject"/>
  </notification>
  
  <notification
    icon="alertmodal.tga"
    name="BanGroupMemberWarning"
    type="alertmodal">
     You are about to ban [AVATAR_NAME] from the group.
     <tag>group</tag>
     <tag>confirm</tag>
     <usetemplate
      ignoretext="Confirm banning a participant from group"
      name="okcancelignore"
      notext="Cancel"
      yestext="Ban"/>
  </notification>
  <notification
    icon="alertmodal.tga"
    name="BanGroupMembersWarning"
    type="alertmodal">
     You are about to ban [COUNT] members from group.
     <tag>group</tag>
     <tag>confirm</tag>
     <usetemplate
      ignoretext="Confirm banning multiple members from group"
      name="okcancelignore"
      notext="Cancel"
      yestext="Ban"/>
  </notification>

  <notification
    icon="notify.tga"
    name="GroupBanUserOnBanlist"
    type="notify">
Some residents have not been sent an invite due to being banned from the group.
  </notification>

  <notification
   icon="alertmodal.tga"
   name="AttachmentDrop"
   type="alertmodal">
    You are about to drop your attachment.
    Are you sure you want to continue?
    <tag>confirm</tag>
    <usetemplate
     ignoretext="Confirm before dropping attachments"
     name="okcancelignore"
     notext="No"
     yestext="Yes"/>
  </notification>
  <notification
   icon="alertmodal.tga"
   name="JoinGroupCanAfford"
   type="alertmodal">
Joining this group costs L$[COST].
Do you wish to proceed?
    <tag>confirm</tag>
    <tag>funds</tag>
    <tag>group</tag>
    <usetemplate
     name="okcancelbuttons"
     notext="Cancel"
     yestext="Join"/>
  </notification>

  <notification
   icon="alertmodal.tga"
   name="JoinGroupNoCost"
   type="alertmodal">
You are joining group &lt;nolink&gt;[NAME]&lt;/nolink&gt;.
Do you wish to proceed?
    <tag>group</tag>
    <tag>confirm</tag>
    <usetemplate
     name="okcancelbuttons"
     notext="Cancel"
     yestext="Join"/>
  </notification>


  <notification
   icon="alertmodal.tga"
   name="JoinGroupCannotAfford"
   type="alertmodal">
Joining this group costs L$[COST].
You do not have enough L$ to join this group.
    <tag>group</tag>
    <tag>fail</tag>
    <tag>funds</tag>
  </notification>

  <notification
   icon="alertmodal.tga"
   name="CreateGroupCost"
   type="alertmodal">
Creating this group will cost L$[COST].
Groups need more than one member, or they are deleted forever.
Please invite members within 48 hours.
    <tag>group</tag>
    <tag>funds</tag>
    <usetemplate
     canceltext="Cancel"
     name="okcancelbuttons"
     notext="Cancel"
     yestext="Create group for L$[COST]"/>
  </notification>

  <notification
   icon="alertmodal.tga"
   name="JoinGroupInaccessible"
   type="alertmodal">
This group is not accessible to you.
    <tag>group_id</tag>
    <tag>success</tag>
    <usetemplate
       name="okbutton"
       yestext="OK"/>
  </notification>

  <notification
   icon="alertmodal.tga"
   name="JoinGroupError"
   type="alertmodal">
Error processing your group membership request.
    <tag>group_id</tag>
    <tag>success</tag>
    <usetemplate
       name="okbutton"
       yestext="OK"/>
  </notification>

  <notification
   icon="alertmodal.tga"
   name="JoinGroupErrorReason"
   type="alertmodal">
Unable to join group: [reason]
    <tag>group_id</tag>
    <tag>success</tag>
    <tag>reason</tag>
    <usetemplate
       name="okbutton"
       yestext="OK"/>
  </notification>

  <notification
   icon="alertmodal.tga"
   name="JoinGroupTrialUser"
   type="alertmodal">
Sorry, trial users can't join groups.
    <tag>group_id</tag>
    <tag>success</tag>
    <usetemplate
       name="okbutton"
       yestext="OK"/>
  </notification>

  <notification
   icon="alertmodal.tga"
   name="JoinGroupMaxGroups"
   type="alertmodal">
You cannot join &apos;&lt;nolink&gt;[group_name]&lt;/nolink&gt;&apos;:
You are already a member of [group_count] groups, the maximum number allowed is [max_groups]
    <tag>success</tag>
    <tag>group_id</tag>
    <tag>group_name</tag>
    <tag>group_count</tag>
    <tag>max_groups</tag>
    <usetemplate
       name="okbutton"
       yestext="OK"/>
  </notification>

  <notification
   icon="alertmodal.tga"
   name="JoinGroupClosedEnrollment"
   type="alertmodal">
You cannot join &apos;&lt;nolink&gt;[group_name]&lt;/nolink&gt;&apos;:
The group no longer has open enrollment.
    <tag>group_id</tag>
    <tag>success</tag>
    <usetemplate
       name="okbutton"
       yestext="OK"/>
  </notification>

  <notification
   icon="alertmodal.tga"
   name="JoinGroupInsufficientFunds"
   type="alertmodal">
Unable to transfer the required L$ [membership_fee] membership fee.
    <tag>group_id</tag>
    <tag>success</tag>
    <usetemplate
       name="okbutton"
       yestext="OK"/>
  </notification>
  
  <notification
   icon="alertmodal.tga"
   name="LandBuyPass"
   type="alertmodal">
   <tag>fail</tag>
For L$[COST] you can enter this land (&apos;[PARCEL_NAME]&apos;) for [TIME] hours.  Buy a pass?
    <tag>funds</tag>
    <tag>confirm</tag>
    <usetemplate
     name="okcancelbuttons"
     notext="Cancel"
     yestext="OK"/>
  </notification>

  <notification
   icon="alertmodal.tga"
   name="SalePriceRestriction"
   type="alertmodal">
Sale price must be set to more than L$0 if selling to anyone.
Please select an individual to sell to if selling for L$0.
  <tag>fail</tag>
  </notification>

  <notification
   icon="alertmodal.tga"
   name="ConfirmLandSaleChange"
   priority="high"
   type="alertmodal">
The selected [LAND_SIZE] m² land is being set for sale.
Your selling price will be L$[SALE_PRICE] and will be authorized for sale to [NAME].
    <tag>confirm</tag>
    <usetemplate
     name="okcancelbuttons"
     notext="Cancel"
     yestext="OK"/>
  </notification>

  <notification
   icon="alertmodal.tga"
   name="ConfirmLandSaleToAnyoneChange"
   type="alertmodal">
ATTENTION: Clicking &apos;Sell to anyone&apos; makes your land available to the entire [CURRENT_GRID] community, even those not in this region.

The selected [LAND_SIZE] m² land is being set for sale.
Your selling price will be L$[SALE_PRICE] and will be authorized for sale to [NAME].
    <tag>confirm</tag>
    <usetemplate
     name="okcancelbuttons"
     notext="Cancel"
     yestext="OK"/>
  </notification>

  <notification
   icon="alertmodal.tga"
   name="ReturnObjectsDeededToGroup"
   type="alertmodal">
Are you sure you want to return all objects shared with the group &apos;&lt;nolink&gt;[NAME]&lt;/nolink&gt;&apos; on this parcel of land back to their previous owner&apos;s inventory?

*WARNING* This will delete the non-transferable objects deeded to the group!

Objects: [N]
    <tag>confirm</tag>
    <tag>group</tag>
    <usetemplate
     name="okcancelbuttons"
     notext="Cancel"
     yestext="OK"/>
  </notification>

  <notification
   icon="alertmodal.tga"
   name="ReturnObjectsOwnedByUser"
   type="alertmodal">
Are you sure you want to return all objects owned by the resident &apos;[NAME]&apos; on this parcel of land back to their inventory?

Objects: [N]
    <tag>confirm</tag>
    <usetemplate
     name="okcancelbuttons"
     notext="Cancel"
     yestext="OK"/>
  </notification>

  <notification
   icon="alertmodal.tga"
   name="ReturnObjectsOwnedBySelf"
   type="alertmodal">
Are you sure you want to return all objects owned by you on this parcel of land back to your inventory?

Objects: [N]
    <tag>confirm</tag>
    <usetemplate
     name="okcancelbuttons"
     notext="Cancel"
     yestext="OK"/>
  </notification>

  <notification
   icon="alertmodal.tga"
   name="ReturnObjectsNotOwnedBySelf"
   type="alertmodal">
Are you sure you want to return all objects *NOT* owned by you on this parcel of land back to their owner&apos;s inventory?
Transferable objects deeded to a group will be returned to their previous owners.

*WARNING* This will delete the non-transferable objects deeded to the group!

Objects: [N]
    <tag>confirm</tag>
    <usetemplate
     name="okcancelbuttons"
     notext="Cancel"
     yestext="OK"/>
  </notification>

  <notification
   icon="alertmodal.tga"
   name="ReturnObjectsNotOwnedByUser"
   type="alertmodal">
Are you sure you want to return all objects *NOT* owned by [NAME] on this parcel of land back to their owner&apos;s inventory?
Transferable objects deeded to a group will be returned to their previous owners.

*WARNING* This will delete the non-transferable objects deeded to the group!

Objects: [N]
    <tag>confirm</tag>
    <usetemplate
     name="okcancelbuttons"
     notext="Cancel"
     yestext="OK"/>
  </notification>

  <notification
   icon="alertmodal.tga"
   name="ReturnAllTopObjects"
   type="alertmodal">
Are you sure you want to return all listed objects back to their owner&apos;s inventory? This will return ALL scripted objects in the region!
    <tag>confirm</tag>
    <usetemplate
     name="okcancelbuttons"
     notext="Cancel"
     yestext="OK"/>
  </notification>

  <notification
   icon="alertmodal.tga"
   name="DisableAllTopObjects"
   type="alertmodal">
Are you sure you want to disable all objects in this region?
    <tag>confirm</tag>
    <usetemplate
     name="okcancelbuttons"
     notext="Cancel"
     yestext="OK"/>
  </notification>

  <notification
   icon="alertmodal.tga"
   name="ReturnObjectsNotOwnedByGroup"
   type="alertmodal">
Return the objects on this parcel of land that are NOT shared with the group &lt;nolink&gt;[NAME]&lt;/nolink&gt; back to their owners?

Objects: [N]
    <tag>confirm</tag>
    <tag>group</tag>
    <usetemplate
     name="okcancelbuttons"
     notext="Cancel"
     yestext="OK"/>
  </notification>

  <notification
   icon="alertmodal.tga"
   name="UnableToDisableOutsideScripts"
   type="alertmodal">
Cannot disable scripts.
This entire region is damage enabled.
Scripts must be allowed to run for weapons to work.
  <tag>fail</tag>
  </notification>

<notification
   icon="alertmodal.tga"
   name="MultipleFacesSelected"
   type="alertmodal">
Multiple faces are currently selected.
If you continue this action, separate instances of media will be set on multiple faces of the object.
To place the media on only one face, choose Select Face and click on the desired face of that object then click &apos;Add&apos;.
    <tag>confirm</tag>
    <usetemplate
      ignoretext="Media will be set on multiple selected faces"
      name="okcancelignore"
      notext="Cancel"
      yestext="OK"/>
  </notification>

  <notification
   icon="alertmodal.tga"
   name="MustBeInParcel"
   type="alertmodal">
You must be standing inside the land parcel to set its landing point.
  <tag>fail</tag>
  </notification>

  <notification
   icon="alertmodal.tga"
   name="PromptRecipientEmail"
   type="alertmodal">
Please enter a valid email address for the recipient(s).
  <tag>fail</tag>
  </notification>

  <notification
   icon="alertmodal.tga"
   name="PromptSelfEmail"
   type="alertmodal">
Please enter your email address.
  <tag>fail</tag>
  </notification>

  <notification
   icon="alertmodal.tga"
   name="PromptMissingSubjMsg"
   type="alertmodal">
Email snapshot with the default subject or message?
    <tag>confirm</tag>
    <usetemplate
     name="okcancelbuttons"
     notext="Cancel"
     yestext="OK"/>
  </notification>

  <notification
   icon="alertmodal.tga"
   name="ErrorProcessingSnapshot"
   type="alertmodal">
Error processing snapshot data.
  <tag>fail</tag>
  </notification>

  <notification
   icon="alertmodal.tga"
   name="ErrorEncodingSnapshot"
   type="alertmodal">
Error encoding snapshot.
  <tag>fail</tag>
  </notification>

  <notification
   icon="alertmodal.tga"
   name="ErrorPhotoCannotAfford"
   type="alertmodal">
    You need L$[COST] to save a photo to your inventory. You may either buy L$ or save the photo to your computer instead.
    <tag>fail</tag>
  </notification>
  
  <notification
   icon="alertmodal.tga"
   name="ErrorCannotAffordUpload"
   type="alertmodal">
    You need L$[COST] to upload this item.
    <tag>fail</tag>
  </notification>
  
  <notification
   icon="alertmodal.tga"
   name="ErrorTextureCannotAfford"
   type="alertmodal">
    You need L$[COST] to save a texture to your inventory. You may either buy L$ or save the photo to your computer instead.
    <tag>fail</tag>
  </notification>

  <notification
   icon="alertmodal.tga"
   name="ErrorUploadingPostcard"
   type="alertmodal">
There was a problem sending a snapshot due to the following reason: [REASON]
  <tag>fail</tag>
  </notification>

  <notification
   icon="alertmodal.tga"
   name="ErrorUploadingReportScreenshot"
   type="alertmodal">
There was a problem uploading a report screenshot due to the following reason: [REASON]
  <tag>fail</tag>
  </notification>

  <notification
   icon="alertmodal.tga"
   name="MustAgreeToLogIn"
   type="alertmodal">
   <tag>fail</tag>
You must agree to the Terms and Conditions, Privacy Policy, and Terms of Service to continue logging into [CURRENT_GRID].
  </notification>

  <notification
   icon="alertmodal.tga"
   name="CouldNotBuyCurrency"
   type="alertmodal">
[TITLE]
[MESSAGE]
   <tag>fail</tag>
   <usetemplate
     name="okbutton"
     yestext="OK"/>
  </notification>

  <notification
   icon="alertmodal.tga"
   name="CouldNotBuyCurrencyOS"
   type="alertmodal">
[TITLE]
[MESSAGE]
    <tag>confirm</tag>
    <url
	option="0"
	name="url"
	target = "_external">
		[LINK]
    </url>
    <usetemplate
     name="okcancelbuttons"
     notext="No"
     yestext="OK"/>
  </notification>
  
  <notification
   icon="alertmodal.tga"
   name="CouldNotPutOnOutfit"
   type="alertmodal">
Could not put on outfit.
The outfit folder contains no clothing, body parts, or attachments.
  <tag>fail</tag>
  </notification>

  <notification
   icon="alertmodal.tga"
   name="CannotWearTrash"
   type="alertmodal">
You cannot wear clothes or body parts that are in the trash.
  <tag>fail</tag>
  </notification>

  <notification
   icon="alertmodal.tga"
   name="MaxAttachmentsOnOutfit"
   type="alertmodal">
Could not attach object.
Exceeds the attachments limit of [MAX_ATTACHMENTS] objects. Please detach another object first.
  <tag>fail</tag>
  </notification>

  <notification
   icon="alertmodal.tga"
   name="CannotWearInfoNotComplete"
   type="alertmodal">
You cannot wear this item because it has not yet loaded. Please try again in a minute.
  <tag>fail</tag>
  </notification>

    <notification
   icon="alertmodal.tga"
   name="MustEnterPasswordToLogIn"
   type="alertmodal">
   <tag>fail</tag>
Please enter your Password to log in.
  </notification>
  
  <notification
   icon="alertmodal.tga"
   name="MustHaveAccountToLogIn"
   type="alertmodal">
You need to enter the Username name of your avatar.

You need an account to enter [CURRENT_GRID]. Would you like to create one now?
    <tag>confirm</tag>
    <url
	option="0"
	name="url"
	target = "_external">
		[create_account_url]
    </url>
    <usetemplate
     name="okcancelbuttons"
     notext="Try again"
     yestext="Create a new account"/>
  </notification>

  <notification
   icon="alertmodal.tga"
   name="InvalidCredentialFormat"
   type="alertmodal">
   <tag>fail</tag>
You need to enter either the Username or both the First and Last name of your avatar into the Username field, then login again.
  </notification>
  
  <notification
   icon="alertmodal.tga"
   name="InvalidGrid"
   type="alertmodal">
   <tag>fail</tag>
'[GRID]' is not a valid grid identifier.
  </notification>
  
  <notification
   icon="alertmodal.tga"
   name="InvalidLocationSLURL"
   type="alertmodal">
   <tag>fail</tag>
Your start location did not specify a valid grid.
  </notification>
  
  <notification
   icon="alertmodal.tga"
   name="DeleteClassified"
   type="alertmodal">
Delete classified &apos;[NAME]&apos;?
There is no reimbursement for fees paid.
    <tag>confirm</tag>
    <usetemplate
     name="okcancelbuttons"
     notext="Cancel"
     yestext="OK"/>
  </notification>


<notification
   icon="alertmodal.tga"
   name="DeleteMedia"
   type="alertmodal">
You have selected to delete the media associated with this face.
Are you sure you want to continue?
    <tag>confirm</tag>
    <usetemplate
     ignoretext="Confirm before I delete media from an object"
     name="okcancelignore"
     notext="No"
     yestext="Yes"/>
  </notification>

  <notification
   icon="alertmodal.tga"
   name="ClassifiedSave"
   type="alertmodal">
Save changes to classified [NAME]?
    <tag>confirm</tag>
    <usetemplate
     canceltext="Cancel"
     name="yesnocancelbuttons"
     notext="Don&apos;t Save"
     yestext="Save"/>
  </notification>

  <notification
   icon="alertmodal.tga"
   name="ClassifiedInsufficientFunds"
   type="alertmodal">
Insufficient funds to create classified.
    <tag>fail</tag>
    <usetemplate
     name="okbutton"
     yestext="OK"/>
  </notification>

  <notification
   icon="alertmodal.tga"
   name="ProfileDeleteClassified"
   type="alertmodal">
Delete classified &lt;nolink&gt;[CLASSIFIED]&lt;/nolink&gt;?
    <tag>confirm</tag>
    <usetemplate
     name="okcancelbuttons"
     notext="Cancel"
     yestext="OK"/>
  </notification>

  <notification
   icon="alertmodal.tga"
   name="ProfileDeletePick"
   type="alertmodal">
Delete pick &lt;nolink&gt;[PICK]&lt;/nolink&gt;?
    <tag>confirm</tag>
    <usetemplate
     name="okcancelbuttons"
     notext="Cancel"
     yestext="OK"/>
  </notification>

  <notification
   icon="alert.tga"
   name="ProfileUnpublishedClassified"
   type="alertmodal">
    You have unpublished classifieds. They will be lost if you close the window.
    <tag>confirm</tag>
    <usetemplate
     name="okcancelbuttons"
     notext="Cancel"
     yestext="OK"/>
  </notification>

  <notification
   icon="alert.tga"
   name="ProfileUnsavedChanges"
   type="alertmodal">
    You have unsaved changes.
    <tag>confirm</tag>
    <tag>save</tag>
    <usetemplate
     canceltext="Cancel"
     name="yesnocancelbuttons"
     notext="Discard"
     yestext="Save"/>
  </notification>

  <notification
   icon="alertmodal.tga"
   name="DeleteOutfits"
   type="alertmodal">
    Delete the selected outfit?
    <tag>confirm</tag>
    <usetemplate
     name="okcancelbuttons"
     notext="Cancel"
     yestext="OK"/>
  </notification>

  <notification
   icon="alertmodal.tga"
   name="DeleteOutfitsWithName"
   type="alertmodal">
    Delete outfit &quot;[NAME]&quot;?
    <tag>confirm</tag>
    <usetemplate
     name="okcancelbuttons"
     notext="Cancel"
     yestext="OK"/>
  </notification>

  <notification
   icon="alertmodal.tga"
   name="PromptGoToEventsPage"
   type="alertmodal">
Go to the [CURRENT_GRID] events web page?
    <tag>confirm</tag>
    <url option="0" name="url">

			https://secondlife.com/my/community/events
    </url>
    <usetemplate
     name="okcancelbuttons"
     notext="Cancel"
     yestext="OK"/>
  </notification>

  <notification
   icon="alertmodal.tga"
   name="SelectProposalToView"
   type="alertmodal">
Please select a proposal to view.
  <tag>fail</tag>
  </notification>

  <notification
   icon="alertmodal.tga"
   name="SelectHistoryItemToView"
   type="alertmodal">
Please select a history item to view.
  <tag>fail</tag>
  </notification>

<!--
  <notification
   icon="alertmodal.tga"
   name="ResetShowNextTimeDialogs"
   type="alertmodal">
Would you like to re-enable all these popups, which you previously indicated &apos;Do not show me again&apos;?
    <usetemplate
     name="okcancelbuttons"
     notext="Cancel"
     yestext="OK"/>
  </notification>

  <notification
   icon="alertmodal.tga"
   name="SkipShowNextTimeDialogs"
   type="alertmodal">
Would you like to disable all popups which can be skipped?
    <usetemplate
     name="okcancelbuttons"
     notext="Cancel"
     yestext="OK"/>
  </notification>
-->

  <notification
   icon="alertmodal.tga"
   name="CacheWillClear"
   type="alertmodal">
Cache will be cleared after restarting [APP_NAME].
  </notification>

  <notification
 icon="alertmodal.tga"
 name="DisableJavascriptBreaksSearch"
 type="alertmodal">
If you disable Javascript, the search function will not work properly, and you will not be able to use it.
  </notification>
  
  <notification
   icon="alertmodal.tga"
   name="CacheWillBeMoved"
   type="alertmodal">
Cache will be moved after restarting [APP_NAME].
Note: This will also clear the cache.
  </notification>
  
  <notification
   icon="alertmodal.tga"
   name="SoundCacheWillBeMoved"
   type="alertmodal">
Sound cache will be moved after restarting [APP_NAME].
  </notification>

  <notification
   icon="alertmodal.tga"
   name="ChangeConnectionPort"
   type="alertmodal">
Port settings take effect after restarting [APP_NAME].
  </notification>

  <notification
   icon="alertmodal.tga"
   name="ChangeDeferredDebugSetting"
   type="alertmodal">
This debug setting change will take effect after you restart [APP_NAME].
  </notification>

  <notification
   icon="alertmodal.tga"
   name="ChangeSkin"
   type="alertmodal">
The new skin will appear after restarting [APP_NAME].
Would you like to shutdown the viewer and launch it manually again in order to apply this change?
    <usetemplate
     name="okcancelbuttons"
     notext="Later"
     yestext="Shutdown now"/>
  </notification>

  <notification
   icon="alertmodal.tga"
   name="ChangeLanguage"
   type="alertmodal">
The selected language will be applied after restarting [APP_NAME].
  </notification>

  <notification
   icon="alertmodal.tga"
   name="GoToAuctionPage"
   type="alertmodal">
    Go to the [CURRENT_GRID] web page to see auction details or make a bid?
    <tag>confirm</tag>
    <url option="0" name="url">
			http://secondlife.com/auctions/auction-detail.php?id=[AUCTION_ID]
    </url>
    <usetemplate
     name="okcancelbuttons"
     notext="Cancel"
     yestext="OK"/>
  </notification>

  <notification
   icon="alertmodal.tga"
   name="SaveChanges"
   type="alertmodal">
Save Changes?
    <tag>confirm</tag>
    <usetemplate
     canceltext="Cancel"
     name="yesnocancelbuttons"
     notext="Don&apos;t Save"
     yestext="Save"/>
  </notification>

  <notification
   icon="alertmodal.tga"
   name="DeleteNotecard"
   type="alertmodal">
   <unique/>
Are you sure you want to delete this notecard?
    <tag>confirm</tag>
    <usetemplate
     ignoretext="Confirm notecard deletion"
     name="okcancelignore"
     notext="Cancel"
     yestext="OK"/>
  </notification>
  
  <notification
   icon="alertmodal.tga"
   name="LoadPreviousReportScreenshot"
   type="alertmodal">
   <unique/>
Do you want to use previous screenshot for your report?
    <tag>confirm</tag>
    <usetemplate
     name="okcancelbuttons"
     notext="Cancel"
     yestext="OK"/>
  </notification>
  
  <notification
   icon="alertmodal.tga"
   name="GestureSaveFailedTooManySteps"
   type="alertmodal">
Gesture save failed.
This gesture has too many steps.
Try removing some steps, then save again.
<tag>fail</tag>
  </notification>

  <notification
   icon="alertmodal.tga"
   name="GestureSaveFailedTryAgain"
   type="alertmodal">
Gesture save failed.  Please try again in a minute.
<tag>fail</tag>
  </notification>

  <notification
   icon="alertmodal.tga"
   name="GestureSaveFailedObjectNotFound"
   type="alertmodal">
Could not save gesture because the object or the associated object inventory could not be found.
The object may be out of range or may have been deleted.
<tag>fail</tag>
  </notification>

  <notification
   icon="alertmodal.tga"
   name="GestureSaveFailedReason"
   type="alertmodal">
There was a problem saving a gesture due to the following reason: [REASON].  Please try resaving the gesture later.
<tag>fail</tag>
  </notification>

  <notification
   icon="alertmodal.tga"
   name="SaveNotecardFailObjectNotFound"
   type="alertmodal">
Could not save notecard because the object or the associated object inventory could not be found.
The object may be out of range or may have been deleted.
<tag>fail</tag>
  </notification>

  <notification
   icon="alertmodal.tga"
   name="SaveNotecardFailReason"
   type="alertmodal">
There was a problem saving a notecard due to the following reason: [REASON].  Please try re-saving the notecard later.
<tag>fail</tag>
  </notification>

  <notification
   icon="alertmodal.tga"
   name="ScriptCannotUndo"
   type="alertmodal">
Could not undo all changes in your version of the script.
Would you like to load the server&apos;s last saved version?
(**Warning** This operation cannot be undone.)
    <tag>confirm</tag>
    <usetemplate
     name="okcancelbuttons"
     notext="Cancel"
     yestext="OK"/>
  </notification>

  <notification
   icon="alertmodal.tga"
   name="SaveScriptFailObjectNotFound"
   type="alertmodal">
Could not save the script because the object it is in could not be found.
The object may be out of range or may have been deleted.
<tag>fail</tag>
  </notification>

  <notification
   icon="alertmodal.tga"
   name="StartRegionEmpty"
   type="alertmodal">
Your Start Region is not defined.
Please type the Region name in Start Location box or choose My Last Location or My Home as your Start Location.
<tag>fail</tag>
    <usetemplate
     name="okbutton"
     yestext="OK"/>
  </notification>

  <notification
   icon="alertmodal.tga"
   name="CouldNotStartStopScript"
   type="alertmodal">
Could not start or stop the script because the object it is on could not be found.
The object may be out of range or may have been deleted.
  <tag>fail</tag>
  </notification>

  <notification
   icon="alertmodal.tga"
   name="CannotDownloadFile"
   type="alertmodal">
    Unable to download file
    <tag>fail</tag>
  </notification>

  <notification
  name="MediaFileDownloadUnsupported"
  label=""
  type="alert">
    <unique/>
    <tag>confirm</tag>
    You have requested a file download, which is not supported within [APP_NAME].
    <usetemplate
     ignoretext="Warn about unsupported file downloads"
     name="okignore"
     yestext="OK"/>
  </notification>
  
  <notification
   icon="alertmodal.tga"
   name="CannotWriteFile"
   type="alertmodal">
Unable to write file [[FILE]]
  <tag>fail</tag>
  </notification>

  <notification
   icon="alertmodal.tga"
   name="UnsupportedHardware"
   type="alertmodal">
Just so you know, your computer may not meet [APP_NAME]&apos;s minimum system requirements. You may experience poor performance. Unfortunately, the [SUPPORT_SITE] can't provide technical support for unsupported system configurations.

[MINSPECS]

Visit [_URL] for more information?
    <tag>confirm</tag>
    <url option="0" name="url">

			https://wiki.firestormviewer.org/fs_system_requirements
    </url>
    <usetemplate
     ignoretext="My computer hardware is not supported"
     name="okcancelignore"
     notext="No"
     yestext="Yes"/>
  <tag>fail</tag>
  </notification>

  <notification
   icon="alertmodal.tga"
   name="OldGPUDriver"
   type="alertmodal">
     There is likely a newer driver for your graphics chip.  Updating graphics drivers can substantially improve performance.

    Visit [URL] to check for driver updates?
    <tag>confirm</tag>
    <url option="0" name="url">
    [URL]
    </url>
    <usetemplate
     ignoretext="My graphics driver is out of date"
     name="okcancelignore"
     notext="No"
     yestext="Yes"/>
    <tag>fail</tag>
  </notification>

  <notification
   icon="alertmodal.tga"
   name="UnknownGPU"
   type="alertmodal">
Your system contains a graphics card that [APP_NAME] doesn't recognize.
This is often the case with new hardware that has not been tested yet with [APP_NAME].  It will probably be ok, but you may need to adjust your graphics settings.
(Avatar &gt; Preferences &gt; Graphics).
    <form name="form">
      <ignore name="ignore"
       text="My graphics card could not be identified"/>
    </form>
  <tag>fail</tag>
  </notification>

  <notification
   icon="alertmodal.tga"
   name="DisplaySettingsNoShaders"
   type="alertmodal">
[APP_NAME] crashed while initializing graphics drivers.
Graphics Quality will be set to Low to avoid some common driver errors. This will disable some graphics features.
We recommend updating your graphics card drivers.
Graphics Quality can be raised in Preferences &gt; Graphics.
  <tag>fail</tag>
  </notification>

  <notification
   icon="alertmodal.tga"
   name="AutoFPSConfirmDisable"
   type="alertmodal">
Changing this setting will disable automatic adjustment and turn off 'Automatic settings'.
Are you sure you want to continue?
    <tag>confirm</tag>
    <usetemplate
     name="okcancelbuttons"
     notext="Cancel"
     yestext="Continue"/>
  </notification>
  <notification
   icon="alertmodal.tga"
   name="AdvancedLightingConfirm"
   type="alertmodal">
To turn on advanced lighting, we need to increase quality to level 4.
    <tag>confirm</tag>
  <usetemplate
   name="okcancelbuttons"
   notext="Cancel"
   yestext="OK"/>
  </notification>
  <notification
 icon="alertmodal.tga"
   name="ShadowsConfirm"
   type="alertmodal">
To enable shadows, we need to increase quality to level 4.
    <tag>confirm</tag>
    <usetemplate
     name="okcancelbuttons"
     notext="Cancel"
     yestext="OK"/>
  </notification>

  <notification
   icon="alertmodal.tga"
   name="RegionNoTerraforming"
   type="alertmodal">
The region [REGION] does not allow terraforming.
  <tag>fail</tag>
  </notification>
  
  <notification
   icon="alertmodal.tga"
   name="ParcelNoTerraforming"
   type="notify">
You are not allowed to terraform parcel [PARCEL].
  <tag>fail</tag>
  </notification>

  <notification
   icon="alertmodal.tga"
   name="CannotCopyWarning"
   type="alertmodal">
You do not have permission to copy the following items:
&lt;nolink&gt;[ITEMS]&lt;/nolink&gt;
and will lose it from your inventory if you give it away. Do you really want to offer these items?
    <tag>confirm</tag>
    <usetemplate
     name="okcancelbuttons"
     notext="No"
     yestext="Yes"/>
  <tag>fail</tag>
  </notification>

  <notification
   icon="alertmodal.tga"
   name="CannotGiveItem"
   type="alertmodal">
Unable to give inventory item.
  <tag>fail</tag>
  </notification>

  <notification
   icon="alertmodal.tga"
   name="TransactionCancelled"
   type="alertmodal">
Transaction canceled.
  </notification>

  <notification
   icon="alertmodal.tga"
   name="TooManyItems"
   type="alertmodal">
Cannot give more than 42 items in a single inventory transfer.
  <tag>fail</tag>
  </notification>

  <notification
   icon="alertmodal.tga"
   name="NoItems"
   type="alertmodal">
You do not have permission to transfer the selected items.
  <tag>fail</tag>
  </notification>

  <notification
   icon="alertmodal.tga"
   name="CannotCopyCountItems"
   type="alertmodal">
You do not have permission to copy [COUNT] of the selected items. You will lose these items from your inventory.
Do you really want to give these items?
    <tag>confirm</tag>
  <tag>fail</tag>
    <usetemplate
     name="okcancelbuttons"
     notext="No"
     yestext="Yes"/>
  </notification>

  <notification
   icon="alertmodal.tga"
   name="CannotGiveCategory"
   type="alertmodal">
You do not have permission to transfer the selected folder.
  <tag>fail</tag>
  </notification>

  <notification
   icon="alertmodal.tga"
   name="FreezeAvatar"
   type="alertmodal">
Freeze this avatar?
He or she will temporarily be unable to move, chat, or interact with the world.
    <tag>confirm</tag>
    <usetemplate
     canceltext="Cancel"
     name="yesnocancelbuttons"
     notext="Unfreeze"
     yestext="Freeze"/>
  </notification>

  <notification
   icon="alertmodal.tga"
   name="FreezeAvatarFullname"
   type="alertmodal">
Freeze [AVATAR_NAME]?
He or she will temporarily be unable to move, chat, or interact with the world.
    <tag>confirm</tag>
    <usetemplate
     canceltext="Cancel"
     name="yesnocancelbuttons"
     notext="Unfreeze"
     yestext="Freeze"/>
  </notification>
  
  <notification
    icon="alertmodal.tga"
    name="FreezeAvatarMultiple"
    type="alertmodal">
 Freeze the following avatars?
 
 [RESIDENTS]
 
 They will temporarily be unable to move, chat, or interact with the world.
     <usetemplate
      canceltext="Cancel"
      name="yesnocancelbuttons"
      notext="Unfreeze"
      yestext="Freeze"/>
  </notification>  

  <notification
   icon="alertmodal.tga"
   name="EjectAvatarFullname"
   type="alertmodal">
Eject [AVATAR_NAME] from your land?
    <tag>confirm</tag>
    <usetemplate
     canceltext="Cancel"
     name="yesnocancelbuttons"
     notext="Eject and Ban"
     yestext="Eject"/>
  </notification>

  <notification
   icon="alertmodal.tga"
   name="EjectAvatarNoBan"
   type="alertmodal">
Eject this avatar from your land?
    <tag>confirm</tag>
    <usetemplate
     name="okcancelbuttons"
     notext="Cancel"
     yestext="Eject"/>
  </notification>

  <notification
   icon="alertmodal.tga"
   name="EjectAvatarFullnameNoBan"
   type="alertmodal">
Eject [AVATAR_NAME] from your land?
    <tag>confirm</tag>
    <usetemplate
     name="okcancelbuttons"
     notext="Cancel"
     yestext="Eject"/>
  </notification>

  <notification
    icon="alertmodal.tga"
    name="EjectAvatarMultiple"
    type="alertmodal">
Eject the following avatars from your land?

[RESIDENTS]
    <usetemplate
     canceltext="Cancel"
     name="yesnocancelbuttons"
     notext="Eject and Ban"
     yestext="Eject"/>
  </notification>

  <notification
   icon="alertmodal.tga"
   name="EjectAvatarMultipleNoBan"
   type="alertmodal">
Eject the following avatars from your land?

[RESIDENTS]
    <usetemplate
     name="okcancelbuttons"
     notext="Cancel"
     yestext="Eject"/>
  </notification>

  <notification
   icon="alertmodal.tga"
   name="EjectAvatarFromGroup"
   persist="true"
   type="notify">
You ejected [AVATAR_NAME] from group &lt;nolink&gt;[GROUP_NAME]&lt;/nolink&gt;.
    <tag>group</tag>
  </notification>

  <notification
   icon="alertmodal.tga"
   name="AcquireErrorTooManyObjects"
   type="alertmodal">
ACQUIRE ERROR: Too many objects selected.
  <tag>fail</tag>
  </notification>

  <notification
   icon="alertmodal.tga"
   name="AcquireErrorObjectSpan"
   type="alertmodal">
ACQUIRE ERROR: Objects span more than one region.
Please move all objects to be acquired onto the same region.
  <tag>fail</tag>
  </notification>

  <notification
   icon="alertmodal.tga"
   name="PromptGoToCurrencyPage"
   type="alertmodal">
[EXTRA]

Go to [_URL] for information on purchasing L$?
    <tag>confirm</tag>
    <url option="0" name="url">

			http://secondlife.com/app/currency/
    </url>
    <usetemplate
     name="okcancelbuttons"
     notext="Cancel"
     yestext="OK"/>
  </notification>
  
  <notification
   icon="alertmodal.tga"
   name="MuteLimitReached"
   persist="false"
   type="notify">
Unable to add new entry to block list because you reached the limit of [MUTE_LIMIT] entries.
  <tag>fail</tag>
  </notification>
  
  <notification
   icon="alertmodal.tga"
   name="UnableToLinkObjects"
   type="alertmodal">
Unable to link these [COUNT] objects.
You can link a maximum of [MAX] objects.
  <tag>fail</tag>
  </notification>

  <notification
   icon="alertmodal.tga"
   name="CannotLinkIncompleteSet"
   type="alertmodal">
You can only link complete sets of objects, and must select more than one object.
  <tag>fail</tag>
  </notification>

  <notification
   icon="alertmodal.tga"
   name="CannotLinkModify"
   type="alertmodal">
Unable to link because you do not have modify permission on all the objects.

Please make sure none are locked, and that you own all of them.
  <tag>fail</tag>
  </notification>

  <notification
   icon="alertmodal.tga"
   name="CannotLinkPermanent"
   type="alertmodal">
    Objects cannot be linked across region boundaries.
    <tag>fail</tag>
  </notification>

  <notification
   icon="alertmodal.tga"
   name="CannotLinkAcrossRegions"
   type="alertmodal">
Objects cannot be linked across region boundaries.
    <tag>fail</tag>
  </notification>

  <notification
   icon="alertmodal.tga"
   name="CannotLinkDifferentOwners"
   type="alertmodal">
Unable to link because not all of the objects have the same owner.

Please make sure you own all of the selected objects.
  <tag>fail</tag>
  </notification>

  <notification
   icon="alertmodal.tga"
   name="NoFileExtension"
   type="alertmodal">
No file extension for the file: &apos;[FILE]&apos;

Please make sure the file has a correct file extension.
  <tag>fail</tag>
  </notification>

  <notification
   icon="alertmodal.tga"
   name="InvalidFileExtension"
   type="alertmodal">
Invalid file extension [EXTENSION].
Expected [VALIDS].
    <usetemplate
     name="okbutton"
     yestext="OK"/>
  <tag>fail</tag>
  </notification>

  <notification
   icon="alertmodal.tga"
   name="CannotUploadSoundFile"
   type="alertmodal">
Could not open uploaded sound file for reading:
[FILE]
  <tag>fail</tag>
  </notification>

  <notification
   icon="alertmodal.tga"
   name="SoundFileNotRIFF"
   type="alertmodal">
File does not appear to be a RIFF WAVE file:
[FILE]
  <tag>fail</tag>
  </notification>

  <notification
   icon="alertmodal.tga"
   name="SoundFileNotPCM"
   type="alertmodal">
File does not appear to be a PCM WAVE audio file:
[FILE]
  <tag>fail</tag>
  </notification>

  <notification
   icon="alertmodal.tga"
   name="SoundFileInvalidChannelCount"
   type="alertmodal">
File has invalid number of channels (must be mono or stereo):
[FILE]
  <tag>fail</tag>
  </notification>

  <notification
   icon="alertmodal.tga"
   name="SoundFileInvalidSampleRate"
   type="alertmodal">
File does not appear to be a supported sample rate (must be 44.1k):
[FILE]
  <tag>fail</tag>
  </notification>

  <notification
   icon="alertmodal.tga"
   name="SoundFileInvalidWordSize"
   type="alertmodal">
File does not appear to be a supported word size (must be 8 or 16 bit):
[FILE]
  <tag>fail</tag>
  </notification>

  <notification
   icon="alertmodal.tga"
   name="SoundFileInvalidHeader"
   type="alertmodal">
Could not find &apos;data&apos; chunk in WAV header:
[FILE]
  <tag>fail</tag>
  </notification>

  <notification
   icon="alertmodal.tga"
   name="SoundFileInvalidChunkSize"
   type="alertmodal">
Wrong chunk size in WAV file:
[FILE]
  <tag>fail</tag>
  </notification>

  <notification
   icon="alertmodal.tga"
   name="SoundFileInvalidTooLong"
   type="alertmodal">
Audio file is too long ([MAX_LENGTH] second maximum):
[FILE]
  <tag>fail</tag>
  </notification>

  <notification
   icon="alertmodal.tga"
   name="ProblemWithFile"
   type="alertmodal">
Problem with file [FILE]:

[REASON]
  <tag>fail</tag>
  </notification>

  <notification
   icon="alertmodal.tga"
   name="CannotOpenTemporarySoundFile"
   type="alertmodal">
Couldn&apos;t open temporary compressed sound file for writing: [FILE]
  <tag>fail</tag>
  </notification>

  <notification
   icon="alertmodal.tga"
   name="UnknownVorbisEncodeFailure"
   type="alertmodal">
Unknown Vorbis encode failure on: [FILE]
  <tag>fail</tag>
  </notification>

  <notification
   icon="alertmodal.tga"
   name="CannotEncodeFile"
   type="alertmodal">
Unable to encode file: [FILE]
  <tag>fail</tag>
  </notification>

  <notification
   icon="alertmodal.tga"
   name="CorruptedProtectedDataStore"
   type="alertmodal">
   We were unable to decode the file storing your saved login credentials. At this point saving or deleting credentials will erase all those that were previously stored.
   This may happen when you change network setup. Restarting the viewer with previous network configuration may help recovering your saved login credentials.
    
  <tag>fail</tag>
    <usetemplate
     name="okbutton"
     yestext="OK"/>
  </notification>
    
  <notification
   icon="alertmodal.tga"
   name="CorruptResourceFile"
   type="alertmodal">
Corrupt resource file: [FILE]
  <tag>fail</tag>
  </notification>

  <notification
   icon="alertmodal.tga"
   name="UnknownResourceFileVersion"
   type="alertmodal">
Unknown Linden resource file version in file: [FILE]
  <tag>fail</tag>
  </notification>

  <notification
   icon="alertmodal.tga"
   name="UnableToCreateOutputFile"
   type="alertmodal">
Unable to create output file: [FILE]
  <tag>fail</tag>
  </notification>

  <notification
   icon="alertmodal.tga"
   name="DoNotSupportBulkAnimationUpload"
   type="alertmodal">
    <unique/>
[APP_NAME] does not currently support bulk upload of BVH format animation files.
  <tag>fail</tag>
  </notification>

  <notification
   icon="alertmodal.tga"
   name="CannotUploadReason"
   type="alertmodal">
Unable to upload [FILE] due to the following reason: [REASON]
Please try again later.
  <tag>fail</tag>
  </notification>

  <notification
   icon="notifytip.tga"
   name="LandmarkCreated"
   log_to_chat="false"
   type="notifytip">
You have added "[LANDMARK_NAME]" to your [FOLDER_NAME] folder.
  </notification>

  <notification
   icon="alert.tga"
   name="LandmarkAlreadyExists"
   type="alert">
You already have a landmark for this location.
    <usetemplate
     name="okbutton"
     yestext="OK"/>
  <tag>fail</tag>
  </notification>

  <notification
   icon="alertmodal.tga"
   name="CannotCreateLandmarkNotOwner"
   type="alertmodal">
You cannot create a landmark here because the owner of the land does not allow it.
  <tag>fail</tag>
  </notification>

  <notification
 icon="alertmodal.tga"
 label="Create folder"
 name="CreateLandmarkFolder"
 type="alertmodal">
    <unique/>
    Choose a name for the folder:
    <tag>confirm</tag>
    <form name="form">
      <input name="message" type="text">
      </input>
      <button
       default="true"
       index="0"
       name="OK"
       text="OK"/>
      <button
       index="1"
       name="Cancel"
       text="Cancel"/>
    </form>
  </notification>

  <notification
   icon="alertmodal.tga"
   name="CannotRecompileSelectObjectsNoScripts"
   type="alertmodal">
Not able to perform &apos;recompilation&apos;.
Select an object with a script.
  <tag>fail</tag>
  </notification>

  <notification
   icon="alertmodal.tga"
   name="CannotRecompileSelectObjectsNoPermission"
   type="alertmodal">
Not able to perform &apos;recompilation&apos;.

Select objects with scripts that you have permission to modify.
  <tag>fail</tag>
  </notification>

  <notification
   icon="alertmodal.tga"
   name="CannotResetSelectObjectsNoScripts"
   type="alertmodal">
Not able to perform &apos;reset&apos;.

Select objects with scripts.
  <tag>fail</tag>
  </notification>
  
   <notification
    icon="alertmodal.tga"
    name="CannotdeleteSelectObjectsNoScripts"
    type="alertmodal">
Not able to perform &apos;remove&apos;.

Select objects with scripts.
  <tag>fail</tag>
  </notification>

  <notification
   icon="alertmodal.tga"
   name="CannotResetSelectObjectsNoPermission"
   type="alertmodal">
Not able to perform &apos;reset&apos;.

Select objects with scripts that you have permission to modify.
  <tag>fail</tag>
  </notification>

  <notification
   icon="alertmodal.tga"
   name="CannotOpenScriptObjectNoMod"
   type="alertmodal">
    Unable to open script in object without modify permissions.
  <tag>fail</tag>
  </notification>

  <notification
   icon="alertmodal.tga"
   name="CannotSetRunningSelectObjectsNoScripts"
   type="alertmodal">
Not able to set any scripts to &apos;running&apos;.

Select objects with scripts.
  <tag>fail</tag>
  </notification>

  <notification
   icon="alertmodal.tga"
   name="CannotSetRunningNotSelectObjectsNoScripts"
   type="alertmodal">
Unable to set any scripts to &apos;not running&apos;.

Select objects with scripts.
  <tag>fail</tag>
  </notification>

  <notification
   icon="alertmodal.tga"
   name="NoFrontmostFloater"
   type="alertmodal">
No frontmost floater to save.
  <tag>fail</tag>
  </notification>

  <notification
   icon="notifytip.tga"
   name="SeachFilteredOnShortWords"
   type="notifytip">
Your search query was modified and the words that were too short were removed.

Searched for: [FINALQUERY]
  </notification>

  <notification
   icon="alertmodal.tga"
   name="SeachFilteredOnShortWordsEmpty"
   type="alertmodal">
Your search terms were too short so no search was performed.
  <tag>fail</tag>
  </notification>

  <!-- Generic Teleport failure modes - strings will be inserted from
       teleport_strings.xml if available. -->
  <notification
   icon="alertmodal.tga"
   name="CouldNotTeleportReason"
   type="alertmodal">
    <unique/>
Teleport failed.
[REASON]
  <tag>fail</tag>
  </notification>

  <!-- Teleport failure modes not delivered via the generic mechanism
       above (for example, delivered as an AlertMessage on
       region-crossing :( ) - these paths should really be merged
       in the future. -->
  <notification
   icon="alertmodal.tga"
   name="invalid_tport"
   type="alertmodal">
Teleport attempts are limited to 6 per minute. If you are having trouble, wait one minute and try teleporting again. If the problem persists, log out and log in again.
    <tag>fail</tag>
  </notification>
  <notification
   icon="alertmodal.tga"
   name="invalid_region_handoff"
   type="alertmodal">
Problem encountered processing your region crossing. You may need to log back in before you can cross regions.
If you continue to get this message, please check the [SUPPORT_SITE].
  <tag>fail</tag>
  </notification>
  <notification
   icon="alertmodal.tga"
   name="blocked_tport"
   type="alertmodal">
Sorry, teleport is currently blocked. Try again in a moment.  If you still cannot teleport, please log out and log back in to resolve the problem.
  <tag>fail</tag>
  </notification>
  <notification
   icon="alertmodal.tga"
   name="nolandmark_tport"
   type="alertmodal">
Sorry, but system was unable to locate landmark destination.
  <tag>fail</tag>
  </notification>
  <notification
   icon="alertmodal.tga"
   name="timeout_tport"
   type="alertmodal">
   <tag>fail</tag>
Sorry, but system was unable to complete the teleport connection.  Try again in a moment.
  </notification>
  <notification
   icon="alertmodal.tga"
   name="noaccess_tport"
   type="alertmodal">
   <tag>fail</tag>
Sorry, you do not have access to that teleport destination.
  </notification>
  <notification
   icon="alertmodal.tga"
   name="missing_attach_tport"
   type="alertmodal">
   <tag>fail</tag>
Your attachments have not arrived yet. Try waiting for a few more seconds or log out and back in again before attempting to teleport.
  </notification>
  <notification
   icon="alertmodal.tga"
   name="too_many_uploads_tport"
   type="alertmodal">
   <tag>fail</tag>
The asset queue in this region is currently clogged so your teleport request will not be able to succeed in a timely manner. Please try again in a few minutes or go to a less busy area.
  </notification>
  <notification
   icon="alertmodal.tga"
   name="expired_tport"
   type="alertmodal">
   <tag>fail</tag>
Sorry, but the system was unable to complete your teleport request in a timely fashion. Please try again in a few minutes.
  </notification>
  <notification
   icon="alertmodal.tga"
   name="expired_region_handoff"
   type="alertmodal">
   <tag>fail</tag>
Sorry, but the system was unable to complete your region crossing in a timely fashion. Please try again in a few minutes.
  </notification>
  <notification
   icon="alertmodal.tga"
   name="preexisting_tport"
   type="alertmodal">
   <tag>fail</tag>
Sorry, but the system was unable to start your teleport. Please try again in a few minutes.
  </notification>
  <notification
   icon="alertmodal.tga"
   name="no_host"
   type="alertmodal">
   <tag>fail</tag>
Unable to find teleport destination. The destination may be temporarily unavailable or no longer exists. Please try again in a few minutes.
  </notification>
  <notification
   icon="alertmodal.tga"
   name="no_inventory_host"
   type="alertmodal">
The inventory system is currently unavailable.
  <tag>fail</tag>
  </notification>

  <notification
   icon="alertmodal.tga"
   name="CannotSetLandOwnerNothingSelected"
   type="alertmodal">
Unable to set land owner:
No parcel selected.
  <tag>fail</tag>
  </notification>

  <notification
   icon="alertmodal.tga"
   name="CannotSetLandOwnerMultipleRegions"
   type="alertmodal">
Unable to force land ownership because selection spans multiple regions. Please select a smaller area and try again.
  <tag>fail</tag>
  </notification>

  <notification
   icon="alertmodal.tga"
   name="ForceOwnerAuctionWarning"
   type="alertmodal">
This parcel is up for auction. Forcing ownership will cancel the auction and potentially make some residents unhappy if bidding has begun.
Force ownership?
    <tag>confirm</tag>
    <usetemplate
     name="okcancelbuttons"
     notext="Cancel"
     yestext="OK"/>
  </notification>

  <notification
   icon="alertmodal.tga"
   name="CannotContentifyNothingSelected"
   type="alertmodal">
Unable to contentify:
No parcel selected.
  <tag>fail</tag>
  </notification>

  <notification
   icon="alertmodal.tga"
   name="CannotContentifyNoRegion"
   type="alertmodal">
Unable to contentify:
No region selected.
  <tag>fail</tag>
  </notification>

  <notification
   icon="alertmodal.tga"
   name="CannotReleaseLandNothingSelected"
   type="alertmodal">
Unable to abandon land:
No parcel selected.
  <tag>fail</tag>
  </notification>

  <notification
   icon="alertmodal.tga"
   name="CannotReleaseLandNoRegion"
   type="alertmodal">
Unable to abandon land:
Cannot find region.
  <tag>fail</tag>
  </notification>

  <notification
   icon="alertmodal.tga"
   name="CannotBuyLandNothingSelected"
   type="alertmodal">
Unable to buy land:
No parcel selected.
  <tag>fail</tag>
  </notification>

  <notification
   icon="alertmodal.tga"
   name="CannotBuyLandNoRegion"
   type="alertmodal">
Unable to buy land:
Cannot find the region this land is in.
  <tag>fail</tag>
  </notification>

  <notification
   icon="alertmodal.tga"
   name="CannotCloseFloaterBuyLand"
   type="alertmodal">
You cannot close the Buy Land window until [APP_NAME] estimates the price of this transaction.
  <tag>fail</tag>
  </notification>

  <notification
   icon="alertmodal.tga"
   name="CannotDeedLandNothingSelected"
   type="alertmodal">
Unable to deed land:
No parcel selected.
  <tag>fail</tag>
  </notification>

  <notification
   icon="alertmodal.tga"
   name="CannotDeedLandNoGroup"
   type="alertmodal">
Unable to deed land:
No Group selected.
    <tag>group</tag>
  <tag>fail</tag>
  </notification>

  <notification
   icon="alertmodal.tga"
   name="CannotDeedLandNoRegion"
   type="alertmodal">
Unable to deed land:
Cannot find the region this land is in.
  <tag>fail</tag>
  </notification>

  <notification
   icon="alertmodal.tga"
   name="CannotDeedLandMultipleSelected"
   type="alertmodal">
Unable to deed land:
Multiple parcels selected.

Try selecting a single parcel.
  <tag>fail</tag>
  </notification>

  <notification
   icon="alertmodal.tga"
   name="ParcelCanPlayMedia"
   type="alertmodal">   
This location provides streaming media, which may require more of your network bandwidth.

Play streaming media when available?
(You can change this option later under Preferences &gt; Sound &amp; Media.)
   <form name="form">
    <button
         index="0"
         name="Play Media Now"
         text="Play Media Now"/>
        <button
         index="1"
         name="Always Play Media"  
         text="Always Play Media"/>
        <button
         index="2"   
         name="Do Not Pley Media"
         text="Do Not Play Media"/>
   </form>
  </notification>


  <notification
   icon="alertmodal.tga"
   name="CannotDeedLandWaitingForServer"
   type="alertmodal">
Unable to deed land:
Waiting for server to report ownership.

Please try again.
  <tag>fail</tag>
  </notification>

  <notification
   icon="alertmodal.tga"
   name="CannotDeedLandNoTransfer"
   type="alertmodal">
Unable to deed land:
The region [REGION] does not allow transfer of land.
  <tag>fail</tag>
  </notification>

  <notification
   icon="alertmodal.tga"
   name="CannotReleaseLandWatingForServer"
   type="alertmodal">
Unable to abandon land:
Waiting for server to update parcel information.

Try again in a few seconds.
  <tag>fail</tag>
  </notification>

  <notification
   icon="alertmodal.tga"
   name="CannotReleaseLandSelected"
   type="alertmodal">
Unable to abandon land:
You do not own all the parcels selected.

Please select a single parcel.
  <tag>fail</tag>
  </notification>

  <notification
   icon="alertmodal.tga"
   name="CannotReleaseLandDontOwn"
   type="alertmodal">
Unable to abandon land:
You do not have permission to release this parcel.
Parcels you own appear in green.
  <tag>fail</tag>
  </notification>

  <notification
   icon="alertmodal.tga"
   name="CannotReleaseLandRegionNotFound"
   type="alertmodal">
Unable to abandon land:
Cannot find the region this land is in.
  <tag>fail</tag>
  </notification>

  <notification
   icon="alertmodal.tga"
   name="CannotReleaseLandNoTransfer"
   type="alertmodal">
Unable to abandon land:
The region [REGION] does not allow transfer of land.
  <tag>fail</tag>
  </notification>

  <notification
   icon="alertmodal.tga"
   name="CannotReleaseLandPartialSelection"
   type="alertmodal">
Unable to abandon land:
You must select an entire parcel to release it.

Select an entire parcel, or divide your parcel first.
  <tag>fail</tag>
  </notification>

  <notification
   icon="alertmodal.tga"
   name="ReleaseLandWarning"
   type="alertmodal">
You are about to release [AREA] m² of land.
Releasing this parcel will remove it from your land holdings, but will not grant any L$.

Release this land?
    <tag>confirm</tag>
    <usetemplate
     name="okcancelbuttons"
     notext="Cancel"
     yestext="OK"/>
  </notification>

  <notification
   icon="alertmodal.tga"
   name="CannotDivideLandNothingSelected"
   type="alertmodal">
Unable to divide land:

No parcels selected.
  <tag>fail</tag>
  </notification>

  <notification
   icon="alertmodal.tga"
   name="CannotDivideLandPartialSelection"
   type="alertmodal">
Unable to divide land:

You have an entire parcel selected.
Try selecting a part of the parcel.
  <tag>fail</tag>
  </notification>

  <notification
   icon="alertmodal.tga"
   name="LandDivideWarning"
   type="alertmodal">
Dividing this land will split this parcel into two and each parcel can have its own settings. Some settings will be reset to defaults after the operation.

Divide land?
    <tag>confirm</tag>
    <usetemplate
     name="okcancelbuttons"
     notext="Cancel"
     yestext="OK"/>
  </notification>

  <notification
   icon="alertmodal.tga"
   name="CannotDivideLandNoRegion"
   type="alertmodal">
Unable to divide land:
Cannot find the region this land is in.
  <tag>fail</tag>
  </notification>

  <notification
   icon="alertmodal.tga"
   name="CannotJoinLandNoRegion"
   type="alertmodal">
Unable to join land:
Cannot find the region this land is in.
  <tag>fail</tag>
  </notification>

  <notification
   icon="alertmodal.tga"
   name="CannotJoinLandNothingSelected"
   type="alertmodal">
Unable to join land:
No parcels selected.
  <tag>fail</tag>
  </notification>

  <notification
   icon="alertmodal.tga"
   name="CannotJoinLandEntireParcelSelected"
   type="alertmodal">
Unable to join land:
You only have one parcel selected.

Select land across both parcels.
  <tag>fail</tag>
  </notification>

  <notification
   icon="alertmodal.tga"
   name="CannotJoinLandSelection"
   type="alertmodal">
Unable to join land:
You must select more than one parcel.

Select land across both parcels.
  <tag>fail</tag>
  </notification>

  <notification
   icon="alertmodal.tga"
   name="JoinLandWarning"
   type="alertmodal">
Joining this land will create one large parcel out of all parcels intersecting the selected rectangle.
You will need to reset the name and options of the new parcel.

Join land?
    <tag>confirm</tag>
    <usetemplate
     name="okcancelbuttons"
     notext="Cancel"
     yestext="OK"/>
  </notification>

  <notification
   icon="alertmodal.tga"
   name="ConfirmNotecardSave"
   type="alertmodal">
This notecard needs to be saved before the item can be copied or viewed. Save notecard?
    <tag>confirm</tag>
    <usetemplate
     name="okcancelbuttons"
     notext="Cancel"
     yestext="OK"/>
  </notification>

  <notification
   icon="alertmodal.tga"
   name="ConfirmItemCopy"
   type="alertmodal">
Copy this item to your inventory?
    <tag>confirm</tag>
    <usetemplate
     name="okcancelbuttons"
     notext="Cancel"
     yestext="Copy"/>
  </notification>

  <notification
   icon="alertmodal.tga"
   name="ResolutionSwitchFail"
   type="alertmodal">
Failed to switch resolution to [RESX] by [RESY].
  <tag>fail</tag>
  </notification>

  <notification
   icon="alertmodal.tga"
   name="ErrorUndefinedGrasses"
   type="alertmodal">
Error: Undefined grasses: [SPECIES]
  <tag>fail</tag>
  </notification>

  <notification
   icon="alertmodal.tga"
   name="ErrorUndefinedTrees"
   type="alertmodal">
Error: Undefined trees: [SPECIES]
  <tag>fail</tag>
  </notification>

  <notification
   icon="alertmodal.tga"
   name="CannotSaveWearableOutOfSpace"
   type="alertmodal">
Unable to save &apos;[NAME]&apos; to wearable file.  You will need to free up some space on your computer and save the wearable again.
  <tag>fail</tag>
  </notification>

  <notification
   icon="alertmodal.tga"
   name="CannotSaveToAssetStore"
   type="alertmodal">
Unable to save [NAME] to central asset store.
This is usually a temporary failure. Please customize and save the wearable again in a few minutes.
  <tag>fail</tag>
  </notification>

  <notification
   icon="alertmodal.tga"
   name="YouHaveBeenLoggedOut"
   type="alertmodal">
You have been logged out of [CURRENT_GRID].

[MESSAGE]
    <usetemplate
     name="okcancelbuttons"
     notext="Quit"
     yestext="View IM &amp; Chat"/>
  </notification>

  <notification
   icon="alertmodal.tga"
   name="InventoryUnusable"
   type="alertmodal">
There was a problem loading your inventory. First, try logging out and logging in again. If you see this message again, contact Support to correct the problem.
    <tag>fail</tag>
  </notification>

  <notification
   icon="alertmodal.tga"
   name="OnlyOfficerCanBuyLand"
   type="alertmodal">
Unable to buy land for the group:
You do not have permission to buy land for your active group.
    <tag>group</tag>
  <tag>fail</tag>
  </notification>

  <notification
   icon="alertmodal.tga"
   label="Add Friend"
   name="AddFriendWithMessage"
   type="alertmodal">
    <tag>friendship</tag>
Friends can give permissions to track each other on the map and receive online status updates.

Offer friendship to [NAME]?
    <tag>confirm</tag>
    <form name="form">
      <input name="message" type="text" default="true">
Would you be my friend?
      </input>
      <button
       default="true"
       index="0"
       name="Offer"
       text="OK"/>
      <button
       index="1"
       name="Cancel"
       text="Cancel"/>
    </form>
  </notification>

  <notification
   icon="alertmodal.tga"
   label="Add Auto-Replace List"
   name="AddAutoReplaceList"
   type="alertmodal">
    <tag>addlist</tag>
    Name for the new list:
    <tag>confirm</tag>
    <form name="form">
      <input name="listname" type="text"/>
      <button
       default="true"
       index="0"
       name="SetName"
       text="OK"/>
      <button
       index="1"
       name="Cancel"
       text="Cancel"/>
    </form>
  </notification>

  <notification
   icon="alertmodal.tga"
   label="Rename Auto-Replace List"
   name="RenameAutoReplaceList"
   type="alertmodal">
    The name '[DUPNAME]' is in use
    Enter a new unique name:
    <tag>confirm</tag>
    <form name="form">
      <input name="listname" type="text"/>
      <button
       default="false"
       index="0"
       name="ReplaceList"
       text="Replace Current List"/>
      <button
       default="true"
       index="1"
       name="SetName"
       text="Use New Name"/>
    </form>
  </notification>

  <notification
   icon="alertmodal.tga"
   name="InvalidAutoReplaceEntry"
   type="alertmodal">
    The keyword must be a single word, and the replacement may not be empty.
    <tag>fail</tag>
  </notification>

  <notification
   icon="alertmodal.tga"
   name="InvalidAutoReplaceList"
   type="alertmodal">
    That replacement list is not valid.
    <tag>fail</tag>
  </notification>

  <notification
   icon="alertmodal.tga"
   name="SpellingDictImportRequired"
   type="alertmodal">
    You must specify a file, a name, and a language.
    <tag>fail</tag>
  </notification>

  <notification
   icon="alertmodal.tga"
   name="SpellingDictIsSecondary"
   type="alertmodal">
The dictionary [DIC_NAME] does not appear to have an "aff" file; this means that it is a "secondary" dictionary.
It can be used as an additional dictionary, but not as your Main dictionary.

See https://wiki.secondlife.com/wiki/Adding_Spelling_Dictionaries
    <tag>confirm</tag>
  </notification>

  <notification
   icon="alertmodal.tga"
   name="SpellingDictImportFailed"
   type="alertmodal">
    Unable to copy
    [FROM_NAME]
    to
    [TO_NAME]
    <tag>fail</tag>
  </notification>

  <notification
 icon="alertmodal.tga"
 label="Save Outfit"
 name="SaveOutfitAs"
 type="alertmodal">
    <unique/>
    Save what I'm wearing as a new Outfit:
    <tag>confirm</tag>
    <form name="form">
      <input name="message" type="text" default="true">
        [DESC] (new)
      </input>
      <button
       default="true"
       index="0"
       name="OK"
       text="OK"/>
      <button
       index="1"
       name="Cancel"
       text="Cancel"/>
    </form>
  </notification>

  <notification
 icon="alertmodal.tga"
 label="Save Wearable"
 name="SaveWearableAs"
 type="alertmodal">
    Save item to my inventory as:
    <tag>confirm</tag>
    <form name="form">
      <input name="message" type="text" default="true">
        [DESC] (new)
      </input>
      <button
       default="true"
       index="0"
       name="OK"
       text="OK"/>
      <button
       index="1"
       name="Cancel"
       text="Cancel"/>
    </form>
  </notification>


  <notification
   icon="alertmodal.tga"
   label="Rename Outfit"
   name="RenameOutfit"
   type="alertmodal">
    New outfit name:
    <tag>confirm</tag>
    <form name="form">
      <input name="new_name" type="text" width="300" default="true">
        [NAME]
      </input>
      <button
       default="true"
       index="0"
       name="OK"
       text="OK"/>
      <button
       index="1"
       name="Cancel"
       text="Cancel"/>
    </form>
  </notification>

  <notification
   icon="alertmodal.tga"
   label="Rename Gesture"
   name="RenameGesture"
   type="alertmodal">
    New gesture name:
    <tag>confirm</tag>
    <form name="form">
      <input name="new_name" type="text" width="300">
        [NAME]
      </input>
      <button
       default="true"
       index="0"
       name="OK"
       text="OK"/>
      <button
       index="1"
       name="Cancel"
       text="Cancel"/>
    </form>
  </notification>

  <notification
   icon="alertmodal.tga"
   label="Rename Landmark"
   name="RenameLandmark"
   type="alertmodal">
    Choose a new name for [NAME]
    <tag>confirm</tag>
    <form name="form">
      <input name="new_name" type="text" width="300">
        [NAME]
      </input>
      <button
       default="true"
       index="0"
       name="OK"
       text="OK"/>
      <button
       index="1"
       name="Cancel"
       text="Cancel"/>
    </form>
  </notification>

  <notification
   icon="alertmodal.tga"
   label="Rename Selected Item"
   name="RenameItem"
   type="alertmodal">
    Choose a new name for:
[NAME]
   <tag>confirm</tag>
    <form name="form">
    <input name="new_name" type="text" width="300">
      [NAME]
    </input>
    <button
     default="true"
     index="0"
     name="OK"
     text="OK"/>
    <button
     index="1"
     name="Cancel"
     text="Cancel"/>
   </form>
  </notification>

  <notification
   icon="alertmodal.tga"
   name="RemoveFromFriends"
   type="alertmodal">
Are you sure you want to remove [NAME] from your Friends List?
    <tag>friendship</tag>
    <tag>confirm</tag>
    <usetemplate
     name="okcancelbuttons"
     notext="Cancel"
     yestext="OK"/>
  </notification>

  <notification
   icon="alertmodal.tga"
   name="RemoveMultipleFromFriends"
   type="alertmodal">
Are you sure you want to remove multiple friends from your Friends list?
    <tag>friendship</tag>
    <tag>confirm</tag>
    <usetemplate
     name="okcancelbuttons"
     notext="Cancel"
     yestext="OK"/>
  </notification>

  <notification
   icon="alertmodal.tga"
   name="GodDeleteAllScriptedPublicObjectsByUser"
   type="alertmodal">
Are you sure you want to delete all scripted objects owned by
** [AVATAR_NAME] **
on all others land in this region?
    <tag>confirm</tag>
    <usetemplate
     name="okcancelbuttons"
     notext="Cancel"
     yestext="OK"/>
  </notification>

  <notification
   icon="alertmodal.tga"
   name="GodDeleteAllScriptedObjectsByUser"
   type="alertmodal">
Are you sure you want to DELETE ALL scripted objects owned by
** [AVATAR_NAME] **
on ALL LAND in this region?
    <tag>confirm</tag>
    <usetemplate
     name="okcancelbuttons"
     notext="Cancel"
     yestext="OK"/>
  </notification>

  <notification
   icon="alertmodal.tga"
   name="GodDeleteAllObjectsByUser"
   type="alertmodal">
Are you sure you want to DELETE ALL objects (scripted or not) owned by
** [AVATAR_NAME] **
on ALL LAND in this region?
    <tag>confirm</tag>
    <usetemplate
     name="okcancelbuttons"
     notext="Cancel"
     yestext="OK"/>
  </notification>

  <notification
   icon="alertmodal.tga"
   name="BlankClassifiedName"
   type="alertmodal">
You must specify a name for your classified.
  <tag>fail</tag>
  </notification>

  <notification
   icon="alertmodal.tga"
   name="MinClassifiedPrice"
   type="alertmodal">
Price to pay for listing must be at least L$[MIN_PRICE].

Please enter a higher price.
  <tag>fail</tag>
  </notification>

  <notification
   icon="alertmodal.tga"
   name="ConfirmItemDeleteHasLinks"
   type="alertmodal">
At least one of the items you have selected has link items that point to it.  If you delete this item, its links will permanently stop working.  It is strongly advised to delete the links first.

Are you sure you want to delete these items?
    <tag>confirm</tag>
    <usetemplate
     name="okcancelbuttons"
     notext="Cancel"
     yestext="OK"/>
  </notification>

  <notification
   icon="alertmodal.tga"
   name="ConfirmObjectDeleteLock"
   type="alertmodal">
At least one of the items you have selected is locked.

Are you sure you want to delete these items?
    <tag>confirm</tag>
    <usetemplate
     name="okcancelbuttons"
     notext="Cancel"
     yestext="OK"/>
  </notification>

  <notification
   icon="alertmodal.tga"
   name="ConfirmObjectDeleteNoCopy"
   type="alertmodal">
At least one of the items you have selected is not copyable.

Are you sure you want to delete these items?
    <tag>confirm</tag>
    <usetemplate
     name="okcancelbuttons"
     notext="Cancel"
     yestext="OK"/>
  </notification>

  <notification
   icon="alertmodal.tga"
   name="ConfirmObjectDeleteNoOwn"
   type="alertmodal">
You do not own at least one of the items you have selected.

Are you sure you want to delete these items?
    <tag>confirm</tag>
    <usetemplate
     name="okcancelbuttons"
     notext="Cancel"
     yestext="OK"/>
  </notification>

  <notification
   icon="alertmodal.tga"
   name="ConfirmObjectDeleteLockNoCopy"
   type="alertmodal">
At least one object is locked.
At least one object is not copyable.

Are you sure you want to delete these items?
    <tag>confirm</tag>
    <usetemplate
     name="okcancelbuttons"
     notext="Cancel"
     yestext="OK"/>
  </notification>

  <notification
   icon="alertmodal.tga"
   name="ConfirmObjectDeleteLockNoOwn"
   type="alertmodal">
At least one object is locked.
You do not own at least one object.

Are you sure you want to delete these items?
    <tag>confirm</tag>
    <usetemplate
     name="okcancelbuttons"
     notext="Cancel"
     yestext="OK"/>
  </notification>

  <notification
   icon="alertmodal.tga"
   name="ConfirmObjectDeleteNoCopyNoOwn"
   type="alertmodal">
At least one object is not copyable.
You do not own at least one object.

Are you sure you want to delete these items?
    <tag>confirm</tag>
    <usetemplate
     name="okcancelbuttons"
     notext="Cancel"
     yestext="OK"/>
  </notification>

  <notification
   icon="alertmodal.tga"
   name="ConfirmObjectDeleteLockNoCopyNoOwn"
   type="alertmodal">
At least one object is locked.
At least one object is not copyable.
You do not own at least one object.

Are you sure you want to delete these items?
    <tag>confirm</tag>
    <usetemplate
     name="okcancelbuttons"
     notext="Cancel"
     yestext="OK"/>
  </notification>

  <notification
   icon="alertmodal.tga"
   name="ConfirmObjectTakeLock"
   type="alertmodal">
At least one object is locked.

Are you sure you want to take these items?
    <tag>confirm</tag>
    <usetemplate
     name="okcancelbuttons"
     notext="Cancel"
     yestext="OK"/>
  </notification>

  <notification
   icon="alertmodal.tga"
   name="ConfirmObjectTakeNoOwn"
   type="alertmodal">
You do not own all of the objects you are taking.
If you continue, next owner permissions will be applied and possibly restrict your ability to modify or copy them.

Are you sure you want to take these items?
    <tag>confirm</tag>
    <usetemplate
     name="okcancelbuttons"
     notext="Cancel"
     yestext="OK"/>
  </notification>

  <notification
   icon="alertmodal.tga"
   name="ConfirmObjectTakeLockNoOwn"
   type="alertmodal">
At least one object is locked.
You do not own all of the objects you are taking.
If you continue, next owner permissions will be applied and possibly restrict your ability to modify or copy them.
However, you can take the current selection.

Are you sure you want to take these items?
    <tag>confirm</tag>
    <usetemplate
     name="okcancelbuttons"
     notext="Cancel"
     yestext="OK"/>
  </notification>

  <notification
   icon="alertmodal.tga"
   name="CantBuyLandAcrossMultipleRegions"
   type="alertmodal">
Unable to buy land because selection spans multiple regions.

Please select a smaller area and try again.
  <tag>fail</tag>
  </notification>

  <notification
   icon="alertmodal.tga"
   name="DeedLandToGroup"
   type="alertmodal">
By deeding this parcel, the group will be required to have and maintain sufficient land use credits.
The purchase price of the land is not refunded to the owner. If a deeded parcel is sold, the sale price will be divided evenly among group members.

Deed this [AREA] m² of land to the group &apos;&lt;nolink&gt;[GROUP_NAME]&lt;/nolink&gt;&apos;?
    <tag>group</tag>
    <tag>confirm</tag>
    <usetemplate
     name="okcancelbuttons"
     notext="Cancel"
     yestext="OK"/>
  </notification>

  <notification
   icon="alertmodal.tga"
   name="DeedLandToGroupWithContribution"
   type="alertmodal">
By deeding this parcel, the group will be required to have and maintain sufficient land use credits.
The deed will include a simultaneous land contribution to the group from &apos;[NAME]&apos;.
The purchase price of the land is not refunded to the owner. If a deeded parcel is sold, the sale price will be divided evenly among group members.

Deed this [AREA] m² of land to the group &apos;&lt;nolink&gt;[GROUP_NAME]&lt;/nolink&gt;&apos;?
    <tag>group</tag>
    <tag>confirm</tag>
    <usetemplate
     name="okcancelbuttons"
     notext="Cancel"
     yestext="OK"/>
  </notification>

  <notification
   icon="alertmodal.tga"
   name="DisplaySetToSafe"
   type="alertmodal">
Display settings have been set to safe levels because you have specified the -safe option.
  </notification>

  <notification
   icon="alertmodal.tga"
   name="DisplaySetToRecommendedGPUChange"
   type="alertmodal">
Display settings have been set to recommended levels because your graphics card changed
from &apos;[LAST_GPU]&apos;
to &apos;[THIS_GPU]&apos;
  </notification>

  <notification
   icon="alertmodal.tga"
   name="DisplaySetToRecommendedFeatureChange"
   type="alertmodal">
Display settings have been set to recommended levels because of a change to the rendering subsystem.
  </notification>

  <notification
   icon="alertmodal.tga"
   name="ErrorMessage"
   type="alertmodal">
    <unique>
      <context>ERROR_MESSAGE</context>
    </unique>
[ERROR_MESSAGE]
  <tag>fail</tag>
    <usetemplate
     name="okbutton"
     yestext="OK"/>
  </notification>

  <notification
   icon="alertmodal.tga"
   name="AvatarMovedDesired"
   type="alertmodal">
   <tag>fail</tag>
Your desired location is not currently available.
You have been moved into a nearby region.
  </notification>

  <notification
   icon="alertmodal.tga"
   name="AvatarMovedLast"
   type="alertmodal">
   <tag>fail</tag>
Your requested location is not currently available.
You have been moved into a nearby region.
  </notification>

  <notification
   icon="alertmodal.tga"
   name="AvatarMovedHome"
   type="alertmodal">
   <tag>fail</tag>
Your home location is not currently available.
You have been moved into a nearby region.
You may want to set a new home location.
  </notification>

  <notification
   icon="alertmodal.tga"
   name="ClothingLoading"
   type="alertmodal">
   <tag>fail</tag>
Your clothing is still downloading.
You can use [APP_NAME] normally and other people will see you correctly.
    <form name="form">
      <ignore name="ignore"
       text="Clothing is taking a long time to download"/>
    </form>
  </notification>

  <notification
   icon = "notifytip.tga"
   name = "AgentComplexityWithVisibility"
   type = "notifytip"
   log_to_chat = "false">
   <unique combine = "cancel_old">
     <context>AgentComplexityNotice</context>
   </unique>
Your [https://community.secondlife.com/t5/English-Knowledge-Base/Avatar-Rendering-Complexity/ta-p/2967838 avatar complexity] is [AGENT_COMPLEXITY].
[OVERLIMIT_MSG]
   <usetemplate
    ignoretext="Warn me if my avatar complexity may be too high"
    name="notifyignore"/>
  </notification>

  <notification
   icon = "notifytip.tga"
   name = "AgentComplexity"
   type = "notifytip"
   log_to_chat = "false">
   <unique combine = "cancel_old">
     <context>AgentComplexityNotice</context>
   </unique>
Your [https://community.secondlife.com/t5/English-Knowledge-Base/Avatar-Rendering-Complexity/ta-p/2967838 avatar complexity] is [AGENT_COMPLEXITY].
    <usetemplate
     ignoretext="Warn me about my avatar complexity changes"
     name="notifyignore"/>
  </notification>

  <notification
   icon = "notifytip.tga"
   name = "HUDComplexityWarning"
   type = "notifytip"
   log_to_chat = "false">
    <unique combine = "cancel_old">
      <context>HUDComplexityWarning</context>
    </unique>
    [HUD_REASON]. It is likely to negatively affect your performance.
    <usetemplate
     ignoretext="Warn me when my HUD complexity is too high"
     name="notifyignore"/>
  </notification>

  <notification
   icon="alertmodal.tga"
   name="FirstRun"
   type="alertmodal">

[APP_NAME] installation is complete.

If this is your first time using [CURRENT_GRID], you will need to create an account before you can log in.
    <tag>confirm</tag>
    <usetemplate
     name="okcancelbuttons"
     notext="Continue"
     yestext="Create Account..."/>
  </notification>

  <notification
   icon="alertmodal.tga"
   name="LoginCantRemoveUsername"
   type="alertmodal">
    <tag>fail</tag>
Already remembered user can be forgotten from Me &gt; Preferences &gt; Advanced &gt; Remembered Usernames.
  </notification>

  <notification
   icon="alertmodal.tga"
   name="LoginCantRemoveCurUsername"
   type="alertmodal">
    <tag>confirm</tag>
Forgetting the logged-in user requires you to log out.
    <usetemplate
     name="okcancelbuttons"
     notext="Cancel"
     yestext="Confirm and log out"/>
  </notification>

  <notification
   icon="alertmodal.tga"
   name="LoginPacketNeverReceived"
   type="alertmodal">
   <tag>fail</tag>
We&apos;re having trouble connecting. There may be a problem with your Internet connection or the [CURRENT_GRID].

You can either check your Internet connection and try again in a few minutes, click Help to view the [SUPPORT_SITE], or click Teleport to attempt to teleport home.
    <url option="1" name="url">

			https://www.firestormviewer.org/support/
    </url>
    <form name="form">
      <button
       default="true"
       index="0"
       name="OK"
       text="OK"/>
      <button
       index="1"
       name="Help"
       text="Help"/>
      <button
       index="2"
       name="Teleport"
       text="Teleport"/>
    </form>
  </notification>

  <notification
   icon="alertmodal.tga"
   name="LoginPacketNeverReceivedNoTP"
   type="alertmodal">
    <tag>fail</tag>
We&apos;re having trouble connecting. There may be a problem with your Internet connection or the [CURRENT_GRID].

You can either check your Internet connection and try again in a few minutes or click Help to view the [SUPPORT_SITE].
    <url option="1" name="url">
			https://www.firestormviewer.org/support/
    </url>
    <form name="form">
      <button
       default="true"
       index="0"
       name="OK"
       text="OK"/>
      <button
       index="1"
       name="Help"
       text="Help"/>
    </form>
  </notification>

  <notification
   icon="alertmodal.tga"
   name="LoginRemoveMultiGridUserData"
   type="alertmodal">
    <tag>confirm</tag>
Local Data you are deleting is shared between multiple grids, are you sure you want to delete it?
    <usetemplate
     name="okcancelbuttons"
     notext="Cancel"
     yestext="Confirm"/>
  </notification>

  <notification
   icon="alertmodal.tga"
   name="WelcomeChooseSex"
   type="alertmodal">
Your character will appear in a moment.

Use arrow keys to walk.
Press the F1 key at any time for help or to learn more about [CURRENT_GRID].
Please choose the male or female avatar. You can change your mind later.
    <usetemplate
     name="okcancelbuttons"
     notext="Female"
     yestext="Male"/>
  </notification>
  <notification icon="alertmodal.tga"
		name="CantTeleportToGrid"
		type="alertmodal">
Could not teleport to [SLURL] as it's on a different grid ([GRID]) than the current grid ([CURRENT_GRID]).  Please close your viewer and try again.
  <tag>fail</tag>
    <usetemplate
     name="okbutton"
     yestext="OK"/>
  </notification>

  <notification icon="alertmodal.tga"
		name="GeneralCertificateErrorShort"
		type="alertmodal">
Could not connect to the server.
[REASON]
    <tag>fail</tag>
    <usetemplate
     name="okbutton"
     yestext="OK"/>
  </notification>

  <notification icon="alertmodal.tga"
		name="GeneralCertificateError"
		type="alertmodal">
Could not connect to the server.
[REASON]

SubjectName: [SUBJECT_NAME_STRING]
IssuerName: [ISSUER_NAME_STRING]
Valid From: [VALID_FROM]
Valid To: [VALID_TO]
MD5 Fingerprint: [SHA1_DIGEST]
SHA1 Fingerprint: [MD5_DIGEST]
Key Usage: [KEYUSAGE]
Extended Key Usage: [EXTENDEDKEYUSAGE]
Subject Key Identifier: [SUBJECTKEYIDENTIFIER]
  <tag>fail</tag>
    <usetemplate
     name="okbutton"
     yestext="OK"/>
   </notification>

  <notification icon="alertmodal.tga"
		name="TrustCertificateError"
		type="alertmodal">
The certification authority for this server is not known.

Certificate Information:
SubjectName: [SUBJECT_NAME_STRING]
IssuerName: [ISSUER_NAME_STRING]
Valid From: [VALID_FROM]
Valid To: [VALID_TO]
MD5 Fingerprint: [SHA1_DIGEST]
SHA1 Fingerprint: [MD5_DIGEST]
Key Usage: [KEYUSAGE]
Extended Key Usage: [EXTENDEDKEYUSAGE]
Subject Key Identifier: [SUBJECTKEYIDENTIFIER]

Would you like to trust this authority?
    <tag>confirm</tag>
    <usetemplate
     name="okcancelbuttons"
     notext="Cancel"
     yestext="Trust"/>
  </notification>

  <notification
   icon="alertmodal.tga"
   name="NotEnoughCurrency"
   type="alertmodal">
[NAME] L$ [PRICE] You do not have enough L$ to do that.
  <tag>fail</tag>
  <tag>funds</tag>
  </notification>

  <notification
   icon="alertmodal.tga"
   name="GrantedModifyRights"
   persist="true"
   log_to_im="true"   
   type="notify">
[NAME] has given you permission to edit their objects.
  </notification>

  <notification
   icon="alertmodal.tga"
   name="RevokedModifyRights"
   persist="true"
   log_to_im="true"   
   type="notify">
Your privilege to modify [NAME]&apos;s objects has been revoked.
  </notification>

  <notification
   icon="alertmodal.tga"
   name="FlushMapVisibilityCaches"
   type="alertmodal">
This will flush the map caches on this region.
This is really only useful for debugging.
(In production, wait 5 minutes, then everyone&apos;s map will update after they relog.)
    <usetemplate
     name="okcancelbuttons"
     notext="Cancel"
     yestext="OK"/>
  </notification>

  <notification
   icon="alertmodal.tga"
   name="BuyOneObjectOnly"
   type="alertmodal">
Unable to buy more than one object at a time.  Please select only one object and try again.
  <tag>fail</tag>
  </notification>

  <notification
   icon="alertmodal.tga"
   name="OnlyCopyContentsOfSingleItem"
   type="alertmodal">
Unable to copy the contents of more than one item at a time.
Please select only one object and try again.
  <tag>fail</tag>
    <usetemplate
     name="okcancelbuttons"
     notext="Cancel"
     yestext="OK"/>
  </notification>

  <notification
   icon="alertmodal.tga"
   name="KickUsersFromRegion"
   type="alertmodal">
Teleport all residents in this region home?
    <tag>confirm</tag>
    <usetemplate
     name="okcancelbuttons"
     notext="Cancel"
     yestext="OK"/>
  </notification>

  <notification
   icon="alertmodal.tga"
   name="ChangeObjectBonusFactor"
   type="alertmodal">
    Lowering the object bonus after builds have been established in a region may cause objects to be returned or deleted. Are you sure you want to change object bonus?
    <tag>confirm</tag>
    <usetemplate
     ignoretext="Confirm changing object bonus factor"
     name="okcancelignore"
     notext="Cancel"
     yestext="OK"/>
  </notification>

  <notification
   icon="alertmodal.tga"
   name="EstateObjectReturn"
   type="alertmodal">
Are you sure you want to return objects owned by [USER_NAME]?
    <tag>confirm</tag>
    <usetemplate
     name="okcancelbuttons"
     notext="Cancel"
     yestext="OK"/>
  </notification>

  <notification
   icon="alertmodal.tga"
   name="InvalidTerrainBitDepth"
   type="alertmodal">
    <unique combine="cancel_old" />
Couldn&apos;t set region textures:
Terrain texture [TEXTURE_NUM] has an invalid bit depth of [TEXTURE_BIT_DEPTH].

Replace texture [TEXTURE_NUM] with an RGB [MAX_SIZE]x[MAX_SIZE] or smaller image then click &quot;Apply&quot; again.
  <tag>fail</tag>
  </notification>

  <notification
   icon="alertmodal.tga"
   name="InvalidTerrainAlphaNotFullyLoaded"
   type="alertmodal">
    <unique combine="cancel_old" />
Couldn&apos;t set region textures:
Terrain texture [TEXTURE_NUM] is not fully loaded, but is assumed to contain transparency due to a bit depth of [TEXTURE_BIT_DEPTH]. Transparency is not currently supported for terrain textures.

If texture [TEXTURE_NUM] is opaque, wait for the texture to fully load and then click &quot;Apply&quot; again.

Alpha is only supported for terrain materials (PBR Metallic Roughness), when alphaMode="MASK" and doubleSided=false.
  <tag>fail</tag>
  </notification>

  <notification
   icon="alertmodal.tga"
   name="InvalidTerrainAlpha"
   type="alertmodal">
    <unique combine="cancel_old" />
Couldn&apos;t set region textures:
Terrain texture [TEXTURE_NUM] contains transparency. Transparency is not currently supported for terrain textures.

Replace texture [TEXTURE_NUM] with an opaque RGB image, then click &quot;Apply&quot; again.

Alpha is only supported for terrain materials (PBR Metallic Roughness), when alphaMode="MASK" and doubleSided=false.
  <tag>fail</tag>
  </notification>

  <notification
   icon="alertmodal.tga"
   name="InvalidTerrainSize"
   type="alertmodal">
    <unique combine="cancel_old" />
Couldn&apos;t set region textures:
Terrain texture [TEXTURE_NUM] is too large at [TEXTURE_SIZE_X]x[TEXTURE_SIZE_Y].

Replace texture [TEXTURE_NUM] with an RGB [MAX_SIZE]x[MAX_SIZE] or smaller image then click &quot;Apply&quot; again.
  </notification>

  <notification
   icon="alertmodal.tga"
   name="InvalidTerrainMaterialNotLoaded"
   type="alertmodal">
    <unique combine="cancel_old" />
Couldn&apos;t set region materials:
Terrain material [MATERIAL_NUM] is not loaded.

Wait for the material to load, or replace material [MATERIAL_NUM] with a valid material.
  </notification>

  <notification
   icon="alertmodal.tga"
   name="InvalidTerrainMaterialLoadFailed"
   type="alertmodal">
    <unique combine="cancel_old" />
Couldn&apos;t set region materials:
Terrain material [MATERIAL_NUM] failed to load.

Replace material [MATERIAL_NUM] with a valid material.
  </notification>

  <notification
   icon="alertmodal.tga"
   name="InvalidTerrainMaterialDoubleSided"
   type="alertmodal">
    <unique combine="cancel_old" />
Couldn&apos;t set region materials:
Terrain material [MATERIAL_NUM] is double-sided. Double-sided materials are not currently supported for PBR terrain.

Replace material [MATERIAL_NUM] with a material with doubleSided=false.
  </notification>

  <notification
   icon="alertmodal.tga"
   name="InvalidTerrainMaterialAlphaMode"
   type="alertmodal">
    <unique combine="cancel_old" />
Couldn&apos;t set region materials:
Terrain material [MATERIAL_NUM] is using the unsupported alphaMode="[MATERIAL_ALPHA_MODE]".

Replace material [MATERIAL_NUM] with a material with alphaMode="OPAQUE" or alphaMode="MASK".
  </notification>

  <notification
   icon="alertmodal.tga"
   name="RawUploadStarted"
   type="alertmodal">
Upload started. It may take up to two minutes, depending on your connection speed.
  </notification>

  <notification
   icon="alertmodal.tga"
   name="ConfirmBakeTerrain"
   type="alertmodal">
Do you really want to bake the current terrain, make it the center for terrain raise/lower limits, and the default for the &apos;Revert&apos; tool?
    <tag>confirm</tag>
    <usetemplate
     name="okcancelbuttons"
     notext="Cancel"
     yestext="OK"/>
  </notification>

  <notification
   icon="alertmodal.tga"
   name="ConfirmTextureHeights"
   type="alertmodal">
You're about to use low values greater than high ones for Elevation Ranges. Proceed?
   <tag>confirm</tag>
   <usetemplate
    name="yesnocancelbuttons"
    yestext="Ok"
    notext="Cancel"
    canceltext="Don't ask"/>
  </notification>

  <notification
   icon="alertmodal.tga"
   name="MaxAllowedAgentOnRegion"
   type="alertmodal">
You can only have [MAX_AGENTS] allowed residents.
  </notification>

  <notification
   icon="alertmodal.tga"
   name="MaxBannedAgentsOnRegion"
   type="alertmodal">
You can only have [MAX_BANNED] banned residents.
  </notification>

  <notification
   icon="alertmodal.tga"
   name="MaxAgentOnRegionBatch"
   type="alertmodal">
Failure while attempting to add [NUM_ADDED] agents:
Exceeds the [MAX_AGENTS] [LIST_TYPE] limit by [NUM_EXCESS].
  </notification>

  <notification
   icon="alertmodal.tga"
   name="MaxAllowedGroupsOnRegion"
   type="alertmodal">
You can only have [MAX_GROUPS] groups.
    <tag>group</tag>
    <usetemplate
     name="okcancelbuttons"
     notext="Cancel"
     yestext="Bake"/>
  </notification>

  <notification
   icon="alertmodal.tga"
   name="MaxManagersOnRegion"
   type="alertmodal">
You can only have [MAX_MANAGER] estate managers.
  </notification>

  <notification
   icon="alertmodal.tga"
   name="OwnerCanNotBeDenied"
   type="alertmodal">
Cannot add estate owner to estate &apos;Banned resident&apos; list.
  </notification>

  <notification
   icon="alertmodal.tga"
   name="ProblemAddingEstateManagerBanned"
   type="alertmodal">
Unable to add banned resident to estate manager list.
  </notification>
    
  <notification
   icon="alertmodal.tga"
   name="ProblemBanningEstateManager"
   type="alertmodal">
Unable to add estate manager [AGENT] to banned list.
  </notification>
  
  <notification
   icon="alertmodal.tga"
   name="GroupIsAlreadyInList"
   type="alertmodal">
&lt;nolink&gt;[GROUP]&lt;/nolink&gt; is already in the Allowed Groups list.
  </notification>
    
  <notification
   icon="alertmodal.tga"
   name="AgentIsAlreadyInList"
   type="alertmodal">
[AGENT] is already in your [LIST_TYPE] list.
  </notification>
    
  <notification
   icon="alertmodal.tga"
   name="AgentsAreAlreadyInList"
   type="alertmodal">
[AGENT] are already in your [LIST_TYPE] list.
  </notification>
    
  <notification
   icon="alertmodal.tga"
   name="AgentWasAddedToList"
   type="alertmodal">
[AGENT] was added to [LIST_TYPE] list of [ESTATE].
  </notification>
    
  <notification
   icon="alertmodal.tga"
   name="AgentsWereAddedToList"
   type="alertmodal">
[AGENT] were added to [LIST_TYPE] list of [ESTATE].

  </notification>
      <notification
   icon="alertmodal.tga"
   name="AgentWasRemovedFromList"
   type="alertmodal">
[AGENT] was removed from [LIST_TYPE] list of [ESTATE].
  </notification>
    
  <notification
   icon="alertmodal.tga"
   name="AgentsWereRemovedFromList"
   type="alertmodal">
[AGENT] were removed from [LIST_TYPE] list of [ESTATE].
  </notification>

  <notification
   icon="alertmodal.tga"
   name="CanNotChangeAppearanceUntilLoaded"
   type="alertmodal">
Cannot change appearance until clothing and shape are loaded.
  </notification>

  <notification
   icon="alertmodal.tga"
   name="ClassifiedMustBeAlphanumeric"
   type="alertmodal">
The name of your classified must start with a letter from A to Z or a number.  No punctuation is allowed.
  </notification>

  <notification
   icon="alertmodal.tga"
   name="CantSetBuyObject"
   type="alertmodal">
Cannot set &apos;Buy Object&apos; because the object is not for sale.
Please set the object for sale and try again.
  </notification>

  <notification
   icon="alertmodal.tga"
   name="FinishedRawDownload"
   type="alertmodal">
Finished download of raw terrain file to:
[DOWNLOAD_PATH].
  </notification>

  <!-- RequiredUpdate does not display release notes URL because we don't get
       that from login.cgi's login failure message. -->
  <notification
   icon="alertmodal.tga"
   name="RequiredUpdate"
   type="alertmodal">
Version [VERSION] is required for login.
Please download from https://secondlife.com/support/downloads/
    <tag>confirm</tag>
    <usetemplate
     name="okbutton"
     yestext="OK"/>
  </notification>

  <notification
   icon="alertmodal.tga"
   name="PauseForUpdate"
   type="alertmodal">
Version [VERSION] is required for login.
Release notes: [URL]

Click OK to download and install.
    <tag>confirm</tag>
    <usetemplate
     name="okbutton"
     yestext="OK"/>
  </notification>

  <notification
   icon="alertmodal.tga"
   name="OptionalUpdateReady"
   type="alertmodal">
Version [VERSION] has been downloaded and is ready to install.
Release notes: [URL]

Click OK to install.
    <tag>confirm</tag>
    <usetemplate
     name="okbutton"
     yestext="OK"/>
  </notification>

  <notification
   icon="alertmodal.tga"
   name="PromptOptionalUpdate"
   type="alertmodal">
Version [VERSION] has been downloaded and is ready to install.
Release notes: [URL]

Proceed?
    <tag>confirm</tag>
    <usetemplate
     canceltext="Not Now"
     name="yesnocancelbuttons"
     notext="Skip"
     yestext="Install"/>
  </notification>

  <notification
   icon="alertmodal.tga"
   name="LoginFailedUnknown"
   type="alertmodal">
Sorry, login failed for an unrecognized reason.
If you continue to get this message, please check the [SUPPORT_SITE].
    <tag>confirm</tag>
    <usetemplate
     name="okbutton"
     yestext="Quit"/>
  </notification>

  <notification
   icon="alertmodal.tga"
   name="DeedObjectToGroup"
   type="alertmodal">
Deeding this object will cause the group to:
* Receive L$ paid into the object
    <tag>group</tag>
    <tag>confirm</tag>
    <usetemplate
     ignoretext="Confirm before I deed an object to a group"
     name="okcancelignore"
     notext="Cancel"
     yestext="Deed"/>
  </notification>

  <notification
   icon="alertmodal.tga"
   name="WebLaunchExternalTarget"
   type="alertmodal">
Do you want to open your Web browser to view this content?
Opening webpages from an unknown source may place your computer at risk.
    <tag>confirm</tag>
    <usetemplate
     ignoretext="Launch my browser to view a web page"
     name="okcancelignore"
     notext="Cancel"
     yestext="OK"/>
  </notification>

  <notification
   icon="alertmodal.tga"
   name="WebLaunchJoinNow"
   type="alertmodal">
Go to your [http://secondlife.com/account/ Dashboard] to manage your account?
    <tag>confirm</tag>
    <usetemplate
     ignoretext="Launch my browser to manage my account"
     name="okcancelignore"
     notext="Cancel"
     yestext="OK"/>
  </notification>

  <notification
   icon="alertmodal.tga"
   name="WebLaunchSecurityIssues"
   type="alertmodal">
Visit the [CURRENT_GRID] Wiki for details of how to report a security issue.
    <tag>confirm</tag>
    <usetemplate
     ignoretext="Launch my browser to learn how to report a Security Issue"
     name="okcancelignore"
     notext="Cancel"
     yestext="OK"/>
  </notification>

  <notification
   icon="alertmodal.tga"
   name="WebLaunchQAWiki"
   type="alertmodal">
Visit the [CURRENT_GRID] QA Wiki.
    <tag>confirm</tag>
    <usetemplate
     ignoretext="Launch my browser to view the QA Wiki"
     name="okcancelignore"
     notext="Cancel"
     yestext="OK"/>
  </notification>

  <notification
   icon="alertmodal.tga"
   name="WebLaunchPublicIssue"
   type="alertmodal">
Visit the [CURRENT_GRID] Public Issue Tracker, where you can report bugs and other issues.
    <tag>confirm</tag>
    <usetemplate
     ignoretext="Launch my browser to use the Public Issue Tracker"
     name="okcancelignore"
     notext="Cancel"
     yestext="Go to page"/>
  </notification>

  <notification
   icon="alertmodal.tga"
   name="WebLaunchSupportWiki"
   type="alertmodal">
Go to the Official Linden Blog, for the latest news and information.
    <tag>confirm</tag>
    <usetemplate
     ignoretext="Launch my browser to view the blog"
     name="okcancelignore"
     notext="Cancel"
     yestext="OK"/>
  </notification>

  <notification
   icon="alertmodal.tga"
   name="WebLaunchLSLGuide"
   type="alertmodal">
Do you want to open the Scripting Guide for help with scripting?
    <tag>confirm</tag>
    <usetemplate
     ignoretext="Launch my browser to view the Scripting Guide"
     name="okcancelignore"
     notext="Cancel"
     yestext="OK"/>
  </notification>

  <notification
   icon="alertmodal.tga"
   name="WebLaunchLSLWiki"
   type="alertmodal">
Do you want to visit the LSL Portal for help with scripting?
    <tag>confirm</tag>
    <usetemplate
     ignoretext="Launch my browser to view the LSL Portal"
     name="okcancelignore"
     notext="Cancel"
     yestext="Go to page"/>
  </notification>

  <notification
   icon="alertmodal.tga"
   name="ReturnToOwner"
   type="alertmodal">
Are you sure you want to return the selected objects to their owners? Transferable deeded objects will be returned to their previous owners.

*WARNING* No-transfer deeded objects will be deleted!
    <tag>confirm</tag>
    <usetemplate
     ignoretext="Confirm before I return objects to their owners"
     name="okcancelignore"
     notext="Cancel"
     yestext="OK"/>
  </notification>

  <notification
   icon="alert.tga"
   name="GroupLeaveConfirmMember"
   type="alert">
Leave the group &apos;&lt;nolink&gt;[GROUP]&lt;/nolink&gt;&apos;?
Currently, the fee to join this group again is L$[COST].
    <tag>group</tag>
    <tag>confirm</tag>
    <usetemplate
     name="okcancelbuttons"
     notext="Cancel"
     yestext="Leave"/>
  </notification>

  <notification
   icon="alert.tga"
   name="GroupLeaveConfirmMemberNoFee"
   type="alert">
Leave the group &apos;&lt;nolink&gt;[GROUP]&lt;/nolink&gt;&apos;?
There is currently no fee to join this group again.
    <tag>group</tag>
    <tag>confirm</tag>
    <usetemplate
     name="okcancelbuttons"
     notext="Cancel"
     yestext="Leave"/>
  </notification>

  <notification
   icon="alertmodal.tga"
   name="OwnerCannotLeaveGroup"
   type="alertmodal">
    Unable to leave group. You cannot leave the group because you are the last owner of the group. Please assign another member to the owner role first.
    <tag>group</tag>
    <usetemplate
     name="okbutton"
     yestext="OK"/>
  </notification>

  <notification
   icon="alertmodal.tga"
   name="GroupDepartError"
   type="alertmodal">
    Unable to leave group.
    <tag>group</tag>
    <usetemplate
     name="okbutton"
     yestext="OK"/>
  </notification>

  <notification
   icon="alert.tga"
   name="ConfirmKick"
   type="alert">
Do you REALLY want to kick all residents off the grid?
    <tag>confirm</tag>
    <usetemplate
     name="okcancelbuttons"
     notext="Cancel"
     yestext="Kick All Residents"/>
  </notification>

  <notification
   icon="alertmodal.tga"
   name="MuteLinden"
   type="alertmodal">
Sorry, you cannot block a Linden.
  <tag>fail</tag>
    <usetemplate
     name="okbutton"
     yestext="OK"/>
  </notification>

  <notification
   icon="alertmodal.tga"
   name="CannotStartAuctionAlreadyForSale"
   type="alertmodal">
    You cannot start an auction on a parcel which is already set for sale.  Disable the land sale if you are sure you want to start an auction.
    <tag>fail</tag>
  </notification>

  <notification
   icon="alertmodal.tga"
   label="Block object by name failed"
   name="MuteByNameFailed"
   type="alertmodal">
You already have blocked/muted this name.
  <tag>fail</tag>
    <usetemplate
     name="okbutton"
     yestext="OK"/>
  </notification>

  <notification
   icon="alert.tga"
   name="RemoveItemWarn"
   type="alert">
Though permitted, deleting contents may damage the object. Do you want to delete that item?
    <tag>confirm</tag>
    <usetemplate
     name="okcancelbuttons"
     notext="Cancel"
     yestext="OK"/>
  </notification>

  <notification
   icon="alert.tga"
   name="CantOfferCallingCard"
   type="alert">
Cannot offer a calling card at this time. Please try again in a moment.
    <tag>fail</tag>
    <usetemplate
     name="okbutton"
     yestext="OK"/>
  </notification>

  <notification
   icon="alert.tga"
   name="CantOfferFriendship"
   type="alert">
    <tag>friendship</tag>
    <tag>fail</tag>
Cannot offer friendship at this time. Please try again in a moment.
    <usetemplate
     name="okbutton"
     yestext="OK"/>
  </notification>

  <notification
   icon="alert.tga"
   name="DoNotDisturbModeSet"
   type="alert">
Unavailable mode is on.  You will not be notified of incoming communications.

- Other residents will receive your Unavailable mode response (set in Preferences &gt; Privacy &gt; Autoresponse).
- Voice calls will be rejected.
    <usetemplate
     ignoretext="I change my status to unavailable"
     name="okignore"
     yestext="OK"/>
  </notification>
  
    <notification
   icon="alert.tga"
   name="AutorespondModeSet"
   type="alert">
Autorespond mode is on.
Incoming instant messages will now be answered with your configured autoresponse.
    <usetemplate
     ignoretext="I change my status to autorespond mode"
     name="okignore"
     yestext="OK"/>
  </notification>

    <notification
   icon="alert.tga"
   name="AutorespondNonFriendsModeSet"
   type="alert">
Autorespond mode for non-friends is on.
Incoming instant messages from anyone who is not your friend will now be answered with your configured autoresponse.
    <usetemplate
     ignoretext="I change my status to autorespond mode for non-friends"
     name="okignore"
     yestext="OK"/>
  </notification>

    <notification
   icon="alert.tga"
   name="RejectTeleportOffersModeSet"
   type="alert">
Reject all incoming teleport offers and requests mode is on.
Incoming teleport offers and requests from anyone will now be rejected with your configured autoresponse. You will not be notified because of that fact.
    <usetemplate
     ignoretext="I change my status to reject all teleport offers and requests mode"
     name="okignore"
     yestext="OK"/>
  </notification>

    <notification
   icon="alert.tga"
   name="RejectTeleportOffersModeWarning"
   type="alert">
You cannot send a teleport request at the moment, because 'reject all incoming teleport offers and requests' mode is on.
Go to the 'Comm' &gt; 'Online Status' menu if you wish to disable it.
    <usetemplate
     name="okbutton"
     yestext="OK"/>
  </notification>

    <notification
   icon="alert.tga"
   name="RejectFriendshipRequestsModeSet"
   type="alert">
Reject all incoming friendship requests mode is on.
Incoming friendship requests from anyone will now be rejected with your configured autoresponse. You will not be notified because of that fact.
    <usetemplate
     ignoretext="I change my status to reject all friendship requests mode"
     name="okignore"
     yestext="OK"/>
  </notification>

    <notification
   icon="alert.tga"
   name="RejectAllGroupInvitesModeSet"
   type="alert">
Reject all incoming group invites mode is on.
Incoming group invites from anyone will now be rejected automatically. You will not be notified because of that fact.
    <usetemplate
     ignoretext="I change my status to reject all group invites mode"
     name="okignore"
     yestext="OK"/>
  </notification>

  <notification
   icon="alert.tga"
   name="JoinedTooManyGroupsMember"
   type="alert">
You have reached your maximum number of groups. Please leave another group before joining this one, or decline the offer.
[NAME] has invited you to join a group as a member.
    <tag>group</tag>
    <tag>fail</tag>
    <usetemplate
     name="okcancelbuttons"
     notext="Decline"
     yestext="Join"/>
  </notification>

  <notification
   icon="alert.tga"
   name="JoinedTooManyGroups"
   type="alert">
You have reached your maximum number of groups. Please leave some group before joining or creating a new one.
    <tag>group</tag>
    <tag>fail</tag>
    <usetemplate
     name="okbutton"
     yestext="OK"/>
  </notification>

  <notification
   icon="alert.tga"
   name="GroupLimitInfo"
   type="alert">
Residents with Basic memberships may join up to [MAX_BASIC] groups.
Premium memberships allow up to [MAX_PREMIUM]. [https://secondlife.com/my/account/membership.php? Learn more or upgrade]
    <tag>group</tag>
    <usetemplate
     name="okbutton"
     yestext="Close"/>
  </notification>

  <notification
   icon="alert.tga"
   name="GroupLimitInfoPlus"
   type="alert">
Residents with Basic memberships may join up to [MAX_BASIC] groups.
Premium memberships allow up to [MAX_PREMIUM]. Premium Plus
memberships allow up to [MAX_PREMIUM_PLUS]. [https://secondlife.com/my/account/membership.php? Learn more or upgrade]
    <tag>group</tag>
    <usetemplate
     name="okbutton"
     yestext="Close"/>
  </notification>

  <notification
   icon="alert.tga"
   name="KickUser"
   type="alert">
   <tag>win</tag>
Kick this Resident with what message?
    <tag>confirm</tag>
    <form name="form">
      <input name="message" type="text" default="true">
An administrator has logged you off.
      </input>
      <button
       default="true"
       index="0"
       name="OK"
       text="OK"/>
      <button
       index="1"
       name="Cancel"
       text="Cancel"/>
    </form>
  </notification>

  <notification
   icon="alert.tga"
   name="KickAllUsers"
   type="alert">
   <tag>win</tag>
Kick everyone currently on the grid with what message?
    <tag>confirm</tag>
    <form name="form">
      <input name="message" type="text" default="true">
An administrator has logged you off.
      </input>
      <button
       default="true"
       index="0"
       name="OK"
       text="OK"/>
      <button
       index="1"
       name="Cancel"
       text="Cancel"/>
    </form>
  </notification>

  <notification
   icon="alert.tga"
   name="FreezeUser"
   type="alert">
    <tag>win</tag>
    <tag>confirm</tag>
Freeze this Resident with what message?
    <form name="form">
      <input name="message" type="text" default="true">
You have been frozen. You cannot move or chat. An administrator will contact you via instant message (IM).
      </input>
      <button
       default="true"
       index="0"
       name="OK"
       text="OK"/>
      <button
       index="1"
       name="Cancel"
       text="Cancel"/>
    </form>
  </notification>

  <notification
   icon="alert.tga"
   name="UnFreezeUser"
   type="alert">
   <tag>win</tag>
    <tag>confirm</tag>
Unfreeze this Resident with what message?
    <form name="form">
      <input name="message" type="text" default="true">
You are no longer frozen.
      </input>
      <button
       default="true"
       index="0"
       name="OK"
       text="OK"/>
      <button
       index="1"
       name="Cancel"
       text="Cancel"/>
    </form>
  </notification>

  <notification
   icon="alertmodal.tga"
   name="SetDisplayNameSuccess"
   type="alert">
Hi [DISPLAY_NAME]!

Just like in real life, it takes a while for everyone to learn about a new name.  Please allow several days for [http://wiki.secondlife.com/wiki/Setting_your_display_name your name to update] in objects, scripts, search, etc.
  </notification>

  <notification
 icon="alertmodal.tga"
 name="SetDisplayNameBlocked"
 type="alert">
Sorry, you cannot change your display name. If you feel this is in error, please contact the grid support.
  <tag>fail</tag>
  </notification>

  <notification
   icon="alertmodal.tga"
   name="SetDisplayNameFailedLength"
   type="alertmodal">
Sorry, that name is too long.  Display names can have a maximum of [LENGTH] characters.

Please try a shorter name.
  <tag>fail</tag>
  </notification>

  <notification
   icon="alertmodal.tga"
   name="SetDisplayNameFailedGeneric"
   type="alertmodal">
    Sorry, we could not set your display name.  Please try again later.
    <tag>fail</tag>
  </notification>

  <notification
   icon="alertmodal.tga"
   name="SetDisplayNameMismatch"
   type="alertmodal">
    The display names you entered do not match. Please re-enter.
    <tag>fail</tag>
  </notification>

  <!-- *NOTE: This should never happen -->
  <notification
   icon="alertmodal.tga"
   name="AgentDisplayNameUpdateThresholdExceeded"
   type="alertmodal">
Sorry, you have to wait longer before you can change your display name.

See http://wiki.secondlife.com/wiki/Setting_your_display_name

Please try again later.
  <tag>fail</tag>
  </notification>

  <notification
   icon="alertmodal.tga"
   name="AgentDisplayNameSetBlocked"
   type="alertmodal">
 Sorry, we could not set your requested name because it contains a banned word.
 
 Please try a different name.
 <tag>fail</tag>
  </notification>

  <notification
   icon="alertmodal.tga"
 name="AgentDisplayNameSetInvalidUnicode"
 type="alertmodal">
    The display name you wish to set contains invalid characters.
    <tag>fail</tag>
  </notification>

  <notification
   icon="alertmodal.tga"
 name="AgentDisplayNameSetOnlyPunctuation"
 type="alertmodal">
    Your display name must contain letters other than punctuation.
    <tag>fail</tag>
  </notification>


  <notification
   icon="notifytip.tga"
   name="DisplayNameUpdate"
   type="notifytip">
    [OLD_NAME] ([SLID]) is now known as [NEW_NAME].
  </notification>

  <notification
icon="notifytip.tga"
name="DisplayNameUpdateRemoveAlias"
type="notify">
    [OLD_NAME] ([SLID]) is now known as [NEW_NAME].
    This agent has a set alias that will replace [NEW_NAME]
    Would you like to remove it?
    <form name="form">
      <button
       index="0"
       name="Yes"
       text="Yes"/>
      <button
       index="1"
       name="No"
       text="No"/>
    </form>
  </notification> 

  <notification
   icon="alertmodal.tga"
   name="OfferTeleport"
   type="alertmodal">
Offer a teleport to your location with the following message?
    <tag>confirm</tag>
    <form name="form">
      <input name="message" type="text" default="true">
Join me in [REGION]
      </input>
			<button
       default="true"
       index="0"
       name="OK"
       text="OK"/>
      <button
       index="1"
       name="Cancel"
       text="Cancel"/>
    </form>
  </notification>

  <notification
   icon="alertmodal.tga"
   name="TeleportRequestPrompt"
   type="alertmodal">
Request a teleport to [NAME] with the following message
    <tag>confirm</tag>
    <form name="form">
      <input name="message" type="text">

      </input>
      <button
       default="true"
       index="0"
       name="OK"
       text="OK"/>
      <button
       index="1"
       name="Cancel"
       text="Cancel"/>
    </form>
  </notification>
  <notification
   icon="alertmodal.tga"
   name="TooManyTeleportOffers"
   type="alertmodal">
You attempted to make [OFFERS] teleport offers
which exceeds the limit of [LIMIT].
    <tag>group</tag>
    <tag>fail</tag>
  <usetemplate
     name="okbutton"
     yestext="OK"/>
  </notification>

  <notification
   icon="alertmodal.tga"
   name="OfferTeleportFromGod"
   type="alertmodal">
God summon this resident to your location?
    <tag>confirm</tag>
    <form name="form">
      <input name="message" type="text" default="true">
Join me in [REGION]
      </input>
      <button
       default="true"
       index="0"
       name="OK"
       text="OK"/>
      <button
       index="1"
       name="Cancel"
       text="Cancel"/>
    </form>
  </notification>

  <notification
   icon="alertmodal.tga"
   name="TeleportFromLandmark"
   type="alertmodal">
Are you sure you want to teleport to &lt;nolink&gt;[LOCATION]&lt;/nolink&gt;?
    <tag>confirm</tag>
    <usetemplate
     ignoretext="Confirm that I want to teleport to a landmark"
     name="okcancelignore"
     notext="Cancel"
     yestext="Teleport"/>
  </notification>
  
  <notification
   icon="alertmodal.tga"
   name="TeleportViaSLAPP"
   type="alertmodal">
Are you sure you want to teleport to &lt;nolink&gt;[LOCATION]&lt;/nolink&gt;?
    <tag>confirm</tag>
    <usetemplate
     ignoretext="Confirm that I want to teleport via SLAPP"
     name="okcancelignore"
     notext="Cancel"
     yestext="Teleport"/>
  </notification>	

  <notification
   icon="alertmodal.tga"
   name="TeleportToPick"
   type="alertmodal">
    Teleport to [PICK]?
    <tag>confirm</tag>
    <usetemplate
     ignoretext="Confirm that I want to teleport to a location in Picks"
     name="okcancelignore"
     notext="Cancel"
     yestext="Teleport"/>
  </notification>

  <notification
   icon="alertmodal.tga"
   name="TeleportToClassified"
   type="alertmodal">
    Teleport to [CLASSIFIED]?
    <tag>confirm</tag>
    <usetemplate
     ignoretext="Confirm that I want to teleport to a location in Classifieds"
     name="okcancelignore"
     notext="Cancel"
     yestext="Teleport"/>
  </notification>

  <notification
   icon="alertmodal.tga"
   name="TeleportToHistoryEntry"
   type="alertmodal">
Teleport to [HISTORY_ENTRY]?
    <tag>confirm</tag>
    <usetemplate
     ignoretext="Confirm that I want to teleport to a history location"
     name="okcancelignore"
     notext="Cancel"
     yestext="Teleport"/>
  </notification>

  <notification
   icon="alert.tga"
   label="Message everyone in your Estate"
   name="MessageEstate"
   type="alert">
Type a short announcement which will be sent to everyone currently in your estate.
    <tag>confirm</tag>
    <form name="form">
      <input name="message" type="text" default="true"/>
      <button
       default="true"
       index="0"
       name="OK"
       text="OK"/>
      <button
       index="1"
       name="Cancel"
       text="Cancel"/>
    </form>
  </notification>

  <notification
   icon="alert.tga"
   label="Change Linden Estate"
   name="ChangeLindenEstate"
   type="alert">
You are about to change a Linden owned estate (mainland, teen grid, orientation, etc.).

This is EXTREMELY DANGEROUS because it can fundamentally affect the resident experience.  On the mainland, it will change thousands of regions and make the spaceserver hiccup.

Proceed?
    <tag>confirm</tag>
    <usetemplate
     name="okcancelbuttons"
     notext="Cancel"
     yestext="OK"/>
  </notification>

  <notification
   icon="alert.tga"
   label="Change Linden Estate Access"
   name="ChangeLindenAccess"
   type="alert">
You are about to change the access list for a Linden owned estate (mainland, teen grid, orientation, etc.).

This is DANGEROUS and should only be done to invoke the hack allowing objects/L$ to be transferred in/out of a grid.
It will change thousands of regions and make the spaceserver hiccup.
    <tag>confirm</tag>
    <usetemplate
     name="okcancelbuttons"
     notext="Cancel"
     yestext="OK"/>
  </notification>

  <notification
   icon="alert.tga"
   label="Select estate"
   name="EstateAllowedAgentAdd"
   type="alert">
Add to allowed list for this estate only or for [ALL_ESTATES]?
    <tag>confirm</tag>
    <usetemplate
     canceltext="Cancel"
     name="yesnocancelbuttons"
     notext="All Estates"
     yestext="This Estate"/>
  </notification>

  <notification
   icon="alert.tga"
   label="Select estate"
   name="EstateAllowedAgentRemove"
   type="alertmodal">
    <unique/>
Remove from allowed list for this estate only or for [ALL_ESTATES]?
    <tag>confirm</tag>
    <usetemplate
     canceltext="Cancel"
     name="yesnocancelbuttons"
     notext="All Estates"
     yestext="This Estate"/>
  </notification>

  <notification
   icon="alert.tga"
   label="Select estate"
   name="EstateAllowedGroupAdd"
   type="alert">
Add to group allowed list for this estate only or for [ALL_ESTATES]?
    <tag>group</tag>
    <tag>confirm</tag>
    <usetemplate
     canceltext="Cancel"
     name="yesnocancelbuttons"
     notext="All Estates"
     yestext="This Estate"/>
  </notification>

  <notification
   icon="alert.tga"
   label="Select estate"
   name="EstateAllowedGroupRemove"
   type="alertmodal">
    <unique/>
Remove from group allowed list for this estate only or [ALL_ESTATES]?
    <tag>group</tag>
    <tag>confirm</tag>
    <usetemplate
     canceltext="Cancel"
     name="yesnocancelbuttons"
     notext="All Estates"
     yestext="This Estate"/>
  </notification>

  <notification
   icon="alert.tga"
   label="Select estate"
   name="EstateBannedAgentAdd"
   type="alert">
Deny access for this estate only or for [ALL_ESTATES]?
    <tag>confirm</tag>
    <usetemplate
     canceltext="Cancel"
     name="yesnocancelbuttons"
     notext="All Estates"
     yestext="This Estate"/>
  </notification>

  <notification
   icon="alert.tga"
   label="Select estate"
   name="EstateBannedAgentRemove"
   type="alertmodal">
    <unique/>
Remove this Resident from the ban list for access for this estate only or for [ALL_ESTATES]?
    <tag>confirm</tag>
    <usetemplate
     canceltext="Cancel"
     name="yesnocancelbuttons"
     notext="All Estates"
     yestext="This Estate"/>
  </notification>

  <notification
   icon="alert.tga"
   label="Select estate"
   name="EstateManagerAdd"
   type="alert">
Add estate manager for this estate only or for [ALL_ESTATES]?
    <tag>confirm</tag>
    <usetemplate
     canceltext="Cancel"
     name="yesnocancelbuttons"
     notext="All Estates"
     yestext="This Estate"/>
  </notification>

  <notification
   icon="alert.tga"
   label="Select estate"
   name="EstateManagerRemove"
   type="alertmodal">
    <unique/>
Remove estate manager for this estate only or for [ALL_ESTATES]?
    <tag>confirm</tag>
    <usetemplate
     canceltext="Cancel"
     name="yesnocancelbuttons"
     notext="All Estates"
     yestext="This Estate"/>
  </notification>

  <notification
   icon="alert.tga"
   label="Select estate"
   name="EstateAllowedExperienceAdd"
   type="alert">
    Add to allowed list for this estate only or for [ALL_ESTATES]?
    <tag>confirm</tag>
    <usetemplate
     canceltext="Cancel"
     name="yesnocancelbuttons"
     notext="All Estates"
     yestext="This Estate"/>
  </notification>

  <notification
   icon="alert.tga"
   label="Select estate"
   name="EstateAllowedExperienceRemove"
   type="alert">
    Remove from allowed list for this estate only or for [ALL_ESTATES]?
    <tag>confirm</tag>
    <usetemplate
     canceltext="Cancel"
     name="yesnocancelbuttons"
     notext="All Estates"
     yestext="This Estate"/>
  </notification>

  <notification
   icon="alert.tga"
   label="Select estate"
   name="EstateBlockedExperienceAdd"
   type="alert">
    Add to blocked list for this estate only or for [ALL_ESTATES]?
    <tag>confirm</tag>
    <usetemplate
     canceltext="Cancel"
     name="yesnocancelbuttons"
     notext="All Estates"
     yestext="This Estate"/>
  </notification>

  <notification
   icon="alert.tga"
   label="Select estate"
   name="EstateBlockedExperienceRemove"
   type="alert">
    Remove from blocked list for this estate only or for [ALL_ESTATES]?
    <tag>confirm</tag>
    <usetemplate
     canceltext="Cancel"
     name="yesnocancelbuttons"
     notext="All Estates"
     yestext="This Estate"/>
  </notification>

  <notification
   icon="alert.tga"
   label="Select estate"
   name="EstateTrustedExperienceAdd"
   type="alert">
    Add to key list for this estate only or for [ALL_ESTATES]?
    <tag>confirm</tag>
    <usetemplate
     canceltext="Cancel"
     name="yesnocancelbuttons"
     notext="All Estates"
     yestext="This Estate"/>
  </notification>

  <notification
   icon="alert.tga"
   label="Select estate"
   name="EstateTrustedExperienceRemove"
   type="alert">
    Remove from key list for this estate only or for [ALL_ESTATES]?
    <tag>confirm</tag>
    <usetemplate
     canceltext="Cancel"
     name="yesnocancelbuttons"
     notext="All Estates"
     yestext="This Estate"/>
  </notification>  

  <notification
   icon="alert.tga"
   label="Confirm Kick"
   name="EstateKickUser"
   type="alert">
Kick [EVIL_USER] from this estate?
    <tag>confirm</tag>
    <usetemplate
     name="okcancelbuttons"
     notext="Cancel"
     yestext="OK"/>
  </notification>

  <notification
   icon="alert.tga"
   label="Confirm Kick"
   name="EstateKickMultiple"
   type="alert">
Kick the following residents from this estate?

[RESIDENTS]
    <usetemplate
     name="okcancelbuttons"
     notext="Cancel"
     yestext="OK"/>
  </notification>

  <notification
   icon="alert.tga"
   label="Confirm Teleport Home"
   name="EstateTeleportHomeUser"
   type="alert">
Teleport [AVATAR_NAME] home?
    <usetemplate
     name="okcancelbuttons"
     notext="Cancel"
     yestext="OK"/>
  </notification>

  <notification
   icon="alert.tga"
   label="Confirm Teleport Home"
   name="EstateTeleportHomeMultiple"
   type="alert">
Teleport the following residents home?

[RESIDENTS]
    <usetemplate
     name="okcancelbuttons"
     notext="Cancel"
     yestext="OK"/>
  </notification>

  <notification
   icon="alert.tga"
   label="Confirm Ban"
   name="EstateBanUser"
   type="alert">
Deny access for [EVIL_USER] for this estate only or for [ALL_ESTATES]?
    <tag>confirm</tag>
    <usetemplate
     name="yesnocancelbuttons"
     canceltext="Cancel"
     notext="All Estatees"
     yestext="This Estate"/>
  </notification>

  <notification
   icon="alert.tga"
   label="Confirm Ban"
   name="EstateBanUserMultiple"
   type="alert">
Deny access for the following residents this estate only or for [ALL_ESTATES]?

[RESIDENTS]
    <usetemplate
     name="yesnocancelbuttons"
     canceltext="Cancel"
     notext="All Estatees"
     yestext="This Estate"/>
  </notification>

  <notification
   icon="alertmodal.tga"
   name="EstateParcelAccessOverride"
   type="alertmodal">
Unchecking this option may remove restrictions that parcel owners have added to prevent griefing, maintain privacy, or protect underage residents from adult material. Please discuss with your parcel owners as needed.
    <tag>confirm</tag>
    <usetemplate
     name="okbutton"
     yestext="OK"/>
  </notification>

  <notification
   icon="alertmodal.tga"
   name="EstateParcelEnvironmentOverride"
   type="alertmodal">
(Estate-wide change: [ESTATENAME]) Unchecking this option will remove any custom environments that parcel owners have added to their parcels. Please discuss with your parcel owners as needed.
Do you wish to proceed?
    <tag>confirm</tag>
    <usetemplate
     name="okcancelbuttons"
     notext="Cancel"
     yestext="OK"/>
  </notification>
  
  
  <notification
   icon="alertmodal.tga"
   name="RegionEntryAccessBlocked"
   type="alertmodal">
   <tag>fail</tag>
    The region you’re trying to visit has a maturity rating exceeding your maximum maturity preference. Change this preference using Avatar &gt; Preferences &gt; General.

Complete information on maturity ratings can be found [https://community.secondlife.com/knowledgebase/english/maturity-ratings-r52/ here].
    <usetemplate
     name="okbutton"
     yestext="OK"/>
  </notification>

  <notification
   icon="alertmodal.tga"
   name="EstateChangeCovenant"
   type="alertmodal">
Are you sure you want to change the estate covenant?
    <tag>confirm</tag>
    <usetemplate
     name="okcancelbuttons"
     notext="Cancel"
     yestext="OK"/>
  </notification>
  
  <notification
    icon="alertmodal.tga"
    name="SLM_UPDATE_FOLDER"
    type="alertmodal">
    [MESSAGE]
  </notification>

   <notification
   icon="alertmodal.tga"
   name="RegionEntryAccessBlocked_AdultsOnlyContent"
   type="alertmodal">
   <tag>fail</tag>
    <tag>confirm</tag>
    The region you're trying to visit contains [REGIONMATURITY] content, which is accessible to adults only.
    <url option="0" name="url">
		http://wiki.secondlife.com/wiki/Linden_Lab_Official:Maturity_ratings:_an_overview
    </url>
    <usetemplate
     name="okcancelignore"
     yestext="Go to Knowledge Base"
	 notext="Close"
	 ignoretext="Region crossing: The region you&apos;re trying to visit contains content which is accessible to adults only."/>
  </notification>

  <notification
   icon="notifytip.tga"
   name="RegionEntryAccessBlocked_Notify"
   log_to_im="false"
   log_to_chat="true"
   type="notifytip">
   <tag>fail</tag>
The region you're trying to visit contains [REGIONMATURITY] content, but your current preferences are set to exclude [REGIONMATURITY] content.
  </notification>

  <notification
   icon="notifytip.tga"
   name="RegionEntryAccessBlocked_NotifyAdultsOnly"
   log_to_im="false"
   log_to_chat="true"
   type="notifytip">
    <tag>fail</tag>
    The region you're trying to visit contains [REGIONMATURITY] content, which is accessible to adults only.
  </notification>

  <notification
   icon="alertmodal.tga"
   name="RegionEntryAccessBlocked_Change"
   type="alertmodal">
    <tag>fail</tag>
    <tag>confirm</tag>
The region you're trying to visit contains [REGIONMATURITY] content, but your current preferences are set to exclude [REGIONMATURITY] content. We can change your preferences, or you can cancel. After your preferences are changed, you may attempt to enter the region again.
    <form name="form">
      <button
       index="0"
       name="OK"
       text="Change preferences"/>
      <button 
       default="true"
       index="1"
       name="Cancel"
       text="Cancel"/>
      <ignore name="ignore" text="Region crossing: The region you&apos;re trying to visit contains content excluded by your preferences."/>
    </form>
  </notification>

  <notification
   icon="alertmodal.tga"
   name="RegionEntryAccessBlocked_PreferencesOutOfSync"
   type="alertmodal">
    <tag>fail</tag>
    We are having technical difficulties with your region entry because your preferences are out of sync with the server.
    <usetemplate
     name="okbutton"
     yestext="OK"/>
  </notification>

  <notification
   icon="alertmodal.tga"
   name="TeleportEntryAccessBlocked"
   type="alertmodal">
    <tag>fail</tag>
    The region you’re trying to visit has a maturity rating exceeding your maximum maturity preference. Change this preference using Avatar &gt; Preferences &gt; General.

Complete information on maturity ratings can be found [https://community.secondlife.com/knowledgebase/english/maturity-ratings-r52/ here].
    <usetemplate
     name="okbutton"
     yestext="OK"/>
  </notification>

  <notification
   icon="alertmodal.tga"
   name="TeleportEntryAccessBlocked_AdultsOnlyContent"
   type="alertmodal">
    <unique>
      <context>REGIONMATURITY</context>
    </unique>
    <tag>fail</tag>
    <tag>confirm</tag>
    The region you're trying to visit contains [REGIONMATURITY] content, which is accessible to adults only.
    <url option="0" name="url">
      http://wiki.secondlife.com/wiki/Linden_Lab_Official:Maturity_ratings:_an_overview
    </url>
    <usetemplate
     name="okcancelignore"
     yestext="Go to Knowledge Base"
	 notext="Close"
	 ignoretext="Teleport: The region you&apos;re trying to visit contains content which is accessible to adults only."/>
  </notification>

  <notification
   icon="notifytip.tga"
   name="TeleportEntryAccessBlocked_Notify"
   log_to_im="false"
   log_to_chat="true"
   type="notifytip">
    <unique>
      <context>REGIONMATURITY</context>
    </unique>
    <tag>fail</tag>
    The region you're trying to visit contains [REGIONMATURITY] content, but your current preferences are set to exclude [REGIONMATURITY] content.
  </notification>

  <notification
   icon="notifytip.tga"
   name="TeleportEntryAccessBlocked_NotifyAdultsOnly"
   log_to_im="false"
   log_to_chat="true"
   type="notifytip">
    <unique>
      <context>REGIONMATURITY</context>
    </unique>
    <tag>fail</tag>
    The region you're trying to visit contains [REGIONMATURITY] content, which is accessible to adults only.
  </notification>

  <notification
   icon="alertmodal.tga"
   name="TeleportEntryAccessBlocked_ChangeAndReTeleport"
   type="alertmodal">
    <unique>
      <context>REGIONMATURITY</context>
    </unique>
    <tag>fail</tag>
    <tag>confirm</tag>
    The region you're trying to visit contains [REGIONMATURITY] content, but your current preferences are set to exclude [REGIONMATURITY] content. We can change your preferences and continue with the teleport, or you can cancel this teleport.
    <form name="form">
      <button
       index="0"
       name="OK"
       text="Change and continue"/>
      <button
       default="true"
       index="1"
       name="Cancel"
       text="Cancel"/>
      <ignore name="ignore" text="Teleport (restartable): The region you&apos;re trying to visit contains content excluded by your preferences."/>
    </form>
  </notification>

  <notification
   icon="alertmodal.tga"
   name="TeleportEntryAccessBlocked_Change"
   type="alertmodal">
    <unique>
      <context>REGIONMATURITY</context>
    </unique>
    <tag>fail</tag>
    <tag>confirm</tag>
    The region you're trying to visit contains [REGIONMATURITY] content, but your current preferences are set to exclude [REGIONMATURITY] content. We can change your preferences, or you can cancel the teleport. After your preferences are changed, you will need to attempt the teleport again.
    <form name="form">
      <button
       index="0"
       name="OK"
       text="Change preferences"/>
      <button
       default="true"
       index="1"
       name="Cancel"
       text="Cancel"/>
      <ignore name="ignore" text="Teleport (non-restartable): The region you&apos;re trying to visit contains content excluded by your preferences."/>
    </form>
  </notification>

  <notification
   icon="alertmodal.tga"
   name="TeleportEntryAccessBlocked_PreferencesOutOfSync"
   type="alertmodal">
    <tag>fail</tag>
    We are having technical difficulties with your teleport because your preferences are out of sync with the server.
    <usetemplate
     name="okbutton"
     yestext="OK"/>
  </notification>

  <notification
   icon="alertmodal.tga"
   name="RegionTPSpecialUsageBlocked"
   type="alertmodal">
    <tag>fail</tag>
    Unable to enter region. '[REGION_NAME]' is a Skill Gaming Region, and you must meet certain criteria in order to enter. For details, please review the [http://wiki.secondlife.com/wiki/Linden_Lab_Official:Second_Life_Skill_Gaming_FAQ Skill Gaming FAQ].
    <usetemplate
     name="okbutton"
     yestext="OK"/>
  </notification>

  <notification
   icon="alertmodal.tga"
   name="PreferredMaturityChanged"
   type="alertmodal">
You won't receive any more notifications that you're about to visit a region with [RATING] content.  You may change your content preferences in the future by using Avatar &gt; Preferences &gt; General from the menu bar.
  <tag>confirm</tag>
    <usetemplate
     name="okbutton"
     yestext="OK"/>
  </notification>

  <notification
   icon="alertmodal.tga"
   name="MaturityChangeError"
   type="alertmodal">
    We were unable to change your preferences to view [PREFERRED_MATURITY] content at this time.  Your preferences have been reset to view [ACTUAL_MATURITY] content.  You may attempt to change your preferences again by using Avatar &gt; Preferences &gt; General from the menu bar.
    <tag>confirm</tag>
    <usetemplate
     name="okbutton"
     yestext="OK"/>
  </notification>

  <notification
   icon="alertmodal.tga"
   name="LandClaimAccessBlocked"
   type="alertmodal">
    The land you're trying to claim has a maturity rating exceeding your current preferences.  You can change your preferences using Avatar &gt; Preferences &gt; General.

Complete information on maturity ratings can be found [https://community.secondlife.com/knowledgebase/english/maturity-ratings-r52/ here].
    <tag>fail</tag>
    <usetemplate
     name="okbutton"
     yestext="OK"/>
  </notification>

  <notification
   icon="alertmodal.tga"
   name="LandClaimAccessBlocked_AdultsOnlyContent"
   type="alertmodal">
    Only adults can claim this land.
    <tag>fail</tag>
    <tag>confirm</tag>
    <url option="0" name="url">
		http://wiki.secondlife.com/wiki/Linden_Lab_Official:Maturity_ratings:_an_overview
    </url>
    <usetemplate
     name="okcancelignore"
     yestext="Go to Knowledge Base"
	 notext="Close"
	 ignoretext="Only adults can claim this land."/>
  </notification>

  <notification
   icon="notifytip.tga"
   name="LandClaimAccessBlocked_Notify"
   log_to_im="false"
   log_to_chat="true"
   type="notifytip">
    The land you're trying to claim contains [REGIONMATURITY] content, but your current preferences are set to exclude [REGIONMATURITY] content.
    <tag>fail</tag>
  </notification>

  <notification
   icon="notifytip.tga"
   name="LandClaimAccessBlocked_NotifyAdultsOnly"
   log_to_im="false"
   log_to_chat="true"
   type="notifytip">
    <tag>fail</tag>
    The land you're trying to claim contains [REGIONMATURITY] content, which is accessible to adults only.
  </notification>

  <notification
   icon="alertmodal.tga"
   name="LandClaimAccessBlocked_Change"
   type="alertmodal">
    The land you're trying to claim contains [REGIONMATURITY] content, but your current preferences are set to exclude [REGIONMATURITY] content. We can change your preferences, then you can try claiming the land again.
    <tag>fail</tag>
    <tag>confirm</tag>
    <form name="form">
      <button
       index="0"
       name="OK"
       text="Change preferences"/>
      <button
       default="true"
       index="1"
       name="Cancel"
       text="Cancel"/>
      <ignore name="ignore" text="The land you&apos;re trying to claim contains content excluded by your preferences."/>
    </form>
  </notification>

  <notification
   icon="alertmodal.tga"
   name="LandBuyAccessBlocked"
   type="alertmodal">
    The land you're trying to buy has a maturity rating exceeding your current preferences.  You can change your preferences using Avatar &gt; Preferences &gt; General.

Complete information on maturity ratings can be found [https://community.secondlife.com/knowledgebase/english/maturity-ratings-r52/ here].
    <tag>fail</tag>
    <usetemplate
     name="okbutton"
     yestext="OK"/>
  </notification>

  <notification
   icon="alertmodal.tga"
   name="LandBuyAccessBlocked_AdultsOnlyContent"
   type="alertmodal">
    Only adults can buy this land.
    <tag>confirm</tag>
  <tag>fail</tag>
    <url option="0" name="url">
		http://wiki.secondlife.com/wiki/Linden_Lab_Official:Maturity_ratings:_an_overview
    </url>
    <usetemplate
     name="okcancelignore"
     yestext="Go to Knowledge Base"
	 notext="Close"
	 ignoretext="Only adults can buy this land."/>
  </notification>

  <notification
   icon="notifytip.tga"
   name="LandBuyAccessBlocked_Notify"
   log_to_im="false"
   log_to_chat="true"
   type="notifytip">
    The land you're trying to buy contains [REGIONMATURITY] content, but your current preferences are set to exclude [REGIONMATURITY] content.
    <tag>fail</tag>
  </notification>

  <notification
   icon="notifytip.tga"
   name="LandBuyAccessBlocked_NotifyAdultsOnly"
   log_to_im="false"
   log_to_chat="true"
   type="notifytip">
    <tag>fail</tag>
    The land you're trying to buy contains [REGIONMATURITY] content, which is accessible to adults only.
  </notification>

  <notification
   icon="alertmodal.tga"
   name="LandBuyAccessBlocked_Change"
   type="alertmodal">
    The land you're trying to buy contains [REGIONMATURITY] content, but your current preferences are set to exclude [REGIONMATURITY] content. We can change your preferences, then you can try buying the land again.
    <tag>confirm</tag>
    <tag>fail</tag>
    <form name="form">
      <button
       index="0"
       name="OK"
       text="Change preferences"/>
      <button
       default="true"
       index="1"
       name="Cancel"
       text="Cancel"/>
      <ignore name="ignore" text="The land you&apos;re trying to buy contains content excluded by your preferences."/>
    </form>
  </notification>

	<notification
	  icon="alertmodal.tga"
	  name="TooManyPrimsSelected"
	  type="alertmodal">
There are too many prims selected.  Please select [MAX_PRIM_COUNT] or fewer prims and try again.
  <tag>fail</tag>
		<usetemplate
		 name="okbutton"
		 yestext="OK"/>
	</notification>

	<notification
	  icon="alertmodal.tga"
	  name="TooManyScriptsSelected"
	  type="alertmodal">
Too many scripts in the objects selected.  Please select fewer objects and try again
  <tag>fail</tag>
		<usetemplate
		 name="okbutton"
		 yestext="OK"/>
	</notification>

	<notification
   icon="alertmodal.tga"
   name="ProblemImportingEstateCovenant"
   type="alertmodal">
Problem importing estate covenant.
  <tag>fail</tag>
    <usetemplate
     name="okbutton"
     yestext="OK"/>
  </notification>

  <notification
   icon="alertmodal.tga"
   name="ProblemAddingEstateManager"
   type="alertmodal">
Problems adding a new estate manager.  One or more estates may have a full manager list.
  <tag>fail</tag>
  </notification>

  <notification
   icon="alertmodal.tga"
   name="ProblemAddingEstateBanManager"
   type="alertmodal">
Unable to add estate owner or manager to ban list.
    <tag>fail</tag>
  </notification>

  <notification
   icon="alertmodal.tga"
   name="ProblemAddingEstateGeneric"
   type="alertmodal">
Problems adding to this estate list.  One or more estates may have a full list.
  <tag>fail</tag>
  </notification>

  <notification
   icon="alertmodal.tga"
   name="UnableToLoadNotecardAsset"
   type="alertmodal">
Unable to load notecard&apos;s asset at this time.
    <usetemplate
     name="okbutton"
     yestext="OK"/>
    <tag>fail</tag>
  </notification>

  <notification
   icon="alertmodal.tga"
   name="NotAllowedToViewNotecard"
   type="alertmodal">
Insufficient permissions to view notecard associated with asset ID requested.
    <usetemplate
     name="okbutton"
     yestext="OK"/>
    <tag>fail</tag>
  </notification>

  <notification
   icon="alertmodal.tga"
   name="MissingNotecardAssetID"
   type="alertmodal">
Asset ID for notecard is missing from database.
  <tag>fail</tag>
    <usetemplate
     name="okbutton"
     yestext="OK"/>
  </notification>

  <notification
   icon="alert.tga"
   name="PublishClassified"
   type="alert">
Remember: Classified ad fees are non-refundable.

Publish this classified now for L$[AMOUNT]?
    <tag>confirm</tag>
  <tag>funds</tag>
    <usetemplate
     name="okcancelbuttons"
     notext="Cancel"
     yestext="OK"/>
  </notification>

  <notification
   icon="alertmodal.tga"
   name="SetClassifiedMature"
   type="alertmodal">
Does this classified contain Moderate content?
    <tag>confirm</tag>
    <usetemplate
     canceltext="Cancel"
     name="yesnocancelbuttons"
     notext="No"
     yestext="Yes"/>
  </notification>

  <notification
   icon="alertmodal.tga"
   name="SetGroupMature"
   type="alertmodal">
Does this group contain Moderate content?
    <tag>group</tag>
    <tag>confirm</tag>
    <usetemplate
     canceltext="Cancel"
     name="yesnocancelbuttons"
     notext="No"
     yestext="Yes"/>
  </notification>

  <notification
   icon="alert.tga"
   label="Confirm restart"
   name="ConfirmRestart"
   type="alert">
Do you really want to schedule this region to restart?
    <tag>confirm</tag>
    <usetemplate
     name="okcancelbuttons"
     notext="Cancel"
     yestext="OK"/>
  </notification>

  <notification
   icon="alert.tga"
   label="Message everyone in this region"
   name="MessageRegion"
   type="alert">
Type a short announcement which will be sent to everyone in this region.
    <tag>confirm</tag>
    <form name="form">
      <input name="message" type="text" default="true"/>
      <button
       default="true"
       index="0"
       name="OK"
       text="OK"/>
      <button
       index="1"
       name="Cancel"
       text="Cancel"/>
    </form>
  </notification>

  <notification
   icon="alertmodal.tga"
   label="Changed Region Maturity"
   name="RegionMaturityChange"
   type="alertmodal">
The maturity rating for this region has been changed.
It may take some time for this change to be reflected on the map.
    <usetemplate
     name="okbutton"
     yestext="OK"/>
  </notification>

  <notification
   icon="alertmodal.tga"
   label="Voice Version Mismatch"
   name="VoiceVersionMismatch"
   type="alertmodal">
This version of [APP_NAME] is not compatible with the Voice Chat feature in this region. In order for Voice Chat to function correctly you will need to update [APP_NAME].
  <tag>fail</tag>
  <tag>voice</tag>
  </notification>

  <notification
   icon="alertmodal.tga"
   label="Cannot Buy Objects"
   name="BuyObjectOneOwner"
   type="alertmodal">
Cannot buy objects from different owners at the same time.
Please select only one object and try again.
  <tag>fail</tag>
  </notification>

  <notification
   icon="alertmodal.tga"
   label="Cannot Buy Contents"
   name="BuyContentsOneOnly"
   type="alertmodal">
Unable to buy the contents of more than one object at a time.
Please select only one object and try again.
  <tag>fail</tag>
  </notification>

  <notification
   icon="alertmodal.tga"
   label="Cannot Buy Contents"
   name="BuyContentsOneOwner"
   type="alertmodal">
Cannot buy objects from different owners at the same time.
Please select only one object and try again.
  <tag>fail</tag>
  </notification>

  <notification
   icon="alertmodal.tga"
   name="BuyOriginal"
   type="alertmodal">
Buy original object from [OWNER] for L$[PRICE]?
You will become the owner of this object.
You will be able to:
 Modify: [MODIFYPERM]
 Copy: [COPYPERM]
 Resell or Give Away: [RESELLPERM]
  <tag>confirm</tag>
  <tag>funds</tag>
    <usetemplate
     name="okcancelbuttons"
     notext="Cancel"
     yestext="OK"/>
  </notification>

  <notification
   icon="alertmodal.tga"
   name="BuyOriginalNoOwner"
   type="alertmodal">
Buy original object for L$[PRICE]?
You will become the owner of this object.
You will be able to:
 Modify: [MODIFYPERM]
 Copy: [COPYPERM]
 Resell or Give Away: [RESELLPERM]
  <tag>confirm</tag>
  <tag>funds</tag>
    <usetemplate
     name="okcancelbuttons"
     notext="Cancel"
     yestext="OK"/>
  </notification>

  <notification
   icon="alertmodal.tga"
   name="BuyCopy"
   type="alertmodal">
Buy a copy from [OWNER] for L$[PRICE]?
The object will be copied to your inventory.
You will be able to:
 Modify: [MODIFYPERM]
 Copy: [COPYPERM]
 Resell or Give Away: [RESELLPERM]
  <tag>confirm</tag>
  <tag>funds</tag>
    <usetemplate
     name="okcancelbuttons"
     notext="Cancel"
     yestext="OK"/>
  </notification>

  <notification
   icon="alertmodal.tga"
   name="BuyCopyNoOwner"
   type="alertmodal">
Buy a copy for L$[PRICE]?
The object will be copied to your inventory.
You will be able to:
 Modify: [MODIFYPERM]
 Copy: [COPYPERM]
 Resell or Give Away: [RESELLPERM]
  <tag>confirm</tag>
  <tag>funds</tag>
    <usetemplate
     name="okcancelbuttons"
     notext="Cancel"
     yestext="OK"/>
  </notification>

  <notification
   icon="alertmodal.tga"
   name="BuyContents"
   type="alertmodal">
Buy contents from [OWNER] for L$[PRICE]?
They will be copied to your inventory.
  <tag>confirm</tag>
  <tag>funds</tag>
    <usetemplate
     name="okcancelbuttons"
     notext="Cancel"
     yestext="OK"/>
  </notification>

  <notification
   icon="alertmodal.tga"
   name="BuyContentsNoOwner"
   type="alertmodal">
Buy contents for L$[PRICE]?
They will be copied to your inventory.
  <tag>confirm</tag>
  <tag>funds</tag>
    <usetemplate
     name="okcancelbuttons"
     notext="Cancel"
     yestext="OK"/>
  </notification>

  <notification
   icon="alertmodal.tga"
   name="ConfirmPurchase"
   type="alertmodal">
This transaction will:
[ACTION]

Are you sure you want to proceed with this purchase?
    <tag>confirm</tag>
    <tag>funds</tag>
    <usetemplate
     name="okcancelbuttons"
     notext="Cancel"
     yestext="OK"/>
  </notification>

  <notification
   icon="alertmodal.tga"
   name="ConfirmPurchasePassword"
   type="password">
This transaction will:
[ACTION]

Are you sure you want to proceed with this purchase?
Please re-enter your password and click OK.
    <tag>funds</tag>
    <tag>confirm</tag>
    <form name="form">
      <input
       name="message"
       type="password"
       default="true"/>
      <button
       default="true"
       index="0"
       name="ConfirmPurchase"
       text="OK"/>
      <button
       index="1"
       name="Cancel"
       text="Cancel"/>
    </form>
  </notification>

  <notification
   icon="alert.tga"
   name="SetPickLocation"
   type="alert">
Note:
You have updated the location of this pick but the other details will retain their original values.
    <usetemplate
     name="okbutton"
     yestext="OK"/>
  </notification>

  <notification
   icon="alertmodal.tga"
   name="ApplyInventoryToObject"
   type="alertmodal">
You are applying &apos;no copy&apos; inventory item.
This item will be moved to object's inventory, not copied.

Move the inventory item?
    <tag>confirm</tag>
    <usetemplate
     ignoretext="Warn me before I apply &apos;no-copy&apos; items to an object"
     name="okcancelignore"
     notext="Cancel"
     yestext="OK"/>
  </notification>

  <notification
   icon="alertmodal.tga"
   name="MoveInventoryFromObject"
   type="alertmodal">
You have selected &apos;no copy&apos; inventory items.
These items will be moved to your inventory, not copied.

Move the inventory item(s)?
    <tag>confirm</tag>
    <usetemplate
     ignoretext="Warn me before I move &apos;no-copy&apos; items from an object"
     name="okcancelignore"
     notext="Cancel"
     yestext="OK"/>
  </notification>

  <notification
   icon="alertmodal.tga"
   name="MoveInventoryFromScriptedObject"
   type="alertmodal">
You have selected &apos;no copy&apos; inventory items.  These items will be moved to your inventory, not copied.
Because this object is scripted, moving these items to your inventory may cause the script to malfunction.

Move the inventory item(s)?    
    <tag>confirm</tag>
    <usetemplate
     ignoretext="Warn me before I move &apos;no-copy&apos; items which might break a scripted object"
     name="okcancelignore"
     notext="Cancel"
     yestext="OK"/>
  </notification>

  <notification
   icon="alert.tga"
   name="ClickActionNotPayable"
   type="alert">
Warning: The &apos;Pay object&apos; click action has been set, but it will only work if a script is added with a money() event.
    <form name="form">
      <ignore name="ignore"
       text="I set the action &apos;Pay object&apos; when building an object without a money() script"/>
    </form>
  </notification>

  <notification
   icon="alertmodal.tga"
   name="PayConfirmation"
   type="alertmodal">
    Confirm that you want to pay L$[AMOUNT] to [TARGET].
    <tag>confirm</tag>
    <usetemplate
     name="okcancelbuttons"
     notext="Cancel"
     yestext="Pay"/>
  </notification>

  <notification
   icon="alertmodal.tga"
   name="PayObjectFailed"
   type="alertmodal">
    Payment failed: object was not found.
    <tag>fail</tag>
    <usetemplate
     name="okbutton"
     yestext="OK"/>
  </notification>

  <notification
   icon="alertmodal.tga"
   name="PaymentBlockedButtonMismatch"
   type="alertmodal">
    Payment stopped:  the price paid does not match any of the pay buttons set for this object.
    <tag>fail</tag>
    <usetemplate
     name="okbutton"
     yestext="OK"/>
  </notification>

  <notification
   icon="alertmodal.tga"
   name="OpenObjectCannotCopy"
   type="alertmodal">
There are no items in this object that you are allowed to copy.
  <tag>fail</tag>
  </notification>

  <notification
   icon="alertmodal.tga"
   name="WebLaunchAccountHistory"
   type="alertmodal">
Go to your [http://secondlife.com/account/ Dashboard] to see your account history?
    <tag>confirm</tag>
    <usetemplate
     ignoretext="Launch my browser to see my account history"
     name="okcancelignore"
     notext="Cancel"
     yestext="Go to page"/>
  </notification>

  <notification
   icon="alertmodal.tga"
   name="ConfirmAddingChatParticipants"
   type="alertmodal">
    <unique/>
When you add a person to an existing conversation, a new conversation will be created.  All participants will receive new conversation notifications.
    <tag>confirm</tag>
    <usetemplate
     ignoretext="Confirm adding chat paticipants"
     name="okcancelignore"
     notext="Cancel"
     yestext="OK"/>
  </notification>
 
  <notification
   icon="alertmodal.tga"
   name="ConfirmQuit"
   type="alertmodal">
    <unique/>
Are you sure you want to quit?
    <tag>confirm</tag>
    <usetemplate
     ignoretext="Confirm before I quit"
     name="okcancelignore"
     notext="Do not Quit"
     yestext="Quit"/>
  </notification>

  <notification
   icon="alertmodal.tga"
   name="ConfirmRestoreToybox"
   type="alertmodal">
    <unique/>
This action will restore your default buttons and toolbars.

You cannot undo this action.
    <usetemplate
     name="okcancelbuttons"
     notext="Cancel"
     yestext="OK"/>
  </notification>

  <notification
   icon="alertmodal.tga"
   name="ConfirmClearAllToybox"
   type="alertmodal">
    <unique/>
This action will return all buttons to the toolbox and your toolbars will be empty.
    
You cannot undo this action.
    <usetemplate
     name="okcancelbuttons"
     notext="Cancel"
     yestext="OK"/>
  </notification>

  <notification
   icon="alertmodal.tga"
   name="DeleteItems"
   type="alertmodal">
    <unique/>
    [QUESTION]
    <tag>confirm</tag>
    <form name="form">
     <ignore name="ignore"
      session_only="false"
      text="Confirm before deleting items"/>
      <button
       default="true"
       index="0"
       name="Yes"
       text="OK"/>
      <button
       index="1"
       name="No"
       text="Cancel"/>
    </form>
  </notification>

  <notification
   icon="alertmodal.tga"
   name="DeleteFilteredItems"
   type="alertmodal">
    <unique/>
    Your inventory is currently filtered and not all of the items you're about to delete are currently visible.

Are you sure you want to delete them?
    <tag>confirm</tag>
    <usetemplate
     ignoretext="Confirm before deleting filtered items"
     name="okcancelignore"
     notext="Cancel"
     yestext="OK"/>
  </notification>

  <notification
   icon="alertmodal.tga"
   name="DeleteWornItems"
   type="alertmodal">
    <unique/>
Some item(s) you wish to delete are being worn on your avatar.
Remove these items from your avatar?
    <tag>confirm</tag>
    <usetemplate
     name="okcancelbuttons"
     notext="Cancel"
     yestext="Remove item(s) and delete"/>
  </notification>
    
  <notification
   icon="alertmodal.tga"
   name="CantDeleteRequiredClothing"
   type="alertmodal">
    <unique/>
Some item(s) you wish to delete are required clothing layers (skin, shape, hair, eyes).
You must replace those layers before deleting them.
    <tag>confirm</tag>
    <usetemplate
     name="okbutton"
     yestext="OK"/>
  </notification>

  <notification
   icon="alertmodal.tga"
   name="DeleteThumbnail"
   type="alertmodal">
    <unique/>
    Delete the image for this item? There is no undo.
    <tag>confirm</tag>
    <usetemplate
     ignoretext="Warn me that thumbnail will be permanently removed"
     name="okcancelignore"
     notext="Cancel"
     yestext="Delete"/>
  </notification>

  <notification
   icon="alertmodal.tga"
   name="ThumbnailDimentionsLimit"
   type="alertmodal">
    <unique/>
    Only square images from 64 to 256 pixels per side are allowed.
    <usetemplate
     name="okbutton"
     yestext="OK"/>
  </notification>

  <notification
   icon="alertmodal.tga"
   name="ThumbnailInsufficientPermissions"
   type="alertmodal">
    <unique/>
    Only copy and transfer free images can be assigned as thumbnails.
    <usetemplate
     name="okbutton"
     yestext="OK"/>
  </notification>

  <notification
   icon="alertmodal.tga"
   name="ThumbnailOutfitPhoto"
   type="alertmodal">
    <unique/>
    To add an image to an outfit, use the Outfit Gallery window, or right-click on the outfit folder and select "Image..."
    <usetemplate
     name="okbutton"
     yestext="OK"/>
  </notification>

    <notification
     icon="alertmodal.tga"
     name="ThumbnailSelectionTooLarge"
     type="alertmodal">
        <unique/>
        You can only modify up to 50 thumbnails at a time.
        <usetemplate
         name="okbutton"
         yestext="OK"/>
    </notification>

  <notification
     icon="alertmodal.tga"
     name="ConfirmUnlink"
     type="alertmodal">
    <unique/>
    Do you really want to unlink the selected object?
    <tag>confirm</tag>
    <usetemplate
     name="okcancelbuttons"
     notext="Cancel"
     yestext="Unlink"/>
  </notification>
  
  <notification
   icon="alertmodal.tga"
   name="HelpReportAbuseConfirm"
   type="alertmodal">
   <unique/>
Thank you for taking the time to inform us of this issue. 
We will review your report for possible violations and take the appropriate action.
    <usetemplate
     name="okbutton"
     yestext="OK"/>
  </notification>
  
  <notification
   icon="alertmodal.tga"
   name="HelpReportAbuseSelectCategory"
   type="alertmodal">
Please select a category for this abuse report.
Selecting a category helps us file and process abuse reports.
  <tag>fail</tag>
  </notification>

  <notification
   icon="alertmodal.tga"
   name="HelpReportAbuseAbuserNameEmpty"
   type="alertmodal">
Please enter the name of the abuser.
Entering an accurate value helps us file and process abuse reports.
  <tag>fail</tag>
  </notification>

  <notification
   icon="alertmodal.tga"
   name="HelpReportAbuseAbuserLocationEmpty"
   type="alertmodal">
Please enter the location where the abuse took place.
Entering an accurate value helps us file and process abuse reports.
  <tag>fail</tag>
  </notification>

  <notification
   icon="alertmodal.tga"
   name="HelpReportAbuseSummaryEmpty"
   type="alertmodal">
Please enter a summary of the abuse that took place.
Entering an accurate summary helps us file and process abuse reports.
  <tag>fail</tag>
  </notification>

  <notification
   icon="alertmodal.tga"
   name="HelpReportAbuseDetailsEmpty"
   type="alertmodal">
Please enter a detailed description of the abuse that took place.
Be as specific as you can, including names and the details of the incident you are reporting.
Entering an accurate description helps us file and process abuse reports.
  <tag>fail</tag>
  </notification>

  <notification
   icon="alertmodal.tga"
   name="HelpReportAbuseContainsCopyright"
   type="alertmodal">
Dear Resident,

You appear to be reporting intellectual property infringement. Please make sure you are reporting it correctly:

(1) The Abuse Process. You may submit an abuse report if you believe a resident is exploiting the [CURRENT_GRID] permissions system, for example, by using CopyBot or similar copying tools, to infringe intellectual property rights. The Abuse Team investigates and issues appropriate disciplinary action for behavior that violates the [CURRENT_GRID] [http://secondlife.com/corporate/tos.php Terms of Service] or [http://secondlife.com/corporate/cs.php Community Standards]. However, the Abuse Team does not handle and will not respond to requests to remove content from the [CURRENT_GRID] world.

(2) The DMCA or Content Removal Process. To request removal of content from [CURRENT_GRID], you MUST submit a valid notification of infringement as provided in our [http://secondlife.com/corporate/dmca.php DMCA Policy].

If you still wish to continue with the abuse process, please close this window and finish submitting your report.  You may need to select the specific category &apos;CopyBot or Permissions Exploit&apos;.

Thank you,

Linden Lab
  </notification>

  <notification
   icon="alertmodal.tga"
   name="FailedRequirementsCheck"
   type="alertmodal">
The following required components are missing from [FLOATER]:
[COMPONENTS]
  <tag>fail</tag>
  </notification>

  <notification
   icon="alert.tga"
   label="Replace Existing Attachment"
   name="ReplaceAttachment"
   type="alert">
There is already an object attached to this point on your body.
Do you want to replace it with the selected object?
    <tag>confirm</tag>
    <form name="form">
      <ignore name="ignore"
       save_option="true"
       text="Replace an existing attachment with the selected item"/>
      <button
       default="true"
       ignore="Replace Automatically"
       index="0"
       name="Yes"
       text="OK"/>
      <button
       ignore="Never Replace"
       index="1"
       name="No"
       text="Cancel"/>
    </form>
  </notification>

  <notification
   icon="alertmodal.tga"
   name="TooManyWearables"
   type="alertmodal">
    You can't wear a folder containing more than [AMOUNT] items.  You can change this limit in Advanced &gt; Show Debug Settings &gt; WearFolderLimit.
    <tag>fail</tag>
  </notification>

  <notification
   icon="alert.tga"
   label="Unavailable Mode Warning"
   name="DoNotDisturbModePay"
   type="alert">
You have turned on Unavailable mode. You will not receive any items offered in exchange for this payment.

Would you like to turn off Unavailable mode before completing this transaction?
    <tag>confirm</tag>
    <form name="form">
      <ignore name="ignore"
       save_option="true"
       text="I am about to pay a person or object while I am in Unavailable mode"/>
      <button
       default="true"
       ignore="Always leave Unavailable Mode"
       index="0"
       name="Yes"
       text="OK"/>
      <button
       ignore="Never leave Unavailable Mode"
       index="1"
       name="No"
       text="Cancel"/>
    </form>
  </notification>

  <notification
   icon="notify.tga"
   label="Parcel is Playing Media"
   name="ParcelPlayingMedia"   
   persist="false"
   type="notify">
This location plays media:
[URL]
Would you like to play it?
    <tag>confirm</tag>
    <form name="form">
      <ignore name="ignore"
       checkbox_only="true"
       text="Always choose this option for this land."/>
      <button
       ignore="Play Media"
       index="1"
       name="Yes"
       text="Play"/>
      <button
       default="true"
       ignore="Ignore Media"
       index="0"
       name="No"
       text="Don't play"/>
    </form>
  </notification>

  <notification
   icon="alertmodal.tga"
   name="ConfirmDeleteProtectedCategory"
   type="alertmodal">
The folder &apos;[FOLDERNAME]&apos; is a system folder. Deleting system folders can cause instability.  Are you sure you want to delete it?
    <tag>confirm</tag>
    <usetemplate
     ignoretext="Confirm before I delete a system folder"
     name="okcancelignore"
     notext="Cancel"
     yestext="OK"/>
  </notification>

  <notification
   icon="alertmodal.tga"
   name="PurgeSelectedItems"
   type="alertmodal">
[COUNT] item(s) will be permanently deleted. Are you sure you want to permanently delete selected item(s) from your Trash?
    <tag>confirm</tag>
    <usetemplate
     name="okcancelbuttons"
     notext="Cancel"
     yestext="OK"/>
  </notification>

  <notification
   icon="alertmodal.tga"
   name="ConfirmEmptyTrash"
   type="alertmodal">
[COUNT] items and folders will be permanently deleted. Are you sure you want to permanently delete the contents of your Trash?
    <tag>confirm</tag>
    <usetemplate
     name="okcancelbuttons"
     notext="Cancel"
     yestext="OK"/>
  </notification>

  <notification
   icon="alertmodal.tga"
   name="TrashIsFull"
   type="alertmodal">
Your trash is overflowing. This may cause problems logging in.
      <tag>confirm</tag>
        <usetemplate
         name="okcancelbuttons"
         notext="I will empty trash later"
         yestext="Check trash folder"/>
  </notification>

  <notification
   icon="notifytip.tga"
   name="InventoryLimitReachedAIS"
   type="notifytip">
Your inventory is experiencing issues. Please contact support of your grid.
  <tag>fail</tag>
  </notification>

  <notification
   icon="alertmodal.tga"
   name="InventoryLimitReachedAISAlert"
   type="alertmodal">
Your inventory is experiencing issues. Please contact support of your grid.
  <tag>fail</tag>
  </notification>

  <notification
   icon="alertmodal.tga"
   name="ConfirmClearBrowserCache"
   type="alertmodal">
Are you sure you want to delete your travel, web, and search history?
    <tag>confirm</tag>
    <usetemplate
     name="okcancelbuttons"
     notext="Cancel"
     yestext="OK"/>
  </notification>
  
  <notification
   icon="alertmodal.tga"
   name="ConfirmClearCache"
   type="alertmodal">
Are you sure you want to clear your viewer cache?
    <tag>confirm</tag>
    <usetemplate
     name="okcancelbuttons"
     notext="Cancel"
     yestext="OK"/>
  </notification>
  
<<<<<<< HEAD
=======
  <notification
   icon="alertmodal.tga"
   name="ConfirmClearInventoryCache"
   type="alertmodal">
Are you sure you want to clear your inventory cache?
    <tag>confirm</tag>
    <usetemplate
     name="okcancelbuttons"
     notext="Cancel"
     yestext="OK"/>
  </notification>
  
  <notification
   icon="alertmodal.tga"
   name="ConfirmClearWebBrowserCache"
   type="alertmodal">
Are you sure you want to clear your web browser cache (Requires Restart)?
    <tag>confirm</tag>
    <usetemplate
     name="okcancelbuttons"
     notext="Cancel"
     yestext="OK"/>
  </notification>

>>>>>>> 050d2fef
  <notification
   icon="alertmodal.tga"
   name="ConfirmClearInventoryCache"
   type="alertmodal">
Are you sure you want to clear your inventory cache?
    <tag>confirm</tag>
    <usetemplate
     name="okcancelbuttons"
     notext="Cancel"
     yestext="OK"/>
  </notification>
  
  <notification
   icon="alertmodal.tga"
   name="ConfirmClearWebBrowserCache"
   type="alertmodal">
Are you sure you want to clear your web browser cache (Requires Restart)?
    <tag>confirm</tag>
    <usetemplate
     name="okcancelbuttons"
     notext="Cancel"
     yestext="OK"/>
  </notification>

  <notification
   icon="alertmodal.tga"
   name="ConfirmClearCookies"
   type="alertmodal">
Are you sure you want to clear your cookies?
    <tag>confirm</tag>
    <usetemplate
     name="okcancelbuttons"
     notext="Cancel"
     yestext="Yes"/>
  </notification>

  <notification
   icon="alertmodal.tga"
   name="ConfirmClearMediaUrlList"
   type="alertmodal">
Are you sure you want to clear your list of saved URLs?
    <tag>confirm</tag>
    <usetemplate
     name="okcancelbuttons"
     notext="Cancel"
     yestext="Yes"/>
  </notification>

  <notification
   icon="alertmodal.tga"
   name="ConfirmEmptyLostAndFound"
   type="alertmodal">
Are you sure you want to permanently delete the contents of your Lost And Found?
    <tag>confirm</tag>
    <usetemplate
     ignoretext="Confirm before I empty the inventory Lost And Found folder"
     name="okcancelignore"
     notext="No"
     yestext="Yes"/>
  </notification>

  <notification
   icon="alertmodal.tga"
   name="ConfirmReplaceLink"
   type="alertmodal">
You're about to replace '[TYPE]' body part link with the item which doesn't match the type.
Are you sure you want to proceed?
    <tag>confirm</tag>
    <usetemplate
     ignoretext="Confirm before I replace link"
     name="okcancelignore"
     notext="No"
     yestext="Yes"/>
  </notification>
  
  <notification
   icon="alertmodal.tga"
   name="CopySLURL"
   type="alertmodal">
The following SLurl has been copied to your clipboard:
 [SLURL]

Link to this from a web page to give others easy access to this location, or try it out yourself by pasting it into the address bar of any web browser.
    <form name="form">
      <ignore name="ignore"
       text="SLurl is copied to my clipboard"/>
    </form>
  </notification>

  <notification
   icon="alertmodal.tga"
   name="WLSavePresetAlert"
   type="alertmodal">
   <unique/>
Do you wish to overwrite the saved preset?
    <tag>confirm</tag>
    <usetemplate
     name="okcancelbuttons"
     notext="No"
     yestext="Yes"/>
  </notification>

  <notification
   icon="alertmodal.tga"
   name="WLNoEditDefault"
   type="alertmodal">
You cannot edit or delete a default preset.
  <tag>fail</tag>
  </notification>

  <notification
   icon="alertmodal.tga"
   name="WLMissingSky"
   type="alertmodal">
This day cycle file references a missing sky file: [SKY].
  <tag>fail</tag>
  </notification>

  <notification
   icon="alertmodal.tga"
   name="WLRegionApplyFail"
   type="alertmodal">
Sorry, the settings couldn't be applied to the region. Reason: [FAIL_REASON]
  </notification>

  <notification
   icon="alertmodal.tga"
   name="WLLocalTextureDayBlock"
   type="alertmodal">
A Local texture is in use on track [TRACK], frame #[FRAMENO] ([FRAME]%) in field [FIELD].
Settings may not be saved using local textures.
  </notification>
    
  <notification
   icon="alertmodal.tga"
   name="WLLocalTextureFixedBlock"
   type="alertmodal">
A local texture is in use in field [FIELD].
Settings may not be saved using local textures.
  </notification>

  <notification
   functor="GenericAcknowledge"
   icon="alertmodal.tga"
   name="EnvCannotDeleteLastDayCycleKey"
   type="alertmodal">
Unable to delete the last key in this day cycle because you cannot have an empty day cycle.  You should modify the last remaining key instead of attempting to delete it and then to create a new one.
    <usetemplate
     name="okbutton"
     yestext="OK"/>
  </notification>

  <notification
   functor="GenericAcknowledge"
   icon="alertmodal.tga"
   name="DayCycleTooManyKeyframes"
   type="alertmodal">
You cannot add any more keyframes to this day cycle.  The maximum number of keyframes for day cycles of [SCOPE] scope is [MAX].
    <usetemplate
     name="okbutton"
     yestext="OK"/>
  </notification>

  <notification
   functor="GenericAcknowledge"
   icon="alertmodal.tga"
   name="EnvUpdateRate"
   type="alertmodal">
    You may only update region environmental settings every [WAIT] seconds.  Wait at least that long and then try again.
    <usetemplate
     name="okbutton"
     yestext="OK"/>
  </notification>

  <notification
   icon="alertmodal.tga"
   name="PPSaveEffectAlert"
   type="alertmodal">
PostProcess Effect exists. Do you still wish overwrite it?
    <usetemplate
     name="okcancelbuttons"
     notext="No"
     yestext="Yes"/>
  </notification>

  <notification
   icon="alertmodal.tga"
   name="ChatterBoxSessionStartError"
   type="alertmodal">
Unable to start a new chat session with [RECIPIENT].
[REASON]
  <tag>fail</tag>
    <usetemplate
     name="okbutton"
     yestext="OK"/>
  </notification>

  <notification
   icon="notifytip.tga"
   name="ChatterBoxSessionEventError"
   type="notifytip">
[EVENT]
<!--[REASON]-->
  <tag>fail</tag>
    <usetemplate
     name="okbutton"
     yestext="OK"/>
  </notification>

  <notification
   icon="alertmodal.tga"
   name="ForceCloseChatterBoxSession"
   type="alertmodal">
Your chat session with [NAME] must close.
[REASON]
    <usetemplate
     name="okbutton"
     yestext="OK"/>
  </notification>

  <notification
   icon="alertmodal.tga"
   name="Cannot_Purchase_an_Attachment"
   type="alertmodal">
You cannot buy an object while it is attached.
  <tag>fail</tag>
  </notification>

  <notification
   icon="alertmodal.tga"
   label="About Requests for the Debit Permission"
   name="DebitPermissionDetails"
   type="alertmodal">
Granting this request gives a script ongoing permission to take Linden dollars (L$) from your account. To revoke this permission, the object owner must delete the object or reset the scripts in the object.
    <usetemplate
     name="okbutton"
     yestext="OK"/>
  </notification>

  <notification
   icon="alertmodal.tga"
   name="AutoWearNewClothing"
   type="alertmodal">
Would you like to automatically wear the clothing you are about to create?
    <tag>confirm</tag>
    <usetemplate
     ignoretext="Wear the clothing I create while editing My Appearance"
     name="okcancelignore"
     notext="No"
     yestext="Yes"/>
  </notification>

  <notification
   icon="alertmodal.tga"
   name="NotAgeVerified"
   type="alertmodal">
    The location you're trying to visit is restricted to residents age 18 and over.
    <tag>fail</tag>
    <usetemplate
     ignoretext="I am not old enough to visit age restricted areas."
     name="okignore"
     yestext="OK"/>
  </notification>

  <notification
   icon="notifytip.tga"
   name="NotAgeVerified_Notify"
   type="notifytip">
    Location restricted to age 18 and over.
    <tag>fail</tag>
  </notification>

  <notification
   icon="alertmodal.tga"
   name="Cannot enter parcel: no payment info on file"
   type="alertmodal">
You must have payment information on file to visit this area.  Do you want to go to the [CURRENT_GRID] website and set this up?

[_URL]
    <tag>confirm</tag>
    <url option="0" name="url">

			https://secondlife.com/account/
    </url>
    <usetemplate
     ignoretext="I lack payment information on file"
     name="okcancelignore"
     notext="No"
     yestext="Yes"/>
  </notification>

  <notification
   icon="alertmodal.tga"
   name="MissingString"
   type="alertmodal">
The string [STRING_NAME] is missing from strings.xml.
  </notification>

  <notification
   icon="alert.tga"  
   name="EnableMediaFilter"
   type="alert"> 
Playing media or music can expose your identity to sites outside [CURRENT_GRID]. You can enable a filter that will allow you to select which sites will receive media requests, and give you better control over your privacy.

Enable the media filter?
(You can change this option later under Preferences &gt; Sound &amp; Media.)
   <form name="form">
    <button
         index="0"
         name="Enable"
         text="Enable"/>
        <button
         index="1"
         name="Disable"
         text="Disable"/>
   </form>
  </notification>

  <notification
   icon="alert.tga"  
   name="MediaAlert"
   type="alert"> 
This parcel provides media from:

Domain: [MEDIADOMAIN]
URL: [MEDIAURL]
   <form name="form">
    <button
         index="0"
         name="Allow"
         text="Allow"/>
        <button
         index="1"
         name="Deny"
         text="Deny"/>
   </form>
  </notification>

  <notification
   icon="alert.tga"  
   name="MediaAlert2"
   type="alert"> 
Do you want to remember your choice and [LCONDITION] allow media from this source?

Domain: [MEDIADOMAIN]
URL: [MEDIAURL]
   <form name="form">
    <button
         index="0"
         name="Do Now"
         text="[ACTION] Now"/>
        <button
         index="1"   
         name="RememberDomain"
         text="[CONDITION] Allow This Domain"/>
        <button
         index="2"
         name="RememberURL"
         text="[CONDITION] Allow This URL"/>
   </form>
  </notification>

  <notification
   icon="alert.tga"  
   name="MediaAlertSingle"
   type="alert"> 
This parcel provides media from:

Domain: [MEDIADOMAIN]
URL: [MEDIAURL]
   <form name="form">
		<button
         index="0"
         name="Allow"
         text="Allow"/>
        <button
         index="1"
         name="Deny"
         text="Deny"/>
        <button
         index="2"   
         name="BlacklistDomain"
         text="Blacklist"/>
        <button
         index="3"   
         name="WhitelistDomain"
         text="Whitelist"/>
   </form>
  </notification>

  <notification
   icon="alert.tga"  
   name="AudioAlert"
   type="alert"> 
This parcel provides music from:

Domain: [AUDIODOMAIN]
URL: [AUDIOURL]
   <form name="form">
    <button
         index="0"
         name="Allow"
         text="Allow"/>
        <button
         index="1"
         name="Deny"
         text="Deny"/>
   </form>
  </notification>

  <notification
   icon="alert.tga"  
   name="AudioAlert2"
   type="alert"> 
Do you want to remember your choice and [LCONDITION] allow music from this source?

Domain: [AUDIODOMAIN]
URL: [AUDIOURL]
   <form name="form">
    <button
         index="0"
         name="Do Now"
         text="[ACTION] Now"/>
        <button
         index="1"   
         name="RememberDomain"
         text="[CONDITION] Allow This Domain"/>
        <button
         index="2"
         name="RememberURL"
         text="[CONDITION] Allow This URL"/>
   </form>
  </notification>
  
  <notification
   icon="alert.tga"  
   name="AudioAlertSingle"
   type="alert"> 
Do you want to remember your choice and [LCONDITION] allow music from this source?

Domain: [AUDIODOMAIN]
URL: [AUDIOURL]
   <form name="form">
		<button
         index="0"
         name="Allow"
         text="Allow"/>
        <button
         index="1"
         name="Deny"
         text="Deny"/>
        <button
         index="2"   
         name="BlacklistDomain"
         text="Blacklist"/>
        <button
         index="3"
         name="WhitelistDomain"
         text="Whitelist"/>
   </form>
  </notification>

  <notification
   icon="notifytip.tga"
   name="SystemMessageTip"
   type="notifytip">
[MESSAGE]
  </notification>
  
  <notification
   icon="notifytip.tga"
   name="ChatSystemMessageTip"
   log_to_chat="true"
   type="notifytip">
[MESSAGE]
  </notification>

  <notification
   icon="notifytip.tga"
   name="IMSystemMessageTip"
   log_to_im="true"   
   log_to_chat="false"   
   type="notifytip">
[MESSAGE]
  </notification>

  <notification
   icon="notifytip.tga"
   name="Cancelled"
   type="notifytip">
Cancelled.
  </notification>

  <notification
   icon="notifytip.tga"
   name="CancelledAttach"
   type="notifytip">
Cancelled Attach.
  </notification>

  <notification
   icon="notifytip.tga"
   name="ReplacedMissingWearable"
   type="notifytip">
Replaced missing clothing/body part with default.
  </notification>

  <notification
   icon="groupnotify"
   name="GroupNotice"
   persist="true"
   type="groupnotify">
[SENDER], [GROUP]
Topic: [SUBJECT], Message: [MESSAGE]
    <tag>group</tag>
  </notification>

  <notification
   icon="notifytip.tga"
   name="FriendOnlineOffline"
   log_to_chat="false"
   type="notifytip">
    <tag>friendship</tag>
[NAME] is [STATUS].
    <unique combine="cancel_old">
      <context>NAME</context>
    </unique>
  </notification>

  <notification
   icon="notifytip.tga"
   name="AddSelfFriend"
   type="notifytip">
    <tag>friendship</tag>
Although you&apos;re very nice, you can&apos;t add yourself as a friend.
  </notification>

  <notification
   icon="notifytip.tga"
   name="AddSelfRenderExceptions"
   type="notifytip">
You can&apos;t add yourself to the rendering exceptions list.
  </notification>

  <notification
   icon="notifytip.tga"
   name="UploadingAuctionSnapshot"
   type="notifytip">
Uploading in-world and web site snapshots.
(Takes about 5 minutes.)
  </notification>

  <notification
   icon="notify.tga"
   name="UploadPayment"
   persist="true"
   type="notify">
You paid L$[AMOUNT] to upload.
<tag>funds</tag>
  </notification>

  <notification
   icon="notifytip.tga"
   name="UploadWebSnapshotDone"
   type="notifytip">
Web site snapshot upload done.
  </notification>

  <notification
   icon="notifytip.tga"
   name="UploadSnapshotDone"
   type="notifytip">
In-world snapshot upload is done.
  </notification>

  <notification
   icon="notifytip.tga"
   name="TerrainDownloaded"
   type="notifytip">
Terrain.raw downloaded.
  </notification>

  <notification
   icon="notifytip.tga"
   name="GestureMissing"
   type="notifytip">
Gesture [NAME] is missing from the database.
  <tag>fail</tag>
  </notification>

  <notification
   icon="notifytip.tga"
   name="UnableToLoadGesture"
   type="notifytip">
Unable to load gesture [NAME].
  <tag>fail</tag>
  </notification>

  <notification
   icon="notifytip.tga"
   name="LandmarkMissing"
   type="notifytip">
Landmark is missing from the database.
  <tag>fail</tag>
  </notification>

  <notification
   icon="notifytip.tga"
   name="UnableToLoadLandmark"
   type="notifytip">
Unable to load the landmark.  Please try again.
  <tag>fail</tag>
  </notification>

  <notification
   icon="notifytip.tga"
   name="CapsKeyOn"
   type="notifytip">
Your Caps Lock key is on.
This might affect your password.
  </notification>

  <notification
   icon="notifytip.tga"
   name="NotecardMissing"
   type="notifytip">
Notecard is missing from the database.
  <tag>fail</tag>
  </notification>

  <notification
   icon="notifytip.tga"
   name="NotecardNoPermissions"
   type="notifytip">
You do not have permission to view this notecard.
  <tag>fail</tag>
  </notification>

  <notification
   icon="notifytip.tga"
   name="MaterialMissing"
   type="notifytip">
    Material is missing from database.
    <tag>fail</tag>
  </notification>

  <notification
   icon="notifytip.tga"
   name="MaterialNoPermissions"
   type="notifytip">
    You don&apos;t have permission to view this material.
    <tag>fail</tag>
  </notification>

  <notification
   icon="notifytip.tga"
   name="RezItemNoPermissions"
   type="notifytip">
Insufficient permissions to rez the object(s).
  <tag>fail</tag>
  </notification>

  <notification
   icon="notifytip.tga"
   name="IMAcrossParentEstates"
   type="notifytip">
Unable to send IM across parent estates.
  </notification>

  <notification
   icon="notifytip.tga"
   name="TransferInventoryAcrossParentEstates"
   type="notifytip">
Unable to transfer inventory across parent estates.
  </notification>

  <notification
   icon="notifytip.tga"
   name="UnableToLoadNotecard"
   type="notifytip">
Unable to load the notecard.
Please try again.
  <tag>fail</tag>
  </notification>

  <notification
   icon="alertmodal.tga"
   name="UnableToLoadMaterial"
   type="alertmodal">
Unable to load material.
Please try again.
    <tag>fail</tag>
    <usetemplate
     name="okbutton"
     yestext="OK"/>
  </notification>

  <notification
   icon="notifytip.tga"
   name="MissingMaterialCaps"
   type="notifytip">
    <tag>fail</tag>
    Not connected to a materials capable region.
  </notification>

  <notification
   icon="alertmodal.tga"
   name="CantSelectReflectionProbe"
   type="alertmodal">
    <unique/>
    You have placed a reflection probe, but 'Select Reflection Probes' is disabled. To be able to select reflection probes, check Build &gt; Options &gt; Select Reflection Probes.
    <tag>confirm</tag>
    <usetemplate
     ignoretext="Warn if Reflection Probes selection is disabled."
     name="okignore"
     yestext="OK"/>
  </notification>

  <notification
   icon="notifytip.tga"
   name="ScriptMissing"
   type="notifytip">
Script is missing from the database.
  <tag>fail</tag>
  </notification>

  <notification
   icon="notifytip.tga"
   name="ScriptNoPermissions"
   type="notifytip">
Insufficient permissions to view the script.
  <tag>fail</tag>
  </notification>

  <notification
   icon="notifytip.tga"
   name="UnableToLoadScript"
   type="notifytip">
Unable to load the script.  Please try again.
  <tag>fail</tag>
  </notification>

  <notification
   icon="notifytip.tga"
   name="IncompleteInventory"
   type="notifytip">
Some of the contents are you trying to share cannot be given/transferred just yet. Please try offering these items again in a bit.
  <tag>fail</tag>
  </notification>

  <notification
   icon="notifytip.tga"
   name="IncompleteInventoryItem"
   type="notifytip">
The item you are accessing is not yet locally available. Please try again in a minute.
  <tag>fail</tag>
  </notification>

  <notification
   icon="notifytip.tga"
   name="CannotModifyProtectedCategories"
   type="notifytip">
You cannot modify protected categories.
  <tag>fail</tag>
  </notification>

  <notification
   icon="notifytip.tga"
   name="CannotRemoveProtectedCategories"
   type="notifytip">
You cannot remove protected categories.
  <tag>fail</tag>
  </notification>

  <notification
   icon="notifytip.tga"
   name="OfferedCard"
   type="notifytip">
You have offered a calling card to [NAME].
  </notification>

  <notification
   icon="notifytip.tga"
   name="UnableToBuyWhileDownloading"
   type="notifytip">
Unable to buy while downloading object data.
Please try again.
  <tag>fail</tag>
  </notification>

  <notification
   icon="notifytip.tga"
   name="UnableToLinkWhileDownloading"
   type="notifytip">
Unable to link while downloading object data.
Please try again.
  <tag>fail</tag>
  </notification>

  <notification
   icon="notifytip.tga"
   name="CannotBuyObjectsFromDifferentOwners"
   type="notifytip">
You can only buy objects from one owner at a time.
Please select a single object.
  <tag>fail</tag>
  </notification>

  <notification
   icon="notifytip.tga"
   name="ObjectNotForSale"
   type="notifytip">
This object is not for sale.
  <tag>fail</tag>
  </notification>

  <notification
   icon="notifytip.tga"
   name="EnteringGodMode"
   type="notifytip">
Entering god mode, level [LEVEL]
  </notification>

  <notification
   icon="notifytip.tga"
   name="LeavingGodMode"
   type="notifytip">
Now leaving god mode, level [LEVEL]
  </notification>

  <notification
   icon="notifytip.tga"
   name="CopyFailed"
   type="notifytip">
You do not have permission to copy this.
  <tag>fail</tag>
  </notification>

  <notification
   icon="notifytip.tga"
   name="InventoryAccepted"
   log_to_im="true"   
   log_to_chat="false"
   type="notifytip">
[NAME] received your inventory offer.
  </notification>

  <notification
   icon="notifytip.tga"
   name="InventoryDeclined"
   log_to_im="true"   
   log_to_chat="false"
   type="notifytip">
[NAME] declined your inventory offer.
  </notification>

  <notification
   icon="notifytip.tga"
   name="ObjectMessage"
   type="notifytip">
[NAME]: [MESSAGE]
  </notification>

  <notification
   icon="notifytip.tga"
   name="CallingCardAccepted"
   type="notifytip">
Your calling card was accepted.
  </notification>

  <notification
   icon="notifytip.tga"
   name="CallingCardDeclined"
   type="notifytip">
Your calling card was declined.
  </notification>

  <notification
 icon="notifytip.tga"
 name="TeleportToLandmark"
 type="notifytip">
    To teleport to locations like &apos;[NAME]&apos;, click on the &quot;Places&quot; button,
    then select the Landmarks tab in the window that opens. Click on any
    landmark to select it, then click &apos;Teleport&apos; at the bottom of the window.
    (You can also double-click on the landmark, or right-click it and
    choose &apos;Teleport&apos;.)
  </notification>

  <notification
   icon="notifytip.tga"
   name="TeleportToPerson"
   type="notifytip">
    To open a private conversation with someone, right-click on their avatar and choose &apos;IM&apos; from the menu.
  </notification>

  <notification
   icon="notifytip.tga"
   name="CantSelectLandFromMultipleRegions"
   type="notifytip">
Selected land is not all in the same region.
Try selecting a smaller piece of land.
  <tag>fail</tag>
  </notification>

  <notification
   icon="notifytip.tga"
   name="SearchWordBanned"
   type="notifytip">
Some terms in your search query were excluded due to content restrictions as clarified in the Community Standards.
  <tag>fail</tag>
  </notification>

  <notification
   icon="notifytip.tga"
   name="NoContentToSearch"
   type="notifytip">
Please select at least one type of content to search (General, Moderate, or Adult).
  <tag>fail</tag>
  </notification>

  <notification
   icon="notify.tga"
   name="SystemMessage"
   persist="true"
   type="notify">
[MESSAGE]
  </notification>

  <notification
   icon="notify.tga"
  name="FlickrConnect"
   type="notifytip">
   [MESSAGE]
  </notification>

  <notification
   icon="notify.tga"
   name="PaymentReceived"
   log_to_im="true"   
   persist="true"
   type="notify">
    <tag>funds</tag>
[MESSAGE]
  </notification>

  <notification
   icon="notify.tga"
   name="PaymentSent"
   log_to_im="true"   
   persist="true"
   type="notify">
    <tag>funds</tag>
[MESSAGE]
  </notification>

  <notification
   icon="notify.tga"
   name="PaymentFailure"
   persist="true"
   type="notify">
    <tag>funds</tag>
[MESSAGE]
  </notification>

   <!-- EventNotification couldn't be persist since server decide is it necessary to notify 
   user about subscribed event via LLEventNotifier-->
  <notification
   icon="notify.tga"
   name="EventNotification"
   type="notify">
Event Notification:

[NAME]
[DATE]
    <form name="form">
      <button
       index="0"
       name="Details"
       text="Details"/>
      <button
       index="1"
       name="Cancel"
       text="Cancel"/>
    </form>
  </notification>

  <notification
   icon="notify.tga"
   name="TransferObjectsHighlighted"
   persist="true"
   type="notify">
All objects on this parcel that will transfer to the purchaser of this parcel are now highlighted.

* Trees and grasses that will transfer are not highlighted.
    <form name="form">
      <button
       index="0"
       name="Done"
       text="Done"/>
    </form>
  </notification>

  <notification
   icon="notify.tga"
   name="DeactivatedGesturesTrigger"
   persist="true"
   type="notify">
Deactivated gestures with same trigger:
[NAMES]
  </notification>

  <notification
   icon="notify.tga"
   name="NoQuickTime"
   persist="true"
   type="notify">
Apple&apos;s QuickTime software does not appear to be installed on your system.
If you want to view streaming media on parcels that support it you should go to the [http://www.apple.com/quicktime QuickTime site] and install the QuickTime Player.
  <tag>fail</tag>
  </notification>

  <notification
   icon="notify.tga"
   name="NoPlugin"
   persist="true"
   type="notify">
No Media Plugin was found to handle the "[MIME_TYPE]" mime type.  Media of this type will be unavailable.
  <tag>fail</tag>
    <unique>
      <context>MIME_TYPE</context>
    </unique>

  </notification>
  <notification
   icon="alertmodal.tga"
   name="MediaPluginFailed"
   type="alertmodal">
The following Media Plugin has failed:
    [PLUGIN]

Please re-install the plugin or contact the vendor if you continue to experience problems.
  <tag>fail</tag>
    <form name="form">
      <ignore name="ignore"
       text="A Media Plugin fails to run"/>
    </form>
  </notification>
  <notification
   icon="notify.tga"
   name="OwnedObjectsReturned"
   persist="true"
   type="notify">
The objects you own on the selected parcel of land have been returned back to your inventory.
  </notification>

  <notification
   icon="notify.tga"
   name="OtherObjectsReturned"
   persist="true"
   type="notify">
The objects on the selected parcel of land that is owned by [NAME] have been returned to his or her inventory.
  </notification>

  <notification
   icon="notify.tga"
   name="OtherObjectsReturned2"
   persist="true"
   type="notify">
The objects on the selected parcel of land owned by the resident &apos;[NAME]&apos; have been returned to their owner.
  </notification>

  <notification
   icon="notify.tga"
   name="GroupObjectsReturned"
   persist="true"
   type="notify">
The objects on the selected parcel of land shared with the group &lt;nolink&gt;[GROUPNAME]&lt;/nolink&gt; have been returned back to their owner&apos;s inventory.
Transferable deeded objects have been returned to their previous owners.
Non-transferable objects that are deeded to the group have been deleted.
    <tag>group</tag>
  </notification>

  <notification
   icon="notify.tga"
   name="UnOwnedObjectsReturned"
   persist="true"
   type="notify">
The objects on the selected parcel that are *NOT* owned by you have been returned to their owners.
  </notification>

  <notification
   icon="notify.tga"
   name="ServerObjectMessage"
   log_to_im="true"   
   persist="true"
   type="notify">
Message from [NAME]:
&lt;nolink&gt;[MSG]&lt;/nolink&gt;
  </notification>

  <notification
   icon="notify.tga"
   name="NotSafe"
   persist="true"
   type="notify">
    <unique/>
This land has damage enabled.
You can be hurt here. If you die, you will be teleported to your home location.
  </notification>

  <notification
   icon="notify.tga"
   name="NoFly"
   persist="true"
   type="notify">
    <unique/>
   <tag>fail</tag>
This area has flying disabled.
You cannot fly here.
  </notification>

  <notification
   icon="notify.tga"
   name="PushRestricted"
   persist="true"
   type="notify">
    <unique/>    
This area does not allow pushing. You can&apos;t push others here unless you own the land.
  </notification>

  <notification
   icon="notify.tga"
   name="NoVoice"
   persist="true"
   type="notify">
    <unique/>    
This area has voice chat disabled. You will not be able to use voice chat here.
    <tag>voice</tag>
  </notification>

  <notification
   icon="notify.tga"
   name="NoBuild"
   persist="true"
   type="notify">
    <unique/>    
This area has building disabled. You can&apos;t build or rez objects here.
  </notification>

  <notification
     icon="alertmodal.tga"
     name="PathfindingDirty"
     persist="true"
     type="alertmodal">
    <unique/>
The region has pending pathfinding changes.  If you have build rights, you may rebake the region by clicking on the “Rebake” button.
    <usetemplate
     name="okcancelbuttons"
     yestext="Rebake"
     notext="Close" />
  </notification>

  <notification
   icon="notify.tga"
   name="PathfindingDirtyRebake"
   persist="true"
   type="notify">
   <unique/>
   The region has pending pathfinding changes.  If you have build rights, you may rebake the region by clicking on the “Rebake region” button.
   <usetemplate
     name="okbutton"
     yestext="Rebake region"
   />
  </notification>

  <notification
     icon="notify.tga"
     name="DynamicPathfindingDisabled"
     persist="true"
     type="notify">
    <unique/>
    Dynamic pathfinding is not enabled on this region.  Scripted objects using pathfinding LSL calls may not operate as expected on this region.
  </notification>

  <notification
   icon="alertmodal.tga"
   name="PathfindingCannotRebakeNavmesh"
   type="alertmodal">
    <unique/>
    An error occurred.  There may be a network or server problem, or you may not have build rights.  Sometimes logging out and back in will solve this problem.
    <usetemplate
     name="okbutton"
     yestext="OK"
     />
  </notification>

  <notification
   icon="notify.tga"
   name="SeeAvatars"
   persist="true"
   type="notify">
    <unique/>    
This parcel hides avatars and text chat from another parcel.   You can&apos;t see other residents outside the parcel, and those outside are not able to see you.  Regular text chat on channel 0 is also blocked.
  </notification>

  <notification
   icon="notify.tga"
   name="ScriptsStopped"
   persist="true"
   type="notify">
An administrator has temporarily stopped scripts in this region.
  </notification>

  <notification
   icon="notify.tga"
   name="ScriptsNotRunning"
   persist="true"
   type="notify">
This region is not running any scripts.
  </notification>

  <notification
   icon="notify.tga"
   name="NoOutsideScripts"
   persist="true"
   type="notify">
   <tag>fail</tag>
This land has outside scripts disabled.

No scripts will work here except those belonging to the land owner.
  </notification>

  <notification
   icon="notify.tga"
   name="ClaimPublicLand"
   persist="true"
   type="notify">
You can only claim public land that is in the same region as you.
  <tag>fail</tag>
  </notification>

  <notification
   icon="alertmodal.tga"
   name="RegionTPAccessBlocked"
   type="alertmodal">
   <tag>fail</tag>
    The region you’re trying to visit has a maturity rating exceeding your maximum maturity preference. Change this preference using Avatar &gt; Preferences &gt; General.

Complete information on maturity ratings can be found [https://community.secondlife.com/knowledgebase/english/maturity-ratings-r52/ here].
    <usetemplate
      name="okbutton"
      yestext="OK"/>
  </notification>

  <notification
	icon="notify.tga"
   name="RegionAboutToShutdown"
   persist="false"
   type="notify">
    <tag>fail</tag>
    The region you're trying to enter is about to shut down.
  </notification>
  
  <notification
	icon="notify.tga"
	name="URBannedFromRegion"
   persist="true"
	type="notify">
   <tag>fail</tag>
You are banned from the region.
  </notification>

  <notification
	icon="notify.tga"
	name="NoTeenGridAccess"
   persist="true"
	type="notify">
   <tag>fail</tag>
Your account cannot connect to this teen grid region.
  </notification>

  <notification
	icon="notify.tga"
	name="ImproperPaymentStatus"
   persist="true"
	type="notify">
   <tag>fail</tag>
You do not have proper payment status to enter this region.
  </notification>

  <notification
	icon="notify.tga"
	name="MustGetAgeRegion"
   persist="true"
	type="notify">
   <tag>fail</tag>
You must be age 18 or over to enter this region.
  </notification>

  <notification
	icon="notify.tga"
	name="MustGetAgeParcel"
   persist="true"
	type="notify">
   <tag>fail</tag>
    You must be age 18 or over to enter this parcel.
  </notification>

  <notification
	icon="notify.tga"
	name="NoDestRegion"
   persist="true"
	type="notify">
   <tag>fail</tag>
No destination region found.
  </notification>

  <notification
	icon="notify.tga"
	name="NotAllowedInDest"
   persist="true"
	type="notify">
   <tag>fail</tag>
You are not allowed into the destination.
  </notification>

  <notification
	icon="notify.tga"
	name="RegionParcelBan"
   persist="true"
	type="notify">
   <tag>fail</tag>
Cannot region cross into banned parcel. Try another way.
  </notification>

  <notification
	icon="notify.tga"
	name="TelehubRedirect"
   persist="true"
	type="notify">
   <tag>fail</tag>
You have been redirected to a telehub.
  </notification>

  <notification
	icon="notify.tga"
	name="CouldntTPCloser"
   persist="true"
	type="notify">
   <tag>fail</tag>
Could not teleport closer to destination.
  </notification>

  <notification
	icon="notify.tga"
	name="TPCancelled"
   persist="true"
	type="notify">
Teleport canceled.
  </notification>

  <notification
	icon="notify.tga"
	name="FullRegionTryAgain"
   persist="true"
	type="notify">
   <tag>fail</tag>
The region you are attempting to enter is currently full.
Please try again in a few moments.
  </notification>

  <notification
	icon="notify.tga"
	name="GeneralFailure"
   persist="true"
	type="notify">
   <tag>fail</tag>
General failure.
  </notification>

  <notification
	icon="notify.tga"
	name="RoutedWrongRegion"
   persist="true"
	type="notify">
   <tag>fail</tag>
Routed to wrong region. Please try again.
  </notification>

  <notification
	icon="notify.tga"
	name="NoValidAgentID"
   persist="true"
	type="notify">
   <tag>fail</tag>
No valid agent id.
  </notification>

  <notification
	icon="notify.tga"
	name="NoValidSession"
   persist="true"
	type="notify">
   <tag>fail</tag>
No valid session id.
  </notification>

  <notification
	icon="notify.tga"
	name="NoValidCircuit"
   persist="true"
	type="notify">
   <tag>fail</tag>
No valid circuit code.
  </notification>

  <notification
	icon="notify.tga"
	name="NoPendingConnection"
   persist="true"
	type="notify">
   <tag>fail</tag>
Unable to create pending connection.
  </notification>

  <notification
	icon="notify.tga"
	name="InternalUsherError"
   persist="true"
	type="notify">
   <tag>fail</tag>
Internal error attempting to connect agent usher.
  </notification>

  <notification
	icon="notify.tga"
	name="NoGoodTPDestination"
   persist="true"
	type="notify">
   <tag>fail</tag>
Unable to find a good teleport destination in this region.
  </notification>

  <notification
	icon="notify.tga"
	name="InternalErrorRegionResolver"
   persist="true"
	type="notify">
   <tag>fail</tag>
Internal error attempting to activate region resolver.
  </notification>

  <notification
	icon="notify.tga"
	name="NoValidLanding"
   persist="true"
	type="notify">
   <tag>fail</tag>
A valid landing point could not be found.
  </notification>

  <notification
	icon="notify.tga"
	name="NoValidParcel"
   persist="true"
	type="notify">
   <tag>fail</tag>
No valid parcel could be found.
  </notification>

  <notification
   icon="notify.tga"
   name="ObjectGiveItem"
   type="offer">
An object named &lt;nolink&gt;[OBJECTFROMNAME]&lt;/nolink&gt; owned by [NAME_SLURL] has given you this [OBJECTTYPE]:
&lt;nolink&gt;[ITEM_SLURL]&lt;/nolink&gt;
    <form name="form">
      <button
       index="0"
       name="Keep"
       text="Accept"/>
      <button
       index="1"
       name="Discard"
       text="Discard"/>
      <button
       index="2"
       name="Mute"
       text="Mute Owner"/>
    </form>
  </notification>

  <notification
   icon="notify.tga"
   name="OwnObjectGiveItem"
   type="offer">
Your object named &lt;nolink&gt;[OBJECTFROMNAME]&lt;/nolink&gt; has given you this [OBJECTTYPE]:
&lt;nolink&gt;[ITEM_SLURL]&lt;/nolink&gt;
    <form name="form">
      <button
       index="0"
       name="Keep"
       text="Accept"/>
      <button
       index="1"
       name="Discard"
       text="Discard"/>
    </form>
  </notification>

  <!-- FS:Ansariel: WARNING: Read LLOfferInfo::forceResponse in llviewermessage.cpp before changing the button order!!! -->
  <notification
   icon="notify.tga"
   name="UserGiveItem"
   label="Inventory offer from [NAME_LABEL]"
   log_to_im ="true"
   type="offer"
   sound="UISndInventoryOffer">
[NAME_SLURL] has given you this [OBJECTTYPE]:
[ITEM_SLURL]
Do you want to keep it? "Mute" will block all future offers or messages from [NAME_SLURL].
    <form name="form">
      <button
       index="3"
       name="Show"
       text="Show"/>
      <button
       index="0"
       name="Keep"
       text="Accept"/>
      <button
       index="1"
       name="Discard"
       text="Discard"/>
      <button
       index="2"
       name="Mute"
       text="Mute Sender"/>
    </form>
  </notification>

  <notification
   icon="notify.tga"
   name="UserGiveItemLegacy"
   label="Inventory offer from [NAME_LABEL]"
   log_to_im ="true"
   type="offer"
   sound="UISndInventoryOffer">
[NAME_SLURL] has given you this [OBJECTTYPE]:
[ITEM_SLURL]
Do you want to keep it? "Mute" will block all future offers or messages from [NAME_SLURL].
    <form name="form">
      <button
       index="3"
       name="Show"
       text="Show"/>
      <button
       index="0"
       name="Accept"
       text="Accept"/>
      <button
       index="1"
       name="Discard"
       text="Discard"/>
      <button
       index="6"
       name="ShowSilent"
       text="(Show)"/>
      <button
       index="4"
       name="AcceptSilent"
       text="(Accept)"/>
      <button
       index="5"
       name="DiscardSilent"
       text="(Discard)"/>
      <button
       index="2"
       name="Mute"
       text="Mute Sender"/>
    </form>
  </notification>

  <notification
   icon="notify.tga"
   name="GodMessage"
   persist="true"
   type="notify">
[NAME]

[MESSAGE]
  </notification>

  <notification
   icon="notify.tga"
   name="JoinGroup"
   persist="true"
   type="offer">
    <tag>group</tag>
[MESSAGE]
    <form name="form">
      <button
       index="0"
       name="Join"
       text="Join"/>
      <button
       index="1"
       name="Decline"
       text="Decline"/>
      <button
       index="2"
       name="Info"
       text="Info"/>
    </form>
  </notification>

  <notification
   icon="notify.tga"
   name="TeleportOffered"
   label="Teleport offer from [NAME_LABEL]"
   log_to_im="true"
   log_to_chat="false"
   fade_toast="false"
   type="offer"
   sound="UISndTeleportOffer">
[NAME_SLURL] has offered to teleport you to their location:

[MESSAGE]
&lt;icon&gt;[MATURITY_ICON]&lt;/icon&gt; - [MATURITY_STR]
    <tag>confirm</tag>
    <form name="form">
      <button
       index="0"
       name="Teleport"
       text="Teleport"/>
      <button
       index="1"
       name="Cancel"
       text="Cancel"/>
    </form>
  </notification>

  <notification
   icon="notify.tga"
   name="TeleportOffered_MaturityExceeded"
   log_to_im="true"
   log_to_chat="false"
   type="offer"
   sound="UISndTeleportOffer">
[NAME_SLURL] has offered to teleport you to their location:

[MESSAGE]
&lt;icon&gt;[MATURITY_ICON]&lt;/icon&gt; - [MATURITY_STR]

This region contains [REGION_CONTENT_MATURITY] content, but your current preferences are set to exclude [REGION_CONTENT_MATURITY] content.  We can change your preferences and continue with the teleport, or you can cancel this teleport.
    <tag>confirm</tag>
    <form name="form">
      <button
       index="0"
       name="Teleport"
       text="Change and Continue"/>
      <button
       index="1"
       name="Cancel"
       text="Cancel"/>
    </form>
  </notification>

  <notification
   icon="notify.tga"
   name="TeleportOffered_MaturityBlocked"
   log_to_im="true"
   log_to_chat="false"
   type="notifytip"
   sound="UISndTeleportOffer">
[NAME_SLURL] has offered to teleport you to their location:

[MESSAGE]
&lt;icon&gt;[MATURITY_ICON]&lt;/icon&gt; - [MATURITY_STR]

However, this region contains content accessible to adults only.
    <tag>fail</tag>
  </notification>

  <notification
   icon="notify.tga"
   name="TeleportOffered_SLUrl"
   label="Teleport offer from [NAME_LABEL]"
   log_to_im="true"
   log_to_chat="false"
   type="offer"
   sound="UISndTeleportOffer">
[NAME_SLURL] has offered to teleport you to their location ([POS_SLURL]):

[MESSAGE]
&lt;icon&gt;[MATURITY_ICON]&lt;/icon&gt; - [MATURITY_STR]
    <tag>confirm</tag>
    <form name="form">
      <button
       index="0"
       name="Teleport"
       text="Teleport"/>
      <button
       index="1"
       name="Cancel"
       text="Cancel"/>
    </form>
  </notification>

  <notification
   icon="notify.tga"
   name="TeleportOffered_MaturityExceeded_SLUrl"
   log_to_im="true"
   log_to_chat="false"
   type="offer"
   sound="UISndTeleportOffer">
[NAME_SLURL] has offered to teleport you to their location ([POS_SLURL]):

[MESSAGE]
&lt;icon&gt;[MATURITY_ICON]&lt;/icon&gt; - [MATURITY_STR]

This region contains [REGION_CONTENT_MATURITY] content, but your current preferences are set to exclude [REGION_CONTENT_MATURITY] content.  We can change your preferences and continue with the teleport, or you can cancel this teleport.
    <tag>confirm</tag>
    <form name="form">
      <button
       index="0"
       name="Teleport"
       text="Change and Continue"/>
      <button
       index="1"
       name="Cancel"
       text="Cancel"/>
    </form>
  </notification>

  <notification
   icon="notify.tga"
   name="TeleportOffered_MaturityBlocked_SLUrl"
   log_to_im="true"
   log_to_chat="false"
   type="notifytip"
   sound="UISndTeleportOffer">
[NAME_SLURL] has offered to teleport you to their location ([POS_SLURL]):

[MESSAGE]
&lt;icon&gt;[MATURITY_ICON]&lt;/icon&gt; - [MATURITY_STR]

However, this region contains content accessible to adults only.
    <tag>fail</tag>
  </notification>

  <notification
   icon="notify.tga"
   name="TeleportOfferSent"
   log_to_im="true"
   log_to_chat="false"
   show_toast="false"
   type="notify">
	Teleport offer sent to [TO_NAME]
  </notification>

  <notification
   icon="notify.tga"
   name="TeleportRequest"
   log_to_im="true"
   fade_toast="false"
   type="offer">
[NAME_SLURL] is requesting to be teleported to your location.
[MESSAGE]

Offer a teleport?
    <tag>confirm</tag>
    <form name="form">
      <button
       index="0"
       name="Yes"
       text="Yes"/>
      <button
       index="1"
       name="No"
       text="No"/>
    </form>
  </notification>

  <notification
   icon="notify.tga"
   name="GotoURL"
   persist="true"
   type="notify">
[MESSAGE]
[URL]
    <form name="form">
      <button
       index="0"
       name="Later"
       text="Later"/>
      <button
       index="1"
       name="GoNow..."
       text="Go Now..."/>
    </form>
  </notification>

  <notification
   icon="notify.tga"
   name="OfferFriendship"
   label="Friendship offer from [NAME_LABEL]"
   log_to_im="true"
   type="offer">
    <tag>friendship</tag>
    <tag>confirm</tag>
[NAME_SLURL] is offering friendship.

[MESSAGE]

(By default, you will be able to see each other&apos;s online status.)
    <form name="form">
      <button
       index="0"
       name="Accept"
       text="Accept"/>
      <button
       index="1"
       name="Decline"
       text="Decline"/>
    </form>
  </notification>

  <notification
   icon="notify.tga"
   name="FriendshipOffered"
   log_to_im="true"   
   type="notify">
    <tag>friendship</tag>
	You have offered friendship to [TO_NAME]
  </notification>

  <notification
   icon="notify.tga"
   name="OfferFriendshipNoMessage"
   label="Friendship offer from [NAME_LABEL]"
   persist="true"
   type="notify">
    <tag>friendship</tag>
[NAME_SLURL] is offering friendship.

(By default, you will be able to see each other&apos;s online status.)
    <form name="form">
      <button
       index="0"
       name="Accept"
       text="Accept"/>
      <button
       index="1"
       name="Decline"
       text="Decline"/>
    </form>
  </notification>

  <notification
   icon="notify.tga"
   name="FriendshipAccepted"
   log_to_im="true"   
   type="notify">
    <tag>friendship</tag>
&lt;nolink&gt;[NAME]&lt;/nolink&gt; accepted your friendship offer.
  </notification>

  <notification
   icon="notify.tga"
   name="FriendshipDeclined"
   log_to_im="true"   
   persist="true"
   type="notify">
    <tag>friendship</tag>
&lt;nolink&gt;[NAME]&lt;/nolink&gt; declined your friendship offer.
  </notification>
  
    <notification
   icon="notify.tga"
   name="FriendshipAcceptedByMe"
   log_to_im="true"   
   type="notify">
    <tag>friendship</tag>
Friendship offer accepted.
  </notification>

  <notification
   icon="notify.tga"
   name="FriendshipDeclinedByMe"
   log_to_im="true"   
   type="notify">
    <tag>friendship</tag>
Friendship offer declined.
  </notification>
  
  <notification
   icon="notify.tga"
   name="OfferCallingCard"
   persist="true"
   type="notify">
[NAME] is offering their calling card.
This will add a bookmark in your inventory so you can quickly IM this resident.
    <form name="form">
      <button
       index="0"
       name="Accept"
       text="Accept"/>
      <button
       index="1"
       name="Decline"
       text="Decline"/>
    </form>
  </notification>

  <notification
   icon="notify.tga"
   name="RegionRestartMinutes"
   show_toast="false"
   priority="high"
   type="notify">
The region "[NAME]" will restart in [MINUTES] minutes.
If you stay in this region when it shuts down, you will be logged out.
  </notification>

  <notification
   icon="notify.tga"
   name="RegionRestartSeconds"
   show_toast="false"
   priority="high"
   type="notify">
The region "[NAME]" will restart in [SECONDS] seconds.
If you stay in this region when it shuts down, you will be logged out.
  </notification>

  <notification
   icon="notify.tga"
   name="RegionRestartMinutesToast"
   priority="high"
   type="notify">
The region "[NAME]" will restart in [MINUTES] minutes.
If you stay in this region when it shuts down, you will be logged out.
  </notification>

  <notification
   icon="notify.tga"
   name="RegionRestartSecondsToast"
   priority="high"
   type="notify">
The region "[NAME]" will restart in [SECONDS] seconds.
If you stay in this region when it shuts down, you will be logged out.
  </notification>

  <notification
   icon="notify.tga"
   name="LoadWebPage"
   show_toast="false"
   type="notify">
Load web page [URL] ?

[MESSAGE]

From object: &lt;nolink&gt;[OBJECTNAME]&lt;/nolink&gt;, owner: [NAME_SLURL]
	<tag>confirm</tag>
    <form name="form">
      <button
       index="0"
       name="Gotopage"
       text="Go to page"/>
      <button
       index="1"
       name="Cancel"
       text="Cancel"/>
    </form>
  </notification>

  <notification
   icon="notify.tga"
   name="FailedToFindWearableUnnamed"
   persist="true"
   type="notify">
Failed to find [TYPE] in the database.
  <tag>fail</tag>
  </notification>

  <notification
   icon="notify.tga"
   name="FailedToFindWearable"
   persist="true"
   type="notify">
Failed to find [TYPE] named [DESC] in the database.
  <tag>fail</tag>
  </notification>

  <notification
   icon="notify.tga"
   name="InvalidWearable"
   persist="true"
   type="notify">
The item you are trying to wear uses a feature that your viewer cannot read. Please upgrade your version of [APP_NAME] to wear this item.
  <tag>fail</tag>
  </notification>

  <notification
   icon="notify.tga"
   name="ScriptQuestion"
   persist="true"
   type="notify">
&apos;&lt;nolink&gt;[OBJECTNAME]&lt;/nolink&gt;&apos;, an object owned by &apos;[NAME]&apos;, would like to:

[QUESTIONS]
Is this OK?
  <tag>confirm</tag>
    <form name="form">
      <button
       index="0"
       name="Yes"
       text="Yes"/>
      <button
       index="1"
       name="No"
       text="No"/>
      <button
       index="2"
       name="Mute"
       text="Block"/>
    </form>
  </notification>

  <notification
    icon="alertmodal.tga"
    name="ExperienceAcquireFailed"
    type="alertmodal">
Unable to acquire a new experience:
    [ERROR_MESSAGE]
    <tag>fail</tag>
    <usetemplate
      name="okbutton"
      yestext="OK"/>
  </notification>

  <notification
    icon="notify.tga"
    name="NotInGroupExperienceProfileMessage"
    persist="false"
    type="notify">
    A change to the experience group was ignored because the owner is not a member of the selected group.
  </notification>

  <notification
    icon="notify.tga"
    name="UneditableExperienceProfileMessage"
    persist="false"
    type="notify">
    The uneditable field '[field]' was ignored when updating the experience profile.
  </notification>

  <notification
    icon="notify.tga"
    name="RestrictedToOwnerExperienceProfileMessage"
    persist="false"
    type="notify">
    Ignored changes to the field '[field]' which can only be set by the experience owner.
  </notification>

  <notification
    icon="notify.tga"
    name="MaturityRatingExceedsOwnerExperienceProfileMessage"
    persist="false"
    type="notify">
    You may not set the maturity rating of an experience higher than that of the owner.
  </notification>

  <notification
    icon="notify.tga"
    name="RestrictedTermExperienceProfileMessage"
    persist="false"
    type="notify">
    The following terms prevented the update of the experience profile name and/or description: [extra_info]
  </notification>
  
  <notification
    icon="notify.tga"
    name="TeleportedHomeExperienceRemoved"
    persist="false"
    type="notify">
    You have been teleported from the region [region_name] for removing the experience secondlife:///app/experience/[public_id]/profile and are no longer permitted in the region.
    <form name="form">
      <ignore name="ignore"
              text="Kicked from region for removing an experience"/>
    </form>
  </notification>

  <notification
    icon="notify.tga"
    name="TrustedExperienceEntry"
    persist="false"
    type="notify">
    You have been allowed into the region [region_name] by participating in the key experience secondlife:///app/experience/[public_id]/profile removing this experience may kick you from the region.
    <form name="form">
      <ignore name="ignore"
              text="Allowed into a region by an experience"/>
    </form>
  </notification>

  <notification
    icon="notify.tga"
    name="TrustedExperiencesAvailable"
    persist="false"
    type="notify">
You do not have access to this destination. You may be allowed into the region by Accepting an experience below:

[EXPERIENCE_LIST]

Other Key Experiences may be available.
  </notification>
    

  <notification
    icon="notify.tga"
    name="ExperienceEvent"
    persist="false"
    type="notifytip">
    An object was allowed to [EventType] by the secondlife:///app/experience/[public_id]/profile experience.
    Owner: secondlife:///app/agent/[OwnerID]/inspect
    Object Name: [ObjectName]
    Parcel Name: [ParcelName]
  </notification>

  <notification
    icon="notify.tga"
    name="ExperienceEventAttachment"
    persist="false"
    type="notifytip">
    An attachment was allowed to [EventType] by the secondlife:///app/experience/[public_id]/profile experience.
    Owner: secondlife:///app/agent/[OwnerID]/inspect
  </notification>
  
  <notification
   icon="notify.tga"
   name="ScriptQuestionExperience"
   persist="false"
   fade_toast="false"
   type="notify">
&apos;&lt;nolink&gt;[OBJECTNAME]&lt;/nolink&gt;&apos;, an object owned by &apos;[NAME]&apos;, requests your participation in the [GRID_WIDE] experience:

[EXPERIENCE]

Once permission is granted you will not see this message again for this experience unless it is revoked from the experience profile.

Scripts associated with this experience will be able to do the following on regions where the experience is active: 

[QUESTIONS]Is this OK?

  <unique combine="combine_with_new">
    <context>experience</context>
  </unique>
  <tag>confirm</tag>
    <form name="form">
      <button
       index="3"
       name="BlockExperience"
       text="Block Experience"/>
      <button
        index="2"
        name="Mute"
        text="Block Object"/>
      <button
       index="0"
       name="Yes"
       text="Yes"/>
      <button
       index="1"
       name="No"
       text="No"/>
    </form>
  </notification>

  <notification
   icon="notify.tga"
   name="ScriptQuestionCaution"
   priority="critical"
   persist="true"
   type="notify">
The object &apos;&lt;nolink&gt;[OBJECTNAME]&lt;/nolink&gt;&apos; wants access to take money from your Linden Dollar account. If you allow this, it can take any or all of your money from you at any time, with no further warning or request.
   
Before allowing this access, make sure you know what the object is and why it is making this request, as well as whether you trust the creator. If you're not certain, click Deny.
  <tag>confirm</tag>
    <form name="form">
      <button
       index="0"
       name="Grant"
       text="Allow access"/>
      <button
       default="true"
       index="1"
       name="Deny"
       text="Deny"/>
    </form>
    <footer>
[FOOTERTEXT]
    </footer>
  </notification>

	<notification
   icon="notify.tga"
   name="ScriptDialog"
   show_toast="false"
   type="notify">
[NAME]&apos;s &apos;&lt;nolink&gt;[TITLE]&lt;/nolink&gt;&apos;
[MESSAGE]
    <form name="form">
      <button
       index="-2"
       name="Client_Side_Mute"
       text="Block"/>
      <button
       index="-1"
       name="Client_Side_Ignore"
       text="Ignore"/>
    </form>
  </notification>

  <notification
   icon="notify.tga"
   name="ScriptDialogGroup"
   show_toast="false"
   type="notify">
    <tag>group</tag>
&lt;nolink&gt;[GROUPNAME]&lt;/nolink&gt;&apos;s &apos;&lt;nolink&gt;[TITLE]&lt;/nolink&gt;&apos;
[MESSAGE]
    <form name="form">
      <button
       index="-2"
       name="Client_Side_Mute"
       text="Block"/>
      <button
       index="-1"
       name="Client_Side_Ignore"
       text="Ignore"/>
    </form>
  </notification>

<!--
  <notification
   icon="notify.tga"
   name="FirstBalanceIncrease"
   persist="true"
   type="notify">
   <tag>win</tag>
You just received L$[AMOUNT].
Your L$ balance is shown in the upper-right.
  </notification>

  <notification
   icon="notify.tga"
   name="FirstBalanceDecrease"
   persist="true"
   type="notify">
You just paid L$[AMOUNT].
Your L$ balance is shown in the upper-right.
  </notification>
-->

  <notification
   icon="notify.tga"
   name="BuyLindenDollarSuccess"
   persist="true"
   type="notify">
    <tag>funds</tag>
Thank you for your payment!

Your L$ balance will be updated when processing completes. If processing takes more than 20 mins, your transaction may be canceled. In that case, the purchase amount will be credited to your US$ balance.

The status of your payment can be checked on your Transaction History page on your [http://secondlife.com/account/ Dashboard]
  </notification>

  <notification
   icon="notify.tga"
   name="FirstOverrideKeys"
   persist="true"
   type="notify">
Your movement keys are now being handled by an object.
Try the arrow keys or AWSD to see what they do.
Some objects (like guns) require you to go into mouselook  to use them.
Press &apos;M&apos; to do this.
  </notification>

  <notification
   icon="notify.tga"
   name="FirstSandbox"
   persist="true"
   type="notify">
This is a sandbox area, and is meant to help residents learn how to build.

Things you build here will be deleted after you leave, so do not forget to right-click you items and choose &apos;Take&apos; to move your creation into your inventory.
  </notification>

  <notification
   icon="notifytip.tga"
   name="MaxListSelectMessage"
   type="notifytip">
You may only select up to [MAX_SELECT] items from this list.
  </notification>

  <notification
   icon="notify.tga"
   name="VoiceInviteP2P"
   type="notify">
[NAME] is inviting you to a Voice Chat call.
Click Accept to join the call or Decline to decline the invitation. Click mute to permanently block all messages this caller.
    <tag>confirm</tag>
    <tag>voice</tag>
    <unique>
      <context>NAME</context>
    </unique>
    <form name="form">
      <button
       index="0"
       name="Accept"
       text="Accept"/>
      <button
       index="1"
       name="Decline"
       text="Decline"/>
      <button
       index="2"
       name="Mute"
       text="Mute"/>
    </form>
  </notification>

  <notification
   icon="notify.tga"
   name="AutoUnmuteByIM"
   persist="true"
   type="notify">
[NAME] was sent an instant message and has been automatically unblocked.
  </notification>

  <notification
   icon="notify.tga"
   name="AutoUnmuteByMoney"
   persist="true"
   type="notify">
[NAME] was given money and has been automatically unblocked.
  </notification>

  <notification
   icon="notify.tga"
   name="AutoUnmuteByInventory"
   persist="true"
   type="notify">
[NAME] was offered inventory and has been automatically unblocked.
  </notification>

  <notification
   icon="notify.tga"
   name="VoiceInviteGroup"
   type="notify">
[NAME] has joined a Voice Chat call with the group &lt;nolink&gt;[GROUP]&lt;/nolink&gt;.
Click Accept to join the call or Decline to decline the invitation. Click mute to permanently block all messages from this caller.
    <tag>group</tag>
    <tag>confirm</tag>
    <tag>voice</tag>
    <unique>
      <context>NAME</context>
      <context>GROUP</context>
    </unique>
    <form name="form">
      <button
       index="0"
       name="Accept"
       text="Accept"/>
      <button
       index="1"
       name="Decline"
       text="Decline"/>
      <button
       index="2"
       name="Mute"
       text="Mute"/>
    </form>
  </notification>

  <notification
   icon="notify.tga"
   name="VoiceInviteAdHoc"
   type="notify">
[NAME] has joined a voice chat call with a conference chat.
Click Accept to join the call or Decline to decline the invitation. Click mute to permanently block all message from this caller.
  <tag>confirm</tag>
    <tag>voice</tag>
    <unique>
      <context>NAME</context>
    </unique>
    <form name="form">
      <button
       index="0"
       name="Accept"
       text="Accept"/>
      <button
       index="1"
       name="Decline"
       text="Decline"/>
      <button
       index="2"
       name="Mute"
       text="Mute"/>
    </form>
  </notification>

  <notification
   icon="notify.tga"
   name="InviteAdHoc"
   type="notify">
[NAME] is inviting you to a conference chat.
Click Accept to join the chat or Decline to decline the invitation. Click mute to permanently block all messages this caller.
  <tag>confirm</tag>
    <tag>voice</tag>
    <unique>
      <context>NAME</context>
    </unique>
    <form name="form">
      <button
       index="0"
       name="Accept"
       text="Accept"/>
      <button
       index="1"
       name="Decline"
       text="Decline"/>
      <button
       index="2"
       name="Mute"
       text="Mute"/>
    </form>
  </notification>

  <notification
   icon="notifytip.tga"
   name="VoiceChannelFull"
   type="notifytip">
The voice call you are trying to join, [VOICE_CHANNEL_NAME], has reached maximum capacity. Please try again later.
  <tag>fail</tag>
    <tag>voice</tag>
    <unique>
      <context>VOICE_CHANNEL_NAME</context>
    </unique>
  </notification>

  <notification
   icon="notifytip.tga"
   name="ProximalVoiceChannelFull"
   type="notifytip">
    <unique/>
This area has reached maximum capacity for voice conversations.  Please try to use voice in a different area.
    <tag>fail</tag>
    <tag>voice</tag>
  </notification>

  <notification
   icon="notifytip.tga"
   name="VoiceChannelDisconnected"
   type="notifytip">
You have been disconnected from [VOICE_CHANNEL_NAME].  You will now be reconnected to Nearby Voice Chat.
    <tag>voice</tag>
    <unique>
      <context>VOICE_CHANNEL_NAME</context>
    </unique>
  </notification>

  <notification
   icon="notifytip.tga"
   name="VoiceChannelDisconnectedP2P"
   type="notifytip">
[VOICE_CHANNEL_NAME] has ended the call.  You will now be reconnected to Nearby Voice Chat.
    <tag>voice</tag>
    <unique>
      <context>VOICE_CHANNEL_NAME</context>
    </unique>
  </notification>

  <notification
   icon="notifytip.tga"
   name="P2PCallDeclined"
   type="notifytip">
[VOICE_CHANNEL_NAME] has declined your call.  You will now be reconnected to Nearby Voice Chat.
    <tag>voice</tag>
    <tag>fail</tag>
    <unique>
      <context>VOICE_CHANNEL_NAME</context>
    </unique>
  </notification>

  <notification
   icon="notifytip.tga"
   name="P2PCallNoAnswer"
   type="notifytip">
[VOICE_CHANNEL_NAME] is not available to take your call.  You will now be reconnected to Nearby Voice Chat.
    <tag>fail</tag>
    <tag>voice</tag>
    <unique>
      <context>VOICE_CHANNEL_NAME</context>
    </unique>
  </notification>

  <notification
   icon="notifytip.tga"
   name="VoiceChannelJoinFailed"
   type="notifytip">
Failed to connect to [VOICE_CHANNEL_NAME], please try again later.  You will now be reconnected to Nearby Voice Chat.
    <tag>fail</tag>
    <tag>voice</tag>
    <unique>
      <context>VOICE_CHANNEL_NAME</context>
    </unique>
  </notification>

  <notification
   icon="notify.tga"
   name="VoiceEffectsExpired"
   sound="UISndAlert"
   persist="true"
   type="notify">
    <unique/>    
One or more of your subscribed Voice Morphs has expired.
[[URL] Click here] to renew your subscription.

If you are a Premium Member, [[PREMIUM_URL] click here] to receive your voice morphing perk.
  <tag>fail</tag>
  <tag>voice</tag>
  </notification>

  <notification
   icon="notify.tga"
   name="VoiceEffectsExpiredInUse"
   sound="UISndAlert"
   persist="true"
   type="notify">
    <unique/>
The active Voice Morph has expired, your normal voice settings have been applied.
[[URL] Click here] to renew your subscription.

If you are a Premium Member, [[PREMIUM_URL] click here] to receive your voice morphing perk.
    <tag>fail</tag>
    <tag>voice</tag>
  </notification>

  <notification
   icon="notify.tga"
   name="VoiceEffectsWillExpire"
   sound="UISndAlert"
   persist="true"
   type="notify">
    <unique/>    
One or more of your Voice Morphs will expire in less than [INTERVAL] days.
[[URL] Click here] to renew your subscription.

If you are a Premium Member, [[PREMIUM_URL] click here] to receive your voice morphing perk.
  <tag>fail</tag>
    <tag>voice</tag>
  </notification>

  <notification
   icon="notify.tga"
   name="VoiceEffectsNew"
   sound="UISndAlert"
   persist="true"
   type="notify">
    <unique/>    
New Voice Morphs are available!
   <tag>voice</tag>
  </notification>

  <notification
   icon="notifytip.tga"
   name="Cannot enter parcel: not a group member"
   type="notifytip">
   <tag>fail</tag>
    <tag>group</tag>
Only members of a certain group can visit this area.
  </notification>

  <notification
   icon="notifytip.tga"
   name="Cannot enter parcel: banned"
   type="notifytip">
   <tag>fail</tag>
Cannot enter parcel, you have been banned.
  </notification>

  <notification
   icon="notifytip.tga"
   name="Cannot enter parcel: not on access list"
   type="notifytip">
   <tag>fail</tag>
Cannot enter parcel, you are not on the access list.
  </notification>

  <notification
   icon="notifytip.tga"
   name="VoiceNotAllowed"
   type="notifytip">
You do not have permission to connect to voice chat for [VOICE_CHANNEL_NAME].
  <tag>fail</tag>
    <tag>voice</tag>
    <unique>
      <context>VOICE_CHANNEL_NAME</context>
    </unique>
  </notification>

  <notification
   icon="notifytip.tga"
   name="VoiceCallGenericError"
   type="notifytip">
An error has occurred while trying to connect to voice chat for [VOICE_CHANNEL_NAME].  Please try again later.
  <tag>fail</tag>
    <tag>voice</tag>
    <unique>
      <context>VOICE_CHANNEL_NAME</context>
    </unique>
  </notification>

  <notification
   icon="notifytip.tga"
   name="UnsupportedCommandSLURL"
   priority="high"
   type="notifytip">
The SLurl you clicked on is not supported.
  <tag>fail</tag>
  </notification>

  <notification
   icon="notifytip.tga"
   name="BlockedSLURL"
   priority="high"
   type="notifytip">
   <tag>security</tag>
A SLurl was received from an untrusted browser and has been blocked for your security.
  </notification>

  <notification
   icon="notifytip.tga"
   name="ThrottledSLURL"
   priority="high"
   type="notifytip">
   <tag>security</tag>
Multiple SLurls were received from an untrusted browser within a short period.
They will be blocked for a few seconds for your security.
  </notification>

  <notification name="IMToast" type="notifytoast">
[MESSAGE]
    <form name="form">
      <button index="0" name="respondbutton" text="Respond"/>
    </form>
  </notification>

  <notification
   icon="alert.tga"
   name="ConfirmCloseAll"
   type="alertmodal">
Are you sure you want to close all IMs?
  <tag>confirm</tag>
    <usetemplate
     name="okcancelignore"
     notext="Cancel"
     yestext="OK"
     ignoretext="Confirm before I close all IMs"/>
  </notification>

  <notification icon="notifytip.tga"
		name="AttachmentSaved" type="notifytip">
Attachment has been saved.
  </notification>
  
  <notification icon="notify.tga" persist="true"
		name="AppearanceToXMLSaved" type="notify">
Appearance has been saved to XML to [PATH]
  </notification>
  
    <notification icon="notifytip.tga"
		name="AppearanceToXMLFailed" type="notifytip">
Failed to save appearance to XML.
  </notification>

  <notification icon="notifytip.tga"
    name="SnapshotToComputerFailed" type="notifytip">
Failed to save snapshot to [PATH]: Disk is full. [NEED_MEMORY]KB is required but only [FREE_MEMORY]KB is free.
  </notification>

  <notification icon="notifytip.tga"
    name="SnapshotToLocalDirNotExist" type="notifytip">
Failed to save snapshot to [PATH]: Directory does not exist.
  </notification>

  <notification
    icon="notifytip.tga"
    name="PresetNotSaved"
    type="notifytip">
Error saving preset [NAME].
  </notification>
    
  <notification
    icon="notifytip.tga"
    name="DefaultPresetNotSaved"
    type="notifytip">
Can not overwrite default preset.
  </notification>

  <notification
    icon="alertmodal.tga"
    name="PresetAlreadyExists"
    type="alertmodal">
&apos;[NAME]&apos; is in use. You may replace
this preset or choose another name.
    <tag>fail</tag>
    <usetemplate
     name="okbutton"
     yestext="OK"/>
  </notification>

  <notification
    icon="notifytip.tga"
    name="PresetNotDeleted"
    type="notifytip">
Error deleting preset [NAME].
  </notification>

  <notification
    icon="alertmodal.tga"
    name="UnableToFindHelpTopic"
    type="alertmodal">
Unable to find the help topic for this element.
  <tag>fail</tag>
  </notification>

     <notification
 icon="alertmodal.tga"
 name="ObjectMediaFailure"
 type="alertmodal">
Server Error: Media update or get failed.
&apos;[ERROR]&apos;
  <tag>fail</tag>
        <usetemplate
         name="okbutton"
         yestext="OK"/>
    </notification>

    <notification
 icon="alertmodal.tga"
 name="TextChatIsMutedByModerator"
 type="alertmodal">
Your text chat has been muted by a moderator.
        <usetemplate
         name="okbutton"
         yestext="OK"/>
    </notification>

    <notification
 icon="alertmodal.tga"
 name="VoiceIsMutedByModerator"
 type="alertmodal">
Your voice has been muted by a moderator.
    <tag>voice</tag>
        <usetemplate
         name="okbutton"
         yestext="OK"/>
    </notification>

    <notification
        icon="alertmodal.tga"
        name="FailedToGetBenefits"
        type="alertmodal">
      Unfortunately, we were unable to get benefits information for this session. This should not happen in a normal production environment. Please contact support. This session will not work normally and we recommend that you restart.
      <usetemplate
          name="okbutton"
          yestext="OK"/>
    </notification>

   <notification
    icon="alertmodal.tga"
    name="BulkUploadCostConfirmation"
    type="alertmodal">
This will upload [COUNT] items at a total cost of L$[COST]. Do you wish to continue with the upload?
    <usetemplate
     ignoretext="Confirm bulk uploads"
     name="okcancelignore"
     notext="Cancel"
     yestext="Upload"/>
   </notification>

   <notification
    icon="alertmodal.tga"
    name="NotEnoughMoneyForBulkUpload"
    type="alertmodal">
Your current balance of L$[BALANCE] is not enough to upload [COUNT] items at a total cost of L$[COST].
    <usetemplate
     name="okbutton"
     yestext="OK"/>
   </notification>
  
   <notification
    icon="alertmodal.tga"
    name="BulkUploadNoCompatibleFiles"
    type="alertmodal">
Selected files can not be bulk-uploaded.
    <usetemplate
     name="okbutton"
     yestext="OK"/>
   </notification>

  <notification
   icon="alertmodal.tga"
   name="BulkUploadIncompatibleFiles"
   type="alertmodal">
Some of the selected files can not be bulk-uploaded.
    <usetemplate
     name="okbutton"
     yestext="OK"/>
  </notification>

   <notification
    icon="alertmodal.tga"
    name="UploadCostConfirmation"
    type="alertmodal">
This upload will cost L$[PRICE], do you wish to continue with the upload?
    <usetemplate
     name="okcancelbuttons"
     notext="Cancel"
     yestext="Upload"/>
  </notification>

  <notification
   icon="alertmodal.tga"
   name="ConfirmClearTeleportHistory"
   type="alertmodal">
This will delete the entire list of places you have visited, and cannot be undone. Continue?
  <tag>confirm</tag>
    <usetemplate
     name="okcancelbuttons"
     notext="Cancel"
     yestext="OK"/>
  </notification>

  <notification
   icon="alert.tga"
   name="BottomTrayButtonCanNotBeShown"
   type="alert">
Selected button cannot be shown right now.
The button will be shown when there is enough space for it.
  <tag>fail</tag>
  </notification>

  <notification
   icon="notifytip.tga"
   name="ShareNotification"
   type="notifytip">
Select residents to share with.
  </notification>

  <notification
    name="MeshUploadErrorDetails"
    icon="alert.tga"
    type="alert">
      [LABEL] failed to upload: [MESSAGE]
[DETAILS] See Firestorm.log for details
  </notification>

  <notification
    name="MeshUploadError"
    icon="alert.tga"
    type="alert">
      [LABEL] failed to upload: [MESSAGE]

See Firestorm.log for details
  </notification>
   
  <notification
    name="MeshUploadPermError"
    icon="alert.tga"
    type="alert">
    Error while requesting mesh upload permissons.
  </notification>
  
  <notification
    name="RegionCapabilityRequestError"
    icon="alert.tga"
    type="alert">
    Could not get region capability &apos;[CAPABILITY]&apos;.
  </notification>
   
  <notification
   icon="notifytip.tga"
   name="ShareItemsConfirmation"
   type="alertmodal">
Are you sure you want to share the following items:

&lt;nolink&gt;[ITEMS]&lt;/nolink&gt;

With the following residents:

&lt;nolink&gt;[RESIDENTS]&lt;/nolink&gt;
  <tag>confirm</tag>
	<usetemplate
     ignoretext="Confirm before I share an item"
     name="okcancelignore"
     notext="Cancel"
     yestext="OK"/>
  </notification>
  
  <notification
   icon="notifytip.tga"
   name="ShareFolderConfirmation"
   type="alertmodal">
Only one folder at a time can be shared.

Are you sure you want to share the following items:

&lt;nolink&gt;[ITEMS]&lt;/nolink&gt;

With the following Residents:

&lt;nolink&gt;[RESIDENTS]&lt;/nolink&gt;
  <tag>confirm</tag>
	<usetemplate
     name="okcancelbuttons"
     notext="Cancel"
     yestext="OK"/>
  </notification>
  
  <notification
   icon="notifytip.tga"
   name="ItemsShared"
   type="notifytip">
Items successfully shared.
  </notification>
  
  <notification
   icon="notifytip.tga"
   name="DeedToGroupFail"
   type="notifytip">
Deed to group failed.
    <tag>group</tag>
  <tag>fail</tag>
  </notification>

  <notification
   icon="notifytip.tga"
   name="ReleaseLandThrottled"
   type="notifytip">
The parcel [PARCEL_NAME] can not be abandoned at this time.
   <tag>fail</tag>
  </notification>
	
  <notification
   icon="notifytip.tga"
   name="ReleasedLandWithReclaim"
   type="notifytip">
The [AREA] m² parcel &apos;[PARCEL_NAME]&apos; has been released.

You will have [RECLAIM_PERIOD] hours to reclaim for L$0 before it is set for sale to anyone.
   <tag>fail</tag>
  </notification>
	
  <notification
   icon="notifytip.tga"
   name="ReleasedLandNoReclaim"
   type="notifytip">
The [AREA] m² parcel &apos;[PARCEL_NAME]&apos; has been released.

It is now available for purchase by anyone.
   <tag>fail</tag>
  </notification>

  <notification
   icon="notifytip.tga"
   name="AvatarRezNotification"
   type="notifytip">
( [EXISTENCE] seconds alive )
Avatar '[NAME]' declouded after [TIME] seconds.
  </notification>

  <notification
   icon="notifytip.tga"
   name="AvatarRezSelfBakedDoneNotification"
   type="notifytip">
( [EXISTENCE] seconds alive )
You finished baking your outfit after [TIME] seconds.
  </notification>

  <notification
   icon="notifytip.tga"
   name="AvatarRezSelfBakedUpdateNotification"
   type="notifytip">
( [EXISTENCE] seconds alive )
You sent out an update of your appearance after [TIME] seconds.
[STATUS]
  </notification>
  
  <notification
   icon="notifytip.tga"
   name="AvatarRezSelfBakeForceUpdateNotification"
   type="notifytip">
The viewer has detected that you may appear as a cloud and is attempting to fix this automatically.
  </notification>

  <notification
   icon="notifytip.tga"
   name="AvatarRezCloudNotification"
   type="notifytip">
( [EXISTENCE] seconds alive )
Avatar '[NAME]' became cloud.
  </notification>

  <notification
   icon="notifytip.tga"
   name="AvatarRezArrivedNotification"
   type="notifytip">
( [EXISTENCE] seconds alive )
Avatar '[NAME]' appeared.
  </notification>

  <notification
   icon="notifytip.tga"
   name="AvatarRezLeftCloudNotification"
   type="notifytip">
( [EXISTENCE] seconds alive )
Avatar '[NAME]' left after [TIME] seconds as cloud.
  </notification>

  <notification
   icon="notifytip.tga"
   name="AvatarRezEnteredAppearanceNotification"
   type="notifytip">
( [EXISTENCE] seconds alive )
Avatar '[NAME]' entered appearance mode.
  </notification>

  <notification
   icon="notifytip.tga"
   name="AvatarRezLeftAppearanceNotification"
   type="notifytip">
( [EXISTENCE] seconds alive )
Avatar '[NAME]' left appearance mode.
  </notification>

  <notification
   icon="alertmodal.tga"
   name="NoConnect"
   type="alertmodal">
We're having trouble connecting using [PROTOCOL] &lt;nolink&gt;[HOSTID]&lt;/nolink&gt;.
Please check your network and firewall setup.
  <tag>fail</tag>
    <usetemplate
     name="okbutton"
     yestext="OK"/>
  </notification>

  <notification
   icon="alertmodal.tga"
   name="NoVoiceConnect"
   type="alertmodal">
    <unique/>
We are unable to connect to the voice server:

&lt;nolink&gt;[HOSTID]&lt;/nolink&gt;

Ports that must be allowed for voice are:
:TCP: 80, 443
:UDP: 3478, 3479, 5060, 5062, 6250, 12000-32000

Please check your network and firewall setup.
Disable any SIP ALG feature in your router.

Voice communications will not be available.
https://wiki.firestormviewer.org/fs_voice
    <tag>voice</tag>
  <tag>fail</tag>
    <usetemplate
     ignoretext="Warn me when the viewer can't connect to the voice server"
     name="okignore"
     yestext="OK" />
  </notification>

  <notification
   icon="alertmodal.tga"
   name="NoVoiceConnect-GIAB"
   type="alertmodal">
We're having trouble connecting to your voice server.

Voice communications will not be available.
Please check your network and firewall setup.
[https://wiki.firestormviewer.org/fs_voice]
    <tag>voice</tag>
  <tag>fail</tag>
    <usetemplate
     name="okbutton"
     yestext="OK"/>
  </notification>

  <notification
   icon="notifytip.tga"
   name="AvatarRezLeftNotification"
   type="notifytip">
( [EXISTENCE] seconds alive )
Avatar '[NAME]' left as fully loaded.
  </notification>

  <notification
   icon="notifytip.tga"
   name="AvatarRezSelfBakedTextureUploadNotification"
   type="notifytip">
( [EXISTENCE] seconds alive )
You uploaded a [RESOLUTION] baked texture for '[BODYREGION]' after [TIME] seconds.
  </notification>

  <notification
   icon="notifytip.tga"
   name="AvatarRezSelfBakedTextureUpdateNotification"
   type="notifytip">
( [EXISTENCE] seconds alive )
You locally updated a [RESOLUTION] baked texture for '[BODYREGION]' after [TIME] seconds.
  </notification>
	
  <notification
   icon="alertmodal.tga"
   name="CannotUploadTexture"
   type="alertmodal">
Unable to upload texture: &apos;[NAME]&apos;
[REASON]   
  <tag>fail</tag>  
  </notification>

  <notification
 icon="alertmodal.tga"
 name="CannotLoad"
 type="alertmodal">
    Unable to load [WHAT].
    [REASON]
    <tag>fail</tag>
  </notification>

  <notification
   icon="alertmodal.tga"
   name="CannotUploadMaterial"
   type="alertmodal">
There was a problem uploading the file
    <tag>fail</tag>
  </notification>

  <notification
 icon="alertmodal.tga"
 label="Save Material"
 name="SaveMaterialAs"
 type="alertmodal">
    <unique/>
    Name this material:
    <tag>confirm</tag>
    <form name="form">
      <input name="message" type="text">
        [DESC]
      </input>
      <button
       default="true"
       index="0"
       name="OK"
       text="OK"/>
      <button
       index="1"
       name="Cancel"
       text="Cancel"/>
    </form>
  </notification>

  <notification
   icon="alertmodal.tga"
   name="InvalidMaterialName"
   type="alertmodal">
Please enter a non-empty name
    <tag>fail</tag>
  </notification>

  <notification
   icon="alertmodal.tga"
   name="UsavedMaterialChanges"
   type="alertmodal">
    You have unsaved changes.
    <form name="form">
      <button
       index="0"
       name="discard"
       text="Discard changes"/>
      <button
       index="1"
       name="keep"
       text="Keep editing"/>
    </form>
  </notification>

  <notification
   icon="alertmodal.tga"
   name="LivePreviewUnavailable"
   type="alert">
We cannot display a preview of this texture because it is no-copy and/or no-transfer.
  <usetemplate
    ignoretext="Warn me that Live Preview mode is not available for no-copy and/or no-transfer textures"
    name="okignore"
    yestext="OK"/>
  </notification>

  <notification
   icon="alertmodal.tga"
   name="LivePreviewUnavailablePBR"
   type="alert">
   
We cannot display a preview of this material because it is no-copy, no-transfer, and/or no-modify.
  <usetemplate
    ignoretext="Warn me that Live Preview mode is not available for no-copy, no-transfer, and/or no-modify materials"
    name="okignore"
    yestext="OK"/>
  </notification>

  <notification
   icon="alertmodal.tga"
   name="FacePasteFailed"
   type="alertmodal">
Paste failed. [REASON]
   <usetemplate
    name="okbutton"
    yestext="OK"/>
  </notification>

  <notification
   icon="alertmodal.tga"
   name="FailedToApplyTextureNoCopyToMultiple"
   type="alertmodal">
Failed to apply texture. You can not apply a no-copy texture to multiple objects.
   <usetemplate
    name="okbutton"
    yestext="OK"/>
  </notification>

  <notification
   icon="alertmodal.tga"
   name="FailedToApplyGLTFNoCopyToMultiple"
   type="alertmodal">
Failed to apply GLTF material. You can not apply a no-copy material to multiple objects.
   <usetemplate
    name="okbutton"
    yestext="OK"/>
  </notification>

  <notification
   icon="alertmodal.tga"
   name="FacePasteTexturePermissions"
   type="alertmodal">
    You applied a texture with limited permissions, object will inherit permissions from texture.
    <usetemplate
     ignoretext="Paste: You applied a texture with limited permissions"
     name="notifyignore"/>
    <usetemplate
     name="okbutton"
     yestext="OK"/>
  </notification>

  <notification
   icon="alertmodal.tga"
   name="ConfirmLeaveCall"
   type="alertmodal">
Are you sure you want to leave this call?
    <tag>confirm</tag>
    <tag>voice</tag>
    <usetemplate
     ignoretext="Confirm before I leave call"
     name="okcancelignore"
     notext="No"
     yestext="Yes">
      <unique/>
    </usetemplate>
  </notification>

  <notification
   icon="alertmodal.tga"
   name="ConfirmMuteAll"
   type="alert">
You have selected to mute all participants in a group call.
This will also cause all residents that later join the call to be
muted, even after you have left the call.

Mute everyone?
    <tag>group</tag>
    <tag>confirm</tag>
    <tag>voice</tag>
    <usetemplate
     ignoretext="Confirm before I mute all participants in a group call"
     name="okcancelignore"
     yestext="OK"
     notext="Cancel">
      <unique/>
    </usetemplate>
  </notification>
  <notification
  name="HintChat"
  label="Chat"
  type="hint">
    <unique/>
    To join the conversation, type into the chat field below.
  </notification>

  <notification
  name="HintSit"
  label="Stand"
  type="hint">
    <unique/>
    To stand up and exit the sitting position, click the Stand button.
  </notification>

  <notification
  name="HintSpeak"
  label="Speak"
  type="hint">
    <unique/>    
Click the Speak button to turn your microphone on and off.

Click on the up arrow to see the voice control panel.

Hiding the Speak button will disable the voice feature.
  </notification>

  <notification
  name="HintDestinationGuide"
  label="Explore the World"
  type="hint">
    <unique/>
    The Destination Guide contains thousands of new places to discover. Select a location and choose Teleport to start exploring.
  </notification>

  <notification
    name="HintSidePanel"
    label="Side Panel"
    type="hint">
    <unique/>
    Get quick access to your inventory, outfits, profiles and more in the side panel.
  </notification>

  <notification
  name="HintMove"
  label="Move"
  type="hint">
    <unique/>
    To walk or run, open the Move Panel and use the directional arrows to navigate. You can also use the directional keys on your keyboard.
  </notification>

  <notification
  name="HintMoveClick"
  label=""
  type="hint">
    <unique/>    
1. Click to Walk
Click anywhere on the ground to walk to that spot.

2. Click and Drag to Rotate View
Click and drag anywhere on the world to rotate your view
    <tag>custom_skin</tag>
  </notification>

  <notification
  name="HintDisplayName"
  label="Display Name"
  type="hint">
    <unique/>
    Set your customizable display name here. This is in addition to your unique username, which can't be changed. You can change how you see other people's names in your preferences.
  </notification>


  <notification
  name="HintView"
  label="View"
  type="hint">
    <unique/>
    To change your camera view, use the Orbit and Pan controls. Reset your view by pressing Escape or walking.
    <tag>custom_skin</tag>
  </notification>

  <notification
  name="HintInventory"
  label="Inventory"
  type="hint">
    <unique/>
    Check your inventory to find items. Newest items can be easily found in the Recent tab.
  </notification>

  <notification
  name="HintLindenDollar"
  label="You've got Linden Dollars!"
  type="hint">
    <unique/>
    Here's your current balance of L$. Click Buy L$ to purchase more Linden Dollars.
    <tag>funds</tag>
  </notification>

   <notification
   icon="alertmodal.tga"
   name="LowMemory"
   type="alertmodal">
    Your memory pool is low. Some functions of SL are disabled to avoid crash. Please close other applications. Restart SL if this persists.
  </notification>

  <notification
     icon="alertmodal.tga"
     name="ForceQuitDueToLowMemory"
     type="alertmodal">
    SL will quit in 30 seconds due to out of memory.
  </notification>

  <notification
   icon="alertmodal.tga"
   name="SOCKS_NOT_PERMITTED"
   type="alertmodal">
	The SOCKS 5 proxy "[HOST]:[PORT]" refused the connection, not allowed by rule set.
	<tag>fail</tag>
   <usetemplate
     name="okbutton"
     yestext="OK"/>
  </notification>

  <notification
   icon="alertmodal.tga"
   name="SOCKS_CONNECT_ERROR"
   type="alertmodal">
	The SOCKS 5 proxy "[HOST]:[PORT]" refused the connection, could not open TCP channel.
	<tag>fail</tag>
   <usetemplate
     name="okbutton"
     yestext="OK"/>	 
  </notification>

  <notification
   icon="alertmodal.tga"
   name="SOCKS_NOT_ACCEPTABLE"
   type="alertmodal">
	The SOCKS 5 proxy "[HOST]:[PORT]" refused the selected authentication system.
	<tag>fail</tag>
   <usetemplate
     name="okbutton"
     yestext="OK"/>
  </notification>

  <notification
   icon="alertmodal.tga"
   name="SOCKS_AUTH_FAIL"
   type="alertmodal">
	The SOCKS 5 proxy "[HOST]:[PORT]" reported your credentials are invalid.
	<tag>fail</tag>
   <usetemplate
     name="okbutton"
     yestext="OK"/>
  </notification>

  <notification
   icon="alertmodal.tga"
   name="SOCKS_UDP_FWD_NOT_GRANTED"
   type="alertmodal">
	The SOCKS 5 proxy "[HOST]:[PORT]" refused the UDP associate request.
	<tag>fail</tag>
   <usetemplate
     name="okbutton"
     yestext="OK"/>
  </notification>

  <notification
   icon="alertmodal.tga"
   name="SOCKS_HOST_CONNECT_FAILED"
   type="alertmodal">
	Could not connect to SOCKS 5 proxy server "[HOST]:[PORT]".
	<tag>fail</tag>
   <usetemplate
     name="okbutton"
     yestext="OK"/>
  </notification>
  
  <notification
   icon="alertmodal.tga"
   name="SOCKS_UNKNOWN_STATUS"
   type="alertmodal">
	Unknown proxy error with server "[HOST]:[PORT]".
	<tag>fail</tag>
   <usetemplate
     name="okbutton"
     yestext="OK"/>
  </notification>
  
  <notification
   icon="alertmodal.tga"
   name="SOCKS_INVALID_HOST"
   type="alertmodal">
	Invalid SOCKS proxy address or port "[HOST]:[PORT]".
	<tag>fail</tag>
   <usetemplate
     name="okbutton"
     yestext="OK"/>
  </notification>
  
  <notification
   icon="alertmodal.tga"
   name="SOCKS_BAD_CREDS"
   type="alertmodal">
	Invalid SOCKS 5 username or password.
	<tag>fail</tag>
   <usetemplate
     name="okbutton"
     yestext="OK"/>
  </notification>
  
  <notification
   icon="alertmodal.tga"
   name="PROXY_INVALID_HTTP_HOST"
   type="alertmodal">
    Invalid HTTP proxy address or port "[HOST]:[PORT]".
	<tag>fail</tag>
   <usetemplate
     name="okbutton"
     yestext="OK"/>
  </notification>

  <notification
   icon="alertmodal.tga"
   name="PROXY_INVALID_SOCKS_HOST"
   type="alertmodal">
	Invalid SOCKS proxy address or port "[HOST]:[PORT]".
	<tag>fail</tag>
   <usetemplate
     name="okbutton"
     yestext="OK"/>
  </notification>

  <notification
   icon="alertmodal.tga"
   name="ChangeProxySettings"
   type="alert">
	Proxy settings take effect after you restart [APP_NAME].
	<tag>fail</tag>
   <usetemplate
     name="okbutton"
     yestext="OK"/>
  </notification>

  <notification
  name="AuthRequest"
  type="browser">
The site at &apos;&lt;nolink&gt;[HOST_NAME]&lt;/nolink&gt;&apos; in realm &apos;[REALM]&apos; requires a user name and password.
    <tag>confirm</tag>
    <form name="form">
      <input name="username" type="text" text="User Name" default="true"/>
      <input name="password" type="password" text="Password    "/>
      <button default="true"
              index="0"
              name="ok"
              text="Submit"/>
      <button index="1"
              name="cancel"
              text="Cancel"/>
    </form>
  </notification>

   <notification
	name="ModeChange"
	label=""
	type="alertmodal">
    <unique/>
Changing modes requires you to quit and restart.

Change mode and quit?
    <tag>confirm</tag>
    <usetemplate
   name="okcancelbuttons"
   yestext="OK"
   notext="Cancel"/>
    </notification>

  <notification

 name="NoClassifieds"
 label=""
 type="alertmodal">
    <unique/>
    <tag>fail</tag>
    <tag>confirm</tag>
    Creation and editing of Classifieds is only available in Advanced mode. Would you like to quit and change modes? The mode selector can be found on the login screen.
    <usetemplate
   name="okcancelbuttons"
   yestext="Quit"
   notext="Don't Quit"/>
    </notification>

  <notification
 name="NoGroupInfo"
 label=""
 type="alertmodal">
    <unique/>
    <tag>fail</tag>
    <tag>confirm</tag>
    Creation and editing of Groups is only available in Advanced mode. Would you like to quit and change modes? The mode selector can be found on the login screen.
    <usetemplate
   name="okcancelbuttons"
   yestext="Quit"
   notext="Don't Quit"/>
  </notification>

 <notification
 name="NoPlaceInfo"
 label=""
 type="alertmodal">
    <unique/>
    <tag>fail</tag>
    <tag>confirm</tag>
    Viewing place profile is only available in Advanced mode. Would you like to quit and change modes? The mode selector can be found on the login screen.
    <usetemplate
   name="okcancelbuttons"
   yestext="Quit"
   notext="Don't Quit"/>
</notification>

  <notification
 name="NoPicks"
 label=""
 type="alertmodal">
    <unique/>
    <tag>fail</tag>
    <tag>confirm</tag>
    Creation and editing of Picks is only available in Advanced mode. Would you like to quit and change modes? The mode selector can be found on the login screen.
    <usetemplate
   name="okcancelbuttons"
   yestext="Quit"
   notext="Don't Quit"/>
  </notification>

  <notification
 name="NoWorldMap"
 label=""
 type="alertmodal">
    <unique/>
    <tag>fail</tag>
    <tag>confirm</tag>
    Viewing of the world map is only available in Advanced mode. Would you like to quit and change modes? The mode selector can be found on the login screen.
    <usetemplate
   name="okcancelbuttons"
   yestext="Quit"
   notext="Don't Quit"/>
  </notification>

  <notification
 name="NoVoiceCall"
 label=""
 type="alertmodal">
    <unique/>
    <tag>fail</tag>
    <tag>confirm</tag>
    Voice calls are only available in Advanced mode. Would you like to logout and change modes?
    <usetemplate
   name="okcancelbuttons"
   yestext="Quit"
   notext="Don't Quit"/>
  </notification>

  <notification
 name="NoAvatarShare"
 label=""
 type="alertmodal">
    <unique/>
    <tag>fail</tag>
    <tag>confirm</tag>
    Sharing is only available in Advanced mode. Would you like to logout and change modes?
    <usetemplate
   name="okcancelbuttons"
   yestext="Quit"
   notext="Don't Quit"/>
  </notification>
  
  <notification
 name="NoAvatarPay"
 label=""
 type="alertmodal">
    <unique/>
    <tag>fail</tag>
    <tag>confirm</tag>
	  Paying other residents is only available in Advanced mode. Would you like to logout and change modes?
	  <usetemplate
   name="okcancelbuttons"
   yestext="Quit"
   notext="Don't Quit"/>
  </notification>

  <notification
 name="NoInventory"
 label=""
 type="alertmodal">
    <unique/>
    <tag>fail</tag>
    <tag>confirm</tag>
    Viewing inventory is only available in Advanced mode. Would you like to logout and change modes?
    <usetemplate
   name="okcancelbuttons"
   yestext="Quit"
   notext="Don't Quit"/>
  </notification>

  <notification
 name="NoAppearance"
 label=""
 type="alertmodal">
    <unique/>
    <tag>fail</tag>
    <tag>confirm</tag>
    The appearance editor is only available in Advanced mode. Would you like to logout and change modes?
    <usetemplate
   name="okcancelbuttons"
   yestext="Quit"
   notext="Don't Quit"/>
  </notification>

  <notification
 name="NoSearch"
 label=""
 type="alertmodal">
    <unique/>
    <tag>fail</tag>
    <tag>confirm</tag>
    Search is only available in Advanced mode. Would you like to logout and change modes?
    <usetemplate
   name="okcancelbuttons"
   yestext="Quit"
   notext="Don't Quit"/>
  </notification>

  <notification
    name="ConfirmHideUI"
    label=""
    type="alertmodal">
    <unique/>
    <tag>confirm</tag>
    This action will hide all menu items and buttons. To get them back, click [SHORTCUT] again.
    <usetemplate
      name="okcancelignore"
      yestext="OK"
      notext="Cancel"
      ignoretext="Confirm before hiding UI"/>
  </notification>

  <notification
   icon="alertmodal.tga"
   name="PathfindingLinksets_WarnOnPhantom"
   type="alertmodal">
Some selected linksets will have the Phantom flag toggled.

Do you wish to continue?
    <tag>confirm</tag>
    <usetemplate
     ignoretext="Some selected linksets phantom flag will be toggled."
     name="okcancelignore"
     notext="Cancel"
     yestext="OK"/>
  </notification>

  <notification
   icon="alertmodal.tga"
   name="PathfindingLinksets_MismatchOnRestricted"
   type="alertmodal">
Some selected linksets cannot be set to be '[REQUESTED_TYPE]' because of permission restrictions on the linkset.  These linksets will be set to be '[RESTRICTED_TYPE]' instead.

Do you wish to continue?
    <tag>confirm</tag>
    <usetemplate
     ignoretext="Some selected linksets cannot be set because of permission restrictions on the linkset."
     name="okcancelignore"
     notext="Cancel"
     yestext="OK"/>
  </notification>

  <notification
   icon="alertmodal.tga"
   name="PathfindingLinksets_MismatchOnVolume"
   type="alertmodal">
Some selected linksets cannot be set to be '[REQUESTED_TYPE]' because the shape is non-convex.

Do you wish to continue?
    <tag>confirm</tag>
    <usetemplate
     ignoretext="Some selected linksets cannot be set because the shape is non-convex"
     name="okcancelignore"
     notext="Cancel"
     yestext="OK"/>
  </notification>

  <notification
   icon="alertmodal.tga"
   name="PathfindingLinksets_WarnOnPhantom_MismatchOnRestricted"
   type="alertmodal">
Some selected linksets will have the Phantom flag toggled.

Some selected linksets cannot be set to be '[REQUESTED_TYPE]' because of permission restrictions on the linkset.  These linksets will be set to be '[RESTRICTED_TYPE]' instead.

Do you wish to continue?
    <tag>confirm</tag>
    <usetemplate
     ignoretext="Some selected linksets phantom flag will be toggled and others cannot be set because of permission restrictions on the linkset."
     name="okcancelignore"
     notext="Cancel"
     yestext="OK"/>
  </notification>

  <notification
   icon="alertmodal.tga"
   name="PathfindingLinksets_WarnOnPhantom_MismatchOnVolume"
   type="alertmodal">
Some selected linksets will have the Phantom flag toggled.

Some selected linksets cannot be set to be '[REQUESTED_TYPE]' because the shape is non-convex.

Do you wish to continue?
    <tag>confirm</tag>
    <usetemplate
     ignoretext="Some selected linksets phantom flag will be toggled and others cannot be set because the shape is non-convex"
     name="okcancelignore"
     notext="Cancel"
     yestext="OK"/>
  </notification>

  <notification
   icon="alertmodal.tga"
   name="PathfindingLinksets_MismatchOnRestricted_MismatchOnVolume"
   type="alertmodal">
Some selected linksets cannot be set to be '[REQUESTED_TYPE]' because of permission restrictions on the linkset.  These linksets will be set to be '[RESTRICTED_TYPE]' instead.

Some selected linksets cannot be set to be '[REQUESTED_TYPE]' because the shape is non-convex. These linksets&apos; use types will not change.

Do you wish to continue?
    <tag>confirm</tag>
    <usetemplate
     ignoretext="Some selected linksets cannot be set because of permission restrictions on the linkset and because the shape is non-convex."
     name="okcancelignore"
     notext="Cancel"
     yestext="OK"/>
  </notification>

  <notification
   icon="alertmodal.tga"
   name="PathfindingLinksets_WarnOnPhantom_MismatchOnRestricted_MismatchOnVolume"
   type="alertmodal">
Some selected linksets will have the Phantom flag toggled.

Some selected linksets cannot be set to be '[REQUESTED_TYPE]' because of permission restrictions on the linkset.  These linksets will be set to be '[RESTRICTED_TYPE]' instead.

Some selected linksets cannot be set to be '[REQUESTED_TYPE]' because the shape is non-convex. These linksets&apos; use types will not change.

Do you wish to continue?
    <tag>confirm</tag>
    <usetemplate
     ignoretext="Some selected linksets phantom flag will be toggled and others cannot be set because of permission restrictions on the linkset and because the shape is non-convex."
     name="okcancelignore"
     notext="Cancel"
     yestext="OK"/>
  </notification>

  <notification
   icon="alertmodal.tga"
   name="PathfindingLinksets_ChangeToFlexiblePath"
   type="alertmodal">
    The selected object affects the navmesh.  Changing it to a Flexible Path will remove it from the navmesh.
    <tag>confirm</tag>
    <usetemplate
     ignoretext="The selected object affects the navmesh. Changing it to a Flexible Path will remove it from the navmesh."
     name="okcancelignore"
     notext="Cancel"
     yestext="OK"/>
  </notification>

  <global name="UnsupportedIntelDriver">
The installed Intel graphics driver for [GPUNAME], version [VERSION], is significantly out of date and is known to cause excessive rates of program crashes. You are strongly advised to update to a current Intel driver.

Do you want to check the Intel driver website?
  </global>

  <global name="UnsupportedCPUAmount">
796
  </global>

  <global name="UnsupportedRAMAmount">
510
  </global>

  <global name="UnsupportedGPU">
- Your graphics card does not meet the minimum requirements.
  </global>

  <global name="UnsupportedCPU">
- Your CPU does not meet the minimum requirements.
  </global>

  <global name="UnsupportedRAM">
- Your system memory does not meet the minimum requirements.
  </global>
  
  <global name="LLLeapUpdaterFailure">
Failed to launch updater service [UPDATER_APP]. Please verify the viewer is installed correctly and has the necessary permissions to run. If you continue to experience issues, please visit the [SUPPORT_SITE].
  </global>

<!-- these are alert strings from server. the name needs to match entire the server string, and needs to be changed
	whenever the server string changes -->
   <global name="You can only set your 'Home Location' on your land or at a mainland Infohub.">
If you own a piece of land, you can make it your home location.
Otherwise, you can look at the Map and find places marked &quot;Infohub&quot;.
  </global>
  <global name="You died and have been teleported to your home location">
You died and have been teleported to your home location.
  </global>
<!-- <FS:AW>  opensim search support-->
  <notification
   icon="alertmodal.tga"
   name="ConfirmClearDebugSearchURL"
   type="alertmodal">
Are you sure you want to clear the debug search url?
    <tag>confirm</tag>
    <usetemplate
     ignoretext="Confirm clearing debug search url"
     name="okcancelignore"
     notext="Cancel"
     yestext="OK"/>
  </notification>
  <notification
   icon="alertmodal.tga"
   name="ConfirmPickDebugSearchURL"
   type="alertmodal">
Are you sure you want to pick the current search url as debug search url?
    <tag>confirm</tag>
    <usetemplate
     ignoretext="Confirm picking debug search url"
     name="okcancelignore"
     notext="Cancel"
     yestext="OK"/>
  </notification>
<!-- </FS:AW>  opensim search support-->
<!-- <FS:AW  grid management-->
  <notification
   icon="alertmodal.tga"
   name="ConfirmRemoveGrid"
   type="alertmodal">
Are you sure you want to remove [REMOVE_GRID] from the grid list?
    <tag>confirm</tag>
    <usetemplate
     ignoretext="Confirm removing grids"
     name="okcancelignore"
     notext="Cancel"
     yestext="OK"/>
  </notification>
  <notification
   icon="alertmodal.tga"
   name="CanNotRemoveConnectedGrid"
   type="alertmodal">
You can not remove [REMOVE_GRID] while being connected to it.
    <tag>confirm</tag>
    <usetemplate
     ignoretext="Warn that the grid connected to can not be removed."
     name="okcancelignore"
     notext="Cancel"
     yestext="OK"/>
  </notification>
<!-- </FS:AW  grid management-->

<!-- ## Zi: Animation Overrider -->
  <notification
   icon="alertmodal.tga"
   name="NewAOSet"
   type="alertmodal">
Specify a name for the new AO set:
(The name may contain any ASCII character, except for ":" or "|")
    <form name="form">
      <input name="message" type="text" default="true">
New AO Set
      </input>
      <button
       default="true"
       index="0"
       name="OK"
       text="OK"/>
      <button
       index="1"
       name="Cancel"
       text="Cancel"/>
    </form>
  </notification>

  <notification
   icon="alertmodal.tga"
   name="NewAOCantContainNonASCII"
   type="alertmodal">
Could not create new AO set "[AO_SET_NAME]".
The name may only contain ASCII characters, excluding ":" and "|".
    <usetemplate
     name="okbutton"
     yestext="OK"/>
  </notification>

  <notification
   icon="alertmodal.tga"
   name="RenameAOMustBeASCII"
   type="alertmodal">
Could not rename AO set "[AO_SET_NAME]".
The name may only contain ASCII characters, excluding ":" and "|".
    <usetemplate
     name="okbutton"
     yestext="OK"/>
  </notification>

<notification
   icon="alertmodal.tga"
   name="RemoveAOSet"
   type="alertmodal">
Remove AO set "[AO_SET_NAME]" from the list?
    <usetemplate
     name="okcancelbuttons"
     notext="Cancel"
     yestext="Remove"/>
  </notification>

  <notification
   icon="notifytip.tga"
   name="AOForeignItemsFound"
   type="alertmodal">
The animation overrider found at least one item that did not belong in the configuration. Please check your &quot;Lost and Found&quot; folder for items that were moved out of the animation overrider configuration.
  </notification>

  <notification
   icon="notifytip.tga"
   name="AOImportComplete"
   type="notifytip">
Animation Overrider notecard import complete!
  </notification>

  <notification
   icon="notifytip.tga"
   name="AOImportSetAlreadyExists"
   type="notifytip">
An animation set with this name already exists.
  </notification>

  <notification
   icon="notifytip.tga"
   name="AOImportPermissionDenied"
   type="notifytip">
Insufficient permissions to read notecard.
  </notification>

  <notification
   icon="notifytip.tga"
   name="AOImportCreateSetFailed"
   type="notifytip">
Error while creating import set.
  </notification>

  <notification
   icon="notifytip.tga"
   name="AOImportDownloadFailed"
   type="notifytip">
Could not download notecard.
  </notification>

  <notification
   icon="notifytip.tga"
   name="AOImportNoText"
   type="notifytip">
Notecard is empty or unreadable.
  </notification>

  <notification
   icon="notifytip.tga"
   name="AOImportNoFolder"
   type="notifytip">
Couldn't find folder to read the animations.
<<<<<<< HEAD
=======
  </notification>

  <notification
   icon="notifytip.tga"
   name="AOImportNoStatePrefix"
   type="notifytip">
Notecard line [LINE] has no valid [ state prefix.
>>>>>>> 050d2fef
  </notification>

  <notification
   icon="notifytip.tga"
<<<<<<< HEAD
   name="AOImportNoStatePrefix"
   type="notifytip">
Notecard line [LINE] has no valid [ state prefix.
=======
   name="AOImportNoValidDelimiter"
   type="notifytip">
Notecard line [LINE] has no valid ] delimiter.
>>>>>>> 050d2fef
  </notification>

  <notification
   icon="notifytip.tga"
<<<<<<< HEAD
   name="AOImportNoValidDelimiter"
   type="notifytip">
Notecard line [LINE] has no valid ] delimiter.
=======
   name="AOImportStateNameNotFound"
   type="notifytip">
State name [NAME] not found.
>>>>>>> 050d2fef
  </notification>

  <notification
   icon="notifytip.tga"
<<<<<<< HEAD
   name="AOImportStateNameNotFound"
   type="notifytip">
State name [NAME] not found.
=======
   name="AOImportAnimationNotFound"
   type="notifytip">
Couldn't find animation [NAME]. Please make sure it's present in the same folder as the import notecard.
>>>>>>> 050d2fef
  </notification>

  <notification
   icon="notifytip.tga"
<<<<<<< HEAD
   name="AOImportAnimationNotFound"
   type="notifytip">
Couldn't find animation [NAME]. Please make sure it's present in the same folder as the import notecard.
=======
   name="AOImportInvalid"
   type="notifytip">
Notecard didn't contain any usable data. Aborting import.
>>>>>>> 050d2fef
  </notification>

  <notification
   icon="notifytip.tga"
<<<<<<< HEAD
   name="AOImportInvalid"
   type="notifytip">
Notecard didn't contain any usable data. Aborting import.
=======
   name="AOImportRetryCreateSet"
   type="notifytip">
Could not create import folder for animation set [NAME]. Retrying ...
>>>>>>> 050d2fef
  </notification>

  <notification
   icon="notifytip.tga"
<<<<<<< HEAD
   name="AOImportRetryCreateSet"
   type="notifytip">
Could not create import folder for animation set [NAME]. Retrying ...
=======
   name="AOImportAbortCreateSet"
   type="notifytip">
Could not create import folder for animation set [NAME]. Giving up.
>>>>>>> 050d2fef
  </notification>

  <notification
   icon="notifytip.tga"
<<<<<<< HEAD
   name="AOImportAbortCreateSet"
   type="notifytip">
Could not create import folder for animation set [NAME]. Giving up.
  </notification>

  <notification
   icon="notifytip.tga"
   name="AOImportLinkFailed"
   type="notifytip">
Creating animation link for animation "[NAME]" failed!
  </notification>

<!-- ## Zi: Animation Overrider -->

<notification
   icon="alertmodal.tga"
   name="SendSysinfoToIM"
   type="alertmodal">
This will send the following information to the current IM session:

[SYSINFO]
    <usetemplate
     name="okcancelbuttons"
     yestext="Send"
     notext="Cancel" />
=======
   name="AOImportLinkFailed"
   type="notifytip">
Creating animation link for animation "[NAME]" failed!
  </notification>

<!-- ## Zi: Animation Overrider -->

<notification
   icon="alertmodal.tga"
   name="SendSysinfoToIM"
   type="alertmodal">
This will send the following information to the current IM session:

[SYSINFO]
    <usetemplate
     name="okcancelbuttons"
     yestext="Send"
     notext="Cancel" />
  </notification>

<!-- fsdata -->
  <notification
   icon="alertmodal.tga"
   name="BlockLoginInfo"
   type="alertmodal">
    [REASON]
    <usetemplate
     name="okbutton"
     yestext="OK"/>
>>>>>>> 050d2fef
  </notification>

<!-- fsdata -->
  <notification
   icon="alertmodal.tga"
<<<<<<< HEAD
   name="BlockLoginInfo"
   type="alertmodal">
    [REASON]
=======
   name="TestversionExpired"
   type="alertmodal">
    This test version of [APP_NAME] has expired and cannot be used any further.
>>>>>>> 050d2fef
    <usetemplate
     name="okbutton"
     yestext="OK"/>
  </notification>

  <notification
   icon="alertmodal.tga"
<<<<<<< HEAD
   name="TestversionExpired"
   type="alertmodal">
    This test version of [APP_NAME] has expired and cannot be used any further.
    <usetemplate
     name="okbutton"
     yestext="OK"/>
=======
   name="FireStormReqInfo"
   type="alertmodal">
    [NAME] is requesting that you send them information about your [APP_NAME] setup.
(This is the same information that can be found by going to Help->About [APP_NAME])
[REASON]
Would you like to send them this information?
    <form name="form">
      <button
       index="0"
       name="Yes"
       text="Yes"/>
      <button
       index="1"
       name="No"
       text="No"/>
    </form>
>>>>>>> 050d2fef
  </notification>

<!-- Firestorm Phantom -->

  <notification
<<<<<<< HEAD
   icon="alertmodal.tga"
   name="FireStormReqInfo"
   type="alertmodal">
    [NAME] is requesting that you send them information about your [APP_NAME] setup.
(This is the same information that can be found by going to Help->About [APP_NAME])
[REASON]
Would you like to send them this information?
    <form name="form">
      <button
       index="0"
       name="Yes"
       text="Yes"/>
      <button
       index="1"
       name="No"
       text="No"/>
    </form>
=======
   icon="notifytip.tga"
   name="PhantomOn"
   type="notifytip">
Phantom mode on.
>>>>>>> 050d2fef
  </notification>

<!-- Firestorm Phantom -->

  <notification
   icon="notifytip.tga"
<<<<<<< HEAD
   name="PhantomOn"
   type="notifytip">
Phantom mode on.
=======
   name="PhantomOff"
   type="notifytip">
Phantom mode off.
>>>>>>> 050d2fef
  </notification>

  <notification
   icon="notifytip.tga"
<<<<<<< HEAD
   name="PhantomOff"
   type="notifytip">
Phantom mode off.
=======
   name="MovelockEnabled"
   type="notifytip">
Movelock enabled. Use Avatar &gt; Movement &gt; Movelock to disable.
>>>>>>> 050d2fef
  </notification>

  <notification
   icon="notifytip.tga"
<<<<<<< HEAD
   name="MovelockEnabled"
   type="notifytip">
Movelock enabled. Use Avatar &gt; Movement &gt; Movelock to disable.
=======
   name="MovelockDisabled"
   type="notifytip">
Movelock disabled.
>>>>>>> 050d2fef
  </notification>

  <notification
   icon="notifytip.tga"
<<<<<<< HEAD
   name="MovelockDisabled"
   type="notifytip">
Movelock disabled.
=======
   name="MovelockEnabling"
   type="notifytip">
Enabling movelock...
>>>>>>> 050d2fef
  </notification>

  <notification
   icon="notifytip.tga"
<<<<<<< HEAD
   name="MovelockEnabling"
   type="notifytip">
Enabling movelock...
=======
   name="MovelockDisabling"
   type="notifytip">
Disabling movelock...
>>>>>>> 050d2fef
  </notification>

  <notification
   icon="notifytip.tga"
<<<<<<< HEAD
   name="MovelockDisabling"
   type="notifytip">
Disabling movelock...
=======
   name="FlightAssistEnabled"
   type="notifytip">
Flight Assist is enabled
>>>>>>> 050d2fef
  </notification>

<!-- Firestorm Phantom -->

<!-- Firestorm Reset Settings -->
  <notification
<<<<<<< HEAD
   icon="notifytip.tga"
   name="FlightAssistEnabled"
   type="notifytip">
Flight Assist is enabled
=======
    icon="alertmodal.tga"
    label="Reset all settings"
    name="FirestormClearSettingsPrompt"
    type="alertmodal">
    Resetting all settings may be helpful if you are experiencing problems; however, you will need to redo any customizations you have made to the default configuration. 

    Are you sure you want to reset all settings?
    <usetemplate
      name="okcancelbuttons"
      notext="Cancel"
      yestext="OK"/>
>>>>>>> 050d2fef
  </notification>

<!-- Firestorm Phantom -->

<!-- Firestorm Reset Settings -->
  <notification
    icon="alertmodal.tga"
<<<<<<< HEAD
    label="Reset all settings"
    name="FirestormClearSettingsPrompt"
    type="alertmodal">
    Resetting all settings may be helpful if you are experiencing problems; however, you will need to redo any customizations you have made to the default configuration. 

    Are you sure you want to reset all settings?
    <usetemplate
      name="okcancelbuttons"
      notext="Cancel"
      yestext="OK"/>
=======
    name="SettingsWillClear"
    type="alertmodal">
    Settings will be cleared after restarting [APP_NAME].
>>>>>>> 050d2fef
  </notification>
<!-- Firestorm Reset Settings -->

<<<<<<< HEAD
  <notification
    icon="alertmodal.tga"
    name="SettingsWillClear"
    type="alertmodal">
    Settings will be cleared after restarting [APP_NAME].
  </notification>
<!-- Firestorm Reset Settings -->

=======
>>>>>>> 050d2fef
<!-- AW: opensim -->
  <notification icon="alertmodal.tga"
		name="CantAddGrid"
		type="alertmodal">
Could not add [GRID] to the grid list.
[REASON] contact support of [GRID].
    <usetemplate
     name="okbutton"
     yestext="OK"/>
  </notification>
<!-- AW: opensim -->

  <!-- ## Zi: Particle Editor -->
  <notification
   icon="alertmodal.tga"
   name="ParticleScriptFindFolderFailed"
   type="alertmodal">
Could not find a folder for the new script in inventory.
  </notification>

  <notification
   icon="alertmodal.tga"
   name="ParticleScriptCreationFailed"
   type="alertmodal">
Could not create new script for this particle system.
  </notification>

  <notification
   icon="alertmodal.tga"
   name="ParticleScriptNotFound"
   type="alertmodal">
Could not find the newly created script for this particle system.
  </notification>

  <notification
   icon="alertmodal.tga"
   name="ParticleScriptCreateTempFileFailed"
   type="alertmodal">
Could not create temporary file for script upload.
  </notification>

  <notification
   icon="notify.tga"
   name="ParticleScriptInjected"
   type="alertmodal">
Particle script was injected successfully.
   <form name="form">
      <ignore name="ignore"
       text="A particle script was injected to an object."/>
    </form>
  </notification>

  <notification
   icon="alertmodal.tga"
   name="ParticleScriptCapsFailed"
   type="alertmodal">
Failed to inject script into object. Request for capabilities returned an empty address.
  </notification>

  <notification
   icon="notify.tga"
   name="ParticleScriptCopiedToClipboard"
   type="alertmodal">
The LSL script to create this particle system has been copied to your clipboard. You can now paste it into a new script to use it.
   <form name="form">
      <ignore name="ignore"
       text="A particle script was copied to my clipboard"/>
    </form>
  </notification>
  <!-- ## Zi: Particle Editor -->

  <!-- ## Zi: Debug Settings Editor -->
  <notification
   icon="notify.tga"
   name="DebugSettingsWarning"
   type="alertmodal">
Warning! The use of the Debug Settings window is unsupported! Changing debug settings can severely impact your experience and might lead to loss of data, functionality or even access to the service. Please do not change any values without knowing exactly what you are doing.
   <form name="form">
      <ignore name="ignore"
       text="Debug Settings warning message"/>
    </form>
  </notification>

  <notification
   icon="notify.tga"
   name="ControlNameCopiedToClipboard"
   type="alertmodal">
This debug setting's name has been copied to your clipboard. You can now paste it somewhere else to use it.
   <form name="form">
      <ignore name="ignore"
       text="A debug setting's name was copied to my clipboard"/>
    </form>
  </notification>

  <notification
   icon="notify.tga"
   name="SanityCheck"
   type="alertmodal">
[APP_NAME] has detected a possible issue with your settings:

[SANITY_MESSAGE]

Reason: [SANITY_COMMENT]

Current setting: [CURRENT_VALUE]
   <form name="form">
      <button
       index="0"
       name="OK"
       text="Fix it"/>
      <button
       index="1"
       name="Cancel"
       text="Keep it"/>
      <ignore name="ignore"
       text="A settings control has failed the sanity check."/>
    </form>
  </notification>
  <!-- ## Zi: Debug Settings Editor -->

  <!-- <FS:Sei> LSL Default label missing FIRE-17710 -->
  <notification
   icon="alertmodal.tga"
   name="DefaultLabelMissing"
   type="alertmodal">
   <usetemplate
    ignoretext="A LSL script has switch statement without a default label"
    name="notifyignore"/>
The behavior for switch() statements without a default case was previously incorrect and has been fixed. 
See FIRE-17710 for details.
  </notification>
  <!-- </FS:Sei> -->

  <notification
   icon="alertmodal.tga"
   name="TeleportToAvatarNotPossible"
   type="alertmodal">
Teleport to this avatar not possible, because the exact position is unknown.
  <tag>fail</tag>
  </notification>

  <notification
   icon="alertmodal.tga"
   name="ZoomToAvatarNotPossible"
   type="alertmodal">
Cannot zoom to this avatar, because it is out of reach.
  <tag>fail</tag>
  </notification>

  <notification
   icon="alertmodal.tga"
   name="TrackAvatarNotPossible"
   type="alertmodal">
Cannot track this avatar, because it is beyond radar range.
  <tag>fail</tag>
  </notification>

  <notification
   icon="alertmodal.tga"
   name="CacheEmpty"
   type="alertmodal">
Your viewer cache is currently empty. Please be aware that you may experience slow framerates and inventory loading for a short time while new content downloads.
  </notification>

  <!-- <FS:Zi> Viewer version popup -->
  <notification
   icon="alertmodal.tga"
   name="FirstJoinSupportGroup2"
   type="alertmodal">
Welcome to the Phoenix/Firestorm Viewer Support Group!

To make support easier, it is recommended to announce your viewer's version to the group. This information includes current viewer version, viewer skin, operating system and RLVa status. You can choose to display your viewer's version in front of any chat you send to the group. Our support members can give you more meaningful advice right away if they know the viewer version you are on.

You can enable and disable this function at any time using the checkbox in the group chat floater.

Do you want to enable the automatic viewer version display?

    <form name="form">
      <button
       index="0"
       name="OK_okcancelignore"
       text="Yes"/>
      <button
       default="true"
       index="1"
       name="Cancel_okcancelignore"
       text="No"/>
      <ignore
	   name="ignore"
       text="The Phoenix/Firestorm Support Group was joined"
       save_option="true" />
    </form>

  </notification>
  <!-- <FS:Zi> Viewer version popup -->
  <notification
     icon="alertmodal.tga"
     name="ConfirmScriptModify"
    type="alertmodal">
    Are you sure you want to modify scripts in selected objects?
    <tag>confirm</tag>
    <usetemplate
    ignoretext="Confirm before I modify scripts in selection"
     name="okcancelignore"
     notext="Cancel"
     yestext="OK"/>
  </notification>

  <notification
   icon="alertmodal.tga"
   name="LocalBitmapsUpdateFileNotFound"
   persist="true"
   type="notify">
[FNAME] could not be updated because the file could no longer be found.
Disabling future updates for this file.
  </notification>


  <notification
   icon="alertmodal.tga"
   name="NoTransNoSaveToContents"
   type="notify">
    <tag>fail</tag>
    Cannot save &lt;nolink&gt;'[OBJ_NAME]'&lt;/nolink&gt; to object contents because you do not have permission to transfer the object's ownership.
  </notification>

  <notification
   icon="alertmodal.tga"
   name="LocalBitmapsUpdateFailedFinal"
   persist="true"
   type="notify">
[FNAME] could not be opened or decoded for [NRETRIES] attempts, and is now considered broken.
Disabling future updates for this file.
  </notification>

  <notification
   icon="alertmodal.tga"
   name="LocalBitmapsVerifyFail"
   persist="true"
   type="notify">
Attempted to add an invalid or unreadable image file [FNAME] which could not be opened or decoded.
Attempt canceled.
  </notification>

  <notification
   icon="alertmodal.tga"
   name="LocalGLTFVerifyFail"
   persist="true"
   type="notify">
Attempted to add an invalid or unreadable GLTF material [FNAME] which could not be opened or decoded.
Attempt cancelled.
  </notification>

  <notification
   icon="alertmodal.tga"
   name="PathfindingReturnMultipleItems"
   type="alertmodal">
    You are returning [NUM_ITEMS] items.  Are you sure you want to continue?
    <tag>confirm</tag>
    <usetemplate
     ignoretext="Are you sure you want to return multiple items?"
     name="okcancelignore"
     notext="No"
     yestext="Yes"/>
  </notification>

  <notification
   icon="alertmodal.tga"
   name="PathfindingDeleteMultipleItems"
   type="alertmodal">
    You are deleting [NUM_ITEMS] items.  Are you sure you want to continue?
    <tag>confirm</tag>
    <usetemplate
     ignoretext="Are you sure you want to delete multiple items?"
     name="okcancelignore"
     notext="No"
     yestext="Yes"/>
  </notification>


  <notification
   icon="alertmodal.tga"
   name="AvatarFrozen"
   type="notify">
   <tag>fail</tag>
[AV_FREEZER] has frozen you. You cannot move or interact with the world.
  </notification>

  <notification
   icon="alertmodal.tga"
   name="AvatarFrozenDuration"
   type="notify">
   <tag>fail</tag>
[AV_FREEZER] has frozen you for [AV_FREEZE_TIME] seconds. You cannot move or interact with the world.
  </notification>

  <notification
   icon="alertmodal.tga"
   name="YouFrozeAvatar"
   type="notify">
   <tag>fail</tag>
Avatar frozen.
  </notification>

  <notification
   icon="alertmodal.tga"
   name="AvatarHasUnFrozenYou"
   type="notify">
   <tag>fail</tag>
[AV_FREEZER] has unfrozen you.
  </notification>

  <notification
   icon="alertmodal.tga"
   name="AvatarUnFrozen"
   type="notify">
   <tag>fail</tag>
Avatar unfrozen.
  </notification>

  <notification
   icon="alertmodal.tga"
   name="AvatarFreezeFailure"
   type="notify">
   <tag>fail</tag>
Freeze failed because you don't have admin permission for that parcel.
  </notification>

  <notification
   icon="alertmodal.tga"
   name="AvatarFreezeThaw"
   type="notify">
   <tag>fail</tag>
Your freeze expired, go about your business.
  </notification>

  <notification
   icon="alertmodal.tga"
   name="AvatarCantFreeze"
   type="notify">
   <tag>fail</tag>
Sorry, can't freeze that user.
  </notification>

  <notification
   icon="alertmodal.tga"
   name="NowOwnObject"
   type="notify">
   <tag>fail</tag>
You are now the owner of object [OBJECT_NAME]
  </notification>

  <notification
   icon="alertmodal.tga"
   name="CantRezOnLand"
   type="notify">
   <tag>fail</tag>
Can't rez object at [OBJECT_POS] because the owner of this land does not allow it.  Use the land tool to see land ownership.
  </notification>

  <notification
   icon="alertmodal.tga"
   name="RezFailTooManyRequests"
   type="notify">
   <tag>fail</tag>
Object can not be rezzed because there are too many requests.
  </notification>
 
  <notification
   icon="alertmodal.tga"
   name="SitFailCantMove"
   type="notify">
   <tag>fail</tag>
You cannot sit because you cannot move at this time.
  </notification>

  <notification
   icon="alertmodal.tga"
   name="SitFailNotAllowedOnLand"
   type="notify">
   <tag>fail</tag>
You cannot sit because you are not allowed on that land.
  </notification>
 
  <notification
   icon="alertmodal.tga"
   name="SitFailNotSameRegion"
   type="notify">
   <tag>fail</tag>
Try moving closer.  Can't sit on object because
it is not in the same region as you.
  </notification>
  
  <notification
   icon="alert.tga"
   name="ChatHistoryIsBusyAlert"
   type="alertmodal">
   Chat history file is busy with previous operation. Please try again in a few minutes or choose chat with another person.
    <usetemplate
     name="okbutton"
     yestext="OK"/>
  </notification>
  
  <notification
   icon="alertmodal.tga"
   name="NoNewObjectRegionFull"
   type="notify">
   <tag>fail</tag>
Unable to create new object. The region is full.
  </notification>

  <notification
   icon="alertmodal.tga"
   name="FailedToPlaceObject"
   type="notify">
   <tag>fail</tag>
Failed to place object at specified location.  Please try again.
  </notification>

  <notification
   icon="alertmodal.tga"
   name="NoOwnNoGardening"
   type="notify">
   <tag>fail</tag>
You can't create trees and grass on land you don't own.
  </notification>

  <notification
   icon="alertmodal.tga"
   name="NoCopyPermsNoObject"
   type="notify">
   <tag>fail</tag>
Copy failed because you lack permission to copy the object &lt;nolink&gt;'[OBJ_NAME]'&lt;/nolink&gt;.
  </notification>

  <notification
   icon="alertmodal.tga"
   name="NoTransPermsNoObject"
   type="notify">
   <tag>fail</tag>
Copy failed because the object &lt;nolink&gt;'[OBJ_NAME]'&lt;/nolink&gt; cannot be transferred to you.
  </notification>

  <notification
   icon="alertmodal.tga"
   name="AddToNavMeshNoCopy"
   type="notify">
   <tag>fail</tag>
Copy failed because the object &lt;nolink&gt;'[OBJ_NAME]'&lt;/nolink&gt; contributes to navmesh.
  </notification>

  <notification
   icon="alertmodal.tga"
   name="DupeWithNoRootsSelected"
   type="notify">
   <tag>fail</tag>
Duplicate with no root objects selected.
  </notification>

  <notification
   icon="alertmodal.tga"
   name="CantDupeCuzRegionIsFull"
   type="notify">
   <tag>fail</tag>
Can't duplicate objects because the region is full.
  </notification>

  <notification
   icon="alertmodal.tga"
   name="CantDupeCuzParcelNotFound"
   type="notify">
   <tag>fail</tag>
Can't duplicate objects - Can't find the parcel they are on.
  </notification>

  <notification
   icon="alertmodal.tga"
   name="CantCreateCuzParcelFull"
   type="notify">
   <tag>fail</tag>
Can't create object because 
the parcel is full.
  </notification>

  <notification
   icon="alertmodal.tga"
   name="RezAttemptFailed"
   type="notify">
   <tag>fail</tag>
Attempt to rez an object failed.
  </notification>

  <notification
   icon="alertmodal.tga"
   name="ToxicInvRezAttemptFailed"
   type="notify">
   <tag>fail</tag>
Unable to create item that has caused problems on this region.
  </notification>

  <notification
   icon="alertmodal.tga"
   name="InvItemIsBlacklisted"
   type="notify">
   <tag>fail</tag>
That inventory item has been blacklisted.
  </notification>

  <notification
   icon="alertmodal.tga"
   name="NoCanRezObjects"
   type="notify">
   <tag>fail</tag>
You are not currently allowed to create objects.
  </notification>
 
  <notification
   icon="alertmodal.tga"
   name="LandSearchBlocked"
   type="notify">
   <tag>fail</tag>
Land Search Blocked.
You have performed too many land searches too quickly.
Please try again in a minute.
  </notification>

  <notification
   icon="alertmodal.tga"
   name="NotEnoughResourcesToAttach"
   type="notify">
   <tag>fail</tag>
Not enough script resources available to attach object!
  </notification>

  <notification
   icon="notifytip.tga"
   name="YouDiedAndGotTPHome"
   type="notifytip">
   <tag>fail</tag>
You died and have been teleported to your home location
  </notification>

  <notification
   icon="alertmodal.tga"
   name="EjectComingSoon"
   type="notify">
   <tag>fail</tag>
You are no longer allowed here and have [EJECT_TIME] seconds to leave.
  </notification>

  <notification
   icon="alertmodal.tga"
   name="NoEnterRegionMaybeFull"
   type="notify">
   <tag>fail</tag>
You can't enter region "[NAME]".
It may be full or restarting soon.
  </notification>

  <notification
   icon="alertmodal.tga"
   name="SaveBackToInvDisabled"
   type="notify">
   <tag>fail</tag>
Save Back To Inventory has been disabled.
  </notification>

  <notification
   icon="alertmodal.tga"
   name="NoExistNoSaveToContents"
   type="notify">
   <tag>fail</tag>
Cannot save &lt;nolink&gt;'[OBJ_NAME]'&lt;/nolink&gt; to object contents because the object it was rezzed from no longer exists.
  </notification>

  <notification
   icon="alertmodal.tga"
   name="NoModNoSaveToContents"
   type="notify">
   <tag>fail</tag>
Cannot save &lt;nolink&gt;'[OBJ_NAME]'&lt;/nolink&gt; to object contents because you do not have permission to modify the object &lt;nolink&gt;'[DEST_NAME]'&lt;/nolink&gt;.
  </notification>

  <notification
   icon="alertmodal.tga"
   name="NoSaveBackToInvDisabled"
   type="notify">
   <tag>fail</tag>
Cannot save &lt;nolink&gt;'[OBJ_NAME]'&lt;/nolink&gt; back to inventory -- this operation has been disabled.
  </notification>

  <notification
   icon="alertmodal.tga"
   name="NoCopyNoSelCopy"
   type="notify">
   <tag>fail</tag>
You cannot copy your selection because you do not have permission to copy the object &lt;nolink&gt;'[OBJ_NAME]'&lt;/nolink&gt;.
  </notification>

  <notification
   icon="alertmodal.tga"
   name="NoTransNoSelCopy"
   type="notify">
   <tag>fail</tag>
You cannot copy your selection because the object &lt;nolink&gt;'[OBJ_NAME]'&lt;/nolink&gt; is not transferable.
  </notification>

  <notification
   icon="alertmodal.tga"
   name="NoTransNoCopy"
   type="notify">
   <tag>fail</tag>
You cannot copy your selection because the object &lt;nolink&gt;'[OBJ_NAME]'&lt;/nolink&gt; is not transferable.
  </notification>

  <notification
   icon="alertmodal.tga"
   name="NoPermsNoRemoval"
   type="notify">
   <tag>fail</tag>
Removal of the object &lt;nolink&gt;'[OBJ_NAME]'&lt;/nolink&gt; from the simulator is disallowed by the permissions system.
  </notification>

  <notification
   icon="alertmodal.tga"
   name="NoModNoSaveSelection"
   type="notify">
   <tag>fail</tag>
Cannot save your selection because you do not have permission to modify the object &lt;nolink&gt;'[OBJ_NAME]'&lt;/nolink&gt;.
  </notification>

  <notification
   icon="alertmodal.tga"
   name="NoCopyNoSaveSelection"
   type="notify">
   <tag>fail</tag>
Cannot save your selection because the object &lt;nolink&gt;'[OBJ_NAME]'&lt;/nolink&gt; is not copyable.
  </notification>

  <notification
   icon="alertmodal.tga"
   name="NoModNoTaking"
   type="notify">
   <tag>fail</tag>
You cannot take your selection because you do not have permission to modify the object &lt;nolink&gt;'[OBJ_NAME]'&lt;/nolink&gt;.
  </notification>

  <notification
   icon="alertmodal.tga"
   name="RezDestInternalError"
   type="notify">
   <tag>fail</tag>
Internal Error: Unknown destination type.
  </notification>

  <notification
   icon="alertmodal.tga"
   name="DeleteFailObjNotFound"
   type="notify">
   <tag>fail</tag>
Delete failed because object not found
  </notification>

  <notification
   icon="alertmodal.tga"
   name="SorryCantEjectUser"
   type="notify">
   <tag>fail</tag>
Sorry, can't eject that user.
  </notification>

  <notification
   icon="alertmodal.tga"
   name="RegionSezNotAHome"
   type="notify">
   <tag>fail</tag>
This region does not allow you to set your home location here.
  </notification>

  <notification
   icon="alertmodal.tga"
   name="HomeLocationLimits"
   type="notify">
   <tag>fail</tag>
You can only set your 'Home Location' on your land or at a mainland Infohub.
   </notification>

  <notification
   icon="alertmodal.tga"
   name="HomePositionSet"
   type="notify">
   <tag>fail</tag>
Home position set.
  </notification>

  <notification
   icon="notifytip.tga"
   name="AvatarEjected"
   type="notifytip">
   <tag>fail</tag>
Avatar ejected.
  </notification>

  <notification
   icon="alertmodal.tga"
   name="AvatarEjectFailed"
   type="notify">
   <tag>fail</tag>
Eject failed because you don't have admin permission for that parcel.
  </notification>

  <notification
   icon="alertmodal.tga"
   name="CMOParcelFull"
   type="notify">
   <tag>fail</tag>
Can't move object '[O]' to
[P] in region [R] because the parcel is full.
  </notification>

  <notification
   icon="alertmodal.tga"
   name="CMOParcelPerms"
   type="notify">
   <tag>fail</tag>
Can't move object '[O]' to
[P] in region [R] because your objects are not allowed on this parcel.
  </notification>

  <notification
   icon="alertmodal.tga"
   name="CMOParcelResources"
   type="notify">
   <tag>fail</tag>
Can't move object '[O]' to
[P] in region [R] because there are not enough resources for this object on this parcel.
  </notification>

  <notification
   icon="alertmodal.tga"
   name="NoParcelPermsNoObject"
   type="notify">
   <tag>fail</tag>
Copy failed because you lack access to that parcel.
  </notification>

  <notification
   icon="alertmodal.tga"
   name="CMORegionVersion"
   type="notify">
    <tag>fail</tag>
    Can't move object '[O]' to
    [P] in region [R] because the other region is running an older version which does not support receiving this object via region crossing.
  </notification>

  <notification
   icon="alertmodal.tga"
   name="CMONavMesh"
   type="notify">
   <tag>fail</tag>
Can't move object '[O]' to
[P] in region [R] because you cannot modify the navmesh across region boundaries.
  </notification>

  <notification
   icon="alertmodal.tga"
   name="CMOWTF"
   type="notify">
   <tag>fail</tag>
Can't move object '[O]' to
[P] in region [R] because of an unknown reason. ([F])
  </notification>

  <notification
   icon="alertmodal.tga"
   name="NoPermModifyObject"
   type="notify">
   <tag>fail</tag>
You don't have permission to modify that object
  </notification>

  <notification
   icon="alertmodal.tga"
   name="TooMuchObjectInventorySelected"
   type="alertmodal">
    <tag>fail</tag>
    Too many objects with large inventory are selected. Please select fewer objects and try again.
    <usetemplate
     name="okbutton"
     yestext="OK"/>
  </notification>

  <notification
   icon="alertmodal.tga"
   name="CantEnablePhysObjContributesToNav"
   type="notify">
   <tag>fail</tag>
Can't enable physics for an object that contributes to the navmesh.
  </notification>

  <notification
   icon="alertmodal.tga"
   name="CantEnablePhysKeyframedObj"
   type="notify">
   <tag>fail</tag>
Can't enable physics for keyframed objects.
  </notification>

  <notification
   icon="alertmodal.tga"
   name="CantEnablePhysNotEnoughLandResources"
   type="notify">
   <tag>fail</tag>
Can't enable physics for object -- insufficient land resources.
  </notification>

  <notification
   icon="alertmodal.tga"
   name="CantEnablePhysCostTooGreat"
   persist="true"
   type="notify">
   <tag>fail</tag>
Can't enable physics for object with physics resource cost greater than [MAX_OBJECTS]
  </notification>

  <notification
   icon="alertmodal.tga"
   name="PhantomWithConcavePiece"
   type="notify">
   <tag>fail</tag>
This object cannot have a concave piece because it is phantom and contributes to the navmesh.
  </notification>

  <notification
   icon="alertmodal.tga"
   name="UnableAddItem"
   type="notify">
   <tag>fail</tag>
Unable to add item!
  </notification>

  <notification
   icon="alertmodal.tga"
   name="UnableEditItem"
   type="notify">
   <tag>fail</tag>
Unable to edit this!
  </notification>

  <notification
   icon="alertmodal.tga"
   name="NoPermToEdit"
   type="notify">
   <tag>fail</tag>
Not permitted to edit this.
  </notification>

  <notification
   icon="alertmodal.tga"
   name="NoPermToCopyInventory"
   type="notify">
   <tag>fail</tag>
Not permitted to copy that inventory.
  </notification>

  <notification
   icon="alertmodal.tga"
   name="CantSaveItemDoesntExist"
   type="notify">
   <tag>fail</tag>
Cannot save to object contents: Item no longer exists.
  </notification>

  <notification
   icon="alertmodal.tga"
   name="CantSaveItemAlreadyExists"
   type="notify">
   <tag>fail</tag>
Cannot save to object contents: Item with that name already exists in inventory
  </notification>

  <notification
   icon="alertmodal.tga"
   name="CantSaveModifyAttachment"
   type="notify">
   <tag>fail</tag>
Cannot save to object contents: This would modify the attachment permissions.
  </notification>

  <notification
   icon="alertmodal.tga"
   name="AttachmentHasTooMuchInventory"
   type="notify">
   <tag>fail</tag>
Your attachments contain too much inventory to add more.
  </notification>

  <notification
   icon="alertmodal.tga"
   name="IllegalAttachment"
   type="notify">
   <tag>fail</tag>
The attachment has requested a nonexistent point on the avatar. It has been attached to the chest instead.
  </notification>

  <notification
   icon="alertmodal.tga"
   name="TooManyScripts"
   type="notify">
   <tag>fail</tag>
Too many scripts.
  </notification>

  <notification
   icon="alertmodal.tga"
   name="UnableAddScript"
   type="notify">
   <tag>fail</tag>
Unable to add script!
  </notification>

  <notification
   icon="alertmodal.tga"
   name="AssetServerTimeoutObjReturn"
   type="notify">
   <tag>fail</tag>
Asset server didn't respond in a timely fashion.  Object returned to the region.
  </notification>

  <notification
   icon="alertmodal.tga"
   name="RegionDisablePhysicsShapes"
   type="notify">
   <tag>fail</tag>
This region does not have physics shapes enabled.
  </notification>

  <notification
   icon="alertmodal.tga"
   name="NoModNavmeshAcrossRegions"
   type="notify">
   <tag>fail</tag>
You cannot modify the navmesh across region boundaries.
  </notification>

  <notification
   icon="alertmodal.tga"
   name="NoSetPhysicsPropertiesOnObjectType"
   type="notify">
   <tag>fail</tag>
Cannot set physics properties on that object type.
  </notification>

  <notification
   icon="alertmodal.tga"
   name="NoSetRootPrimWithNoShape"
   type="notify">
   <tag>fail</tag>
Cannot set root prim to have no shape.
  </notification>

  <notification
   icon="alertmodal.tga"
   name="NoRegionSupportPhysMats"
   type="notify">
   <tag>fail</tag>
This region does not have physics materials enabled.
  </notification>

  <notification
   icon="alertmodal.tga"
   name="OnlyRootPrimPhysMats"
   type="notify">
   <tag>fail</tag>
Only root prims may have their physics materials adjusted.
  </notification>

  <notification
   icon="alertmodal.tga"
   name="NoSupportCharacterPhysMats"
   type="notify">
   <tag>fail</tag>
Setting physics materials on characters is not yet supported.
  </notification>

  <notification
   icon="alertmodal.tga"
   name="InvalidPhysMatProperty"
   type="notify">
   <tag>fail</tag>
One or more of the specified physics material properties was invalid.
  </notification>

  <notification
   icon="alertmodal.tga"
   name="NoPermsAlterStitchingMeshObj"
   type="notify">
   <tag>fail</tag>
You may not alter the stitching type of a mesh object.
  </notification>

  <notification
   icon="alertmodal.tga"
   name="NoPermsAlterShapeMeshObj"
   type="notify">
   <tag>fail</tag>
You may not alter the shape of a mesh object
  </notification>

  <notification
   icon="alertmodal.tga"
   name="FullRegionCantEnter"
   type="notify">
   <tag>fail</tag>
You can't enter this region because the region is full.
  </notification>

  <notification
   icon="alertmodal.tga"
   name="LinkFailedOwnersDiffer"
   type="notify">
   <tag>fail</tag>
Link failed -- owners differ
  </notification>

  <notification
   icon="alertmodal.tga"
   name="LinkFailedNoModNavmeshAcrossRegions"
   type="notify">
   <tag>fail</tag>
Link failed -- cannot modify the navmesh across region boundaries.
  </notification>

  <notification
   icon="alertmodal.tga"
   name="LinkFailedNoPermToEdit"
   type="notify">
   <tag>fail</tag>
Link failed because you do not have edit permission.
  </notification>

  <notification
   icon="alertmodal.tga"
   name="LinkFailedTooManyPrims"
   type="notify">
   <tag>fail</tag>
Link failed -- too many primitives
  </notification>

  <notification
   icon="alertmodal.tga"
   name="LinkFailedCantLinkNoCopyNoTrans"
   type="notify">
   <tag>fail</tag>
Link failed -- cannot link no-copy with no-transfer
  </notification>

  <notification
   icon="alertmodal.tga"
   name="LinkFailedNothingLinkable"
   type="notify">
   <tag>fail</tag>
Link failed -- nothing linkable.
  </notification>

  <notification
   icon="alertmodal.tga"
   name="LinkFailedTooManyPathfindingChars"
   type="notify">
   <tag>fail</tag>
Link failed -- too many pathfinding characters
  </notification>

  <notification
   icon="alertmodal.tga"
   name="LinkFailedInsufficientLand"
   type="notify">
   <tag>fail</tag>
Link failed -- insufficient land resources
  </notification>

  <notification
   icon="alertmodal.tga"
   name="LinkFailedTooMuchPhysics"
   type="notify">
   <tag>fail</tag>
Object uses too many physics resources -- its dynamics have been disabled.
  </notification>

  <notification
   icon="alertmodal.tga"
   name="EstateManagerFailedllTeleportHome"
   persist="false"
   type="notify">
    <tag>fail</tag>
The object '[OBJECT_NAME]' at [SLURL] cannot teleport estate managers home.
  </notification>

  <notification
   icon="alertmodal.tga"
   name="TeleportedHomeByObjectOnParcel"
   persist="false"
   type="notify">
   <tag>fail</tag>
You have been teleported home by the object '[OBJECT_NAME]' on the parcel '[PARCEL_NAME]'
  </notification>

  <notification
   icon="alertmodal.tga"
   name="TeleportedHomeByObject"
   persist="false"
   type="notify">
   <tag>fail</tag>
You have been teleported home by the object '[OBJECT_NAME]'
  </notification>

  <notification
   icon="alertmodal.tga"
   name="TeleportedByAttachment"
   type="notify">
   <tag>fail</tag>
You have been teleported by an attachment on [ITEM_ID]
   <usetemplate
    ignoretext="Teleport: You have been teleported by an attachment"
    name="notifyignore"/>
  </notification>

  <notification
   icon="alertmodal.tga"
   name="TeleportedByObjectOnParcel"
   type="notify">
   <tag>fail</tag>
You have been teleported by the object '[OBJECT_NAME]' on the parcel '[PARCEL_NAME]'
   <usetemplate
    ignoretext="Teleport: You have been teleported by an object on a parcel"
    name="notifyignore"/>
  </notification>

  <notification
   icon="alertmodal.tga"
   name="TeleportedByObjectOwnedBy"
   type="notify">
   <tag>fail</tag>
You have been teleported by the object '[OBJECT_NAME]' owned by [OWNER_ID]
  </notification>

  <notification
   icon="alertmodal.tga"
   name="TeleportedByObjectUnknownUser"
   type="notify">
   <tag>fail</tag>
You have been teleported by the object '[OBJECT_NAME]' owned by an unknown user.
  </notification>

  <notification
   icon="alertmodal.tga"
   name="StandDeniedByObject"
   type="notify">
    <tag>fail</tag>
'[OBJECT_NAME]' will not allow you to stand at this time.
  </notification>

  <notification
   icon="alertmodal.tga"
   name="ResitDeniedByObject"
   type="notify">
    <tag>fail</tag>
'[OBJECT_NAME]' will not allow you to change your seat at this time.
  </notification>

  <notification
   icon="alertmodal.tga"
   name="CantCreateObjectRegionFull"
   type="notify">
   <tag>fail</tag>
Unable to create requested object. The region is full.
  </notification>

   <notification
    icon="alertmodal.tga"
   name="CantCreateAnimatedObjectTooLarge"
   type="notify">
   <tag>fail</tag>
Unable to create requested animated object because it exceeds the rigged triangle limit.
  </notification>

  <notification
   icon="alertmodal.tga"
   name="CantAttackMultipleObjOneSpot"
   type="notify">
   <tag>fail</tag>
You can't attach multiple objects to one spot.
  </notification>

  <notification
   icon="alertmodal.tga"
   name="CantCreateMultipleObjAtLoc"
   type="notify">
   <tag>fail</tag>
You can't create multiple objects here.
  </notification>

  <notification
   icon="alertmodal.tga"
   name="UnableToCreateObjTimeOut"
   type="notify">
   <tag>fail</tag>
Unable to create requested object. Object is missing from database.
  </notification>

  <notification
   icon="alertmodal.tga"
   name="UnableToCreateObjUnknown"
   type="notify">
   <tag>fail</tag>
Unable to create requested object. The request timed out. Please try again.
  </notification>

  <notification
   icon="alertmodal.tga"
   name="UnableToCreateObjMissingFromDB"
   type="notify">
   <tag>fail</tag>
Unable to create requested object. Please try again.
  </notification>

  <notification
   icon="alertmodal.tga"
   name="RezFailureTookTooLong"
   type="notify">
   <tag>fail</tag>
Rez failed, requested object took too long to load.
  </notification>

  <notification
   icon="alertmodal.tga"
   name="FailedToPlaceObjAtLoc"
   type="notify">
   <tag>fail</tag>
Failed to place object at specified location.  Please try again.
  </notification>

  <notification
   icon="alertmodal.tga"
   name="CantCreatePlantsOnLand"
   type="notify">
   <tag>fail</tag>
You cannot create plants on this land.
  </notification>

  <notification
   icon="alertmodal.tga"
   name="CantRestoreObjectNoWorldPos"
   type="notify">
   <tag>fail</tag>
Cannot restore object. No world position found.
  </notification>

  <notification
   icon="alertmodal.tga"
   name="CantRezObjectInvalidMeshData"
   type="notify">
   <tag>fail</tag>
Unable to rez object because its mesh data is invalid.
  </notification>

  <notification
   icon="alertmodal.tga"
   name="CantRezObjectTooManyScripts"
   type="notify">
   <tag>fail</tag>
Unable to rez object because there are already too many scripts in this region.
  </notification>

  <notification
   icon="alertmodal.tga"
   name="CantCreateObjectNoAccess"
   type="notify">
   <tag>fail</tag>
Your access privileges don't allow you to create objects there.
  </notification>

  <notification
   icon="alertmodal.tga"
   name="CantCreateObject"
   type="notify">
   <tag>fail</tag>
You are not currently allowed to create objects.
  </notification>

  <notification
   icon="alertmodal.tga"
   name="InvalidObjectParams"
   type="notify">
   <tag>fail</tag>
Invalid object parameters
  </notification>

  <notification
   icon="alertmodal.tga"
   name="CantDuplicateObjectNoAcess"
   type="notify">
   <tag>fail</tag>
Your access privileges don't allow you to duplicate objects here.
  </notification>

  <notification
   icon="alertmodal.tga"
   name="CantChangeShape"
   type="notify">
   <tag>fail</tag>
You are not allowed to change this shape.
  </notification>

  <notification
   icon="alertmodal.tga"
   name="NoPermsTooManyAttachedAnimatedObjects"
   type="notify">
   <tag>fail</tag>
Operation would cause the number of attached animated objects to exceed the limit.
  </notification>

  <notification
   icon="alertmodal.tga"
   name="NoPermsLinkAnimatedObjectTooLarge"
   type="notify">
   <tag>fail</tag>
Can't link these objects because the resulting animated object would exceed the rigged triangle limit.
  </notification>

  <notification
   icon="alertmodal.tga"
   name="NoPermsSetFlagAnimatedObjectTooLarge"
   type="notify">
   <tag>fail</tag>
Can't make this object into an animated object because it would exceed the rigged triangle limit.
  </notification>

  <notification
   icon="alertmodal.tga"
   name="CantChangeAnimatedObjectStateInsufficientLand"
   type="notify">
   <tag>fail</tag>
Can't change animated object state for this object because it would cause parcel limit to be exceeded.
  </notification>

  <notification
   icon="alertmodal.tga"
   name="ErrorNoMeshData"
   type="notify">
   <tag>fail</tag>
Server error: cannot complete this operation because mesh data is not loaded.
  </notification>

  <notification
   icon="alertmodal.tga"
   name="NoAccessToClaimObjects"
   type="notify">
   <tag>fail</tag>
Your access privileges don't allow you to claim objects here.
  </notification>

  <notification
   icon="alertmodal.tga"
   name="DeedFailedNoPermToDeedForGroup"
   type="notify">
   <tag>fail</tag>
Deed failed because you do not have permission to deed objects for your group.
  </notification>

  <notification
   icon="alertmodal.tga"
   name="NoPrivsToBuyObject"
   type="notify">
   <tag>fail</tag>
Your access privileges don't allow you to buy objects here.
  </notification>

  <notification
   icon="alertmodal.tga"
   name="CantAttachObjectAvatarSittingOnIt"
   type="notify">
   <tag>fail</tag>
Cannot attach object because an avatar is sitting on it.
  </notification>

  <notification
   icon="alertmodal.tga"
   name="WhyAreYouTryingToWearShrubbery"
   type="notify">
   <tag>fail</tag>
Trees and grasses cannot be worn as attachments.
  </notification>

  <notification
   icon="alertmodal.tga"
   name="CantAttachGroupOwnedObjs"
   type="notify">
   <tag>fail</tag>
Cannot attach group-owned objects.
  </notification>

  <notification
   icon="alertmodal.tga"
   name="CantAttachObjectsNotOwned"
   type="notify">
   <tag>fail</tag>
Cannot attach objects that you don't own.
  </notification>

  <notification
   icon="alertmodal.tga"
   name="CantAttachNavmeshObjects"
   type="notify">
   <tag>fail</tag>
Cannot attach objects that contribute to navmesh.
  </notification>

  <notification
   icon="alertmodal.tga"
   name="CantAttachObjectNoMovePermissions"
   type="notify">
   <tag>fail</tag>
Cannot attach object because you do not have permission to move it.
  </notification>

  <notification
   icon="alertmodal.tga"
   name="CantAttachNotEnoughScriptResources"
   type="notify">
   <tag>fail</tag>
Not enough script resources available to attach object!
  </notification>

  <notification
   icon="alertmodal.tga"
   name="CantAttachObjectBeingRemoved"
   type="notify">
    <tag>fail</tag>
    Cannot attach object because it is already being removed.
  </notification>

  <notification
   icon="alertmodal.tga"
   name="CantDropItemTrialUser"
   type="notify">
   <tag>fail</tag>
You can't drop objects here; try the Free Trial area.
  </notification>

  <notification
   icon="alertmodal.tga"
   name="CantDropMeshAttachment"
   type="notify">
   <tag>fail</tag>
You can't drop mesh attachments. Detach to inventory and then rez in world.
  </notification>

  <notification
   icon="alertmodal.tga"
   name="CantDropAttachmentNoPermission"
   type="notify">
   <tag>fail</tag>
Failed to drop attachment: you don't have permission to drop there.
  </notification>

  <notification
   icon="alertmodal.tga"
   name="CantDropAttachmentInsufficientLandResources"
   type="notify">
   <tag>fail</tag>
Failed to drop attachment: insufficient available land resource.
  </notification>

  <notification
   icon="alertmodal.tga"
   name="CantDropAttachmentInsufficientResources"
   type="notify">
   <tag>fail</tag>
Failed to drop attachments: insufficient available resources.
  </notification>

  <notification
   icon="alertmodal.tga"
   name="CantDropObjectFullParcel"
   type="notify">
   <tag>fail</tag>
Cannot drop object here.  Parcel is full.
  </notification>

  <notification
   icon="alertmodal.tga"
   name="CantTouchObjectBannedFromParcel"
   type="notify">
   <tag>fail</tag>
Can't touch/grab this object because you are banned from the land parcel.
  </notification>

  <notification
   icon="alertmodal.tga"
   name="PlzNarrowDeleteParams"
   type="notify">
   <tag>fail</tag>
Please narrow your delete parameters.
  </notification>

  <notification
   icon="alertmodal.tga"
   name="UnableToUploadAsset"
   type="notify">
   <tag>fail</tag>
Unable to upload asset.
  </notification>

  <notification
   icon="alertmodal.tga"
   name="CantTeleportCouldNotFindUser"
   type="notify">
   <tag>fail</tag>
Could not find user to teleport home
  </notification>

  <notification
   icon="alertmodal.tga"
   name="GodlikeRequestFailed"
   type="notify">
   <tag>fail</tag>
godlike request failed
  </notification>

  <notification
   icon="alertmodal.tga"
   name="GenericRequestFailed"
   type="notify">
   <tag>fail</tag>
generic request failed
  </notification>

  <notification
   icon="alertmodal.tga"
   name="CantUploadPostcard"
   type="notify">
   <tag>fail</tag>
Unable to upload postcard.  Try again later.
  </notification>

  <notification
   icon="alertmodal.tga"
   name="CantFetchInventoryForGroupNotice"
   type="notify">
   <tag>fail</tag>
Unable to fetch inventory details for the group notice.
  </notification>

  <notification
   icon="alertmodal.tga"
   name="CantSendGroupNoticeNotPermitted"
   type="notify">
   <tag>fail</tag>
Unable to send group notice -- not permitted.
  </notification>

  <notification
   icon="alertmodal.tga"
   name="CantSendGroupNoticeCantConstructInventory"
   type="notify">
   <tag>fail</tag>
Unable to send group notice -- could not construct inventory.
<<<<<<< HEAD
  </notification>

  <notification
   icon="alertmodal.tga"
   name="CantParceInventoryInNotice"
   type="notify">
   <tag>fail</tag>
Unable to parse inventory in notice.
  </notification>

  <notification
   icon="alertmodal.tga"
   name="TerrainUploadFailed"
   type="notify">
   <tag>fail</tag>
Terrain upload failed.
  </notification>

  <notification
   icon="alertmodal.tga"
   name="TerrainFileWritten"
   type="notify">
   <tag>fail</tag>
Terrain file written.
  </notification>

  <notification
   icon="alertmodal.tga"
   name="TerrainFileWrittenStartingDownload"
   type="notify">
   <tag>fail</tag>
Terrain file written, starting download...
  </notification>

  <notification
   icon="alertmodal.tga"
   name="TerrainBaked"
   type="notify">
   <tag>fail</tag>
Terrain baked.
  </notification>

  <notification
   icon="alertmodal.tga"
   name="TenObjectsDisabledPlzRefresh"
   type="notify">
   <tag>fail</tag>
Only the first 10 selected objects have been disabled. Refresh and make additional selections if required.
  </notification>

  <notification
   icon="alertmodal.tga"
   name="UpdateViewerBuyParcel"
   type="notify">
   <tag>fail</tag>
You need to update your viewer to buy this parcel.
  </notification>  

  <notification
   icon="alertmodal.tga"
   name="CantBuyParcelNotForSale"
   type="notify">
   <tag>fail</tag>
Unable to buy, this parcel is not for sale.
  </notification>

  <notification
   icon="alertmodal.tga"
   name="CantBuySalePriceOrLandAreaChanged"
   type="notify">
   <tag>fail</tag>
Unable to buy, the sale price or land area has changed.
  </notification>

  <notification
   icon="alertmodal.tga"
   name="CantBuyParcelNotAuthorized"
   type="notify">
   <tag>fail</tag>
You are not the authorized buyer for this parcel.
  </notification>

  <notification
   icon="alertmodal.tga"
   name="CantBuyParcelAwaitingPurchaseAuth"
   type="notify">
   <tag>fail</tag>
You cannot purchase this parcel because it is already awaiting purchase aut
  </notification>

  <notification
   icon="alertmodal.tga"
   name="CantBuildOverflowParcel"
   type="notify">
   <tag>fail</tag>
You cannot build objects here because doing so would overflow the parcel.
  </notification>

  <notification
   icon="alertmodal.tga"
   name="SelectedMultipleOwnedLand"
   type="notify">
   <tag>fail</tag>
You selected land with different owners. Please select a smaller area and try again.
  </notification>

  <notification
   icon="alertmodal.tga"
   name="CantJoinTooFewLeasedParcels"
   type="notify">
   <tag>fail</tag>
Not enough leased parcels in selection to join.
  </notification>

  <notification
   icon="alertmodal.tga"
   name="CantDivideLandMultipleParcelsSelected"
   type="notify">
   <tag>fail</tag>
Can't divide land.
There is more than one parcel selected.
Try selecting a smaller piece of land.
  </notification>

  <notification
   icon="alertmodal.tga"
   name="CantDivideLandCantFindParcel"
   type="notify">
   <tag>fail</tag>
Can't divide land.
Can't find the parcel.
Please report with Help -> Report Problem...
  </notification>

  <notification
   icon="alertmodal.tga"
   name="CantDivideLandWholeParcelSelected"
   type="notify">
   <tag>fail</tag>
Can't divide land. Whole parcel is selected.
Try selecting a smaller piece of land.
  </notification>

  <notification
   icon="alertmodal.tga"
   name="LandHasBeenDivided"
   type="notify">
   <tag>fail</tag>
Land has been divided.
  </notification>

  <notification
   icon="alertmodal.tga"
   name="PassPurchased"
   type="notify">
   <tag>fail</tag>
You purchased a pass.
  </notification>

  <notification
   icon="alertmodal.tga"
   name="RegionDisallowsClassifieds"
   type="notify">
   <tag>fail</tag>
Region does not allow classified advertisements.
  </notification>

  <notification
   icon="alertmodal.tga"
   name="LandPassExpireSoon"
   type="notify">
   <tag>fail</tag>
Your pass to this land is about to expire.
  </notification>

  <notification
   icon="alertmodal.tga"
   name="CantSitNoSuitableSurface"
   type="notify">
   <tag>fail</tag>
There is no suitable surface to sit on, try another spot.
  </notification>

  <notification
   icon="alertmodal.tga"
   name="CantSitNoRoom"
   type="notify">
   <tag>fail</tag>
No room to sit here, try another spot.
  </notification>

  <notification
   icon="alertmodal.tga"
   name="ClaimObjectFailedNoPermission"
   type="notify">
   <tag>fail</tag>
Claim object failed because you don't have permission
  </notification>

  <notification
   icon="alertmodal.tga"
   name="ClaimObjectFailedNoMoney"
   type="notify">
   <tag>fail</tag>
Claim object failed because you don't have enough L$.
  </notification>

  <notification
   icon="alertmodal.tga"
   name="CantDeedGroupLand"
   type="notify">
   <tag>fail</tag>
Cannot deed group-owned land.
  </notification>

  <notification
   icon="alertmodal.tga"
   name="BuyObjectFailedNoMoney"
   type="notify">
   <tag>fail</tag>
Buy object failed because you don't have enough L$.
  </notification>

  <notification
   icon="alertmodal.tga"
   name="BuyInventoryFailedNoMoney"
   type="notify">
   <tag>fail</tag>
Buy inventory failed because you do not have enough L$
  </notification>

  <notification
   icon="alertmodal.tga"
   name="BuyPassFailedNoMoney"
   type="notify">
   <tag>fail</tag>
You don't have enough L$ to buy a pass to this land.
  </notification>

  <notification
   icon="alertmodal.tga"
   name="CantBuyPassTryAgain"
   type="notify">
   <tag>fail</tag>
Unable to buy pass right now.  Try again later.
  </notification>

  <notification
   icon="alertmodal.tga"
   name="CantCreateObjectParcelFull"
   type="notify">
   <tag>fail</tag>
Can't create object because the parcel is full.
  </notification>

  <notification
   icon="alertmodal.tga"
   name="FailedPlacingObject"
   type="notify">
   <tag>fail</tag>
Failed to place object at specified location.  Please try again.
  </notification>

  <notification
   icon="alertmodal.tga"
   name="CantCreateLandmarkForEvent"
   type="notify">
   <tag>fail</tag>
Unable to create landmark for event.
  </notification>

  <notification
   icon="alertmodal.tga"
   name="GodBeatsFreeze"
   type="notify">
   <tag>fail</tag>
Your godlike powers break the freeze!
  </notification>

  <notification
   icon="alertmodal.tga"
   name="SpecialPowersRequestFailedLogged"
   type="notify">
   <tag>fail</tag>
Request for special powers failed. This request has been logged.
  </notification>

  <notification
   icon="alertmodal.tga"
   name="ExpireExplanation"
   type="notify">
   <tag>fail</tag>
The system is currently unable to process your request. The request timed out.
  </notification>

  <notification
   icon="alertmodal.tga"
   name="DieExplanation"
   type="notify">
   <tag>fail</tag>
The system is unable to process your request.
  </notification>

  <notification
   icon="alertmodal.tga"
   name="AddPrimitiveFailure"
   type="notify">
   <tag>fail</tag>
Insufficient funds to create primitve.
  </notification>

  <notification
   icon="alertmodal.tga"
   name="RezObjectFailure"
   type="notify">
   <tag>fail</tag>
Insufficient funds to create object.
  </notification>

  <notification
   icon="alertmodal.tga"
   name="ResetHomePositionNotLegal"
   type="notify">
   <tag>fail</tag>
Reset Home position since Home wasn't legal.
  </notification>

  <notification
   icon="alertmodal.tga"
   name="CantInviteRegionFull"
   type="notify">
   <tag>fail</tag>
You cannot currently invite anyone to your location because the region is full. Try again later.
  </notification>

  <notification
   icon="alertmodal.tga"
   name="CantSetHomeAtRegion"
   type="notify">
   <tag>fail</tag>
This region does not allow you to set your home location here.
  </notification>

  <notification
   icon="alertmodal.tga"
   name="ListValidHomeLocations"
   type="notify">
   <tag>fail</tag>
You can only set your 'Home Location' on your land or at a mainland Infohub.
  </notification>

  <notification
   icon="alertmodal.tga"
   name="SetHomePosition"
   type="notify">
   <tag>fail</tag>
Home position set.
  </notification>

  <notification
   icon="alertmodal.tga"
   name="CantDerezInventoryError"
   type="notify">
   <tag>fail</tag>
Cannot derez object due to inventory fault.
  </notification>

  <notification
   icon="alertmodal.tga"
   name="CantCreateRequestedInv"
   type="notify">
   <tag>fail</tag>
Cannot create requested inventory.
  </notification>

  <notification
   icon="alertmodal.tga"
   name="CantCreateRequestedInvFolder"
   type="notify">
   <tag>fail</tag>
Cannot create requested inventory folder.
  </notification>

  <notification
   icon="alertmodal.tga"
   name="CantCreateInventory"
   type="notify">
   <tag>fail</tag>
Cannot create that inventory.
  </notification>

  <notification
   icon="alertmodal.tga"
   name="CantCreateLandmark"
   type="notify">
   <tag>fail</tag>
Cannot create landmark.
  </notification>

  <notification
   icon="alertmodal.tga"
   name="CantCreateOutfit"
   type="notify">
   <tag>fail</tag>
Cannot create outfit right now. Try again in a minute.
  </notification>

  <notification
   icon="alertmodal.tga"
   name="InventoryNotForSale"
   type="notify">
   <tag>fail</tag>
Inventory is not for sale.
  </notification>

  <notification
   icon="alertmodal.tga"
   name="CantFindInvItem"
   type="notify">
   <tag>fail</tag>
Unable to find inventory item.
  </notification>

  <notification
   icon="alertmodal.tga"
   name="CantFindObject"
   type="notify">
   <tag>fail</tag>
Unable to find object.
  </notification>

  <notification
   icon="alertmodal.tga"
   name="CantTransfterMoneyRegionDisabled"
   type="notify">
   <tag>fail</tag>
Money transfers to objects are currently disabled in this region.
  </notification>

  <notification
   icon="alertmodal.tga"
   name="DroppedMoneyTransferRequest"
   type="notify">
   <tag>fail</tag>
Unable to make payment due to system load.
  </notification>

  <notification
   icon="alertmodal.tga"
   name="CantPayNoAgent"
   type="notify">
   <tag>fail</tag>
Could not figure out who to pay.
  </notification>

  <notification
   icon="alertmodal.tga"
   name="CantDonateToPublicObjects"
   type="notify">
   <tag>fail</tag>
You cannot give L$ to public objects.
  </notification>

  <notification
   icon="alertmodal.tga"
   name="InventoryCreationInWorldObjectFailed"
   type="notify">
   <tag>fail</tag>
Inventory creation on in-world object failed.
  </notification>

  <notification
   icon="alertmodal.tga"
   name="UserBalanceOrLandUsageError"
   type="notify">
   <tag>fail</tag>
An internal error prevented us from properly updating your viewer.  The L$ balance or parcel holdings displayed in your viewer may not reflect your actual balance on the servers.
  </notification>

  <notification
   icon="alertmodal.tga"
   name="LargePrimAgentIntersect"
   type="notify">
   <tag>fail</tag>
Cannot create large prims that intersect other residents.  Please re-try when other residents have moved.
  </notification>

  <notification
   icon="alertmodal.tga"
   name="RLVaChangeStrings"
   type="alertmodal">
Changes won't take effect until after you restart [APP_NAME].
  </notification>

  <notification
   icon="notify.tga"
   name="RLVaListRequested"
   label="Restriction request from [NAME_LABEL]"
   log_to_im="true"
   log_to_chat="false"
   type="offer">
[NAME_SLURL] has requested to be sent a list of your currently active RLV restrictions.
    <tag>confirm</tag>
    <form name="form">
      <button
       index="0"
       default="true"
       name="Allow"
       text="Allow"/>
      <button
       index="1"
       name="Always Allow"
       text="Always Allow"/>
      <button
       index="2"
       name="Deny"
       text="Deny"/>
      <ignore name="ignore" text="Confirm before sending anyone a list of my current RLV restrictions."/>
    </form>
  </notification>

  <notification
   icon="alertmodal.tga"
   name="InventoryValidationFailed"
   label="Inventory Validation Errors"
   log_to_im="true"
   log_to_chat="false"
   type="alertmodal">
      <usetemplate
      ignoretext="Warn if inventory validation errors have been detected."
      name="okignore"
      yestext="OK"/>
Corruption has been found in your inventory. 
Please contact [HELP] with the following list of issues.
They can use http://opensimulator.org/wiki/inventory to fix the issues.

[ERRORS]
      <tag>fail</tag>
  </notification>

  <notification
   icon="alertmodal.tga"
   name="PreferenceChatClearLog"
   type="alertmodal">
    This will delete the logs of previous conversations, and any backups of that file.
    <tag>confirm</tag>
    <usetemplate
     ignoretext="Confirm before I delete the log of previous conversations."
     name="okcancelignore"
     notext="Cancel"
     yestext="OK"/>
  </notification>
  
  <notification
   icon="alertmodal.tga"
   name="PreferenceControlsDefaults"
   type="alertmodal">
    Do you want to restore default values for controls?
    <tag>confirm</tag>
    <usetemplate
       canceltext="Cancel"
       name="yesnocancelbuttons"
       notext="Current mode"
       yestext="All modes"/>
  </notification>
    
  <notification
   icon="alertmodal.tga"
   name="PreferenceChatDeleteTranscripts"
   type="alertmodal">
    This will delete the transcripts for all previous conversations. The list of past conversations will not be affected. All files with the suffixes .txt and txt.backup in the folder [FOLDER] will be deleted.
    <tag>confirm</tag>
    <usetemplate
     ignoretext="Confirm before I delete transcripts."
     name="okcancelignore"
     notext="Cancel"
     yestext="OK"/>
  </notification>

  <notification
   icon="alert.tga"
   name="PreferenceChatPathChanged"
   type="alert">
   Unable to move files. Restored previous path.
    <usetemplate
     ignoretext="Unable to move files. Restored previous path."
     name="okignore"
     yestext="OK"/>
  </notification>

  <notification
   icon="alertmodal.tga"
   name="DefaultObjectPermissions"
   type="alert">
	There was a problem saving the default object permissions: [REASON].  Please try setting the default permissions later.
	<tag>fail</tag>
   <usetemplate
     name="okbutton"
     yestext="OK"/>
  </notification>
  
  <notification
   icon="alert.tga"
   name="OutfitPhotoLoadError"
   type="alertmodal">
    [REASON]
    <tag>fail</tag>
    <usetemplate
     name="okbutton"
     yestext="OK"/>
  </notification>

  <notification
   icon="alertmodal.tga"
   name="AddPaymentMethod"
   type="alertmodal">
On the following page, choose a L$ amount
and click a place Order button. You will be
able to add a payment method at checkout.
    <tag>confirm</tag>
    <form name="form">
      <button
       default="true"
       index="0"
       width="120"
       name="Continue"
       text="Continue"/>
      <button
       index="1"
       name="Cancel"
       text="Cancel"/>
    </form>
  </notification>
  
<!-- <FS:Zi> Add float LSL color entry widgets -->
  <notification
   icon="notify.tga"
   name="LSLColorCopiedToClipboard"
   type="alertmodal">
The LSL color string has been copied to your clipboard. You can now paste it into your script to use it.
   <form name="form">
      <ignore name="ignore"
       text="An LSL color string was copied to my clipboard"/>
    </form>
  </notification>
  <!-- <FS:Zi> Add float LSL color entry widgets -->

  <!-- <FS:HG> FIRE-6340, FIRE-6567 - Setting Bandwidth issues-->
  <!-- <FS:TS> FIRE-6795: Remove warning at every login -->
  <notification
   icon="alertmodal.tga"
   name="FSBWTooHigh"
   type="alertmodal">
We strongly recommend that you not set the bandwidth above 1500 KBPS. This is unlikely to work well and will almost certainly not improve your performance.
    <usetemplate
     name="okbutton"
     yestext="OK"/>
  </notification>
  <!-- </FS:TS> FIRE-6795 -->
  <!-- </FS:HG> FIRE-6340, FIRE-6567 - Setting Bandwidth issues-->

  <notification
   icon="alertmodal.tga"
   name="FirstUseFlyOverride"
   type="alertmodal">
Caution: Use the Fly Override responsibly! Using the Fly Override without the land owner's permission may result in your avatar being banned from the parcel in which you are flying.
    <usetemplate
     name="okbutton"
     yestext="OK"/>
  </notification>

  <notification
   icon="notifytip.tga" 
   name="ServerVersionChanged"
   type="notifytip">
The region you have entered is running a different simulator version.
Current simulator: [NEWVERSION]
Previous simulator: [OLDVERSION]
  </notification>
  
  <notification
   icon="alertmodal.tga"
   name="RegExFail"
   type="alertmodal">
Error in the regular expression:
[EWHAT]
  <tag>fail</tag>
  </notification>
	
  <notification
    icon="alertmodal.tga"
	name="NoHavok"
	type="alertmodal">
	Some functions like [FEATURE] are not included in this version of [APP_NAME]. If you would like to use [FEATURE], please download a version of [APP_NAME] containing Havok support from
[DOWNLOAD_URL]
	<form name="form">
		<ignore name="ignore"
		text="No Havok Warning"/>
	</form>
	</notification>

	<notification
		icon="notify.tga"
		name="StreamListExportSuccess"
		type="notify">
		Successfully exported stream list to XML to [FILENAME].
	</notification>
	
	<notification
		icon="notify.tga"
		name="StreamListImportSuccess"
		type="notify">
		Successfully imported stream list from XML.
	</notification>
	
    <notification
        icon="notifytip.tga"
        name="StreamMetadata"
		log_to_chat="false"
        type="notifytip">
        <tag>StreamMetadata</tag>
♫ Now Playing:
  [TITLE]
  [ARTIST] ♫
    </notification>
    <notification
        icon="notifytip.tga"
        name="StreamMetadataNoArtist"
		log_to_chat="false"
        type="notifytip">
        <tag>StreamMetadata</tag>
♫ Now Playing:
  [TITLE] ♫
    </notification>
    
    <notification
        icon="notifytip.tga"
        name="RadarAlert"
		log_to_chat="false"
        type="notifytip">
		[NAME] [MESSAGE]
	</notification>

	
   <!-- <FS:Zi> Backup Settings -->
  <notification
   icon="alertmodal.tga"
   name="BackupFinished"
   type="alertmodal">
Your settings have been backed up.
  </notification>

  <notification
   icon="alertmodal.tga"
   name="BackupPathEmpty"
   type="alertmodal">
The backup path is empty. Please provide a location to back up and restore your settings first.
  </notification>

  <notification
   icon="alertmodal.tga"
   name="BackupPathDoesNotExistOrCreateFailed"
   type="alertmodal">
The backup path could not be found or created.
  </notification>

  <notification
   icon="alertmodal.tga"
   name="BackupPathDoesNotExist"
   type="alertmodal">
The backup path could not be found.
  </notification>

  <notification
   icon="alertmodal.tga"
   name="SettingsConfirmBackup"
   type="alertmodal">
Are you sure you want to save a backup to this directory?

[DIRECTORY]

Any existing backups in that location will be overwritten!
    <usetemplate
     name="okcancelbuttons"
     notext="Cancel"
     yestext="Save backup"/>
  </notification>

  <notification
   icon="alertmodal.tga"
   name="SettingsRestoreNeedsLogout"
   type="alertmodal">
Settings restore requires a viewer restart. Do you want to restore your settings and quit the viewer now?
    <usetemplate
     name="okcancelbuttons"
     notext="Cancel"
     yestext="Restore and Quit"/>
  </notification>

  <notification
   icon="alertmodal.tga"
   name="RestoreFinished"
   type="alertmodal">
Restore complete! Please restart your viewer now.
    <usetemplate
     name="okbutton"
     yestext="Quit"/>
  </notification>
  <!-- </FS:Zi> -->

  <notification
   icon="alertmodal.tga"
   name="ConfirmRestoreQuickPrefsDefaults"
   type="alertmodal">
    <tag>confirm</tag>
This action will immediately restore your quick preferences to their default settings.

You cannot undo this action.
    <usetemplate
     ignoretext="Confirm restore quick prefs defaults"
     name="okcancelignore"
     notext="Cancel"
     yestext="OK"/>
    </notification>

    <notification
     icon="alertmodal.tga"
     name="QuickPrefsDuplicateControl"
     type="alertmodal">
     <tag>fail</tag>
Setting has already been added. Please select a different one.
    <usetemplate
     name="okbutton"
     yestext="OK"/>
    </notification>
    
    <notification
     icon="alertmodal.tga"
     name="ExportFinished"
     type="notify">
      <tag>Export</tag>
Export finished and saved to [FILENAME].
    </notification>
    
    <notification
     icon="alertmodal.tga"
     name="ExportFailed"
     type="notify">
      <tag>Export</tag>
Export failed unexpectedly. Please see the log for details.
    </notification>
    
    <notification
     icon="alertmodal.tga"
     name="ExportColladaSuccess"
     type="notify">
      <tag>Export</tag>
		Successfully saved [OBJECT] to [FILENAME].
    </notification>

    <notification
     icon="alertmodal.tga"
     name="ExportColladaFailure"
     type="notify">
      <tag>Export</tag>
		Export of [OBJECT] to [FILENAME] failed.
    </notification>

    <notification
     icon="alertmodal.tga"
     name="MeshMaxConcurrentReqTooHigh"
     type="alertmodal">
The value you set, [VALUE], for the number of concurrent requests to load mesh objects (debug setting [DEBUGNAME]) is higher than the maximum of [MAX]. It has been reset to the default of [DEFAULT].
    <tag>fail</tag>
    </notification>
	
    <notification
     icon="alertmodal.tga"
     name="ImportSuccess"
     type="notify">
        <tag>Export</tag>
        Successfully imported [COUNT] [OBJECT].
    </notification>
    
    <notification
      icon="notifytip.tga"
      name="AntiSpamBlocked"
      log_to_chat="true"
      type="notifytip">
AntiSpam: Blocked [SOURCE] for spamming a [QUEUE] ([COUNT]) times in [PERIOD] seconds.
    </notification>

    <notification
      icon="notifytip.tga"
      name="AntiSpamImNewLineFloodBlocked"
      log_to_chat="true"
      type="notifytip">
AntiSpam: Blocked [SOURCE] for sending an instant message with more than [COUNT] lines.
    </notification>

    <notification
      icon="notifytip.tga"
      name="AntiSpamChatNewLineFloodBlocked"
      log_to_chat="true"
      type="notifytip">
AntiSpam: Blocked [SOURCE] for sending a chat message with more than [COUNT] lines.
    </notification>

  <!-- <FS:Zi> Notification template for changed settings when selecting certain skins -->
  <!--         The actual texts for the messages are in strings.xml -->
  <notification
   icon="notify.tga"
   name="SkinDefaultsChangeSettings"
   type="alertmodal">
[MESSAGE]
   <form name="form">
      <ignore name="ignore"
       text="A preferences setting was changed to the skin's default value."/>
    </form>
  </notification>
  <!-- <FS:Zi> Notification template for changed settings when selecting certain skins -->

  <notification
   icon="alertmodal.tga"
   name="AddNewContactSet"
   type="alertmodal">
    <tag>contact set</tag>
Create new contact set with the name:
    <tag>confirm</tag>
    <form name="form">
      <input name="message" type="text" default="true">
      New Contact Set
      </input>
      <button
       default="true"
       index="0"
       name="Create"
       text="Create"/>
      <button
       index="1"
       name="Cancel"
       text="Cancel"/>
    </form>
  </notification>

  <notification
   icon="alertmodal.tga"
   name="RemoveContactSet"
   type="alertmodal">
Are you sure you want to remove [SET_NAME]? You won&apos;t be able to restore it.
    <tag>contact set</tag>
    <tag>confirm</tag>
    <usetemplate
     ignoretext="Confirm before removing a contact set"
     name="okcancelignore"
     notext="Cancel"
     yestext="OK"/>
  </notification>

  <notification
   icon="alertmodal.tga"
   name="RemoveContactFromSet"
   type="alertmodal">
Are you sure you want to remove [TARGET] from [SET_NAME]?
    <tag>contact set</tag>
    <tag>confirm</tag>
    <usetemplate
     ignoretext="Confirm before removing someone from a contact set"
     name="okcancelignore"
     notext="Cancel"
     yestext="OK"/>
  </notification>

  <notification
   icon="alertmodal.tga"
   name="RemoveContactsFromSet"
   type="alertmodal">
Are you sure you want to remove these [TARGET] avatars from [SET_NAME]?
    <tag>contact set</tag>
    <tag>confirm</tag>
    <usetemplate
     ignoretext="Confirm before removing multiple avatars from a contact set"
     name="okcancelignore"
     notext="Cancel"
     yestext="OK"/>
  </notification>

  <notification
   icon="alertmodal.tga"
   name="AddToContactSetSingleSuccess"
   type="notify">
    <tag>contact set</tag>
[NAME] was added to [SET].
  </notification>

  <notification
   icon="alertmodal.tga"
   name="AddToContactSetMultipleSuccess"
   type="notify">
    <tag>contact set</tag>
[COUNT] avatars were added to [SET].
  </notification>

  <notification
   icon="alertmodal.tga"
   name="SetAvatarPseudonym"
   type="alertmodal">
    <tag>contact set</tag>
Enter an alias for [AVATAR]:
    <tag>confirm</tag>
    <form name="form">
      <input name="message" type="text" default="true" />
      <button
       default="true"
       index="0"
       name="Create"
       text="Create"/>
      <button
       index="1"
       name="Cancel"
       text="Cancel"/>
    </form>
  </notification>

  <notification
   icon="alertmodal.tga"
   name="RenameContactSetFailure"
   type="alertmodal">
    <tag>contact set</tag>
Could not rename set &apos;[SET]&apos; to &apos;[NEW_NAME]&apos; because a set with the same name already exists or the new name is invalid.
  </notification>

  <notification
   icon="notifytip.tga"
   name="ShapeImportGenericFail"
   type="notifytip">
    <tag>fail</tag>
There was a problem importing [FILENAME]. Please see the log for more details.
  </notification>
  <notification
   icon="notifytip.tga"
   name="ShapeImportVersionFail"
   type="notifytip">
    <tag>fail</tag>
Shape import failed. Are you sure [FILENAME] is an avatar file?
  </notification>

  <notification
   icon="alertmodal.tga"
   name="AddToMediaList"
   type="alertmodal">
Enter a domain name to be added to the [LIST]:
    <tag>confirm</tag>
    <form name="form">
      <input name="url" type="text" default="true" />
      <button
       default="true"
       index="0"
       name="Add"
       text="Add"/>
      <button
       index="1"
       name="Cancel"
       text="Cancel"/>
    </form>
  </notification>

   <!-- <FS:Zi> Do not allow "Restore To Last Position" for no-copy items -->
  <notification
   icon="alertmodal.tga"
   name="CantRestoreToWorldNoCopy"
   type="alertmodal">
Restore to Last Position is not allowed for no copy items to prevent possible content loss.
  </notification>
  <!-- <FS:Zi> Do not allow "Restore To Last Position" for no-copy items -->

  <notification
   icon="alertmodal.tga"
   name="ConfirmRemoveCredential"
   type="alertmodal">
Delete saved login for &lt;nolink&gt;[NAME]&lt;/nolink&gt;?
    <tag>confirm</tag>
    <form name="form">
      <button
       index="0"
       name="OK"
       text="OK"/>
      <button
       default="true"
       index="1"
       name="Cancel"
       text="Cancel"/>
    </form>
  </notification>

  <!-- <FS:TS> FIRE-5453: Flickr upload support (from Exodus) -->
  <notification
   icon="alertmodal.tga"
   name="ExodusFlickrVerificationExplanation"
   type="alertmodal">
To use the Flickr upload feature you must authorize [APP_NAME] to access your account. If you proceed, your web browser will open Flickr's website, where you will be prompted to log in and authorize [APP_NAME]. You will then be given a code to copy back into [APP_NAME].

Would you like to authorize [APP_NAME] to post to your Flickr account?
    <tag>fail</tag>
    <usetemplate
     name="okcancelbuttons"
     notext="No"
     yestext="Yes"/>
=======
>>>>>>> 050d2fef
  </notification>

  <notification
   icon="alertmodal.tga"
<<<<<<< HEAD
   name="ExodusFlickrVerificationPrompt"
   type="alertmodal">
Please authorize [APP_NAME] to post to your Flickr account in your web browser, then type the code given by the website below:
    <tag>confirm</tag>
    <form name="form">
      <input name="oauth_verifier" type="text" default="true"/>
      <button
       index="0"
       name="OK"
       text="OK"/>
      <button
       index="1"
       name="Cancel"
       text="Cancel"/>
    </form>
=======
   name="CantParceInventoryInNotice"
   type="notify">
   <tag>fail</tag>
Unable to parse inventory in notice.
>>>>>>> 050d2fef
  </notification>

  <notification
   icon="alertmodal.tga"
<<<<<<< HEAD
   name="ExodusFlickrVerificationFailed"
   type="alertmodal">
Flickr verification failed. Please try again, and be sure to double check the verification code.
    <tag>fail</tag>
    <usetemplate
     name="okbutton"
     yestext="OK"/>
  </notification>

  <notification
=======
   name="TerrainUploadFailed"
   type="notify">
   <tag>fail</tag>
Terrain upload failed.
  </notification>

  <notification
   icon="alertmodal.tga"
   name="TerrainFileWritten"
   type="notify">
   <tag>fail</tag>
Terrain file written.
  </notification>

  <notification
   icon="alertmodal.tga"
   name="TerrainFileWrittenStartingDownload"
   type="notify">
   <tag>fail</tag>
Terrain file written, starting download...
  </notification>

  <notification
   icon="alertmodal.tga"
   name="TerrainBaked"
   type="notify">
   <tag>fail</tag>
Terrain baked.
  </notification>

  <notification
   icon="alertmodal.tga"
   name="TenObjectsDisabledPlzRefresh"
   type="notify">
   <tag>fail</tag>
Only the first 10 selected objects have been disabled. Refresh and make additional selections if required.
  </notification>

  <notification
   icon="alertmodal.tga"
   name="UpdateViewerBuyParcel"
   type="notify">
   <tag>fail</tag>
You need to update your viewer to buy this parcel.
  </notification>  

  <notification
   icon="alertmodal.tga"
   name="CantBuyParcelNotForSale"
   type="notify">
   <tag>fail</tag>
Unable to buy, this parcel is not for sale.
  </notification>

  <notification
   icon="alertmodal.tga"
   name="CantBuySalePriceOrLandAreaChanged"
   type="notify">
   <tag>fail</tag>
Unable to buy, the sale price or land area has changed.
  </notification>

  <notification
   icon="alertmodal.tga"
   name="CantBuyParcelNotAuthorized"
   type="notify">
   <tag>fail</tag>
You are not the authorized buyer for this parcel.
  </notification>

  <notification
   icon="alertmodal.tga"
   name="CantBuyParcelAwaitingPurchaseAuth"
   type="notify">
   <tag>fail</tag>
You cannot purchase this parcel because it is already awaiting purchase aut
  </notification>

  <notification
   icon="alertmodal.tga"
   name="CantBuildOverflowParcel"
   type="notify">
   <tag>fail</tag>
You cannot build objects here because doing so would overflow the parcel.
  </notification>

  <notification
   icon="alertmodal.tga"
   name="SelectedMultipleOwnedLand"
   type="notify">
   <tag>fail</tag>
You selected land with different owners. Please select a smaller area and try again.
  </notification>

  <notification
   icon="alertmodal.tga"
   name="CantJoinTooFewLeasedParcels"
   type="notify">
   <tag>fail</tag>
Not enough leased parcels in selection to join.
  </notification>

  <notification
   icon="alertmodal.tga"
   name="CantDivideLandMultipleParcelsSelected"
   type="notify">
   <tag>fail</tag>
Can't divide land.
There is more than one parcel selected.
Try selecting a smaller piece of land.
  </notification>

  <notification
   icon="alertmodal.tga"
   name="CantDivideLandCantFindParcel"
   type="notify">
   <tag>fail</tag>
Can't divide land.
Can't find the parcel.
Please report with Help -> Report Problem...
  </notification>

  <notification
   icon="alertmodal.tga"
   name="CantDivideLandWholeParcelSelected"
   type="notify">
   <tag>fail</tag>
Can't divide land. Whole parcel is selected.
Try selecting a smaller piece of land.
  </notification>

  <notification
   icon="alertmodal.tga"
   name="LandHasBeenDivided"
   type="notify">
   <tag>fail</tag>
Land has been divided.
  </notification>

  <notification
   icon="alertmodal.tga"
   name="PassPurchased"
   type="notify">
   <tag>fail</tag>
You purchased a pass.
  </notification>

  <notification
   icon="alertmodal.tga"
   name="RegionDisallowsClassifieds"
   type="notify">
   <tag>fail</tag>
Region does not allow classified advertisements.
  </notification>

  <notification
   icon="alertmodal.tga"
   name="LandPassExpireSoon"
   type="notify">
   <tag>fail</tag>
Your pass to this land is about to expire.
  </notification>

  <notification
   icon="alertmodal.tga"
   name="CantSitNoSuitableSurface"
   type="notify">
   <tag>fail</tag>
There is no suitable surface to sit on, try another spot.
  </notification>

  <notification
   icon="alertmodal.tga"
   name="CantSitNoRoom"
   type="notify">
   <tag>fail</tag>
No room to sit here, try another spot.
  </notification>

  <notification
   icon="alertmodal.tga"
   name="ClaimObjectFailedNoPermission"
   type="notify">
   <tag>fail</tag>
Claim object failed because you don't have permission
  </notification>

  <notification
   icon="alertmodal.tga"
   name="ClaimObjectFailedNoMoney"
   type="notify">
   <tag>fail</tag>
Claim object failed because you don't have enough L$.
  </notification>

  <notification
   icon="alertmodal.tga"
   name="CantDeedGroupLand"
   type="notify">
   <tag>fail</tag>
Cannot deed group-owned land.
  </notification>

  <notification
   icon="alertmodal.tga"
   name="BuyObjectFailedNoMoney"
   type="notify">
   <tag>fail</tag>
Buy object failed because you don't have enough L$.
  </notification>

  <notification
   icon="alertmodal.tga"
   name="BuyInventoryFailedNoMoney"
   type="notify">
   <tag>fail</tag>
Buy inventory failed because you do not have enough L$
  </notification>

  <notification
   icon="alertmodal.tga"
   name="BuyPassFailedNoMoney"
   type="notify">
   <tag>fail</tag>
You don't have enough L$ to buy a pass to this land.
  </notification>

  <notification
   icon="alertmodal.tga"
   name="CantBuyPassTryAgain"
   type="notify">
   <tag>fail</tag>
Unable to buy pass right now.  Try again later.
  </notification>

  <notification
   icon="alertmodal.tga"
   name="CantCreateObjectParcelFull"
   type="notify">
   <tag>fail</tag>
Can't create object because the parcel is full.
  </notification>

  <notification
   icon="alertmodal.tga"
   name="FailedPlacingObject"
   type="notify">
   <tag>fail</tag>
Failed to place object at specified location.  Please try again.
  </notification>

  <notification
   icon="alertmodal.tga"
   name="CantCreateLandmarkForEvent"
   type="notify">
   <tag>fail</tag>
Unable to create landmark for event.
  </notification>

  <notification
   icon="alertmodal.tga"
   name="GodBeatsFreeze"
   type="notify">
   <tag>fail</tag>
Your godlike powers break the freeze!
  </notification>

  <notification
   icon="alertmodal.tga"
   name="SpecialPowersRequestFailedLogged"
   type="notify">
   <tag>fail</tag>
Request for special powers failed. This request has been logged.
  </notification>

  <notification
   icon="alertmodal.tga"
   name="ExpireExplanation"
   type="notify">
   <tag>fail</tag>
The system is currently unable to process your request. The request timed out.
  </notification>

  <notification
   icon="alertmodal.tga"
   name="DieExplanation"
   type="notify">
   <tag>fail</tag>
The system is unable to process your request.
  </notification>

  <notification
   icon="alertmodal.tga"
   name="AddPrimitiveFailure"
   type="notify">
   <tag>fail</tag>
Insufficient funds to create primitve.
  </notification>

  <notification
   icon="alertmodal.tga"
   name="RezObjectFailure"
   type="notify">
   <tag>fail</tag>
Insufficient funds to create object.
  </notification>

  <notification
   icon="alertmodal.tga"
   name="ResetHomePositionNotLegal"
   type="notify">
   <tag>fail</tag>
Reset Home position since Home wasn't legal.
  </notification>

  <notification
   icon="alertmodal.tga"
   name="CantInviteRegionFull"
   type="notify">
   <tag>fail</tag>
You cannot currently invite anyone to your location because the region is full. Try again later.
  </notification>

  <notification
   icon="alertmodal.tga"
   name="CantSetHomeAtRegion"
   type="notify">
   <tag>fail</tag>
This region does not allow you to set your home location here.
  </notification>

  <notification
   icon="alertmodal.tga"
   name="ListValidHomeLocations"
   type="notify">
   <tag>fail</tag>
You can only set your 'Home Location' on your land or at a mainland Infohub.
  </notification>

  <notification
   icon="alertmodal.tga"
   name="SetHomePosition"
   type="notify">
   <tag>fail</tag>
Home position set.
  </notification>

  <notification
   icon="alertmodal.tga"
   name="CantDerezInventoryError"
   type="notify">
   <tag>fail</tag>
Cannot derez object due to inventory fault.
  </notification>

  <notification
   icon="alertmodal.tga"
   name="CantCreateRequestedInv"
   type="notify">
   <tag>fail</tag>
Cannot create requested inventory.
  </notification>

  <notification
   icon="alertmodal.tga"
   name="CantCreateRequestedInvFolder"
   type="notify">
   <tag>fail</tag>
Cannot create requested inventory folder.
  </notification>

  <notification
   icon="alertmodal.tga"
   name="CantCreateInventory"
   type="notify">
   <tag>fail</tag>
Cannot create that inventory.
  </notification>

  <notification
   icon="alertmodal.tga"
   name="CantCreateLandmark"
   type="notify">
   <tag>fail</tag>
Cannot create landmark.
  </notification>

  <notification
   icon="alertmodal.tga"
   name="CantCreateOutfit"
   type="notify">
   <tag>fail</tag>
Cannot create outfit right now. Try again in a minute.
  </notification>

  <notification
   icon="alertmodal.tga"
   name="InventoryNotForSale"
   type="notify">
   <tag>fail</tag>
Inventory is not for sale.
  </notification>

  <notification
   icon="alertmodal.tga"
   name="CantFindInvItem"
   type="notify">
   <tag>fail</tag>
Unable to find inventory item.
  </notification>

  <notification
   icon="alertmodal.tga"
   name="CantFindObject"
   type="notify">
   <tag>fail</tag>
Unable to find object.
  </notification>

  <notification
   icon="alertmodal.tga"
   name="CantTransfterMoneyRegionDisabled"
   type="notify">
   <tag>fail</tag>
Money transfers to objects are currently disabled in this region.
  </notification>

  <notification
   icon="alertmodal.tga"
   name="DroppedMoneyTransferRequest"
   type="notify">
   <tag>fail</tag>
Unable to make payment due to system load.
  </notification>

  <notification
   icon="alertmodal.tga"
   name="CantPayNoAgent"
   type="notify">
   <tag>fail</tag>
Could not figure out who to pay.
  </notification>

  <notification
   icon="alertmodal.tga"
   name="CantDonateToPublicObjects"
   type="notify">
   <tag>fail</tag>
You cannot give L$ to public objects.
  </notification>

  <notification
   icon="alertmodal.tga"
   name="InventoryCreationInWorldObjectFailed"
   type="notify">
   <tag>fail</tag>
Inventory creation on in-world object failed.
  </notification>

  <notification
   icon="alertmodal.tga"
   name="UserBalanceOrLandUsageError"
   type="notify">
   <tag>fail</tag>
An internal error prevented us from properly updating your viewer.  The L$ balance or parcel holdings displayed in your viewer may not reflect your actual balance on the servers.
  </notification>

  <notification
   icon="alertmodal.tga"
   name="LargePrimAgentIntersect"
   type="notify">
   <tag>fail</tag>
Cannot create large prims that intersect other residents.  Please re-try when other residents have moved.
  </notification>

  <notification
   icon="alertmodal.tga"
   name="RLVaChangeStrings"
   type="alertmodal">
Changes won't take effect until after you restart [APP_NAME].
  </notification>

  <notification
   icon="notify.tga"
   name="RLVaListRequested"
   label="Restriction request from [NAME_LABEL]"
   log_to_im="true"
   log_to_chat="false"
   type="offer">
[NAME_SLURL] has requested to be sent a list of your currently active RLV restrictions.
    <tag>confirm</tag>
    <form name="form">
      <button
       index="0"
       default="true"
       name="Allow"
       text="Allow"/>
      <button
       index="1"
       name="Always Allow"
       text="Always Allow"/>
      <button
       index="2"
       name="Deny"
       text="Deny"/>
      <ignore name="ignore" text="Confirm before sending anyone a list of my current RLV restrictions."/>
    </form>
  </notification>

  <notification
   icon="alertmodal.tga"
   name="InventoryValidationFailed"
   label="Inventory Validation Errors"
   log_to_im="true"
   log_to_chat="false"
   type="alertmodal">
      <usetemplate
      ignoretext="Warn if inventory validation errors have been detected."
      name="okignore"
      yestext="OK"/>
Corruption has been found in your inventory. 
Please contact [HELP] with the following list of issues.
They can use http://opensimulator.org/wiki/inventory to fix the issues.

[ERRORS]
      <tag>fail</tag>
  </notification>

  <notification
   icon="alertmodal.tga"
   name="PreferenceChatClearLog"
   type="alertmodal">
    This will delete the logs of previous conversations, and any backups of that file.
    <tag>confirm</tag>
    <usetemplate
     ignoretext="Confirm before I delete the log of previous conversations."
     name="okcancelignore"
     notext="Cancel"
     yestext="OK"/>
  </notification>
  
  <notification
   icon="alertmodal.tga"
   name="PreferenceControlsDefaults"
   type="alertmodal">
    Do you want to restore default values for controls?
    <tag>confirm</tag>
    <usetemplate
       canceltext="Cancel"
       name="yesnocancelbuttons"
       notext="Current mode"
       yestext="All modes"/>
  </notification>
    
  <notification
   icon="alertmodal.tga"
   name="PreferenceChatDeleteTranscripts"
   type="alertmodal">
    This will delete the transcripts for all previous conversations. The list of past conversations will not be affected. All files with the suffixes .txt and txt.backup in the folder [FOLDER] will be deleted.
    <tag>confirm</tag>
    <usetemplate
     ignoretext="Confirm before I delete transcripts."
     name="okcancelignore"
     notext="Cancel"
     yestext="OK"/>
  </notification>

  <notification
   icon="alert.tga"
   name="PreferenceChatPathChanged"
   type="alert">
   Unable to move files. Restored previous path.
    <usetemplate
     ignoretext="Unable to move files. Restored previous path."
     name="okignore"
     yestext="OK"/>
  </notification>

  <notification
   icon="alertmodal.tga"
   name="DefaultObjectPermissions"
   type="alert">
	There was a problem saving the default object permissions: [REASON].  Please try setting the default permissions later.
	<tag>fail</tag>
   <usetemplate
     name="okbutton"
     yestext="OK"/>
  </notification>
  
  <notification
   icon="alert.tga"
   name="OutfitPhotoLoadError"
   type="alertmodal">
    [REASON]
    <tag>fail</tag>
    <usetemplate
     name="okbutton"
     yestext="OK"/>
  </notification>

  <notification
   icon="alertmodal.tga"
   name="AddPaymentMethod"
   type="alertmodal">
On the following page, choose a L$ amount
and click a place Order button. You will be
able to add a payment method at checkout.
    <tag>confirm</tag>
    <form name="form">
      <button
       default="true"
       index="0"
       width="120"
       name="Continue"
       text="Continue"/>
      <button
       index="1"
       name="Cancel"
       text="Cancel"/>
    </form>
  </notification>
  
<!-- <FS:Zi> Add float LSL color entry widgets -->
  <notification
   icon="notify.tga"
   name="LSLColorCopiedToClipboard"
   type="alertmodal">
The LSL color string has been copied to your clipboard. You can now paste it into your script to use it.
   <form name="form">
      <ignore name="ignore"
       text="An LSL color string was copied to my clipboard"/>
    </form>
  </notification>
  <!-- <FS:Zi> Add float LSL color entry widgets -->

  <!-- <FS:HG> FIRE-6340, FIRE-6567 - Setting Bandwidth issues-->
  <!-- <FS:TS> FIRE-6795: Remove warning at every login -->
  <notification
   icon="alertmodal.tga"
   name="FSBWTooHigh"
   type="alertmodal">
We strongly recommend that you not set the bandwidth above 1500 KBPS. This is unlikely to work well and will almost certainly not improve your performance.
    <usetemplate
     name="okbutton"
     yestext="OK"/>
  </notification>
  <!-- </FS:TS> FIRE-6795 -->
  <!-- </FS:HG> FIRE-6340, FIRE-6567 - Setting Bandwidth issues-->

  <notification
   icon="alertmodal.tga"
   name="FirstUseFlyOverride"
   type="alertmodal">
Caution: Use the Fly Override responsibly! Using the Fly Override without the land owner's permission may result in your avatar being banned from the parcel in which you are flying.
    <usetemplate
     name="okbutton"
     yestext="OK"/>
  </notification>

  <notification
   icon="notifytip.tga" 
   name="ServerVersionChanged"
   type="notifytip">
The region you have entered is running a different simulator version.
Current simulator: [NEWVERSION]
Previous simulator: [OLDVERSION]
  </notification>
  
  <notification
   icon="alertmodal.tga"
   name="RegExFail"
   type="alertmodal">
Error in the regular expression:
[EWHAT]
  <tag>fail</tag>
  </notification>
	
  <notification
    icon="alertmodal.tga"
	name="NoHavok"
	type="alertmodal">
	Some functions like [FEATURE] are not included in this version of [APP_NAME]. If you would like to use [FEATURE], please download a version of [APP_NAME] containing Havok support from
[DOWNLOAD_URL]
	<form name="form">
		<ignore name="ignore"
		text="No Havok Warning"/>
	</form>
	</notification>

	<notification
		icon="notify.tga"
		name="StreamListExportSuccess"
		type="notify">
		Successfully exported stream list to XML to [FILENAME].
	</notification>
	
	<notification
		icon="notify.tga"
		name="StreamListImportSuccess"
		type="notify">
		Successfully imported stream list from XML.
	</notification>
	
    <notification
        icon="notifytip.tga"
        name="StreamMetadata"
		log_to_chat="false"
        type="notifytip">
        <tag>StreamMetadata</tag>
♫ Now Playing:
  [TITLE]
  [ARTIST] ♫
    </notification>
    <notification
        icon="notifytip.tga"
        name="StreamMetadataNoArtist"
		log_to_chat="false"
        type="notifytip">
        <tag>StreamMetadata</tag>
♫ Now Playing:
  [TITLE] ♫
    </notification>
    
    <notification
        icon="notifytip.tga"
        name="RadarAlert"
		log_to_chat="false"
        type="notifytip">
		[NAME] [MESSAGE]
	</notification>

	
   <!-- <FS:Zi> Backup Settings -->
  <notification
   icon="alertmodal.tga"
   name="BackupFinished"
   type="alertmodal">
Your settings have been backed up.
  </notification>

  <notification
   icon="alertmodal.tga"
   name="BackupPathEmpty"
   type="alertmodal">
The backup path is empty. Please provide a location to back up and restore your settings first.
  </notification>

  <notification
   icon="alertmodal.tga"
   name="BackupPathDoesNotExistOrCreateFailed"
   type="alertmodal">
The backup path could not be found or created.
  </notification>

  <notification
   icon="alertmodal.tga"
   name="BackupPathDoesNotExist"
   type="alertmodal">
The backup path could not be found.
  </notification>

  <notification
   icon="alertmodal.tga"
   name="SettingsConfirmBackup"
   type="alertmodal">
Are you sure you want to save a backup to this directory?

[DIRECTORY]

Any existing backups in that location will be overwritten!
    <usetemplate
     name="okcancelbuttons"
     notext="Cancel"
     yestext="Save backup"/>
  </notification>

  <notification
   icon="alertmodal.tga"
   name="SettingsRestoreNeedsLogout"
   type="alertmodal">
Settings restore requires a viewer restart. Do you want to restore your settings and quit the viewer now?
    <usetemplate
     name="okcancelbuttons"
     notext="Cancel"
     yestext="Restore and Quit"/>
  </notification>

  <notification
   icon="alertmodal.tga"
   name="RestoreFinished"
   type="alertmodal">
Restore complete! Please restart your viewer now.
    <usetemplate
     name="okbutton"
     yestext="Quit"/>
  </notification>
  <!-- </FS:Zi> -->

  <notification
   icon="alertmodal.tga"
   name="ConfirmRestoreQuickPrefsDefaults"
   type="alertmodal">
    <tag>confirm</tag>
This action will immediately restore your quick preferences to their default settings.

You cannot undo this action.
    <usetemplate
     ignoretext="Confirm restore quick prefs defaults"
     name="okcancelignore"
     notext="Cancel"
     yestext="OK"/>
    </notification>

    <notification
     icon="alertmodal.tga"
     name="QuickPrefsDuplicateControl"
     type="alertmodal">
     <tag>fail</tag>
Setting has already been added. Please select a different one.
    <usetemplate
     name="okbutton"
     yestext="OK"/>
    </notification>
    
    <notification
     icon="alertmodal.tga"
     name="ExportFinished"
     type="notify">
      <tag>Export</tag>
Export finished and saved to [FILENAME].
    </notification>
    
    <notification
     icon="alertmodal.tga"
     name="ExportFailed"
     type="notify">
      <tag>Export</tag>
Export failed unexpectedly. Please see the log for details.
    </notification>
    
    <notification
     icon="alertmodal.tga"
     name="ExportColladaSuccess"
     type="notify">
      <tag>Export</tag>
		Successfully saved [OBJECT] to [FILENAME].
    </notification>

    <notification
     icon="alertmodal.tga"
     name="ExportColladaFailure"
     type="notify">
      <tag>Export</tag>
		Export of [OBJECT] to [FILENAME] failed.
    </notification>

    <notification
     icon="alertmodal.tga"
     name="MeshMaxConcurrentReqTooHigh"
     type="alertmodal">
The value you set, [VALUE], for the number of concurrent requests to load mesh objects (debug setting [DEBUGNAME]) is higher than the maximum of [MAX]. It has been reset to the default of [DEFAULT].
    <tag>fail</tag>
    </notification>
	
    <notification
     icon="alertmodal.tga"
     name="ImportSuccess"
     type="notify">
        <tag>Export</tag>
        Successfully imported [COUNT] [OBJECT].
    </notification>
    
    <notification
      icon="notifytip.tga"
      name="AntiSpamBlocked"
      log_to_chat="true"
      type="notifytip">
AntiSpam: Blocked [SOURCE] for spamming a [QUEUE] ([COUNT]) times in [PERIOD] seconds.
    </notification>

    <notification
      icon="notifytip.tga"
      name="AntiSpamImNewLineFloodBlocked"
      log_to_chat="true"
      type="notifytip">
AntiSpam: Blocked [SOURCE] for sending an instant message with more than [COUNT] lines.
    </notification>

    <notification
      icon="notifytip.tga"
      name="AntiSpamChatNewLineFloodBlocked"
      log_to_chat="true"
      type="notifytip">
AntiSpam: Blocked [SOURCE] for sending a chat message with more than [COUNT] lines.
    </notification>

  <!-- <FS:Zi> Notification template for changed settings when selecting certain skins -->
  <!--         The actual texts for the messages are in strings.xml -->
  <notification
   icon="notify.tga"
   name="SkinDefaultsChangeSettings"
   type="alertmodal">
[MESSAGE]
   <form name="form">
      <ignore name="ignore"
       text="A preferences setting was changed to the skin's default value."/>
    </form>
  </notification>
  <!-- <FS:Zi> Notification template for changed settings when selecting certain skins -->

  <notification
   icon="alertmodal.tga"
   name="AddNewContactSet"
   type="alertmodal">
    <tag>contact set</tag>
Create new contact set with the name:
    <tag>confirm</tag>
    <form name="form">
      <input name="message" type="text" default="true">
      New Contact Set
      </input>
      <button
       default="true"
       index="0"
       name="Create"
       text="Create"/>
      <button
       index="1"
       name="Cancel"
       text="Cancel"/>
    </form>
  </notification>

  <notification
   icon="alertmodal.tga"
   name="RemoveContactSet"
   type="alertmodal">
Are you sure you want to remove [SET_NAME]? You won&apos;t be able to restore it.
    <tag>contact set</tag>
    <tag>confirm</tag>
    <usetemplate
     ignoretext="Confirm before removing a contact set"
     name="okcancelignore"
     notext="Cancel"
     yestext="OK"/>
  </notification>

  <notification
   icon="alertmodal.tga"
   name="RemoveContactFromSet"
   type="alertmodal">
Are you sure you want to remove [TARGET] from [SET_NAME]?
    <tag>contact set</tag>
    <tag>confirm</tag>
    <usetemplate
     ignoretext="Confirm before removing someone from a contact set"
     name="okcancelignore"
     notext="Cancel"
     yestext="OK"/>
  </notification>

  <notification
   icon="alertmodal.tga"
   name="RemoveContactsFromSet"
   type="alertmodal">
Are you sure you want to remove these [TARGET] avatars from [SET_NAME]?
    <tag>contact set</tag>
    <tag>confirm</tag>
    <usetemplate
     ignoretext="Confirm before removing multiple avatars from a contact set"
     name="okcancelignore"
     notext="Cancel"
     yestext="OK"/>
  </notification>

  <notification
   icon="alertmodal.tga"
   name="AddToContactSetSingleSuccess"
   type="notify">
    <tag>contact set</tag>
[NAME] was added to [SET].
  </notification>

  <notification
   icon="alertmodal.tga"
   name="AddToContactSetMultipleSuccess"
   type="notify">
    <tag>contact set</tag>
[COUNT] avatars were added to [SET].
  </notification>

  <notification
   icon="alertmodal.tga"
   name="SetAvatarPseudonym"
   type="alertmodal">
    <tag>contact set</tag>
Enter an alias for [AVATAR]:
    <tag>confirm</tag>
    <form name="form">
      <input name="message" type="text" default="true" />
      <button
       default="true"
       index="0"
       name="Create"
       text="Create"/>
      <button
       index="1"
       name="Cancel"
       text="Cancel"/>
    </form>
  </notification>

  <notification
   icon="alertmodal.tga"
   name="RenameContactSetFailure"
   type="alertmodal">
    <tag>contact set</tag>
Could not rename set &apos;[SET]&apos; to &apos;[NEW_NAME]&apos; because a set with the same name already exists or the new name is invalid.
  </notification>

  <notification
   icon="notifytip.tga"
   name="ShapeImportGenericFail"
   type="notifytip">
    <tag>fail</tag>
There was a problem importing [FILENAME]. Please see the log for more details.
  </notification>
  <notification
   icon="notifytip.tga"
   name="ShapeImportVersionFail"
   type="notifytip">
    <tag>fail</tag>
Shape import failed. Are you sure [FILENAME] is an avatar file?
  </notification>

  <notification
   icon="alertmodal.tga"
   name="AddToMediaList"
   type="alertmodal">
Enter a domain name to be added to the [LIST]:
    <tag>confirm</tag>
    <form name="form">
      <input name="url" type="text" default="true" />
      <button
       default="true"
       index="0"
       name="Add"
       text="Add"/>
      <button
       index="1"
       name="Cancel"
       text="Cancel"/>
    </form>
  </notification>

   <!-- <FS:Zi> Do not allow "Restore To Last Position" for no-copy items -->
  <notification
   icon="alertmodal.tga"
   name="CantRestoreToWorldNoCopy"
   type="alertmodal">
Restore to Last Position is not allowed for no copy items to prevent possible content loss.
  </notification>
  <!-- <FS:Zi> Do not allow "Restore To Last Position" for no-copy items -->

  <notification
   icon="alertmodal.tga"
   name="ConfirmRemoveCredential"
   type="alertmodal">
Delete saved login for &lt;nolink&gt;[NAME]&lt;/nolink&gt;?
    <tag>confirm</tag>
    <form name="form">
      <button
       index="0"
       name="OK"
       text="OK"/>
      <button
       default="true"
       index="1"
       name="Cancel"
       text="Cancel"/>
    </form>
  </notification>

  <!-- <FS:TS> FIRE-5453: Flickr upload support (from Exodus) -->
  <notification
   icon="alertmodal.tga"
   name="ExodusFlickrVerificationExplanation"
   type="alertmodal">
To use the Flickr upload feature you must authorize [APP_NAME] to access your account. If you proceed, your web browser will open Flickr's website, where you will be prompted to log in and authorize [APP_NAME]. You will then be given a code to copy back into [APP_NAME].

Would you like to authorize [APP_NAME] to post to your Flickr account?
    <tag>fail</tag>
    <usetemplate
     name="okcancelbuttons"
     notext="No"
     yestext="Yes"/>
  </notification>

  <notification
   icon="alertmodal.tga"
   name="ExodusFlickrVerificationPrompt"
   type="alertmodal">
Please authorize [APP_NAME] to post to your Flickr account in your web browser, then type the code given by the website below:
    <tag>confirm</tag>
    <form name="form">
      <input name="oauth_verifier" type="text" default="true"/>
      <button
       index="0"
       name="OK"
       text="OK"/>
      <button
       index="1"
       name="Cancel"
       text="Cancel"/>
    </form>
  </notification>

  <notification
   icon="alertmodal.tga"
   name="ExodusFlickrVerificationFailed"
   type="alertmodal">
Flickr verification failed. Please try again, and be sure to double check the verification code.
    <tag>fail</tag>
    <usetemplate
     name="okbutton"
     yestext="OK"/>
  </notification>

  <notification
>>>>>>> 050d2fef
   icon="notifytip.tga"
   name="ExodusFlickrUploadComplete"
   type="notifytip">
Your snapshot can now be viewed [http://www.flickr.com/photos/upload/edit/?ids=[ID] here].
<<<<<<< HEAD
=======
  </notification>
  <!-- </FS:TS> FIRE-5453 -->

  <notification
   icon="alert.tga"
   name="RegionTrackerAdd"
   type="alert">
What label would you like to use for
the region &quot;[REGION]&quot;?
    <tag>confirm</tag>
    <form name="form">
      <input name="label" type="text">[LABEL]</input>
      <button
       default="true"
       index="0"
       name="OK"
       text="OK"/>
      <button
       index="1"
       name="Cancel"
       text="Cancel"/>
    </form>
>>>>>>> 050d2fef
  </notification>
  <!-- </FS:TS> FIRE-5453 -->

<<<<<<< HEAD
  <notification
   icon="alert.tga"
   name="RegionTrackerAdd"
   type="alert">
What label would you like to use for
the region &quot;[REGION]&quot;?
    <tag>confirm</tag>
    <form name="form">
      <input name="label" type="text">[LABEL]</input>
      <button
       default="true"
       index="0"
       name="OK"
       text="OK"/>
      <button
       index="1"
       name="Cancel"
       text="Cancel"/>
    </form>
  </notification>

=======
>>>>>>> 050d2fef
   <notification
    icon="alertmodal.tga"
    name="SnoozeDuration"
    type="alertmodal">
    <unique/>
    Time in seconds to snooze group chat:
    <tag>confirm</tag>
    <form name="form">
      <input name="duration" type="text" default="true">
        [DURATION]
      </input>
      <button
       default="true"
       index="0"
       name="OK"
       text="OK"/>
      <button
       index="1"
       name="Cancel"
       text="Cancel"/>
    </form>
   </notification>
   <notification
    icon="alertmodal.tga"
    name="SnoozeDurationInvalidInput"
    type="alertmodal">
    Please enter a valid number for the snooze duration!
    <tag>fail</tag>
    <usetemplate
     name="okbutton"
     yestext="OK"/>
  </notification>
  <notification
   name="PickLimitReached"
   label=""
   type="alertmodal">
    <unique/>
    <tag>fail</tag>
    <tag>confirm</tag>
    Can't create another pick because the maximum number of picks have been created already.
    <usetemplate
     name="okbutton"
     yestext="OK"/>
  </notification>
  <notification
   icon="alertmodal.tga"
   name="GlobalOnlineStatusToggle"
   type="alertmodal">
Due to server load, mass toggling online status visibility can take a while to become effective. Please be patient.
    <usetemplate
     ignoretext="Inform me that toggling online status visibility may take a while"
     name="okignore"
     yestext="OK"/>
  </notification>
  <notification
   icon="alert.tga"
   name="RenderVolumeLODFactorWarning"
   type="alert">
    WARNING: The Level of Detail (LOD) Factor is set high

For everyday use, LOD Factor in the range of 1-3 suffices. 
Consider replacing objects that look deformed at such values.

LOD Factor >3: Adds to lag. Advised only for photography. 
LOD Factor >4: Use in special circumstances. Reverts after relog.
LOD Factor >8: Has no real effect. May cause errors.
    <usetemplate
     name="okbutton"
     yestext="OK"/>
  </notification>
  <notification
   icon="alert.tga"
   name="OverrideVRAMWarning"
   type="alert">
    WARNING: Overriding the VRAM detection may cause instability.

Most users should leave this setting disabled and let the viewer and operating system determine the correct value.

This setting is intended for cases where VRAM detection is reporting incorrect values. Use with caution, seek support advice in case of doubt.
    <usetemplate
     name="okbutton"
     yestext="OK"/>
  </notification>
  <notification
   icon="alertmodal.tga"
   name="CurrencyURIOverrideReceived"
   type="alertmodal">
This region has elected to specify a third-party currency portal. 
Please note that currency purchases made through Firestorm Viewer are transactions between you (the user) and the provider(s) or seller(s) of the currency. 
Neither Firestorm Viewer, the Phoenix Firestorm Viewer Project Inc., nor its team shall be liable for any cost or damage arising either directly or indirectly from any such transaction. 
If you do not agree to these terms of use, then no financial transactions should be conducted using this viewer.
   <usetemplate
    ignoretext="When the region sets a new currency helper."
    name="okignore"
    yestext="OK"/>
  </notification>
  <notification
   icon="alertmodal.tga"
   name="EnableHiDPI"
   type="alertmodal">
Enabling HiDPI support may have adverse effects and may impair performance.
  </notification>

  <notification
   icon="notify.tga"
   name="FailedToFindSettings"
   persist="true"
   type="alertmodal">
Could not load the settings for [NAME] from the database.
  <tag>fail</tag>
  </notification>
  
  <notification
   icon="notify.tga"
   name="FailedToLoadSettingsApply"
   persist="true"
   type="alertmodal">
Unable to apply those settings to the environment.
  <tag>fail</tag>
  </notification>
  
  <notification
   icon="notify.tga"
   name="FailedToBuildSettingsDay"
   persist="true"
   type="alertmodal">
Unable to apply those settings to the environment.
  <tag>fail</tag>
  </notification>

  <notification
   icon="notify.tga"
   name="NoEnvironmentSettings"
   persist="true"
   type="alertmodal">
This Region does not support environmental settings.
  <tag>fail</tag>
  </notification>
 
  <notification
   icon="alertmodal.tga"
   label="Save Environmental Settings"
   name="SaveSettingAs"
   type="alertmodal">
    <unique/>
    Save current environmental settings as:
    <tag>confirm</tag>
    <form name="form">
      <input name="message" type="text">
        [DESC] (new)
      </input>
      <button
       default="true"
       index="0"
       name="OK"
       text="OK"/>
      <button
       index="1"
       name="Cancel"
       text="Cancel"/>
    </form>
  </notification>

  <notification
   icon="notify.tga"
   name="WLImportFail"
   persist="true"
   type="alertmodal">
Unable to import legacy Windlight settings [NAME] from 
[FILE].

[REASONS]
  <tag>fail</tag>
  </notification>

  <notification
   icon="notify.tga"
   name="WLParcelApplyFail"
   persist="true"
   type="alertmodal">
Unable to set the environment for this parcel.
Please enter or select a parcel that you have rights to modify.
  <tag>fail</tag>
  </notification>

  <notification
   icon="notify.tga"
   name="SettingsUnsuported"
   persist="true"
   type="alertmodal">
Settings are not supported on this region. 
Please move to a settings enabled region and retry your action.
  <tag>fail</tag>
  </notification>

  <notification
   icon="alertmodal.tga"
   name="SettingsConfirmLoss"
   type="alertmodal">
You are about to lose the changes you have made to this [TYPE] named "[NAME]".
Are you sure you want to continue?
    <tag>confirm</tag>
    <usetemplate
     ignoretext="Are you sure you want to lose changes?"
     name="okcancelignore"
     notext="No"
     yestext="Yes"/>
  </notification>

  <notification
   icon="alertmodal.tga"
   name="SettingsConfirmReset"
   type="alertmodal">
You are about to remove all applied settings.
Are you sure you want to continue?
    <tag>confirm</tag>
    <usetemplate
     name="okcancelbuttons"
     notext="No"
     yestext="Yes"/>
  </notification>

  <notification
 icon="alertmodal.tga"
 name="PersonalSettingsConfirmReset"
 type="alertmodal">
You are about to remove all applied Personal lighting settings.
Are you sure you want to continue?
    <tag>confirm</tag>
    <usetemplate
     name="okcancelbuttons"
     notext="No"
     yestext="Yes"/>
  </notification>

  <notification
   icon="alertmodal.tga"
   name="SettingsMakeNoTrans"
   type="alertmodal">
You are about to import non-transferable settings into this daycycle. Continuing will cause the settings you are editing to become non-transferable also. 

This change can not be undone.

Are you sure you want to continue?
    <tag>confirm</tag>
    <usetemplate
     ignoretext="Are you sure you want to make settings non-transferable?"
     name="okcancelignore"
     notext="No"
     yestext="Yes"/>
  </notification>
  
  <notification
   icon="notify.tga"
   name="NoEditFromLibrary"
   persist="true"
   type="alertmodal">
You may not edit settings directly from the libary.  
Please copy to your own inventory and try again.
  <tag>fail</tag>
  </notification>

    <notification
   icon="notify.tga"
   name="EnvironmentApplyFailed"
   persist="true"
   type="alertmodal">
We have encountered an issue with these settings.  They can not be saved or applied at this time.
  <tag>fail</tag>
  </notification>

    <notification
   icon="notify.tga"
   name="TrackLoadFailed"
   persist="true"
   type="alertmodal">
Unable to load the track into [TRACK].
  <tag>fail</tag>
  </notification>

    <notification
   icon="notify.tga"
   name="TrackLoadMismatch"
   persist="true"
   type="alertmodal">
Unable to load the track from [TRACK1] into [TRACK2].
  <tag>fail</tag>
  </notification>

  <notification
   icon="alertmodal.tga"
   name="CompressionTestResults"
   type="alertmodal">
Test result for gzip level 6 file compression with [FILE] of size [SIZE] KB:
Packing: [PACK_TIME]s [PSIZE]KB
Unpacking: [UNPACK_TIME]s [USIZE]KB
    <tag>fail</tag>
  </notification>

    <notification
     icon="alertmodal.tga"
     label="Prompt for MFA Token"
     name="PromptMFAToken"
     type="alertmodal">
        [MESSAGE]
        <tag>confirm</tag>
        <form name="form">
            <input name="token" type="text" width="400" />
            <button
             default="true"
             index="0"
             name="continue"
             text="Continue"/>
            <button
             index="1"
             name="cancel"
             text="Cancel"/>
        </form>
    </notification>


    <notification
   icon="alertmodal.tga"
   label="Prompt for MFA Token"
   name="PromptMFATokenWithSave"
   type="alertmodal">
    [MESSAGE]
    <tag>confirm</tag>
    <form name="form">
      <input name="token" type="text" width="400" />
      <ignore
       name="ignore"
       checkbox_only="true"
       text="Remember this computer for 30 days."/>
      <button
       default="true"
       index="0"
       name="continue"
       text="Continue"/>
      <button
       index="1"
       name="cancel"
       text="Cancel"/>
    </form>
  </notification>

  <notification
   icon="alertmodal.tga"
   label="Create subfolder"
   name="CreateSubfolder"
   type="alertmodal">
    <unique/>
    Name the new folder:
    <tag>confirm</tag>
    <form name="form">
      <input name="message" type="text">
        [DESC]
      </input>
      <button
       default="true"
       index="0"
       name="OK"
       text="OK"/>
      <button
       index="1"
       name="Cancel"
       text="Cancel"/>
    </form>
  </notification>
  <notification
   icon="alertmodal.tga"
   name="SameFolderRequired"
   type="alert">
    Selected items must be in the same folder.
    <tag>fail</tag>
    <usetemplate
      name="okbutton"
      yestext="OK"/>
  </notification>

  <notification
    icon="alertmodal.tga"
    name="RiggedMeshAttachedToHUD"
    type="alertmodal">
    An object "[NAME]" attached to HUD point "[POINT]" contains rigged mesh.

Rigged mesh objects are designed for attachment to the avatar. Neither you nor anyone else will see this object.

If you want to see this object, remove it and re-attach it to an avatar attachment point.
    <tag>confirm</tag>
    <usetemplate
        ignoretext="Warn me when rigged mesh is attached to HUD point."
        name="okignore"
        yestext="OK"/>
  </notification>

  <notification
   icon="alertmodal.tga"
   name="ConfirmOverwriteOutfit"
   type="alertmodal">
      <unique/>
This will replace the items in the selected outfit with the items you are wearing now.
      <tag>confirm</tag>
      <usetemplate
       ignoretext="Confirm before overwriting outfit"
       name="okcancelignore"
       notext="Cancel"
       yestext="Save"/>
  </notification>
    
  <notification
    icon="alertmodal.tga"
    name="ClearInventoryThumbnailsWarning"
    type="alertmodal">
        You are about to remove thumbnail images from the inventory items in the list. This change cannot be undone.

        Would you like to proceed?
   <tag>confirm</tag>
   <usetemplate
       name="okcancelbuttons"
       notext="No"
       yestext="Yes"/>
  </notification>

  <notification
    icon="alertmodal.tga"
    name="WriteInventoryThumbnailsWarning"
    type="alertmodal">
        You are about to overwrite thumbnail images for some or all of the inventory items in the list. This change cannot be undone.

        Would you like to proceed?
   <tag>confirm</tag>
   <usetemplate
       name="okcancelbuttons"
       notext="No"
       yestext="Yes"/>
  </notification>
    
  <notification
    icon="notifytip.tga"
    name="ReflectionProbeApplied"
    persist="true"
    type="alertmodal">
    WARNING: You have made your object a Reflection Probe.  This will implicitly change the object to mimic its influence volume and will make irreversible changes to the object.  Do you want to continue?
   <usetemplate
       ignoretext="Reflection Probe tips"
       name="okcancelignore"
       notext="Cancel"
       yestext="OK"/>
  </notification>

  <notification
    icon="notifytip.tga"
    name="AutoAdjustHDRSky"
    type="alertmodal">
      You are editing a non-HDR sky that has been automatically converted to HDR. To remove HDR and tone mapping, set Reflection Probe Ambiance to zero.
    <usetemplate
        ignoretext="HDR Sky adjustment warning"
        name="okignore"
        yestext="OK"/>
  </notification>

  <notification
   icon="alertmodal.tga"
   name="GLTFOpenSelection"
   type="alert">
    You must select an object to act as a handle to the GLTF asset you are previewing.
    <tag>fail</tag>
    <usetemplate
      name="okbutton"
      yestext="OK"/>
  </notification>

<<<<<<< HEAD
=======
  <notification
   icon="alertmodal.tga"
   name="GLTFLoadFailed"
   type="alert">
    Failed to load GLTF file.  See log for details.
    <tag>fail</tag>
    <usetemplate
      name="okbutton"
      yestext="OK"/>
  </notification>

  <notification
   icon="alertmodal.tga"
   name="GLTFSaveFailed"
   type="alert">
    Failed to save GLTF file.  See log for details.
    <tag>fail</tag>
    <usetemplate
      name="okbutton"
      yestext="OK"/>
  </notification>

  <notification
   icon="alertmodal.tga"
   name="GLTFSaveSelection"
   type="alert">
    You must select an object that has a GLTF asset associated with it.
    <tag>fail</tag>
    <usetemplate
      name="okbutton"
      yestext="OK"/>
  </notification>

  <notification
   icon="alertmodal.tga"
   name="GLTFUploadSelection"
   type="alert">
    You must select an object that has local-only GLTF asset associated with it.
    <tag>fail</tag>
    <usetemplate
      name="okbutton"
      yestext="OK"/>
  </notification>

  <notification
 icon="alertmodal.tga"
 name="GLTFUploadInProgress"
 type="alert">
    Upload is currently in progress.  Please try again later.
    <tag>fail</tag>
    <usetemplate
      name="okbutton"
      yestext="OK"/>
  </notification>

>>>>>>> 050d2fef

  <notification
   icon="alertmodal.tga"
   name="EnableAutoFPSWarning"
   type="alertmodal">
You are about to enable AutoFPS. All unsaved graphics settings will be lost.

Would you like to save them first?
      <tag>confirm</tag>
      <usetemplate
       name="okcancelbuttons"
       notext="No"
       yestext="Yes"/>
  </notification>

  <notification
   icon="notify.tga"
   name="NoValidEnvSettingFound"
   persist="true"
   type="alertmodal">
No valid environment setting selected.

Please note that "Shared Environment" and "Day cycle based" cannot be selected!
  <tag>fail</tag>
  </notification>

  <notification
   icon="alertmodal.tga"
   name="CantCreateInventoryName"
   type="notify">
   <tag>fail</tag>
Cannot create inventory item: [NAME]
  </notification>

  <notification
   icon="notifytip.tga"
   name="WindlightBulkImportFinished"
   type="notifytip">
Bulk import of Windlights has finished.
  </notification>

  <notification
   icon = "notifytip.tga"
   name = "FSAOScriptedNotification"
   type = "notifytip"
   log_to_chat = "false">
   <unique combine = "cancel_old">
     <context>FSAOScriptedNotification</context>
   </unique>
Firestorm Animation Overrider: [AO_MESSAGE]
   <usetemplate
    ignoretext="Warn me when the Firestorm Animation Overrider gets accessed by a scripted object"
    name="notifyignore"/>
  </notification>
  <notification
   icon="alertmodal.tga"
   name="WarnForceLoginURL"
   type="alertmodal">
    <unique/>
Login splash screen URL is overridden for testing purposes.

Reset the URL to default?
    <usetemplate
     name="okcancelbuttons"
     notext="Remind me next time"
     yestext="Reset"/>
  </notification>

  <notification
   icon="notifytip.tga"
   name="WarnScriptedCamera"
   type="notifytip">
Camera reset might be inhibited by the following objects:

[SOURCES]
  </notification>

  <notification
   icon="alertmodal.tga"
   label="Ungroup folder"
   name="UngroupFolder"
   type="alertmodal">
    <unique/>
    Ungroup the folder "[FOLDER_NAME]"?
    <tag>confirm</tag>
    <usetemplate
     name="okcancelbuttons"
     notext="Cancel"
     yestext="Okay"/>
  </notification>

  <!-- <FS:Zi> detect and strip empty alpha layers from images on upload -->
  <notification
   icon="alertmodal.tga"
   label="Image Contains Empty Alpha Channel"
   name="ImageEmptyAlphaLayer"
   type="alertmodal">
    The image you are trying to upload contains an empty, or almost empty alpha channel (transparency information). This is almost always not desired and should be stripped off. Adding an alpha channel to an image will lead to textures flipping on top of each other at different camera angles, and it makes rendering slower. So, unless you really need this texture to have an empty / almost empty alpha channel, consider stripping it out.
    <tag>confirm_strip</tag>
    <form name="form">
      <button
       default="true"
       index="0"
       name="strip"
       text="Strip Alpha"/>
      <button
       index="1"
       name="use_as_is"
       text="Use As Is"/>
    </form>
  </notification>
  <!-- </FS:Zi> -->

</notifications><|MERGE_RESOLUTION|>--- conflicted
+++ resolved
@@ -6923,33 +6923,6 @@
      yestext="OK"/>
   </notification>
   
-<<<<<<< HEAD
-=======
-  <notification
-   icon="alertmodal.tga"
-   name="ConfirmClearInventoryCache"
-   type="alertmodal">
-Are you sure you want to clear your inventory cache?
-    <tag>confirm</tag>
-    <usetemplate
-     name="okcancelbuttons"
-     notext="Cancel"
-     yestext="OK"/>
-  </notification>
-  
-  <notification
-   icon="alertmodal.tga"
-   name="ConfirmClearWebBrowserCache"
-   type="alertmodal">
-Are you sure you want to clear your web browser cache (Requires Restart)?
-    <tag>confirm</tag>
-    <usetemplate
-     name="okcancelbuttons"
-     notext="Cancel"
-     yestext="OK"/>
-  </notification>
-
->>>>>>> 050d2fef
   <notification
    icon="alertmodal.tga"
    name="ConfirmClearInventoryCache"
@@ -11031,8 +11004,6 @@
    name="AOImportNoFolder"
    type="notifytip">
 Couldn't find folder to read the animations.
-<<<<<<< HEAD
-=======
   </notification>
 
   <notification
@@ -11040,90 +11011,45 @@
    name="AOImportNoStatePrefix"
    type="notifytip">
 Notecard line [LINE] has no valid [ state prefix.
->>>>>>> 050d2fef
   </notification>
 
   <notification
    icon="notifytip.tga"
-<<<<<<< HEAD
-   name="AOImportNoStatePrefix"
-   type="notifytip">
-Notecard line [LINE] has no valid [ state prefix.
-=======
    name="AOImportNoValidDelimiter"
    type="notifytip">
 Notecard line [LINE] has no valid ] delimiter.
->>>>>>> 050d2fef
   </notification>
 
   <notification
    icon="notifytip.tga"
-<<<<<<< HEAD
-   name="AOImportNoValidDelimiter"
-   type="notifytip">
-Notecard line [LINE] has no valid ] delimiter.
-=======
    name="AOImportStateNameNotFound"
    type="notifytip">
 State name [NAME] not found.
->>>>>>> 050d2fef
   </notification>
 
   <notification
    icon="notifytip.tga"
-<<<<<<< HEAD
-   name="AOImportStateNameNotFound"
-   type="notifytip">
-State name [NAME] not found.
-=======
    name="AOImportAnimationNotFound"
    type="notifytip">
 Couldn't find animation [NAME]. Please make sure it's present in the same folder as the import notecard.
->>>>>>> 050d2fef
   </notification>
 
   <notification
    icon="notifytip.tga"
-<<<<<<< HEAD
-   name="AOImportAnimationNotFound"
-   type="notifytip">
-Couldn't find animation [NAME]. Please make sure it's present in the same folder as the import notecard.
-=======
    name="AOImportInvalid"
    type="notifytip">
 Notecard didn't contain any usable data. Aborting import.
->>>>>>> 050d2fef
   </notification>
 
   <notification
    icon="notifytip.tga"
-<<<<<<< HEAD
-   name="AOImportInvalid"
-   type="notifytip">
-Notecard didn't contain any usable data. Aborting import.
-=======
    name="AOImportRetryCreateSet"
    type="notifytip">
 Could not create import folder for animation set [NAME]. Retrying ...
->>>>>>> 050d2fef
   </notification>
 
   <notification
    icon="notifytip.tga"
-<<<<<<< HEAD
-   name="AOImportRetryCreateSet"
-   type="notifytip">
-Could not create import folder for animation set [NAME]. Retrying ...
-=======
-   name="AOImportAbortCreateSet"
-   type="notifytip">
-Could not create import folder for animation set [NAME]. Giving up.
->>>>>>> 050d2fef
-  </notification>
-
-  <notification
-   icon="notifytip.tga"
-<<<<<<< HEAD
    name="AOImportAbortCreateSet"
    type="notifytip">
 Could not create import folder for animation set [NAME]. Giving up.
@@ -11149,25 +11075,6 @@
      name="okcancelbuttons"
      yestext="Send"
      notext="Cancel" />
-=======
-   name="AOImportLinkFailed"
-   type="notifytip">
-Creating animation link for animation "[NAME]" failed!
-  </notification>
-
-<!-- ## Zi: Animation Overrider -->
-
-<notification
-   icon="alertmodal.tga"
-   name="SendSysinfoToIM"
-   type="alertmodal">
-This will send the following information to the current IM session:
-
-[SYSINFO]
-    <usetemplate
-     name="okcancelbuttons"
-     yestext="Send"
-     notext="Cancel" />
   </notification>
 
 <!-- fsdata -->
@@ -11179,21 +11086,13 @@
     <usetemplate
      name="okbutton"
      yestext="OK"/>
->>>>>>> 050d2fef
-  </notification>
-
-<!-- fsdata -->
-  <notification
-   icon="alertmodal.tga"
-<<<<<<< HEAD
-   name="BlockLoginInfo"
-   type="alertmodal">
-    [REASON]
-=======
+  </notification>
+
+  <notification
+   icon="alertmodal.tga"
    name="TestversionExpired"
    type="alertmodal">
     This test version of [APP_NAME] has expired and cannot be used any further.
->>>>>>> 050d2fef
     <usetemplate
      name="okbutton"
      yestext="OK"/>
@@ -11201,14 +11100,6 @@
 
   <notification
    icon="alertmodal.tga"
-<<<<<<< HEAD
-   name="TestversionExpired"
-   type="alertmodal">
-    This test version of [APP_NAME] has expired and cannot be used any further.
-    <usetemplate
-     name="okbutton"
-     yestext="OK"/>
-=======
    name="FireStormReqInfo"
    type="alertmodal">
     [NAME] is requesting that you send them information about your [APP_NAME] setup.
@@ -11225,128 +11116,63 @@
        name="No"
        text="No"/>
     </form>
->>>>>>> 050d2fef
   </notification>
 
 <!-- Firestorm Phantom -->
 
   <notification
-<<<<<<< HEAD
-   icon="alertmodal.tga"
-   name="FireStormReqInfo"
-   type="alertmodal">
-    [NAME] is requesting that you send them information about your [APP_NAME] setup.
-(This is the same information that can be found by going to Help->About [APP_NAME])
-[REASON]
-Would you like to send them this information?
-    <form name="form">
-      <button
-       index="0"
-       name="Yes"
-       text="Yes"/>
-      <button
-       index="1"
-       name="No"
-       text="No"/>
-    </form>
-=======
    icon="notifytip.tga"
    name="PhantomOn"
    type="notifytip">
 Phantom mode on.
->>>>>>> 050d2fef
-  </notification>
-
-<!-- Firestorm Phantom -->
+  </notification>
 
   <notification
    icon="notifytip.tga"
-<<<<<<< HEAD
-   name="PhantomOn"
-   type="notifytip">
-Phantom mode on.
-=======
    name="PhantomOff"
    type="notifytip">
 Phantom mode off.
->>>>>>> 050d2fef
   </notification>
 
   <notification
    icon="notifytip.tga"
-<<<<<<< HEAD
-   name="PhantomOff"
-   type="notifytip">
-Phantom mode off.
-=======
    name="MovelockEnabled"
    type="notifytip">
 Movelock enabled. Use Avatar &gt; Movement &gt; Movelock to disable.
->>>>>>> 050d2fef
   </notification>
 
   <notification
    icon="notifytip.tga"
-<<<<<<< HEAD
-   name="MovelockEnabled"
-   type="notifytip">
-Movelock enabled. Use Avatar &gt; Movement &gt; Movelock to disable.
-=======
    name="MovelockDisabled"
    type="notifytip">
 Movelock disabled.
->>>>>>> 050d2fef
   </notification>
 
   <notification
    icon="notifytip.tga"
-<<<<<<< HEAD
-   name="MovelockDisabled"
-   type="notifytip">
-Movelock disabled.
-=======
    name="MovelockEnabling"
    type="notifytip">
 Enabling movelock...
->>>>>>> 050d2fef
   </notification>
 
   <notification
    icon="notifytip.tga"
-<<<<<<< HEAD
-   name="MovelockEnabling"
-   type="notifytip">
-Enabling movelock...
-=======
    name="MovelockDisabling"
    type="notifytip">
 Disabling movelock...
->>>>>>> 050d2fef
-  </notification>
-
-  <notification
-   icon="notifytip.tga"
-<<<<<<< HEAD
-   name="MovelockDisabling"
-   type="notifytip">
-Disabling movelock...
-=======
-   name="FlightAssistEnabled"
-   type="notifytip">
-Flight Assist is enabled
->>>>>>> 050d2fef
-  </notification>
-
-<!-- Firestorm Phantom -->
-
-<!-- Firestorm Reset Settings -->
-  <notification
-<<<<<<< HEAD
+  </notification>
+
+  <notification
    icon="notifytip.tga"
    name="FlightAssistEnabled"
    type="notifytip">
 Flight Assist is enabled
-=======
+  </notification>
+
+<!-- Firestorm Phantom -->
+
+<!-- Firestorm Reset Settings -->
+  <notification
     icon="alertmodal.tga"
     label="Reset all settings"
     name="FirestormClearSettingsPrompt"
@@ -11358,34 +11184,8 @@
       name="okcancelbuttons"
       notext="Cancel"
       yestext="OK"/>
->>>>>>> 050d2fef
-  </notification>
-
-<!-- Firestorm Phantom -->
-
-<!-- Firestorm Reset Settings -->
-  <notification
-    icon="alertmodal.tga"
-<<<<<<< HEAD
-    label="Reset all settings"
-    name="FirestormClearSettingsPrompt"
-    type="alertmodal">
-    Resetting all settings may be helpful if you are experiencing problems; however, you will need to redo any customizations you have made to the default configuration. 
-
-    Are you sure you want to reset all settings?
-    <usetemplate
-      name="okcancelbuttons"
-      notext="Cancel"
-      yestext="OK"/>
-=======
-    name="SettingsWillClear"
-    type="alertmodal">
-    Settings will be cleared after restarting [APP_NAME].
->>>>>>> 050d2fef
-  </notification>
-<!-- Firestorm Reset Settings -->
-
-<<<<<<< HEAD
+  </notification>
+
   <notification
     icon="alertmodal.tga"
     name="SettingsWillClear"
@@ -11394,8 +11194,6 @@
   </notification>
 <!-- Firestorm Reset Settings -->
 
-=======
->>>>>>> 050d2fef
 <!-- AW: opensim -->
   <notification icon="alertmodal.tga"
 		name="CantAddGrid"
@@ -12964,7 +12762,6 @@
    type="notify">
    <tag>fail</tag>
 Unable to send group notice -- could not construct inventory.
-<<<<<<< HEAD
   </notification>
 
   <notification
@@ -14073,13 +13870,10 @@
      name="okcancelbuttons"
      notext="No"
      yestext="Yes"/>
-=======
->>>>>>> 050d2fef
-  </notification>
-
-  <notification
-   icon="alertmodal.tga"
-<<<<<<< HEAD
+  </notification>
+
+  <notification
+   icon="alertmodal.tga"
    name="ExodusFlickrVerificationPrompt"
    type="alertmodal">
 Please authorize [APP_NAME] to post to your Flickr account in your web browser, then type the code given by the website below:
@@ -14095,17 +13889,10 @@
        name="Cancel"
        text="Cancel"/>
     </form>
-=======
-   name="CantParceInventoryInNotice"
-   type="notify">
-   <tag>fail</tag>
-Unable to parse inventory in notice.
->>>>>>> 050d2fef
-  </notification>
-
-  <notification
-   icon="alertmodal.tga"
-<<<<<<< HEAD
+  </notification>
+
+  <notification
+   icon="alertmodal.tga"
    name="ExodusFlickrVerificationFailed"
    type="alertmodal">
 Flickr verification failed. Please try again, and be sure to double check the verification code.
@@ -14116,1143 +13903,10 @@
   </notification>
 
   <notification
-=======
-   name="TerrainUploadFailed"
-   type="notify">
-   <tag>fail</tag>
-Terrain upload failed.
-  </notification>
-
-  <notification
-   icon="alertmodal.tga"
-   name="TerrainFileWritten"
-   type="notify">
-   <tag>fail</tag>
-Terrain file written.
-  </notification>
-
-  <notification
-   icon="alertmodal.tga"
-   name="TerrainFileWrittenStartingDownload"
-   type="notify">
-   <tag>fail</tag>
-Terrain file written, starting download...
-  </notification>
-
-  <notification
-   icon="alertmodal.tga"
-   name="TerrainBaked"
-   type="notify">
-   <tag>fail</tag>
-Terrain baked.
-  </notification>
-
-  <notification
-   icon="alertmodal.tga"
-   name="TenObjectsDisabledPlzRefresh"
-   type="notify">
-   <tag>fail</tag>
-Only the first 10 selected objects have been disabled. Refresh and make additional selections if required.
-  </notification>
-
-  <notification
-   icon="alertmodal.tga"
-   name="UpdateViewerBuyParcel"
-   type="notify">
-   <tag>fail</tag>
-You need to update your viewer to buy this parcel.
-  </notification>  
-
-  <notification
-   icon="alertmodal.tga"
-   name="CantBuyParcelNotForSale"
-   type="notify">
-   <tag>fail</tag>
-Unable to buy, this parcel is not for sale.
-  </notification>
-
-  <notification
-   icon="alertmodal.tga"
-   name="CantBuySalePriceOrLandAreaChanged"
-   type="notify">
-   <tag>fail</tag>
-Unable to buy, the sale price or land area has changed.
-  </notification>
-
-  <notification
-   icon="alertmodal.tga"
-   name="CantBuyParcelNotAuthorized"
-   type="notify">
-   <tag>fail</tag>
-You are not the authorized buyer for this parcel.
-  </notification>
-
-  <notification
-   icon="alertmodal.tga"
-   name="CantBuyParcelAwaitingPurchaseAuth"
-   type="notify">
-   <tag>fail</tag>
-You cannot purchase this parcel because it is already awaiting purchase aut
-  </notification>
-
-  <notification
-   icon="alertmodal.tga"
-   name="CantBuildOverflowParcel"
-   type="notify">
-   <tag>fail</tag>
-You cannot build objects here because doing so would overflow the parcel.
-  </notification>
-
-  <notification
-   icon="alertmodal.tga"
-   name="SelectedMultipleOwnedLand"
-   type="notify">
-   <tag>fail</tag>
-You selected land with different owners. Please select a smaller area and try again.
-  </notification>
-
-  <notification
-   icon="alertmodal.tga"
-   name="CantJoinTooFewLeasedParcels"
-   type="notify">
-   <tag>fail</tag>
-Not enough leased parcels in selection to join.
-  </notification>
-
-  <notification
-   icon="alertmodal.tga"
-   name="CantDivideLandMultipleParcelsSelected"
-   type="notify">
-   <tag>fail</tag>
-Can't divide land.
-There is more than one parcel selected.
-Try selecting a smaller piece of land.
-  </notification>
-
-  <notification
-   icon="alertmodal.tga"
-   name="CantDivideLandCantFindParcel"
-   type="notify">
-   <tag>fail</tag>
-Can't divide land.
-Can't find the parcel.
-Please report with Help -> Report Problem...
-  </notification>
-
-  <notification
-   icon="alertmodal.tga"
-   name="CantDivideLandWholeParcelSelected"
-   type="notify">
-   <tag>fail</tag>
-Can't divide land. Whole parcel is selected.
-Try selecting a smaller piece of land.
-  </notification>
-
-  <notification
-   icon="alertmodal.tga"
-   name="LandHasBeenDivided"
-   type="notify">
-   <tag>fail</tag>
-Land has been divided.
-  </notification>
-
-  <notification
-   icon="alertmodal.tga"
-   name="PassPurchased"
-   type="notify">
-   <tag>fail</tag>
-You purchased a pass.
-  </notification>
-
-  <notification
-   icon="alertmodal.tga"
-   name="RegionDisallowsClassifieds"
-   type="notify">
-   <tag>fail</tag>
-Region does not allow classified advertisements.
-  </notification>
-
-  <notification
-   icon="alertmodal.tga"
-   name="LandPassExpireSoon"
-   type="notify">
-   <tag>fail</tag>
-Your pass to this land is about to expire.
-  </notification>
-
-  <notification
-   icon="alertmodal.tga"
-   name="CantSitNoSuitableSurface"
-   type="notify">
-   <tag>fail</tag>
-There is no suitable surface to sit on, try another spot.
-  </notification>
-
-  <notification
-   icon="alertmodal.tga"
-   name="CantSitNoRoom"
-   type="notify">
-   <tag>fail</tag>
-No room to sit here, try another spot.
-  </notification>
-
-  <notification
-   icon="alertmodal.tga"
-   name="ClaimObjectFailedNoPermission"
-   type="notify">
-   <tag>fail</tag>
-Claim object failed because you don't have permission
-  </notification>
-
-  <notification
-   icon="alertmodal.tga"
-   name="ClaimObjectFailedNoMoney"
-   type="notify">
-   <tag>fail</tag>
-Claim object failed because you don't have enough L$.
-  </notification>
-
-  <notification
-   icon="alertmodal.tga"
-   name="CantDeedGroupLand"
-   type="notify">
-   <tag>fail</tag>
-Cannot deed group-owned land.
-  </notification>
-
-  <notification
-   icon="alertmodal.tga"
-   name="BuyObjectFailedNoMoney"
-   type="notify">
-   <tag>fail</tag>
-Buy object failed because you don't have enough L$.
-  </notification>
-
-  <notification
-   icon="alertmodal.tga"
-   name="BuyInventoryFailedNoMoney"
-   type="notify">
-   <tag>fail</tag>
-Buy inventory failed because you do not have enough L$
-  </notification>
-
-  <notification
-   icon="alertmodal.tga"
-   name="BuyPassFailedNoMoney"
-   type="notify">
-   <tag>fail</tag>
-You don't have enough L$ to buy a pass to this land.
-  </notification>
-
-  <notification
-   icon="alertmodal.tga"
-   name="CantBuyPassTryAgain"
-   type="notify">
-   <tag>fail</tag>
-Unable to buy pass right now.  Try again later.
-  </notification>
-
-  <notification
-   icon="alertmodal.tga"
-   name="CantCreateObjectParcelFull"
-   type="notify">
-   <tag>fail</tag>
-Can't create object because the parcel is full.
-  </notification>
-
-  <notification
-   icon="alertmodal.tga"
-   name="FailedPlacingObject"
-   type="notify">
-   <tag>fail</tag>
-Failed to place object at specified location.  Please try again.
-  </notification>
-
-  <notification
-   icon="alertmodal.tga"
-   name="CantCreateLandmarkForEvent"
-   type="notify">
-   <tag>fail</tag>
-Unable to create landmark for event.
-  </notification>
-
-  <notification
-   icon="alertmodal.tga"
-   name="GodBeatsFreeze"
-   type="notify">
-   <tag>fail</tag>
-Your godlike powers break the freeze!
-  </notification>
-
-  <notification
-   icon="alertmodal.tga"
-   name="SpecialPowersRequestFailedLogged"
-   type="notify">
-   <tag>fail</tag>
-Request for special powers failed. This request has been logged.
-  </notification>
-
-  <notification
-   icon="alertmodal.tga"
-   name="ExpireExplanation"
-   type="notify">
-   <tag>fail</tag>
-The system is currently unable to process your request. The request timed out.
-  </notification>
-
-  <notification
-   icon="alertmodal.tga"
-   name="DieExplanation"
-   type="notify">
-   <tag>fail</tag>
-The system is unable to process your request.
-  </notification>
-
-  <notification
-   icon="alertmodal.tga"
-   name="AddPrimitiveFailure"
-   type="notify">
-   <tag>fail</tag>
-Insufficient funds to create primitve.
-  </notification>
-
-  <notification
-   icon="alertmodal.tga"
-   name="RezObjectFailure"
-   type="notify">
-   <tag>fail</tag>
-Insufficient funds to create object.
-  </notification>
-
-  <notification
-   icon="alertmodal.tga"
-   name="ResetHomePositionNotLegal"
-   type="notify">
-   <tag>fail</tag>
-Reset Home position since Home wasn't legal.
-  </notification>
-
-  <notification
-   icon="alertmodal.tga"
-   name="CantInviteRegionFull"
-   type="notify">
-   <tag>fail</tag>
-You cannot currently invite anyone to your location because the region is full. Try again later.
-  </notification>
-
-  <notification
-   icon="alertmodal.tga"
-   name="CantSetHomeAtRegion"
-   type="notify">
-   <tag>fail</tag>
-This region does not allow you to set your home location here.
-  </notification>
-
-  <notification
-   icon="alertmodal.tga"
-   name="ListValidHomeLocations"
-   type="notify">
-   <tag>fail</tag>
-You can only set your 'Home Location' on your land or at a mainland Infohub.
-  </notification>
-
-  <notification
-   icon="alertmodal.tga"
-   name="SetHomePosition"
-   type="notify">
-   <tag>fail</tag>
-Home position set.
-  </notification>
-
-  <notification
-   icon="alertmodal.tga"
-   name="CantDerezInventoryError"
-   type="notify">
-   <tag>fail</tag>
-Cannot derez object due to inventory fault.
-  </notification>
-
-  <notification
-   icon="alertmodal.tga"
-   name="CantCreateRequestedInv"
-   type="notify">
-   <tag>fail</tag>
-Cannot create requested inventory.
-  </notification>
-
-  <notification
-   icon="alertmodal.tga"
-   name="CantCreateRequestedInvFolder"
-   type="notify">
-   <tag>fail</tag>
-Cannot create requested inventory folder.
-  </notification>
-
-  <notification
-   icon="alertmodal.tga"
-   name="CantCreateInventory"
-   type="notify">
-   <tag>fail</tag>
-Cannot create that inventory.
-  </notification>
-
-  <notification
-   icon="alertmodal.tga"
-   name="CantCreateLandmark"
-   type="notify">
-   <tag>fail</tag>
-Cannot create landmark.
-  </notification>
-
-  <notification
-   icon="alertmodal.tga"
-   name="CantCreateOutfit"
-   type="notify">
-   <tag>fail</tag>
-Cannot create outfit right now. Try again in a minute.
-  </notification>
-
-  <notification
-   icon="alertmodal.tga"
-   name="InventoryNotForSale"
-   type="notify">
-   <tag>fail</tag>
-Inventory is not for sale.
-  </notification>
-
-  <notification
-   icon="alertmodal.tga"
-   name="CantFindInvItem"
-   type="notify">
-   <tag>fail</tag>
-Unable to find inventory item.
-  </notification>
-
-  <notification
-   icon="alertmodal.tga"
-   name="CantFindObject"
-   type="notify">
-   <tag>fail</tag>
-Unable to find object.
-  </notification>
-
-  <notification
-   icon="alertmodal.tga"
-   name="CantTransfterMoneyRegionDisabled"
-   type="notify">
-   <tag>fail</tag>
-Money transfers to objects are currently disabled in this region.
-  </notification>
-
-  <notification
-   icon="alertmodal.tga"
-   name="DroppedMoneyTransferRequest"
-   type="notify">
-   <tag>fail</tag>
-Unable to make payment due to system load.
-  </notification>
-
-  <notification
-   icon="alertmodal.tga"
-   name="CantPayNoAgent"
-   type="notify">
-   <tag>fail</tag>
-Could not figure out who to pay.
-  </notification>
-
-  <notification
-   icon="alertmodal.tga"
-   name="CantDonateToPublicObjects"
-   type="notify">
-   <tag>fail</tag>
-You cannot give L$ to public objects.
-  </notification>
-
-  <notification
-   icon="alertmodal.tga"
-   name="InventoryCreationInWorldObjectFailed"
-   type="notify">
-   <tag>fail</tag>
-Inventory creation on in-world object failed.
-  </notification>
-
-  <notification
-   icon="alertmodal.tga"
-   name="UserBalanceOrLandUsageError"
-   type="notify">
-   <tag>fail</tag>
-An internal error prevented us from properly updating your viewer.  The L$ balance or parcel holdings displayed in your viewer may not reflect your actual balance on the servers.
-  </notification>
-
-  <notification
-   icon="alertmodal.tga"
-   name="LargePrimAgentIntersect"
-   type="notify">
-   <tag>fail</tag>
-Cannot create large prims that intersect other residents.  Please re-try when other residents have moved.
-  </notification>
-
-  <notification
-   icon="alertmodal.tga"
-   name="RLVaChangeStrings"
-   type="alertmodal">
-Changes won't take effect until after you restart [APP_NAME].
-  </notification>
-
-  <notification
-   icon="notify.tga"
-   name="RLVaListRequested"
-   label="Restriction request from [NAME_LABEL]"
-   log_to_im="true"
-   log_to_chat="false"
-   type="offer">
-[NAME_SLURL] has requested to be sent a list of your currently active RLV restrictions.
-    <tag>confirm</tag>
-    <form name="form">
-      <button
-       index="0"
-       default="true"
-       name="Allow"
-       text="Allow"/>
-      <button
-       index="1"
-       name="Always Allow"
-       text="Always Allow"/>
-      <button
-       index="2"
-       name="Deny"
-       text="Deny"/>
-      <ignore name="ignore" text="Confirm before sending anyone a list of my current RLV restrictions."/>
-    </form>
-  </notification>
-
-  <notification
-   icon="alertmodal.tga"
-   name="InventoryValidationFailed"
-   label="Inventory Validation Errors"
-   log_to_im="true"
-   log_to_chat="false"
-   type="alertmodal">
-      <usetemplate
-      ignoretext="Warn if inventory validation errors have been detected."
-      name="okignore"
-      yestext="OK"/>
-Corruption has been found in your inventory. 
-Please contact [HELP] with the following list of issues.
-They can use http://opensimulator.org/wiki/inventory to fix the issues.
-
-[ERRORS]
-      <tag>fail</tag>
-  </notification>
-
-  <notification
-   icon="alertmodal.tga"
-   name="PreferenceChatClearLog"
-   type="alertmodal">
-    This will delete the logs of previous conversations, and any backups of that file.
-    <tag>confirm</tag>
-    <usetemplate
-     ignoretext="Confirm before I delete the log of previous conversations."
-     name="okcancelignore"
-     notext="Cancel"
-     yestext="OK"/>
-  </notification>
-  
-  <notification
-   icon="alertmodal.tga"
-   name="PreferenceControlsDefaults"
-   type="alertmodal">
-    Do you want to restore default values for controls?
-    <tag>confirm</tag>
-    <usetemplate
-       canceltext="Cancel"
-       name="yesnocancelbuttons"
-       notext="Current mode"
-       yestext="All modes"/>
-  </notification>
-    
-  <notification
-   icon="alertmodal.tga"
-   name="PreferenceChatDeleteTranscripts"
-   type="alertmodal">
-    This will delete the transcripts for all previous conversations. The list of past conversations will not be affected. All files with the suffixes .txt and txt.backup in the folder [FOLDER] will be deleted.
-    <tag>confirm</tag>
-    <usetemplate
-     ignoretext="Confirm before I delete transcripts."
-     name="okcancelignore"
-     notext="Cancel"
-     yestext="OK"/>
-  </notification>
-
-  <notification
-   icon="alert.tga"
-   name="PreferenceChatPathChanged"
-   type="alert">
-   Unable to move files. Restored previous path.
-    <usetemplate
-     ignoretext="Unable to move files. Restored previous path."
-     name="okignore"
-     yestext="OK"/>
-  </notification>
-
-  <notification
-   icon="alertmodal.tga"
-   name="DefaultObjectPermissions"
-   type="alert">
-	There was a problem saving the default object permissions: [REASON].  Please try setting the default permissions later.
-	<tag>fail</tag>
-   <usetemplate
-     name="okbutton"
-     yestext="OK"/>
-  </notification>
-  
-  <notification
-   icon="alert.tga"
-   name="OutfitPhotoLoadError"
-   type="alertmodal">
-    [REASON]
-    <tag>fail</tag>
-    <usetemplate
-     name="okbutton"
-     yestext="OK"/>
-  </notification>
-
-  <notification
-   icon="alertmodal.tga"
-   name="AddPaymentMethod"
-   type="alertmodal">
-On the following page, choose a L$ amount
-and click a place Order button. You will be
-able to add a payment method at checkout.
-    <tag>confirm</tag>
-    <form name="form">
-      <button
-       default="true"
-       index="0"
-       width="120"
-       name="Continue"
-       text="Continue"/>
-      <button
-       index="1"
-       name="Cancel"
-       text="Cancel"/>
-    </form>
-  </notification>
-  
-<!-- <FS:Zi> Add float LSL color entry widgets -->
-  <notification
-   icon="notify.tga"
-   name="LSLColorCopiedToClipboard"
-   type="alertmodal">
-The LSL color string has been copied to your clipboard. You can now paste it into your script to use it.
-   <form name="form">
-      <ignore name="ignore"
-       text="An LSL color string was copied to my clipboard"/>
-    </form>
-  </notification>
-  <!-- <FS:Zi> Add float LSL color entry widgets -->
-
-  <!-- <FS:HG> FIRE-6340, FIRE-6567 - Setting Bandwidth issues-->
-  <!-- <FS:TS> FIRE-6795: Remove warning at every login -->
-  <notification
-   icon="alertmodal.tga"
-   name="FSBWTooHigh"
-   type="alertmodal">
-We strongly recommend that you not set the bandwidth above 1500 KBPS. This is unlikely to work well and will almost certainly not improve your performance.
-    <usetemplate
-     name="okbutton"
-     yestext="OK"/>
-  </notification>
-  <!-- </FS:TS> FIRE-6795 -->
-  <!-- </FS:HG> FIRE-6340, FIRE-6567 - Setting Bandwidth issues-->
-
-  <notification
-   icon="alertmodal.tga"
-   name="FirstUseFlyOverride"
-   type="alertmodal">
-Caution: Use the Fly Override responsibly! Using the Fly Override without the land owner's permission may result in your avatar being banned from the parcel in which you are flying.
-    <usetemplate
-     name="okbutton"
-     yestext="OK"/>
-  </notification>
-
-  <notification
-   icon="notifytip.tga" 
-   name="ServerVersionChanged"
-   type="notifytip">
-The region you have entered is running a different simulator version.
-Current simulator: [NEWVERSION]
-Previous simulator: [OLDVERSION]
-  </notification>
-  
-  <notification
-   icon="alertmodal.tga"
-   name="RegExFail"
-   type="alertmodal">
-Error in the regular expression:
-[EWHAT]
-  <tag>fail</tag>
-  </notification>
-	
-  <notification
-    icon="alertmodal.tga"
-	name="NoHavok"
-	type="alertmodal">
-	Some functions like [FEATURE] are not included in this version of [APP_NAME]. If you would like to use [FEATURE], please download a version of [APP_NAME] containing Havok support from
-[DOWNLOAD_URL]
-	<form name="form">
-		<ignore name="ignore"
-		text="No Havok Warning"/>
-	</form>
-	</notification>
-
-	<notification
-		icon="notify.tga"
-		name="StreamListExportSuccess"
-		type="notify">
-		Successfully exported stream list to XML to [FILENAME].
-	</notification>
-	
-	<notification
-		icon="notify.tga"
-		name="StreamListImportSuccess"
-		type="notify">
-		Successfully imported stream list from XML.
-	</notification>
-	
-    <notification
-        icon="notifytip.tga"
-        name="StreamMetadata"
-		log_to_chat="false"
-        type="notifytip">
-        <tag>StreamMetadata</tag>
-♫ Now Playing:
-  [TITLE]
-  [ARTIST] ♫
-    </notification>
-    <notification
-        icon="notifytip.tga"
-        name="StreamMetadataNoArtist"
-		log_to_chat="false"
-        type="notifytip">
-        <tag>StreamMetadata</tag>
-♫ Now Playing:
-  [TITLE] ♫
-    </notification>
-    
-    <notification
-        icon="notifytip.tga"
-        name="RadarAlert"
-		log_to_chat="false"
-        type="notifytip">
-		[NAME] [MESSAGE]
-	</notification>
-
-	
-   <!-- <FS:Zi> Backup Settings -->
-  <notification
-   icon="alertmodal.tga"
-   name="BackupFinished"
-   type="alertmodal">
-Your settings have been backed up.
-  </notification>
-
-  <notification
-   icon="alertmodal.tga"
-   name="BackupPathEmpty"
-   type="alertmodal">
-The backup path is empty. Please provide a location to back up and restore your settings first.
-  </notification>
-
-  <notification
-   icon="alertmodal.tga"
-   name="BackupPathDoesNotExistOrCreateFailed"
-   type="alertmodal">
-The backup path could not be found or created.
-  </notification>
-
-  <notification
-   icon="alertmodal.tga"
-   name="BackupPathDoesNotExist"
-   type="alertmodal">
-The backup path could not be found.
-  </notification>
-
-  <notification
-   icon="alertmodal.tga"
-   name="SettingsConfirmBackup"
-   type="alertmodal">
-Are you sure you want to save a backup to this directory?
-
-[DIRECTORY]
-
-Any existing backups in that location will be overwritten!
-    <usetemplate
-     name="okcancelbuttons"
-     notext="Cancel"
-     yestext="Save backup"/>
-  </notification>
-
-  <notification
-   icon="alertmodal.tga"
-   name="SettingsRestoreNeedsLogout"
-   type="alertmodal">
-Settings restore requires a viewer restart. Do you want to restore your settings and quit the viewer now?
-    <usetemplate
-     name="okcancelbuttons"
-     notext="Cancel"
-     yestext="Restore and Quit"/>
-  </notification>
-
-  <notification
-   icon="alertmodal.tga"
-   name="RestoreFinished"
-   type="alertmodal">
-Restore complete! Please restart your viewer now.
-    <usetemplate
-     name="okbutton"
-     yestext="Quit"/>
-  </notification>
-  <!-- </FS:Zi> -->
-
-  <notification
-   icon="alertmodal.tga"
-   name="ConfirmRestoreQuickPrefsDefaults"
-   type="alertmodal">
-    <tag>confirm</tag>
-This action will immediately restore your quick preferences to their default settings.
-
-You cannot undo this action.
-    <usetemplate
-     ignoretext="Confirm restore quick prefs defaults"
-     name="okcancelignore"
-     notext="Cancel"
-     yestext="OK"/>
-    </notification>
-
-    <notification
-     icon="alertmodal.tga"
-     name="QuickPrefsDuplicateControl"
-     type="alertmodal">
-     <tag>fail</tag>
-Setting has already been added. Please select a different one.
-    <usetemplate
-     name="okbutton"
-     yestext="OK"/>
-    </notification>
-    
-    <notification
-     icon="alertmodal.tga"
-     name="ExportFinished"
-     type="notify">
-      <tag>Export</tag>
-Export finished and saved to [FILENAME].
-    </notification>
-    
-    <notification
-     icon="alertmodal.tga"
-     name="ExportFailed"
-     type="notify">
-      <tag>Export</tag>
-Export failed unexpectedly. Please see the log for details.
-    </notification>
-    
-    <notification
-     icon="alertmodal.tga"
-     name="ExportColladaSuccess"
-     type="notify">
-      <tag>Export</tag>
-		Successfully saved [OBJECT] to [FILENAME].
-    </notification>
-
-    <notification
-     icon="alertmodal.tga"
-     name="ExportColladaFailure"
-     type="notify">
-      <tag>Export</tag>
-		Export of [OBJECT] to [FILENAME] failed.
-    </notification>
-
-    <notification
-     icon="alertmodal.tga"
-     name="MeshMaxConcurrentReqTooHigh"
-     type="alertmodal">
-The value you set, [VALUE], for the number of concurrent requests to load mesh objects (debug setting [DEBUGNAME]) is higher than the maximum of [MAX]. It has been reset to the default of [DEFAULT].
-    <tag>fail</tag>
-    </notification>
-	
-    <notification
-     icon="alertmodal.tga"
-     name="ImportSuccess"
-     type="notify">
-        <tag>Export</tag>
-        Successfully imported [COUNT] [OBJECT].
-    </notification>
-    
-    <notification
-      icon="notifytip.tga"
-      name="AntiSpamBlocked"
-      log_to_chat="true"
-      type="notifytip">
-AntiSpam: Blocked [SOURCE] for spamming a [QUEUE] ([COUNT]) times in [PERIOD] seconds.
-    </notification>
-
-    <notification
-      icon="notifytip.tga"
-      name="AntiSpamImNewLineFloodBlocked"
-      log_to_chat="true"
-      type="notifytip">
-AntiSpam: Blocked [SOURCE] for sending an instant message with more than [COUNT] lines.
-    </notification>
-
-    <notification
-      icon="notifytip.tga"
-      name="AntiSpamChatNewLineFloodBlocked"
-      log_to_chat="true"
-      type="notifytip">
-AntiSpam: Blocked [SOURCE] for sending a chat message with more than [COUNT] lines.
-    </notification>
-
-  <!-- <FS:Zi> Notification template for changed settings when selecting certain skins -->
-  <!--         The actual texts for the messages are in strings.xml -->
-  <notification
-   icon="notify.tga"
-   name="SkinDefaultsChangeSettings"
-   type="alertmodal">
-[MESSAGE]
-   <form name="form">
-      <ignore name="ignore"
-       text="A preferences setting was changed to the skin's default value."/>
-    </form>
-  </notification>
-  <!-- <FS:Zi> Notification template for changed settings when selecting certain skins -->
-
-  <notification
-   icon="alertmodal.tga"
-   name="AddNewContactSet"
-   type="alertmodal">
-    <tag>contact set</tag>
-Create new contact set with the name:
-    <tag>confirm</tag>
-    <form name="form">
-      <input name="message" type="text" default="true">
-      New Contact Set
-      </input>
-      <button
-       default="true"
-       index="0"
-       name="Create"
-       text="Create"/>
-      <button
-       index="1"
-       name="Cancel"
-       text="Cancel"/>
-    </form>
-  </notification>
-
-  <notification
-   icon="alertmodal.tga"
-   name="RemoveContactSet"
-   type="alertmodal">
-Are you sure you want to remove [SET_NAME]? You won&apos;t be able to restore it.
-    <tag>contact set</tag>
-    <tag>confirm</tag>
-    <usetemplate
-     ignoretext="Confirm before removing a contact set"
-     name="okcancelignore"
-     notext="Cancel"
-     yestext="OK"/>
-  </notification>
-
-  <notification
-   icon="alertmodal.tga"
-   name="RemoveContactFromSet"
-   type="alertmodal">
-Are you sure you want to remove [TARGET] from [SET_NAME]?
-    <tag>contact set</tag>
-    <tag>confirm</tag>
-    <usetemplate
-     ignoretext="Confirm before removing someone from a contact set"
-     name="okcancelignore"
-     notext="Cancel"
-     yestext="OK"/>
-  </notification>
-
-  <notification
-   icon="alertmodal.tga"
-   name="RemoveContactsFromSet"
-   type="alertmodal">
-Are you sure you want to remove these [TARGET] avatars from [SET_NAME]?
-    <tag>contact set</tag>
-    <tag>confirm</tag>
-    <usetemplate
-     ignoretext="Confirm before removing multiple avatars from a contact set"
-     name="okcancelignore"
-     notext="Cancel"
-     yestext="OK"/>
-  </notification>
-
-  <notification
-   icon="alertmodal.tga"
-   name="AddToContactSetSingleSuccess"
-   type="notify">
-    <tag>contact set</tag>
-[NAME] was added to [SET].
-  </notification>
-
-  <notification
-   icon="alertmodal.tga"
-   name="AddToContactSetMultipleSuccess"
-   type="notify">
-    <tag>contact set</tag>
-[COUNT] avatars were added to [SET].
-  </notification>
-
-  <notification
-   icon="alertmodal.tga"
-   name="SetAvatarPseudonym"
-   type="alertmodal">
-    <tag>contact set</tag>
-Enter an alias for [AVATAR]:
-    <tag>confirm</tag>
-    <form name="form">
-      <input name="message" type="text" default="true" />
-      <button
-       default="true"
-       index="0"
-       name="Create"
-       text="Create"/>
-      <button
-       index="1"
-       name="Cancel"
-       text="Cancel"/>
-    </form>
-  </notification>
-
-  <notification
-   icon="alertmodal.tga"
-   name="RenameContactSetFailure"
-   type="alertmodal">
-    <tag>contact set</tag>
-Could not rename set &apos;[SET]&apos; to &apos;[NEW_NAME]&apos; because a set with the same name already exists or the new name is invalid.
-  </notification>
-
-  <notification
-   icon="notifytip.tga"
-   name="ShapeImportGenericFail"
-   type="notifytip">
-    <tag>fail</tag>
-There was a problem importing [FILENAME]. Please see the log for more details.
-  </notification>
-  <notification
-   icon="notifytip.tga"
-   name="ShapeImportVersionFail"
-   type="notifytip">
-    <tag>fail</tag>
-Shape import failed. Are you sure [FILENAME] is an avatar file?
-  </notification>
-
-  <notification
-   icon="alertmodal.tga"
-   name="AddToMediaList"
-   type="alertmodal">
-Enter a domain name to be added to the [LIST]:
-    <tag>confirm</tag>
-    <form name="form">
-      <input name="url" type="text" default="true" />
-      <button
-       default="true"
-       index="0"
-       name="Add"
-       text="Add"/>
-      <button
-       index="1"
-       name="Cancel"
-       text="Cancel"/>
-    </form>
-  </notification>
-
-   <!-- <FS:Zi> Do not allow "Restore To Last Position" for no-copy items -->
-  <notification
-   icon="alertmodal.tga"
-   name="CantRestoreToWorldNoCopy"
-   type="alertmodal">
-Restore to Last Position is not allowed for no copy items to prevent possible content loss.
-  </notification>
-  <!-- <FS:Zi> Do not allow "Restore To Last Position" for no-copy items -->
-
-  <notification
-   icon="alertmodal.tga"
-   name="ConfirmRemoveCredential"
-   type="alertmodal">
-Delete saved login for &lt;nolink&gt;[NAME]&lt;/nolink&gt;?
-    <tag>confirm</tag>
-    <form name="form">
-      <button
-       index="0"
-       name="OK"
-       text="OK"/>
-      <button
-       default="true"
-       index="1"
-       name="Cancel"
-       text="Cancel"/>
-    </form>
-  </notification>
-
-  <!-- <FS:TS> FIRE-5453: Flickr upload support (from Exodus) -->
-  <notification
-   icon="alertmodal.tga"
-   name="ExodusFlickrVerificationExplanation"
-   type="alertmodal">
-To use the Flickr upload feature you must authorize [APP_NAME] to access your account. If you proceed, your web browser will open Flickr's website, where you will be prompted to log in and authorize [APP_NAME]. You will then be given a code to copy back into [APP_NAME].
-
-Would you like to authorize [APP_NAME] to post to your Flickr account?
-    <tag>fail</tag>
-    <usetemplate
-     name="okcancelbuttons"
-     notext="No"
-     yestext="Yes"/>
-  </notification>
-
-  <notification
-   icon="alertmodal.tga"
-   name="ExodusFlickrVerificationPrompt"
-   type="alertmodal">
-Please authorize [APP_NAME] to post to your Flickr account in your web browser, then type the code given by the website below:
-    <tag>confirm</tag>
-    <form name="form">
-      <input name="oauth_verifier" type="text" default="true"/>
-      <button
-       index="0"
-       name="OK"
-       text="OK"/>
-      <button
-       index="1"
-       name="Cancel"
-       text="Cancel"/>
-    </form>
-  </notification>
-
-  <notification
-   icon="alertmodal.tga"
-   name="ExodusFlickrVerificationFailed"
-   type="alertmodal">
-Flickr verification failed. Please try again, and be sure to double check the verification code.
-    <tag>fail</tag>
-    <usetemplate
-     name="okbutton"
-     yestext="OK"/>
-  </notification>
-
-  <notification
->>>>>>> 050d2fef
    icon="notifytip.tga"
    name="ExodusFlickrUploadComplete"
    type="notifytip">
 Your snapshot can now be viewed [http://www.flickr.com/photos/upload/edit/?ids=[ID] here].
-<<<<<<< HEAD
-=======
   </notification>
   <!-- </FS:TS> FIRE-5453 -->
 
@@ -15275,34 +13929,8 @@
        name="Cancel"
        text="Cancel"/>
     </form>
->>>>>>> 050d2fef
-  </notification>
-  <!-- </FS:TS> FIRE-5453 -->
-
-<<<<<<< HEAD
-  <notification
-   icon="alert.tga"
-   name="RegionTrackerAdd"
-   type="alert">
-What label would you like to use for
-the region &quot;[REGION]&quot;?
-    <tag>confirm</tag>
-    <form name="form">
-      <input name="label" type="text">[LABEL]</input>
-      <button
-       default="true"
-       index="0"
-       name="OK"
-       text="OK"/>
-      <button
-       index="1"
-       name="Cancel"
-       text="Cancel"/>
-    </form>
-  </notification>
-
-=======
->>>>>>> 050d2fef
+  </notification>
+
    <notification
     icon="alertmodal.tga"
     name="SnoozeDuration"
@@ -15776,8 +14404,6 @@
       yestext="OK"/>
   </notification>
 
-<<<<<<< HEAD
-=======
   <notification
    icon="alertmodal.tga"
    name="GLTFLoadFailed"
@@ -15833,7 +14459,6 @@
       yestext="OK"/>
   </notification>
 
->>>>>>> 050d2fef
 
   <notification
    icon="alertmodal.tga"
