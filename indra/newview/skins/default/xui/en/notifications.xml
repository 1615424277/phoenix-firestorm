--- conflicted
+++ resolved
@@ -13728,7 +13728,27 @@
   </notification>
   
   <notification
-<<<<<<< HEAD
+   icon="alertmodal.tga"
+   label="Prompt for MFA Token"
+   name="PromptMFAToken"
+   type="alertmodal">
+    [MESSAGE]
+    <tag>confirm</tag>
+    <form name="form">
+      <input name="token" type="text" width="400" />
+      <button
+       default="true"
+       index="0"
+       name="continue"
+       text="Continue"/>
+      <button
+       index="1"
+       name="cancel"
+       text="Cancel"/>
+    </form>
+  </notification>
+
+  <notification
    icon="notify.tga"
    name="NoValidEnvSettingFound"
    persist="true"
@@ -13790,26 +13810,4 @@
      notext="Remind me next time"
      yestext="Reset"/>
   </notification>
-=======
-   icon="alertmodal.tga"
-   label="Prompt for MFA Token"
-   name="PromptMFAToken"
-   type="alertmodal">
-    [MESSAGE]
-    <tag>confirm</tag>
-    <form name="form">
-      <input name="token" type="text" width="400" />
-      <button
-       default="true"
-       index="0"
-       name="continue"
-       text="Continue"/>
-      <button
-       index="1"
-       name="cancel"
-       text="Cancel"/>
-    </form>
-  </notification>
-
->>>>>>> 22a22d17
 </notifications>