--- conflicted
+++ resolved
@@ -5374,13 +5374,9 @@
    name="RegionEntryAccessBlocked"
    type="alertmodal">
    <tag>fail</tag>
-<<<<<<< HEAD
-    The region you're trying to visit contains content exceeding your current preferences.  You can change your preferences using Avatar &gt; Preferences &gt; General.
-=======
-    The region you’re trying to visit has a maturity rating exceeding your maximum maturity preference. Change this preference using Me menu &gt; Preferences &gt; General.
+    The region you’re trying to visit has a maturity rating exceeding your maximum maturity preference. Change this preference using Avatar &gt; Preferences &gt; General.
 
 Complete information on maturity ratings can be found [https://community.secondlife.com/knowledgebase/english/maturity-ratings-r52/ here].
->>>>>>> 2b8bf89e
     <usetemplate
      name="okbutton"
      yestext="OK"/>
@@ -5479,13 +5475,9 @@
    name="TeleportEntryAccessBlocked"
    type="alertmodal">
     <tag>fail</tag>
-<<<<<<< HEAD
-    The region you're trying to visit contains content exceeding your current preferences.  You can change your preferences using Avatar &gt; Preferences &gt; General.
-=======
-    The region you’re trying to visit has a maturity rating exceeding your maximum maturity preference. Change this preference using Me menu &gt; Preferences &gt; General.
+    The region you’re trying to visit has a maturity rating exceeding your maximum maturity preference. Change this preference using Avatar &gt; Preferences &gt; General.
 
 Complete information on maturity ratings can be found [https://community.secondlife.com/knowledgebase/english/maturity-ratings-r52/ here].
->>>>>>> 2b8bf89e
     <usetemplate
      name="okbutton"
      yestext="OK"/>
@@ -5633,13 +5625,9 @@
    icon="alertmodal.tga"
    name="LandClaimAccessBlocked"
    type="alertmodal">
-<<<<<<< HEAD
     The land you're trying to claim has a maturity rating exceeding your current preferences.  You can change your preferences using Avatar &gt; Preferences &gt; General.
-=======
-    The land you're trying to claim has a maturity rating exceeding your current preferences.  You can change your preferences using Me &gt; Preferences &gt; General.
 
 Complete information on maturity ratings can be found [https://community.secondlife.com/knowledgebase/english/maturity-ratings-r52/ here].
->>>>>>> 2b8bf89e
     <tag>fail</tag>
     <usetemplate
      name="okbutton"
@@ -5708,13 +5696,9 @@
    icon="alertmodal.tga"
    name="LandBuyAccessBlocked"
    type="alertmodal">
-<<<<<<< HEAD
     The land you're trying to buy has a maturity rating exceeding your current preferences.  You can change your preferences using Avatar &gt; Preferences &gt; General.
-=======
-    The land you're trying to buy has a maturity rating exceeding your current preferences.  You can change your preferences using Me &gt; Preferences &gt; General.
 
 Complete information on maturity ratings can be found [https://community.secondlife.com/knowledgebase/english/maturity-ratings-r52/ here].
->>>>>>> 2b8bf89e
     <tag>fail</tag>
     <usetemplate
      name="okbutton"
@@ -7803,15 +7787,10 @@
    name="RegionTPAccessBlocked"
    type="alertmodal">
    <tag>fail</tag>
-<<<<<<< HEAD
-    The region you're trying to visit contains content exceeding your current preferences.  You can change your preferences using Avatar &gt; Preferences &gt; General.
-   <usetemplate
-=======
-    The region you’re trying to visit has a maturity rating exceeding your maximum maturity preference. Change this preference using Me menu &gt; Preferences &gt; General.
+    The region you’re trying to visit has a maturity rating exceeding your maximum maturity preference. Change this preference using Avatar &gt; Preferences &gt; General.
 
 Complete information on maturity ratings can be found [https://community.secondlife.com/knowledgebase/english/maturity-ratings-r52/ here].
     <usetemplate
->>>>>>> 2b8bf89e
       name="okbutton"
       yestext="OK"/>
   </notification>
