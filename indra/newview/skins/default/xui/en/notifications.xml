<?xml version="1.0" ?>
<notifications>
    <global name="skipnexttime">

		Do not show me this again.
  </global>

  <global name="alwayschoose">

		Always choose this option.
  </global>

  <global name="implicitclosebutton">
		Close.
  </global>

  <template name="okbutton">
    <form>
      <button
       default="true"
       index="0"
       name="OK_okbutton"
       text="$yestext"/>
    </form>
  </template>

  <template name="okignore">
    <form>
      <button
       default="true"
       index="0"
       name="OK_okignore"
       text="$yestext"/>
      <ignore text="$ignoretext"/>
    </form>
  </template>

  <template name="okcancelbuttons">
    <form>
      <button
       default="true"
       index="0"
       name="OK_okcancelbuttons"
       text="$yestext"/>
      <button
       index="1"
       name="Cancel_okcancelbuttons"
       text="$notext"/>
    </form>
  </template>

  <template name="okcancelignore">
    <form>
      <button
       default="true"
       index="0"
       name="OK_okcancelignore"
       text="$yestext"/>
      <button
       index="1"
       name="Cancel_okcancelignore"
       text="$notext"/>
      <ignore text="$ignoretext"/>
    </form>
  </template>

  <template name="okhelpbuttons">
    <form>
      <button
       default="true"
       index="0"
       name="OK_okhelpbuttons"
       text="$yestext"/>
      <button
       index="1"
       name="Help"
       text="$helptext"/>
    </form>
  </template>

  <template name="okhelpignore">
    <form>
      <button
       default="true"
       index="0"
       name="OK_okhelpignore"
       text="$yestext"/>
      <button
       index="1"
       name="Help_okhelpignore"
       text="$helptext"/>
      <ignore text="$ignoretext"/>
    </form>
  </template>

  <template name="yesnocancelbuttons">
    <form>
      <button
       default="true"
       index="0"
       name="Yes"
       text="$yestext"/>
      <button
       index="1"
       name="No"
       text="$notext"/>
      <button
       index="2"
       name="Cancel_yesnocancelbuttons"
       text="$canceltext"/>
    </form>
  </template>

  <notification
 functor="GenericAcknowledge"
   icon="notify.tga"
   name="MissingAlert"
   label="Unknown Notification Message"
   type="notify">
Your version of [APP_NAME] does not know how to display the notification it just received.  Please verify that you have the latest version of [APP_NAME] installed.

Error details: The notification called &apos;[_NAME]&apos; was not found in notifications.xml.
    <tag>fail</tag>
    <usetemplate
     name="okbutton"
     yestext="OK"/>
  </notification>

  <notification
   icon="alertmodal.tga"
   name="FloaterNotFound"
   type="alertmodal">
Floater error: Could not find the following controls:

[CONTROLS]
    <tag>fail</tag>
    <usetemplate
     name="okbutton"
     yestext="OK"/>
  </notification>

  <notification
   icon="alertmodal.tga"
   name="TutorialNotFound"
   type="alertmodal">
No tutorial is currently available.
    <tag>fail</tag>
    <usetemplate
     name="okbutton"
     yestext="OK"/>
  </notification>

  <notification
   icon="alertmodal.tga"
   name="GenericAlert"
   type="alertmodal">
[MESSAGE]
  </notification>

  <notification
   icon="alertmodal.tga"
   name="GenericAlertYesCancel"
   type="alertmodal">
[MESSAGE]
    <usetemplate
     name="okcancelbuttons"
     notext="Cancel"
     yestext="Yes"/>
  </notification>

  <notification
   icon="alertmodal.tga"
   name="BadInstallation"
   type="alertmodal">
 An error occurred while updating [APP_NAME].  Please [http://get.secondlife.com download the latest version] of the Viewer.
    <tag>fail</tag>
    <usetemplate
     name="okbutton"
     yestext="OK"/>
  </notification>

  <notification
   icon="alertmodal.tga"
   name="LoginFailedNoNetwork"
   type="alertmodal">
    <tag>fail</tag>
    Could not connect to the [SECOND_LIFE_GRID].
    &apos;[DIAGNOSTIC]&apos;
Make sure your Internet connection is working properly.
	<usetemplate
     name="okbutton"
     yestext="OK"/>
  </notification>

  <notification
   icon="alertmodal.tga"
   name="MessageTemplateNotFound"
   type="alertmodal">
Message Template [PATH] not found.
   <tag>fail</tag>
	<usetemplate
     name="okbutton"
     yestext="OK"/>
  </notification>

  <notification
   icon="alertmodal.tga"
   name="WearableSave"
   type="alertmodal">
Save changes to current clothing/body part?
    <usetemplate
     canceltext="Cancel"
     name="yesnocancelbuttons"
     notext="Don&apos;t Save"
     yestext="Save"/>
  </notification>

  <notification
   icon="alertmodal.tga"
     name="ConfirmNoCopyToOutbox"
     type="alertmodal">
You don't have permission to copy one or more of these items to the Merchant Outbox.  You can move them or leave them behind.
    <usetemplate
     name="okcancelbuttons"
     notext="Don't move item(s)"
     yestext="Move item(s)"/>
  </notification>

  <notification
   icon="OutboxStatus_Success"
   name="OutboxFolderCreated"
   type="outbox">
    <unique/>
A new folder has been created for each item you have transferred into the top level of your Merchant Outbox.

    <usetemplate
     ignoretext="A new folder was created in the Merchant Outbox"
     name="okignore"
     yestext="OK"/>
  </notification>

  <notification
   icon="OutboxStatus_Success"
   name="OutboxImportComplete"
   type="outbox">
Success

All folders were successfully sent to the Marketplace.

        <usetemplate
         ignoretext="All folders sent to the Marketplace"
         name="okignore"
         yestext="OK"/>
  </notification>

  <notification
   icon="OutboxStatus_Warning"
   name="OutboxImportHadErrors"
   type="outbox">
Some folders did not transfer

Errors occurred when some folders were sent to the Marketplace.  Those folders are still in your Merchant Outbox.

See the [[MARKETPLACE_IMPORTS_URL] error log] for more information.

        <usetemplate
         name="okbutton"
         yestext="OK"/>
  </notification>

  <notification
   icon="OutboxStatus_Error"
   name="OutboxImportFailed"
   type="outbox">
Transfer failed

No folders were sent to the Marketplace because of a system or network error.  Try again later.

        <usetemplate
         name="okbutton"
         yestext="OK"/>
  </notification>

  <notification
   icon="OutboxStatus_Error"
   name="OutboxInitFailed"
   type="outbox">
Marketplace initialization failed

Initialization with the Marketplace failed because of a system or network error.  Try again later.

        <usetemplate
         name="okbutton"
         yestext="OK"/>
  </notification>
    

    <notification
   icon="alertmodal.tga"
   name="CompileQueueSaveText"
   type="alertmodal">
There was a problem uploading the text for a script due to the following reason: [REASON]. Please try again later.
    <tag>fail</tag>
  </notification>

  <notification
   icon="alertmodal.tga"
   name="CompileQueueSaveBytecode"
   type="alertmodal">
There was a problem uploading the compiled script due to the following reason: [REASON]. Please try again later.
    <tag>fail</tag>
  </notification>

  <notification
   icon="alertmodal.tga"
   name="WriteAnimationFail"
   type="alertmodal">
There was a problem writing animation data.  Please try again later.
    <tag>fail</tag>
  </notification>

  <notification
   icon="alertmodal.tga"
   name="UploadAuctionSnapshotFail"
   type="alertmodal">
There was a problem uploading the auction snapshot due to the following reason: [REASON]
    <tag>fail</tag>
  </notification>

  <notification
   icon="alertmodal.tga"
   name="UnableToViewContentsMoreThanOne"
   type="alertmodal">
Unable to view the contents of more than one item at a time.
Please select only one object and try again.
    <tag>fail</tag>
  </notification>

  <notification
   icon="alertmodal.tga"
   name="SaveClothingBodyChanges"
   type="alertmodal">
Save all changes to clothing/body parts?
<tag>confirm</tag>
<usetemplate
     canceltext="Cancel"
     name="yesnocancelbuttons"
     notext="Don&apos;t Save"
     yestext="Save All"/>
  </notification>

  <notification
   icon="alertmodal.tga"
   name="FriendsAndGroupsOnly"
   type="alertmodal">
    Non-friends won't know that you've choosen to ignore their calls and instant messages.
    <usetemplate
     name="okbutton"
     yestext="OK"/>
  </notification>

  <notification
   icon="alertmodal.tga"
   name="FavoritesOnLogin"
   type="alertmodal">    
    Note: When you turn on this option, anyone who uses this computer can see your list of favorite locations.
    <usetemplate
     name="okbutton"
     yestext="OK"/>
  </notification>
	
  <notification
   icon="alertmodal.tga"
   name="GrowlNotInstalled"
   type="alertmodal">
		WARNING: Enabling this option without having growl installed will result in small freezes when someone messages you or goes on/offline.
Read http://wiki.phoenixviewer.com/fs_growl for more information.
Do you stil wish to enable it?
		<usetemplate
     name="okcancelbuttons"
     notext="No"
     yestext="Yes"/>
  </notification>

  <notification
   icon="alertmodal.tga"
   name="GrantModifyRights"
   type="alertmodal">
Granting modify rights to another resident allows them to change, delete or take ANY objects you may have in-world. Be VERY careful when handing out this permission.
Do you want to grant modify rights for [NAME]?
<tag>confirm</tag>
    <usetemplate
     name="okcancelbuttons"
     notext="No"
     yestext="Yes"/>
  </notification>

  <notification
   icon="alertmodal.tga"
   name="GrantModifyRightsMultiple"
   type="alertmodal">
Granting modify rights to another Resident allows them to change ANY objects you may have in-world. Be VERY careful when handing out this permission.
Do you want to grant modify rights for the selected Residents?
<tag>confirm</tag>
    <usetemplate
     name="okcancelbuttons"
     notext="No"
     yestext="Yes"/>
  </notification>

  <notification
   icon="alertmodal.tga"
   name="RevokeModifyRights"
   type="alertmodal">
Do you want to revoke modify rights for [NAME]?
<tag>confirm</tag>
    <usetemplate
     name="okcancelbuttons"
     notext="No"
     yestext="Yes"/>
  </notification>

  <notification
   icon="alertmodal.tga"
   name="RevokeModifyRightsMultiple"
   type="alertmodal">
Do you want to revoke modify rights for the selected Residents?
<tag>confirm</tag>
    <usetemplate
     name="okcancelbuttons"
     notext="No"
     yestext="Yes"/>
  </notification>

  <notification
   icon="alertmodal.tga"
   name="UnableToCreateGroup"
   type="alertmodal">
Unable to create group.
[MESSAGE]
    <tag>group</tag>
    <tag>fail</tag>
  <usetemplate
     name="okbutton"
     yestext="OK"/>
  </notification>

  <notification
   icon="alertmodal.tga"
   name="PanelGroupApply"
   type="alertmodal">
[NEEDS_APPLY_MESSAGE]
[WANT_APPLY_MESSAGE]
    <tag>confirm</tag>
    <tag>group</tag>
  <usetemplate
     canceltext="Cancel"
     name="yesnocancelbuttons"
     notext="Ignore Changes"
     yestext="Apply Changes"/>
  </notification>

  <notification
   icon="alertmodal.tga"
   name="MustSpecifyGroupNoticeSubject"
   type="alertmodal">
You must specify a subject to send a group notice.
  <tag>group</tag>
  <tag>fail</tag>
  <usetemplate
     name="okbutton"
     yestext="OK"/>
  </notification>

  <notification
   icon="alertmodal.tga"
   name="AddGroupOwnerWarning"
   type="alertmodal">
You are about to add group members to the role of [ROLE_NAME].
Members cannot be removed from that role.
The members must resign from the role themselves.
Are you sure you want to continue?
    <tag>group</tag>
    <tag>confirm</tag>
    <usetemplate
     ignoretext="Confirm before I add a new group Owner"
     name="okcancelignore"
     notext="No"
     yestext="Yes"/>
  </notification>

  <notification
   icon="alertmodal.tga"
   name="AssignDangerousActionWarning"
   type="alertmodal">
You are about to add the Ability &apos;[ACTION_NAME]&apos; to the Role &apos;[ROLE_NAME]&apos;.

 *WARNING*
 Any Member in a role with this ability can assign themselves -- and any other member -- to roles that have more powers than they  currently have, potentially elevating themselves to near-Owner power. Be sure you know what you are doing before assigning this ability.

Add this ability to &apos;[ROLE_NAME]&apos;?
    <usetemplate
     name="okcancelbuttons"
     notext="No"
     yestext="Yes"/>
  </notification>

  <notification
   icon="alertmodal.tga"
   name="AssignDangerousAbilityWarning"
   type="alertmodal">
You are about to add the ability &apos;[ACTION_NAME]&apos; to the role &apos;[ROLE_NAME]&apos;.

 *WARNING*
 Any Member in a role with this ability can assign themselves -- and any other member -- all abilities, elevating themselves to near-Owner power.

Add this ability to &apos;[ROLE_NAME]&apos;?
    <usetemplate
     name="okcancelbuttons"
     notext="No"
     yestext="Yes"/>
  </notification>

  <notification
   icon="alertmodal.tga"
   name="AttachmentDrop"
   type="alertmodal">
    You are about to drop your attachment.
    Are you sure you want to continue?
    <tag>confirm</tag>
    <usetemplate
     ignoretext="Confirm before dropping attachments"
     name="okcancelignore"
     notext="No"
     yestext="Yes"/>
  </notification>
  <notification
   icon="alertmodal.tga"
   name="JoinGroupCanAfford"
   type="alertmodal">
Joining this group costs L$[COST].
Do you wish to proceed?
    <tag>confirm</tag>
    <tag>funds</tag>
    <tag>group</tag>
    <usetemplate
     name="okcancelbuttons"
     notext="Cancel"
     yestext="Join"/>
  </notification>

  <notification
   icon="alertmodal.tga"
   name="JoinGroupNoCost"
   type="alertmodal">
You are joining group [NAME].
Do you wish to proceed?
    <tag>group</tag>
    <tag>confirm</tag>
    <usetemplate
     name="okcancelbuttons"
     notext="Cancel"
     yestext="Join"/>
  </notification>


  <notification
   icon="alertmodal.tga"
   name="JoinGroupCannotAfford"
   type="alertmodal">
Joining this group costs L$[COST].
You do not have enough L$ to join this group.
    <tag>group</tag>
    <tag>fail</tag>
    <tag>funds</tag>
  </notification>

  <notification
   icon="alertmodal.tga"
   name="CreateGroupCost"
   type="alertmodal">
Creating this group will cost L$[COST].
Groups need more than one member, or they are deleted forever.
Please invite members within 48 hours.
    <tag>group</tag>
    <tag>funds</tag>
    <usetemplate
     canceltext="Cancel"
     name="okcancelbuttons"
     notext="Cancel"
     yestext="Create group for L$[COST]"/>
  </notification>

  <notification
   icon="alertmodal.tga"
   name="LandBuyPass"
   type="alertmodal">
   <tag>fail</tag>
For L$[COST] you can enter this land (&apos;[PARCEL_NAME]&apos;) for [TIME] hours.  Buy a pass?
    <tag>funds</tag>
    <tag>confirm</tag>
    <usetemplate
     name="okcancelbuttons"
     notext="Cancel"
     yestext="OK"/>
  </notification>

  <notification
   icon="alertmodal.tga"
   name="SalePriceRestriction"
   type="alertmodal">
Sale price must be set to more than L$0 if selling to anyone.
Please select an individual to sell to if selling for L$0.
  <tag>fail</tag>
  </notification>

  <notification
   icon="alertmodal.tga"
   name="ConfirmLandSaleChange"
   priority="high"
   type="alertmodal">
The selected [LAND_SIZE] m² land is being set for sale.
Your selling price will be L$[SALE_PRICE] and will be authorized for sale to [NAME].
    <tag>confirm</tag>
    <usetemplate
     name="okcancelbuttons"
     notext="Cancel"
     yestext="OK"/>
  </notification>

  <notification
   icon="alertmodal.tga"
   name="ConfirmLandSaleToAnyoneChange"
   type="alertmodal">
ATTENTION: Clicking &apos;Sell to anyone&apos; makes your land available to the entire [CURRENT_GRID] community, even those not in this region.

The selected [LAND_SIZE] m² land is being set for sale.
Your selling price will be L$[SALE_PRICE] and will be authorized for sale to [NAME].
    <tag>confirm</tag>
    <usetemplate
     name="okcancelbuttons"
     notext="Cancel"
     yestext="OK"/>
  </notification>

  <notification
   icon="alertmodal.tga"
   name="ReturnObjectsDeededToGroup"
   type="alertmodal">
Are you sure you want to return all objects shared with the group &apos;[NAME]&apos; on this parcel of land back to their previous owner&apos;s inventory?

*WARNING* This will delete the non-transferable objects deeded to the group!

Objects: [N]
    <tag>confirm</tag>
    <tag>group</tag>
    <usetemplate
     name="okcancelbuttons"
     notext="Cancel"
     yestext="OK"/>
  </notification>

  <notification
   icon="alertmodal.tga"
   name="ReturnObjectsOwnedByUser"
   type="alertmodal">
Are you sure you want to return all objects owned by the resident &apos;[NAME]&apos; on this parcel of land back to their inventory?

Objects: [N]
    <tag>confirm</tag>
    <usetemplate
     name="okcancelbuttons"
     notext="Cancel"
     yestext="OK"/>
  </notification>

  <notification
   icon="alertmodal.tga"
   name="ReturnObjectsOwnedBySelf"
   type="alertmodal">
Are you sure you want to return all objects owned by you on this parcel of land back to your inventory?

Objects: [N]
    <tag>confirm</tag>
    <usetemplate
     name="okcancelbuttons"
     notext="Cancel"
     yestext="OK"/>
  </notification>

  <notification
   icon="alertmodal.tga"
   name="ReturnObjectsNotOwnedBySelf"
   type="alertmodal">
Are you sure you want to return all objects *NOT* owned by you on this parcel of land back to their owner&apos;s inventory?
Transferable objects deeded to a group will be returned to their previous owners.

*WARNING* This will delete the non-transferable objects deeded to the group!

Objects: [N]
    <tag>confirm</tag>
    <usetemplate
     name="okcancelbuttons"
     notext="Cancel"
     yestext="OK"/>
  </notification>

  <notification
   icon="alertmodal.tga"
   name="ReturnObjectsNotOwnedByUser"
   type="alertmodal">
Are you sure you want to return all objects *NOT* owned by [NAME] on this parcel of land back to their owner&apos;s inventory?
Transferable objects deeded to a group will be returned to their previous owners.

*WARNING* This will delete the non-transferable objects deeded to the group!

Objects: [N]
    <tag>confirm</tag>
    <usetemplate
     name="okcancelbuttons"
     notext="Cancel"
     yestext="OK"/>
  </notification>

  <notification
   icon="alertmodal.tga"
   name="ReturnAllTopObjects"
   type="alertmodal">
Are you sure you want to return all listed objects back to their owner&apos;s inventory?
    <tag>confirm</tag>
    <usetemplate
     name="okcancelbuttons"
     notext="Cancel"
     yestext="OK"/>
  </notification>

  <notification
   icon="alertmodal.tga"
   name="DisableAllTopObjects"
   type="alertmodal">
Are you sure you want to disable all objects in this region?
    <tag>confirm</tag>
    <usetemplate
     name="okcancelbuttons"
     notext="Cancel"
     yestext="OK"/>
  </notification>

  <notification
   icon="alertmodal.tga"
   name="ReturnObjectsNotOwnedByGroup"
   type="alertmodal">
Return the objects on this parcel of land that are *NOT* shared with the group [NAME] back to their owners?

Objects: [N]
    <tag>confirm</tag>
    <tag>group</tag>
    <usetemplate
     name="okcancelbuttons"
     notext="Cancel"
     yestext="OK"/>
  </notification>

  <notification
   icon="alertmodal.tga"
   name="UnableToDisableOutsideScripts"
   type="alertmodal">
Cannot disable scripts.
This entire region is damage enabled.
Scripts must be allowed to run for weapons to work.
  <tag>fail</tag>
  </notification>

<notification
   icon="alertmodal.tga"
   name="MultipleFacesSelected"
   type="alertmodal">
Multiple faces are currently selected.
If you continue this action, separate instances of media will be set on multiple faces of the object.
To place the media on only one face, choose Select Face and click on the desired face of that object then click &apos;Add&apos;.
    <tag>confirm</tag>
    <usetemplate
      ignoretext="Media will be set on multiple selected faces"
      name="okcancelignore"
      notext="Cancel"
      yestext="OK"/>
  </notification>

  <notification
   icon="alertmodal.tga"
   name="MustBeInParcel"
   type="alertmodal">
You must be standing inside the land parcel to set its landing point.
  <tag>fail</tag>
  </notification>

  <notification
   icon="alertmodal.tga"
   name="PromptRecipientEmail"
   type="alertmodal">
Please enter a valid email address for the recipient(s).
  <tag>fail</tag>
  </notification>

  <notification
   icon="alertmodal.tga"
   name="PromptSelfEmail"
   type="alertmodal">
Please enter your email address.
  <tag>fail</tag>
  </notification>

  <notification
   icon="alertmodal.tga"
   name="PromptMissingSubjMsg"
   type="alertmodal">
Email snapshot with the default subject or message?
    <tag>confirm</tag>
    <usetemplate
     name="okcancelbuttons"
     notext="Cancel"
     yestext="OK"/>
  </notification>

  <notification
   icon="alertmodal.tga"
   name="ErrorProcessingSnapshot"
   type="alertmodal">
Error processing snapshot data.
  <tag>fail</tag>
  </notification>

  <notification
   icon="alertmodal.tga"
   name="ErrorEncodingSnapshot"
   type="alertmodal">
Error encoding snapshot.
  <tag>fail</tag>
  </notification>

  <notification
   icon="alertmodal.tga"
   name="ErrorUploadingPostcard"
   type="alertmodal">
There was a problem sending a snapshot due to the following reason: [REASON]
  <tag>fail</tag>
  </notification>

  <notification
   icon="alertmodal.tga"
   name="ErrorUploadingReportScreenshot"
   type="alertmodal">
There was a problem uploading a report screenshot due to the following reason: [REASON]
  <tag>fail</tag>
  </notification>

  <notification
   icon="alertmodal.tga"
   name="MustAgreeToLogIn"
   type="alertmodal">
   <tag>fail</tag>
You must agree to the Terms of Service to continue logging into [CURRENT_GRID].
  </notification>

  <notification
   icon="alertmodal.tga"
   name="CouldNotPutOnOutfit"
   type="alertmodal">
Could not put on outfit.
The outfit folder contains no clothing, body parts, or attachments.
  <tag>fail</tag>
  </notification>

  <notification
   icon="alertmodal.tga"
   name="CannotWearTrash"
   type="alertmodal">
You cannot wear clothes or body parts that are in the trash.
  <tag>fail</tag>
  </notification>

  <notification
   icon="alertmodal.tga"
   name="MaxAttachmentsOnOutfit"
   type="alertmodal">
Could not attach object.
Exceeds the attachments limit of [MAX_ATTACHMENTS] objects. Please detach another object first.
  <tag>fail</tag>
  </notification>

  <notification
   icon="alertmodal.tga"
   name="CannotWearInfoNotComplete"
   type="alertmodal">
You cannot wear this item because it has not yet loaded. Please try again in a minute.
  <tag>fail</tag>
  </notification>

  <notification
   icon="alertmodal.tga"
   name="MustHaveAccountToLogIn"
   type="alertmodal">
You need to enter the Username name of your avatar.

You need an account to enter [CURRENT_GRID]. Would you like to create one now?
    <tag>confirm</tag>
    <url
	option="0"
	name="url"
	target = "_external">
		[create_account_url]
    </url>
    <usetemplate
     name="okcancelbuttons"
     notext="Try again"
     yestext="Create a new account"/>
  </notification>

  <notification
   icon="alertmodal.tga"
   name="InvalidCredentialFormat"
   type="alertmodal">
   <tag>fail</tag>
You need to enter either the Username or both the First and Last name of your avatar into the Username field, then login again.
  </notification>
  
  <notification
   icon="alertmodal.tga"
   name="InvalidGrid"
   type="alertmodal">
   <tag>fail</tag>
'[GRID]' is not a valid grid identifier.
  </notification>
  
  <notification
   icon="alertmodal.tga"
   name="InvalidLocationSLURL"
   type="alertmodal">
   <tag>fail</tag>
Your start location did not specify a valid grid.
  </notification>
  
  <notification
   icon="alertmodal.tga"
   name="DeleteClassified"
   type="alertmodal">
Delete classified &apos;[NAME]&apos;?
There is no reimbursement for fees paid.
    <tag>confirm</tag>
    <usetemplate
     name="okcancelbuttons"
     notext="Cancel"
     yestext="OK"/>
  </notification>


<notification
   icon="alertmodal.tga"
   name="DeleteMedia"
   type="alertmodal">
You have selected to delete the media associated with this face.
Are you sure you want to continue?
    <tag>confirm</tag>
    <usetemplate
     ignoretext="Confirm before I delete media from an object"
     name="okcancelignore"
     notext="No"
     yestext="Yes"/>
  </notification>

  <notification
   icon="alertmodal.tga"
   name="ClassifiedSave"
   type="alertmodal">
Save changes to classified [NAME]?
    <tag>confirm</tag>
    <usetemplate
     canceltext="Cancel"
     name="yesnocancelbuttons"
     notext="Don&apos;t Save"
     yestext="Save"/>
  </notification>

  <notification
   icon="alertmodal.tga"
   name="ClassifiedInsufficientFunds"
   type="alertmodal">
Insufficient funds to create classified.
    <tag>fail</tag>
    <usetemplate
     name="okbutton"
     yestext="OK"/>
  </notification>

  <notification
   icon="alertmodal.tga"
   name="DeleteAvatarPick"
   type="alertmodal">
Delete pick &lt;nolink&gt;[PICK]&lt;/nolink&gt;?
    <tag>confirm</tag>
    <usetemplate
     name="okcancelbuttons"
     notext="Cancel"
     yestext="OK"/>
  </notification>

  <notification
   icon="alertmodal.tga"
   name="DeleteOutfits"
   type="alertmodal">
    Delete the selected outfit?
    <tag>confirm</tag>
    <usetemplate
     name="okcancelbuttons"
     notext="Cancel"
     yestext="OK"/>
  </notification>

  <notification
   icon="alertmodal.tga"
   name="PromptGoToEventsPage"
   type="alertmodal">
Go to the [CURRENT_GRID] events web page?
    <tag>confirm</tag>
    <url option="0" name="url">

			http://secondlife.com/events/
    </url>
    <usetemplate
     name="okcancelbuttons"
     notext="Cancel"
     yestext="OK"/>
  </notification>

  <notification
   icon="alertmodal.tga"
   name="SelectProposalToView"
   type="alertmodal">
Please select a proposal to view.
  <tag>fail</tag>
  </notification>

  <notification
   icon="alertmodal.tga"
   name="SelectHistoryItemToView"
   type="alertmodal">
Please select a history item to view.
  <tag>fail</tag>
  </notification>

<!--
  <notification
   icon="alertmodal.tga"
   name="ResetShowNextTimeDialogs"
   type="alertmodal">
Would you like to re-enable all these popups, which you previously indicated &apos;Do not show me again&apos;?
    <usetemplate
     name="okcancelbuttons"
     notext="Cancel"
     yestext="OK"/>
  </notification>

  <notification
   icon="alertmodal.tga"
   name="SkipShowNextTimeDialogs"
   type="alertmodal">
Would you like to disable all popups which can be skipped?
    <usetemplate
     name="okcancelbuttons"
     notext="Cancel"
     yestext="OK"/>
  </notification>
-->

  <notification
   icon="alertmodal.tga"
   name="CacheWillClear"
   type="alertmodal">
Cache will be cleared after restarting [APP_NAME].
  </notification>

  <notification
 icon="alertmodal.tga"
 name="DisableCookiesBreaksSearch"
 type="alertmodal">
If you disable cookies, the search function will not work properly, and you will not be able to use it.
  </notification>

  <notification
 icon="alertmodal.tga"
 name="DisableJavascriptBreaksSearch"
 type="alertmodal">
If you disable Javascript, the search function will not work properly, and you will not be able to use it.
  </notification>
  
  <notification
   icon="alertmodal.tga"
   name="CacheWillBeMoved"
   type="alertmodal">
Cache will be moved after restarting [APP_NAME].
Note: This will also clear the cache.
  </notification>

  <notification
   icon="alertmodal.tga"
   name="ChangeConnectionPort"
   type="alertmodal">
Port settings take effect after restarting [APP_NAME].
  </notification>

  <notification
   icon="alertmodal.tga"
   name="ChangeSkin"
   type="alertmodal">
The new skin will appear after restarting [APP_NAME].
   <form name="form">
      <ignore name="ignore"
       text="A new skin was chosen in preferences."/>
    </form>
  </notification>

  <notification
   icon="alertmodal.tga"
   name="ChangeLanguage"
   type="alertmodal">
The selected language will be applied after restarting [APP_NAME].
  </notification>

  <notification
   icon="alertmodal.tga"
   name="GoToAuctionPage"
   type="alertmodal">
    Go to the [CURRENT_GRID] web page to see auction details or make a bid?
    <tag>confirm</tag>
    <url option="0" name="url">
			http://secondlife.com/auctions/auction-detail.php?id=[AUCTION_ID]
    </url>
    <usetemplate
     name="okcancelbuttons"
     notext="Cancel"
     yestext="OK"/>
  </notification>

  <notification
   icon="alertmodal.tga"
   name="SaveChanges"
   type="alertmodal">
Save Changes?
    <tag>confirm</tag>
    <usetemplate
     canceltext="Cancel"
     name="yesnocancelbuttons"
     notext="Don&apos;t Save"
     yestext="Save"/>
  </notification>

  <notification
   icon="alertmodal.tga"
   name="GestureSaveFailedTooManySteps"
   type="alertmodal">
Gesture save failed.
This gesture has too many steps.
Try removing some steps, then save again.
<tag>fail</tag>
  </notification>

  <notification
   icon="alertmodal.tga"
   name="GestureSaveFailedTryAgain"
   type="alertmodal">
Gesture save failed.  Please try again in a minute.
<tag>fail</tag>
  </notification>

  <notification
   icon="alertmodal.tga"
   name="GestureSaveFailedObjectNotFound"
   type="alertmodal">
Could not save gesture because the object or the associated object inventory could not be found.
The object may be out of range or may have been deleted.
<tag>fail</tag>
  </notification>

  <notification
   icon="alertmodal.tga"
   name="GestureSaveFailedReason"
   type="alertmodal">
There was a problem saving a gesture due to the following reason: [REASON].  Please try resaving the gesture later.
<tag>fail</tag>
  </notification>

  <notification
   icon="alertmodal.tga"
   name="SaveNotecardFailObjectNotFound"
   type="alertmodal">
Could not save notecard because the object or the associated object inventory could not be found.
The object may be out of range or may have been deleted.
<tag>fail</tag>
  </notification>

  <notification
   icon="alertmodal.tga"
   name="SaveNotecardFailReason"
   type="alertmodal">
There was a problem saving a notecard due to the following reason: [REASON].  Please try re-saving the notecard later.
<tag>fail</tag>
  </notification>

  <notification
   icon="alertmodal.tga"
   name="ScriptCannotUndo"
   type="alertmodal">
Could not undo all changes in your version of the script.
Would you like to load the server&apos;s last saved version?
(**Warning** This operation cannot be undone.)
    <tag>confirm</tag>
    <usetemplate
     name="okcancelbuttons"
     notext="Cancel"
     yestext="OK"/>
  </notification>

  <notification
   icon="alertmodal.tga"
   name="SaveScriptFailReason"
   type="alertmodal">
There was a problem saving a script due to the following reason: [REASON].  Please try re-saving the script later.
<tag>fail</tag>
  </notification>

  <notification
   icon="alertmodal.tga"
   name="SaveScriptFailObjectNotFound"
   type="alertmodal">
Could not save the script because the object it is in could not be found.
The object may be out of range or may have been deleted.
<tag>fail</tag>
  </notification>

  <notification
   icon="alertmodal.tga"
   name="SaveBytecodeFailReason"
   type="alertmodal">
There was a problem saving a compiled script due to the following reason: [REASON].  Please try re-saving the script later.
<tag>fail</tag>
  </notification>

  <notification
   icon="alertmodal.tga"
   name="StartRegionEmpty"
   type="alertmodal">
Your Start Region is not defined.
Please type the Region name in Start Location box or choose My Last Location or My Home as your Start Location.
<tag>fail</tag>
    <usetemplate
     name="okbutton"
     yestext="OK"/>
  </notification>

  <notification
   icon="alertmodal.tga"
   name="CouldNotStartStopScript"
   type="alertmodal">
Could not start or stop the script because the object it is on could not be found.
The object may be out of range or may have been deleted.
  <tag>fail</tag>
  </notification>

  <notification
   icon="alertmodal.tga"
   name="CannotDownloadFile"
   type="alertmodal">
Unable to download file
  <tag>fail</tag>
  </notification>

  <notification
   icon="alertmodal.tga"
   name="CannotWriteFile"
   type="alertmodal">
Unable to write file [[FILE]]
  <tag>fail</tag>
  </notification>

  <notification
   icon="alertmodal.tga"
   name="UnsupportedHardware"
   type="alertmodal">
Just so you know, your computer may not meet [APP_NAME]&apos;s minimum system requirements. You may experience poor performance. Unfortunately, the [SUPPORT_SITE] can't provide technical support for unsupported system configurations.

Visit [_URL] for more information?
    <tag>confirm</tag>
    <url option="0" name="url">

			http://www.secondlife.com/corporate/sysreqs.php
    </url>
    <usetemplate
     ignoretext="My computer hardware is not supported"
     name="okcancelignore"
     notext="No"
     yestext="Yes"/>
  <tag>fail</tag>
  </notification>

  <notification
   icon="alertmodal.tga"
   name="IntelOldDriver"
   type="alertmodal">
     There is likely a newer driver for your graphics chip.  Updating graphics drivers can substantially improve performance.

    Visit [_URL] to check for driver updates?
    <tag>confirm</tag>
    <url option="0" name="url">
      http://www.intel.com/p/en_US/support/detect/graphics
    </url>
    <usetemplate
     ignoretext="My graphics driver is out of date"
     name="okcancelignore"
     notext="No"
     yestext="Yes"/>
    <tag>fail</tag>
  </notification>

  <notification
   icon="alertmodal.tga"
   name="AMDOldDriver"
   type="alertmodal">
    There is likely a newer driver for your graphics chip.  Updating graphics drivers can substantially improve performance.

    Visit [_URL] to check for driver updates?
    <tag>confirm</tag>
    <url option="0" name="url">
      http://support.amd.com/us/Pages/AMDSupportHub.aspx
    </url>
    <usetemplate
     ignoretext="My graphics driver is out of date"
     name="okcancelignore"
     notext="No"
     yestext="Yes"/>
    <tag>fail</tag>
  </notification>

  <notification
 icon="alertmodal.tga"
 name="NVIDIAOldDriver"
 type="alertmodal">
    There is likely a newer driver for your graphics chip.  Updating graphics drivers can substantially improve performance.

    Visit [_URL] to check for driver updates?
    <tag>confirm</tag>
    <url option="0" name="url">
      http://www.nvidia.com/Download/index.aspx?lang=en-us
    </url>
    <usetemplate
     ignoretext="My graphics driver is out of date"
     name="okcancelignore"
     notext="No"
     yestext="Yes"/>
    <tag>fail</tag>
  </notification>


  <notification
   icon="alertmodal.tga"
   name="UnknownGPU"
   type="alertmodal">
Your system contains a graphics card that [APP_NAME] doesn't recognize.
This is often the case with new hardware that has not been tested yet with [APP_NAME].  It will probably be ok, but you may need to adjust your graphics settings.
(Avatar &gt; Preferences &gt; Graphics).
    <form name="form">
      <ignore name="ignore"
       text="My graphics card could not be identified"/>
    </form>
  <tag>fail</tag>
  </notification>

  <notification
   icon="alertmodal.tga"
   name="DisplaySettingsNoShaders"
   type="alertmodal">
[APP_NAME] crashed while initializing graphics drivers.
Graphics Quality will be set to Low to avoid some common driver errors. This will disable some graphics features.
We recommend updating your graphics card drivers.
Graphics Quality can be raised in Preferences &gt; Graphics.
  <tag>fail</tag>
  </notification>

  <notification
   icon="alertmodal.tga"
   name="RegionNoTerraforming"
   type="alertmodal">
The region [REGION] does not allow terraforming.
  <tag>fail</tag>
  </notification>

  <notification
   icon="alertmodal.tga"
   name="CannotCopyWarning"
   type="alertmodal">
You do not have permission to copy the following items:
[ITEMS]
and will lose it from your inventory if you give it away. Do you really want to offer these items?
    <tag>confirm</tag>
    <usetemplate
     name="okcancelbuttons"
     notext="No"
     yestext="Yes"/>
  <tag>fail</tag>
  </notification>

  <notification
   icon="alertmodal.tga"
   name="CannotGiveItem"
   type="alertmodal">
Unable to give inventory item.
  <tag>fail</tag>
  </notification>

  <notification
   icon="alertmodal.tga"
   name="TransactionCancelled"
   type="alertmodal">
Transaction cancelled.
  </notification>

  <notification
   icon="alertmodal.tga"
   name="TooManyItems"
   type="alertmodal">
Cannot give more than 42 items in a single inventory transfer.
  <tag>fail</tag>
  </notification>

  <notification
   icon="alertmodal.tga"
   name="NoItems"
   type="alertmodal">
You do not have permission to transfer the selected items.
  <tag>fail</tag>
  </notification>

  <notification
   icon="alertmodal.tga"
   name="CannotCopyCountItems"
   type="alertmodal">
You do not have permission to copy [COUNT] of the selected items. You will lose these items from your inventory.
Do you really want to give these items?
    <tag>confirm</tag>
  <tag>fail</tag>
    <usetemplate
     name="okcancelbuttons"
     notext="No"
     yestext="Yes"/>
  </notification>

  <notification
   icon="alertmodal.tga"
   name="CannotGiveCategory"
   type="alertmodal">
You do not have permission to transfer the selected folder.
  <tag>fail</tag>
  </notification>

  <notification
   icon="alertmodal.tga"
   name="FreezeAvatar"
   type="alertmodal">
Freeze this avatar?
He or she will temporarily be unable to move, chat, or interact with the world.
    <tag>confirm</tag>
    <usetemplate
     canceltext="Cancel"
     name="yesnocancelbuttons"
     notext="Unfreeze"
     yestext="Freeze"/>
  </notification>

  <notification
   icon="alertmodal.tga"
   name="FreezeAvatarFullname"
   type="alertmodal">
Freeze [AVATAR_NAME]?
He or she will temporarily be unable to move, chat, or interact with the world.
    <tag>confirm</tag>
    <usetemplate
     canceltext="Cancel"
     name="yesnocancelbuttons"
     notext="Unfreeze"
     yestext="Freeze"/>
  </notification>
  
  <notification
    icon="alertmodal.tga"
    name="FreezeAvatarMultiple"
    type="alertmodal">
 Freeze the following avatars?
 
 [RESIDENTS]
 
 They will temporarily be unable to move, chat, or interact with the world.
     <usetemplate
      canceltext="Cancel"
      name="yesnocancelbuttons"
      notext="Unfreeze"
      yestext="Freeze"/>
  </notification>  

  <notification
   icon="alertmodal.tga"
   name="EjectAvatarFullname"
   type="alertmodal">
Eject [AVATAR_NAME] from your land?
    <tag>confirm</tag>
    <usetemplate
     canceltext="Cancel"
     name="yesnocancelbuttons"
     notext="Eject and Ban"
     yestext="Eject"/>
  </notification>

  <notification
   icon="alertmodal.tga"
   name="EjectAvatarNoBan"
   type="alertmodal">
Eject this avatar from your land?
    <tag>confirm</tag>
    <usetemplate
     name="okcancelbuttons"
     notext="Cancel"
     yestext="Eject"/>
  </notification>

  <notification
   icon="alertmodal.tga"
   name="EjectAvatarFullnameNoBan"
   type="alertmodal">
Eject [AVATAR_NAME] from your land?
    <tag>confirm</tag>
    <usetemplate
     name="okcancelbuttons"
     notext="Cancel"
     yestext="Eject"/>
  </notification>

  <notification
    icon="alertmodal.tga"
    name="EjectAvatarMultiple"
    type="alertmodal">
Eject the following avatars from your land?

[RESIDENTS]
    <usetemplate
     canceltext="Cancel"
     name="yesnocancelbuttons"
     notext="Eject and Ban"
     yestext="Eject"/>
  </notification>

  <notification
   icon="alertmodal.tga"
   name="EjectAvatarMultipleNoBan"
   type="alertmodal">
Eject the following avatars from your land?

[RESIDENTS]
    <usetemplate
     name="okcancelbuttons"
     notext="Cancel"
     yestext="Eject"/>
  </notification>

  <notification
   icon="alertmodal.tga"
   name="EjectAvatarFromGroup"
   persist="true"
   type="notify">
You ejected [AVATAR_NAME] from group [GROUP_NAME].
    <tag>group</tag>
  </notification>

  <notification
   icon="alertmodal.tga"
   name="AcquireErrorTooManyObjects"
   type="alertmodal">
ACQUIRE ERROR: Too many objects selected.
  <tag>fail</tag>
  </notification>

  <notification
   icon="alertmodal.tga"
   name="AcquireErrorObjectSpan"
   type="alertmodal">
ACQUIRE ERROR: Objects span more than one region.
Please move all objects to be acquired onto the same region.
  <tag>fail</tag>
  </notification>

  <notification
   icon="alertmodal.tga"
   name="PromptGoToCurrencyPage"
   type="alertmodal">
[EXTRA]

Go to [_URL] for information on purchasing L$?
    <tag>confirm</tag>
    <url option="0" name="url">

			http://secondlife.com/app/currency/
    </url>
    <usetemplate
     name="okcancelbuttons"
     notext="Cancel"
     yestext="OK"/>
  </notification>

  <notification
   icon="alertmodal.tga"
   name="UnableToLinkObjects"
   type="alertmodal">
Unable to link these [COUNT] objects.
You can link a maximum of [MAX] objects.
  <tag>fail</tag>
  </notification>

  <notification
   icon="alertmodal.tga"
   name="CannotLinkIncompleteSet"
   type="alertmodal">
You can only link complete sets of objects, and must select more than one object.
  <tag>fail</tag>
  </notification>

  <notification
   icon="alertmodal.tga"
   name="CannotLinkModify"
   type="alertmodal">
Unable to link because you do not have modify permission on all the objects.

Please make sure none are locked, and that you own all of them.
  <tag>fail</tag>
  </notification>

  <notification
   icon="alertmodal.tga"
   name="CannotLinkPermanent"
   type="alertmodal">
    Objects cannot be linked across region boundaries.
    <tag>fail</tag>
  </notification>

  <notification
   icon="alertmodal.tga"
   name="CannotLinkDifferentOwners"
   type="alertmodal">
Unable to link because not all of the objects have the same owner.

Please make sure you own all of the selected objects.
  <tag>fail</tag>
  </notification>

  <notification
   icon="alertmodal.tga"
   name="NoFileExtension"
   type="alertmodal">
No file extension for the file: &apos;[FILE]&apos;

Please make sure the file has a correct file extension.
  <tag>fail</tag>
  </notification>

  <notification
   icon="alertmodal.tga"
   name="InvalidFileExtension"
   type="alertmodal">
Invalid file extension [EXTENSION].
Expected [VALIDS].
    <usetemplate
     name="okbutton"
     yestext="OK"/>
  <tag>fail</tag>
  </notification>

  <notification
   icon="alertmodal.tga"
   name="CannotUploadSoundFile"
   type="alertmodal">
Could not open uploaded sound file for reading:
[FILE]
  <tag>fail</tag>
  </notification>

  <notification
   icon="alertmodal.tga"
   name="SoundFileNotRIFF"
   type="alertmodal">
File does not appear to be a RIFF WAVE file:
[FILE]
  <tag>fail</tag>
  </notification>

  <notification
   icon="alertmodal.tga"
   name="SoundFileNotPCM"
   type="alertmodal">
File does not appear to be a PCM WAVE audio file:
[FILE]
  <tag>fail</tag>
  </notification>

  <notification
   icon="alertmodal.tga"
   name="SoundFileInvalidChannelCount"
   type="alertmodal">
File has invalid number of channels (must be mono or stereo):
[FILE]
  <tag>fail</tag>
  </notification>

  <notification
   icon="alertmodal.tga"
   name="SoundFileInvalidSampleRate"
   type="alertmodal">
File does not appear to be a supported sample rate (must be 44.1k):
[FILE]
  <tag>fail</tag>
  </notification>

  <notification
   icon="alertmodal.tga"
   name="SoundFileInvalidWordSize"
   type="alertmodal">
File does not appear to be a supported word size (must be 8 or 16 bit):
[FILE]
  <tag>fail</tag>
  </notification>

  <notification
   icon="alertmodal.tga"
   name="SoundFileInvalidHeader"
   type="alertmodal">
Could not find &apos;data&apos; chunk in WAV header:
[FILE]
  <tag>fail</tag>
  </notification>

  <notification
   icon="alertmodal.tga"
   name="SoundFileInvalidChunkSize"
   type="alertmodal">
Wrong chunk size in WAV file:
[FILE]
  <tag>fail</tag>
  </notification>

  <notification
   icon="alertmodal.tga"
   name="SoundFileInvalidTooLong"
   type="alertmodal">
Audio file is too long (10 second maximum):
[FILE]
  <tag>fail</tag>
  </notification>

  <notification
   icon="alertmodal.tga"
   name="ProblemWithFile"
   type="alertmodal">
Problem with file [FILE]:

[ERROR]
  <tag>fail</tag>
  </notification>

  <notification
   icon="alertmodal.tga"
   name="CannotOpenTemporarySoundFile"
   type="alertmodal">
Couldn&apos;t open temporary compressed sound file for writing: [FILE]
  <tag>fail</tag>
  </notification>

  <notification
   icon="alertmodal.tga"
   name="UnknownVorbisEncodeFailure"
   type="alertmodal">
Unknown Vorbis encode failure on: [FILE]
  <tag>fail</tag>
  </notification>

  <notification
   icon="alertmodal.tga"
   name="CannotEncodeFile"
   type="alertmodal">
Unable to encode file: [FILE]
  <tag>fail</tag>
  </notification>

  <notification
   icon="alertmodal.tga"
   name="CorruptedProtectedDataStore"
   type="alertmodal">
   We were unable to decode the file storing your saved login credentials. At this point saving or deleting credentials will erase all those that were previously stored.
   This may happen when you change network setup. Restarting the viewer with previous network configuration may help recovering your saved login credentials.
    
  <tag>fail</tag>
    <usetemplate
     name="okbutton"
     yestext="OK"/>
  </notification>
    
  <notification
   icon="alertmodal.tga"
   name="CorruptResourceFile"
   type="alertmodal">
Corrupt resource file: [FILE]
  <tag>fail</tag>
  </notification>

  <notification
   icon="alertmodal.tga"
   name="UnknownResourceFileVersion"
   type="alertmodal">
Unknown Linden resource file version in file: [FILE]
  <tag>fail</tag>
  </notification>

  <notification
   icon="alertmodal.tga"
   name="UnableToCreateOutputFile"
   type="alertmodal">
Unable to create output file: [FILE]
  <tag>fail</tag>
  </notification>

  <notification
   icon="alertmodal.tga"
   name="DoNotSupportBulkAnimationUpload"
   type="alertmodal">
[APP_NAME] does not currently support bulk upload of BVH format animation files.
  <tag>fail</tag>
  </notification>

  <notification
   icon="alertmodal.tga"
   name="CannotUploadReason"
   type="alertmodal">
Unable to upload [FILE] due to the following reason: [REASON]
Please try again later.
  <tag>fail</tag>
  </notification>

  <notification
   icon="notifytip.tga"
   name="LandmarkCreated"
   type="notifytip">
You have added "[LANDMARK_NAME]" to your [FOLDER_NAME] folder.
  </notification>

  <notification
   icon="alert.tga"
   name="LandmarkAlreadyExists"
   type="alert">
You already have a landmark for this location.
    <usetemplate
     name="okbutton"
     yestext="OK"/>
  <tag>fail</tag>
  </notification>

  <notification
   icon="alertmodal.tga"
   name="CannotCreateLandmarkNotOwner"
   type="alertmodal">
You cannot create a landmark here because the owner of the land does not allow it.
  <tag>fail</tag>
  </notification>

  <notification
   icon="alertmodal.tga"
   name="CannotRecompileSelectObjectsNoScripts"
   type="alertmodal">
Not able to perform &apos;recompilation&apos;.
Select an object with a script.
  <tag>fail</tag>
  </notification>

  <notification
   icon="alertmodal.tga"
   name="CannotRecompileSelectObjectsNoPermission"
   type="alertmodal">
Not able to perform &apos;recompilation&apos;.

Select objects with scripts that you have permission to modify.
  <tag>fail</tag>
  </notification>

  <notification
   icon="alertmodal.tga"
   name="CannotResetSelectObjectsNoScripts"
   type="alertmodal">
Not able to perform &apos;reset&apos;.

Select objects with scripts.
  <tag>fail</tag>
  </notification>
  
   <notification
    icon="alertmodal.tga"
    name="CannotdeleteSelectObjectsNoScripts"
    type="alertmodal">
Not able to perform &apos;remove&apos;.

Select objects with scripts.
  <tag>fail</tag>
  </notification>

  <notification
   icon="alertmodal.tga"
   name="CannotResetSelectObjectsNoPermission"
   type="alertmodal">
Not able to perform &apos;reset&apos;.

Select objects with scripts that you have permission to modify.
  <tag>fail</tag>
  </notification>

  <notification
   icon="alertmodal.tga"
   name="CannotOpenScriptObjectNoMod"
   type="alertmodal">
    Unable to open script in object without modify permissions.
  <tag>fail</tag>
  </notification>

  <notification
   icon="alertmodal.tga"
   name="CannotSetRunningSelectObjectsNoScripts"
   type="alertmodal">
Not able to set any scripts to &apos;running&apos;.

Select objects with scripts.
  <tag>fail</tag>
  </notification>

  <notification
   icon="alertmodal.tga"
   name="CannotSetRunningNotSelectObjectsNoScripts"
   type="alertmodal">
Unable to set any scripts to &apos;not running&apos;.

Select objects with scripts.
  <tag>fail</tag>
  </notification>

  <notification
   icon="alertmodal.tga"
   name="NoFrontmostFloater"
   type="alertmodal">
No frontmost floater to save.
  <tag>fail</tag>
  </notification>

  <notification
   icon="notifytip.tga"
   name="SeachFilteredOnShortWords"
   type="notifytip">
Your search query was modified and the words that were too short were removed.

Searched for: [FINALQUERY]
  </notification>

  <notification
   icon="alertmodal.tga"
   name="SeachFilteredOnShortWordsEmpty"
   type="alertmodal">
Your search terms were too short so no search was performed.
  <tag>fail</tag>
  </notification>

  <!-- Generic Teleport failure modes - strings will be inserted from
       teleport_strings.xml if available. -->
  <notification
   icon="alertmodal.tga"
   name="CouldNotTeleportReason"
   type="alertmodal">
Teleport failed.
[REASON]
  <tag>fail</tag>
  </notification>

  <!-- Teleport failure modes not delivered via the generic mechanism
       above (for example, delivered as an AlertMessage on
       region-crossing :( ) - these paths should really be merged
       in the future. -->
  <notification
   icon="alertmodal.tga"
   name="invalid_tport"
   type="alertmodal">
Problem encountered processing your teleport request. You may need to log back in before you can teleport.
If you continue to get this message, please check the [SUPPORT_SITE].
  <tag>fail</tag>
  </notification>
  <notification
   icon="alertmodal.tga"
   name="invalid_region_handoff"
   type="alertmodal">
Problem encountered processing your region crossing. You may need to log back in before you can cross regions.
If you continue to get this message, please check the [SUPPORT_SITE].
  <tag>fail</tag>
  </notification>
  <notification
   icon="alertmodal.tga"
   name="blocked_tport"
   type="alertmodal">
Sorry, teleport is currently blocked. Try again in a moment.  If you still cannot teleport, please log out and log back in to resolve the problem.
  <tag>fail</tag>
  </notification>
  <notification
   icon="alertmodal.tga"
   name="nolandmark_tport"
   type="alertmodal">
Sorry, but system was unable to locate landmark destination.
  <tag>fail</tag>
  </notification>
  <notification
   icon="alertmodal.tga"
   name="timeout_tport"
   type="alertmodal">
   <tag>fail</tag>
Sorry, but system was unable to complete the teleport connection.  Try again in a moment.
  </notification>
  <notification
   icon="alertmodal.tga"
   name="noaccess_tport"
   type="alertmodal">
   <tag>fail</tag>
Sorry, you do not have access to that teleport destination.
  </notification>
  <notification
   icon="alertmodal.tga"
   name="missing_attach_tport"
   type="alertmodal">
   <tag>fail</tag>
Your attachments have not arrived yet. Try waiting for a few more seconds or log out and back in again before attempting to teleport.
  </notification>
  <notification
   icon="alertmodal.tga"
   name="too_many_uploads_tport"
   type="alertmodal">
   <tag>fail</tag>
The asset queue in this region is currently clogged so your teleport request will not be able to succeed in a timely manner. Please try again in a few minutes or go to a less busy area.
  </notification>
  <notification
   icon="alertmodal.tga"
   name="expired_tport"
   type="alertmodal">
   <tag>fail</tag>
Sorry, but the system was unable to complete your teleport request in a timely fashion. Please try again in a few minutes.
  </notification>
  <notification
   icon="alertmodal.tga"
   name="expired_region_handoff"
   type="alertmodal">
   <tag>fail</tag>
Sorry, but the system was unable to complete your region crossing in a timely fashion. Please try again in a few minutes.
  </notification>
  <notification
   icon="alertmodal.tga"
   name="no_host"
   type="alertmodal">
   <tag>fail</tag>
Unable to find teleport destination. The destination may be temporarily unavailable or no longer exists. Please try again in a few minutes.
  </notification>
  <notification
   icon="alertmodal.tga"
   name="no_inventory_host"
   type="alertmodal">
The inventory system is currently unavailable.
  <tag>fail</tag>
  </notification>

  <notification
   icon="alertmodal.tga"
   name="CannotSetLandOwnerNothingSelected"
   type="alertmodal">
Unable to set land owner:
No parcel selected.
  <tag>fail</tag>
  </notification>

  <notification
   icon="alertmodal.tga"
   name="CannotSetLandOwnerMultipleRegions"
   type="alertmodal">
Unable to force land ownership because selection spans multiple regions. Please select a smaller area and try again.
  <tag>fail</tag>
  </notification>

  <notification
   icon="alertmodal.tga"
   name="ForceOwnerAuctionWarning"
   type="alertmodal">
This parcel is up for auction. Forcing ownership will cancel the auction and potentially make some residents unhappy if bidding has begun.
Force ownership?
    <tag>confirm</tag>
    <usetemplate
     name="okcancelbuttons"
     notext="Cancel"
     yestext="OK"/>
  </notification>

  <notification
   icon="alertmodal.tga"
   name="CannotContentifyNothingSelected"
   type="alertmodal">
Unable to contentify:
No parcel selected.
  <tag>fail</tag>
  </notification>

  <notification
   icon="alertmodal.tga"
   name="CannotContentifyNoRegion"
   type="alertmodal">
Unable to contentify:
No region selected.
  <tag>fail</tag>
  </notification>

  <notification
   icon="alertmodal.tga"
   name="CannotReleaseLandNothingSelected"
   type="alertmodal">
Unable to abandon land:
No parcel selected.
  <tag>fail</tag>
  </notification>

  <notification
   icon="alertmodal.tga"
   name="CannotReleaseLandNoRegion"
   type="alertmodal">
Unable to abandon land:
Cannot find region.
  <tag>fail</tag>
  </notification>

  <notification
   icon="alertmodal.tga"
   name="CannotBuyLandNothingSelected"
   type="alertmodal">
Unable to buy land:
No parcel selected.
  <tag>fail</tag>
  </notification>

  <notification
   icon="alertmodal.tga"
   name="CannotBuyLandNoRegion"
   type="alertmodal">
Unable to buy land:
Cannot find the region this land is in.
  <tag>fail</tag>
  </notification>

  <notification
   icon="alertmodal.tga"
   name="CannotCloseFloaterBuyLand"
   type="alertmodal">
You cannot close the Buy Land window until [APP_NAME] estimates the price of this transaction.
  <tag>fail</tag>
  </notification>

  <notification
   icon="alertmodal.tga"
   name="CannotDeedLandNothingSelected"
   type="alertmodal">
Unable to deed land:
No parcel selected.
  <tag>fail</tag>
  </notification>

  <notification
   icon="alertmodal.tga"
   name="CannotDeedLandNoGroup"
   type="alertmodal">
Unable to deed land:
No Group selected.
    <tag>group</tag>
  <tag>fail</tag>
  </notification>

  <notification
   icon="alertmodal.tga"
   name="CannotDeedLandNoRegion"
   type="alertmodal">
Unable to deed land:
Cannot find the region this land is in.
  <tag>fail</tag>
  </notification>

  <notification
   icon="alertmodal.tga"
   name="CannotDeedLandMultipleSelected"
   type="alertmodal">
Unable to deed land:
Multiple parcels selected.

Try selecting a single parcel.
  <tag>fail</tag>
  </notification>

  <notification
   icon="alertmodal.tga"
   name="ParcelCanPlayMedia"
   type="alertmodal">   
This location provides streaming media, which may require more of your network bandwidth.

Play streaming media when available?
(You can change this option later under Preferences &gt; Sound &amp; Media.)
   <form name="form">
    <button
         index="0"
         name="Play Media Now"
         text="Play Media Now"/>
        <button
         index="1"
         name="Always Play Media"  
         text="Always Play Media"/>
        <button
         index="2"   
         name="Do Not Pley Media"
         text="Do Not Play Media"/>
   </form>
  </notification>


  <notification
   icon="alertmodal.tga"
   name="CannotDeedLandWaitingForServer"
   type="alertmodal">
Unable to deed land:
Waiting for server to report ownership.

Please try again.
  <tag>fail</tag>
  </notification>

  <notification
   icon="alertmodal.tga"
   name="CannotDeedLandNoTransfer"
   type="alertmodal">
Unable to deed land:
The region [REGION] does not allow transfer of land.
  <tag>fail</tag>
  </notification>

  <notification
   icon="alertmodal.tga"
   name="CannotReleaseLandWatingForServer"
   type="alertmodal">
Unable to abandon land:
Waiting for server to update parcel information.

Try again in a few seconds.
  <tag>fail</tag>
  </notification>

  <notification
   icon="alertmodal.tga"
   name="CannotReleaseLandSelected"
   type="alertmodal">
Unable to abandon land:
You do not own all the parcels selected.

Please select a single parcel.
  <tag>fail</tag>
  </notification>

  <notification
   icon="alertmodal.tga"
   name="CannotReleaseLandDontOwn"
   type="alertmodal">
Unable to abandon land:
You do not have permission to release this parcel.
Parcels you own appear in green.
  <tag>fail</tag>
  </notification>

  <notification
   icon="alertmodal.tga"
   name="CannotReleaseLandRegionNotFound"
   type="alertmodal">
Unable to abandon land:
Cannot find the region this land is in.
  <tag>fail</tag>
  </notification>

  <notification
   icon="alertmodal.tga"
   name="CannotReleaseLandNoTransfer"
   type="alertmodal">
Unable to abandon land:
The region [REGION] does not allow transfer of land.
  <tag>fail</tag>
  </notification>

  <notification
   icon="alertmodal.tga"
   name="CannotReleaseLandPartialSelection"
   type="alertmodal">
Unable to abandon land:
You must select an entire parcel to release it.

Select an entire parcel, or divide your parcel first.
  <tag>fail</tag>
  </notification>

  <notification
   icon="alertmodal.tga"
   name="ReleaseLandWarning"
   type="alertmodal">
You are about to release [AREA] m² of land.
Releasing this parcel will remove it from your land holdings, but will not grant any L$.

Release this land?
    <tag>confirm</tag>
    <usetemplate
     name="okcancelbuttons"
     notext="Cancel"
     yestext="OK"/>
  </notification>

  <notification
   icon="alertmodal.tga"
   name="CannotDivideLandNothingSelected"
   type="alertmodal">
Unable to divide land:

No parcels selected.
  <tag>fail</tag>
  </notification>

  <notification
   icon="alertmodal.tga"
   name="CannotDivideLandPartialSelection"
   type="alertmodal">
Unable to divide land:

You have an entire parcel selected.
Try selecting a part of the parcel.
  <tag>fail</tag>
  </notification>

  <notification
   icon="alertmodal.tga"
   name="LandDivideWarning"
   type="alertmodal">
Dividing this land will split this parcel into two and each parcel can have its own settings. Some settings will be reset to defaults after the operation.

Divide land?
    <tag>confirm</tag>
    <usetemplate
     name="okcancelbuttons"
     notext="Cancel"
     yestext="OK"/>
  </notification>

  <notification
   icon="alertmodal.tga"
   name="CannotDivideLandNoRegion"
   type="alertmodal">
Unable to divide land:
Cannot find the region this land is in.
  <tag>fail</tag>
  </notification>

  <notification
   icon="alertmodal.tga"
   name="CannotJoinLandNoRegion"
   type="alertmodal">
Unable to join land:
Cannot find the region this land is in.
  <tag>fail</tag>
  </notification>

  <notification
   icon="alertmodal.tga"
   name="CannotJoinLandNothingSelected"
   type="alertmodal">
Unable to join land:
No parcels selected.
  <tag>fail</tag>
  </notification>

  <notification
   icon="alertmodal.tga"
   name="CannotJoinLandEntireParcelSelected"
   type="alertmodal">
Unable to join land:
You only have one parcel selected.

Select land across both parcels.
  <tag>fail</tag>
  </notification>

  <notification
   icon="alertmodal.tga"
   name="CannotJoinLandSelection"
   type="alertmodal">
Unable to join land:
You must select more than one parcel.

Select land across both parcels.
  <tag>fail</tag>
  </notification>

  <notification
   icon="alertmodal.tga"
   name="JoinLandWarning"
   type="alertmodal">
Joining this land will create one large parcel out of all parcels intersecting the selected rectangle.
You will need to reset the name and options of the new parcel.

Join land?
    <tag>confirm</tag>
    <usetemplate
     name="okcancelbuttons"
     notext="Cancel"
     yestext="OK"/>
  </notification>

  <notification
   icon="alertmodal.tga"
   name="ConfirmNotecardSave"
   type="alertmodal">
This notecard needs to be saved before the item can be copied or viewed. Save notecard?
    <tag>confirm</tag>
    <usetemplate
     name="okcancelbuttons"
     notext="Cancel"
     yestext="OK"/>
  </notification>

  <notification
   icon="alertmodal.tga"
   name="ConfirmItemCopy"
   type="alertmodal">
Copy this item to your inventory?
    <tag>confirm</tag>
    <usetemplate
     name="okcancelbuttons"
     notext="Cancel"
     yestext="Copy"/>
  </notification>

  <notification
   icon="alertmodal.tga"
   name="ResolutionSwitchFail"
   type="alertmodal">
Failed to switch resolution to [RESX] by [RESY].
  <tag>fail</tag>
  </notification>

  <notification
   icon="alertmodal.tga"
   name="ErrorUndefinedGrasses"
   type="alertmodal">
Error: Undefined grasses: [SPECIES]
  <tag>fail</tag>
  </notification>

  <notification
   icon="alertmodal.tga"
   name="ErrorUndefinedTrees"
   type="alertmodal">
Error: Undefined trees: [SPECIES]
  <tag>fail</tag>
  </notification>

  <notification
   icon="alertmodal.tga"
   name="CannotSaveWearableOutOfSpace"
   type="alertmodal">
Unable to save &apos;[NAME]&apos; to wearable file.  You will need to free up some space on your computer and save the wearable again.
  <tag>fail</tag>
  </notification>

  <notification
   icon="alertmodal.tga"
   name="CannotSaveToAssetStore"
   type="alertmodal">
Unable to save [NAME] to central asset store.
This is usually a temporary failure. Please customize and save the wearable again in a few minutes.
  <tag>fail</tag>
  </notification>

  <notification
   icon="alertmodal.tga"
   name="YouHaveBeenLoggedOut"
   type="alertmodal">
You have been logged out of [CURRENT_GRID].
            [MESSAGE]
    <usetemplate
     name="okcancelbuttons"
     notext="Quit"
     yestext="View IM &amp; Chat"/>
  </notification>

  <notification
   icon="alertmodal.tga"
   name="OnlyOfficerCanBuyLand"
   type="alertmodal">
Unable to buy land for the group:
You do not have permission to buy land for your active group.
    <tag>group</tag>
  <tag>fail</tag>
  </notification>

  <notification
   icon="alertmodal.tga"
   label="Add Friend"
   name="AddFriendWithMessage"
   type="alertmodal">
    <tag>friendship</tag>
Friends can give permissions to track each other on the map and receive online status updates.

Offer friendship to [NAME]?
    <tag>confirm</tag>
    <form name="form">
      <input name="message" type="text" default="true">
Would you be my friend?
      </input>
      <button
       default="true"
       index="0"
       name="Offer"
       text="OK"/>
      <button
       index="1"
       name="Cancel"
       text="Cancel"/>
    </form>
  </notification>

  <notification
   icon="alertmodal.tga"
   label="Add Auto-Replace List"
   name="AddAutoReplaceList"
   type="alertmodal">
    <tag>addlist</tag>
    Name for the new list:
    <tag>confirm</tag>
    <form name="form">
      <input name="listname" type="text"/>
      <button
       default="true"
       index="0"
       name="SetName"
       text="OK"/>
    </form>
  </notification>

  <notification
   icon="alertmodal.tga"
   label="Rename Auto-Replace List"
   name="RenameAutoReplaceList"
   type="alertmodal">
    The name '[DUPNAME]' is in use
    Enter a new unique name:
    <tag>confirm</tag>
    <form name="form">
      <input name="listname" type="text"/>
      <button
       default="false"
       index="0"
       name="ReplaceList"
       text="Replace Current List"/>
      <button
       default="true"
       index="1"
       name="SetName"
       text="Use New Name"/>
    </form>
  </notification>

  <notification
   icon="alertmodal.tga"
   name="InvalidAutoReplaceEntry"
   type="alertmodal">
    The keyword must be a single word, and the replacement may not be empty.
    <tag>fail</tag>
  </notification>

  <notification
   icon="alertmodal.tga"
   name="InvalidAutoReplaceList"
   type="alertmodal">
    That replacement list is not valid.
    <tag>fail</tag>
  </notification>

  <notification
   icon="alertmodal.tga"
   name="SpellingDictImportRequired"
   type="alertmodal">
    You must specify a file, a name, and a language.
    <tag>fail</tag>
  </notification>

  <notification
   icon="alertmodal.tga"
   name="SpellingDictIsSecondary"
   type="alertmodal">
The dictionary [DIC_NAME] does not appear to have an "aff" file; this means that it is a "secondary" dictionary.
It can be used as an additional dictionary, but not as your Main dictionary.

See https://wiki.secondlife.com/wiki/Adding_Spelling_Dictionaries
    <tag>confirm</tag>
  </notification>

  <notification
   icon="alertmodal.tga"
   name="SpellingDictImportFailed"
   type="alertmodal">
    Unable to copy
    [FROM_NAME]
    to
    [TO_NAME]
    <tag>fail</tag>
  </notification>

  <notification
 icon="alertmodal.tga"
 label="Save Outfit"
 name="SaveOutfitAs"
 type="alertmodal">
    <unique/>
    Save what I'm wearing as a new Outfit:
    <tag>confirm</tag>
    <form name="form">
      <input name="message" type="text" default="true">
        [DESC] (new)
      </input>
      <button
       default="true"
       index="0"
       name="OK"
       text="OK"/>
      <button
       index="1"
       name="Cancel"
       text="Cancel"/>
    </form>
  </notification>

  <notification
 icon="alertmodal.tga"
 label="Save Wearable"
 name="SaveWearableAs"
 type="alertmodal">
    Save item to my inventory as:
    <tag>confirm</tag>
    <form name="form">
      <input name="message" type="text" default="true">
        [DESC] (new)
      </input>
      <button
       default="true"
       index="0"
       name="OK"
       text="OK"/>
      <button
       index="1"
       name="Cancel"
       text="Cancel"/>
    </form>
  </notification>


  <notification
   icon="alertmodal.tga"
   label="Rename Outfit"
   name="RenameOutfit"
   type="alertmodal">
    New outfit name:
    <tag>confirm</tag>
    <form name="form">
      <input name="new_name" type="text" width="300" default="true">
        [NAME]
      </input>
      <button
       default="true"
       index="0"
       name="OK"
       text="OK"/>
      <button
       index="1"
       name="Cancel"
       text="Cancel"/>
    </form>
  </notification>

  <notification
   icon="alertmodal.tga"
   name="RemoveFromFriends"
   type="alertmodal">
Are you sure you want to remove [NAME] from your Friends List?
    <tag>friendship</tag>
    <tag>confirm</tag>
    <usetemplate
     name="okcancelbuttons"
     notext="Cancel"
     yestext="OK"/>
  </notification>

  <notification
   icon="alertmodal.tga"
   name="RemoveMultipleFromFriends"
   type="alertmodal">
Are you sure you want to remove multiple friends from your Friends list?
    <tag>friendship</tag>
    <tag>confirm</tag>
    <usetemplate
     name="okcancelbuttons"
     notext="Cancel"
     yestext="OK"/>
  </notification>

  <notification
   icon="alertmodal.tga"
   name="GodDeleteAllScriptedPublicObjectsByUser"
   type="alertmodal">
Are you sure you want to delete all scripted objects owned by
** [AVATAR_NAME] **
on all others land in this region?
    <tag>confirm</tag>
    <usetemplate
     name="okcancelbuttons"
     notext="Cancel"
     yestext="OK"/>
  </notification>

  <notification
   icon="alertmodal.tga"
   name="GodDeleteAllScriptedObjectsByUser"
   type="alertmodal">
Are you sure you want to DELETE ALL scripted objects owned by
** [AVATAR_NAME] **
on ALL LAND in this region?
    <tag>confirm</tag>
    <usetemplate
     name="okcancelbuttons"
     notext="Cancel"
     yestext="OK"/>
  </notification>

  <notification
   icon="alertmodal.tga"
   name="GodDeleteAllObjectsByUser"
   type="alertmodal">
Are you sure you want to DELETE ALL objects (scripted or not) owned by
** [AVATAR_NAME] **
on ALL LAND in this region?
    <tag>confirm</tag>
    <usetemplate
     name="okcancelbuttons"
     notext="Cancel"
     yestext="OK"/>
  </notification>

  <notification
   icon="alertmodal.tga"
   name="BlankClassifiedName"
   type="alertmodal">
You must specify a name for your classified.
  <tag>fail</tag>
  </notification>

  <notification
   icon="alertmodal.tga"
   name="MinClassifiedPrice"
   type="alertmodal">
Price to pay for listing must be at least L$[MIN_PRICE].

Please enter a higher price.
  <tag>fail</tag>
  </notification>

  <notification
   icon="alertmodal.tga"
   name="ConfirmItemDeleteHasLinks"
   type="alertmodal">
    At least one of the items you have selected has link items that point to it.  If you delete this item, its links will permanently stop working.  It is strongly advised to delete the links first.

    Are you sure you want to delete these items?
    <tag>confirm</tag>
    <usetemplate
     name="okcancelbuttons"
     notext="Cancel"
     yestext="OK"/>
  </notification>

  <notification
   icon="alertmodal.tga"
   name="ConfirmObjectDeleteLock"
   type="alertmodal">
At least one of the items you have selected is locked.

Are you sure you want to delete these items?
    <tag>confirm</tag>
    <usetemplate
     name="okcancelbuttons"
     notext="Cancel"
     yestext="OK"/>
  </notification>

  <notification
   icon="alertmodal.tga"
   name="ConfirmObjectDeleteNoCopy"
   type="alertmodal">
At least one of the items you have selected is not copyable.

Are you sure you want to delete these items?
    <tag>confirm</tag>
    <usetemplate
     name="okcancelbuttons"
     notext="Cancel"
     yestext="OK"/>
  </notification>

  <notification
   icon="alertmodal.tga"
   name="ConfirmObjectDeleteNoOwn"
   type="alertmodal">
You do not own least one of the items you have selected.

Are you sure you want to delete these items?
    <tag>confirm</tag>
    <usetemplate
     name="okcancelbuttons"
     notext="Cancel"
     yestext="OK"/>
  </notification>

  <notification
   icon="alertmodal.tga"
   name="ConfirmObjectDeleteLockNoCopy"
   type="alertmodal">
At least one object is locked.
At least one object is not copyable.

Are you sure you want to delete these items?
    <tag>confirm</tag>
    <usetemplate
     name="okcancelbuttons"
     notext="Cancel"
     yestext="OK"/>
  </notification>

  <notification
   icon="alertmodal.tga"
   name="ConfirmObjectDeleteLockNoOwn"
   type="alertmodal">
At least one object is locked.
You do not own least one object.

Are you sure you want to delete these items?
    <tag>confirm</tag>
    <usetemplate
     name="okcancelbuttons"
     notext="Cancel"
     yestext="OK"/>
  </notification>

  <notification
   icon="alertmodal.tga"
   name="ConfirmObjectDeleteNoCopyNoOwn"
   type="alertmodal">
At least one object is not copyable.
You do not own least one object.

Are you sure you want to delete these items?
    <tag>confirm</tag>
    <usetemplate
     name="okcancelbuttons"
     notext="Cancel"
     yestext="OK"/>
  </notification>

  <notification
   icon="alertmodal.tga"
   name="ConfirmObjectDeleteLockNoCopyNoOwn"
   type="alertmodal">
At least one object is locked.
At least one object is not copyable.
You do not own least one object.

Are you sure you want to delete these items?
    <tag>confirm</tag>
    <usetemplate
     name="okcancelbuttons"
     notext="cancel"
     yestext="OK"/>
  </notification>

  <notification
   icon="alertmodal.tga"
   name="ConfirmObjectTakeLock"
   type="alertmodal">
At least one object is locked.

Are you sure you want to take these items?
    <tag>confirm</tag>
    <usetemplate
     name="okcancelbuttons"
     notext="Cancel"
     yestext="OK"/>
  </notification>

  <notification
   icon="alertmodal.tga"
   name="ConfirmObjectTakeNoOwn"
   type="alertmodal">
You do not own all of the objects you are taking.
If you continue, next owner permissions will be applied and possibly restrict your ability to modify or copy them.

Are you sure you want to take these items?
    <tag>confirm</tag>
    <usetemplate
     name="okcancelbuttons"
     notext="Cancel"
     yestext="OK"/>
  </notification>

  <notification
   icon="alertmodal.tga"
   name="ConfirmObjectTakeLockNoOwn"
   type="alertmodal">
At least one object is locked.
You do not own all of the objects you are taking.
If you continue, next owner permissions will be applied and possibly restrict your ability to modify or copy them.
However, you can take the current selection.

Are you sure you want to take these items?
    <tag>confirm</tag>
    <usetemplate
     name="okcancelbuttons"
     notext="Cancel"
     yestext="OK"/>
  </notification>

  <notification
   icon="alertmodal.tga"
   name="CantBuyLandAcrossMultipleRegions"
   type="alertmodal">
Unable to buy land because selection spans multiple regions.

Please select a smaller area and try again.
  <tag>fail</tag>
  </notification>

  <notification
   icon="alertmodal.tga"
   name="DeedLandToGroup"
   type="alertmodal">
By deeding this parcel, the group will be required to have and maintain sufficient land use credits.
The purchase price of the land is not refunded to the owner. If a deeded parcel is sold, the sale price will be divided evenly among group members.

Deed this [AREA] m² of land to the group &apos;[GROUP_NAME]&apos;?
    <tag>group</tag>
    <tag>confirm</tag>
    <usetemplate
     name="okcancelbuttons"
     notext="Cancel"
     yestext="OK"/>
  </notification>

  <notification
   icon="alertmodal.tga"
   name="DeedLandToGroupWithContribution"
   type="alertmodal">
By deeding this parcel, the group will be required to have and maintain sufficient land use credits.
The deed will include a simultaneous land contribution to the group from &apos;[NAME]&apos;.
The purchase price of the land is not refunded to the owner. If a deeded parcel is sold, the sale price will be divided evenly among group members.

Deed this [AREA] m² of land to the group &apos;[GROUP_NAME]&apos;?
    <tag>group</tag>
    <tag>confirm</tag>
    <usetemplate
     name="okcancelbuttons"
     notext="Cancel"
     yestext="OK"/>
  </notification>

  <notification
   icon="alertmodal.tga"
   name="DisplaySetToSafe"
   type="alertmodal">
Display settings have been set to safe levels because you have specified the -safe option.
  </notification>

  <notification
   icon="alertmodal.tga"
   name="DisplaySetToRecommendedGPUChange"
   type="alertmodal">
Display settings have been set to recommended levels because your graphics card changed
from &apos;[LAST_GPU]&apos;
to &apos;[THIS_GPU]&apos;
  </notification>

  <notification
   icon="alertmodal.tga"
   name="DisplaySetToRecommendedFeatureChange"
   type="alertmodal">
Display settings have been set to recommended levels because of a change to the rendering subsystem.
  </notification>

  <notification
   icon="alertmodal.tga"
   name="ErrorMessage"
   type="alertmodal">
[ERROR_MESSAGE]
  <tag>fail</tag>
    <usetemplate
     name="okbutton"
     yestext="OK"/>
  </notification>

  <notification
   icon="alertmodal.tga"
   name="AvatarMovedDesired"
   type="alertmodal">
   <tag>fail</tag>
Your desired location is not currently available.
You have been moved into a nearby region.
  </notification>

  <notification
   icon="alertmodal.tga"
   name="AvatarMovedLast"
   type="alertmodal">
   <tag>fail</tag>
Your requested location is not currently available.
You have been moved into a nearby region.
  </notification>

  <notification
   icon="alertmodal.tga"
   name="AvatarMovedHome"
   type="alertmodal">
   <tag>fail</tag>
Your home location is not currently available.
You have been moved into a nearby region.
You may want to set a new home location.
  </notification>

  <notification
   icon="alertmodal.tga"
   name="ClothingLoading"
   type="alertmodal">
   <tag>fail</tag>
Your clothing is still downloading.
You can use [APP_NAME] normally and other people will see you correctly.
    <form name="form">
      <ignore name="ignore"
       text="Clothing is taking a long time to download"/>
    </form>
  </notification>

  <notification
   icon="alertmodal.tga"
   name="FirstRun"
   type="alertmodal">

[APP_NAME] installation is complete.

If this is your first time using [CURRENT_GRID], you will need to create an account before you can log in.
    <tag>confirm</tag>
    <usetemplate
     name="okcancelbuttons"
     notext="Continue"
     yestext="Create Account..."/>
  </notification>

  <notification
   icon="alertmodal.tga"
   name="LoginPacketNeverReceived"
   type="alertmodal">
   <tag>fail</tag>
We&apos;re having trouble connecting. There may be a problem with your Internet connection or the [SECOND_LIFE_GRID].

You can either check your Internet connection and try again in a few minutes, click Help to view the [SUPPORT_SITE], or click Teleport to attempt to teleport home.
    <url option="1" name="url">

			http://secondlife.com/support/
    </url>
    <form name="form">
      <button
       default="true"
       index="0"
       name="OK"
       text="OK"/>
      <button
       index="1"
       name="Help"
       text="Help"/>
      <button
       index="2"
       name="Teleport"
       text="Teleport"/>
    </form>
  </notification>

  <notification
   icon="alertmodal.tga"
   name="WelcomeChooseSex"
   type="alertmodal">
Your character will appear in a moment.

Use arrow keys to walk.
Press the F1 key at any time for help or to learn more about [CURRENT_GRID].
Please choose the male or female avatar. You can change your mind later.
    <usetemplate
     name="okcancelbuttons"
     notext="Female"
     yestext="Male"/>
  </notification>
  <notification icon="alertmodal.tga"
		name="CantTeleportToGrid"
		type="alertmodal">
Could not teleport to [SLURL] as it's on a different grid ([GRID]) than the current grid ([CURRENT_GRID]).  Please close your viewer and try again.
  <tag>fail</tag>
    <usetemplate
     name="okbutton"
     yestext="OK"/>
  </notification>

  <notification icon="alertmodal.tga"
		name="GeneralCertificateError"
		type="alertmodal">
Could not connect to the server.
[REASON]

SubjectName: [SUBJECT_NAME_STRING]
IssuerName: [ISSUER_NAME_STRING]
Valid From: [VALID_FROM]
Valid To: [VALID_TO]
MD5 Fingerprint: [SHA1_DIGEST]
SHA1 Fingerprint: [MD5_DIGEST]
Key Usage: [KEYUSAGE]
Extended Key Usage: [EXTENDEDKEYUSAGE]
Subject Key Identifier: [SUBJECTKEYIDENTIFIER]
  <tag>fail</tag>
    <usetemplate
     name="okbutton"
     yestext="OK"/>
   </notification>

  <notification icon="alertmodal.tga"
		name="TrustCertificateError"
		type="alertmodal">
The certification authority for this server is not known.

Certificate Information:
SubjectName: [SUBJECT_NAME_STRING]
IssuerName: [ISSUER_NAME_STRING]
Valid From: [VALID_FROM]
Valid To: [VALID_TO]
MD5 Fingerprint: [SHA1_DIGEST]
SHA1 Fingerprint: [MD5_DIGEST]
Key Usage: [KEYUSAGE]
Extended Key Usage: [EXTENDEDKEYUSAGE]
Subject Key Identifier: [SUBJECTKEYIDENTIFIER]

Would you like to trust this authority?
    <tag>confirm</tag>
    <usetemplate
     name="okcancelbuttons"
     notext="Cancel"
     yestext="Trust"/>
  </notification>

  <notification
   icon="alertmodal.tga"
   name="NotEnoughCurrency"
   type="alertmodal">
[NAME] L$ [PRICE] You do not have enough L$ to do that.
  <tag>fail</tag>
  <tag>funds</tag>
  </notification>

  <notification
   icon="alertmodal.tga"
   name="GrantedModifyRights"
   persist="true"
   type="notify">
[NAME] has given you permission to edit their objects.
  </notification>

  <notification
   icon="alertmodal.tga"
   name="RevokedModifyRights"
   persist="true"
   type="notify">
Your privilege to modify [NAME]&apos;s objects has been revoked.
  </notification>

  <notification
   icon="alertmodal.tga"
   name="FlushMapVisibilityCaches"
   type="alertmodal">
This will flush the map caches on this region.
This is really only useful for debugging.
(In production, wait 5 minutes, then everyone&apos;s map will update after they relog.)
    <usetemplate
     name="okcancelbuttons"
     notext="Cancel"
     yestext="OK"/>
  </notification>

  <notification
   icon="alertmodal.tga"
   name="BuyOneObjectOnly"
   type="alertmodal">
Unable to buy more than one object at a time.  Please select only one object and try again.
  <tag>fail</tag>
  </notification>

  <notification
   icon="alertmodal.tga"
   name="OnlyCopyContentsOfSingleItem"
   type="alertmodal">
Unable to copy the contents of more than one item at a time.
Please select only one object and try again.
  <tag>fail</tag>
    <usetemplate
     name="okcancelbuttons"
     notext="Cancel"
     yestext="OK"/>
  </notification>

  <notification
   icon="alertmodal.tga"
   name="KickUsersFromRegion"
   type="alertmodal">
Teleport all residents in this region home?
    <tag>confirm</tag>
    <usetemplate
     name="okcancelbuttons"
     notext="Cancel"
     yestext="OK"/>
  </notification>

  <notification
   icon="alertmodal.tga"
   name="EstateObjectReturn"
   type="alertmodal">
Are you sure you want to return objects owned by [USER_NAME]?
    <tag>confirm</tag>
    <usetemplate
     name="okcancelbuttons"
     notext="Cancel"
     yestext="OK"/>
  </notification>

  <notification
   icon="alertmodal.tga"
   name="InvalidTerrainBitDepth"
   type="alertmodal">
Could not set region textures:
Terrain texture [TEXTURE_NUM] has an invalid bit depth of [TEXTURE_BIT_DEPTH].

Replace texture [TEXTURE_NUM] with a 24-bit 1024x1024 or smaller image then click &quot;Apply&quot; again.
  <tag>fail</tag>
  </notification>

  <notification
   icon="alertmodal.tga"
   name="InvalidTerrainSize"
   type="alertmodal">
Could not set region textures:
Terrain texture [TEXTURE_NUM] is too large at [TEXTURE_SIZE_X]x[TEXTURE_SIZE_Y].

Replace texture [TEXTURE_NUM] with a 24-bit 1024x1024 or smaller image then click &quot;Apply&quot; again.
  </notification>

  <notification
   icon="alertmodal.tga"
   name="RawUploadStarted"
   type="alertmodal">
Upload started. It may take up to two minutes, depending on your connection speed.
  </notification>

  <notification
   icon="alertmodal.tga"
   name="ConfirmBakeTerrain"
   type="alertmodal">
Do you really want to bake the current terrain, make it the center for terrain raise/lower limits, and the default for the &apos;Revert&apos; tool?
    <tag>confirm</tag>
    <usetemplate
     name="okcancelbuttons"
     notext="Cancel"
     yestext="OK"/>
  </notification>

  <notification
   icon="alertmodal.tga"
   name="MaxAllowedAgentOnRegion"
   type="alertmodal">
You can only have [MAX_AGENTS] allowed residents.
  </notification>

  <notification
   icon="alertmodal.tga"
   name="MaxBannedAgentsOnRegion"
   type="alertmodal">
You can only have [MAX_BANNED] banned residents.
  </notification>

  <notification
   icon="alertmodal.tga"
   name="MaxAgentOnRegionBatch"
   type="alertmodal">
Failure while attempting to add [NUM_ADDED] agents:
Exceeds the [MAX_AGENTS] [LIST_TYPE] limit by [NUM_EXCESS].
  </notification>

  <notification
   icon="alertmodal.tga"
   name="MaxAllowedGroupsOnRegion"
   type="alertmodal">
You can only have [MAX_GROUPS] groups.
    <tag>group</tag>
    <usetemplate
     name="okcancelbuttons"
     notext="Cancel"
     yestext="Bake"/>
  </notification>

  <notification
   icon="alertmodal.tga"
   name="MaxManagersOnRegion"
   type="alertmodal">
You can only have [MAX_MANAGER] estate managers.
  </notification>

  <notification
   icon="alertmodal.tga"
   name="OwnerCanNotBeDenied"
   type="alertmodal">
Cannot add estate owner to estate &apos;Banned resident&apos; list.
  </notification>

  <notification
   icon="alertmodal.tga"
   name="CanNotChangeAppearanceUntilLoaded"
   type="alertmodal">
Cannot change appearance until clothing and shape are loaded.
  </notification>

  <notification
   icon="alertmodal.tga"
   name="ClassifiedMustBeAlphanumeric"
   type="alertmodal">
The name of your classified must start with a letter from A to Z or a number.  No punctuation is allowed.
  </notification>

  <notification
   icon="alertmodal.tga"
   name="CantSetBuyObject"
   type="alertmodal">
Cannot set &apos;Buy Object&apos; because the object is not for sale.
Please set the object for sale and try again.
  </notification>

  <notification
   icon="alertmodal.tga"
   name="FinishedRawDownload"
   type="alertmodal">
Finished download of raw terrain file to:
[DOWNLOAD_PATH].
  </notification>

  <notification
   icon="alertmodal.tga"
   name="DownloadWindowsMandatory"
   type="alertmodal">
A new version of [APP_NAME] is available.
[MESSAGE]
You must download this update to use [APP_NAME].
    <tag>confirm</tag>
    <usetemplate
     name="okcancelbuttons"
     notext="Quit"
     yestext="Download"/>
  </notification>

  <notification
   icon="alertmodal.tga"
   name="DownloadWindows"
   type="alertmodal">
An updated version of [APP_NAME] is available.
[MESSAGE]
This update is not required, but we suggest you install it to improve performance and stability.
    <tag>confirm</tag>
    <usetemplate
     name="okcancelbuttons"
     notext="Continue"
     yestext="Download"/>
  </notification>

  <notification
   icon="alertmodal.tga"
   name="DownloadWindowsReleaseForDownload"
   type="alertmodal">
An updated version of [APP_NAME] is available.
[MESSAGE]
This update is not required, but we suggest you install it to improve performance and stability.
    <tag>confirm</tag>
    <usetemplate
     name="okcancelbuttons"
     notext="Continue"
     yestext="Download"/>
  </notification>

  <notification
   icon="alertmodal.tga"
   name="DownloadLinuxMandatory"
   type="alertmodal">
A new version of [APP_NAME] is available.
[MESSAGE]
You must download this update to use [APP_NAME].
    <tag>confirm</tag>
    <usetemplate
     name="okcancelbuttons"
     notext="Quit"
     yestext="Download"/>
  </notification>

  <notification
   icon="alertmodal.tga"
   name="DownloadLinux"
   type="alertmodal">
An updated version of [APP_NAME] is available.
[MESSAGE]
This update is not required, but we suggest you install it to improve performance and stability.
    <tag>confirm</tag>
    <usetemplate
     name="okcancelbuttons"
     notext="Continue"
     yestext="Download"/>
  </notification>

  <notification
   icon="alertmodal.tga"
   name="DownloadLinuxReleaseForDownload"
   type="alertmodal">
An updated version of [APP_NAME] is available.
[MESSAGE]
This update is not required, but we suggest you install it to improve performance and stability.
    <tag>confirm</tag>
    <usetemplate
     name="okcancelbuttons"
     notext="Continue"
     yestext="Download"/>
  </notification>

  <notification
   icon="alertmodal.tga"
   name="DownloadMacMandatory"
   type="alertmodal">
A new version of [APP_NAME] is available.
[MESSAGE]
You must download this update to use [APP_NAME].

Download to your Applications folder?
    <tag>confirm</tag>
    <usetemplate
     name="okcancelbuttons"
     notext="Quit"
     yestext="Download"/>
  </notification>

  <notification
   icon="alertmodal.tga"
   name="DownloadMac"
   type="alertmodal">
An updated version of [APP_NAME] is available.
[MESSAGE]
This update is not required, but we suggest you install it to improve performance and stability.

Download to your Applications folder?
    <tag>confirm</tag>
    <usetemplate
     name="okcancelbuttons"
     notext="Continue"
     yestext="Download"/>
  </notification>

  <notification
   icon="alertmodal.tga"
   name="DownloadMacReleaseForDownload"
   type="alertmodal">
An updated version of [APP_NAME] is available.
[MESSAGE]
This update is not required, but we suggest you install it to improve performance and stability.

Download to your Applications folder?
    <tag>confirm</tag>
    <usetemplate
     name="okcancelbuttons"
     notext="Continue"
     yestext="Download"/>
  </notification>

  <notification
   icon="alertmodal.tga"
   name="FailedUpdateInstall"
   type="alertmodal">
An error occurred installing the viewer update.
Please download and install the latest viewer from
http://secondlife.com/download.
    <usetemplate
     name="okbutton"
     yestext="OK"/>
  </notification>

  <notification
   icon="alertmodal.tga"
   name="FailedRequiredUpdateInstall"
   type="alertmodal">
We were unable to install a required update. 
You will be unable to log in until [APP_NAME] has been updated.

Please download and install the latest viewer from
http://secondlife.com/download.
  <tag>fail</tag>
    <usetemplate
     name="okbutton"
     yestext="Quit"/>
  </notification>

  <notification
   icon="alertmodal.tga"
   name="UpdaterServiceNotRunning"
   type="alertmodal">
There is a required update for your Second Life Installation.

You may download this update from http://www.secondlife.com/downloads
or you can install it now.
    <tag>confirm</tag>
    <usetemplate
     name="okcancelbuttons"
     notext="Quit Second Life"
     yestext="Download and install now"/>
  </notification>

  <notification
   icon="notify.tga"
   name="DownloadBackgroundTip"
   type="notify">
We have downloaded an update to your [APP_NAME] installation.
Version [VERSION] [[RELEASE_NOTES_FULL_URL] Information about this update]
    <tag>confirm</tag>
    <usetemplate
     name="okcancelbuttons"
     notext="Later..."
     yestext="Install now and restart [APP_NAME]"/>
  </notification>

  <notification
 icon="alertmodal.tga"
 name="DownloadBackgroundDialog"
 type="alertmodal">
We have downloaded an update to your [APP_NAME] installation.
Version [VERSION] [[RELEASE_NOTES_FULL_URL] Information about this update]
    <tag>confirm</tag>
    <usetemplate
     name="okcancelbuttons"
     notext="Later..."
     yestext="Install now and restart [APP_NAME]"/>
  </notification>
  
  <notification
 icon="alertmodal.tga"
 name="RequiredUpdateDownloadedVerboseDialog"
 type="alertmodal">
We have downloaded a required software update.
Version [VERSION]

We must restart [APP_NAME] to install the update.
    <tag>confirm</tag>
    <usetemplate
     name="okbutton"
     yestext="OK"/>
  </notification>
  
  <notification
 icon="alertmodal.tga"
 name="RequiredUpdateDownloadedDialog"
 type="alertmodal">
We must restart [APP_NAME] to install the update.
    <tag>confirm</tag>
    <usetemplate
     name="okbutton"
     yestext="OK"/>
  </notification>

  <notification
   icon="alertmodal.tga"
   name="DeedObjectToGroup"
   type="alertmodal">
Deeding this object will cause the group to:
* Receive L$ paid into the object
    <tag>group</tag>
    <tag>confirm</tag>
    <usetemplate
     ignoretext="Confirm before I deed an object to a group"
     name="okcancelignore"
     notext="Cancel"
     yestext="Deed"/>
  </notification>

  <notification
   icon="alertmodal.tga"
   name="WebLaunchExternalTarget"
   type="alertmodal">
Do you want to open your Web browser to view this content?
Opening webpages from an unknown source may place your computer at risk.
    <tag>confirm</tag>
    <usetemplate
     ignoretext="Launch my browser to view a web page"
     name="okcancelignore"
     notext="Cancel"
     yestext="OK"/>
  </notification>

  <notification
   icon="alertmodal.tga"
   name="WebLaunchJoinNow"
   type="alertmodal">
Go to your [http://secondlife.com/account/ Dashboard] to manage your account?
    <tag>confirm</tag>
    <usetemplate
     ignoretext="Launch my browser to manage my account"
     name="okcancelignore"
     notext="Cancel"
     yestext="OK"/>
  </notification>

  <notification
   icon="alertmodal.tga"
   name="WebLaunchSecurityIssues"
   type="alertmodal">
Visit the [CURRENT_GRID] Wiki for details of how to report a security issue.
    <tag>confirm</tag>
    <usetemplate
     ignoretext="Launch my browser to learn how to report a Security Issue"
     name="okcancelignore"
     notext="Cancel"
     yestext="OK"/>
  </notification>

  <notification
   icon="alertmodal.tga"
   name="WebLaunchQAWiki"
   type="alertmodal">
Visit the [CURRENT_GRID] QA Wiki.
    <tag>confirm</tag>
    <usetemplate
     ignoretext="Launch my browser to view the QA Wiki"
     name="okcancelignore"
     notext="Cancel"
     yestext="OK"/>
  </notification>

  <notification
   icon="alertmodal.tga"
   name="WebLaunchPublicIssue"
   type="alertmodal">
Visit the [CURRENT_GRID] Public Issue Tracker, where you can report bugs and other issues.
    <tag>confirm</tag>
    <usetemplate
     ignoretext="Launch my browser to use the Public Issue Tracker"
     name="okcancelignore"
     notext="Cancel"
     yestext="Go to page"/>
  </notification>

  <notification
   icon="alertmodal.tga"
   name="WebLaunchSupportWiki"
   type="alertmodal">
Go to the Official Linden Blog, for the latest news and information.
    <tag>confirm</tag>
    <usetemplate
     ignoretext="Launch my browser to view the blog"
     name="okcancelignore"
     notext="Cancel"
     yestext="OK"/>
  </notification>

  <notification
   icon="alertmodal.tga"
   name="WebLaunchLSLGuide"
   type="alertmodal">
Do you want to open the Scripting Guide for help with scripting?
    <tag>confirm</tag>
    <usetemplate
     ignoretext="Launch my browser to view the Scripting Guide"
     name="okcancelignore"
     notext="Cancel"
     yestext="OK"/>
  </notification>

  <notification
   icon="alertmodal.tga"
   name="WebLaunchLSLWiki"
   type="alertmodal">
Do you want to visit the LSL Portal for help with scripting?
    <tag>confirm</tag>
    <usetemplate
     ignoretext="Launch my browser to view the LSL Portal"
     name="okcancelignore"
     notext="Cancel"
     yestext="Go to page"/>
  </notification>

  <notification
   icon="alertmodal.tga"
   name="ReturnToOwner"
   type="alertmodal">
Are you sure you want to return the selected objects to their owners? Transferable deeded objects will be returned to their previous owners.

*WARNING* No-transfer deeded objects will be deleted!
    <tag>confirm</tag>
    <usetemplate
     ignoretext="Confirm before I return objects to their owners"
     name="okcancelignore"
     notext="Cancel"
     yestext="OK"/>
  </notification>

  <notification
   icon="alert.tga"
   name="GroupLeaveConfirmMember"
   type="alert">
You are currently a member of the group &lt;nolink&gt;[GROUP]&lt;/nolink&gt;.
Leave Group?
    <tag>group</tag>
    <tag>confirm</tag>
    <usetemplate
     name="okcancelbuttons"
     notext="Cancel"
     yestext="OK"/>
  </notification>

  <notification
   icon="alert.tga"
   name="ConfirmKick"
   type="alert">
Do you REALLY want to kick all residents off the grid?
    <tag>confirm</tag>
    <usetemplate
     name="okcancelbuttons"
     notext="Cancel"
     yestext="Kick All Residents"/>
  </notification>

  <notification
   icon="alertmodal.tga"
   name="MuteLinden"
   type="alertmodal">
Sorry, you cannot block a Linden.
  <tag>fail</tag>
    <usetemplate
     name="okbutton"
     yestext="OK"/>
  </notification>

  <notification
   icon="alertmodal.tga"
   name="CannotStartAuctionAlreadyForSale"
   type="alertmodal">
    You cannot start an auction on a parcel which is already set for sale.  Disable the land sale if you are sure you want to start an auction.
    <tag>fail</tag>
  </notification>

  <notification
   icon="alertmodal.tga"
   label="Block object by name failed"
   name="MuteByNameFailed"
   type="alertmodal">
You already have blocked/muted this name.
  <tag>fail</tag>
    <usetemplate
     name="okbutton"
     yestext="OK"/>
  </notification>

  <notification
   icon="alert.tga"
   name="RemoveItemWarn"
   type="alert">
Though permitted, deleting contents may damage the object. Do you want to delete that item?
    <tag>confirm</tag>
    <usetemplate
     name="okcancelbuttons"
     notext="Cancel"
     yestext="OK"/>
  </notification>

  <notification
   icon="alert.tga"
   name="CantOfferCallingCard"
   type="alert">
Cannot offer a calling card at this time. Please try again in a moment.
    <tag>fail</tag>
    <usetemplate
     name="okbutton"
     yestext="OK"/>
  </notification>

  <notification
   icon="alert.tga"
   name="CantOfferFriendship"
   type="alert">
    <tag>friendship</tag>
    <tag>fail</tag>
Cannot offer friendship at this time. Please try again in a moment.
    <usetemplate
     name="okbutton"
     yestext="OK"/>
  </notification>

  <notification
   icon="alert.tga"
   name="BusyModeSet"
   type="alert">
Unavailable mode is set.
Chat and instant messages will be hidden. Instant messages will receive your configured autoresponse. All teleportation offers will be declined. All inventory offers will go to your Trash.
    <usetemplate
     ignoretext="I change my status to unavailable mode"
     name="okignore"
     yestext="OK"/>
  </notification>
  
    <notification
   icon="alert.tga"
   name="AutorespondModeSet"
   type="alert">
Autorespond mode is set.
Incoming instant messages will now receive your configured autoresponse.
    <usetemplate
     ignoretext="I change my status to autorespond mode"
     name="okignore"
     yestext="OK"/>
  </notification>

    <notification
   icon="alert.tga"
   name="AutorespondNonFriendsModeSet"
   type="alert">
Autorespond mode for non-friends is set.
Incoming instant messages from anyone who is not your friend will now receive your configured autoresponse.
    <usetemplate
     ignoretext="I change my status to autorespond mode for non-friends"
     name="okignore"
     yestext="OK"/>
  </notification>

  <notification
   icon="alert.tga"
   name="JoinedTooManyGroupsMember"
   type="alert">
You have reached your maximum number of groups. Please leave another group before joining this one, or decline the offer.
[NAME] has invited you to join a group as a member.
    <tag>group</tag>
    <tag>fail</tag>
    <usetemplate
     name="okcancelbuttons"
     notext="Decline"
     yestext="Join"/>
  </notification>

  <notification
   icon="alert.tga"
   name="JoinedTooManyGroups"
   type="alert">
You have reached your maximum number of groups. Please leave some group before joining or creating a new one.
    <tag>group</tag>
    <tag>fail</tag>
    <usetemplate
     name="okbutton"
     yestext="OK"/>
  </notification>

  <notification
   icon="alert.tga"
   name="KickUser"
   type="alert">
   <tag>win</tag>
Kick this Resident with what message?
    <tag>confirm</tag>
    <form name="form">
      <input name="message" type="text" default="true">
An administrator has logged you off.
      </input>
      <button
       default="true"
       index="0"
       name="OK"
       text="OK"/>
      <button
       index="1"
       name="Cancel"
       text="Cancel"/>
    </form>
  </notification>

  <notification
   icon="alert.tga"
   name="KickAllUsers"
   type="alert">
   <tag>win</tag>
Kick everyone currently on the grid with what message?
    <tag>confirm</tag>
    <form name="form">
      <input name="message" type="text" default="true">
An administrator has logged you off.
      </input>
      <button
       default="true"
       index="0"
       name="OK"
       text="OK"/>
      <button
       index="1"
       name="Cancel"
       text="Cancel"/>
    </form>
  </notification>

  <notification
   icon="alert.tga"
   name="FreezeUser"
   type="alert">
    <tag>win</tag>
    <tag>confirm</tag>
Freeze this Resident with what message?
    <form name="form">
      <input name="message" type="text" default="true">
You have been frozen. You cannot move or chat. An administrator will contact you via instant message (IM).
      </input>
      <button
       default="true"
       index="0"
       name="OK"
       text="OK"/>
      <button
       index="1"
       name="Cancel"
       text="Cancel"/>
    </form>
  </notification>

  <notification
   icon="alert.tga"
   name="UnFreezeUser"
   type="alert">
   <tag>win</tag>
    <tag>confirm</tag>
Unfreeze this Resident with what message?
    <form name="form">
      <input name="message" type="text" default="true">
You are no longer frozen.
      </input>
      <button
       default="true"
       index="0"
       name="OK"
       text="OK"/>
      <button
       index="1"
       name="Cancel"
       text="Cancel"/>
    </form>
  </notification>

  <notification
   icon="alertmodal.tga"
   name="SetDisplayNameSuccess"
   type="alert">
Hi [DISPLAY_NAME]!

Just like in real life, it takes a while for everyone to learn about a new name.  Please allow several days for [http://wiki.secondlife.com/wiki/Setting_your_display_name your name to update] in objects, scripts, search, etc.
  </notification>

  <notification
 icon="alertmodal.tga"
 name="SetDisplayNameBlocked"
 type="alert">
Sorry, you cannot change your display name. If you feel this is in error, please contact Linden Lab support.
  <tag>fail</tag>
  </notification>

  <notification
   icon="alertmodal.tga"
   name="SetDisplayNameFailedLength"
   type="alertmodal">
Sorry, that name is too long.  Display names can have a maximum of [LENGTH] characters.

Please try a shorter name.
  <tag>fail</tag>
  </notification>

  <notification
   icon="alertmodal.tga"
   name="SetDisplayNameFailedGeneric"
   type="alertmodal">
    Sorry, we could not set your display name.  Please try again later.
    <tag>fail</tag>
  </notification>

  <notification
   icon="alertmodal.tga"
   name="SetDisplayNameMismatch"
   type="alertmodal">
    The display names you entered do not match. Please re-enter.
    <tag>fail</tag>
  </notification>

  <!-- *NOTE: This should never happen -->
  <notification
   icon="alertmodal.tga"
   name="AgentDisplayNameUpdateThresholdExceeded"
   type="alertmodal">
Sorry, you have to wait longer before you can change your display name.

See http://wiki.secondlife.com/wiki/Setting_your_display_name

Please try again later.
  <tag>fail</tag>
  </notification>

  <notification
   icon="alertmodal.tga"
   name="AgentDisplayNameSetBlocked"
   type="alertmodal">
 Sorry, we could not set your requested name because it contains a banned word.
 
 Please try a different name.
 <tag>fail</tag>
  </notification>

  <notification
   icon="alertmodal.tga"
 name="AgentDisplayNameSetInvalidUnicode"
 type="alertmodal">
    The display name you wish to set contains invalid characters.
    <tag>fail</tag>
  </notification>

  <notification
   icon="alertmodal.tga"
 name="AgentDisplayNameSetOnlyPunctuation"
 type="alertmodal">
    Your display name must contain letters other than punctuation.
    <tag>fail</tag>
  </notification>


  <notification
   icon="notifytip.tga"
   name="DisplayNameUpdate"
   type="notifytip">
    [OLD_NAME] ([SLID]) is now known as [NEW_NAME].
  </notification>

  <notification
icon="notifytip.tga"
name="DisplayNameUpdateRemoveAlias"
type="notify">
    [OLD_NAME] ([SLID]) is now known as [NEW_NAME].
    This agent has a set alias that will replace [NEW_NAME]
    Would you like to remove it?
    <form name="form">
      <button
       index="0"
       name="Yes"
       text="Yes"/>
      <button
       index="1"
       name="No"
       text="No"/>
    </form>
  </notification> 

  <notification
   icon="alertmodal.tga"
   name="OfferTeleport"
   type="alertmodal">
Offer a teleport to your location with the following message?
    <tag>confirm</tag>
    <form name="form">
      <input name="message" type="text" default="true">
Join me in [REGION]
      </input>
			<button
       default="true"
       index="0"
       name="OK"
       text="OK"/>
      <button
       index="1"
       name="Cancel"
       text="Cancel"/>
    </form>
  </notification>

  <notification
   icon="alertmodal.tga"
   name="TooManyTeleportOffers"
   type="alertmodal">
You attempted to make [OFFERS] teleport offers
which exceeds the limit of [LIMIT].
    <tag>group</tag>
    <tag>fail</tag>
  <usetemplate
     name="okbutton"
     yestext="OK"/>
  </notification>

  <notification
   icon="alertmodal.tga"
   name="OfferTeleportFromGod"
   type="alertmodal">
God summon this resident to your location?
    <tag>confirm</tag>
    <form name="form">
      <input name="message" type="text" default="true">
Join me in [REGION]
      </input>
      <button
       default="true"
       index="0"
       name="OK"
       text="OK"/>
      <button
       index="1"
       name="Cancel"
       text="Cancel"/>
    </form>
  </notification>

  <notification
   icon="alertmodal.tga"
   name="TeleportFromLandmark"
   type="alertmodal">
Are you sure you want to teleport to &lt;nolink&gt;[LOCATION]&lt;/nolink&gt;?
    <tag>confirm</tag>
    <usetemplate
     ignoretext="Confirm that I want to teleport to a landmark"
     name="okcancelignore"
     notext="Cancel"
     yestext="Teleport"/>
  </notification>

  <notification
   icon="alertmodal.tga"
   name="TeleportToPick"
   type="alertmodal">
    Teleport to [PICK]?
    <tag>confirm</tag>
    <usetemplate
     ignoretext="Confirm that I want to teleport to a location in Picks"
     name="okcancelignore"
     notext="Cancel"
     yestext="Teleport"/>
  </notification>

  <notification
   icon="alertmodal.tga"
   name="TeleportToClassified"
   type="alertmodal">
    Teleport to [CLASSIFIED]?
    <tag>confirm</tag>
    <usetemplate
     ignoretext="Confirm that I want to teleport to a location in Classifieds"
     name="okcancelignore"
     notext="Cancel"
     yestext="Teleport"/>
  </notification>

  <notification
   icon="alertmodal.tga"
   name="TeleportToHistoryEntry"
   type="alertmodal">
Teleport to [HISTORY_ENTRY]?
    <tag>confirm</tag>
    <usetemplate
     ignoretext="Confirm that I want to teleport to a history location"
     name="okcancelignore"
     notext="Cancel"
     yestext="Teleport"/>
  </notification>

  <notification
   icon="alert.tga"
   label="Message everyone in your Estate"
   name="MessageEstate"
   type="alert">
Type a short announcement which will be sent to everyone currently in your estate.
    <tag>confirm</tag>
    <form name="form">
      <input name="message" type="text" default="true"/>
      <button
       default="true"
       index="0"
       name="OK"
       text="OK"/>
      <button
       index="1"
       name="Cancel"
       text="Cancel"/>
    </form>
  </notification>

  <notification
   icon="alert.tga"
   label="Change Linden Estate"
   name="ChangeLindenEstate"
   type="alert">
You are about to change a Linden owned estate (mainland, teen grid, orientation, etc.).

This is EXTREMELY DANGEROUS because it can fundamentally affect the resident experience.  On the mainland, it will change thousands of regions and make the spaceserver hiccup.

Proceed?
    <tag>confirm</tag>
    <usetemplate
     name="okcancelbuttons"
     notext="Cancel"
     yestext="OK"/>
  </notification>

  <notification
   icon="alert.tga"
   label="Change Linden Estate Access"
   name="ChangeLindenAccess"
   type="alert">
You are about to change the access list for a Linden owned estate (mainland, teen grid, orientation, etc.).

This is DANGEROUS and should only be done to invoke the hack allowing objects/L$ to be transferred in/out of a grid.
It will change thousands of regions and make the spaceserver hiccup.
    <tag>confirm</tag>
    <usetemplate
     name="okcancelbuttons"
     notext="Cancel"
     yestext="OK"/>
  </notification>

  <notification
   icon="alert.tga"
   label="Select estate"
   name="EstateAllowedAgentAdd"
   type="alert">
Add to allowed list for this estate only or for [ALL_ESTATES]?
    <tag>confirm</tag>
    <usetemplate
     canceltext="Cancel"
     name="yesnocancelbuttons"
     notext="All Estates"
     yestext="This Estate"/>
  </notification>

  <notification
   icon="alert.tga"
   label="Select estate"
   name="EstateAllowedAgentRemove"
   type="alert">
Remove from allowed list for this estate only or for [ALL_ESTATES]?
    <tag>confirm</tag>
    <usetemplate
     canceltext="Cancel"
     name="yesnocancelbuttons"
     notext="All Estates"
     yestext="This Estate"/>
  </notification>

  <notification
   icon="alert.tga"
   label="Select estate"
   name="EstateAllowedGroupAdd"
   type="alert">
Add to group allowed list for this estate only or for [ALL_ESTATES]?
    <tag>group</tag>
    <tag>confirm</tag>
    <usetemplate
     canceltext="Cancel"
     name="yesnocancelbuttons"
     notext="All Estates"
     yestext="This Estate"/>
  </notification>

  <notification
   icon="alert.tga"
   label="Select estate"
   name="EstateAllowedGroupRemove"
   type="alert">
Remove from group allowed list for this estate only or [ALL_ESTATES]?
    <tag>group</tag>
    <tag>confirm</tag>
    <usetemplate
     canceltext="Cancel"
     name="yesnocancelbuttons"
     notext="All Estates"
     yestext="This Estate"/>
  </notification>

  <notification
   icon="alert.tga"
   label="Select estate"
   name="EstateBannedAgentAdd"
   type="alert">
Deny access for this estate only or for [ALL_ESTATES]?
    <tag>confirm</tag>
    <usetemplate
     canceltext="Cancel"
     name="yesnocancelbuttons"
     notext="All Estates"
     yestext="This Estate"/>
  </notification>

  <notification
   icon="alert.tga"
   label="Select estate"
   name="EstateBannedAgentRemove"
   type="alert">
Remove this resident from the ban list for access for this estate only or for [ALL_ESTATES]?
    <tag>confirm</tag>
    <usetemplate
     canceltext="Cancel"
     name="yesnocancelbuttons"
     notext="All Estates"
     yestext="This Estate"/>
  </notification>

  <notification
   icon="alert.tga"
   label="Select estate"
   name="EstateManagerAdd"
   type="alert">
Add estate manager for this estate only or for [ALL_ESTATES]?
    <tag>confirm</tag>
    <usetemplate
     canceltext="Cancel"
     name="yesnocancelbuttons"
     notext="All Estates"
     yestext="This Estate"/>
  </notification>

  <notification
   icon="alert.tga"
   label="Select estate"
   name="EstateManagerRemove"
   type="alert">
Remove estate manager for this estate only or for [ALL_ESTATES]?
    <tag>confirm</tag>
    <usetemplate
     canceltext="Cancel"
     name="yesnocancelbuttons"
     notext="All Estates"
     yestext="This Estate"/>
  </notification>

  <notification
   icon="alert.tga"
   label="Confirm Kick"
   name="EstateKickUser"
   type="alert">
Kick [EVIL_USER] from this estate?
    <tag>confirm</tag>
    <usetemplate
     name="okcancelbuttons"
     notext="Cancel"
     yestext="OK"/>
  </notification>

  <notification
   icon="alert.tga"
   label="Confirm Kick"
   name="EstateKickMultiple"
   type="alert">
Kick the following residents from this estate?

[RESIDENTS]
    <usetemplate
     name="okcancelbuttons"
     notext="Cancel"
     yestext="OK"/>
  </notification>

  <notification
   icon="alert.tga"
   label="Confirm Teleport Home"
   name="EstateTeleportHomeUser"
   type="alert">
Teleport [AVATAR_NAME] home?
    <usetemplate
     name="okcancelbuttons"
     notext="Cancel"
     yestext="OK"/>
  </notification>

  <notification
   icon="alert.tga"
   label="Confirm Teleport Home"
   name="EstateTeleportHomeMultiple"
   type="alert">
Teleport the following residents home?

[RESIDENTS]
    <usetemplate
     name="okcancelbuttons"
     notext="Cancel"
     yestext="OK"/>
  </notification>

  <notification
   icon="alert.tga"
   label="Confirm Ban"
   name="EstateBanUser"
   type="alert">
Deny access for [EVIL_USER] for this estate only or for [ALL_ESTATES]?
    <tag>confirm</tag>
    <usetemplate
     name="yesnocancelbuttons"
     canceltext="Cancel"
     notext="All Estatees"
     yestext="This Estate"/>
  </notification>

  <notification
   icon="alert.tga"
   label="Confirm Ban"
   name="EstateBanUserMultiple"
   type="alert">
Deny access for the following residents this estate only or for [ALL_ESTATES]?

[RESIDENTS]
    <usetemplate
     name="yesnocancelbuttons"
     canceltext="Cancel"
     notext="All Estatees"
     yestext="This Estate"/>
  </notification>

  <notification
   icon="alertmodal.tga"
   name="RegionEntryAccessBlocked"
   type="alertmodal">
   <tag>fail</tag>
    The region you're trying to visit contains content exceeding your current preferences.  You can change your preferences using Avatar &gt; Preferences &gt; General.
    <usetemplate
     name="okbutton"
     yestext="OK"/>
  </notification>

  <notification
   icon="alertmodal.tga"
   name="EstateChangeCovenant"
   type="alertmodal">
Are you sure you want to change the estate covenant?
    <tag>confirm</tag>
    <usetemplate
     name="okcancelbuttons"
     notext="Cancel"
     yestext="OK"/>
  </notification>
  
  <notification
   icon="alertmodal.tga"
   name="RegionEntryAccessBlocked_AdultsOnlyContent"
   type="alertmodal">
   <tag>fail</tag>
    <tag>confirm</tag>
    The region you're trying to visit contains [REGIONMATURITY] content, which is accessible to adults only.
    <url option="0" name="url">
		http://wiki.secondlife.com/wiki/Linden_Lab_Official:Maturity_ratings:_an_overview
    </url>
    <usetemplate
     name="okcancelignore"
     yestext="Go to Knowledge Base"
	 notext="Close"
	 ignoretext="Region crossing: The region you&apos;re trying to visit contains content which is accessible to adults only."/>
  </notification>

  <notification
   icon="notifytip.tga"
   name="RegionEntryAccessBlocked_Notify"
   type="notifytip">
   <tag>fail</tag>
The region you're trying to visit contains [REGIONMATURITY] content, but your current preferences are set to exclude [REGIONMATURITY] content.
  </notification>

  <notification
   icon="notifytip.tga"
   name="RegionEntryAccessBlocked_NotifyAdultsOnly"
   type="notifytip">
    <tag>fail</tag>
    The region you're trying to visit contains [REGIONMATURITY] content, which is accessible to adults only.
  </notification>

  <notification
   icon="alertmodal.tga"
   name="RegionEntryAccessBlocked_Change"
   type="alertmodal">
    <tag>fail</tag>
    <tag>confirm</tag>
The region you're trying to visit contains [REGIONMATURITY] content, but your current preferences are set to exclude [REGIONMATURITY] content. We can change your preferences, or you can cancel. After your preferences are changed, you may attempt to enter the region again.
    <form name="form">
      <button
       index="0"
       name="OK"
       text="Change preferences"/>
      <button 
       default="true"
       index="1"
       name="Cancel"
       text="Cancel"/>
      <ignore name="ignore" text="Region crossing: The region you&apos;re trying to visit contains content excluded by your preferences."/>
    </form>
  </notification>

  <notification
   icon="alertmodal.tga"
   name="RegionEntryAccessBlocked_PreferencesOutOfSync"
   type="alertmodal">
    <tag>fail</tag>
    We are having technical difficulties with your region entry because your preferences are out of sync with the server.
    <usetemplate
     name="okbutton"
     yestext="OK"/>
  </notification>

  <notification
   icon="alertmodal.tga"
   name="TeleportEntryAccessBlocked"
   type="alertmodal">
    <tag>fail</tag>
    The region you're trying to visit contains content exceeding your current preferences.  You can change your preferences using Avatar &gt; Preferences &gt; General.
    <usetemplate
     name="okbutton"
     yestext="OK"/>
  </notification>

  <notification
   icon="alertmodal.tga"
   name="TeleportEntryAccessBlocked_AdultsOnlyContent"
   type="alertmodal">
    <unique>
      <context>REGIONMATURITY</context>
    </unique>
    <tag>fail</tag>
    <tag>confirm</tag>
    The region you're trying to visit contains [REGIONMATURITY] content, which is accessible to adults only.
    <url option="0" name="url">
      http://wiki.secondlife.com/wiki/Linden_Lab_Official:Maturity_ratings:_an_overview
    </url>
    <usetemplate
     name="okcancelignore"
     yestext="Go to Knowledge Base"
	 notext="Close"
	 ignoretext="Teleport: The region you&apos;re trying to visit contains content which is accessible to adults only."/>
  </notification>

  <notification
   icon="notifytip.tga"
   name="TeleportEntryAccessBlocked_Notify"
   type="notifytip">
    <unique>
      <context>REGIONMATURITY</context>
    </unique>
    <tag>fail</tag>
    The region you're trying to visit contains [REGIONMATURITY] content, but your current preferences are set to exclude [REGIONMATURITY] content.
  </notification>

  <notification
   icon="notifytip.tga"
   name="TeleportEntryAccessBlocked_NotifyAdultsOnly"
   type="notifytip">
    <unique>
      <context>REGIONMATURITY</context>
    </unique>
    <tag>fail</tag>
    The region you're trying to visit contains [REGIONMATURITY] content, which is accessible to adults only.
  </notification>

  <notification
   icon="alertmodal.tga"
   name="TeleportEntryAccessBlocked_ChangeAndReTeleport"
   type="alertmodal">
    <unique>
      <context>REGIONMATURITY</context>
    </unique>
    <tag>fail</tag>
    <tag>confirm</tag>
    The region you're trying to visit contains [REGIONMATURITY] content, but your current preferences are set to exclude [REGIONMATURITY] content. We can change your preferences and continue with the teleport, or you can cancel this teleport.
    <form name="form">
      <button
       index="0"
       name="OK"
       text="Change and continue"/>
      <button
       default="true"
       index="1"
       name="Cancel"
       text="Cancel"/>
      <ignore name="ignore" text="Teleport (restartable): The region you&apos;re trying to visit contains content excluded by your preferences."/>
    </form>
  </notification>

  <notification
   icon="alertmodal.tga"
   name="TeleportEntryAccessBlocked_Change"
   type="alertmodal">
    <unique>
      <context>REGIONMATURITY</context>
    </unique>
    <tag>fail</tag>
    <tag>confirm</tag>
    The region you're trying to visit contains [REGIONMATURITY] content, but your current preferences are set to exclude [REGIONMATURITY] content. We can change your preferences, or you can cancel the teleport. After your preferences are changed, you will need to attempt the teleport again.
    <form name="form">
      <button
       index="0"
       name="OK"
       text="Change preferences"/>
      <button
       default="true"
       index="1"
       name="Cancel"
       text="Cancel"/>
      <ignore name="ignore" text="Teleport (non-restartable): The region you&apos;re trying to visit contains content excluded by your preferences."/>
    </form>
  </notification>

  <notification
   icon="alertmodal.tga"
   name="TeleportEntryAccessBlocked_PreferencesOutOfSync"
   type="alertmodal">
    <tag>fail</tag>
    We are having technical difficulties with your teleport because your preferences are out of sync with the server.
    <usetemplate
     name="okbutton"
     yestext="OK"/>
  </notification>

  <notification
   icon="alertmodal.tga"
   name="PreferredMaturityChanged"
   type="alertmodal">
You won't receive any more notifications that you're about to visit a region with [RATING] content.  You may change your content preferences in the future by using Avatar &gt; Preferences &gt; General from the menu bar.
  <tag>confirm</tag>
    <usetemplate
     name="okbutton"
     yestext="OK"/>
  </notification>

  <notification
   icon="alertmodal.tga"
   name="MaturityChangeError"
   type="alertmodal">
    We were unable to change your preferences to view [PREFERRED_MATURITY] content at this time.  Your preferences have been reset to view [ACTUAL_MATURITY] content.  You may attempt to change your preferences again by using Avatar &gt; Preferences &gt; General from the menu bar.
    <tag>confirm</tag>
    <usetemplate
     name="okbutton"
     yestext="OK"/>
  </notification>

  <notification
   icon="alertmodal.tga"
   name="LandClaimAccessBlocked"
   type="alertmodal">
    The land you're trying to claim has a maturity rating exceeding your current preferences.  You can change your preferences using Avatar &gt; Preferences &gt; General.
    <tag>fail</tag>
    <usetemplate
     name="okbutton"
     yestext="OK"/>
  </notification>

  <notification
   icon="alertmodal.tga"
   name="LandClaimAccessBlocked_AdultsOnlyContent"
   type="alertmodal">
    Only adults can claim this land.
    <tag>fail</tag>
    <tag>confirm</tag>
    <url option="0" name="url">
		http://wiki.secondlife.com/wiki/Linden_Lab_Official:Maturity_ratings:_an_overview
    </url>
    <usetemplate
     name="okcancelignore"
     yestext="Go to Knowledge Base"
	 notext="Close"
	 ignoretext="Only adults can claim this land."/>
  </notification>

  <notification
   icon="notifytip.tga"
   name="LandClaimAccessBlocked_Notify"
   type="notifytip">
    The land you're trying to claim contains [REGIONMATURITY] content, but your current preferences are set to exclude [REGIONMATURITY] content.
    <tag>fail</tag>
  </notification>

  <notification
   icon="notifytip.tga"
   name="LandClaimAccessBlocked_NotifyAdultsOnly"
   type="notifytip">
    <tag>fail</tag>
    The land you're trying to claim contains [REGIONMATURITY] content, which is accessible to adults only.
  </notification>

  <notification
   icon="alertmodal.tga"
   name="LandClaimAccessBlocked_Change"
   type="alertmodal">
    The land you're trying to claim contains [REGIONMATURITY] content, but your current preferences are set to exclude [REGIONMATURITY] content. We can change your preferences, then you can try claiming the land again.
    <tag>fail</tag>
    <tag>confirm</tag>
    <form name="form">
      <button
       index="0"
       name="OK"
       text="Change preferences"/>
      <button
       default="true"
       index="1"
       name="Cancel"
       text="Cancel"/>
      <ignore name="ignore" text="The land you&apos;re trying to claim contains content excluded by your preferences."/>
    </form>
  </notification>

  <notification
   icon="alertmodal.tga"
   name="LandBuyAccessBlocked"
   type="alertmodal">
    The land you're trying to buy has a maturity rating exceeding your current preferences.  You can change your preferences using Avatar &gt; Preferences &gt; General.
    <tag>fail</tag>
    <usetemplate
     name="okbutton"
     yestext="OK"/>
  </notification>

  <notification
   icon="alertmodal.tga"
   name="LandBuyAccessBlocked_AdultsOnlyContent"
   type="alertmodal">
    Only adults can buy this land.
    <tag>confirm</tag>
  <tag>fail</tag>
    <url option="0" name="url">
		http://wiki.secondlife.com/wiki/Linden_Lab_Official:Maturity_ratings:_an_overview
    </url>
    <usetemplate
     name="okcancelignore"
     yestext="Go to Knowledge Base"
	 notext="Close"
	 ignoretext="Only adults can buy this land."/>
  </notification>

  <notification
   icon="notifytip.tga"
   name="LandBuyAccessBlocked_Notify"
   type="notifytip">
    The land you're trying to buy contains [REGIONMATURITY] content, but your current preferences are set to exclude [REGIONMATURITY] content.
    <tag>fail</tag>
  </notification>

  <notification
   icon="notifytip.tga"
   name="LandBuyAccessBlocked_NotifyAdultsOnly"
   type="notifytip">
    <tag>fail</tag>
    The land you're trying to buy contains [REGIONMATURITY] content, which is accessible to adults only.
  </notification>

  <notification
   icon="alertmodal.tga"
   name="LandBuyAccessBlocked_Change"
   type="alertmodal">
    The land you're trying to buy contains [REGIONMATURITY] content, but your current preferences are set to exclude [REGIONMATURITY] content. We can change your preferences, then you can try buying the land again.
    <tag>confirm</tag>
    <tag>fail</tag>
    <form name="form">
      <button
       index="0"
       name="OK"
       text="Change preferences"/>
      <button
       default="true"
       index="1"
       name="Cancel"
       text="Cancel"/>
      <ignore name="ignore" text="The land you&apos;re trying to buy contains content excluded by your preferences."/>
    </form>
  </notification>

	<notification
	  icon="alertmodal.tga"
	  name="TooManyPrimsSelected"
	  type="alertmodal">
There are too many prims selected.  Please select [MAX_PRIM_COUNT] or fewer prims and try again.
  <tag>fail</tag>
		<usetemplate
		 name="okbutton"
		 yestext="OK"/>
	</notification>

	<notification
   icon="alertmodal.tga"
   name="ProblemImportingEstateCovenant"
   type="alertmodal">
Problem importing estate covenant.
  <tag>fail</tag>
    <usetemplate
     name="okbutton"
     yestext="OK"/>
  </notification>

  <notification
   icon="alertmodal.tga"
   name="ProblemAddingEstateManager"
   type="alertmodal">
Problems adding a new estate manager.  One or more estates may have a full manager list.
  <tag>fail</tag>
  </notification>

  <notification
   icon="alertmodal.tga"
   name="ProblemAddingEstateGeneric"
   type="alertmodal">
Problems adding to this estate list.  One or more estates may have a full list.
  <tag>fail</tag>
  </notification>

  <notification
   icon="alertmodal.tga"
   name="UnableToLoadNotecardAsset"
   type="alertmodal">
Unable to load notecard&apos;s asset at this time.
    <usetemplate
     name="okbutton"
     yestext="OK"/>
    <tag>fail</tag>
  </notification>

  <notification
   icon="alertmodal.tga"
   name="NotAllowedToViewNotecard"
   type="alertmodal">
Insufficient permissions to view notecard associated with asset ID requested.
    <usetemplate
     name="okbutton"
     yestext="OK"/>
    <tag>fail</tag>
  </notification>

  <notification
   icon="alertmodal.tga"
   name="MissingNotecardAssetID"
   type="alertmodal">
Asset ID for notecard is missing from database.
  <tag>fail</tag>
    <usetemplate
     name="okbutton"
     yestext="OK"/>
  </notification>

  <notification
   icon="alert.tga"
   name="PublishClassified"
   type="alert">
Remember: Classified ad fees are non-refundable.

Publish this classified now for L$[AMOUNT]?
    <tag>confirm</tag>
  <tag>funds</tag>
    <usetemplate
     name="okcancelbuttons"
     notext="Cancel"
     yestext="OK"/>
  </notification>

  <notification
   icon="alertmodal.tga"
   name="SetClassifiedMature"
   type="alertmodal">
Does this classified contain Moderate content?
    <tag>confirm</tag>
    <usetemplate
     canceltext="Cancel"
     name="yesnocancelbuttons"
     notext="No"
     yestext="Yes"/>
  </notification>

  <notification
   icon="alertmodal.tga"
   name="SetGroupMature"
   type="alertmodal">
Does this group contain Moderate content?
    <tag>group</tag>
    <tag>confirm</tag>
    <usetemplate
     canceltext="Cancel"
     name="yesnocancelbuttons"
     notext="No"
     yestext="Yes"/>
  </notification>

  <notification
   icon="alert.tga"
   label="Confirm restart"
   name="ConfirmRestart"
   type="alert">
Do you really want to schedule this region to restart?
    <tag>confirm</tag>
    <usetemplate
     name="okcancelbuttons"
     notext="Cancel"
     yestext="OK"/>
  </notification>

  <notification
   icon="alert.tga"
   label="Message everyone in this region"
   name="MessageRegion"
   type="alert">
Type a short announcement which will be sent to everyone in this region.
    <tag>confirm</tag>
    <form name="form">
      <input name="message" type="text" default="true"/>
      <button
       default="true"
       index="0"
       name="OK"
       text="OK"/>
      <button
       index="1"
       name="Cancel"
       text="Cancel"/>
    </form>
  </notification>

  <notification
   icon="alertmodal.tga"
   label="Changed Region Maturity"
   name="RegionMaturityChange"
   type="alertmodal">
The maturity rating for this region has been changed.
It may take some time for this change to be reflected on the map.
    <usetemplate
     name="okbutton"
     yestext="OK"/>
  </notification>

  <notification
   icon="alertmodal.tga"
   label="Voice Version Mismatch"
   name="VoiceVersionMismatch"
   type="alertmodal">
This version of [APP_NAME] is not compatible with the Voice Chat feature in this region. In order for Voice Chat to function correctly you will need to update [APP_NAME].
  <tag>fail</tag>
  <tag>voice</tag>
  </notification>

  <notification
   icon="alertmodal.tga"
   label="Cannot Buy Objects"
   name="BuyObjectOneOwner"
   type="alertmodal">
Cannot buy objects from different owners at the same time.
Please select only one object and try again.
  <tag>fail</tag>
  </notification>

  <notification
   icon="alertmodal.tga"
   label="Cannot Buy Contents"
   name="BuyContentsOneOnly"
   type="alertmodal">
Unable to buy the contents of more than one object at a time.
Please select only one object and try again.
  <tag>fail</tag>
  </notification>

  <notification
   icon="alertmodal.tga"
   label="Cannot Buy Contents"
   name="BuyContentsOneOwner"
   type="alertmodal">
Cannot buy objects from different owners at the same time.
Please select only one object and try again.
  <tag>fail</tag>
  </notification>

  <notification
   icon="alertmodal.tga"
   name="BuyOriginal"
   type="alertmodal">
Buy original object from [OWNER] for L$[PRICE]?
You will become the owner of this object.
You will be able to:
 Modify: [MODIFYPERM]
 Copy: [COPYPERM]
 Resell or Give Away: [RESELLPERM]
  <tag>confirm</tag>
  <tag>funds</tag>
    <usetemplate
     name="okcancelbuttons"
     notext="Cancel"
     yestext="OK"/>
  </notification>

  <notification
   icon="alertmodal.tga"
   name="BuyOriginalNoOwner"
   type="alertmodal">
Buy original object for L$[PRICE]?
You will become the owner of this object.
You will be able to:
 Modify: [MODIFYPERM]
 Copy: [COPYPERM]
 Resell or Give Away: [RESELLPERM]
  <tag>confirm</tag>
  <tag>funds</tag>
    <usetemplate
     name="okcancelbuttons"
     notext="Cancel"
     yestext="OK"/>
  </notification>

  <notification
   icon="alertmodal.tga"
   name="BuyCopy"
   type="alertmodal">
Buy a copy from [OWNER] for L$[PRICE]?
The object will be copied to your inventory.
You will be able to:
 Modify: [MODIFYPERM]
 Copy: [COPYPERM]
 Resell or Give Away: [RESELLPERM]
  <tag>confirm</tag>
  <tag>funds</tag>
    <usetemplate
     name="okcancelbuttons"
     notext="Cancel"
     yestext="OK"/>
  </notification>

  <notification
   icon="alertmodal.tga"
   name="BuyCopyNoOwner"
   type="alertmodal">
Buy a copy for L$[PRICE]?
The object will be copied to your inventory.
You will be able to:
 Modify: [MODIFYPERM]
 Copy: [COPYPERM]
 Resell or Give Away: [RESELLPERM]
  <tag>confirm</tag>
  <tag>funds</tag>
    <usetemplate
     name="okcancelbuttons"
     notext="Cancel"
     yestext="OK"/>
  </notification>

  <notification
   icon="alertmodal.tga"
   name="BuyContents"
   type="alertmodal">
Buy contents from [OWNER] for L$[PRICE]?
They will be copied to your inventory.
  <tag>confirm</tag>
  <tag>funds</tag>
    <usetemplate
     name="okcancelbuttons"
     notext="Cancel"
     yestext="OK"/>
  </notification>

  <notification
   icon="alertmodal.tga"
   name="BuyContentsNoOwner"
   type="alertmodal">
Buy contents for L$[PRICE]?
They will be copied to your inventory.
  <tag>confirm</tag>
  <tag>funds</tag>
    <usetemplate
     name="okcancelbuttons"
     notext="Cancel"
     yestext="OK"/>
  </notification>

  <notification
   icon="alertmodal.tga"
   name="ConfirmPurchase"
   type="alertmodal">
This transaction will:
[ACTION]

Are you sure you want to proceed with this purchase?
    <tag>confirm</tag>
    <tag>funds</tag>
    <usetemplate
     name="okcancelbuttons"
     notext="Cancel"
     yestext="OK"/>
  </notification>

  <notification
   icon="alertmodal.tga"
   name="ConfirmPurchasePassword"
   type="password">
This transaction will:
[ACTION]

Are you sure you want to proceed with this purchase?
Please re-enter your password and click OK.
    <tag>funds</tag>
    <tag>confirm</tag>
    <form name="form">
      <input
       name="message"
       type="password"
       default="true"/>
      <button
       default="true"
       index="0"
       name="ConfirmPurchase"
       text="OK"/>
      <button
       index="1"
       name="Cancel"
       text="Cancel"/>
    </form>
  </notification>

  <notification
   icon="alert.tga"
   name="SetPickLocation"
   type="alert">
Note:
You have updated the location of this pick but the other details will retain their original values.
    <usetemplate
     name="okbutton"
     yestext="OK"/>
  </notification>

  <notification
   icon="alertmodal.tga"
   name="MoveInventoryFromObject"
   type="alertmodal">
You have selected &apos;no copy&apos; inventory items.
These items will be moved to your inventory, not copied.

Move the inventory item(s)?
    <tag>confirm</tag>
    <usetemplate
     ignoretext="Warn me before I move &apos;no-copy&apos; items from an object"
     name="okcancelignore"
     notext="Cancel"
     yestext="OK"/>
  </notification>

  <notification
   icon="alertmodal.tga"
   name="MoveInventoryFromScriptedObject"
   type="alertmodal">
You have selected &apos;no copy&apos; inventory items.  These items will be moved to your inventory, not copied.
Because this object is scripted, moving these items to your inventory may cause the script to malfunction.

Move the inventory item(s)?    
    <tag>confirm</tag>
    <usetemplate
     ignoretext="Warn me before I move &apos;no-copy&apos; items which might break a scripted object"
     name="okcancelignore"
     notext="Cancel"
     yestext="OK"/>
  </notification>

  <notification
   icon="alert.tga"
   name="ClickActionNotPayable"
   type="alert">
Warning: The &apos;Pay object&apos; click action has been set, but it will only work if a script is added with a money() event.
    <form name="form">
      <ignore name="ignore"
       text="I set the action &apos;Pay object&apos; when building an object without a money() script"/>
    </form>
  </notification>

  <notification
   icon="alertmodal.tga"
   name="OpenObjectCannotCopy"
   type="alertmodal">
There are no items in this object that you are allowed to copy.
  <tag>fail</tag>
  </notification>

  <notification
   icon="alertmodal.tga"
   name="WebLaunchAccountHistory"
   type="alertmodal">
Go to your [http://secondlife.com/account/ Dashboard] to see your account history?
    <tag>confirm</tag>
    <usetemplate
     ignoretext="Launch my browser to see my account history"
     name="okcancelignore"
     notext="Cancel"
     yestext="Go to page"/>
  </notification>

  <notification
   icon="alertmodal.tga"
   name="ConfirmQuit"
   type="alertmodal">
    <unique/>
Are you sure you want to quit?
    <tag>confirm</tag>
    <usetemplate
     ignoretext="Confirm before I quit"
     name="okcancelignore"
     notext="Do not Quit"
     yestext="Quit"/>
  </notification>

  <notification
   icon="alertmodal.tga"
   name="ConfirmRestoreToybox"
   type="alertmodal">
    <unique/>
This action will restore your default buttons and toolbars.

You cannot undo this action.
    <usetemplate
     name="okcancelbuttons"
     notext="Cancel"
     yestext="OK"/>
  </notification>

  <notification
   icon="alertmodal.tga"
   name="ConfirmClearAllToybox"
   type="alertmodal">
    <unique/>
This action will return all buttons to the toolbox and your toolbars will be empty.
    
You cannot undo this action.
    <usetemplate
     name="okcancelbuttons"
     notext="Cancel"
     yestext="OK"/>
  </notification>

  <notification
   icon="alertmodal.tga"
   name="DeleteItems"
   type="alertmodal">
    <unique/>
    [QUESTION]
    <tag>confirm</tag>
    <usetemplate
     ignoretext="Confirm before deleting items"
     name="okcancelignore"
     notext="Cancel"
     yestext="OK"/>
  </notification>

  <notification
   icon="alertmodal.tga"
   name="HelpReportAbuseEmailLL"
   type="alert">
    <unique/>
    
Use this tool to report violations of the [http://secondlife.com/corporate/tos.php Terms of Service] and [http://secondlife.com/corporate/cs.php Community Standards].

All reported abuses are investigated and resolved.
  </notification>

  <notification
   icon="alertmodal.tga"
   name="HelpReportAbuseSelectCategory"
   type="alertmodal">
Please select a category for this abuse report.
Selecting a category helps us file and process abuse reports.
  <tag>fail</tag>
  </notification>

  <notification
   icon="alertmodal.tga"
   name="HelpReportAbuseAbuserNameEmpty"
   type="alertmodal">
Please enter the name of the abuser.
Entering an accurate value helps us file and process abuse reports.
  <tag>fail</tag>
  </notification>

  <notification
   icon="alertmodal.tga"
   name="HelpReportAbuseAbuserLocationEmpty"
   type="alertmodal">
Please enter the location where the abuse took place.
Entering an accurate value helps us file and process abuse reports.
  <tag>fail</tag>
  </notification>

  <notification
   icon="alertmodal.tga"
   name="HelpReportAbuseSummaryEmpty"
   type="alertmodal">
Please enter a summary of the abuse that took place.
Entering an accurate summary helps us file and process abuse reports.
  <tag>fail</tag>
  </notification>

  <notification
   icon="alertmodal.tga"
   name="HelpReportAbuseDetailsEmpty"
   type="alertmodal">
Please enter a detailed description of the abuse that took place.
Be as specific as you can, including names and the details of the incident you are reporting.
Entering an accurate description helps us file and process abuse reports.
  <tag>fail</tag>
  </notification>

  <notification
   icon="alertmodal.tga"
   name="HelpReportAbuseContainsCopyright"
   type="alertmodal">
Dear Resident,

You appear to be reporting intellectual property infringement. Please make sure you are reporting it correctly:

(1) The Abuse Process. You may submit an abuse report if you believe a resident is exploiting the [CURRENT_GRID] permissions system, for example, by using CopyBot or similar copying tools, to infringe intellectual property rights. The Abuse Team investigates and issues appropriate disciplinary action for behavior that violates the [CURRENT_GRID] [http://secondlife.com/corporate/tos.php Terms of Service] or [http://secondlife.com/corporate/cs.php Community Standards]. However, the Abuse Team does not handle and will not respond to requests to remove content from the [CURRENT_GRID] world.

(2) The DMCA or Content Removal Process. To request removal of content from [CURRENT_GRID], you MUST submit a valid notification of infringement as provided in our [http://secondlife.com/corporate/dmca.php DMCA Policy].

If you still wish to continue with the abuse process, please close this window and finish submitting your report.  You may need to select the specific category &apos;CopyBot or Permissions Exploit&apos;.

Thank you,

Linden Lab
  </notification>

  <notification
   icon="alertmodal.tga"
   name="FailedRequirementsCheck"
   type="alertmodal">
The following required components are missing from [FLOATER]:
[COMPONENTS]
  <tag>fail</tag>
  </notification>

  <notification
   icon="alert.tga"
   label="Replace Existing Attachment"
   name="ReplaceAttachment"
   type="alert">
There is already an object attached to this point on your body.
Do you want to replace it with the selected object?
    <tag>confirm</tag>
    <form name="form">
      <ignore name="ignore"
       save_option="true"
       text="Replace an existing attachment with the selected item"/>
      <button
       default="true"
       ignore="Replace Automatically"
       index="0"
       name="Yes"
       text="OK"/>
      <button
       ignore="Never Replace"
       index="1"
       name="No"
       text="Cancel"/>
    </form>
  </notification>

  <notification
   icon="alert.tga"
   label="Busy Mode Warning"
   name="BusyModePay"
   type="alert">
You are in Busy Mode, which means you will not receive any items offered in exchange for this payment.

Would you like to leave Busy Mode before completing this transaction?
    <tag>confirm</tag>
    <form name="form">
      <ignore name="ignore"
       save_option="true"
       text="I am about to pay a person or object while I am in Busy mode"/>
      <button
       default="true"
       ignore="Always leave Busy Mode"
       index="0"
       name="Yes"
       text="OK"/>
      <button
       ignore="Never leave Busy Mode"
       index="1"
       name="No"
       text="Cancel"/>
    </form>
  </notification>

  <notification
   icon="alertmodal.tga"
   name="ConfirmDeleteProtectedCategory"
   type="alertmodal">
The folder &apos;[FOLDERNAME]&apos; is a system folder. Deleting system folders can cause instability.  Are you sure you want to delete it?
    <tag>confirm</tag>
    <usetemplate
     ignoretext="Confirm before I delete a system folder"
     name="okcancelignore"
     notext="Cancel"
     yestext="OK"/>
  </notification>

  <notification
   icon="alertmodal.tga"
   name="ConfirmEmptyTrash"
   type="alertmodal">
Are you sure you want to permanently delete the contents of your Trash?
    <tag>confirm</tag>
    <usetemplate
     ignoretext="Confirm before I empty the inventory Trash folder"
     name="okcancelignore"
     notext="Cancel"
     yestext="OK"/>
  </notification>

  <notification
   icon="alertmodal.tga"
   name="ConfirmClearBrowserCache"
   type="alertmodal">
Are you sure you want to delete your travel, web, and search history?
    <tag>confirm</tag>
    <usetemplate
     name="okcancelbuttons"
     notext="Cancel"
     yestext="OK"/>
  </notification>
  
  <notification
   icon="alertmodal.tga"
   name="ConfirmClearCache"
   type="alertmodal">
Are you sure you want to clear your viewer cache?
    <tag>confirm</tag>
    <usetemplate
     name="okcancelbuttons"
     notext="Cancel"
     yestext="OK"/>
  </notification>

  <notification
   icon="alertmodal.tga"
   name="ConfirmClearCookies"
   type="alertmodal">
Are you sure you want to clear your cookies?
    <tag>confirm</tag>
    <usetemplate
     name="okcancelbuttons"
     notext="Cancel"
     yestext="Yes"/>
  </notification>

  <notification
   icon="alertmodal.tga"
   name="ConfirmClearMediaUrlList"
   type="alertmodal">
Are you sure you want to clear your list of saved URLs?
    <tag>confirm</tag>
    <usetemplate
     name="okcancelbuttons"
     notext="Cancel"
     yestext="Yes"/>
  </notification>

  <notification
   icon="alertmodal.tga"
   name="ConfirmEmptyLostAndFound"
   type="alertmodal">
Are you sure you want to permanently delete the contents of your Lost And Found?
    <tag>confirm</tag>
    <usetemplate
     ignoretext="Confirm before I empty the inventory Lost And Found folder"
     name="okcancelignore"
     notext="No"
     yestext="Yes"/>
  </notification>

  <notification
   icon="alertmodal.tga"
   name="CopySLURL"
   type="alertmodal">
The following SLurl has been copied to your clipboard:
 [SLURL]

Link to this from a web page to give others easy access to this location, or try it out yourself by pasting it into the address bar of any web browser.
    <form name="form">
      <ignore name="ignore"
       text="SLurl is copied to my clipboard"/>
    </form>
  </notification>

  <notification
   icon="alertmodal.tga"
   name="WLSavePresetAlert"
   type="alertmodal">
Do you wish to overwrite the saved preset?
    <tag>confirm</tag>
    <usetemplate
     name="okcancelbuttons"
     notext="No"
     yestext="Yes"/>
  </notification>

  <notification
   icon="alertmodal.tga"
   name="WLNoEditDefault"
   type="alertmodal">
You cannot edit or delete a default preset.
  <tag>fail</tag>
  </notification>

  <notification
   icon="alertmodal.tga"
   name="WLMissingSky"
   type="alertmodal">
This day cycle file references a missing sky file: [SKY].
  <tag>fail</tag>
  </notification>

  <notification
   icon="alertmodal.tga"
   name="WLRegionApplyFail"
   type="alertmodal">
Sorry, the settings couldn't be applied to the region.  Leaving the region and then returning may help rectify the problem.  The reason given was: [FAIL_REASON]
  </notification>

  <notification
   functor="GenericAcknowledge"
   icon="alertmodal.tga"
   name="EnvCannotDeleteLastDayCycleKey"
   type="alertmodal">
Unable to delete the last key in this day cycle because you cannot have an empty day cycle.  You should modify the last remaining key instead of attempting to delete it and then to create a new one.
    <usetemplate
     name="okbutton"
     yestext="OK"/>
  </notification>

  <notification
   functor="GenericAcknowledge"
   icon="alertmodal.tga"
   name="DayCycleTooManyKeyframes"
   type="alertmodal">
You cannot add any more keyframes to this day cycle.  The maximum number of keyframes for day cycles of [SCOPE] scope is [MAX].
    <usetemplate
     name="okbutton"
     yestext="OK"/>
  </notification>

  <notification
   functor="GenericAcknowledge"
   icon="alertmodal.tga"
   name="EnvUpdateRate"
   type="alertmodal">
    You may only update region environmental settings every [WAIT] seconds.  Wait at least that long and then try again.
    <usetemplate
     name="okbutton"
     yestext="OK"/>
  </notification>

  <notification
   icon="alertmodal.tga"
   name="PPSaveEffectAlert"
   type="alertmodal">
PostProcess Effect exists. Do you still wish overwrite it?
    <usetemplate
     name="okcancelbuttons"
     notext="No"
     yestext="Yes"/>
  </notification>

  <notification
   icon="alertmodal.tga"
   name="ChatterBoxSessionStartError"
   type="alertmodal">
Unable to start a new chat session with [RECIPIENT].
[REASON]
  <tag>fail</tag>
    <usetemplate
     name="okbutton"
     yestext="OK"/>
  </notification>

  <notification
   icon="notifytip.tga"
   name="ChatterBoxSessionEventError"
   type="notifytip">
[EVENT]
<!--[REASON]-->
  <tag>fail</tag>
    <usetemplate
     name="okbutton"
     yestext="OK"/>
  </notification>

  <notification
   icon="alertmodal.tga"
   name="ForceCloseChatterBoxSession"
   type="alertmodal">
Your chat session with [NAME] must close.
[REASON]
    <usetemplate
     name="okbutton"
     yestext="OK"/>
  </notification>

  <notification
   icon="alertmodal.tga"
   name="Cannot_Purchase_an_Attachment"
   type="alertmodal">
You cannot buy an object while it is attached.
  <tag>fail</tag>
  </notification>

  <notification
   icon="alertmodal.tga"
   label="About Requests for the Debit Permission"
   name="DebitPermissionDetails"
   type="alertmodal">
Granting this request gives a script ongoing permission to take Linden dollars (L$) from your account. To revoke this permission, the object owner must delete the object or reset the scripts in the object.
    <usetemplate
     name="okbutton"
     yestext="OK"/>
  </notification>

  <notification
   icon="alertmodal.tga"
   name="AutoWearNewClothing"
   type="alertmodal">
Would you like to automatically wear the clothing you are about to create?
    <tag>confirm</tag>
    <usetemplate
     ignoretext="Wear the clothing I create while editing My Appearance"
     name="okcancelignore"
     notext="No"
     yestext="Yes"/>
  </notification>

  <notification
   icon="alertmodal.tga"
   name="NotAgeVerified"
   type="alertmodal">
    The location you're trying to visit is restricted to residents age 18 and over.
    <tag>fail</tag>
    <usetemplate
     ignoretext="I am not old enough to visit age restricted areas."
     name="okignore"
     yestext="OK"/>
  </notification>

  <notification
   icon="notifytip.tga"
   name="NotAgeVerified_Notify"
   type="notifytip">
    Location restricted to age 18 and over.
    <tag>fail</tag>
  </notification>

  <notification
   icon="alertmodal.tga"
   name="Cannot enter parcel: no payment info on file"
   type="alertmodal">
You must have payment information on file to visit this area.  Do you want to go to the [CURRENT_GRID] website and set this up?

[_URL]
    <tag>confirm</tag>
    <url option="0" name="url">

			https://secondlife.com/account/
    </url>
    <usetemplate
     ignoretext="I lack payment information on file"
     name="okcancelignore"
     notext="No"
     yestext="Yes"/>
  </notification>

  <notification
   icon="alertmodal.tga"
   name="MissingString"
   type="alertmodal">
The string [STRING_NAME] is missing from strings.xml.
  </notification>

  <notification
   icon="alert.tga"  
   name="EnableMediaFilter"
   type="alert"> 
Playing media or music can expose your identity to sites outside Second Life. You can enable a filter that will allow you to select which sites will receive media requests, and give you better control over your privacy.

Enable the media filter?
(You can change this option later under Preferences &gt; Sound &amp; Media.)
   <form name="form">
    <button
         index="0"
         name="Enable"
         text="Enable"/>
        <button
         index="1"
         name="Disable"
         text="Disable"/>
   </form>
  </notification>

  <notification
   icon="alert.tga"  
   name="MediaAlert"
   type="alert"> 
This parcel provides media from:

Domain: [MEDIADOMAIN]
URL: [MEDIAURL]
   <form name="form">
    <button
         index="0"
         name="Allow"
         text="Allow"/>
        <button
         index="1"
         name="Deny"
         text="Deny"/>
   </form>
  </notification>

  <notification
   icon="alert.tga"  
   name="MediaAlert2"
   type="alert"> 
Do you want to remember your choice and [LCONDITION] allow media from this source?

Domain: [MEDIADOMAIN]
URL: [MEDIAURL]
   <form name="form">
    <button
         index="0"
         name="Do Now"
         text="[ACTION] Now"/>
        <button
         index="1"   
         name="RememberDomain"
         text="[CONDITION] Allow This Domain"/>
        <button
         index="2"
         name="RememberURL"
         text="[CONDITION] Allow This URL"/>
   </form>
  </notification>

  <notification
   icon="alert.tga"  
   name="AudioAlert"
   type="alert"> 
This parcel provides music from:

Domain: [AUDIODOMAIN]
URL: [AUDIOURL]
   <form name="form">
    <button
         index="0"
         name="Allow"
         text="Allow"/>
        <button
         index="1"
         name="Deny"
         text="Deny"/>
   </form>
  </notification>

  <notification
   icon="alert.tga"  
   name="AudioAlert2"
   type="alert"> 
Do you want to remember your choice and [LCONDITION] allow music from this source?

Domain: [AUDIODOMAIN]
URL: [AUDIOURL]
   <form name="form">
    <button
         index="0"
         name="Do Now"
         text="[ACTION] Now"/>
        <button
         index="1"   
         name="RememberDomain"
         text="[CONDITION] Allow This Domain"/>
        <button
         index="2"
         name="RememberURL"
         text="[CONDITION] Allow This URL"/>
   </form>
  </notification>

  <notification
   icon="alert.tga"  
   name="MOAPAlert"
   type="alert"> 
An object provides shared media from:

Domain: [MOAPDOMAIN]
URL: [MOAPURL]
   <form name="form">
    <button
         index="0"
         name="Allow"
         text="Allow"/>
        <button
         index="1"
         name="Deny"
         text="Deny"/>
   </form>
  </notification>

  <notification
   icon="alert.tga"  
   name="MOAPAlert2"
   type="alert"> 
Do you want to remember your choice and [LCONDITION] allow shared media from this source?

Domain: [MOAPDOMAIN]
URL: [MOAPURL]
   <form name="form">
    <button
         index="0"
         name="Do Now"
         text="[ACTION] Now"/>
        <button
         index="1"   
         name="RememberDomain"
         text="[CONDITION] Allow This Domain"/>
        <button
         index="2"
         name="RememberURL"
         text="[CONDITION] Allow This URL"/>
   </form>
  </notification>

  <notification
   icon="notifytip.tga"
   name="SystemMessageTip"
   type="notifytip">
[MESSAGE]
  </notification>
  
  <notification
   icon="notifytip.tga"
   name="IMSystemMessageTip"
   type="notifytip">
[MESSAGE]
  </notification>

  <notification
   icon="notifytip.tga"
   name="Cancelled"
   type="notifytip">
Cancelled.
  </notification>

  <notification
   icon="notifytip.tga"
   name="CancelledSit"
   type="notifytip">
Cancelled Sit.
  </notification>

  <notification
   icon="notifytip.tga"
   name="CancelledAttach"
   type="notifytip">
Cancelled Attach.
  </notification>

  <notification
   icon="notifytip.tga"
   name="ReplacedMissingWearable"
   type="notifytip">
Replaced missing clothing/body part with default.
  </notification>

  <notification
   icon="groupnotify"
   name="GroupNotice"
   persist="true"
   type="groupnotify">
Topic: [SUBJECT], Message: [MESSAGE]
    <tag>group</tag>
  </notification>

  <notification
   icon="notifytip.tga"
   name="FriendOnline"
   type="notifytip">
[NAME] is online.
    <tag>friendship</tag>
  </notification>

  <notification
   icon="notifytip.tga"
   name="FriendOffline"
   type="notifytip">
[NAME] is offline.
    <tag>friendship</tag>
  </notification>

  <notification
   icon="notifytip.tga"
   name="AddSelfFriend"
   type="notifytip">
Although you&apos;re very nice, you can&apos;t add yourself as a friend.
    <tag>friendship</tag>
  </notification>

  <notification
   icon="notifytip.tga"
   name="UploadingAuctionSnapshot"
   type="notifytip">
Uploading in-world and web site snapshots.
(Takes about 5 minutes.)
  </notification>

  <notification
   icon="notify.tga"
   name="UploadPayment"
   persist="true"
   type="notify">
You paid L$[AMOUNT] to upload.
<tag>funds</tag>
  </notification>

  <notification
   icon="notifytip.tga"
   name="UploadWebSnapshotDone"
   type="notifytip">
Web site snapshot upload done.
  </notification>

  <notification
   icon="notifytip.tga"
   name="UploadSnapshotDone"
   type="notifytip">
In-world snapshot upload is done.
  </notification>

  <notification
   icon="notifytip.tga"
   name="TerrainDownloaded"
   type="notifytip">
Terrain.raw downloaded.
  </notification>

  <notification
   icon="notifytip.tga"
   name="GestureMissing"
   type="notifytip">
Gesture [NAME] is missing from the database.
  <tag>fail</tag>
  </notification>

  <notification
   icon="notifytip.tga"
   name="UnableToLoadGesture"
   type="notifytip">
Unable to load gesture [NAME].
  <tag>fail</tag>
  </notification>

  <notification
   icon="notifytip.tga"
   name="LandmarkMissing"
   type="notifytip">
Landmark is missing from the database.
  <tag>fail</tag>
  </notification>

  <notification
   icon="notifytip.tga"
   name="UnableToLoadLandmark"
   type="notifytip">
Unable to load the landmark.  Please try again.
  <tag>fail</tag>
  </notification>

  <notification
   icon="notifytip.tga"
   name="CapsKeyOn"
   type="notifytip">
Your Caps Lock key is on.
This might affect your password.
  </notification>

  <notification
   icon="notifytip.tga"
   name="NotecardMissing"
   type="notifytip">
Notecard is missing from the database.
  <tag>fail</tag>
  </notification>

  <notification
   icon="notifytip.tga"
   name="NotecardNoPermissions"
   type="notifytip">
You do not have permission to view this notecard.
  <tag>fail</tag>
  </notification>

  <notification
   icon="notifytip.tga"
   name="RezItemNoPermissions"
   type="notifytip">
Insufficient permissions to rez the object(s).
  <tag>fail</tag>
  </notification>

  <notification
   icon="notifytip.tga"
   name="IMAcrossParentEstates"
   type="notifytip">
Unable to send IM across parent estates.
  </notification>

  <notification
   icon="notifytip.tga"
   name="TransferInventoryAcrossParentEstates"
   type="notifytip">
Unable to transfer inventory across parent estates.
  </notification>

  <notification
   icon="notifytip.tga"
   name="UnableToLoadNotecard"
   type="notifytip">
Unable to load the notecard.
Please try again.
  <tag>fail</tag>
  </notification>

  <notification
   icon="notifytip.tga"
   name="ScriptMissing"
   type="notifytip">
Script is missing from the database.
  <tag>fail</tag>
  </notification>

  <notification
   icon="notifytip.tga"
   name="ScriptNoPermissions"
   type="notifytip">
Insufficient permissions to view the script.
  <tag>fail</tag>
  </notification>

  <notification
   icon="notifytip.tga"
   name="UnableToLoadScript"
   type="notifytip">
Unable to load the script.  Please try again.
  <tag>fail</tag>
  </notification>

  <notification
   icon="notifytip.tga"
   name="IncompleteInventory"
   type="notifytip">
Some of the contents are you trying to share cannot be given/transferred just yet. Please try offering these items again in a bit.
  <tag>fail</tag>
  </notification>

  <notification
   icon="notifytip.tga"
   name="IncompleteInventoryItem"
   type="notifytip">
The item you are accessing is not yet locally available. Please try again in a minute.
  <tag>fail</tag>
  </notification>

  <notification
   icon="notifytip.tga"
   name="CannotModifyProtectedCategories"
   type="notifytip">
You cannot modify protected categories.
  <tag>fail</tag>
  </notification>

  <notification
   icon="notifytip.tga"
   name="CannotRemoveProtectedCategories"
   type="notifytip">
You cannot remove protected categories.
  <tag>fail</tag>
  </notification>

  <notification
   icon="notifytip.tga"
   name="UnableToBuyWhileDownloading"
   type="notifytip">
Unable to buy while downloading object data.
Please try again.
  <tag>fail</tag>
  </notification>

  <notification
   icon="notifytip.tga"
   name="UnableToLinkWhileDownloading"
   type="notifytip">
Unable to link while downloading object data.
Please try again.
  <tag>fail</tag>
  </notification>

  <notification
   icon="notifytip.tga"
   name="CannotBuyObjectsFromDifferentOwners"
   type="notifytip">
You can only buy objects from one owner at a time.
Please select a single object.
  <tag>fail</tag>
  </notification>

  <notification
   icon="notifytip.tga"
   name="ObjectNotForSale"
   type="notifytip">
This object is not for sale.
  <tag>fail</tag>
  </notification>

  <notification
   icon="notifytip.tga"
   name="EnteringGodMode"
   type="notifytip">
Entering god mode, level [LEVEL]
  </notification>

  <notification
   icon="notifytip.tga"
   name="LeavingGodMode"
   type="notifytip">
Now leaving god mode, level [LEVEL]
  </notification>

  <notification
   icon="notifytip.tga"
   name="CopyFailed"
   type="notifytip">
You do not have permission to copy this.
  <tag>fail</tag>
  </notification>

  <notification
   icon="notifytip.tga"
   name="InventoryAccepted"
   type="notifytip">
[NAME] received your inventory offer.
  </notification>

  <notification
   icon="notifytip.tga"
   name="InventoryDeclined"
   type="notifytip">
[NAME] declined your inventory offer.
  </notification>

  <notification
   icon="notifytip.tga"
   name="ObjectMessage"
   type="notifytip">
[NAME]: [MESSAGE]
  </notification>

  <notification
   icon="notifytip.tga"
   name="CallingCardAccepted"
   type="notifytip">
Your calling card was accepted.
  </notification>

  <notification
   icon="notifytip.tga"
   name="CallingCardDeclined"
   type="notifytip">
Your calling card was declined.
  </notification>

  <notification
 icon="notifytip.tga"
 name="TeleportToLandmark"
 type="notifytip">
    To teleport to locations like &apos;[NAME]&apos;, click on the &quot;Places&quot; button,
    then select the Landmarks tab in the window that opens. Click on any
    landmark to select it, then click &apos;Teleport&apos; at the bottom of the window.
    (You can also double-click on the landmark, or right-click it and
    choose &apos;Teleport&apos;.)
  </notification>

  <notification
   icon="notifytip.tga"
   name="TeleportToPerson"
   type="notifytip">
    To contact Residents like &apos;[NAME]&apos;, click on the &quot;People&quot; button , select a Resident from the window that opens, then click &apos;IM&apos; at the
    bottom of the window.
    (You can also double-click on their name in the list, or right-click and choose &apos;IM&apos;).
  </notification>

  <notification
   icon="notifytip.tga"
   name="CantSelectLandFromMultipleRegions"
   type="notifytip">
Selected land is not all in the same region.
Try selecting a smaller piece of land.
  <tag>fail</tag>
  </notification>

  <notification
   icon="notifytip.tga"
   name="SearchWordBanned"
   type="notifytip">
Some terms in your search query were excluded due to content restrictions as clarified in the Community Standards.
  <tag>fail</tag>
  </notification>

  <notification
   icon="notifytip.tga"
   name="NoContentToSearch"
   type="notifytip">
Please select at least one type of content to search (General, Moderate, or Adult).
  <tag>fail</tag>
  </notification>

  <notification
   icon="notify.tga"
   name="SystemMessage"
   persist="true"
   type="notify">
[MESSAGE]
  </notification>

  <notification
   icon="notify.tga"
   name="PaymentReceived"
   persist="true"
   type="notify">
    <tag>funds</tag>
[MESSAGE]
  </notification>

  <notification
   icon="notify.tga"
   name="PaymentSent"
   persist="true"
   type="notify">
    <tag>funds</tag>
[MESSAGE]
  </notification>

  <notification
   icon="notify.tga"
   name="PaymentFailure"
   persist="true"
   type="notify">
    <tag>funds</tag>
[MESSAGE]
  </notification>

   <!-- EventNotification couldn't be persist since server decide is it necessary to notify 
   user about subscribed event via LLEventNotifier-->
  <notification
   icon="notify.tga"
   name="EventNotification"
   type="notify">
Event Notification:

[NAME]
[DATE]
    <form name="form">
      <button
       index="0"
       name="Details"
       text="Details"/>
      <button
       index="1"
       name="Cancel"
       text="Cancel"/>
    </form>
  </notification>

  <notification
   icon="notify.tga"
   name="TransferObjectsHighlighted"
   persist="true"
   type="notify">
All objects on this parcel that will transfer to the purchaser of this parcel are now highlighted.

* Trees and grasses that will transfer are not highlighted.
    <form name="form">
      <button
       index="0"
       name="Done"
       text="Done"/>
    </form>
  </notification>

  <notification
   icon="notify.tga"
   name="DeactivatedGesturesTrigger"
   persist="true"
   type="notify">
Deactivated gestures with same trigger:
[NAMES]
  </notification>

  <notification
   icon="notify.tga"
   name="NoQuickTime"
   persist="true"
   type="notify">
Apple&apos;s QuickTime software does not appear to be installed on your system.
If you want to view streaming media on parcels that support it you should go to the [http://www.apple.com/quicktime QuickTime site] and install the QuickTime Player.
  <tag>fail</tag>
  </notification>

  <notification
   icon="notify.tga"
   name="NoPlugin"
   persist="true"
   type="notify">
No Media Plugin was found to handle the "[MIME_TYPE]" mime type.  Media of this type will be unavailable.
  <tag>fail</tag>
    <unique>
      <context>MIME_TYPE</context>
    </unique>

  </notification>
  <notification
   icon="alertmodal.tga"
   name="MediaPluginFailed"
   type="alertmodal">
The following Media Plugin has failed:
    [PLUGIN]

Please re-install the plugin or contact the vendor if you continue to experience problems.
  <tag>fail</tag>
    <form name="form">
      <ignore name="ignore"
       text="A Media Plugin fails to run"/>
    </form>
  </notification>
  <notification
   icon="notify.tga"
   name="OwnedObjectsReturned"
   persist="true"
   type="notify">
The objects you own on the selected parcel of land have been returned back to your inventory.
  </notification>

  <notification
   icon="notify.tga"
   name="OtherObjectsReturned"
   persist="true"
   type="notify">
The objects on the selected parcel of land that is owned by [NAME] have been returned to his or her inventory.
  </notification>

  <notification
   icon="notify.tga"
   name="OtherObjectsReturned2"
   persist="true"
   type="notify">
The objects on the selected parcel of land owned by the resident &apos;[NAME]&apos; have been returned to their owner.
  </notification>

  <notification
   icon="notify.tga"
   name="GroupObjectsReturned"
   persist="true"
   type="notify">
The objects on the selected parcel of land shared with the group [GROUPNAME] have been returned back to their owner&apos;s inventory.
Transferable deeded objects have been returned to their previous owners.
Non-transferable objects that are deeded to the group have been deleted.
    <tag>group</tag>
  </notification>

  <notification
   icon="notify.tga"
   name="UnOwnedObjectsReturned"
   persist="true"
   type="notify">
The objects on the selected parcel that are *NOT* owned by you have been returned to their owners.
  </notification>

  <notification
   icon="notify.tga"
   name="ServerObjectMessage"
   persist="true"
   type="notify">
Message from [NAME]:
&lt;nolink&gt;[MSG]&lt;/nolink&gt;
  </notification>

  <notification
   icon="notify.tga"
   name="NotSafe"
   persist="true"
   type="notify">
    <unique/>
This land has damage enabled.
You can be hurt here. If you die, you will be teleported to your home location.
  </notification>

  <notification
   icon="notify.tga"
   name="NoFly"
   persist="true"
   type="notify">
    <unique/>
   <tag>fail</tag>
This area has flying disabled.
You cannot fly here.
  </notification>

  <notification
   icon="notify.tga"
   name="PushRestricted"
   persist="true"
   type="notify">
    <unique/>    
This area does not allow pushing. You can&apos;t push others here unless you own the land.
  </notification>

  <notification
   icon="notify.tga"
   name="NoVoice"
   persist="true"
   type="notify">
    <unique/>    
This area has voice chat disabled. You will not be able to use voice chat here.
    <tag>voice</tag>
  </notification>

  <notification
   icon="notify.tga"
   name="NoBuild"
   persist="true"
   type="notify">
    <unique/>    
This area has building disabled. You can&apos;t build or rez objects here.
  </notification>

  <notification
     icon="alertmodal.tga"
     name="PathfindingDirty"
     persist="true"
     type="alertmodal">
    <unique/>
The region has pending pathfinding changes.  If you have build rights, you may rebake the region by clicking on the “Rebake” button.
    <usetemplate
     name="okcancelbuttons"
     yestext="Rebake"
     notext="Close" />
  </notification>

  <notification
     icon="notify.tga"
     name="DynamicPathfindingDisabled"
     persist="true"
     type="notify">
    <unique/>
    Dynamic pathfinding is not enabled on this region.  Scripted objects using pathfinding LSL calls may not operate as expected on this region.
  </notification>

  <notification
   icon="alertmodal.tga"
   name="PathfindingCannotRebakeNavmesh"
   type="alertmodal">
    <unique/>
    An error occurred.  There may be a network or server problem, or you may not have build rights.  Sometimes logging out and back in will solve this problem.
    <usetemplate
     name="okbutton"
     yestext="OK"
     />
  </notification>

  <notification
   icon="notify.tga"
   name="SeeAvatars"
   persist="true"
   type="notify">
    <unique/>    
This parcel hides avatars and text chat from another parcel.   You can&apos;t see other residents outside the parcel, and those outside are not able to see you.  Regular text chat on channel 0 is also blocked.
  </notification>

  <notification
   icon="notify.tga"
   name="ScriptsStopped"
   persist="true"
   type="notify">
An administrator has temporarily stopped scripts in this region.
  </notification>

  <notification
   icon="notify.tga"
   name="ScriptsNotRunning"
   persist="true"
   type="notify">
This region is not running any scripts.
  </notification>

  <notification
   icon="notify.tga"
   name="NoOutsideScripts"
   persist="true"
   type="notify">
   <tag>fail</tag>
This land has outside scripts disabled.

No scripts will work here except those belonging to the land owner.
  </notification>

  <notification
   icon="notify.tga"
   name="ClaimPublicLand"
   persist="true"
   type="notify">
You can only claim public land that is in the same region as you.
  <tag>fail</tag>
  </notification>

  <notification
   icon="notify.tga"
   name="RegionTPAccessBlocked"
   persist="true"
   type="notify">
   <tag>fail</tag>
    The region you're trying to visit contains content exceeding your current preferences.  You can change your preferences using Avatar &gt; Preferences &gt; General.
  </notification>

  <notification
	icon="notify.tga"
	name="URBannedFromRegion"
   persist="true"
	type="notify">
   <tag>fail</tag>
You are banned from the region.
  </notification>

  <notification
	icon="notify.tga"
	name="NoTeenGridAccess"
   persist="true"
	type="notify">
   <tag>fail</tag>
Your account cannot connect to this teen grid region.
  </notification>

  <notification
	icon="notify.tga"
	name="ImproperPaymentStatus"
   persist="true"
	type="notify">
   <tag>fail</tag>
You do not have proper payment status to enter this region.
  </notification>

  <notification
	icon="notify.tga"
	name="MustGetAgeRegion"
   persist="true"
	type="notify">
   <tag>fail</tag>
You must be age 18 or over to enter this region.
  </notification>

  <notification
	icon="notify.tga"
	name="MustGetAgeParcel"
   persist="true"
	type="notify">
   <tag>fail</tag>
    You must be age 18 or over to enter this parcel.
  </notification>

  <notification
	icon="notify.tga"
	name="NoDestRegion"
   persist="true"
	type="notify">
   <tag>fail</tag>
No destination region found.
  </notification>

  <notification
	icon="notify.tga"
	name="NotAllowedInDest"
   persist="true"
	type="notify">
   <tag>fail</tag>
You are not allowed into the destination.
  </notification>

  <notification
	icon="notify.tga"
	name="RegionParcelBan"
   persist="true"
	type="notify">
   <tag>fail</tag>
Cannot region cross into banned parcel. Try another way.
  </notification>

  <notification
	icon="notify.tga"
	name="TelehubRedirect"
   persist="true"
	type="notify">
   <tag>fail</tag>
You have been redirected to a telehub.
  </notification>

  <notification
	icon="notify.tga"
	name="CouldntTPCloser"
   persist="true"
	type="notify">
   <tag>fail</tag>
Could not teleport closer to destination.
  </notification>

  <notification
	icon="notify.tga"
	name="TPCancelled"
   persist="true"
	type="notify">
Teleport cancelled.
  </notification>

  <notification
	icon="notify.tga"
	name="FullRegionTryAgain"
   persist="true"
	type="notify">
   <tag>fail</tag>
The region you are attempting to enter is currently full.
Please try again in a few moments.
  </notification>

  <notification
	icon="notify.tga"
	name="GeneralFailure"
   persist="true"
	type="notify">
   <tag>fail</tag>
General failure.
  </notification>

  <notification
	icon="notify.tga"
	name="RoutedWrongRegion"
   persist="true"
	type="notify">
   <tag>fail</tag>
Routed to wrong region. Please try again.
  </notification>

  <notification
	icon="notify.tga"
	name="NoValidAgentID"
   persist="true"
	type="notify">
   <tag>fail</tag>
No valid agent id.
  </notification>

  <notification
	icon="notify.tga"
	name="NoValidSession"
   persist="true"
	type="notify">
   <tag>fail</tag>
No valid session id.
  </notification>

  <notification
	icon="notify.tga"
	name="NoValidCircuit"
   persist="true"
	type="notify">
   <tag>fail</tag>
No valid circuit code.
  </notification>

  <notification
	icon="notify.tga"
	name="NoValidTimestamp"
   persist="true"
	type="notify">
   <tag>fail</tag>
No valid timestamp.
  </notification>

  <notification
	icon="notify.tga"
	name="NoPendingConnection"
   persist="true"
	type="notify">
   <tag>fail</tag>
Unable to create pending connection.
  </notification>

  <notification
	icon="notify.tga"
	name="InternalUsherError"
   persist="true"
	type="notify">
   <tag>fail</tag>
Internal error attempting to connect agent usher.
  </notification>

  <notification
	icon="notify.tga"
	name="NoGoodTPDestination"
   persist="true"
	type="notify">
   <tag>fail</tag>
Unable to find a good teleport destination in this region.
  </notification>

  <notification
	icon="notify.tga"
	name="InternalErrorRegionResolver"
   persist="true"
	type="notify">
   <tag>fail</tag>
Internal error attempting to activate region resolver.
  </notification>

  <notification
	icon="notify.tga"
	name="NoValidLanding"
   persist="true"
	type="notify">
   <tag>fail</tag>
A valid landing point could not be found.
  </notification>

  <notification
	icon="notify.tga"
	name="NoValidParcel"
   persist="true"
	type="notify">
   <tag>fail</tag>
No valid parcel could be found.
  </notification>

  <notification
   icon="notify.tga"
   name="ObjectGiveItem"
   type="offer">
An object named &lt;nolink&gt;[OBJECTFROMNAME]&lt;/nolink&gt; owned by [NAME_SLURL] has given you this [OBJECTTYPE]:
&lt;nolink&gt;[ITEM_SLURL]&lt;/nolink&gt;
    <form name="form">
      <button
       index="0"
       name="Keep"
       text="Accept"/>
      <button
       index="1"
       name="Discard"
       text="Discard"/>
      <button
       index="2"
       name="Mute"
       text="Mute Owner"/>
    </form>
  </notification>

  <notification
   icon="notify.tga"
   name="OwnObjectGiveItem"
   type="offer">
Your object named &lt;nolink&gt;[OBJECTFROMNAME]&lt;/nolink&gt; has given you this [OBJECTTYPE]:
&lt;nolink&gt;[ITEM_SLURL]&lt;/nolink&gt;
    <form name="form">
      <button
       index="0"
       name="Keep"
       text="Accept"/>
      <button
       index="1"
       name="Discard"
       text="Discard"/>
    </form>
  </notification>

  <notification
   icon="notify.tga"
   name="UserGiveItem"
   label="Inventory offer from [NAME_LABEL]"
   type="offer">
[NAME_SLURL] has given you this [OBJECTTYPE]:
[ITEM_SLURL]
Do you want to keep it? "Mute" will block all future offers or messages from [NAME_SLURL].
    <form name="form">
      <button
       index="3"
       name="Show"
       text="Accept"/>
      <button
       index="1"
       name="Discard"
       text="Discard"/>
      <button
       index="2"
       name="Mute"
       text="Mute Sender"/>
    </form>
  </notification>

  <notification
   icon="notify.tga"
   name="GodMessage"
   persist="true"
   type="notify">
[NAME]

[MESSAGE]
  </notification>

  <notification
   icon="notify.tga"
   name="JoinGroup"
   persist="true"
   type="notify">
    <tag>group</tag>
[MESSAGE]
    <form name="form">
      <button
       index="0"
       name="Join"
       text="Join"/>
      <button
       index="1"
       name="Decline"
       text="Decline"/>
      <button
       index="2"
       name="Info"
       text="Info"/>
    </form>
  </notification>

  <notification
   icon="notify.tga"
   name="TeleportOffered"
   label="Teleport offer from [NAME_LABEL]"
   type="offer">
[NAME_SLURL] has offered to teleport you to their location:

“[MESSAGE]”
&lt;icon&gt;[MATURITY_ICON]&lt;/icon&gt; - [MATURITY_STR]
    <tag>confirm</tag>
    <form name="form">
      <button
       index="0"
       name="Teleport"
       text="Teleport"/>
      <button
       index="1"
       name="Cancel"
       text="Cancel"/>
    </form>
  </notification>

  <notification
   icon="notify.tga"
   name="TeleportOffered_MaturityExceeded"
   type="offer">
[NAME_SLURL] has offered to teleport you to their location:

“[MESSAGE]”
&lt;icon&gt;[MATURITY_ICON]&lt;/icon&gt; - [MATURITY_STR]

This region contains [REGION_CONTENT_MATURITY] content, but your current preferences are set to exclude [REGION_CONTENT_MATURITY] content.  We can change your preferences and continue with the teleport, or you can cancel this teleport.
    <tag>confirm</tag>
    <form name="form">
      <button
       index="0"
       name="Teleport"
       text="Change and Continue"/>
      <button
       index="1"
       name="Cancel"
       text="Cancel"/>
    </form>
  </notification>

  <notification
   icon="notify.tga"
   name="TeleportOffered_MaturityBlocked"
   type="notifytip">
[NAME_SLURL] has offered to teleport you to their location:

“[MESSAGE]”
&lt;icon&gt;[MATURITY_ICON]&lt;/icon&gt; - [MATURITY_STR]

However, this region contains content accessible to adults only.
    <tag>fail</tag>
  </notification>

  <notification
   icon="notify.tga"
   name="TeleportOfferSent"
   type="offer">
	Teleport offer sent to [TO_NAME].
  </notification>


  <notification
   icon="notify.tga"
   name="GotoURL"
   persist="true"
   type="notify">
[MESSAGE]
[URL]
    <form name="form">
      <button
       index="0"
       name="Later"
       text="Later"/>
      <button
       index="1"
       name="GoNow..."
       text="Go Now..."/>
    </form>
  </notification>

  <notification
   icon="notify.tga"
   name="OfferFriendship"
   label="Friendship offer from [NAME_LABEL]"
   type="offer">
    <tag>friendship</tag>
    <tag>confirm</tag>
[NAME_SLURL] is offering friendship.

[MESSAGE]

(By default, you will be able to see each other&apos;s online status.)
    <form name="form">
      <button
       index="0"
       name="Accept"
       text="Accept"/>
      <button
       index="1"
       name="Decline"
       text="Decline"/>
    </form>
  </notification>

  <notification
   icon="notify.tga"
   name="FriendshipOffered"
   type="offer">
    <tag>friendship</tag>
	You have offered friendship to [TO_NAME]
  </notification>

  <notification
   icon="notify.tga"
   name="OfferFriendshipNoMessage"
   label="Friendship offer from [NAME_LABEL]"
   persist="true"
   type="notify">
    <tag>friendship</tag>
[NAME_SLURL] is offering friendship.

(By default, you will be able to see each other&apos;s online status.)
    <form name="form">
      <button
       index="0"
       name="Accept"
       text="Accept"/>
      <button
       index="1"
       name="Decline"
       text="Decline"/>
    </form>
  </notification>

  <notification
   icon="notify.tga"
   name="FriendshipAccepted"
   type="offer">
    <tag>friendship</tag>
&lt;nolink&gt;[NAME]&lt;/nolink&gt; accepted your friendship offer.
  </notification>

  <notification
   icon="notify.tga"
   name="FriendshipDeclined"
   persist="true"
   type="notify">
    <tag>friendship</tag>
&lt;nolink&gt;[NAME]&lt;/nolink&gt; declined your friendship offer.
  </notification>
  
    <notification
   icon="notify.tga"
   name="FriendshipAcceptedByMe"
   type="offer">
    <tag>friendship</tag>
Friendship offer accepted.
  </notification>

  <notification
   icon="notify.tga"
   name="FriendshipDeclinedByMe"
   type="offer">
    <tag>friendship</tag>
Friendship offer declined.
  </notification>
  
  <notification
   icon="notify.tga"
   name="OfferCallingCard"
   persist="true"
   type="notify">
[NAME] is offering their calling card.
This will add a bookmark in your inventory so you can quickly IM this resident.
    <form name="form">
      <button
       index="0"
       name="Accept"
       text="Accept"/>
      <button
       index="1"
       name="Decline"
       text="Decline"/>
    </form>
  </notification>

  <notification
   icon="notify.tga"
   name="RegionRestartMinutes"
   priority="high"
   persist="true"
   type="notify">
This region will restart in [MINUTES] minutes.
If you stay in this region when it shuts down, you will be logged out.
  </notification>

  <notification
   icon="notify.tga"
   name="RegionRestartSeconds"
   priority="high"
   persist="true"
   type="notify">
This region will restart in [SECONDS] seconds.
If you stay in this region when it shuts down, you will be logged out.
  </notification>

  <notification
   icon="notify.tga"
   name="LoadWebPage"
   type="notify">
Load web page [URL] ?

[MESSAGE]

From object: &lt;nolink&gt;[OBJECTNAME]&lt;/nolink&gt;, owner: [NAME]?
    <tag>confirm</tag>
    <form name="form">
      <button
       index="0"
       name="Gotopage"
       text="Go to page"/>
      <button
       index="1"
       name="Cancel"
       text="Cancel"/>
    </form>
  </notification>

  <notification
   icon="notify.tga"
   name="FailedToFindWearableUnnamed"
   persist="true"
   type="notify">
Failed to find [TYPE] in the database.
  <tag>fail</tag>
  </notification>

  <notification
   icon="notify.tga"
   name="FailedToFindWearable"
   persist="true"
   type="notify">
Failed to find [TYPE] named [DESC] in the database.
  <tag>fail</tag>
  </notification>

  <notification
   icon="notify.tga"
   name="InvalidWearable"
   persist="true"
   type="notify">
The item you are trying to wear uses a feature that your viewer cannot read. Please upgrade your version of [APP_NAME] to wear this item.
  <tag>fail</tag>
  </notification>

  <notification
   icon="notify.tga"
   name="ScriptQuestion"
   persist="true"
   type="notify">
&apos;&lt;nolink&gt;[OBJECTNAME]&lt;/nolink&gt;&apos;, an object owned by &apos;[NAME]&apos;, would like to:

[QUESTIONS]
Is this OK? Selecting "Mute" will block all further messages from &apos;[NAME]&apos;.
  <tag>confirm</tag>
    <form name="form">
      <button
       index="0"
       name="Yes"
       text="Yes"/>
      <button
       index="1"
       name="No"
       text="No"/>
      <button
       index="2"
       name="Mute"
       text="Mute Owner"/>
    </form>
  </notification>

  <notification
   icon="notify.tga"
   name="ScriptQuestionCaution"
   priority="critical"
   persist="true"
   type="notify">
The object &apos;&lt;nolink&gt;[OBJECTNAME]&lt;/nolink&gt;&apos; wants access to take money from your Linden Dollar account. If you allow this, it can take any or all of your money from you at any time, with no further warning or request.
   
Before allowing this access, make sure you know what the object is and why it is making this request, as well as whether you trust the creator. If you're not certain, click Deny.
  <tag>confirm</tag>
    <form name="form">
      <button
       index="0"
       name="Grant"
       text="Allow access"/>
      <button
       default="true"
       index="1"
       name="Deny"
       text="Deny"/>
    </form>
    <footer>
[FOOTERTEXT]
    </footer>
  </notification>

  <notification
   icon="notify.tga"
   name="ScriptDialog"
   type="notify">
[NAME]&apos;s &apos;&lt;nolink&gt;[TITLE]&lt;/nolink&gt;&apos;
[MESSAGE]
    <form name="form">
      <button
       index="-2"
       name="Client_Side_Mute"
       text="Block"/>
      <button
       index="-1"
       name="Client_Side_Ignore"
       text="Ignore"/>
    </form>
  </notification>

  <notification
   icon="notify.tga"
   name="ScriptDialogGroup"
   type="notify">
    <tag>group</tag>
[GROUPNAME]&apos;s &apos;&lt;nolink&gt;[TITLE]&lt;/nolink&gt;&apos;
[MESSAGE]
    <form name="form">
      <button
       index="-2"
       name="Client_Side_Mute"
       text="Block"/>
      <button
       index="-1"
       name="Client_Side_Ignore"
       text="Ignore"/>
    </form>
  </notification>

<!--
  <notification
   icon="notify.tga"
   name="FirstBalanceIncrease"
   persist="true"
   type="notify">
   <tag>win</tag>
You just received L$[AMOUNT].
Your L$ balance is shown in the upper-right.
  </notification>

  <notification
   icon="notify.tga"
   name="FirstBalanceDecrease"
   persist="true"
   type="notify">
You just paid L$[AMOUNT].
Your L$ balance is shown in the upper-right.
  </notification>
-->

  <notification
   icon="notify.tga"
   name="BuyLindenDollarSuccess"
   persist="true"
   type="notify">
    <tag>funds</tag>
Thank you for your payment!

Your L$ balance will be updated when processing completes. If processing takes more than 20 mins, your transaction may be cancelled. In that case, the purchase amount will be credited to your US$ balance.

The status of your payment can be checked on your Transaction History page on your [http://secondlife.com/account/ Dashboard]
  </notification>

  <notification
   icon="notify.tga"
   name="FirstOverrideKeys"
   persist="true"
   type="notify">
Your movement keys are now being handled by an object.
Try the arrow keys or AWSD to see what they do.
Some objects (like guns) require you to go into mouselook  to use them.
Press &apos;M&apos; to do this.
  </notification>

  <notification
   icon="notify.tga"
   name="FirstSandbox"
   persist="true"
   type="notify">
This is a sandbox area, and is meant to help residents learn how to build.

Things you build here will be deleted after you leave, so do not forget to right-click you items and choose &apos;Take&apos; to move your creation into your inventory.
  </notification>

  <notification
   icon="notifytip.tga"
   name="MaxListSelectMessage"
   type="notifytip">
You may only select up to [MAX_SELECT] items from this list.
  </notification>

  <notification
   icon="notify.tga"
   name="VoiceInviteP2P"
   type="notify">
[NAME] is inviting you to a Voice Chat call.
Click Accept to join the call or Decline to decline the invitation. Click mute to permanently block all messages this caller.
    <tag>confirm</tag>
    <tag>voice</tag>
    <unique>
      <context>NAME</context>
    </unique>
    <form name="form">
      <button
       index="0"
       name="Accept"
       text="Accept"/>
      <button
       index="1"
       name="Decline"
       text="Decline"/>
      <button
       index="2"
       name="Mute"
       text="Mute"/>
    </form>
  </notification>

  <notification
   icon="notify.tga"
   name="AutoUnmuteByIM"
   persist="true"
   type="notify">
[NAME] was sent an instant message and has been automatically unblocked.
  </notification>

  <notification
   icon="notify.tga"
   name="AutoUnmuteByMoney"
   persist="true"
   type="notify">
[NAME] was given money and has been automatically unblocked.
  </notification>

  <notification
   icon="notify.tga"
   name="AutoUnmuteByInventory"
   persist="true"
   type="notify">
[NAME] was offered inventory and has been automatically unblocked.
  </notification>

  <notification
   icon="notify.tga"
   name="VoiceInviteGroup"
   type="notify">
[NAME] has joined a Voice Chat call with the group [GROUP].
Click Accept to join the call or Decline to decline the invitation. Click mute to permanently block all messages from this caller.
    <tag>group</tag>
    <tag>confirm</tag>
    <tag>voice</tag>
    <unique>
      <context>NAME</context>
      <context>GROUP</context>
    </unique>
    <form name="form">
      <button
       index="0"
       name="Accept"
       text="Accept"/>
      <button
       index="1"
       name="Decline"
       text="Decline"/>
      <button
       index="2"
       name="Mute"
       text="Mute"/>
    </form>
  </notification>

  <notification
   icon="notify.tga"
   name="VoiceInviteAdHoc"
   type="notify">
[NAME] has joined a voice chat call with a conference chat.
Click Accept to join the call or Decline to decline the invitation. Click mute to permanently block all message from this caller.
  <tag>confirm</tag>
    <tag>voice</tag>
    <unique>
      <context>NAME</context>
    </unique>
    <form name="form">
      <button
       index="0"
       name="Accept"
       text="Accept"/>
      <button
       index="1"
       name="Decline"
       text="Decline"/>
      <button
       index="2"
       name="Mute"
       text="Mute"/>
    </form>
  </notification>

  <notification
   icon="notify.tga"
   name="InviteAdHoc"
   type="notify">
[NAME] is inviting you to a conference chat.
Click Accept to join the chat or Decline to decline the invitation. Click mute to permanently block all messages this caller.
  <tag>confirm</tag>
    <tag>voice</tag>
    <unique>
      <context>NAME</context>
    </unique>
    <form name="form">
      <button
       index="0"
       name="Accept"
       text="Accept"/>
      <button
       index="1"
       name="Decline"
       text="Decline"/>
      <button
       index="2"
       name="Mute"
       text="Mute"/>
    </form>
  </notification>

  <notification
   icon="notifytip.tga"
   name="VoiceChannelFull"
   type="notifytip">
The voice call you are trying to join, [VOICE_CHANNEL_NAME], has reached maximum capacity. Please try again later.
  <tag>fail</tag>
    <tag>voice</tag>
    <unique>
      <context>VOICE_CHANNEL_NAME</context>
    </unique>
  </notification>

  <notification
   icon="notifytip.tga"
   name="ProximalVoiceChannelFull"
   type="notifytip">
    <unique/>
This area has reached maximum capacity for voice conversations.  Please try to use voice in a different area.
    <tag>fail</tag>
    <tag>voice</tag>
  </notification>

  <notification
   icon="notifytip.tga"
   name="VoiceChannelDisconnected"
   type="notifytip">
You have been disconnected from [VOICE_CHANNEL_NAME].  You will now be reconnected to Nearby Voice Chat.
    <tag>voice</tag>
    <unique>
      <context>VOICE_CHANNEL_NAME</context>
    </unique>
  </notification>

  <notification
   icon="notifytip.tga"
   name="VoiceChannelDisconnectedP2P"
   type="notifytip">
[VOICE_CHANNEL_NAME] has ended the call.  You will now be reconnected to Nearby Voice Chat.
    <tag>voice</tag>
    <unique>
      <context>VOICE_CHANNEL_NAME</context>
    </unique>
  </notification>

  <notification
   icon="notifytip.tga"
   name="P2PCallDeclined"
   type="notifytip">
[VOICE_CHANNEL_NAME] has declined your call.  You will now be reconnected to Nearby Voice Chat.
    <tag>voice</tag>
    <tag>fail</tag>
    <unique>
      <context>VOICE_CHANNEL_NAME</context>
    </unique>
  </notification>

  <notification
   icon="notifytip.tga"
   name="P2PCallNoAnswer"
   type="notifytip">
[VOICE_CHANNEL_NAME] is not available to take your call.  You will now be reconnected to Nearby Voice Chat.
    <tag>fail</tag>
    <tag>voice</tag>
    <unique>
      <context>VOICE_CHANNEL_NAME</context>
    </unique>
  </notification>

  <notification
   icon="notifytip.tga"
   name="VoiceChannelJoinFailed"
   type="notifytip">
Failed to connect to [VOICE_CHANNEL_NAME], please try again later.  You will now be reconnected to Nearby Voice Chat.
    <tag>fail</tag>
    <tag>voice</tag>
    <unique>
      <context>VOICE_CHANNEL_NAME</context>
    </unique>
  </notification>

  <notification
   duration="10"
   icon="notifytip.tga"
   name="VoiceLoginRetry"
   type="notifytip">
    <unique/>    
We are creating a voice channel for you. This may take up to one minute.
  <tag>status</tag>
  <tag>voice</tag>
  </notification>

  <notification
   icon="notify.tga"
   name="VoiceEffectsExpired"
   sound="UISndAlert"
   persist="true"
   type="notify">
    <unique/>    
One or more of your subscribed Voice Morphs has expired.
[[URL] Click here] to renew your subscription.
  <tag>fail</tag>
  <tag>voice</tag>
  </notification>

  <notification
   icon="notify.tga"
   name="VoiceEffectsExpiredInUse"
   sound="UISndAlert"
   persist="true"
   type="notify">
    <unique/>
The active Voice Morph has expired, your normal voice settings have been applied.
[[URL] Click here] to renew your subscription.
    <tag>fail</tag>
    <tag>voice</tag>
  </notification>

  <notification
   icon="notify.tga"
   name="VoiceEffectsWillExpire"
   sound="UISndAlert"
   persist="true"
   type="notify">
    <unique/>    
One or more of your Voice Morphs will expire in less than [INTERVAL] days.
[[URL] Click here] to renew your subscription.
  <tag>fail</tag>
    <tag>voice</tag>
  </notification>

  <notification
   icon="notify.tga"
   name="VoiceEffectsNew"
   sound="UISndAlert"
   persist="true"
   type="notify">
    <unique/>    
New Voice Morphs are available!
   <tag>voice</tag>
  </notification>

  <notification
   icon="notifytip.tga"
   name="Cannot enter parcel: not a group member"
   type="notifytip">
   <tag>fail</tag>
    <tag>group</tag>
Only members of a certain group can visit this area.
  </notification>

  <notification
   icon="notifytip.tga"
   name="Cannot enter parcel: banned"
   type="notifytip">
   <tag>fail</tag>
Cannot enter parcel, you have been banned.
  </notification>

  <notification
   icon="notifytip.tga"
   name="Cannot enter parcel: not on access list"
   type="notifytip">
   <tag>fail</tag>
Cannot enter parcel, you are not on the access list.
  </notification>

  <notification
   icon="notifytip.tga"
   name="VoiceNotAllowed"
   type="notifytip">
You do not have permission to connect to voice chat for [VOICE_CHANNEL_NAME].
  <tag>fail</tag>
    <tag>voice</tag>
    <unique>
      <context>VOICE_CHANNEL_NAME</context>
    </unique>
  </notification>

  <notification
   icon="notifytip.tga"
   name="VoiceCallGenericError"
   type="notifytip">
An error has occurred while trying to connect to voice chat for [VOICE_CHANNEL_NAME].  Please try again later.
  <tag>fail</tag>
    <tag>voice</tag>
    <unique>
      <context>VOICE_CHANNEL_NAME</context>
    </unique>
  </notification>

  <notification
   icon="notifytip.tga"
   name="UnsupportedCommandSLURL"
   priority="high"
   type="notifytip">
The SLurl you clicked on is not supported.
  <tag>fail</tag>
  </notification>

  <notification
   icon="notifytip.tga"
   name="BlockedSLURL"
   priority="high"
   type="notifytip">
   <tag>security</tag>
A SLurl was received from an untrusted browser and has been blocked for your security.
  </notification>

  <notification
   icon="notifytip.tga"
   name="ThrottledSLURL"
   priority="high"
   type="notifytip">
   <tag>security</tag>
Multiple SLurls were received from an untrusted browser within a short period.
They will be blocked for a few seconds for your security.
  </notification>

  <notification name="IMToast" type="notifytoast">
[MESSAGE]
    <form name="form">
      <button index="0" name="respondbutton" text="Respond"/>
    </form>
  </notification>

  <notification
   icon="alert.tga"
   name="ConfirmCloseAll"
   type="alertmodal">
Are you sure you want to close all IMs?
  <tag>confirm</tag>
    <usetemplate
     name="okcancelignore"
     notext="Cancel"
     yestext="OK"
     ignoretext="Confirm before I close all IMs"/>
  </notification>

  <notification icon="notifytip.tga"
		name="AttachmentSaved" type="notifytip">
Attachment has been saved.
  </notification>

  <notification
    icon="alertmodal.tga"
    name="UnableToFindHelpTopic"
    type="alertmodal">
Unable to find the help topic for this element.
  <tag>fail</tag>
  </notification>

     <notification
 icon="alertmodal.tga"
 name="ObjectMediaFailure"
 type="alertmodal">
Server Error: Media update or get failed.
&apos;[ERROR]&apos;
  <tag>fail</tag>
        <usetemplate
         name="okbutton"
         yestext="OK"/>
    </notification>

    <notification
 icon="alertmodal.tga"
 name="TextChatIsMutedByModerator"
 type="alertmodal">
Your text chat has been muted by a moderator.
        <usetemplate
         name="okbutton"
         yestext="OK"/>
    </notification>

    <notification
 icon="alertmodal.tga"
 name="VoiceIsMutedByModerator"
 type="alertmodal">
Your voice has been muted by a moderator.
    <tag>voice</tag>
        <usetemplate
         name="okbutton"
         yestext="OK"/>
    </notification>
  
   <notification
    icon="alertmodal.tga"
    name="UploadCostConfirmation"
    type="alertmodal">
This upload will cost L$[PRICE], do you wish to continue with the upload?
    <usetemplate
     name="okcancelbuttons"
     notext="Cancel"
     yestext="Upload"/>
  </notification>

  <notification
   icon="alertmodal.tga"
   name="ConfirmClearTeleportHistory"
   type="alertmodal">
Are you sure you want to delete your teleport history?
  <tag>confirm</tag>
    <usetemplate
     name="okcancelbuttons"
     notext="Cancel"
     yestext="OK"/>
  </notification>

  <notification
   icon="alert.tga"
   name="BottomTrayButtonCanNotBeShown"
   type="alert">
Selected button cannot be shown right now.
The button will be shown when there is enough space for it.
  <tag>fail</tag>
  </notification>

  <notification
   icon="notifytip.tga"
   name="ShareNotification"
   type="notifytip">
Select residents to share with.
  </notification>

  <notification
    name="MeshUploadError"
    icon="alert.tga"
    type="alert">
    [LABEL] failed to upload: [MESSAGE] [IDENTIFIER] 

See the log file for details.
  </notification>
   
  <notification
    name="MeshUploadPermError"
    icon="alert.tga"
    type="alert">
    Error while requesting mesh upload permissons.
  </notification>
  
  <notification
    name="RegionCapabilityRequestError"
    icon="alert.tga"
    type="alert">
    Could not get region capability &apos;[CAPABILITY]&apos;.
  </notification>
   
  <notification
   icon="notifytip.tga"
   name="ShareItemsConfirmation"
   type="alertmodal">
Are you sure you want to share the following items:

&lt;nolink&gt;[ITEMS]&lt;/nolink&gt;

With the following residents:

[RESIDENTS]
  <tag>confirm</tag>
	<usetemplate
     ignoretext="Confirm before I share an item"
     name="okcancelignore"
     notext="Cancel"
     yestext="OK"/>
  </notification>
  
  <notification
   icon="notifytip.tga"
   name="ShareFolderConfirmation"
   type="alertmodal">
Only one folder at a time can be shared.

Are you sure you want to share the following items:

&lt;nolink&gt;[ITEMS]&lt;/nolink&gt;

With the following Residents:

[RESIDENTS]
  <tag>confirm</tag>
	<usetemplate
     name="okcancelbuttons"
     notext="Cancel"
     yestext="Ok"/>
  </notification>
  
  <notification
   icon="notifytip.tga"
   name="ItemsShared"
   type="notifytip">
Items successfully shared.
  </notification>
  
  <notification
   icon="notifytip.tga"
   name="DeedToGroupFail"
   type="notifytip">
Deed to group failed.
    <tag>group</tag>
  <tag>fail</tag>
  </notification>

  <notification
   icon="notifytip.tga"
   name="ReleaseLandThrottled"
   type="notifytip">
The parcel [PARCEL_NAME] can not be abandoned at this time.
   <tag>fail</tag>
  </notification>
	
  <notification
   icon="notifytip.tga"
   name="ReleasedLandWithReclaim"
   type="notifytip">
The [AREA] m² parcel &apos;[PARCEL_NAME]&apos; has been released.

You will have [RECLAIM_PERIOD] hours to reclaim for L$0 before it is set for sale to anyone.
   <tag>fail</tag>
  </notification>
	
  <notification
   icon="notifytip.tga"
   name="ReleasedLandNoReclaim"
   type="notifytip">
The [AREA] m² parcel &apos;[PARCEL_NAME]&apos; has been released.

It is now available for purchase by anyone.
   <tag>fail</tag>
  </notification>

  <notification
   icon="notifytip.tga"
   name="AvatarRezNotification"
   type="notifytip">
( [EXISTENCE] seconds alive )
Avatar '[NAME]' declouded after [TIME] seconds.
  </notification>

  <notification
   icon="notifytip.tga"
   name="AvatarRezSelfBakedDoneNotification"
   type="notifytip">
( [EXISTENCE] seconds alive )
You finished baking your outfit after [TIME] seconds.
  </notification>

  <notification
   icon="notifytip.tga"
   name="AvatarRezSelfBakedUpdateNotification"
   type="notifytip">
( [EXISTENCE] seconds alive )
You sent out an update of your appearance after [TIME] seconds.
[STATUS]
  </notification>

  <notification
   icon="notifytip.tga"
   name="AvatarRezCloudNotification"
   type="notifytip">
( [EXISTENCE] seconds alive )
Avatar '[NAME]' became cloud.
  </notification>

  <notification
   icon="notifytip.tga"
   name="AvatarRezArrivedNotification"
   type="notifytip">
( [EXISTENCE] seconds alive )
Avatar '[NAME]' appeared.
  </notification>

  <notification
   icon="notifytip.tga"
   name="AvatarRezLeftCloudNotification"
   type="notifytip">
( [EXISTENCE] seconds alive )
Avatar '[NAME]' left after [TIME] seconds as cloud.
  </notification>

  <notification
   icon="notifytip.tga"
   name="AvatarRezEnteredAppearanceNotification"
   type="notifytip">
( [EXISTENCE] seconds alive )
Avatar '[NAME]' entered appearance mode.
  </notification>

  <notification
   icon="notifytip.tga"
   name="AvatarRezLeftAppearanceNotification"
   type="notifytip">
( [EXISTENCE] seconds alive )
Avatar '[NAME]' left appearance mode.
  </notification>

  <notification
   icon="alertmodal.tga"
   name="NoConnect"
   type="alertmodal">
We're having trouble connecting using [PROTOCOL] [HOSTID].
Please check your network and firewall setup.
  <tag>fail</tag>
    <usetemplate
     name="okbutton"
     yestext="OK"/>
  </notification>

  <notification
   icon="alertmodal.tga"
   name="NoVoiceConnect"
   type="alertmodal">
We're having trouble connecting to your voice server:

[HOSTID]

Voice communications will not be available.
Please check your network and firewall setup.
    <tag>voice</tag>
  <tag>fail</tag>
    <usetemplate
     name="okbutton"
     yestext="OK"/>
  </notification>

  <notification
   icon="notifytip.tga"
   name="AvatarRezLeftNotification"
   type="notifytip">
( [EXISTENCE] seconds alive )
Avatar '[NAME]' left as fully loaded.
  </notification>

  <notification
   icon="notifytip.tga"
   name="AvatarRezSelfBakedTextureUploadNotification"
   type="notifytip">
( [EXISTENCE] seconds alive )
You uploaded a [RESOLUTION] baked texture for '[BODYREGION]' after [TIME] seconds.
  </notification>

  <notification
   icon="notifytip.tga"
   name="AvatarRezSelfBakedTextureUpdateNotification"
   type="notifytip">
( [EXISTENCE] seconds alive )
You locally updated a [RESOLUTION] baked texture for '[BODYREGION]' after [TIME] seconds.
  </notification>

  <notification
   icon="alertmodal.tga"
   name="LivePreviewUnavailable"
   type="alert">
We cannot display a preview of this texture because it is no-copy and/or no-transfer.
  <usetemplate
    ignoretext="Warn me that Live Preview mode is not available for no-copy and/or no-transfer textures"
    name="okignore"
    yestext="OK"/>
  </notification>

  <notification
   icon="alertmodal.tga"
   name="ConfirmLeaveCall"
   type="alert">
Are you sure you want to leave this call?
    <tag>confirm</tag>
    <tag>voice</tag>
    <usetemplate
     ignoretext="Confirm before I leave call"
     name="okcancelignore"
     notext="No"
     yestext="Yes">
      <unique/>
    </usetemplate>
  </notification>

  <notification
   icon="alertmodal.tga"
   name="ConfirmMuteAll"
   type="alert">
You have selected to mute all participants in a group call.
This will also cause all residents that later join the call to be
muted, even after you have left the call.

Mute everyone?
    <tag>group</tag>
    <tag>confirm</tag>
    <tag>voice</tag>
    <usetemplate
     ignoretext="Confirm before I mute all participants in a group call"
     name="okcancelignore"
     yestext="OK"
     notext="Cancel">
      <unique/>
    </usetemplate>
  </notification>
  <notification
  name="HintChat"
  label="Chat"
  type="hint">
    <unique/>
    To join the conversation, type into the chat field below.
  </notification>

  <notification
  name="HintSit"
  label="Stand"
  type="hint">
    <unique/>
    To stand up and exit the sitting position, click the Stand button.
  </notification>

  <notification
  name="HintSpeak"
  label="Speak"
  type="hint">
    <unique/>    
Click the Speak button to turn your microphone on and off.

Click on the up arrow to see the voice control panel.

Hiding the Speak button will disable the voice feature.
  </notification>

  <notification
  name="HintDestinationGuide"
  label="Explore the World"
  type="hint">
    <unique/>
    The Destination Guide contains thousands of new places to discover. Select a location and choose Teleport to start exploring.
  </notification>

  <notification
    name="HintSidePanel"
    label="Side Panel"
    type="hint">
    <unique/>
    Get quick access to your inventory, outfits, profiles and more in the side panel.
  </notification>

  <notification
  name="HintMove"
  label="Move"
  type="hint">
    <unique/>
    To walk or run, open the Move Panel and use the directional arrows to navigate. You can also use the directional keys on your keyboard.
  </notification>

  <notification
  name="HintMoveClick"
  label=""
  type="hint">
    <unique/>    
1. Click to Walk
Click anywhere on the ground to walk to that spot.

2. Click and Drag to Rotate View
Click and drag anywhere on the world to rotate your view
    <tag>custom_skin</tag>
  </notification>

  <notification
  name="HintDisplayName"
  label="Display Name"
  type="hint">
    <unique/>
    Set your customizable display name here. This is in addition to your unique username, which can't be changed. You can change how you see other people's names in your preferences.
  </notification>


  <notification
  name="HintView"
  label="View"
  type="hint">
    <unique/>
    To change your camera view, use the Orbit and Pan controls. Reset your view by pressing Escape or walking.
    <tag>custom_skin</tag>
  </notification>

  <notification
  name="HintInventory"
  label="Inventory"
  type="hint">
    <unique/>
    Check your inventory to find items. Newest items can be easily found in the Recent tab.
  </notification>

  <notification
  name="HintLindenDollar"
  label="You've got Linden Dollars!"
  type="hint">
    <unique/>
    Here's your current balance of L$. Click Buy L$ to purchase more Linden Dollars.
    <tag>funds</tag>
  </notification>

   <notification
   icon="alertmodal.tga"
   name="LowMemory"
   type="alertmodal">
    Your memory pool is low. Some functions of SL are disabled to avoid crash. Please close other applications. Restart SL if this persists.
  </notification>

  <notification
     icon="alertmodal.tga"
     name="ForceQuitDueToLowMemory"
     type="alertmodal">
    SL will quit in 30 seconds due to out of memory.
  </notification>

  <notification
  name="PopupAttempt"
  icon="Popup_Caution"
  type="browser">
    A pop-up was prevented from opening.
    <form name="form">
      <ignore name="ignore"
              control="MediaEnablePopups"
              invert_control="true"
              text="Enable all pop-ups"/>
      <button default="true"
              index="0"
              name="open"
              text="Open pop-up window"/>
    </form>
  </notification>

  <notification
   icon="alertmodal.tga"
   name="SOCKS_NOT_PERMITTED"
   type="alertmodal">
	The SOCKS 5 proxy "[HOST]:[PORT]" refused the connection, not allowed by rule set.
	<tag>fail</tag>
   <usetemplate
     name="okbutton"
     yestext="OK"/>
  </notification>

  <notification
   icon="alertmodal.tga"
   name="SOCKS_CONNECT_ERROR"
   type="alertmodal">
	The SOCKS 5 proxy "[HOST]:[PORT]" refused the connection, could not open TCP channel.
	<tag>fail</tag>
   <usetemplate
     name="okbutton"
     yestext="OK"/>	 
  </notification>

  <notification
   icon="alertmodal.tga"
   name="SOCKS_NOT_ACCEPTABLE"
   type="alertmodal">
	The SOCKS 5 proxy "[HOST]:[PORT]" refused the selected authentication system.
	<tag>fail</tag>
   <usetemplate
     name="okbutton"
     yestext="OK"/>
  </notification>

  <notification
   icon="alertmodal.tga"
   name="SOCKS_AUTH_FAIL"
   type="alertmodal">
	The SOCKS 5 proxy "[HOST]:[PORT]" reported your credentials are invalid.
	<tag>fail</tag>
   <usetemplate
     name="okbutton"
     yestext="OK"/>
  </notification>

  <notification
   icon="alertmodal.tga"
   name="SOCKS_UDP_FWD_NOT_GRANTED"
   type="alertmodal">
	The SOCKS 5 proxy "[HOST]:[PORT]" refused the UDP associate request.
	<tag>fail</tag>
   <usetemplate
     name="okbutton"
     yestext="OK"/>
  </notification>

  <notification
   icon="alertmodal.tga"
   name="SOCKS_HOST_CONNECT_FAILED"
   type="alertmodal">
	Could not connect to SOCKS 5 proxy server "[HOST]:[PORT]".
	<tag>fail</tag>
   <usetemplate
     name="okbutton"
     yestext="OK"/>
  </notification>
  
  <notification
   icon="alertmodal.tga"
   name="SOCKS_UNKNOWN_STATUS"
   type="alertmodal">
	Unknown proxy error with server "[HOST]:[PORT]".
	<tag>fail</tag>
   <usetemplate
     name="okbutton"
     yestext="OK"/>
  </notification>
  
  <notification
   icon="alertmodal.tga"
   name="SOCKS_INVALID_HOST"
   type="alertmodal">
	Invalid SOCKS proxy address or port "[HOST]:[PORT]".
	<tag>fail</tag>
   <usetemplate
     name="okbutton"
     yestext="OK"/>
  </notification>
  
  <notification
   icon="alertmodal.tga"
   name="SOCKS_BAD_CREDS"
   type="alertmodal">
	Invalid SOCKS 5 username or password.
	<tag>fail</tag>
   <usetemplate
     name="okbutton"
     yestext="OK"/>
  </notification>
  
  <notification
   icon="alertmodal.tga"
   name="PROXY_INVALID_HTTP_HOST"
   type="alertmodal">
    Invalid HTTP proxy address or port "[HOST]:[PORT]".
	<tag>fail</tag>
   <usetemplate
     name="okbutton"
     yestext="OK"/>
  </notification>

  <notification
   icon="alertmodal.tga"
   name="PROXY_INVALID_SOCKS_HOST"
   type="alertmodal">
	Invalid SOCKS proxy address or port "[HOST]:[PORT]".
	<tag>fail</tag>
   <usetemplate
     name="okbutton"
     yestext="OK"/>
  </notification>

  <notification
   icon="alertmodal.tga"
   name="ChangeProxySettings"
   type="alert">
	Proxy settings take effect after you restart [APP_NAME].
	<tag>fail</tag>
   <usetemplate
     name="okbutton"
     yestext="OK"/>
  </notification>

  <notification
  name="AuthRequest"
  type="browser">
The site at &apos;&lt;nolink&gt;[HOST_NAME]&lt;/nolink&gt;&apos; in realm &apos;[REALM]&apos; requires a user name and password.
    <tag>confirm</tag>
    <form name="form">
      <input name="username" type="text" text="User Name" default="true"/>
      <input name="password" type="password" text="Password    "/>
      <button default="true"
              index="0"
              name="ok"
              text="Submit"/>
      <button index="1"
              name="cancel"
              text="Cancel"/>
    </form>
  </notification>

   <notification
	name="ModeChange"
	label=""
	type="alertmodal">
    <unique/>
Changing modes requires you to quit and restart.
    <tag>confirm</tag>
    <usetemplate
   name="okcancelbuttons"
   yestext="Quit"
   notext="Don't Quit"/>
    </notification>

  <notification

 name="NoClassifieds"
 label=""
 type="alertmodal">
    <unique/>
    <tag>fail</tag>
    <tag>confirm</tag>
    Creation and editing of Classifieds is only available in Advanced mode. Would you like to quit and change modes? The mode selector can be found on the login screen.
    <usetemplate
   name="okcancelbuttons"
   yestext="Quit"
   notext="Don't Quit"/>
    </notification>

  <notification
 name="NoGroupInfo"
 label=""
 type="alertmodal">
    <unique/>
    <tag>fail</tag>
    <tag>confirm</tag>
    Creation and editing of Groups is only available in Advanced mode. Would you like to quit and change modes? The mode selector can be found on the login screen.
    <usetemplate
   name="okcancelbuttons"
   yestext="Quit"
   notext="Don't Quit"/>
  </notification>

 <notification
 name="NoPlaceInfo"
 label=""
 type="alertmodal">
    <unique/>
    <tag>fail</tag>
    <tag>confirm</tag>
    Viewing place profile is only available in Advanced mode. Would you like to quit and change modes? The mode selector can be found on the login screen.
    <usetemplate
   name="okcancelbuttons"
   yestext="Quit"
   notext="Don't Quit"/>
</notification>

  <notification
 name="NoPicks"
 label=""
 type="alertmodal">
    <unique/>
    <tag>fail</tag>
    <tag>confirm</tag>
    Creation and editing of Picks is only available in Advanced mode. Would you like to quit and change modes? The mode selector can be found on the login screen.
    <usetemplate
   name="okcancelbuttons"
   yestext="Quit"
   notext="Don't Quit"/>
  </notification>

  <notification
 name="NoWorldMap"
 label=""
 type="alertmodal">
    <unique/>
    <tag>fail</tag>
    <tag>confirm</tag>
    Viewing of the world map is only available in Advanced mode. Would you like to quit and change modes? The mode selector can be found on the login screen.
    <usetemplate
   name="okcancelbuttons"
   yestext="Quit"
   notext="Don't Quit"/>
  </notification>

  <notification
 name="NoVoiceCall"
 label=""
 type="alertmodal">
    <unique/>
    <tag>fail</tag>
    <tag>confirm</tag>
    Voice calls are only available in Advanced mode. Would you like to logout and change modes?
    <usetemplate
   name="okcancelbuttons"
   yestext="Quit"
   notext="Don't Quit"/>
  </notification>

  <notification
 name="NoAvatarShare"
 label=""
 type="alertmodal">
    <unique/>
    <tag>fail</tag>
    <tag>confirm</tag>
    Sharing is only available in Advanced mode. Would you like to logout and change modes?
    <usetemplate
   name="okcancelbuttons"
   yestext="Quit"
   notext="Don't Quit"/>
  </notification>
  
  <notification
 name="NoAvatarPay"
 label=""
 type="alertmodal">
    <unique/>
    <tag>fail</tag>
    <tag>confirm</tag>
	  Paying other residents is only available in Advanced mode. Would you like to logout and change modes?
	  <usetemplate
   name="okcancelbuttons"
   yestext="Quit"
   notext="Don't Quit"/>
  </notification>

  <notification
 name="NoInventory"
 label=""
 type="alertmodal">
    <unique/>
    <tag>fail</tag>
    <tag>confirm</tag>
    Viewing inventory is only available in Advanced mode. Would you like to logout and change modes?
    <usetemplate
   name="okcancelbuttons"
   yestext="Quit"
   notext="Don't Quit"/>
  </notification>

  <notification
 name="NoAppearance"
 label=""
 type="alertmodal">
    <unique/>
    <tag>fail</tag>
    <tag>confirm</tag>
    The appearance editor is only available in Advanced mode. Would you like to logout and change modes?
    <usetemplate
   name="okcancelbuttons"
   yestext="Quit"
   notext="Don't Quit"/>
  </notification>

  <notification
 name="NoSearch"
 label=""
 type="alertmodal">
    <unique/>
    <tag>fail</tag>
    <tag>confirm</tag>
    Search is only available in Advanced mode. Would you like to logout and change modes?
    <usetemplate
   name="okcancelbuttons"
   yestext="Quit"
   notext="Don't Quit"/>
  </notification>

  <notification
    name="ConfirmHideUI"
    label=""
    type="alertmodal">
    <unique/>
    <tag>confirm</tag>
    This action will hide all menu items and buttons. To get them back, click [SHORTCUT] again.
    <usetemplate
      name="okcancelignore"
      yestext="OK"
      notext="Cancel"
      ignoretext="Confirm before hiding UI"/>
  </notification>

  <notification
   icon="alertmodal.tga"
   name="PathfindingLinksets_WarnOnPhantom"
   type="alertmodal">
Some selected linksets will have the Phantom flag toggled.

Do you wish to continue?
    <tag>confirm</tag>
    <usetemplate
     ignoretext="Some selected linksets phantom flag will be toggled."
     name="okcancelignore"
     notext="Cancel"
     yestext="OK"/>
  </notification>

  <notification
   icon="alertmodal.tga"
   name="PathfindingLinksets_MismatchOnRestricted"
   type="alertmodal">
Some selected linksets cannot be set to be '[REQUESTED_TYPE]' because of permission restrictions on the linkset.  These linksets will be set to be '[RESTRICTED_TYPE]' instead.

Do you wish to continue?
    <tag>confirm</tag>
    <usetemplate
     ignoretext="Some selected linksets cannot be set because of permission restrictions on the linkset."
     name="okcancelignore"
     notext="Cancel"
     yestext="OK"/>
  </notification>

  <notification
   icon="alertmodal.tga"
   name="PathfindingLinksets_MismatchOnVolume"
   type="alertmodal">
Some selected linksets cannot be set to be '[REQUESTED_TYPE]' because the shape is non-convex.

Do you wish to continue?
    <tag>confirm</tag>
    <usetemplate
     ignoretext="Some selected linksets cannot be set because the shape is non-convex"
     name="okcancelignore"
     notext="Cancel"
     yestext="OK"/>
  </notification>

  <notification
   icon="alertmodal.tga"
   name="PathfindingLinksets_WarnOnPhantom_MismatchOnRestricted"
   type="alertmodal">
Some selected linksets will have the Phantom flag toggled.

Some selected linksets cannot be set to be '[REQUESTED_TYPE]' because of permission restrictions on the linkset.  These linksets will be set to be '[RESTRICTED_TYPE]' instead.

Do you wish to continue?
    <tag>confirm</tag>
    <usetemplate
     ignoretext="Some selected linksets phantom flag will be toggled and others cannot be set because of permission restrictions on the linkset."
     name="okcancelignore"
     notext="Cancel"
     yestext="OK"/>
  </notification>

  <notification
   icon="alertmodal.tga"
   name="PathfindingLinksets_WarnOnPhantom_MismatchOnVolume"
   type="alertmodal">
Some selected linksets will have the Phantom flag toggled.

Some selected linksets cannot be set to be '[REQUESTED_TYPE]' because the shape is non-convex.

Do you wish to continue?
    <tag>confirm</tag>
    <usetemplate
     ignoretext="Some selected linksets phantom flag will be toggled and others cannot be set because the shape is non-convex"
     name="okcancelignore"
     notext="Cancel"
     yestext="OK"/>
  </notification>

  <notification
   icon="alertmodal.tga"
   name="PathfindingLinksets_WarnOnPhantom_MismatchOnVolume"
   type="alertmodal">
Some selected linksets will have the Phantom flag toggled.

Some selected linksets cannot be set to be '[REQUESTED_TYPE]' because the shape is non-convex.

Do you wish to continue?
    <tag>confirm</tag>
    <usetemplate
     ignoretext="Some selected linksets phantom flag will be toggled and others cannot be set because the shape is non-convex"
     name="okcancelignore"
     notext="Cancel"
     yestext="OK"/>
  </notification>

  <notification
   icon="alertmodal.tga"
   name="PathfindingLinksets_MismatchOnRestricted_MismatchOnVolume"
   type="alertmodal">
Some selected linksets cannot be set to be '[REQUESTED_TYPE]' because of permission restrictions on the linkset.  These linksets will be set to be '[RESTRICTED_TYPE]' instead.

Some selected linksets cannot be set to be '[REQUESTED_TYPE]' because the shape is non-convex. These linksets&apos; use types will not change.

Do you wish to continue?
    <tag>confirm</tag>
    <usetemplate
     ignoretext="Some selected linksets cannot be set because of permission restrictions on the linkset and because the shape is non-convex."
     name="okcancelignore"
     notext="Cancel"
     yestext="OK"/>
  </notification>

  <notification
   icon="alertmodal.tga"
   name="PathfindingLinksets_WarnOnPhantom_MismatchOnRestricted_MismatchOnVolume"
   type="alertmodal">
Some selected linksets will have the Phantom flag toggled.

Some selected linksets cannot be set to be '[REQUESTED_TYPE]' because of permission restrictions on the linkset.  These linksets will be set to be '[RESTRICTED_TYPE]' instead.

Some selected linksets cannot be set to be '[REQUESTED_TYPE]' because the shape is non-convex. These linksets&apos; use types will not change.

Do you wish to continue?
    <tag>confirm</tag>
    <usetemplate
     ignoretext="Some selected linksets phantom flag will be toggled and others cannot be set because of permission restrictions on the linkset and because the shape is non-convex."
     name="okcancelignore"
     notext="Cancel"
     yestext="OK"/>
  </notification>

  <notification
   icon="alertmodal.tga"
   name="PathfindingLinksets_WarnOnPhantom_MismatchOnRestricted_MismatchOnVolume"
   type="alertmodal">
Some selected linksets will have the Phantom flag toggled.

Some selected linksets cannot be set to be '[REQUESTED_TYPE]' because of permission restrictions on the linkset.  These linksets will be set to be '[RESTRICTED_TYPE]' instead.

Some selected linksets cannot be set to be '[REQUESTED_TYPE]' because the shape is non-convex. These linksets&apos; use types will not change.

Do you wish to continue?
    <tag>confirm</tag>
    <usetemplate
     ignoretext="Some selected linksets phantom flag will be toggled and others cannot be set because of permission restrictions on the linkset and because the shape is non-convex."
     name="okcancelignore"
     notext="Cancel"
     yestext="OK"/>
  </notification>

  <notification
   icon="alertmodal.tga"
   name="PathfindingLinksets_ChangeToFlexiblePath"
   type="alertmodal">
    The selected object affects the navmesh.  Changing it to a Flexible Path will remove it from the navmesh.
    <tag>confirm</tag>
    <usetemplate
     ignoretext="The selected object affects the navmesh.  Changing it to a Flexible Path will remove it from the navmesh."
     name="okcancelignore"
     notext="Cancel"
     yestext="OK"/>
  </notification>

  <global name="UnsupportedGLRequirements">
You do not appear to have the proper hardware requirements for [APP_NAME]. [APP_NAME] requires an OpenGL graphics card that has multitexture support. If this is the case, you may want to make sure that you have the latest drivers for your graphics card, and service packs and patches for your operating system.

If you continue to have problems, please visit the [SUPPORT_SITE].
  </global>

  <global name="UnsupportedCPUAmount">
796
  </global>

  <global name="UnsupportedRAMAmount">
510
  </global>

  <global name="UnsupportedGPU">
- Your graphics card does not meet the minimum requirements.
  </global>

  <global name="UnsupportedRAM">
- Your system memory does not meet the minimum requirements.
  </global>

<!-- these are alert strings from server. the name needs to match entire the server string, and needs to be changed
	whenever the server string changes -->
   <global name="You can only set your 'Home Location' on your land or at a mainland Infohub.">
If you own a piece of land, you can make it your home location.
Otherwise, you can look at the Map and find places marked &quot;Infohub&quot;.
  </global>
  <global name="You died and have been teleported to your home location">
You died and have been teleported to your home location.
  </global>
<!-- <FS:AW>  opensim search support-->
  <notification
   icon="alertmodal.tga"
   name="ConfirmClearDebugSearchURL"
   type="alertmodal">
Are you sure you want to clear the debug search url?
    <tag>confirm</tag>
    <usetemplate
     ignoretext="Confirm clearing debug search url"
     name="okcancelignore"
     notext="Cancel"
     yestext="OK"/>
  </notification>
  <notification
   icon="alertmodal.tga"
   name="ConfirmPickDebugSearchURL"
   type="alertmodal">
Are you sure you want to pick the current search url as debug search url?
    <tag>confirm</tag>
    <usetemplate
     ignoretext="Confirm picking debug search url"
     name="okcancelignore"
     notext="Cancel"
     yestext="OK"/>
  </notification>
<!-- </FS:AW>  opensim search support-->
<!-- <FS:AW  grid management-->
  <notification
   icon="alertmodal.tga"
   name="ConfirmRemoveGrid"
   type="alertmodal">
Are you sure you want to remove [REMOVE_GRID] from the grid list?
    <tag>confirm</tag>
    <usetemplate
     ignoretext="Confirm removing grids"
     name="okcancelignore"
     notext="Cancel"
     yestext="OK"/>
  </notification>
  <notification
   icon="alertmodal.tga"
   name="CanNotRemoveConnectedGrid"
   type="alertmodal">
You can not remove [REMOVE_GRID] while being connected to it.
    <tag>confirm</tag>
    <usetemplate
     ignoretext="Warn that the grid connected to can not be removed."
     name="okcancelignore"
     notext="Cancel"
     yestext="OK"/>
  </notification>
<!-- </FS:AW  grid management-->

  <notification
     icon="notifytip.tga"
     name="PhoenixAutoReplace"
     type="notifytip">
    &apos;[BEFORE]&apos; has been auto replaced by &apos;[REPLACEMENT]&apos;
    based on your [LISTNAME] list.
  </notification>
  <notification
   icon="notify.tga"
   name="FSWL"
   type="notify">
&apos;[PARCEL_NAME]&apos;, owned by &apos;[OWNER_NAME]&apos;, would like to change your Windlight visual environment settings.
    <form name="form">
      <button
       index="0"
       name="Allow"
       text="Allow"/>
      <button
       index="1"
       name="Ignore"
       text="Ignore"/>
    </form>
  </notification>
  
  <notification
   icon="notify.tga"
   name="FSWLClear"
   type="notify">
Reset WL settings for &apos;[PARCEL_NAME]&apos; to region default?
    <usetemplate
     name="okcancelbuttons"
     notext="Cancel"
     yestext="Yes"/>
  </notification>

<!-- ## Zi: Animation Overrider -->
  <notification
   icon="alertmodal.tga"
   name="NewAOSet"
   type="alertmodal">
Specify a name for the new AO set:
(The name may not contain a ":" or "|" character)
    <form name="form">
      <input name="message" type="text" default="true">
New AO Set
      </input>
      <button
       default="true"
       index="0"
       name="OK"
       text="OK"/>
      <button
       index="1"
       name="Cancel"
       text="Cancel"/>
    </form>
  </notification>

  <notification
   icon="alertmodal.tga"
   name="NewAOCantContainColon"
   type="alertmodal">
Could not create new AO set "[AO_SET_NAME]".
The name may not contain ":" or "|" characters.
    <usetemplate
     name="okbutton"
     yestext="OK"/>
  </notification>

  <notification
   icon="alertmodal.tga"
   name="RenameAOCantContainColon"
   type="alertmodal">
Could not rename new AO set to "[AO_SET_NAME]".
The name may not contain ":" or "|" characters.
    <usetemplate
     name="okbutton"
     yestext="OK"/>
  </notification>

<notification
   icon="alertmodal.tga"
   name="RemoveAOSet"
   type="alertmodal">
Remove AO set "[AO_SET_NAME]" from the list?
    <usetemplate
     name="okcancelbuttons"
     notext="Cancel"
     yestext="Remove"/>
  </notification>

  <notification
   icon="notifytip.tga"
   name="AOForeignItemsFound"
   type="alertmodal">
The animation overrider found at least one item that did not belong in the configuration. Please check your &quot;Lost and Found&quot; folder for items that were moved out of the animation overrider configuration.
  </notification>

  <notification
   icon="notifytip.tga"
   name="AOImportSetAlreadyExists"
   type="notifytip">
An animation set with this name already exists.
  </notification>

  <notification
   icon="notifytip.tga"
   name="AOImportPermissionDenied"
   type="notifytip">
Insufficient permissions to read notecard.
  </notification>

  <notification
   icon="notifytip.tga"
   name="AOImportCreateSetFailed"
   type="notifytip">
Error while creating import set.
  </notification>

  <notification
   icon="notifytip.tga"
   name="AOImportDownloadFailed"
   type="notifytip">
Could not download notecard.
  </notification>

  <notification
   icon="notifytip.tga"
   name="AOImportNoText"
   type="notifytip">
Notecard is empty or unreadable.
  </notification>

  <notification
   icon="notifytip.tga"
   name="AOImportNoFolder"
   type="notifytip">
Couldn't find folder to read the animations.
  </notification>

  <notification
   icon="notifytip.tga"
   name="AOImportNoStatePrefix"
   type="notifytip">
Notecard line [LINE] has no valid [ state prefix.
  </notification>

  <notification
   icon="notifytip.tga"
   name="AOImportNoValidDelimiter"
   type="notifytip">
Notecard line [LINE] has no valid ] delimiter.
  </notification>

  <notification
   icon="notifytip.tga"
   name="AOImportStateNameNotFound"
   type="notifytip">
State name [NAME] not found.
  </notification>

  <notification
   icon="notifytip.tga"
   name="AOImportAnimationNotFound"
   type="notifytip">
Couldn't find animation [NAME]. Please make sure it's present in the same folder as the import notecard.
  </notification>

  <notification
   icon="notifytip.tga"
   name="AOImportInvalid"
   type="notifytip">
Notecard didn't contain any usable data. Aborting import.
  </notification>

  <notification
   icon="notifytip.tga"
   name="AOImportRetryCreateSet"
   type="notifytip">
Could not create import folder for animation set [NAME]. Retrying ...
  </notification>

  <notification
   icon="notifytip.tga"
   name="AOImportAbortCreateSet"
   type="notifytip">
Could not create import folder for animation set [NAME]. Giving up.
  </notification>

  <notification
   icon="notifytip.tga"
   name="AOImportLinkFailed"
   type="notifytip">
Creating animation link for animation "[NAME]" failed!
  </notification>

<!-- ## Zi: Animation Overrider -->

<notification
   icon="alertmodal.tga"
   name="SendSysinfoToIM"
   type="alertmodal">
This will send the following information to the current IM session:

[SYSINFO]
    <usetemplate
     name="okcancelbuttons"
     yestext="Send"
     notext="Cancel" />
  </notification>

<!-- fsdata -->
  <notification
   icon="alertmodal.tga"
   name="BlockLoginInfo"
   type="alertmodal">
    [REASON]
    <usetemplate
     name="okbutton"
     yestext="OK"/>
  </notification>

  <notification
   icon="alertmodal.tga"
   name="FireStormReqInfo"
   type="alertmodal">
    [NAME] is requesting that you send them information about your Firestorm setup.
    (This is the same information that can be found by going to Help->ABOUT Firestorm)    
    [REASON]
    Would you like to send them this information?
    <form name="form">
      <button
       index="0"
       name="Yes"
       text="Yes"/>
      <button
       index="1"
       name="No"
       text="No"/>
    </form>
  </notification>

<!-- Firestorm Phantom -->

  <notification
   icon="notifytip.tga"
   name="PhantomOn"
   type="notifytip">
Phantom mode on.
  </notification>

  <notification
   icon="notifytip.tga"
   name="PhantomOff"
   type="notifytip">
Phantom mode off.
  </notification>

<!-- Firestorm Phantom -->

<!-- Firestorm Reset Settings -->
  <notification
    icon="alertmodal.tga"
    label="Reset all settings"
    name="FirestormClearSettingsPrompt"
    type="alertmodal">
    Resetting all settings may be helpful if you are experiencing problems; however, you will need to redo any customizations you have made to the default configuration. 

    Are you sure you want to reset all settings?
    <usetemplate
      name="okcancelbuttons"
      notext="Cancel"
      yestext="OK"/>
  </notification>

  <notification
    icon="alertmodal.tga"
    name="SettingsWillClear"
    type="alertmodal">
    Settings will be cleared after restarting [APP_NAME].
  </notification>
<!-- Firestorm Reset Settings -->

<!-- AW: opensim -->
  <notification icon="alertmodal.tga"
		name="CantAddGrid"
		type="alertmodal">
Could not add [GRID] to the grid list.
[REASON] contact support of [GRID].
    <usetemplate
     name="okbutton"
     yestext="OK"/>
  </notification>
<!-- AW: opensim -->


  <notification
   icon="notify.tga"
   name="FirstPhoenixContactSetOpen"
   type="hint"
  unique="true">
    This is your first time opening the Contact Sets floater!
    This floater will allow you to organize your friends into groups.

    To get started, type in a name of a group you want,
    Then press the Create Set button.

    To add someone to this group, click or ctrl+click some friends,
    Then RIGHT-CLICK and add them to a group.

    To find a specific friends, simply begin typing in their name.
  </notification>

  <notification
   icon="notify.tga"
   name="FirstPhoenixContactSetNonFriend"
   type="hint"
  unique="true">
    You just added someone not on your friends list, to the Contact Sets floater!
    You can use this to colorize and rename people
    Please be aware that mass tp and confrence calls will still only use people from your friends list.

    You may remove them from the list by right clicking the name and choosing the option.
  </notification>

  <notification
   icon="notify.tga"
   name="FirstPhoenixContactSetRename"
   type="hint"
  unique="true">
    You just renamed an avatar!
    This will replace this avatars display name with the one you choose.

    Please be aware that this may take time to appear across the viewer.

    You may remove this name by right clicking the name and choosing Remove Alias.
  </notification>

  <!-- ## Zi: Particle Editor -->
  <notification
   icon="alertmodal.tga"
   name="ParticleScriptFindFolderFailed"
   type="alertmodal">
Could not find a folder for the new script in inventory.
  </notification>

  <notification
   icon="alertmodal.tga"
   name="ParticleScriptCreationFailed"
   type="alertmodal">
Could not create new script for this particle system.
  </notification>

  <notification
   icon="alertmodal.tga"
   name="ParticleScriptNotFound"
   type="alertmodal">
Could not find the newly created script for this particle system.
  </notification>

  <notification
   icon="alertmodal.tga"
   name="ParticleScriptCreateTempFileFailed"
   type="alertmodal">
Could not create temporary file for script upload.
  </notification>

  <notification
   icon="notify.tga"
   name="ParticleScriptInjected"
   type="alertmodal">
Particle script was injected successfully.
   <form name="form">
      <ignore name="ignore"
       text="A particle script was injected to an object."/>
    </form>
  </notification>

  <notification
   icon="alertmodal.tga"
   name="ParticleScriptCapsFailed"
   type="alertmodal">
Failed to inject script into object. Request for capabilities returned an empty address.
  </notification>

  <notification
   icon="notify.tga"
   name="ParticleScriptCopiedToClipboard"
   type="alertmodal">
The LSL script to create this particle system has been copied to your clipboard. You can now paste it into a new script to use it.
   <form name="form">
      <ignore name="ignore"
       text="A particle script was copied to my clipboard"/>
    </form>
  </notification>
  <!-- ## Zi: Particle Editor -->

  <!-- ## Zi: Debug Settings Editor -->
  <notification
   icon="notify.tga"
   name="DebugSettingsWarning"
   type="alertmodal">
Warning! The use of the Debug Settings window is unsupported! Changing debug settings can severely impact your experience and might lead to loss of data, functionality or even access to the service. Please do not change any values without knowing exactly what you are doing.
   <form name="form">
      <ignore name="ignore"
       text="Debug Settings warning message"/>
    </form>
  </notification>

  <notification
   icon="notify.tga"
   name="ControlNameCopiedToClipboard"
   type="alertmodal">
This debug setting's name has been copied to your clipboard. You can now paste it somewhere else to use it.
   <form name="form">
      <ignore name="ignore"
       text="A debug setting's name was copied to my clipboard"/>
    </form>
  </notification>

  <notification
   icon="notify.tga"
   name="SanityCheck"
   type="alertmodal">
[APP_NAME] has detected a possible issue with your settings:

[SANITY_MESSAGE]

Reason: [SANITY_COMMENT]

Current setting: [CURRENT_VALUE]
   <form name="form">
      <ignore name="ignore"
       text="A settings control has failed the sanity check."/>
    </form>
  </notification>
  <!-- ## Zi: Debug Settings Editor -->

  <notification
   icon="alertmodal.tga"
   name="TeleportToAvatarNotPossible"
   type="alertmodal">
Teleport to this avatar not possible, because the exact position is unknown.
  <tag>fail</tag>
  </notification>

  <notification
   icon="alertmodal.tga"
   name="ZoomToAvatarNotPossible"
   type="alertmodal">
Cannot zoom to this avatar, because it is out of reach.
  <tag>fail</tag>
  </notification>

  <notification
   icon="alertmodal.tga"
   name="TrackAvatarNotPossible"
   type="alertmodal">
Cannot track this avatar, because it is out of reach.
  <tag>fail</tag>
  </notification>

  <notification
   icon="alertmodal.tga"
   name="CacheEmpty"
   type="alertmodal">
Your viewer cache is currently empty. Please be aware that you may experience slow framerates and inventory loading for a short time while new content downloads.
  </notification>

  <!-- <FS:Zi> Viewer version popup -->
  <notification
   icon="alertmodal.tga"
   name="FirstJoinSupportGroup"
   type="alertmodal">
Welcome to the Phoenix/Firestorm Viewer Support Group!

To make support easier, it is recommended to announce your viewer's version to the group. You can choose to display your viewer's version in front of any chat you send to the group. Our support members can give you more meaningful advice right away if they know the viewer version you are on.

You can enable and disable this function at any time using the checkbox in the group chat floater.

Do you want to enable the automatic viewer version display?

    <form name="form">
      <button
       index="0"
       name="OK_okcancelignore"
       text="Yes"/>
      <button
       default="true"
       index="1"
       name="Cancel_okcancelignore"
       text="No"/>
      <ignore
	   name="ignore"
       text="The Phoenix/Firestorm Support Group was joined"
       save_option="true" />
    </form>

  </notification>
  <!-- <FS:Zi> Viewer version popup -->
  <notification
     icon="alertmodal.tga"
     name="ConfirmScriptModify"
    type="alertmodal">
    Are you sure you want to modify scripts in selected objects?
    <tag>confirm</tag>
    <usetemplate
    ignoretext="Confirm before I modify scripts in selection"
     name="okcancelignore"
     notext="Cancel"
     yestext="OK"/>
  </notification>

  <notification
   icon="alertmodal.tga"
   name="LocalBitmapsUpdateFileNotFound"
   persist="true"
   type="notify">
[FNAME] could not be updated because the file could no longer be found.
Disabling future updates for this file.
  </notification>

  <notification
   icon="alertmodal.tga"
   name="LocalBitmapsUpdateFailedFinal"
   persist="true"
   type="notify">
[FNAME] could not be opened or decoded for [NRETRIES] attempts, and is now considered broken.
Disabling future updates for this file.
  </notification>

  <notification
   icon="alertmodal.tga"
   name="LocalBitmapsVerifyFail"
   persist="true"
   type="notify">
Attempted to add an invalid or unreadable image file [FNAME] which could not be opened or decoded.
Attempt cancelled.
  </notification>

  <notification
   icon="alertmodal.tga"
   name="PathfindingReturnMultipleItems"
   type="alertmodal">
    You are returning [NUM_ITEMS] items.  Are you sure you want to continue?
    <tag>confirm</tag>
    <usetemplate
     ignoretext="Are you sure you want to return multiple items?"
     name="okcancelignore"
     notext="No"
     yestext="Yes"/>
  </notification>

  <notification
   icon="alertmodal.tga"
   name="PathfindingDeleteMultipleItems"
   type="alertmodal">
    You are deleting [NUM_ITEMS] items.  Are you sure you want to continue?
    <tag>confirm</tag>
    <usetemplate
     ignoretext="Are you sure you want to delete multiple items?"
     name="okcancelignore"
     notext="No"
     yestext="Yes"/>
  </notification>


  <notification
   icon="alertmodal.tga"
   name="AvatarFrozen"
   type="notify">
   <tag>fail</tag>
[AV_FREEZER] has frozen you. You cannot move or interact with the world.
  </notification>

  <notification
   icon="alertmodal.tga"
   name="AvatarFrozenDuration"
   type="notify">
   <tag>fail</tag>
[AV_FREEZER] has frozen you for [AV_FREEZE_TIME] seconds. You cannot move or interact with the world.
  </notification>

  <notification
   icon="alertmodal.tga"
   name="YouFrozeAvatar"
   type="notify">
   <tag>fail</tag>
Avatar frozen.
  </notification>

  <notification
   icon="alertmodal.tga"
   name="AvatarHasUnFrozenYou"
   type="notify">
   <tag>fail</tag>
[AV_FREEZER] has unfrozen you.
  </notification>

  <notification
   icon="alertmodal.tga"
   name="AvatarUnFrozen"
   type="notify">
   <tag>fail</tag>
Avatar unfrozen.
  </notification>

  <notification
   icon="alertmodal.tga"
   name="AvatarFreezeFailure"
   type="notify">
   <tag>fail</tag>
Freeze failed because you don't have admin permission for that parcel.
  </notification>

  <notification
   icon="alertmodal.tga"
   name="AvatarFreezeThaw"
   type="notify">
   <tag>fail</tag>
Your freeze expired, go about your business.
  </notification>

  <notification
   icon="alertmodal.tga"
   name="AvatarCantFreeze"
   type="notify">
   <tag>fail</tag>
Sorry, can't freeze that user.
  </notification>

  <notification
   icon="alertmodal.tga"
   name="NowOwnObject"
   type="notify">
   <tag>fail</tag>
You are now the owner of object [OBJECT_NAME]
  </notification>

  <notification
<<<<<<< HEAD
   icon="alertmodal.tga"
   name="CantRezOnLand"
   type="notify">
   <tag>fail</tag>
Can't rez object at [OBJECT_POS] because the owner of this land does not allow it.  Use the land tool to see land ownership.
=======
   name="VintageLoginInfo"
   type="alertmodal">
Did you know you can get the classic Phoenix Viewer look with Firestorm? Go to the "select mode" menu on the right and select "Phoenix".
    <usetemplate
      name="okbutton"
      yestext="OK"/>
>>>>>>> 838d611b
  </notification>

  <notification
   icon="alertmodal.tga"
   name="RezFailTooManyRequests"
   type="notify">
   <tag>fail</tag>
Object can not be rezzed because there are too many requests.
  </notification>
 
  <notification
   icon="alertmodal.tga"
   name="SitFailCantMove"
   type="notify">
   <tag>fail</tag>
You cannot sit because you cannot move at this time.
  </notification>

  <notification
   icon="alertmodal.tga"
   name="SitFailNotAllowedOnLand"
   type="notify">
   <tag>fail</tag>
You cannot sit because you are not allowed on that land.
  </notification>
 
  <notification
   icon="alertmodal.tga"
   name="SitFailNotSameRegion"
   type="notify">
   <tag>fail</tag>
Try moving closer.  Can't sit on object because
it is not in the same region as you.
  </notification>
  
  <notification
   icon="alertmodal.tga"
   name="NoNewObjectRegionFull"
   type="notify">
   <tag>fail</tag>
Unable to create new object. The region is full.
  </notification>

  <notification
   icon="alertmodal.tga"
   name="FailedToPlaceObject"
   type="notify">
   <tag>fail</tag>
Failed to place object at specified location.  Please try again.
  </notification>

  <notification
   icon="alertmodal.tga"
   name="NoOwnNoGardening"
   type="notify">
   <tag>fail</tag>
You Can't create trees and grass on land you don't own.
  </notification>

  <notification
   icon="alertmodal.tga"
   name="NoCopyPermsNoObject"
   type="notify">
   <tag>fail</tag>
Copy failed because you lack permission to copy the object '[OBJ_NAME]'.
  </notification>

  <notification
   icon="alertmodal.tga"
   name="NoTransPermsNoObject"
   type="notify">
   <tag>fail</tag>
Copy failed because the object '[OBJ_NAME]' cannot be transferred to you.
  </notification>

  <notification
   icon="alertmodal.tga"
   name="AddToNavMeshNoCopy"
   type="notify">
   <tag>fail</tag>
Copy failed because the object '[OBJ_NAME]' contributes to navmesh.
  </notification>

  <notification
   icon="alertmodal.tga"
   name="DupeWithNoRootsSelected"
   type="notify">
   <tag>fail</tag>
Duplicate with no root objects selected.
  </notification>

  <notification
   icon="alertmodal.tga"
   name="CantDupeCuzRegionIsFull"
   type="notify">
   <tag>fail</tag>
Can't duplicate objects because the region is full.
  </notification>

  <notification
   icon="alertmodal.tga"
   name="CantDupeCuzParcelNotFound"
   type="notify">
   <tag>fail</tag>
Can't duplicate objects - Can't find the parcel they are on.
  </notification>

  <notification
   icon="alertmodal.tga"
   name="CantCreateCuzParcelFull"
   type="notify">
   <tag>fail</tag>
Can't create object because 
the parcel is full.
  </notification>

  <notification
   icon="alertmodal.tga"
   name="RezAttemptFailed"
   type="notify">
   <tag>fail</tag>
Attempt to rez an object failed.
  </notification>

  <notification
   icon="alertmodal.tga"
   name="ToxicInvRezAttemptFailed"
   type="notify">
   <tag>fail</tag>
Unable to create item that has caused problems on this region.
  </notification>

  <notification
   icon="alertmodal.tga"
   name="InvItemIsBlacklisted"
   type="notify">
   <tag>fail</tag>
That inventory item has been blacklisted.
  </notification>

  <notification
   icon="alertmodal.tga"
   name="NoCanRezObjects"
   type="notify">
   <tag>fail</tag>
You are not currently allowed to create objects.
  </notification>
 
  <notification
   icon="alertmodal.tga"
   name="LandSearchBlocked"
   type="notify">
   <tag>fail</tag>
Land Search Blocked.
You have performed too many land searches too quickly.
Please try again in a minute.
  </notification>

  <notification
   icon="alertmodal.tga"
   name="NotEnoughResourcesToAttach"
   type="notify">
   <tag>fail</tag>
Not enough script resources available to attach object!
  </notification>

  <notification
   icon="alertmodal.tga"
   name="YouDiedAndGotTPHome"
   type="notify">
   <tag>fail</tag>
You died and have been teleported to your home location
  </notification>

  <notification
   icon="alertmodal.tga"
   name="EjectComingSoon"
   type="notify">
   <tag>fail</tag>
You are no longer allowed here and have [EJECT_TIME] seconds to leave.
  </notification>

  <notification
   icon="alertmodal.tga"
   name="NoEnterServerFull"
   type="notify">
   <tag>fail</tag>
You can't enter this region because 
the server is full.
  </notification>

  <notification
   icon="alertmodal.tga"
   name="SaveBackToInvDisabled"
   type="notify">
   <tag>fail</tag>
Save Back To Inventory has been disabled.
  </notification>

  <notification
   icon="alertmodal.tga"
   name="NoExistNoSaveToContents"
   type="notify">
   <tag>fail</tag>
Cannot save '[OBJ_NAME]' to object contents because the object it was rezzed from no longer exists.
  </notification>

  <notification
   icon="alertmodal.tga"
   name="NoModNoSaveToContents"
   type="notify">
   <tag>fail</tag>
Cannot save '[OBJ_NAME]' to object contents because you do not have permission to modify the object '[DEST_NAME]'.
  </notification>

  <notification
   icon="alertmodal.tga"
   name="NoSaveBackToInvDisabled"
   type="notify">
   <tag>fail</tag>
Cannot save '[OBJ_NAME]' back to inventory -- this operation has been disabled.
  </notification>

  <notification
   icon="alertmodal.tga"
   name="NoCopyNoSelCopy"
   type="notify">
   <tag>fail</tag>
You cannot copy your selection because you do not have permission to copy the object '[OBJ_NAME]'.
  </notification>

  <notification
   icon="alertmodal.tga"
   name="NoTransNoSelCopy"
   type="notify">
   <tag>fail</tag>
You cannot copy your selection because the object '[OBJ_NAME]' is not transferrable.
  </notification>

  <notification
   icon="alertmodal.tga"
   name="NoTransNoCopy"
   type="notify">
   <tag>fail</tag>
You cannot copy your selection because the object '[OBJ_NAME]' is not transferrable.
  </notification>

  <notification
   icon="alertmodal.tga"
   name="NoPermsNoRemoval"
   type="notify">
   <tag>fail</tag>
Removal of the object '[OBJ_NAME]' from the simulator is disallowed by the permissions system.
  </notification>

  <notification
   icon="alertmodal.tga"
   name="NoModNoSaveSelection"
   type="notify">
   <tag>fail</tag>
Cannot save your selection because you do not have permission to modify the object '[OBJ_NAME]'.
  </notification>

  <notification
   icon="alertmodal.tga"
   name="NoCopyNoSaveSelection"
   type="notify">
   <tag>fail</tag>
Cannot save your selection because the object '[OBJ_NAME]' is not copyable.
  </notification>

  <notification
   icon="alertmodal.tga"
   name="NoModNoTaking"
   type="notify">
   <tag>fail</tag>
You cannot take your selection because you do not have permission to modify the object '[OBJ_NAME]'.
  </notification>

  <notification
   icon="alertmodal.tga"
   name="RezDestInternalError"
   type="notify">
   <tag>fail</tag>
Internal Error: Unknown destination type.
  </notification>

  <notification
   icon="alertmodal.tga"
   name="DeleteFailObjNotFound"
   type="notify">
   <tag>fail</tag>
Delete failed because object not found
  </notification>

  <notification
   icon="alertmodal.tga"
   name="SorryCantEjectUser"
   type="notify">
   <tag>fail</tag>
Sorry, can't eject that user.
  </notification>

  <notification
   icon="alertmodal.tga"
   name="RegionSezNotAHome"
   type="notify">
   <tag>fail</tag>
This region does not allow you to set your home location here.
  </notification>

  <notification
   icon="alertmodal.tga"
   name="HomeLocationLimits"
   type="notify">
   <tag>fail</tag>
You can only set your 'Home Location' on your land or at a mainland Infohub.
   </notification>

  <notification
   icon="alertmodal.tga"
   name="HomePositionSet"
   type="notify">
   <tag>fail</tag>
Home position set.
  </notification>

  <notification
   icon="alertmodal.tga"
   name="AvatarEjected"
   type="notify">
   <tag>fail</tag>
Avatar ejected.
  </notification>

  <notification
   icon="alertmodal.tga"
   name="AvatarEjectFailed"
   type="notify">
   <tag>fail</tag>
Eject failed because you don't have admin permission for that parcel.
  </notification>

  <notification
   icon="alertmodal.tga"
   name="CantMoveObjectParcelFull"
   type="notify">
   <tag>fail</tag>
Can't move object '[OBJECT_NAME]' to
[OBJ_POSITION] in region [REGION_NAME] because the parcel is full.
  </notification>

  <notification
   icon="alertmodal.tga"
   name="CantMoveObjectParcelPerms"
   type="notify">
   <tag>fail</tag>
Can't move object '[OBJECT_NAME]' to
[OBJ_POSITION] in region [REGION_NAME] because your objects are not allowed on this parcel.
  </notification>

  <notification
   icon="alertmodal.tga"
   name="CantMoveObjectParcelResources"
   type="notify">
   <tag>fail</tag>
Can't move object '[OBJECT_NAME]' to
[OBJ_POSITION] in region [REGION_NAME] because there are not enough resources for this object on this parcel.
  </notification>

  <notification
   icon="alertmodal.tga"
   name="CantMoveObjectRegionVersion"
   type="notify">
   <tag>fail</tag>
Can't move object '[OBJECT_NAME]' to
[OBJ_POSITION] in region [REGION_NAME] because the other region is running an older version which does not support receiving this object via region crossing.
  </notification>

  <notification
   icon="alertmodal.tga"
   name="CantMoveObjectNavMesh"
   type="notify">
   <tag>fail</tag>
Can't move object '[OBJECT_NAME]' to
[OBJ_POSITION] in region [REGION_NAME] because you cannot modify the navmesh across region boundaries.
  </notification>

  <notification
   icon="alertmodal.tga"
   name="CantMoveObjectWTF"
   type="notify">
   <tag>fail</tag>
Can't move object '[OBJECT_NAME]' to
[OBJ_POSITION] in region [REGION_NAME] because of an unknown reason. ([FAILURE_TYPE])
  </notification>

  <notification
   icon="alertmodal.tga"
   name="NoPermModifyObject"
   type="notify">
   <tag>fail</tag>
You don't have permission to modify that object
  </notification>

  <notification
   icon="alertmodal.tga"
   name="CantEnablePhysObjContributesToNav"
   type="notify">
   <tag>fail</tag>
Can't enable physics for an object that contributes to the navmesh.
  </notification>

  <notification
   icon="alertmodal.tga"
   name="CantEnablePhysKeyframedObj"
   type="notify">
   <tag>fail</tag>
Can't enable physics for keyframed objects.
  </notification>

  <notification
   icon="alertmodal.tga"
   name="CantEnablePhysNotEnoughLandResources"
   type="notify">
   <tag>fail</tag>
Can't enable physics for object -- insufficient land resources.
  </notification>

  <notification
   icon="alertmodal.tga"
   name="CantEnablePhysCostTooGreat"
   persist="true"
   type="notify">
   <tag>fail</tag>
Can't enable physics for object with physics resource cost greater than [MAX_OBJECTS]
  </notification>

  <notification
   icon="alertmodal.tga"
   name="PhantomWithConcavePiece"
   type="notify">
   <tag>fail</tag>
This object cannot have a concave piece because it is phantom and contributes to the navmesh.
  </notification>

  <notification
   icon="alertmodal.tga"
   name="UnableAddItem"
   type="notify">
   <tag>fail</tag>
Unable to add item!
  </notification>

  <notification
   icon="alertmodal.tga"
   name="UnableEditItem"
   type="notify">
   <tag>fail</tag>
Unable to edit this!
  </notification>

  <notification
   icon="alertmodal.tga"
   name="NoPermToEdit"
   type="notify">
   <tag>fail</tag>
Not permitted to edit this.
  </notification>

  <notification
   icon="alertmodal.tga"
   name="NoPermToCopyInventory"
   type="notify">
   <tag>fail</tag>
Not permitted to copy that inventory.
  </notification>

  <notification
   icon="alertmodal.tga"
   name="CantSaveItemDoesntExist"
   type="notify">
   <tag>fail</tag>
Cannot save to object contents: Item no longer exists.
  </notification>

  <notification
   icon="alertmodal.tga"
   name="CantSaveItemAlreadyExists"
   type="notify">
   <tag>fail</tag>
Cannot save to object contents: Item with that name already exists in inventory
  </notification>

  <notification
   icon="alertmodal.tga"
   name="CantSaveModifyAttachment"
   type="notify">
   <tag>fail</tag>
Cannot save to object contents: This would modify the attachment permissions.
  </notification>

  <notification
   icon="alertmodal.tga"
   name="TooManyScripts"
   type="notify">
   <tag>fail</tag>
Too many scripts.
  </notification>

  <notification
   icon="alertmodal.tga"
   name="UnableAddScript"
   type="notify">
   <tag>fail</tag>
Unable to add script!
  </notification>

  <notification
   icon="alertmodal.tga"
   name="AssetServerTimeoutObjReturn"
   type="notify">
   <tag>fail</tag>
Asset server didn't respond in a timely fashion.  Object returned to sim.
  </notification>

  <notification
   icon="alertmodal.tga"
   name="RegionDisablePhysicsShapes"
   type="notify">
   <tag>fail</tag>
This region does not have physics shapes enabled.
  </notification>

  <notification
   icon="alertmodal.tga"
   name="NoModNavmeshAcrossRegions"
   type="notify">
   <tag>fail</tag>
You cannot modify the navmesh across region boundaries.
  </notification>

  <notification
   icon="alertmodal.tga"
   name="NoSetPhysicsPropertiesOnObjectType"
   type="notify">
   <tag>fail</tag>
Cannot set physics properties on that object type.
  </notification>

  <notification
   icon="alertmodal.tga"
   name="NoSetRootPrimWithNoShape"
   type="notify">
   <tag>fail</tag>
Cannot set root prim to have no shape.
  </notification>

  <notification
   icon="alertmodal.tga"
   name="NoRegionSupportPhysMats"
   type="notify">
   <tag>fail</tag>
This region does not have physics materials enabled.
  </notification>

  <notification
   icon="alertmodal.tga"
   name="OnlyRootPrimPhysMats"
   type="notify">
   <tag>fail</tag>
Only root prims may have their physics materials adjusted.
  </notification>

  <notification
   icon="alertmodal.tga"
   name="NoSupportCharacterPhysMats"
   type="notify">
   <tag>fail</tag>
Setting physics materials on characters is not yet supported.
  </notification>

  <notification
   icon="alertmodal.tga"
   name="InvalidPhysMatProperty"
   type="notify">
   <tag>fail</tag>
One or more of the specified physics material properties was invalid.
  </notification>

  <notification
   icon="alertmodal.tga"
   name="NoPermsAlterStitchingMeshObj"
   type="notify">
   <tag>fail</tag>
You may not alter the stitching type of a mesh object.
  </notification>

  <notification
   icon="alertmodal.tga"
   name="NoPermsAlterShapeMeshObj"
   type="notify">
   <tag>fail</tag>
You may not alter the shape of a mesh object
  </notification>

  <notification
   icon="alertmodal.tga"
   name="FullRegionCantEnter"
   type="notify">
   <tag>fail</tag>
You can't enter this region because \nthe region is full.
  </notification>

  <notification
   icon="alertmodal.tga"
   name="LinkFailedOwnersDiffer"
   type="notify">
   <tag>fail</tag>
Link failed -- owners differ
  </notification>

  <notification
   icon="alertmodal.tga"
   name="LinkFailedNoModNavmeshAcrossRegions"
   type="notify">
   <tag>fail</tag>
Link failed -- cannot modify the navmesh across region boundaries.
  </notification>

  <notification
   icon="alertmodal.tga"
   name="LinkFailedNoPermToEdit"
   type="notify">
   <tag>fail</tag>
Link failed because you do not have edit permission.
  </notification>

  <notification
   icon="alertmodal.tga"
   name="LinkFailedTooManyPrims"
   type="notify">
   <tag>fail</tag>
Link failed -- too many primitives
  </notification>

  <notification
   icon="alertmodal.tga"
   name="LinkFailedCantLinkNoCopyNoTrans"
   type="notify">
   <tag>fail</tag>
Link failed -- cannot link no-copy with no-transfer
  </notification>

  <notification
   icon="alertmodal.tga"
   name="LinkFailedNothingLinkable"
   type="notify">
   <tag>fail</tag>
Link failed -- nothing linkable.
  </notification>

  <notification
   icon="alertmodal.tga"
   name="LinkFailedTooManyPathfindingChars"
   type="notify">
   <tag>fail</tag>
Link failed -- too many pathfinding characters
  </notification>

  <notification
   icon="alertmodal.tga"
   name="LinkFailedInsufficientLand"
   type="notify">
   <tag>fail</tag>
Link failed -- insufficient land resources
  </notification>

  <notification
   icon="alertmodal.tga"
   name="LinkFailedTooMuchPhysics"
   type="notify">
   <tag>fail</tag>
Object uses too many physics resources -- its dynamics have been disabled.
  </notification>

  <notification
   icon="alertmodal.tga"
   name="TeleportedHomeByObjectOnParcel"
   persist="true"
   type="notify">
   <tag>fail</tag>
You have been teleported home by the object '[OBJECT_NAME]' on the parcel '[PARCEL_NAME]'
  </notification>

  <notification
   icon="alertmodal.tga"
   name="TeleportedHomeByObject"
   persist="true"
   type="notify">
   <tag>fail</tag>
You have been teleported home by the object '[OBJECT_NAME]'
  </notification>

  <notification
   icon="alertmodal.tga"
   name="TeleportedByAttachment"
   type="notify">
   <tag>fail</tag>
You have been teleported by an attachment on [ITEM_ID]
  </notification>

  <notification
   icon="alertmodal.tga"
   name="TeleportedByObjectOnParcel"
   type="notify">
   <tag>fail</tag>
You have been teleported by the object '[OBJECT_NAME]' on the parcel '[PARCEL_NAME]'
  </notification>

  <notification
   icon="alertmodal.tga"
   name="TeleportedByObjectOwnedBy"
   type="notify">
   <tag>fail</tag>
You have been teleported by the object '[OBJECT_NAME]' owned by [OWNER_ID]
  </notification>

  <notification
   icon="alertmodal.tga"
   name="TeleportedByObjectUnknownUser"
   type="notify">
   <tag>fail</tag>
You have been teleported by the object '[OBJECT_NAME]' owned by an unknown user.
  </notification>

  <notification
   icon="alertmodal.tga"
   name="CantCreateObjectRegionFull"
   type="notify">
   <tag>fail</tag>
Unable to create requested object. The region is full.
  </notification>

  <notification
   icon="alertmodal.tga"
   name="CantAttackMultipleObjOneSpot"
   type="notify">
   <tag>fail</tag>
You can't attach multiple objects to one spot.
  </notification>

  <notification
   icon="alertmodal.tga"
   name="CantCreateMultipleObjAtLoc"
   type="notify">
   <tag>fail</tag>
You can't create multiple objects here.
  </notification>

  <notification
   icon="alertmodal.tga"
   name="UnableToCreateObjTimeOut"
   type="notify">
   <tag>fail</tag>
Unable to create requested object. Object is missing from database.
  </notification>

  <notification
   icon="alertmodal.tga"
   name="UnableToCreateObjUnknown"
   type="notify">
   <tag>fail</tag>
Unable to create requested object. The request timed out. Please try again.
  </notification>

  <notification
   icon="alertmodal.tga"
   name="UnableToCreateObjMissingFromDB"
   type="notify">
   <tag>fail</tag>
Unable to create requested object. Please try again.
  </notification>

  <notification
   icon="alertmodal.tga"
   name="RezFailureTookTooLong"
   type="notify">
   <tag>fail</tag>
Rez failed, requested object took too long to load.
  </notification>

  <notification
   icon="alertmodal.tga"
   name="FailedToPlaceObjAtLoc"
   type="notify">
   <tag>fail</tag>
Failed to place object at specified location.  Please try again.
  </notification>

  <notification
   icon="alertmodal.tga"
   name="CantCreatePlantsOnLand"
   type="notify">
   <tag>fail</tag>
You cannot create plants on this land.
  </notification>

  <notification
   icon="alertmodal.tga"
   name="CantRestoreObjectNoWorldPos"
   type="notify">
   <tag>fail</tag>
Cannot restore object. No world position found.
  </notification>

  <notification
   icon="alertmodal.tga"
   name="CantRezObjectInvalidMeshData"
   type="notify">
   <tag>fail</tag>
Unable to rez object because its mesh data is invalid.
  </notification>

  <notification
   icon="alertmodal.tga"
   name="CantRezObjectTooManyScripts"
   type="notify">
   <tag>fail</tag>
Unable to rez object because there are already too many scripts in this region.
  </notification>

  <notification
   icon="alertmodal.tga"
   name="CantCreateObjectNoAccess"
   type="notify">
   <tag>fail</tag>
Your access privileges don't allow you to create objects there.
  </notification>

  <notification
   icon="alertmodal.tga"
   name="CantCreateObject"
   type="notify">
   <tag>fail</tag>
You are not currently allowed to create objects.
  </notification>

  <notification
   icon="alertmodal.tga"
   name="InvalidObjectParams"
   type="notify">
   <tag>fail</tag>
Invalid object parameters
  </notification>

  <notification
   icon="alertmodal.tga"
   name="CantDuplicateObjectNoAcess"
   type="notify">
   <tag>fail</tag>
Your access privileges don't allow you to duplicate objects here.
  </notification>

  <notification
   icon="alertmodal.tga"
   name="CantChangeShape"
   type="notify">
   <tag>fail</tag>
You are not allowed to change this shape.
  </notification>

  <notification
   icon="alertmodal.tga"
   name="NoAccessToClaimObjects"
   type="notify">
   <tag>fail</tag>
Your access privileges don't allow you to claim objects here.
  </notification>

  <notification
   icon="alertmodal.tga"
   name="DeedFailedNoPermToDeedForGroup"
   type="notify">
   <tag>fail</tag>
Deed failed because you do not have permission to deed objects for your group.
  </notification>

  <notification
   icon="alertmodal.tga"
   name="NoPrivsToBuyObject"
   type="notify">
   <tag>fail</tag>
Your access privileges don't allow you to buy objects here.
  </notification>

  <notification
   icon="alertmodal.tga"
   name="CantAttachObjectAvatarSittingOnIt"
   type="notify">
   <tag>fail</tag>
Cannot attach object because an avatar is sitting on it.
  </notification>

  <notification
   icon="alertmodal.tga"
   name="WhyAreYouTryingToWearShrubbery"
   type="notify">
   <tag>fail</tag>
Trees and grasses cannot be worn as attachments.
  </notification>

  <notification
   icon="alertmodal.tga"
   name="CantAttachGroupOwnedObjs"
   type="notify">
   <tag>fail</tag>
Cannot attach group-owned objects.
  </notification>

  <notification
   icon="alertmodal.tga"
   name="CantAttachObjectsNotOwned"
   type="notify">
   <tag>fail</tag>
Cannot attach objects that you don't own.
  </notification>

  <notification
   icon="alertmodal.tga"
   name="CantAttachNavmeshObjects"
   type="notify">
   <tag>fail</tag>
Cannot attach objects that contribute to navmesh.
  </notification>

  <notification
   icon="alertmodal.tga"
   name="CantAttachObjectNoMovePermissions"
   type="notify">
   <tag>fail</tag>
Cannot attach object because you do not have permission to move it.
  </notification>

  <notification
   icon="alertmodal.tga"
   name="CantAttachNotEnoughScriptResources"
   type="notify">
   <tag>fail</tag>
Not enough script resources available to attach object!
  </notification>

  <notification
   icon="alertmodal.tga"
   name="CantDropItemTrialUser"
   type="notify">
   <tag>fail</tag>
You can't drop objects here; try the Free Trial area.
  </notification>

  <notification
   icon="alertmodal.tga"
   name="CantDropMeshAttachment"
   type="notify">
   <tag>fail</tag>
You can't drop mesh attachments. Detach to inventory and then rez in world.
  </notification>

  <notification
   icon="alertmodal.tga"
   name="CantDropAttachmentNoPermission"
   type="notify">
   <tag>fail</tag>
Failed to drop attachment: you don't have permission to drop there.
  </notification>

  <notification
   icon="alertmodal.tga"
   name="CantDropAttachmentInsufficientLandResources"
   type="notify">
   <tag>fail</tag>
Failed to drop attachment: insufficient available land resource.
  </notification>

  <notification
   icon="alertmodal.tga"
   name="CantDropAttachmentInsufficientResources"
   type="notify">
   <tag>fail</tag>
Failed to drop attachments: insufficient available resources.
  </notification>

  <notification
   icon="alertmodal.tga"
   name="CantDropObjectFullParcel"
   type="notify">
   <tag>fail</tag>
Cannot drop object here.  Parcel is full.
  </notification>

  <notification
   icon="alertmodal.tga"
   name="CantTouchObjectBannedFromParcel"
   type="notify">
   <tag>fail</tag>
Can't touch/grab this object because you are banned from the land parcel.
  </notification>

  <notification
   icon="alertmodal.tga"
   name="PlzNarrowDeleteParams"
   type="notify">
   <tag>fail</tag>
Please narrow your delete parameters.
  </notification>

  <notification
   icon="alertmodal.tga"
   name="UnableToUploadAsset"
   type="notify">
   <tag>fail</tag>
Unable to upload asset.
  </notification>

  <notification
   icon="alertmodal.tga"
   name="CantTeleportCouldNotFindUser"
   type="notify">
   <tag>fail</tag>
Could not find user to teleport home
  </notification>

  <notification
   icon="alertmodal.tga"
   name="GodlikeRequestFailed"
   type="notify">
   <tag>fail</tag>
godlike request failed
  </notification>

  <notification
   icon="alertmodal.tga"
   name="GenericRequestFailed"
   type="notify">
   <tag>fail</tag>
generic request failed
  </notification>

  <notification
   icon="alertmodal.tga"
   name="CantUploadPostcard"
   type="notify">
   <tag>fail</tag>
Unable to upload postcard.  Try again later.
  </notification>

  <notification
   icon="alertmodal.tga"
   name="CantFetchInventoryForGroupNotice"
   type="notify">
   <tag>fail</tag>
Unable to fetch inventory details for the group notice.
  </notification>

  <notification
   icon="alertmodal.tga"
   name="CantSendGroupNoticeNotPermitted"
   type="notify">
   <tag>fail</tag>
Unable to send group notice -- not permitted.
  </notification>

  <notification
   icon="alertmodal.tga"
   name="CantSendGroupNoticeCantConstructInventory"
   type="notify">
   <tag>fail</tag>
Unable to send group notice -- could not construct inventory.
  </notification>

  <notification
   icon="alertmodal.tga"
   name="CantParceInventoryInNotice"
   type="notify">
   <tag>fail</tag>
Unable to parse inventory in notice.
  </notification>

  <notification
   icon="alertmodal.tga"
   name="TerrainUploadFailed"
   type="notify">
   <tag>fail</tag>
Terrain upload failed.
  </notification>

  <notification
   icon="alertmodal.tga"
   name="TerrainFileWritten"
   type="notify">
   <tag>fail</tag>
Terrain file written.
  </notification>

  <notification
   icon="alertmodal.tga"
   name="TerrainFileWrittenStartingDownload"
   type="notify">
   <tag>fail</tag>
Terrain file written, starting download...
  </notification>

  <notification
   icon="alertmodal.tga"
   name="TerrainBaked"
   type="notify">
   <tag>fail</tag>
Terrain baked.
  </notification>

  <notification
   icon="alertmodal.tga"
   name="TenObjectsDisabledPlzRefresh"
   type="notify">
   <tag>fail</tag>
Only the first 10 selected objects have been disabled. Refresh and make additional selections if required.
  </notification>

  <notification
   icon="alertmodal.tga"
   name="UpdateViewerBuyParcel"
   type="notify">
   <tag>fail</tag>
You need to update your viewer to buy this parcel.
  </notification>

  <notification
   icon="alertmodal.tga"
   name="LandBuyAccessBlocked"
   type="notify">
   <tag>fail</tag>
You can't buy this land due to your maturity Rating. You may need to validate your age and/or install the latest Viewer. Please go to the Knowledge Base for details on accessing areas with this maturity Rating.
  </notification>

  <notification
   icon="alertmodal.tga"
   name="CantBuyParcelNotForSale"
   type="notify">
   <tag>fail</tag>
Unable to buy, this parcel is not for sale.
  </notification>

  <notification
   icon="alertmodal.tga"
   name="CantBuySalePriceOrLandAreaChanged"
   type="notify">
   <tag>fail</tag>
Unable to buy, the sale price or land area has changed.
  </notification>

  <notification
   icon="alertmodal.tga"
   name="CantBuyParcelNotAuthorized"
   type="notify">
   <tag>fail</tag>
You are not the authorized buyer for this parcel.
  </notification>

  <notification
   icon="alertmodal.tga"
   name="CantBuyParcelAwaitingPurchaseAuth"
   type="notify">
   <tag>fail</tag>
You cannot purchase this parcel because it is already awaiting purchase aut
  </notification>

  <notification
   icon="alertmodal.tga"
   name="CantBuildOverflowParcel"
   type="notify">
   <tag>fail</tag>
You cannot build objects here because doing so would overflow the parcel.
  </notification>

  <notification
   icon="alertmodal.tga"
   name="SelectedMultipleOwnedLand"
   type="notify">
   <tag>fail</tag>
You selected land with different owners. Please select a smaller area and try again.
  </notification>

  <notification
   icon="alertmodal.tga"
   name="CantJoinTooFewLeasedParcels"
   type="notify">
   <tag>fail</tag>
Not enough leased parcels in selection to join.
  </notification>

  <notification
   icon="alertmodal.tga"
   name="CantDivideLandMultipleParcelsSelected"
   type="notify">
   <tag>fail</tag>
Can't divide land.\nThere is more than one parcel selected.\nTry selecting a smaller piece of land.
  </notification>

  <notification
   icon="alertmodal.tga"
   name="CantDivideLandCantFindParcel"
   type="notify">
   <tag>fail</tag>
Can't divide land.\nCan't find the parcel.\nPlease report with Help -> Reprt Bug...
  </notification>

  <notification
   icon="alertmodal.tga"
   name="CantDivideLandWholeParcelSelected"
   type="notify">
   <tag>fail</tag>
Can't divide land. Whole parcel is selected.\nTry selecting a smaller piece of land.
  </notification>

  <notification
   icon="alertmodal.tga"
   name="LandHasBeenDivided"
   type="notify">
   <tag>fail</tag>
Land has been divided.
  </notification>

  <notification
   icon="alertmodal.tga"
   name="PassPurchased"
   type="notify">
   <tag>fail</tag>
You purchased a pass.
  </notification>

  <notification
   icon="alertmodal.tga"
   name="RegionDisallowsClassifieds"
   type="notify">
   <tag>fail</tag>
Region does not allow classified advertisements.
  </notification>

  <notification
   icon="alertmodal.tga"
   name="LandPassExpireSoon"
   type="notify">
   <tag>fail</tag>
Your pass to this land is about to expire.
  </notification>

  <notification
   icon="alertmodal.tga"
   name="CantSitNoSuitableSurface"
   type="notify">
   <tag>fail</tag>
There is no suitable surface to sit on, try another spot.
  </notification>

  <notification
   icon="alertmodal.tga"
   name="CantSitNoRoom"
   type="notify">
   <tag>fail</tag>
No room to sit here, try another spot.
  </notification>

  <notification
   icon="alertmodal.tga"
   name="AutopilotCanceled"
   type="notify">
   <tag>fail</tag>
Autopilot canceled
  </notification>

  <notification
   icon="alertmodal.tga"
   name="ClaimObjectFailedNoPermission"
   type="notify">
   <tag>fail</tag>
Claim object failed because you don't have permission
  </notification>

  <notification
   icon="alertmodal.tga"
   name="ClaimObjectFailedNoMoney"
   type="notify">
   <tag>fail</tag>
Claim object failed because you don't have enough L$.
  </notification>

  <notification
   icon="alertmodal.tga"
   name="CantDeedGroupLand"
   type="notify">
   <tag>fail</tag>
Cannot deed group-owned land.
  </notification>

  <notification
   icon="alertmodal.tga"
   name="BuyObjectFailedNoMoney"
   type="notify">
   <tag>fail</tag>
Buy object failed because you don't have enough L$.
  </notification>

  <notification
   icon="alertmodal.tga"
   name="BuyInventoryFailedNoMoney"
   type="notify">
   <tag>fail</tag>
Buy inventory failed because you do not have enough L$
  </notification>

  <notification
   icon="alertmodal.tga"
   name="BuyPassFailedNoMoney"
   type="notify">
   <tag>fail</tag>
You don't have enough L$ to buy a pass to this land.
  </notification>

  <notification
   icon="alertmodal.tga"
   name="CantBuyPassTryAgain"
   type="notify">
   <tag>fail</tag>
Unable to buy pass right now.  Try again later.
  </notification>

  <notification
   icon="alertmodal.tga"
   name="CantCreateObjectParcelFull"
   type="notify">
   <tag>fail</tag>
Can't create object because \nthe parcel is full.
  </notification>

  <notification
   icon="alertmodal.tga"
   name="FailedPlacingObject"
   type="notify">
   <tag>fail</tag>
Failed to place object at specified location.  Please try again.
  </notification>

  <notification
   icon="alertmodal.tga"
   name="CantCreateLandmarkForEvent"
   type="notify">
   <tag>fail</tag>
Unable to create landmark for event.
  </notification>

  <notification
   icon="alertmodal.tga"
   name="GodBeatsFreeze"
   type="notify">
   <tag>fail</tag>
Your godlike powers break the freeze!
  </notification>

  <notification
   icon="alertmodal.tga"
   name="SpecialPowersRequestFailedLogged"
   type="notify">
   <tag>fail</tag>
Request for special powers failed. This request has been logged.
  </notification>

  <notification
   icon="alertmodal.tga"
   name="ExpireExplanation"
   type="notify">
   <tag>fail</tag>
The system is currently unable to process your request. The request timed out.
  </notification>

  <notification
   icon="alertmodal.tga"
   name="DieExplanation"
   type="notify">
   <tag>fail</tag>
The system is unable to process your request.
  </notification>

  <notification
   icon="alertmodal.tga"
   name="AddPrimitiveFailure"
   type="notify">
   <tag>fail</tag>
Insufficient funds to create primitve.
  </notification>

  <notification
   icon="alertmodal.tga"
   name="RezObjectFailure"
   type="notify">
   <tag>fail</tag>
Insufficient funds to create object.
  </notification>

  <notification
   icon="alertmodal.tga"
   name="ResetHomePositionNotLegal"
   type="notify">
   <tag>fail</tag>
Reset Home position since Home wasn't legal.
  </notification>

  <notification
   icon="alertmodal.tga"
   name="CantInviteRegionFull"
   type="notify">
   <tag>fail</tag>
You cannot currently invite anyone to your location because the region is full. Try again later.
  </notification>

  <notification
   icon="alertmodal.tga"
   name="CantSetHomeAtRegion"
   type="notify">
   <tag>fail</tag>
This region does not allow you to set your home location here.
  </notification>

  <notification
   icon="alertmodal.tga"
   name="ListValidHomeLocations"
   type="notify">
   <tag>fail</tag>
You can only set your 'Home Location' on your land or at a mainland Infohub.
  </notification>

  <notification
   icon="alertmodal.tga"
   name="SetHomePosition"
   type="notify">
   <tag>fail</tag>
Home position set.
  </notification>

  <notification
   icon="alertmodal.tga"
   name="CantDerezInventoryError"
   type="notify">
   <tag>fail</tag>
Cannot derez object due to inventory fault.
  </notification>

  <notification
   icon="alertmodal.tga"
   name="CantCreateRequestedInv"
   type="notify">
   <tag>fail</tag>
Cannot create requested inventory.
  </notification>

  <notification
   icon="alertmodal.tga"
   name="CantCreateRequestedInvFolder"
   type="notify">
   <tag>fail</tag>
Cannot create requested inventory folder.
  </notification>

  <notification
   icon="alertmodal.tga"
   name="CantCreateInventory"
   type="notify">
   <tag>fail</tag>
Cannot create that inventory.
  </notification>

  <notification
   icon="alertmodal.tga"
   name="CantCreateLandmark"
   type="notify">
   <tag>fail</tag>
Cannot create landmark.
  </notification>

  <notification
   icon="alertmodal.tga"
   name="CantCreateOutfit"
   type="notify">
   <tag>fail</tag>
Cannot create outfit right now. Try again in a minute.
  </notification>

  <notification
   icon="alertmodal.tga"
   name="InventoryNotForSale"
   type="notify">
   <tag>fail</tag>
Inventory is not for sale.
  </notification>

  <notification
   icon="alertmodal.tga"
   name="CantFindInvItem"
   type="notify">
   <tag>fail</tag>
Unable to find inventory item.
  </notification>

  <notification
   icon="alertmodal.tga"
   name="CantFindObject"
   type="notify">
   <tag>fail</tag>
Unable to find object.
  </notification>

  <notification
   icon="alertmodal.tga"
   name="CantTransfterMoneyRegionDisabled"
   type="notify">
   <tag>fail</tag>
Money transfers to objects are currently disabled in this region.
  </notification>

  <notification
   icon="alertmodal.tga"
   name="CantPayNoAgent"
   type="notify">
   <tag>fail</tag>
Could not figure out who to pay.
  </notification>

  <notification
   icon="alertmodal.tga"
   name="CantDonateToPublicObjects"
   type="notify">
   <tag>fail</tag>
You cannot give L$ to public objects.
  </notification>

  <notification
   icon="alertmodal.tga"
   name="InventoryCreationInWorldObjectFailed"
   type="notify">
   <tag>fail</tag>
Inventory creation on in-world object failed.
  </notification>

  <notification
   icon="alertmodal.tga"
   name="UserBalanceOrLandUsageError"
   type="notify">
   <tag>fail</tag>
An internal error prevented us from properly updating your viewer.  The L$ balance or parcel holdings displayed in your viewer may not reflect your actual balance on the servers.
  </notification>

  <notification
   icon="alertmodal.tga"
   name="LargePrimAgentIntersect"
   type="notify">
   <tag>fail</tag>
Cannot create large prims that intersect other players.  Please re-try when other players have moved.
  </notification>

<!-- <FS:Zi> Add float LSL color entry widgets -->
  <notification
   icon="notify.tga"
   name="LSLColorCopiedToClipboard"
   type="alertmodal">
The LSL color string has been copied to your clipboard. You can now paste it into your script to use it.
   <form name="form">
      <ignore name="ignore"
       text="An LSL color string was copied to my clipboard"/>
    </form>
  </notification>
  <!-- <FS:Zi> Add float LSL color entry widgets -->

  <!-- <FS:HG> FIRE-6340, FIRE-6567 - Setting Bandwidth issues-->
  <!-- <FS:TS> FIRE-6795: Remove warning at every login -->
  <notification
   icon="alertmodal.tga"
   name="FSBWTooHigh"
   type="alertmodal">
We strongly recommend that you not set the bandwidth above 1500 KBPS. This is unlikely to work well and will almost certainly not improve your performance.
    <usetemplate
     name="okbutton"
     yestext="OK"/>
  </notification>
  <!-- </FS:TS> FIRE-6795 -->
  <!-- </FS:HG> FIRE-6340, FIRE-6567 - Setting Bandwidth issues-->

  <!-- <FS:TS> FIRE-5453: Flickr upload support (from Exodus) -->
  <notification
   icon="alertmodal.tga"
   name="ExodusFlickrVerificationExplanation"
   type="alertmodal">
To use the Flickr upload feature you must authorize [APP_NAME] to access your account. If you proceed, your web browser will open Flickr's website, where you will be prompted to log in and authorize [APP_NAME]. You will then be given a code to copy back into [APP_NAME].

Would you like to authorize [APP_NAME] to post to your Flickr account?
    <tag>fail</tag>
    <usetemplate
     name="okcancelbuttons"
     notext="No"
     yestext="Yes"/>
  </notification>

  <notification
   icon="alertmodal.tga"
   name="ExodusFlickrVerificationPrompt"
   type="alertmodal">
Please authorize [APP_NAME] to post to your Flickr account in your web browser, then type the code given by the website below:
    <tag>confirm</tag>
    <form name="form">
      <input name="oauth_verifier" type="text" default="true"/>
      <button
       index="0"
       name="OK"
       text="OK"/>
      <button
       index="1"
       name="Cancel"
       text="Cancel"/>
    </form>
  </notification>

  <notification
   icon="alertmodal.tga"
   name="ExodusFlickrVerificationFailed"
   type="alertmodal">
Flickr verification failed. Please try again, and be sure to double check the verification code.
    <tag>fail</tag>
    <usetemplate
     name="okbutton"
     yestext="OK"/>
  </notification>

  <notification
   icon="notifytip.tga"
   name="ExodusFlickrUploadComplete"
   type="notifytip">
Your snapshot can now be viewed [http://www.flickr.com/photos/upload/edit/?ids=[ID] here].
  </notification>
  <!-- </FS:TS> FIRE-5453 -->

  <notification
   icon="alertmodal.tga"
   name="FirstUseFlyOverride"
   type="alertmodal">
Caution: Use the Fly Override responsibily! Using the Fly Override without the land owner's permission may result in your avatar being banned from the parcel you are flying.
    <usetemplate
     name="okbutton"
     yestext="OK"/>
  </notification>

  <notification
   icon="notifytip.tga" 
   name="ServerVersionChanged"
   type="notifytip">
The region you have entered is running a different simulator version.
Current simulator: [NEWVERSION]
Previous simulator: [OLDVERSION]
  </notification>
  
  <notification
   name="VintageLoginInfo"
   type="alertmodal">
Did you know you can get the classic Phoenix Viewer look with Firestorm? Go to the "Default Settings" menu next to the login button and select "Phoenix".
    <usetemplate
      name="okbutton"
      yestext="OK"/>
  </notification>
  
  <notification
   icon="alertmodal.tga"
   name="CannotSaveSnapshot"
   type="alertmodal">
Unable to save snapshot.
  <tag>fail</tag>
  </notification>
  
  <notification
   icon="alertmodal.tga"
   name="RegExFail"
   type="alertmodal">
Error in the regular expression:
[EWHAT]
  <tag>fail</tag>
  </notification>
	
  <notification
    icon="alertmodal.tga"
	name="NoHavok"
	type="alertmodal">
	Some functions like [FEATURE] are not included in [APP_NAME] for OpenSimulator. If you would like to use [FEATURE], please download [APP_NAME] for Second Life from
[DOWNLOAD_URL]
	<form name="form">
		<ignore name="ignore"
		text="No Havok Warning"/>
	</form>
	</notification>

	<notification
		icon="notify.tga"
		name="DumpArchetypeSuccess"
		type="notify">
		Successfully saved appearance to XML.
	</notification>
	
   <!-- <FS:Zi> Backup Settings -->
  <notification
   icon="alertmodal.tga"
   name="BackupFinished"
   type="alertmodal">
Your settings have been backed up.
  </notification>

  <notification
   icon="alertmodal.tga"
   name="BackupPathEmpty"
   type="alertmodal">
The backup path is empty. Please provide a location to back up and restore your settings first.
  </notification>

  <notification
   icon="alertmodal.tga"
   name="BackupPathDoesNotExistOrCreateFailed"
   type="alertmodal">
The backup path could not be found or created.
  </notification>

  <notification
   icon="alertmodal.tga"
   name="BackupPathDoesNotExist"
   type="alertmodal">
The backup path could not be found.
  </notification>

  <notification
   icon="alertmodal.tga"
   name="SettingsRestoreNeedsLogout"
   type="alertmodal">
Settings restore requires a viewer restart. Do you want to restore your settings and quit the viewer now?
    <usetemplate
     name="okcancelbuttons"
     notext="Cancel"
     yestext="Restore and Quit"/>
  </notification>

  <notification
   icon="alertmodal.tga"
   name="RestoreFinished"
   type="alertmodal">
Restore complete! Please restart your viewer now.
    <usetemplate
     name="okbutton"
     yestext="Quit"/>
  </notification>
  <!-- </FS:Zi> -->
</notifications><|MERGE_RESOLUTION|>--- conflicted
+++ resolved
@@ -9368,20 +9368,11 @@
   </notification>
 
   <notification
-<<<<<<< HEAD
    icon="alertmodal.tga"
    name="CantRezOnLand"
    type="notify">
    <tag>fail</tag>
 Can't rez object at [OBJECT_POS] because the owner of this land does not allow it.  Use the land tool to see land ownership.
-=======
-   name="VintageLoginInfo"
-   type="alertmodal">
-Did you know you can get the classic Phoenix Viewer look with Firestorm? Go to the "select mode" menu on the right and select "Phoenix".
-    <usetemplate
-      name="okbutton"
-      yestext="OK"/>
->>>>>>> 838d611b
   </notification>
 
   <notification
@@ -11052,7 +11043,7 @@
   <notification
    name="VintageLoginInfo"
    type="alertmodal">
-Did you know you can get the classic Phoenix Viewer look with Firestorm? Go to the "Default Settings" menu next to the login button and select "Phoenix".
+Did you know you can get the classic Phoenix Viewer look with Firestorm? Go to the "select mode" menu on the right and select "Phoenix".
     <usetemplate
       name="okbutton"
       yestext="OK"/>
