<?xml version="1.0" ?>
<notifications>
    <global name="skipnexttime">

		Do not show me this again
  </global>

  <global name="skipnexttimesessiononly">
Don&apos;t show me this again
(for current session)
  </global>

  <global name="alwayschoose">

		Always choose this option
  </global>

  <global name="implicitclosebutton">
		Close
  </global>

  <template name="okbutton">
    <form>
      <button
       default="true"
       index="0"
       name="OK_okbutton"
       text="$yestext"/>
    </form>
  </template>

  <template name="okignore">
    <form>
      <button
       default="true"
       index="0"
       name="OK_okignore"
       text="$yestext"/>
      <ignore text="$ignoretext"/>
    </form>
  </template>

  <template name="notifyignore">
    <form>
      <ignore text="$ignoretext"/>
    </form>
  </template>

  <template name="okcancelbuttons">
    <form>
      <button
       default="true"
       index="0"
       name="OK_okcancelbuttons"
       text="$yestext"/>
      <button
       index="1"
       name="Cancel_okcancelbuttons"
       text="$notext"/>
    </form>
  </template>

  <template name="okcancelignore">
    <form>
      <button
       default="true"
       index="0"
       name="OK_okcancelignore"
       text="$yestext"/>
      <button
       index="1"
       name="Cancel_okcancelignore"
       text="$notext"/>
      <ignore text="$ignoretext"/>
    </form>
  </template>

  <template name="okhelpbuttons">
    <form>
      <button
       default="true"
       index="0"
       name="OK_okhelpbuttons"
       text="$yestext"/>
      <button
       index="1"
       name="Help"
       text="$helptext"/>
    </form>
  </template>

  <template name="okhelpignore">
    <form>
      <button
       default="true"
       index="0"
       name="OK_okhelpignore"
       text="$yestext"/>
      <button
       index="1"
       name="Help_okhelpignore"
       text="$helptext"/>
      <ignore text="$ignoretext"/>
    </form>
  </template>

  <template name="yesnocancelbuttons">
    <form>
      <button
       default="true"
       index="0"
       name="Yes"
       text="$yestext"/>
      <button
       index="1"
       name="No"
       text="$notext"/>
      <button
       index="2"
       name="Cancel_yesnocancelbuttons"
       text="$canceltext"/>
    </form>
  </template>

  <notification
 functor="GenericAcknowledge"
   icon="notify.tga"
   name="MissingAlert"
   label="Unknown Notification Message"
   type="notify">
Your version of [APP_NAME] does not know how to display the notification it just received.  Please verify that you have the latest version of [APP_NAME] installed.

Error details: The notification called &apos;[_NAME]&apos; was not found in notifications.xml.
    <tag>fail</tag>
    <usetemplate
     name="okbutton"
     yestext="OK"/>
  </notification>

  <notification
   icon="alertmodal.tga"
   name="FloaterNotFound"
   type="alertmodal">
Floater error: Could not find the following controls:

[CONTROLS]
    <tag>fail</tag>
    <usetemplate
     name="okbutton"
     yestext="OK"/>
  </notification>

  <notification
   icon="alertmodal.tga"
   name="TutorialNotFound"
   type="alertmodal">
No tutorial is currently available.
    <tag>fail</tag>
    <usetemplate
     name="okbutton"
     yestext="OK"/>
  </notification>

  <notification
   icon="alertmodal.tga"
   name="GenericAlert"
   type="alertmodal">
[MESSAGE]
  </notification>

  <notification
   icon="alertmodal.tga"
   name="GenericAlertYesCancel"
   type="alertmodal">
[MESSAGE]
    <usetemplate
     name="okcancelbuttons"
     notext="Cancel"
     yestext="Yes"/>
  </notification>

  <notification
   icon="alertmodal.tga"
   name="GenericAlertOK"
   type="alertmodal">
[MESSAGE]
    <usetemplate
     name="okbutton"
     yestext="OK"/>
  </notification>

  <notification
   icon="alertmodal.tga"
   name="BadInstallation"
   type="alertmodal">
 Installation of [APP_NAME] is defective. Please [https://www.firestormviewer.org/downloads download a new copy] of the Viewer and reinstall.
    <tag>fail</tag>
    <usetemplate
     name="okbutton"
     yestext="OK"/>
  </notification>

  <notification
   icon="alertmodal.tga"
   name="LoginFailedNoNetwork"
   type="alertmodal">
    <tag>fail</tag>
    Could not connect to the [CURRENT_GRID].
    &apos;[DIAGNOSTIC]&apos;
Make sure your Internet connection is working properly.
	<usetemplate
     name="okbutton"
     yestext="OK"/>
  </notification>

  <notification
   icon="alertmodal.tga"
   name="LoginFailedToParse"
   type="alertmodal">
    <tag>fail</tag>
Viewer received malformed response from server. Please, make sure your Internet connection is working properly and try again later.

If you feel this is in error, please contact Support.
    <usetemplate
       name="okbutton"
       yestext="OK"/>
  </notification>

  <notification
   icon="alertmodal.tga"
   name="MessageTemplateNotFound"
   type="alertmodal">
Message Template [PATH] not found.
   <tag>fail</tag>
	<usetemplate
     name="okbutton"
     yestext="OK"/>
  </notification>

  <notification
   icon="alertmodal.tga"
   name="WearableSave"
   type="alertmodal">
Save changes to current clothing/body part?
    <usetemplate
     canceltext="Cancel"
     name="yesnocancelbuttons"
     notext="Don&apos;t Save"
     yestext="Save"/>
  </notification>

  <notification
   icon="alertmodal.tga"
     name="ConfirmNoCopyToOutbox"
     type="alertmodal">
You don't have permission to copy one or more of these items to the Merchant Outbox.  You can move them or leave them behind.
    <usetemplate
     name="okcancelbuttons"
     notext="Don't move item(s)"
     yestext="Move item(s)"/>
  </notification>

  <notification
   icon="OutboxStatus_Success"
   name="OutboxFolderCreated"
   type="alertmodal">
    <unique/>
A new folder has been created for each item you have transferred into the top level of your Merchant Outbox.

    <usetemplate
     ignoretext="A new folder was created in the Merchant Outbox"
     name="okignore"
     yestext="OK"/>
  </notification>

  <notification
   icon="OutboxStatus_Success"
   name="OutboxImportComplete"
   type="alertmodal">
Success

All folders were successfully sent to the Marketplace.

        <usetemplate
         ignoretext="All folders sent to the Marketplace"
         name="okignore"
         yestext="OK"/>
  </notification>

  <notification
   icon="OutboxStatus_Warning"
   name="OutboxImportHadErrors"
   type="alertmodal">
Some folders did not transfer

Errors occurred when some folders were sent to the Marketplace.  Those folders are still in your Merchant Outbox.

See the [[MARKETPLACE_IMPORTS_URL] error log] for more information.

        <usetemplate
         name="okbutton"
         yestext="OK"/>
  </notification>

  <notification
   icon="OutboxStatus_Error"
   name="OutboxImportFailed"
   type="alertmodal">
Transfer failed with error &apos;[ERROR_CODE]&apos;

No folders were sent to the Marketplace because of a system or network error.  Try again later.

        <usetemplate
         name="okbutton"
         yestext="OK"/>
  </notification>

  <notification
   icon="OutboxStatus_Error"
   name="OutboxInitFailed"
   type="alertmodal">
Marketplace initialization failed with error &apos;[ERROR_CODE]&apos;

Initialization with the Marketplace failed because of a system or network error.  Try again later.

        <usetemplate
         name="okbutton"
         yestext="OK"/>
  </notification>

    <notification
        icon="OutboxStatus_Error"
        name="StockPasteFailed"
        type="alertmodal">
        Copy or move to Stock Folder failed with error :
        
        &apos;[ERROR_CODE]&apos;
        
        <usetemplate
        name="okbutton"
        yestext="OK"/>
    </notification>
  
    <notification
        icon="OutboxStatus_Error"
        name="MyOutfitsPasteFailed"
        type="alertmodal">
       One or more items can't be used inside "Outfits"
      <usetemplate
        name="okbutton"
        yestext="OK"/>
    </notification>
    
    <notification
        icon="OutboxStatus_Error"
        name="MerchantPasteFailed"
        type="alertmodal">
        Copy or move to Marketplace Listings failed with error :
        
        &apos;[ERROR_CODE]&apos;
        
        <usetemplate
        name="okbutton"
        yestext="OK"/>
    </notification>
    
    <notification
        icon="OutboxStatus_Error"
        name="MerchantTransactionFailed"
        type="alertmodal">
        The transaction with the Marketplace failed with the following error :
        
        [ERROR_REASON][ERROR_DESCRIPTION]
        
        <usetemplate
        name="okbutton"
        yestext="OK"/>
    </notification>
    
    <notification
        icon="OutboxStatus_Error"
        name="MerchantUnprocessableEntity"
        type="alertmodal">
        We are unable to list this product or activate the version folder. Usually this is caused by missing information in the listing description form, but it may be due to errors in the folder structure. Either edit the listing or check the listing folder for errors.
        
        <usetemplate
        name="okbutton"
        yestext="OK"/>
    </notification>

    <notification
        icon="OutboxStatus_Error"
        name="MerchantListingFailed"
        type="alertmodal">
        Listing to Marketplace failed with error :
        
        &apos;[ERROR_CODE]&apos;
        
        <usetemplate
        name="okbutton"
        yestext="OK"/>
    </notification>
    
    <notification
        icon="OutboxStatus_Error"
        name="MerchantFolderActivationFailed"
        type="alertmodal">
        Activating this version folder failed with error :

        &apos;[ERROR_CODE]&apos;

        <usetemplate
        name="okbutton"
        yestext="OK"/>
    </notification>

    <notification
        icon="alertmodal.tga"
        name="MerchantForceValidateListing"
        type="alertmodal">
        In order to create your listing, we fixed the hierarchy of your listing contents.
        <tag>confirm</tag>
        <usetemplate
            ignoretext="Warn me that creating a listing fixes the hierarchy of the content"
            name="okignore" 
            yestext="OK"/>
    </notification>

    <notification
        icon="alertmodal.tga"
        name="ConfirmMerchantActiveChange"
        type="alertmodal">
        This action will change the active content of this listing. Do you want to continue?
        <tag>confirm</tag>
        <usetemplate
        ignoretext="Confirm before I change an active listing on the marketplace"
        name="okcancelignore"
        notext="Cancel"
        yestext="OK"/>
    </notification>

    <notification
        icon="alertmodal.tga"
        name="ConfirmMerchantMoveInventory"
        type="alertmodal">
        Items dragged to the Marketplace Listings window are moved from their original locations, not copied. Do you want to continue?
        <tag>confirm</tag>
        <usetemplate
        ignoretext="Confirm before I move an item from the inventory to the marketplace"
        name="okcancelignore"
        notext="Cancel"
        yestext="OK"/>
    </notification>
    
    <notification
        icon="alertmodal.tga"
        name="ConfirmListingCutOrDelete"
        type="alertmodal">
        Moving or deleting a listing folder will delete your Marketplace listing. If you would like to keep the Marketplace listing, move or delete the contents of the version folder you would like to modify. Do you want to continue?
        <tag>confirm</tag>
        <usetemplate
        ignoretext="Confirm before I move or delete a listing from the marketplace"
        name="okcancelignore"
        notext="Cancel"
        yestext="OK"/>
    </notification>
    
    <notification
        icon="alertmodal.tga"
        name="ConfirmCopyToMarketplace"
        type="alertmodal">
        You don't have permission to copy one or more of these items to the Marketplace. You can move them or leave them behind.
        <tag>confirm</tag>
        <usetemplate
        ignoretext="Confirm before I try to copy a selection containing no copy items to the marketplace"
        name="yesnocancelbuttons"
        yestext="Move item(s)"
        notext="Don't move item(s)"
        canceltext="Cancel"/>
    </notification>
    
    <notification
        icon="alertmodal.tga"
        name="ConfirmMerchantUnlist"
        type="alertmodal">
        This action will unlist this listing. Do you want to continue?
        <tag>confirm</tag>
        <usetemplate
        ignoretext="Confirm before I unlist an active listing on the marketplace"
        name="okcancelignore"
        notext="Cancel"
        yestext="OK"/>
    </notification>
    
    <notification
        icon="alertmodal.tga"
        name="ConfirmMerchantClearVersion"
        type="alertmodal">
        This action will deactivate the version folder of the current listing. Do you want to continue?
        <tag>confirm</tag>
        <usetemplate
        ignoretext="Confirm before I deactivate the version folder of a listing on the marketplace"
        name="okcancelignore"
        notext="Cancel"
        yestext="OK"/>
    </notification>

    <notification
        icon="alertmodal.tga"
        name="AlertMerchantListingNotUpdated"
        type="alertmodal">
This listing could not be updated.
[[URL] Click here] to edit it on the Marketplace.
        <usetemplate
        name="okbutton"
        yestext="OK"/>
    </notification>

    <notification
        icon="alertmodal.tga"
        name="AlertMerchantListingCannotWear"
        type="alertmodal">
        You cannot wear clothes or body parts that are in the Marketplace Listings folder.
        <tag>fail</tag>
    </notification>
    
    <notification
        icon="alertmodal.tga"
        name="AlertMerchantListingInvalidID"
        type="alertmodal">
        Invalid listing ID.
        <tag>fail</tag>
    </notification>
    
    <notification
        icon="alertmodal.tga"
        name="AlertMerchantListingActivateRequired"
        type="alertmodal">
        There are several or no version folders in this listing. You will need to select and activate one independently later.
        <tag>confirm</tag>
        <usetemplate
        ignoretext="Alert about version folder activation when I create a listing with several version folders"
        name="okignore"
        yestext="OK"/>
    </notification>

    <notification
        icon="alertmodal.tga"
        name="AlertMerchantStockFolderSplit"
        type="alertmodal">
        We have separated stock items of different types into separate stock folders, so your folder is arranged in a way that we can list it.
        <tag>confirm</tag>
        <usetemplate
        ignoretext="Alert when stock folder is being split before being listed"
        name="okignore"
        yestext="OK"/>
    </notification>
    
    <notification
        icon="alertmodal.tga"
        name="AlertMerchantStockFolderEmpty"
        type="alertmodal">
        We have unlisted your listing because the stock is empty. You need to add more units to the stock folder to list the listing again.
        <tag>confirm</tag>
        <usetemplate
        ignoretext="Alert when a listing is unlisted because stock folder is empty"
        name="okignore"
        yestext="OK"/>
    </notification>

    <notification
        icon="alertmodal.tga"
        name="AlertMerchantVersionFolderEmpty"
        type="alertmodal">
        We have unlisted your listing because the version folder is empty. You need to add items to the version folder to list the listing again.
        <tag>confirm</tag>
        <usetemplate
        ignoretext="Alert when a listing is unlisted because version folder is empty"
        name="okignore"
        yestext="OK"/>
    </notification>

  <notification
   icon="alertmodal.tga"
   name="WriteAnimationFail"
   type="alertmodal">
There was a problem writing animation data.  Please try again later.
    <tag>fail</tag>
  </notification>

  <notification
   icon="alertmodal.tga"
   name="UploadAuctionSnapshotFail"
   type="alertmodal">
There was a problem uploading the auction snapshot due to the following reason: [REASON]
    <tag>fail</tag>
  </notification>

  <notification
   icon="alertmodal.tga"
   name="UnableToViewContentsMoreThanOne"
   type="alertmodal">
Unable to view the contents of more than one item at a time.
Please select only one object and try again.
    <tag>fail</tag>
  </notification>

  <notification
   icon="alertmodal.tga"
   name="SaveClothingBodyChanges"
   type="alertmodal">
Save all changes to clothing/body parts?
<tag>confirm</tag>
<usetemplate
     canceltext="Cancel"
     name="yesnocancelbuttons"
     notext="Don&apos;t Save"
     yestext="Save All"/>
  </notification>

  <notification
   icon="alertmodal.tga"
   name="FriendsAndGroupsOnly"
   type="alertmodal">
    Non-friends won't know that you've chosen to ignore their calls and instant messages.
    <usetemplate
     name="okbutton"
     yestext="OK"/>
  </notification>

  <notification
   icon="alertmodal.tga"
   name="FavoritesOnLogin"
   type="alertmodal">    
    Note: When you turn on this option, anyone who uses this computer can see your list of favorite locations.
    <usetemplate
     name="okbutton"
     yestext="OK"/>
  </notification>

  <notification
   icon="alertmodal.tga"
   name="AllowMultipleViewers"
   type="alertmodal">
    Running multiple [APP_NAME] viewers is not supported. It can lead to texture cache collisions, corruption and degraded visuals and performance.
    <usetemplate
     name="okbutton"
     yestext="OK"/>
  </notification>

  <notification
   icon="alertmodal.tga"
   name="GrantModifyRights"
   type="alertmodal">
Granting modify rights to another resident allows them to change, delete or take ANY objects you may have in-world. Be VERY careful when handing out this permission.
Do you want to grant modify rights for [NAME]?
<tag>confirm</tag>
    <usetemplate
     name="okcancelbuttons"
     notext="No"
     yestext="Yes"/>
  </notification>

  <notification
   icon="alertmodal.tga"
   name="GrantModifyRightsMultiple"
   type="alertmodal">
Granting modify rights to another Resident allows them to change ANY objects you may have in-world. Be VERY careful when handing out this permission.
Do you want to grant modify rights for the selected Residents?
<tag>confirm</tag>
    <usetemplate
     name="okcancelbuttons"
     notext="No"
     yestext="Yes"/>
  </notification>

  <notification
   icon="alertmodal.tga"
   name="RevokeModifyRights"
   type="alertmodal">
Do you want to revoke modify rights for [NAME]?
<tag>confirm</tag>
    <usetemplate
     name="okcancelbuttons"
     notext="No"
     yestext="Yes"/>
  </notification>

  <notification
   icon="alertmodal.tga"
   name="RevokeModifyRightsMultiple"
   type="alertmodal">
Do you want to revoke modify rights for the selected Residents?
<tag>confirm</tag>
    <usetemplate
     name="okcancelbuttons"
     notext="No"
     yestext="Yes"/>
  </notification>

  <notification
   icon="alertmodal.tga"
   name="GroupNameLengthWarning"
   type="alertmodal">
A group name must be between [MIN_LEN] and [MAX_LEN] characters.
    <tag>group</tag>
    <tag>fail</tag>
    <usetemplate
       name="okbutton"
       yestext="OK"/>
  </notification>
  
  <notification
   icon="alertmodal.tga"
   name="UnableToCreateGroup"
   type="alertmodal">
Unable to create group.
[MESSAGE]
    <tag>group</tag>
    <tag>fail</tag>
  <usetemplate
     name="okbutton"
     yestext="OK"/>
  </notification>

  <notification
   icon="alertmodal.tga"
   name="PanelGroupApply"
   type="alertmodal">
[NEEDS_APPLY_MESSAGE]
[WANT_APPLY_MESSAGE]
    <tag>confirm</tag>
    <tag>group</tag>
  <usetemplate
     canceltext="Cancel"
     name="yesnocancelbuttons"
     notext="Ignore Changes"
     yestext="Apply Changes"/>
  </notification>

  <notification
   icon="alertmodal.tga"
   name="MustSpecifyGroupNoticeSubject"
   type="alertmodal">
You must specify a subject to send a group notice.
  <tag>group</tag>
  <tag>fail</tag>
  <usetemplate
     name="okbutton"
     yestext="OK"/>
  </notification>

  <notification
   icon="alertmodal.tga"
   name="AddGroupOwnerWarning"
   type="alertmodal">
You are about to add group members to the role of [ROLE_NAME].
Members cannot be removed from that role.
The members must resign from the role themselves.
Are you sure you want to continue?
    <tag>group</tag>
    <tag>confirm</tag>
    <usetemplate
     ignoretext="Confirm before I add a new group Owner"
     name="okcancelignore"
     notext="No"
     yestext="Yes"/>
  </notification>

  <notification
   icon="alertmodal.tga"
   name="AssignDangerousActionWarning"
   type="alertmodal">
You are about to add the Ability &apos;[ACTION_NAME]&apos; to the Role &apos;[ROLE_NAME]&apos;.

 *WARNING*
 Any Member in a role with this ability can assign themselves -- and any other member -- to roles that have more powers than they  currently have, potentially elevating themselves to near-Owner power. Be sure you know what you are doing before assigning this ability.

Add this ability to &apos;[ROLE_NAME]&apos;?
    <usetemplate
     name="okcancelbuttons"
     notext="No"
     yestext="Yes"/>
  </notification>

  <notification
   icon="alertmodal.tga"
   name="AssignDangerousAbilityWarning"
   type="alertmodal">
You are about to add the ability &apos;[ACTION_NAME]&apos; to the role &apos;[ROLE_NAME]&apos;.

 *WARNING*
 Any Member in a role with this ability can assign themselves -- and any other member -- all abilities, elevating themselves to near-Owner power.

Add this ability to &apos;[ROLE_NAME]&apos;?
    <usetemplate
     name="okcancelbuttons"
     notext="No"
     yestext="Yes"/>
  </notification>

  <notification
    icon="alertmodal.tga"
    name="AssignBanAbilityWarning"
    type="alertmodal">
You are about to add the Ability &apos;[ACTION_NAME]&apos; to the Role &apos;[ROLE_NAME]&apos;.

 *WARNING*
Any Member in a Role with this Ability will also be granted the Abilities &apos;[ACTION_NAME_2]&apos; and &apos;[ACTION_NAME_3]&apos;
    <usetemplate
      name="okbutton"
     yestext="OK"/>
  </notification>

  <notification
  icon="alertmodal.tga"
  name="RemoveBanAbilityWarning"
  type="alertmodal">
You are removing the Ability &apos;[ACTION_NAME]&apos; to the Role &apos;[ROLE_NAME]&apos;.

 *WARNING*
Removing this ability will NOT remove the Abilities &apos;[ACTION_NAME_2]&apos; and &apos;[ACTION_NAME_3]&apos;.
 
If you no longer wish to have these abilities granted to this role, disable them immediately!
    <usetemplate
     name="okbutton"
     yestext="OK"/>
  </notification>

  <notification
    icon="alertmodal.tga"
    name="EjectGroupMemberWarning"
    type="alertmodal">
     You are about to eject [AVATAR_NAME] from the group.
     <tag>group</tag>
     <tag>confirm</tag>
     <usetemplate
      ignoretext="Confirm ejecting a participant from group"
      name="okcancelignore"
      notext="Cancel"
      yestext="Eject"/>
  </notification>
  <notification
    icon="alertmodal.tga"
    name="EjectGroupMembersWarning"
    type="alertmodal">
     You are about to eject [COUNT] members from the group.
     <tag>group</tag>
     <tag>confirm</tag>
     <usetemplate
      ignoretext="Confirm ejecting multiple members from group"
      name="okcancelignore"
      notext="Cancel"
      yestext="Eject"/>
  </notification>
  
  <notification
    icon="alertmodal.tga"
    name="BanGroupMemberWarning"
    type="alertmodal">
     You are about to ban [AVATAR_NAME] from the group.
     <tag>group</tag>
     <tag>confirm</tag>
     <usetemplate
      ignoretext="Confirm banning a participant from group"
      name="okcancelignore"
      notext="Cancel"
      yestext="Ban"/>
  </notification>
  <notification
    icon="alertmodal.tga"
    name="BanGroupMembersWarning"
    type="alertmodal">
     You are about to ban [COUNT] members from group.
     <tag>group</tag>
     <tag>confirm</tag>
     <usetemplate
      ignoretext="Confirm banning multiple members from group"
      name="okcancelignore"
      notext="Cancel"
      yestext="Ban"/>
  </notification>

  <notification
    icon="notify.tga"
    name="GroupBanUserOnBanlist"
    type="notify">
Some residents have not been sent an invite due to being banned from the group.
  </notification>

  <notification
   icon="alertmodal.tga"
   name="AttachmentDrop"
   type="alertmodal">
    You are about to drop your attachment.
    Are you sure you want to continue?
    <tag>confirm</tag>
    <usetemplate
     ignoretext="Confirm before dropping attachments"
     name="okcancelignore"
     notext="No"
     yestext="Yes"/>
  </notification>
  <notification
   icon="alertmodal.tga"
   name="JoinGroupCanAfford"
   type="alertmodal">
Joining this group costs L$[COST].
Do you wish to proceed?
    <tag>confirm</tag>
    <tag>funds</tag>
    <tag>group</tag>
    <usetemplate
     name="okcancelbuttons"
     notext="Cancel"
     yestext="Join"/>
  </notification>

  <notification
   icon="alertmodal.tga"
   name="JoinGroupNoCost"
   type="alertmodal">
You are joining group &lt;nolink&gt;[NAME]&lt;/nolink&gt;.
Do you wish to proceed?
    <tag>group</tag>
    <tag>confirm</tag>
    <usetemplate
     name="okcancelbuttons"
     notext="Cancel"
     yestext="Join"/>
  </notification>


  <notification
   icon="alertmodal.tga"
   name="JoinGroupCannotAfford"
   type="alertmodal">
Joining this group costs L$[COST].
You do not have enough L$ to join this group.
    <tag>group</tag>
    <tag>fail</tag>
    <tag>funds</tag>
  </notification>

  <notification
   icon="alertmodal.tga"
   name="CreateGroupCost"
   type="alertmodal">
Creating this group will cost L$[COST].
Groups need more than one member, or they are deleted forever.
Please invite members within 48 hours.
    <tag>group</tag>
    <tag>funds</tag>
    <usetemplate
     canceltext="Cancel"
     name="okcancelbuttons"
     notext="Cancel"
     yestext="Create group for L$[COST]"/>
  </notification>

  <notification
   icon="alertmodal.tga"
   name="JoinGroupInaccessible"
   type="alertmodal">
This group is not accessible to you.
    <tag>group_id</tag>
    <tag>success</tag>
    <usetemplate
       name="okbutton"
       yestext="OK"/>
  </notification>

  <notification
   icon="alertmodal.tga"
   name="JoinGroupError"
   type="alertmodal">
Error processing your group membership request.
    <tag>group_id</tag>
    <tag>success</tag>
    <usetemplate
       name="okbutton"
       yestext="OK"/>
  </notification>

  <notification
   icon="alertmodal.tga"
   name="JoinGroupErrorReason"
   type="alertmodal">
Unable to join group: [reason]
    <tag>group_id</tag>
    <tag>success</tag>
    <tag>reason</tag>
    <usetemplate
       name="okbutton"
       yestext="OK"/>
  </notification>

  <notification
   icon="alertmodal.tga"
   name="JoinGroupTrialUser"
   type="alertmodal">
Sorry, trial users can't join groups.
    <tag>group_id</tag>
    <tag>success</tag>
    <usetemplate
       name="okbutton"
       yestext="OK"/>
  </notification>

  <notification
   icon="alertmodal.tga"
   name="JoinGroupMaxGroups"
   type="alertmodal">
You cannot join &apos;&lt;nolink&gt;[group_name]&lt;/nolink&gt;&apos;:
You are already a member of [group_count] groups, the maximum number allowed is [max_groups]
    <tag>success</tag>
    <tag>group_id</tag>
    <tag>group_name</tag>
    <tag>group_count</tag>
    <tag>max_groups</tag>
    <usetemplate
       name="okbutton"
       yestext="OK"/>
  </notification>

  <notification
   icon="alertmodal.tga"
   name="JoinGroupClosedEnrollment"
   type="alertmodal">
You cannot join &apos;&lt;nolink&gt;[group_name]&lt;/nolink&gt;&apos;:
The group no longer has open enrollment.
    <tag>group_id</tag>
    <tag>success</tag>
    <usetemplate
       name="okbutton"
       yestext="OK"/>
  </notification>

  <notification
   icon="alertmodal.tga"
   name="JoinGroupInsufficientFunds"
   type="alertmodal">
Unable to transfer the required L$ [membership_fee] membership fee.
    <tag>group_id</tag>
    <tag>success</tag>
    <usetemplate
       name="okbutton"
       yestext="OK"/>
  </notification>
  
  <notification
   icon="alertmodal.tga"
   name="LandBuyPass"
   type="alertmodal">
   <tag>fail</tag>
For L$[COST] you can enter this land (&apos;[PARCEL_NAME]&apos;) for [TIME] hours.  Buy a pass?
    <tag>funds</tag>
    <tag>confirm</tag>
    <usetemplate
     name="okcancelbuttons"
     notext="Cancel"
     yestext="OK"/>
  </notification>

  <notification
   icon="alertmodal.tga"
   name="SalePriceRestriction"
   type="alertmodal">
Sale price must be set to more than L$0 if selling to anyone.
Please select an individual to sell to if selling for L$0.
  <tag>fail</tag>
  </notification>

  <notification
   icon="alertmodal.tga"
   name="ConfirmLandSaleChange"
   priority="high"
   type="alertmodal">
The selected [LAND_SIZE] m² land is being set for sale.
Your selling price will be L$[SALE_PRICE] and will be authorized for sale to [NAME].
    <tag>confirm</tag>
    <usetemplate
     name="okcancelbuttons"
     notext="Cancel"
     yestext="OK"/>
  </notification>

  <notification
   icon="alertmodal.tga"
   name="ConfirmLandSaleToAnyoneChange"
   type="alertmodal">
ATTENTION: Clicking &apos;Sell to anyone&apos; makes your land available to the entire [CURRENT_GRID] community, even those not in this region.

The selected [LAND_SIZE] m² land is being set for sale.
Your selling price will be L$[SALE_PRICE] and will be authorized for sale to [NAME].
    <tag>confirm</tag>
    <usetemplate
     name="okcancelbuttons"
     notext="Cancel"
     yestext="OK"/>
  </notification>

  <notification
   icon="alertmodal.tga"
   name="ReturnObjectsDeededToGroup"
   type="alertmodal">
Are you sure you want to return all objects shared with the group &apos;&lt;nolink&gt;[NAME]&lt;/nolink&gt;&apos; on this parcel of land back to their previous owner&apos;s inventory?

*WARNING* This will delete the non-transferable objects deeded to the group!

Objects: [N]
    <tag>confirm</tag>
    <tag>group</tag>
    <usetemplate
     name="okcancelbuttons"
     notext="Cancel"
     yestext="OK"/>
  </notification>

  <notification
   icon="alertmodal.tga"
   name="ReturnObjectsOwnedByUser"
   type="alertmodal">
Are you sure you want to return all objects owned by the resident &apos;[NAME]&apos; on this parcel of land back to their inventory?

Objects: [N]
    <tag>confirm</tag>
    <usetemplate
     name="okcancelbuttons"
     notext="Cancel"
     yestext="OK"/>
  </notification>

  <notification
   icon="alertmodal.tga"
   name="ReturnObjectsOwnedBySelf"
   type="alertmodal">
Are you sure you want to return all objects owned by you on this parcel of land back to your inventory?

Objects: [N]
    <tag>confirm</tag>
    <usetemplate
     name="okcancelbuttons"
     notext="Cancel"
     yestext="OK"/>
  </notification>

  <notification
   icon="alertmodal.tga"
   name="ReturnObjectsNotOwnedBySelf"
   type="alertmodal">
Are you sure you want to return all objects *NOT* owned by you on this parcel of land back to their owner&apos;s inventory?
Transferable objects deeded to a group will be returned to their previous owners.

*WARNING* This will delete the non-transferable objects deeded to the group!

Objects: [N]
    <tag>confirm</tag>
    <usetemplate
     name="okcancelbuttons"
     notext="Cancel"
     yestext="OK"/>
  </notification>

  <notification
   icon="alertmodal.tga"
   name="ReturnObjectsNotOwnedByUser"
   type="alertmodal">
Are you sure you want to return all objects *NOT* owned by [NAME] on this parcel of land back to their owner&apos;s inventory?
Transferable objects deeded to a group will be returned to their previous owners.

*WARNING* This will delete the non-transferable objects deeded to the group!

Objects: [N]
    <tag>confirm</tag>
    <usetemplate
     name="okcancelbuttons"
     notext="Cancel"
     yestext="OK"/>
  </notification>

  <notification
   icon="alertmodal.tga"
   name="ReturnAllTopObjects"
   type="alertmodal">
Are you sure you want to return all listed objects back to their owner&apos;s inventory? This will return ALL scripted objects in the region!
    <tag>confirm</tag>
    <usetemplate
     name="okcancelbuttons"
     notext="Cancel"
     yestext="OK"/>
  </notification>

  <notification
   icon="alertmodal.tga"
   name="DisableAllTopObjects"
   type="alertmodal">
Are you sure you want to disable all objects in this region?
    <tag>confirm</tag>
    <usetemplate
     name="okcancelbuttons"
     notext="Cancel"
     yestext="OK"/>
  </notification>

  <notification
   icon="alertmodal.tga"
   name="ReturnObjectsNotOwnedByGroup"
   type="alertmodal">
Return the objects on this parcel of land that are NOT shared with the group &lt;nolink&gt;[NAME]&lt;/nolink&gt; back to their owners?

Objects: [N]
    <tag>confirm</tag>
    <tag>group</tag>
    <usetemplate
     name="okcancelbuttons"
     notext="Cancel"
     yestext="OK"/>
  </notification>

  <notification
   icon="alertmodal.tga"
   name="UnableToDisableOutsideScripts"
   type="alertmodal">
Cannot disable scripts.
This entire region is damage enabled.
Scripts must be allowed to run for weapons to work.
  <tag>fail</tag>
  </notification>

<notification
   icon="alertmodal.tga"
   name="MultipleFacesSelected"
   type="alertmodal">
Multiple faces are currently selected.
If you continue this action, separate instances of media will be set on multiple faces of the object.
To place the media on only one face, choose Select Face and click on the desired face of that object then click &apos;Add&apos;.
    <tag>confirm</tag>
    <usetemplate
      ignoretext="Media will be set on multiple selected faces"
      name="okcancelignore"
      notext="Cancel"
      yestext="OK"/>
  </notification>

  <notification
   icon="alertmodal.tga"
   name="MustBeInParcel"
   type="alertmodal">
You must be standing inside the land parcel to set its landing point.
  <tag>fail</tag>
  </notification>

  <notification
   icon="alertmodal.tga"
   name="PromptRecipientEmail"
   type="alertmodal">
Please enter a valid email address for the recipient(s).
  <tag>fail</tag>
  </notification>

  <notification
   icon="alertmodal.tga"
   name="PromptSelfEmail"
   type="alertmodal">
Please enter your email address.
  <tag>fail</tag>
  </notification>

  <notification
   icon="alertmodal.tga"
   name="PromptMissingSubjMsg"
   type="alertmodal">
Email snapshot with the default subject or message?
    <tag>confirm</tag>
    <usetemplate
     name="okcancelbuttons"
     notext="Cancel"
     yestext="OK"/>
  </notification>

  <notification
   icon="alertmodal.tga"
   name="ErrorProcessingSnapshot"
   type="alertmodal">
Error processing snapshot data.
  <tag>fail</tag>
  </notification>

  <notification
   icon="alertmodal.tga"
   name="ErrorEncodingSnapshot"
   type="alertmodal">
Error encoding snapshot.
  <tag>fail</tag>
  </notification>

  <notification
   icon="alertmodal.tga"
   name="ErrorPhotoCannotAfford"
   type="alertmodal">
    You need L$[COST] to save a photo to your inventory. You may either buy L$ or save the photo to your computer instead.
    <tag>fail</tag>
  </notification>
  
  <notification
   icon="alertmodal.tga"
   name="ErrorCannotAffordUpload"
   type="alertmodal">
    You need L$[COST] to upload this item.
    <tag>fail</tag>
  </notification>
  
  <notification
   icon="alertmodal.tga"
   name="ErrorTextureCannotAfford"
   type="alertmodal">
    You need L$[COST] to save a texture to your inventory. You may either buy L$ or save the photo to your computer instead.
    <tag>fail</tag>
  </notification>

  <notification
   icon="alertmodal.tga"
   name="ErrorUploadingPostcard"
   type="alertmodal">
There was a problem sending a snapshot due to the following reason: [REASON]
  <tag>fail</tag>
  </notification>

  <notification
   icon="alertmodal.tga"
   name="ErrorUploadingReportScreenshot"
   type="alertmodal">
There was a problem uploading a report screenshot due to the following reason: [REASON]
  <tag>fail</tag>
  </notification>

  <notification
   icon="alertmodal.tga"
   name="MustAgreeToLogIn"
   type="alertmodal">
   <tag>fail</tag>
You must agree to the Terms and Conditions, Privacy Policy, and Terms of Service to continue logging into [CURRENT_GRID].
  </notification>

  <notification
   icon="alertmodal.tga"
   name="CouldNotBuyCurrency"
   type="alertmodal">
[TITLE]
[MESSAGE]
   <tag>fail</tag>
   <usetemplate
     name="okbutton"
     yestext="OK"/>
  </notification>

  <notification
   icon="alertmodal.tga"
   name="CouldNotBuyCurrencyOS"
   type="alertmodal">
[TITLE]
[MESSAGE]
    <tag>confirm</tag>
    <url
	option="0"
	name="url"
	target = "_external">
		[LINK]
    </url>
    <usetemplate
     name="okcancelbuttons"
     notext="No"
     yestext="OK"/>
  </notification>
  
  <notification
   icon="alertmodal.tga"
   name="CouldNotPutOnOutfit"
   type="alertmodal">
Could not put on outfit.
The outfit folder contains no clothing, body parts, or attachments.
  <tag>fail</tag>
  </notification>

  <notification
   icon="alertmodal.tga"
   name="CannotWearTrash"
   type="alertmodal">
You cannot wear clothes or body parts that are in the trash.
  <tag>fail</tag>
  </notification>

  <notification
   icon="alertmodal.tga"
   name="MaxAttachmentsOnOutfit"
   type="alertmodal">
Could not attach object.
Exceeds the attachments limit of [MAX_ATTACHMENTS] objects. Please detach another object first.
  <tag>fail</tag>
  </notification>

  <notification
   icon="alertmodal.tga"
   name="CannotWearInfoNotComplete"
   type="alertmodal">
You cannot wear this item because it has not yet loaded. Please try again in a minute.
  <tag>fail</tag>
  </notification>

    <notification
   icon="alertmodal.tga"
   name="MustEnterPasswordToLogIn"
   type="alertmodal">
   <tag>fail</tag>
Please enter your Password to log in.
  </notification>
  
  <notification
   icon="alertmodal.tga"
   name="MustHaveAccountToLogIn"
   type="alertmodal">
You need to enter the Username name of your avatar.

You need an account to enter [CURRENT_GRID]. Would you like to create one now?
    <tag>confirm</tag>
    <url
	option="0"
	name="url"
	target = "_external">
		[create_account_url]
    </url>
    <usetemplate
     name="okcancelbuttons"
     notext="Try again"
     yestext="Create a new account"/>
  </notification>

  <notification
   icon="alertmodal.tga"
   name="InvalidCredentialFormat"
   type="alertmodal">
   <tag>fail</tag>
You need to enter either the Username or both the First and Last name of your avatar into the Username field, then login again.
  </notification>
  
  <notification
   icon="alertmodal.tga"
   name="InvalidGrid"
   type="alertmodal">
   <tag>fail</tag>
'[GRID]' is not a valid grid identifier.
  </notification>
  
  <notification
   icon="alertmodal.tga"
   name="InvalidLocationSLURL"
   type="alertmodal">
   <tag>fail</tag>
Your start location did not specify a valid grid.
  </notification>
  
  <notification
   icon="alertmodal.tga"
   name="DeleteClassified"
   type="alertmodal">
Delete classified &apos;[NAME]&apos;?
There is no reimbursement for fees paid.
    <tag>confirm</tag>
    <usetemplate
     name="okcancelbuttons"
     notext="Cancel"
     yestext="OK"/>
  </notification>


<notification
   icon="alertmodal.tga"
   name="DeleteMedia"
   type="alertmodal">
You have selected to delete the media associated with this face.
Are you sure you want to continue?
    <tag>confirm</tag>
    <usetemplate
     ignoretext="Confirm before I delete media from an object"
     name="okcancelignore"
     notext="No"
     yestext="Yes"/>
  </notification>

  <notification
   icon="alertmodal.tga"
   name="ClassifiedSave"
   type="alertmodal">
Save changes to classified [NAME]?
    <tag>confirm</tag>
    <usetemplate
     canceltext="Cancel"
     name="yesnocancelbuttons"
     notext="Don&apos;t Save"
     yestext="Save"/>
  </notification>

  <notification
   icon="alertmodal.tga"
   name="ClassifiedInsufficientFunds"
   type="alertmodal">
Insufficient funds to create classified.
    <tag>fail</tag>
    <usetemplate
     name="okbutton"
     yestext="OK"/>
  </notification>

  <notification
   icon="alertmodal.tga"
   name="ProfileDeleteClassified"
   type="alertmodal">
Delete classified &lt;nolink&gt;[CLASSIFIED]&lt;/nolink&gt;?
    <tag>confirm</tag>
    <usetemplate
     name="okcancelbuttons"
     notext="Cancel"
     yestext="OK"/>
  </notification>

  <notification
   icon="alertmodal.tga"
   name="ProfileDeletePick"
   type="alertmodal">
Delete pick &lt;nolink&gt;[PICK]&lt;/nolink&gt;?
    <tag>confirm</tag>
    <usetemplate
     name="okcancelbuttons"
     notext="Cancel"
     yestext="OK"/>
  </notification>

  <notification
   icon="alert.tga"
   name="ProfileUnpublishedClassified"
   type="alertmodal">
    You have unpublished classifieds. They will be lost if you close the window.
    <tag>confirm</tag>
    <usetemplate
     name="okcancelbuttons"
     notext="Cancel"
     yestext="OK"/>
  </notification>

  <notification
   icon="alert.tga"
   name="ProfileUnsavedChanges"
   type="alertmodal">
    You have unsaved changes.
    <tag>confirm</tag>
    <tag>save</tag>
    <usetemplate
     canceltext="Cancel"
     name="yesnocancelbuttons"
     notext="Discard"
     yestext="Save"/>
  </notification>

  <notification
   icon="alertmodal.tga"
   name="DeleteOutfits"
   type="alertmodal">
    Delete the selected outfit?
    <tag>confirm</tag>
    <usetemplate
     name="okcancelbuttons"
     notext="Cancel"
     yestext="OK"/>
  </notification>

  <notification
   icon="alertmodal.tga"
   name="DeleteOutfitsWithName"
   type="alertmodal">
    Delete outfit &quot;[NAME]&quot;?
    <tag>confirm</tag>
    <usetemplate
     name="okcancelbuttons"
     notext="Cancel"
     yestext="OK"/>
  </notification>

  <notification
   icon="alertmodal.tga"
   name="PromptGoToEventsPage"
   type="alertmodal">
Go to the [CURRENT_GRID] events web page?
    <tag>confirm</tag>
    <url option="0" name="url">

			https://secondlife.com/my/community/events
    </url>
    <usetemplate
     name="okcancelbuttons"
     notext="Cancel"
     yestext="OK"/>
  </notification>

  <notification
   icon="alertmodal.tga"
   name="SelectProposalToView"
   type="alertmodal">
Please select a proposal to view.
  <tag>fail</tag>
  </notification>

  <notification
   icon="alertmodal.tga"
   name="SelectHistoryItemToView"
   type="alertmodal">
Please select a history item to view.
  <tag>fail</tag>
  </notification>

<!--
  <notification
   icon="alertmodal.tga"
   name="ResetShowNextTimeDialogs"
   type="alertmodal">
Would you like to re-enable all these popups, which you previously indicated &apos;Do not show me again&apos;?
    <usetemplate
     name="okcancelbuttons"
     notext="Cancel"
     yestext="OK"/>
  </notification>

  <notification
   icon="alertmodal.tga"
   name="SkipShowNextTimeDialogs"
   type="alertmodal">
Would you like to disable all popups which can be skipped?
    <usetemplate
     name="okcancelbuttons"
     notext="Cancel"
     yestext="OK"/>
  </notification>
-->

  <notification
   icon="alertmodal.tga"
   name="CacheWillClear"
   type="alertmodal">
Cache will be cleared after restarting [APP_NAME].
  </notification>

  <notification
 icon="alertmodal.tga"
 name="DisableJavascriptBreaksSearch"
 type="alertmodal">
If you disable Javascript, the search function will not work properly, and you will not be able to use it.
  </notification>
  
  <notification
   icon="alertmodal.tga"
   name="CacheWillBeMoved"
   type="alertmodal">
Cache will be moved after restarting [APP_NAME].
Note: This will also clear the cache.
  </notification>
  
  <notification
   icon="alertmodal.tga"
   name="SoundCacheWillBeMoved"
   type="alertmodal">
Sound cache will be moved after restarting [APP_NAME].
  </notification>

  <notification
   icon="alertmodal.tga"
   name="ChangeConnectionPort"
   type="alertmodal">
Port settings take effect after restarting [APP_NAME].
  </notification>

  <notification
   icon="alertmodal.tga"
   name="ChangeDeferredDebugSetting"
   type="alertmodal">
This debug setting change will take effect after you restart [APP_NAME].
  </notification>

  <notification
   icon="alertmodal.tga"
   name="ChangeSkin"
   type="alertmodal">
The new skin will appear after restarting [APP_NAME].
Would you like to shutdown the viewer and launch it manually again in order to apply this change?
    <usetemplate
     name="okcancelbuttons"
     notext="Later"
     yestext="Shutdown now"/>
  </notification>

  <notification
   icon="alertmodal.tga"
   name="ChangeLanguage"
   type="alertmodal">
The selected language will be applied after restarting [APP_NAME].
  </notification>

  <notification
   icon="alertmodal.tga"
   name="GoToAuctionPage"
   type="alertmodal">
    Go to the [CURRENT_GRID] web page to see auction details or make a bid?
    <tag>confirm</tag>
    <url option="0" name="url">
			http://secondlife.com/auctions/auction-detail.php?id=[AUCTION_ID]
    </url>
    <usetemplate
     name="okcancelbuttons"
     notext="Cancel"
     yestext="OK"/>
  </notification>

  <notification
   icon="alertmodal.tga"
   name="SaveChanges"
   type="alertmodal">
Save Changes?
    <tag>confirm</tag>
    <usetemplate
     canceltext="Cancel"
     name="yesnocancelbuttons"
     notext="Don&apos;t Save"
     yestext="Save"/>
  </notification>

  <notification
   icon="alertmodal.tga"
   name="DeleteNotecard"
   type="alertmodal">
   <unique/>
Are you sure you want to delete this notecard?
    <tag>confirm</tag>
    <usetemplate
     ignoretext="Confirm notecard deletion"
     name="okcancelignore"
     notext="Cancel"
     yestext="OK"/>
  </notification>
  
  <notification
   icon="alertmodal.tga"
   name="LoadPreviousReportScreenshot"
   type="alertmodal">
   <unique/>
Do you want to use previous screenshot for your report?
    <tag>confirm</tag>
    <usetemplate
     name="okcancelbuttons"
     notext="Cancel"
     yestext="OK"/>
  </notification>
  
  <notification
   icon="alertmodal.tga"
   name="GestureSaveFailedTooManySteps"
   type="alertmodal">
Gesture save failed.
This gesture has too many steps.
Try removing some steps, then save again.
<tag>fail</tag>
  </notification>

  <notification
   icon="alertmodal.tga"
   name="GestureSaveFailedTryAgain"
   type="alertmodal">
Gesture save failed.  Please try again in a minute.
<tag>fail</tag>
  </notification>

  <notification
   icon="alertmodal.tga"
   name="GestureSaveFailedObjectNotFound"
   type="alertmodal">
Could not save gesture because the object or the associated object inventory could not be found.
The object may be out of range or may have been deleted.
<tag>fail</tag>
  </notification>

  <notification
   icon="alertmodal.tga"
   name="GestureSaveFailedReason"
   type="alertmodal">
There was a problem saving a gesture due to the following reason: [REASON].  Please try resaving the gesture later.
<tag>fail</tag>
  </notification>

  <notification
   icon="alertmodal.tga"
   name="SaveNotecardFailObjectNotFound"
   type="alertmodal">
Could not save notecard because the object or the associated object inventory could not be found.
The object may be out of range or may have been deleted.
<tag>fail</tag>
  </notification>

  <notification
   icon="alertmodal.tga"
   name="SaveNotecardFailReason"
   type="alertmodal">
There was a problem saving a notecard due to the following reason: [REASON].  Please try re-saving the notecard later.
<tag>fail</tag>
  </notification>

  <notification
   icon="alertmodal.tga"
   name="ScriptCannotUndo"
   type="alertmodal">
Could not undo all changes in your version of the script.
Would you like to load the server&apos;s last saved version?
(**Warning** This operation cannot be undone.)
    <tag>confirm</tag>
    <usetemplate
     name="okcancelbuttons"
     notext="Cancel"
     yestext="OK"/>
  </notification>

  <notification
   icon="alertmodal.tga"
   name="SaveScriptFailObjectNotFound"
   type="alertmodal">
Could not save the script because the object it is in could not be found.
The object may be out of range or may have been deleted.
<tag>fail</tag>
  </notification>

  <notification
   icon="alertmodal.tga"
   name="StartRegionEmpty"
   type="alertmodal">
Your Start Region is not defined.
Please type the Region name in Start Location box or choose My Last Location or My Home as your Start Location.
<tag>fail</tag>
    <usetemplate
     name="okbutton"
     yestext="OK"/>
  </notification>

  <notification
   icon="alertmodal.tga"
   name="CouldNotStartStopScript"
   type="alertmodal">
Could not start or stop the script because the object it is on could not be found.
The object may be out of range or may have been deleted.
  <tag>fail</tag>
  </notification>

  <notification
   icon="alertmodal.tga"
   name="CannotDownloadFile"
   type="alertmodal">
    Unable to download file
    <tag>fail</tag>
  </notification>

  <notification
  name="MediaFileDownloadUnsupported"
  label=""
  type="alert">
    <unique/>
    <tag>confirm</tag>
    You have requested a file download, which is not supported within [APP_NAME].
    <usetemplate
     ignoretext="Warn about unsupported file downloads"
     name="okignore"
     yestext="OK"/>
  </notification>
  
  <notification
   icon="alertmodal.tga"
   name="CannotWriteFile"
   type="alertmodal">
Unable to write file [[FILE]]
  <tag>fail</tag>
  </notification>

  <notification
   icon="alertmodal.tga"
   name="UnsupportedHardware"
   type="alertmodal">
Just so you know, your computer may not meet [APP_NAME]&apos;s minimum system requirements. You may experience poor performance. Unfortunately, the [SUPPORT_SITE] can't provide technical support for unsupported system configurations.

[MINSPECS]

Visit [_URL] for more information?
    <tag>confirm</tag>
    <url option="0" name="url">

			https://wiki.firestormviewer.org/fs_system_requirements
    </url>
    <usetemplate
     ignoretext="My computer hardware is not supported"
     name="okcancelignore"
     notext="No"
     yestext="Yes"/>
  <tag>fail</tag>
  </notification>

  <notification
   icon="alertmodal.tga"
   name="OldGPUDriver"
   type="alertmodal">
     There is likely a newer driver for your graphics chip.  Updating graphics drivers can substantially improve performance.

    Visit [URL] to check for driver updates?
    <tag>confirm</tag>
    <url option="0" name="url">
    [URL]
    </url>
    <usetemplate
     ignoretext="My graphics driver is out of date"
     name="okcancelignore"
     notext="No"
     yestext="Yes"/>
    <tag>fail</tag>
  </notification>

  <notification
   icon="alertmodal.tga"
   name="UnknownGPU"
   type="alertmodal">
Your system contains a graphics card that [APP_NAME] doesn't recognize.
This is often the case with new hardware that has not been tested yet with [APP_NAME].  It will probably be ok, but you may need to adjust your graphics settings.
(Avatar &gt; Preferences &gt; Graphics).
    <form name="form">
      <ignore name="ignore"
       text="My graphics card could not be identified"/>
    </form>
  <tag>fail</tag>
  </notification>

  <notification
   icon="alertmodal.tga"
   name="DisplaySettingsNoShaders"
   type="alertmodal">
[APP_NAME] crashed while initializing graphics drivers.
Graphics Quality will be set to Low to avoid some common driver errors. This will disable some graphics features.
We recommend updating your graphics card drivers.
Graphics Quality can be raised in Preferences &gt; Graphics.
  <tag>fail</tag>
  </notification>

  <notification
   icon="alertmodal.tga"
   name="AutoFPSConfirmDisable"
   type="alertmodal">
Changing this setting will disable automatic adjustment and turn off 'Automatic settings'.
Are you sure you want to continue?
    <tag>confirm</tag>
    <usetemplate
     name="okcancelbuttons"
     notext="Cancel"
     yestext="Continue"/>
  </notification>
  <notification
   icon="alertmodal.tga"
   name="AdvancedLightingConfirm"
   type="alertmodal">
To turn on advanced lighting, we need to increase quality to level 4.
    <tag>confirm</tag>
  <usetemplate
   name="okcancelbuttons"
   notext="Cancel"
   yestext="OK"/>
  </notification>
  <notification
 icon="alertmodal.tga"
   name="ShadowsConfirm"
   type="alertmodal">
To enable shadows, we need to increase quality to level 4.
    <tag>confirm</tag>
    <usetemplate
     name="okcancelbuttons"
     notext="Cancel"
     yestext="OK"/>
  </notification>

  <notification
   icon="alertmodal.tga"
   name="RegionNoTerraforming"
   type="alertmodal">
The region [REGION] does not allow terraforming.
  <tag>fail</tag>
  </notification>
  
  <notification
   icon="alertmodal.tga"
   name="ParcelNoTerraforming"
   type="notify">
You are not allowed to terraform parcel [PARCEL].
  <tag>fail</tag>
  </notification>

  <notification
   icon="alertmodal.tga"
   name="CannotCopyWarning"
   type="alertmodal">
You do not have permission to copy the following items:
&lt;nolink&gt;[ITEMS]&lt;/nolink&gt;
and will lose it from your inventory if you give it away. Do you really want to offer these items?
    <tag>confirm</tag>
    <usetemplate
     name="okcancelbuttons"
     notext="No"
     yestext="Yes"/>
  <tag>fail</tag>
  </notification>

  <notification
   icon="alertmodal.tga"
   name="CannotGiveItem"
   type="alertmodal">
Unable to give inventory item.
  <tag>fail</tag>
  </notification>

  <notification
   icon="alertmodal.tga"
   name="TransactionCancelled"
   type="alertmodal">
Transaction canceled.
  </notification>

  <notification
   icon="alertmodal.tga"
   name="TooManyItems"
   type="alertmodal">
Cannot give more than 42 items in a single inventory transfer.
  <tag>fail</tag>
  </notification>

  <notification
   icon="alertmodal.tga"
   name="NoItems"
   type="alertmodal">
You do not have permission to transfer the selected items.
  <tag>fail</tag>
  </notification>

  <notification
   icon="alertmodal.tga"
   name="CannotCopyCountItems"
   type="alertmodal">
You do not have permission to copy [COUNT] of the selected items. You will lose these items from your inventory.
Do you really want to give these items?
    <tag>confirm</tag>
  <tag>fail</tag>
    <usetemplate
     name="okcancelbuttons"
     notext="No"
     yestext="Yes"/>
  </notification>

  <notification
   icon="alertmodal.tga"
   name="CannotGiveCategory"
   type="alertmodal">
You do not have permission to transfer the selected folder.
  <tag>fail</tag>
  </notification>

  <notification
   icon="alertmodal.tga"
   name="FreezeAvatar"
   type="alertmodal">
Freeze this avatar?
He or she will temporarily be unable to move, chat, or interact with the world.
    <tag>confirm</tag>
    <usetemplate
     canceltext="Cancel"
     name="yesnocancelbuttons"
     notext="Unfreeze"
     yestext="Freeze"/>
  </notification>

  <notification
   icon="alertmodal.tga"
   name="FreezeAvatarFullname"
   type="alertmodal">
Freeze [AVATAR_NAME]?
He or she will temporarily be unable to move, chat, or interact with the world.
    <tag>confirm</tag>
    <usetemplate
     canceltext="Cancel"
     name="yesnocancelbuttons"
     notext="Unfreeze"
     yestext="Freeze"/>
  </notification>
  
  <notification
    icon="alertmodal.tga"
    name="FreezeAvatarMultiple"
    type="alertmodal">
 Freeze the following avatars?
 
 [RESIDENTS]
 
 They will temporarily be unable to move, chat, or interact with the world.
     <usetemplate
      canceltext="Cancel"
      name="yesnocancelbuttons"
      notext="Unfreeze"
      yestext="Freeze"/>
  </notification>  

  <notification
   icon="alertmodal.tga"
   name="EjectAvatarFullname"
   type="alertmodal">
Eject [AVATAR_NAME] from your land?
    <tag>confirm</tag>
    <usetemplate
     canceltext="Cancel"
     name="yesnocancelbuttons"
     notext="Eject and Ban"
     yestext="Eject"/>
  </notification>

  <notification
   icon="alertmodal.tga"
   name="EjectAvatarNoBan"
   type="alertmodal">
Eject this avatar from your land?
    <tag>confirm</tag>
    <usetemplate
     name="okcancelbuttons"
     notext="Cancel"
     yestext="Eject"/>
  </notification>

  <notification
   icon="alertmodal.tga"
   name="EjectAvatarFullnameNoBan"
   type="alertmodal">
Eject [AVATAR_NAME] from your land?
    <tag>confirm</tag>
    <usetemplate
     name="okcancelbuttons"
     notext="Cancel"
     yestext="Eject"/>
  </notification>

  <notification
    icon="alertmodal.tga"
    name="EjectAvatarMultiple"
    type="alertmodal">
Eject the following avatars from your land?

[RESIDENTS]
    <usetemplate
     canceltext="Cancel"
     name="yesnocancelbuttons"
     notext="Eject and Ban"
     yestext="Eject"/>
  </notification>

  <notification
   icon="alertmodal.tga"
   name="EjectAvatarMultipleNoBan"
   type="alertmodal">
Eject the following avatars from your land?

[RESIDENTS]
    <usetemplate
     name="okcancelbuttons"
     notext="Cancel"
     yestext="Eject"/>
  </notification>

  <notification
   icon="alertmodal.tga"
   name="EjectAvatarFromGroup"
   persist="true"
   type="notify">
You ejected [AVATAR_NAME] from group &lt;nolink&gt;[GROUP_NAME]&lt;/nolink&gt;.
    <tag>group</tag>
  </notification>

  <notification
   icon="alertmodal.tga"
   name="AcquireErrorTooManyObjects"
   type="alertmodal">
ACQUIRE ERROR: Too many objects selected.
  <tag>fail</tag>
  </notification>

  <notification
   icon="alertmodal.tga"
   name="AcquireErrorObjectSpan"
   type="alertmodal">
ACQUIRE ERROR: Objects span more than one region.
Please move all objects to be acquired onto the same region.
  <tag>fail</tag>
  </notification>

  <notification
   icon="alertmodal.tga"
   name="PromptGoToCurrencyPage"
   type="alertmodal">
[EXTRA]

Go to [_URL] for information on purchasing L$?
    <tag>confirm</tag>
    <url option="0" name="url">

			http://secondlife.com/app/currency/
    </url>
    <usetemplate
     name="okcancelbuttons"
     notext="Cancel"
     yestext="OK"/>
  </notification>
  
  <notification
   icon="alertmodal.tga"
   name="MuteLimitReached"
   persist="false"
   type="notify">
Unable to add new entry to block list because you reached the limit of [MUTE_LIMIT] entries.
  <tag>fail</tag>
  </notification>
  
  <notification
   icon="alertmodal.tga"
   name="UnableToLinkObjects"
   type="alertmodal">
Unable to link these [COUNT] objects.
You can link a maximum of [MAX] objects.
  <tag>fail</tag>
  </notification>

  <notification
   icon="alertmodal.tga"
   name="CannotLinkIncompleteSet"
   type="alertmodal">
You can only link complete sets of objects, and must select more than one object.
  <tag>fail</tag>
  </notification>

  <notification
   icon="alertmodal.tga"
   name="CannotLinkModify"
   type="alertmodal">
Unable to link because you do not have modify permission on all the objects.

Please make sure none are locked, and that you own all of them.
  <tag>fail</tag>
  </notification>

  <notification
   icon="alertmodal.tga"
   name="CannotLinkPermanent"
   type="alertmodal">
    Objects cannot be linked across region boundaries.
    <tag>fail</tag>
  </notification>

  <notification
   icon="alertmodal.tga"
   name="CannotLinkAcrossRegions"
   type="alertmodal">
Objects cannot be linked across region boundaries.
    <tag>fail</tag>
  </notification>

  <notification
   icon="alertmodal.tga"
   name="CannotLinkDifferentOwners"
   type="alertmodal">
Unable to link because not all of the objects have the same owner.

Please make sure you own all of the selected objects.
  <tag>fail</tag>
  </notification>

  <notification
   icon="alertmodal.tga"
   name="NoFileExtension"
   type="alertmodal">
No file extension for the file: &apos;[FILE]&apos;

Please make sure the file has a correct file extension.
  <tag>fail</tag>
  </notification>

  <notification
   icon="alertmodal.tga"
   name="InvalidFileExtension"
   type="alertmodal">
Invalid file extension [EXTENSION].
Expected [VALIDS].
    <usetemplate
     name="okbutton"
     yestext="OK"/>
  <tag>fail</tag>
  </notification>

  <notification
   icon="alertmodal.tga"
   name="CannotUploadSoundFile"
   type="alertmodal">
Could not open uploaded sound file for reading:
[FILE]
  <tag>fail</tag>
  </notification>

  <notification
   icon="alertmodal.tga"
   name="SoundFileNotRIFF"
   type="alertmodal">
File does not appear to be a RIFF WAVE file:
[FILE]
  <tag>fail</tag>
  </notification>

  <notification
   icon="alertmodal.tga"
   name="SoundFileNotPCM"
   type="alertmodal">
File does not appear to be a PCM WAVE audio file:
[FILE]
  <tag>fail</tag>
  </notification>

  <notification
   icon="alertmodal.tga"
   name="SoundFileInvalidChannelCount"
   type="alertmodal">
File has invalid number of channels (must be mono or stereo):
[FILE]
  <tag>fail</tag>
  </notification>

  <notification
   icon="alertmodal.tga"
   name="SoundFileInvalidSampleRate"
   type="alertmodal">
File does not appear to be a supported sample rate (must be 44.1k):
[FILE]
  <tag>fail</tag>
  </notification>

  <notification
   icon="alertmodal.tga"
   name="SoundFileInvalidWordSize"
   type="alertmodal">
File does not appear to be a supported word size (must be 8 or 16 bit):
[FILE]
  <tag>fail</tag>
  </notification>

  <notification
   icon="alertmodal.tga"
   name="SoundFileInvalidHeader"
   type="alertmodal">
Could not find &apos;data&apos; chunk in WAV header:
[FILE]
  <tag>fail</tag>
  </notification>

  <notification
   icon="alertmodal.tga"
   name="SoundFileInvalidChunkSize"
   type="alertmodal">
Wrong chunk size in WAV file:
[FILE]
  <tag>fail</tag>
  </notification>

  <notification
   icon="alertmodal.tga"
   name="SoundFileInvalidTooLong"
   type="alertmodal">
Audio file is too long ([MAX_LENGTH] second maximum):
[FILE]
  <tag>fail</tag>
  </notification>

  <notification
   icon="alertmodal.tga"
   name="ProblemWithFile"
   type="alertmodal">
Problem with file [FILE]:

[REASON]
  <tag>fail</tag>
  </notification>

  <notification
   icon="alertmodal.tga"
   name="CannotOpenTemporarySoundFile"
   type="alertmodal">
Couldn&apos;t open temporary compressed sound file for writing: [FILE]
  <tag>fail</tag>
  </notification>

  <notification
   icon="alertmodal.tga"
   name="UnknownVorbisEncodeFailure"
   type="alertmodal">
Unknown Vorbis encode failure on: [FILE]
  <tag>fail</tag>
  </notification>

  <notification
   icon="alertmodal.tga"
   name="CannotEncodeFile"
   type="alertmodal">
Unable to encode file: [FILE]
  <tag>fail</tag>
  </notification>

  <notification
   icon="alertmodal.tga"
   name="CorruptedProtectedDataStore"
   type="alertmodal">
   We were unable to decode the file storing your saved login credentials. At this point saving or deleting credentials will erase all those that were previously stored.
   This may happen when you change network setup. Restarting the viewer with previous network configuration may help recovering your saved login credentials.
    
  <tag>fail</tag>
    <usetemplate
     name="okbutton"
     yestext="OK"/>
  </notification>
    
  <notification
   icon="alertmodal.tga"
   name="CorruptResourceFile"
   type="alertmodal">
Corrupt resource file: [FILE]
  <tag>fail</tag>
  </notification>

  <notification
   icon="alertmodal.tga"
   name="UnknownResourceFileVersion"
   type="alertmodal">
Unknown Linden resource file version in file: [FILE]
  <tag>fail</tag>
  </notification>

  <notification
   icon="alertmodal.tga"
   name="UnableToCreateOutputFile"
   type="alertmodal">
Unable to create output file: [FILE]
  <tag>fail</tag>
  </notification>

  <notification
   icon="alertmodal.tga"
   name="DoNotSupportBulkAnimationUpload"
   type="alertmodal">
    <unique/>
[APP_NAME] does not currently support bulk upload of BVH format animation files.
  <tag>fail</tag>
  </notification>

  <notification
   icon="alertmodal.tga"
   name="CannotUploadReason"
   type="alertmodal">
Unable to upload [FILE] due to the following reason: [REASON]
Please try again later.
  <tag>fail</tag>
  </notification>

  <notification
   icon="notifytip.tga"
   name="LandmarkCreated"
   log_to_chat="false"
   type="notifytip">
You have added "[LANDMARK_NAME]" to your [FOLDER_NAME] folder.
  </notification>

  <notification
   icon="alert.tga"
   name="LandmarkAlreadyExists"
   type="alert">
You already have a landmark for this location.
    <usetemplate
     name="okbutton"
     yestext="OK"/>
  <tag>fail</tag>
  </notification>

  <notification
   icon="alertmodal.tga"
   name="CannotCreateLandmarkNotOwner"
   type="alertmodal">
You cannot create a landmark here because the owner of the land does not allow it.
  <tag>fail</tag>
  </notification>

  <notification
 icon="alertmodal.tga"
 label="Create folder"
 name="CreateLandmarkFolder"
 type="alertmodal">
    <unique/>
    Choose a name for the folder:
    <tag>confirm</tag>
    <form name="form">
      <input name="message" type="text">
      </input>
      <button
       default="true"
       index="0"
       name="OK"
       text="OK"/>
      <button
       index="1"
       name="Cancel"
       text="Cancel"/>
    </form>
  </notification>

  <notification
   icon="alertmodal.tga"
   name="CannotRecompileSelectObjectsNoScripts"
   type="alertmodal">
Not able to perform &apos;recompilation&apos;.
Select an object with a script.
  <tag>fail</tag>
  </notification>

  <notification
   icon="alertmodal.tga"
   name="CannotRecompileSelectObjectsNoPermission"
   type="alertmodal">
Not able to perform &apos;recompilation&apos;.

Select objects with scripts that you have permission to modify.
  <tag>fail</tag>
  </notification>

  <notification
   icon="alertmodal.tga"
   name="CannotResetSelectObjectsNoScripts"
   type="alertmodal">
Not able to perform &apos;reset&apos;.

Select objects with scripts.
  <tag>fail</tag>
  </notification>
  
   <notification
    icon="alertmodal.tga"
    name="CannotdeleteSelectObjectsNoScripts"
    type="alertmodal">
Not able to perform &apos;remove&apos;.

Select objects with scripts.
  <tag>fail</tag>
  </notification>

  <notification
   icon="alertmodal.tga"
   name="CannotResetSelectObjectsNoPermission"
   type="alertmodal">
Not able to perform &apos;reset&apos;.

Select objects with scripts that you have permission to modify.
  <tag>fail</tag>
  </notification>

  <notification
   icon="alertmodal.tga"
   name="CannotOpenScriptObjectNoMod"
   type="alertmodal">
    Unable to open script in object without modify permissions.
  <tag>fail</tag>
  </notification>

  <notification
   icon="alertmodal.tga"
   name="CannotSetRunningSelectObjectsNoScripts"
   type="alertmodal">
Not able to set any scripts to &apos;running&apos;.

Select objects with scripts.
  <tag>fail</tag>
  </notification>

  <notification
   icon="alertmodal.tga"
   name="CannotSetRunningNotSelectObjectsNoScripts"
   type="alertmodal">
Unable to set any scripts to &apos;not running&apos;.

Select objects with scripts.
  <tag>fail</tag>
  </notification>

  <notification
   icon="alertmodal.tga"
   name="NoFrontmostFloater"
   type="alertmodal">
No frontmost floater to save.
  <tag>fail</tag>
  </notification>

  <notification
   icon="notifytip.tga"
   name="SeachFilteredOnShortWords"
   type="notifytip">
Your search query was modified and the words that were too short were removed.

Searched for: [FINALQUERY]
  </notification>

  <notification
   icon="alertmodal.tga"
   name="SeachFilteredOnShortWordsEmpty"
   type="alertmodal">
Your search terms were too short so no search was performed.
  <tag>fail</tag>
  </notification>

  <!-- Generic Teleport failure modes - strings will be inserted from
       teleport_strings.xml if available. -->
  <notification
   icon="alertmodal.tga"
   name="CouldNotTeleportReason"
   type="alertmodal">
    <unique/>
Teleport failed.
[REASON]
  <tag>fail</tag>
  </notification>

  <!-- Teleport failure modes not delivered via the generic mechanism
       above (for example, delivered as an AlertMessage on
       region-crossing :( ) - these paths should really be merged
       in the future. -->
  <notification
   icon="alertmodal.tga"
   name="invalid_tport"
   type="alertmodal">
Teleport attempts are limited to 6 per minute. If you are having trouble, wait one minute and try teleporting again. If the problem persists, log out and log in again.
    <tag>fail</tag>
  </notification>
  <notification
   icon="alertmodal.tga"
   name="invalid_region_handoff"
   type="alertmodal">
Problem encountered processing your region crossing. You may need to log back in before you can cross regions.
If you continue to get this message, please check the [SUPPORT_SITE].
  <tag>fail</tag>
  </notification>
  <notification
   icon="alertmodal.tga"
   name="blocked_tport"
   type="alertmodal">
Sorry, teleport is currently blocked. Try again in a moment.  If you still cannot teleport, please log out and log back in to resolve the problem.
  <tag>fail</tag>
  </notification>
  <notification
   icon="alertmodal.tga"
   name="nolandmark_tport"
   type="alertmodal">
Sorry, but system was unable to locate landmark destination.
  <tag>fail</tag>
  </notification>
  <notification
   icon="alertmodal.tga"
   name="timeout_tport"
   type="alertmodal">
   <tag>fail</tag>
Sorry, but system was unable to complete the teleport connection.  Try again in a moment.
  </notification>
  <notification
   icon="alertmodal.tga"
   name="noaccess_tport"
   type="alertmodal">
   <tag>fail</tag>
Sorry, you do not have access to that teleport destination.
  </notification>
  <notification
   icon="alertmodal.tga"
   name="missing_attach_tport"
   type="alertmodal">
   <tag>fail</tag>
Your attachments have not arrived yet. Try waiting for a few more seconds or log out and back in again before attempting to teleport.
  </notification>
  <notification
   icon="alertmodal.tga"
   name="too_many_uploads_tport"
   type="alertmodal">
   <tag>fail</tag>
The asset queue in this region is currently clogged so your teleport request will not be able to succeed in a timely manner. Please try again in a few minutes or go to a less busy area.
  </notification>
  <notification
   icon="alertmodal.tga"
   name="expired_tport"
   type="alertmodal">
   <tag>fail</tag>
Sorry, but the system was unable to complete your teleport request in a timely fashion. Please try again in a few minutes.
  </notification>
  <notification
   icon="alertmodal.tga"
   name="expired_region_handoff"
   type="alertmodal">
   <tag>fail</tag>
Sorry, but the system was unable to complete your region crossing in a timely fashion. Please try again in a few minutes.
  </notification>
  <notification
   icon="alertmodal.tga"
   name="preexisting_tport"
   type="alertmodal">
   <tag>fail</tag>
Sorry, but the system was unable to start your teleport. Please try again in a few minutes.
  </notification>
  <notification
   icon="alertmodal.tga"
   name="no_host"
   type="alertmodal">
   <tag>fail</tag>
Unable to find teleport destination. The destination may be temporarily unavailable or no longer exists. Please try again in a few minutes.
  </notification>
  <notification
   icon="alertmodal.tga"
   name="no_inventory_host"
   type="alertmodal">
The inventory system is currently unavailable.
  <tag>fail</tag>
  </notification>

  <notification
   icon="alertmodal.tga"
   name="CannotSetLandOwnerNothingSelected"
   type="alertmodal">
Unable to set land owner:
No parcel selected.
  <tag>fail</tag>
  </notification>

  <notification
   icon="alertmodal.tga"
   name="CannotSetLandOwnerMultipleRegions"
   type="alertmodal">
Unable to force land ownership because selection spans multiple regions. Please select a smaller area and try again.
  <tag>fail</tag>
  </notification>

  <notification
   icon="alertmodal.tga"
   name="ForceOwnerAuctionWarning"
   type="alertmodal">
This parcel is up for auction. Forcing ownership will cancel the auction and potentially make some residents unhappy if bidding has begun.
Force ownership?
    <tag>confirm</tag>
    <usetemplate
     name="okcancelbuttons"
     notext="Cancel"
     yestext="OK"/>
  </notification>

  <notification
   icon="alertmodal.tga"
   name="CannotContentifyNothingSelected"
   type="alertmodal">
Unable to contentify:
No parcel selected.
  <tag>fail</tag>
  </notification>

  <notification
   icon="alertmodal.tga"
   name="CannotContentifyNoRegion"
   type="alertmodal">
Unable to contentify:
No region selected.
  <tag>fail</tag>
  </notification>

  <notification
   icon="alertmodal.tga"
   name="CannotReleaseLandNothingSelected"
   type="alertmodal">
Unable to abandon land:
No parcel selected.
  <tag>fail</tag>
  </notification>

  <notification
   icon="alertmodal.tga"
   name="CannotReleaseLandNoRegion"
   type="alertmodal">
Unable to abandon land:
Cannot find region.
  <tag>fail</tag>
  </notification>

  <notification
   icon="alertmodal.tga"
   name="CannotBuyLandNothingSelected"
   type="alertmodal">
Unable to buy land:
No parcel selected.
  <tag>fail</tag>
  </notification>

  <notification
   icon="alertmodal.tga"
   name="CannotBuyLandNoRegion"
   type="alertmodal">
Unable to buy land:
Cannot find the region this land is in.
  <tag>fail</tag>
  </notification>

  <notification
   icon="alertmodal.tga"
   name="CannotCloseFloaterBuyLand"
   type="alertmodal">
You cannot close the Buy Land window until [APP_NAME] estimates the price of this transaction.
  <tag>fail</tag>
  </notification>

  <notification
   icon="alertmodal.tga"
   name="CannotDeedLandNothingSelected"
   type="alertmodal">
Unable to deed land:
No parcel selected.
  <tag>fail</tag>
  </notification>

  <notification
   icon="alertmodal.tga"
   name="CannotDeedLandNoGroup"
   type="alertmodal">
Unable to deed land:
No Group selected.
    <tag>group</tag>
  <tag>fail</tag>
  </notification>

  <notification
   icon="alertmodal.tga"
   name="CannotDeedLandNoRegion"
   type="alertmodal">
Unable to deed land:
Cannot find the region this land is in.
  <tag>fail</tag>
  </notification>

  <notification
   icon="alertmodal.tga"
   name="CannotDeedLandMultipleSelected"
   type="alertmodal">
Unable to deed land:
Multiple parcels selected.

Try selecting a single parcel.
  <tag>fail</tag>
  </notification>

  <notification
   icon="alertmodal.tga"
   name="ParcelCanPlayMedia"
   type="alertmodal">   
This location provides streaming media, which may require more of your network bandwidth.

Play streaming media when available?
(You can change this option later under Preferences &gt; Sound &amp; Media.)
   <form name="form">
    <button
         index="0"
         name="Play Media Now"
         text="Play Media Now"/>
        <button
         index="1"
         name="Always Play Media"  
         text="Always Play Media"/>
        <button
         index="2"   
         name="Do Not Pley Media"
         text="Do Not Play Media"/>
   </form>
  </notification>


  <notification
   icon="alertmodal.tga"
   name="CannotDeedLandWaitingForServer"
   type="alertmodal">
Unable to deed land:
Waiting for server to report ownership.

Please try again.
  <tag>fail</tag>
  </notification>

  <notification
   icon="alertmodal.tga"
   name="CannotDeedLandNoTransfer"
   type="alertmodal">
Unable to deed land:
The region [REGION] does not allow transfer of land.
  <tag>fail</tag>
  </notification>

  <notification
   icon="alertmodal.tga"
   name="CannotReleaseLandWatingForServer"
   type="alertmodal">
Unable to abandon land:
Waiting for server to update parcel information.

Try again in a few seconds.
  <tag>fail</tag>
  </notification>

  <notification
   icon="alertmodal.tga"
   name="CannotReleaseLandSelected"
   type="alertmodal">
Unable to abandon land:
You do not own all the parcels selected.

Please select a single parcel.
  <tag>fail</tag>
  </notification>

  <notification
   icon="alertmodal.tga"
   name="CannotReleaseLandDontOwn"
   type="alertmodal">
Unable to abandon land:
You do not have permission to release this parcel.
Parcels you own appear in green.
  <tag>fail</tag>
  </notification>

  <notification
   icon="alertmodal.tga"
   name="CannotReleaseLandRegionNotFound"
   type="alertmodal">
Unable to abandon land:
Cannot find the region this land is in.
  <tag>fail</tag>
  </notification>

  <notification
   icon="alertmodal.tga"
   name="CannotReleaseLandNoTransfer"
   type="alertmodal">
Unable to abandon land:
The region [REGION] does not allow transfer of land.
  <tag>fail</tag>
  </notification>

  <notification
   icon="alertmodal.tga"
   name="CannotReleaseLandPartialSelection"
   type="alertmodal">
Unable to abandon land:
You must select an entire parcel to release it.

Select an entire parcel, or divide your parcel first.
  <tag>fail</tag>
  </notification>

  <notification
   icon="alertmodal.tga"
   name="ReleaseLandWarning"
   type="alertmodal">
You are about to release [AREA] m² of land.
Releasing this parcel will remove it from your land holdings, but will not grant any L$.

Release this land?
    <tag>confirm</tag>
    <usetemplate
     name="okcancelbuttons"
     notext="Cancel"
     yestext="OK"/>
  </notification>

  <notification
   icon="alertmodal.tga"
   name="CannotDivideLandNothingSelected"
   type="alertmodal">
Unable to divide land:

No parcels selected.
  <tag>fail</tag>
  </notification>

  <notification
   icon="alertmodal.tga"
   name="CannotDivideLandPartialSelection"
   type="alertmodal">
Unable to divide land:

You have an entire parcel selected.
Try selecting a part of the parcel.
  <tag>fail</tag>
  </notification>

  <notification
   icon="alertmodal.tga"
   name="LandDivideWarning"
   type="alertmodal">
Dividing this land will split this parcel into two and each parcel can have its own settings. Some settings will be reset to defaults after the operation.

Divide land?
    <tag>confirm</tag>
    <usetemplate
     name="okcancelbuttons"
     notext="Cancel"
     yestext="OK"/>
  </notification>

  <notification
   icon="alertmodal.tga"
   name="CannotDivideLandNoRegion"
   type="alertmodal">
Unable to divide land:
Cannot find the region this land is in.
  <tag>fail</tag>
  </notification>

  <notification
   icon="alertmodal.tga"
   name="CannotJoinLandNoRegion"
   type="alertmodal">
Unable to join land:
Cannot find the region this land is in.
  <tag>fail</tag>
  </notification>

  <notification
   icon="alertmodal.tga"
   name="CannotJoinLandNothingSelected"
   type="alertmodal">
Unable to join land:
No parcels selected.
  <tag>fail</tag>
  </notification>

  <notification
   icon="alertmodal.tga"
   name="CannotJoinLandEntireParcelSelected"
   type="alertmodal">
Unable to join land:
You only have one parcel selected.

Select land across both parcels.
  <tag>fail</tag>
  </notification>

  <notification
   icon="alertmodal.tga"
   name="CannotJoinLandSelection"
   type="alertmodal">
Unable to join land:
You must select more than one parcel.

Select land across both parcels.
  <tag>fail</tag>
  </notification>

  <notification
   icon="alertmodal.tga"
   name="JoinLandWarning"
   type="alertmodal">
Joining this land will create one large parcel out of all parcels intersecting the selected rectangle.
You will need to reset the name and options of the new parcel.

Join land?
    <tag>confirm</tag>
    <usetemplate
     name="okcancelbuttons"
     notext="Cancel"
     yestext="OK"/>
  </notification>

  <notification
   icon="alertmodal.tga"
   name="ConfirmNotecardSave"
   type="alertmodal">
This notecard needs to be saved before the item can be copied or viewed. Save notecard?
    <tag>confirm</tag>
    <usetemplate
     name="okcancelbuttons"
     notext="Cancel"
     yestext="OK"/>
  </notification>

  <notification
   icon="alertmodal.tga"
   name="ConfirmItemCopy"
   type="alertmodal">
Copy this item to your inventory?
    <tag>confirm</tag>
    <usetemplate
     name="okcancelbuttons"
     notext="Cancel"
     yestext="Copy"/>
  </notification>

  <notification
   icon="alertmodal.tga"
   name="ResolutionSwitchFail"
   type="alertmodal">
Failed to switch resolution to [RESX] by [RESY].
  <tag>fail</tag>
  </notification>

  <notification
   icon="alertmodal.tga"
   name="ErrorUndefinedGrasses"
   type="alertmodal">
Error: Undefined grasses: [SPECIES]
  <tag>fail</tag>
  </notification>

  <notification
   icon="alertmodal.tga"
   name="ErrorUndefinedTrees"
   type="alertmodal">
Error: Undefined trees: [SPECIES]
  <tag>fail</tag>
  </notification>

  <notification
   icon="alertmodal.tga"
   name="CannotSaveWearableOutOfSpace"
   type="alertmodal">
Unable to save &apos;[NAME]&apos; to wearable file.  You will need to free up some space on your computer and save the wearable again.
  <tag>fail</tag>
  </notification>

  <notification
   icon="alertmodal.tga"
   name="CannotSaveToAssetStore"
   type="alertmodal">
Unable to save [NAME] to central asset store.
This is usually a temporary failure. Please customize and save the wearable again in a few minutes.
  <tag>fail</tag>
  </notification>

  <notification
   icon="alertmodal.tga"
   name="YouHaveBeenLoggedOut"
   type="alertmodal">
You have been logged out of [CURRENT_GRID].

[MESSAGE]
    <usetemplate
     name="okcancelbuttons"
     notext="Quit"
     yestext="View IM &amp; Chat"/>
  </notification>

  <notification
   icon="alertmodal.tga"
   name="InventoryUnusable"
   type="alertmodal">
There was a problem loading your inventory. First, try logging out and logging in again. If you see this message again, contact Support to correct the problem.
    <tag>fail</tag>
  </notification>

  <notification
   icon="alertmodal.tga"
   name="OnlyOfficerCanBuyLand"
   type="alertmodal">
Unable to buy land for the group:
You do not have permission to buy land for your active group.
    <tag>group</tag>
  <tag>fail</tag>
  </notification>

  <notification
   icon="alertmodal.tga"
   label="Add Friend"
   name="AddFriendWithMessage"
   type="alertmodal">
    <tag>friendship</tag>
Friends can give permissions to track each other on the map and receive online status updates.

Offer friendship to [NAME]?
    <tag>confirm</tag>
    <form name="form">
      <input name="message" type="text" default="true">
Would you be my friend?
      </input>
      <button
       default="true"
       index="0"
       name="Offer"
       text="OK"/>
      <button
       index="1"
       name="Cancel"
       text="Cancel"/>
    </form>
  </notification>

  <notification
   icon="alertmodal.tga"
   label="Add Auto-Replace List"
   name="AddAutoReplaceList"
   type="alertmodal">
    <tag>addlist</tag>
    Name for the new list:
    <tag>confirm</tag>
    <form name="form">
      <input name="listname" type="text"/>
      <button
       default="true"
       index="0"
       name="SetName"
       text="OK"/>
      <button
       index="1"
       name="Cancel"
       text="Cancel"/>
    </form>
  </notification>

  <notification
   icon="alertmodal.tga"
   label="Rename Auto-Replace List"
   name="RenameAutoReplaceList"
   type="alertmodal">
    The name '[DUPNAME]' is in use
    Enter a new unique name:
    <tag>confirm</tag>
    <form name="form">
      <input name="listname" type="text"/>
      <button
       default="false"
       index="0"
       name="ReplaceList"
       text="Replace Current List"/>
      <button
       default="true"
       index="1"
       name="SetName"
       text="Use New Name"/>
    </form>
  </notification>

  <notification
   icon="alertmodal.tga"
   name="InvalidAutoReplaceEntry"
   type="alertmodal">
    The keyword must be a single word, and the replacement may not be empty.
    <tag>fail</tag>
  </notification>

  <notification
   icon="alertmodal.tga"
   name="InvalidAutoReplaceList"
   type="alertmodal">
    That replacement list is not valid.
    <tag>fail</tag>
  </notification>

  <notification
   icon="alertmodal.tga"
   name="SpellingDictImportRequired"
   type="alertmodal">
    You must specify a file, a name, and a language.
    <tag>fail</tag>
  </notification>

  <notification
   icon="alertmodal.tga"
   name="SpellingDictIsSecondary"
   type="alertmodal">
The dictionary [DIC_NAME] does not appear to have an "aff" file; this means that it is a "secondary" dictionary.
It can be used as an additional dictionary, but not as your Main dictionary.

See https://wiki.secondlife.com/wiki/Adding_Spelling_Dictionaries
    <tag>confirm</tag>
  </notification>

  <notification
   icon="alertmodal.tga"
   name="SpellingDictImportFailed"
   type="alertmodal">
    Unable to copy
    [FROM_NAME]
    to
    [TO_NAME]
    <tag>fail</tag>
  </notification>

  <notification
 icon="alertmodal.tga"
 label="Save Outfit"
 name="SaveOutfitAs"
 type="alertmodal">
    <unique/>
    Save what I'm wearing as a new Outfit:
    <tag>confirm</tag>
    <form name="form">
      <input name="message" type="text" default="true">
        [DESC] (new)
      </input>
      <button
       default="true"
       index="0"
       name="OK"
       text="OK"/>
      <button
       index="1"
       name="Cancel"
       text="Cancel"/>
    </form>
  </notification>

  <notification
 icon="alertmodal.tga"
 label="Save Wearable"
 name="SaveWearableAs"
 type="alertmodal">
    Save item to my inventory as:
    <tag>confirm</tag>
    <form name="form">
      <input name="message" type="text" default="true">
        [DESC] (new)
      </input>
      <button
       default="true"
       index="0"
       name="OK"
       text="OK"/>
      <button
       index="1"
       name="Cancel"
       text="Cancel"/>
    </form>
  </notification>


  <notification
   icon="alertmodal.tga"
   label="Rename Outfit"
   name="RenameOutfit"
   type="alertmodal">
    New outfit name:
    <tag>confirm</tag>
    <form name="form">
      <input name="new_name" type="text" width="300" default="true">
        [NAME]
      </input>
      <button
       default="true"
       index="0"
       name="OK"
       text="OK"/>
      <button
       index="1"
       name="Cancel"
       text="Cancel"/>
    </form>
  </notification>

  <notification
   icon="alertmodal.tga"
   label="Rename Gesture"
   name="RenameGesture"
   type="alertmodal">
    New gesture name:
    <tag>confirm</tag>
    <form name="form">
      <input name="new_name" type="text" width="300">
        [NAME]
      </input>
      <button
       default="true"
       index="0"
       name="OK"
       text="OK"/>
      <button
       index="1"
       name="Cancel"
       text="Cancel"/>
    </form>
  </notification>

  <notification
   icon="alertmodal.tga"
   label="Rename Landmark"
   name="RenameLandmark"
   type="alertmodal">
    Choose a new name for [NAME]
    <tag>confirm</tag>
    <form name="form">
      <input name="new_name" type="text" width="300">
        [NAME]
      </input>
      <button
       default="true"
       index="0"
       name="OK"
       text="OK"/>
      <button
       index="1"
       name="Cancel"
       text="Cancel"/>
    </form>
  </notification>

  <notification
   icon="alertmodal.tga"
   name="RemoveFromFriends"
   type="alertmodal">
Are you sure you want to remove [NAME] from your Friends List?
    <tag>friendship</tag>
    <tag>confirm</tag>
    <usetemplate
     name="okcancelbuttons"
     notext="Cancel"
     yestext="OK"/>
  </notification>

  <notification
   icon="alertmodal.tga"
   name="RemoveMultipleFromFriends"
   type="alertmodal">
Are you sure you want to remove multiple friends from your Friends list?
    <tag>friendship</tag>
    <tag>confirm</tag>
    <usetemplate
     name="okcancelbuttons"
     notext="Cancel"
     yestext="OK"/>
  </notification>

  <notification
   icon="alertmodal.tga"
   name="GodDeleteAllScriptedPublicObjectsByUser"
   type="alertmodal">
Are you sure you want to delete all scripted objects owned by
** [AVATAR_NAME] **
on all others land in this region?
    <tag>confirm</tag>
    <usetemplate
     name="okcancelbuttons"
     notext="Cancel"
     yestext="OK"/>
  </notification>

  <notification
   icon="alertmodal.tga"
   name="GodDeleteAllScriptedObjectsByUser"
   type="alertmodal">
Are you sure you want to DELETE ALL scripted objects owned by
** [AVATAR_NAME] **
on ALL LAND in this region?
    <tag>confirm</tag>
    <usetemplate
     name="okcancelbuttons"
     notext="Cancel"
     yestext="OK"/>
  </notification>

  <notification
   icon="alertmodal.tga"
   name="GodDeleteAllObjectsByUser"
   type="alertmodal">
Are you sure you want to DELETE ALL objects (scripted or not) owned by
** [AVATAR_NAME] **
on ALL LAND in this region?
    <tag>confirm</tag>
    <usetemplate
     name="okcancelbuttons"
     notext="Cancel"
     yestext="OK"/>
  </notification>

  <notification
   icon="alertmodal.tga"
   name="BlankClassifiedName"
   type="alertmodal">
You must specify a name for your classified.
  <tag>fail</tag>
  </notification>

  <notification
   icon="alertmodal.tga"
   name="MinClassifiedPrice"
   type="alertmodal">
Price to pay for listing must be at least L$[MIN_PRICE].

Please enter a higher price.
  <tag>fail</tag>
  </notification>

  <notification
   icon="alertmodal.tga"
   name="ConfirmItemDeleteHasLinks"
   type="alertmodal">
At least one of the items you have selected has link items that point to it.  If you delete this item, its links will permanently stop working.  It is strongly advised to delete the links first.

Are you sure you want to delete these items?
    <tag>confirm</tag>
    <usetemplate
     name="okcancelbuttons"
     notext="Cancel"
     yestext="OK"/>
  </notification>

  <notification
   icon="alertmodal.tga"
   name="ConfirmObjectDeleteLock"
   type="alertmodal">
At least one of the items you have selected is locked.

Are you sure you want to delete these items?
    <tag>confirm</tag>
    <usetemplate
     name="okcancelbuttons"
     notext="Cancel"
     yestext="OK"/>
  </notification>

  <notification
   icon="alertmodal.tga"
   name="ConfirmObjectDeleteNoCopy"
   type="alertmodal">
At least one of the items you have selected is not copyable.

Are you sure you want to delete these items?
    <tag>confirm</tag>
    <usetemplate
     name="okcancelbuttons"
     notext="Cancel"
     yestext="OK"/>
  </notification>

  <notification
   icon="alertmodal.tga"
   name="ConfirmObjectDeleteNoOwn"
   type="alertmodal">
You do not own at least one of the items you have selected.

Are you sure you want to delete these items?
    <tag>confirm</tag>
    <usetemplate
     name="okcancelbuttons"
     notext="Cancel"
     yestext="OK"/>
  </notification>

  <notification
   icon="alertmodal.tga"
   name="ConfirmObjectDeleteLockNoCopy"
   type="alertmodal">
At least one object is locked.
At least one object is not copyable.

Are you sure you want to delete these items?
    <tag>confirm</tag>
    <usetemplate
     name="okcancelbuttons"
     notext="Cancel"
     yestext="OK"/>
  </notification>

  <notification
   icon="alertmodal.tga"
   name="ConfirmObjectDeleteLockNoOwn"
   type="alertmodal">
At least one object is locked.
You do not own at least one object.

Are you sure you want to delete these items?
    <tag>confirm</tag>
    <usetemplate
     name="okcancelbuttons"
     notext="Cancel"
     yestext="OK"/>
  </notification>

  <notification
   icon="alertmodal.tga"
   name="ConfirmObjectDeleteNoCopyNoOwn"
   type="alertmodal">
At least one object is not copyable.
You do not own at least one object.

Are you sure you want to delete these items?
    <tag>confirm</tag>
    <usetemplate
     name="okcancelbuttons"
     notext="Cancel"
     yestext="OK"/>
  </notification>

  <notification
   icon="alertmodal.tga"
   name="ConfirmObjectDeleteLockNoCopyNoOwn"
   type="alertmodal">
At least one object is locked.
At least one object is not copyable.
You do not own at least one object.

Are you sure you want to delete these items?
    <tag>confirm</tag>
    <usetemplate
     name="okcancelbuttons"
     notext="Cancel"
     yestext="OK"/>
  </notification>

  <notification
   icon="alertmodal.tga"
   name="ConfirmObjectTakeLock"
   type="alertmodal">
At least one object is locked.

Are you sure you want to take these items?
    <tag>confirm</tag>
    <usetemplate
     name="okcancelbuttons"
     notext="Cancel"
     yestext="OK"/>
  </notification>

  <notification
   icon="alertmodal.tga"
   name="ConfirmObjectTakeNoOwn"
   type="alertmodal">
You do not own all of the objects you are taking.
If you continue, next owner permissions will be applied and possibly restrict your ability to modify or copy them.

Are you sure you want to take these items?
    <tag>confirm</tag>
    <usetemplate
     name="okcancelbuttons"
     notext="Cancel"
     yestext="OK"/>
  </notification>

  <notification
   icon="alertmodal.tga"
   name="ConfirmObjectTakeLockNoOwn"
   type="alertmodal">
At least one object is locked.
You do not own all of the objects you are taking.
If you continue, next owner permissions will be applied and possibly restrict your ability to modify or copy them.
However, you can take the current selection.

Are you sure you want to take these items?
    <tag>confirm</tag>
    <usetemplate
     name="okcancelbuttons"
     notext="Cancel"
     yestext="OK"/>
  </notification>

  <notification
   icon="alertmodal.tga"
   name="CantBuyLandAcrossMultipleRegions"
   type="alertmodal">
Unable to buy land because selection spans multiple regions.

Please select a smaller area and try again.
  <tag>fail</tag>
  </notification>

  <notification
   icon="alertmodal.tga"
   name="DeedLandToGroup"
   type="alertmodal">
By deeding this parcel, the group will be required to have and maintain sufficient land use credits.
The purchase price of the land is not refunded to the owner. If a deeded parcel is sold, the sale price will be divided evenly among group members.

Deed this [AREA] m² of land to the group &apos;&lt;nolink&gt;[GROUP_NAME]&lt;/nolink&gt;&apos;?
    <tag>group</tag>
    <tag>confirm</tag>
    <usetemplate
     name="okcancelbuttons"
     notext="Cancel"
     yestext="OK"/>
  </notification>

  <notification
   icon="alertmodal.tga"
   name="DeedLandToGroupWithContribution"
   type="alertmodal">
By deeding this parcel, the group will be required to have and maintain sufficient land use credits.
The deed will include a simultaneous land contribution to the group from &apos;[NAME]&apos;.
The purchase price of the land is not refunded to the owner. If a deeded parcel is sold, the sale price will be divided evenly among group members.

Deed this [AREA] m² of land to the group &apos;&lt;nolink&gt;[GROUP_NAME]&lt;/nolink&gt;&apos;?
    <tag>group</tag>
    <tag>confirm</tag>
    <usetemplate
     name="okcancelbuttons"
     notext="Cancel"
     yestext="OK"/>
  </notification>

  <notification
   icon="alertmodal.tga"
   name="DisplaySetToSafe"
   type="alertmodal">
Display settings have been set to safe levels because you have specified the -safe option.
  </notification>

  <notification
   icon="alertmodal.tga"
   name="DisplaySetToRecommendedGPUChange"
   type="alertmodal">
Display settings have been set to recommended levels because your graphics card changed
from &apos;[LAST_GPU]&apos;
to &apos;[THIS_GPU]&apos;
  </notification>

  <notification
   icon="alertmodal.tga"
   name="DisplaySetToRecommendedFeatureChange"
   type="alertmodal">
Display settings have been set to recommended levels because of a change to the rendering subsystem.
  </notification>

  <notification
   icon="alertmodal.tga"
   name="ErrorMessage"
   type="alertmodal">
    <unique>
      <context>ERROR_MESSAGE</context>
    </unique>
[ERROR_MESSAGE]
  <tag>fail</tag>
    <usetemplate
     name="okbutton"
     yestext="OK"/>
  </notification>

  <notification
   icon="alertmodal.tga"
   name="AvatarMovedDesired"
   type="alertmodal">
   <tag>fail</tag>
Your desired location is not currently available.
You have been moved into a nearby region.
  </notification>

  <notification
   icon="alertmodal.tga"
   name="AvatarMovedLast"
   type="alertmodal">
   <tag>fail</tag>
Your requested location is not currently available.
You have been moved into a nearby region.
  </notification>

  <notification
   icon="alertmodal.tga"
   name="AvatarMovedHome"
   type="alertmodal">
   <tag>fail</tag>
Your home location is not currently available.
You have been moved into a nearby region.
You may want to set a new home location.
  </notification>

  <notification
   icon="alertmodal.tga"
   name="ClothingLoading"
   type="alertmodal">
   <tag>fail</tag>
Your clothing is still downloading.
You can use [APP_NAME] normally and other people will see you correctly.
    <form name="form">
      <ignore name="ignore"
       text="Clothing is taking a long time to download"/>
    </form>
  </notification>

  <notification
   icon = "notifytip.tga"
   name = "AgentComplexityWithVisibility"
   type = "notifytip"
   log_to_chat = "false">
   <unique combine = "cancel_old">
     <context>AgentComplexityNotice</context>
   </unique>
Your [https://community.secondlife.com/t5/English-Knowledge-Base/Avatar-Rendering-Complexity/ta-p/2967838 avatar complexity] is [AGENT_COMPLEXITY].
[OVERLIMIT_MSG]
   <usetemplate
    ignoretext="Warn me if my avatar complexity may be too high"
    name="notifyignore"/>
  </notification>

  <notification
   icon = "notifytip.tga"
   name = "AgentComplexity"
   type = "notifytip"
   log_to_chat = "false">
   <unique combine = "cancel_old">
     <context>AgentComplexityNotice</context>
   </unique>
Your [https://community.secondlife.com/t5/English-Knowledge-Base/Avatar-Rendering-Complexity/ta-p/2967838 avatar complexity] is [AGENT_COMPLEXITY].
    <usetemplate
     ignoretext="Warn me about my avatar complexity changes"
     name="notifyignore"/>
  </notification>

  <notification
   icon = "notifytip.tga"
   name = "HUDComplexityWarning"
   type = "notifytip"
   log_to_chat = "false">
    <unique combine = "cancel_old">
      <context>HUDComplexityWarning</context>
    </unique>
    [HUD_REASON]. It is likely to negatively affect your performance.
    <usetemplate
     ignoretext="Warn me when my HUD complexity is too high"
     name="notifyignore"/>
  </notification>

  <notification
   icon="alertmodal.tga"
   name="FirstRun"
   type="alertmodal">

[APP_NAME] installation is complete.

If this is your first time using [CURRENT_GRID], you will need to create an account before you can log in.
    <tag>confirm</tag>
    <usetemplate
     name="okcancelbuttons"
     notext="Continue"
     yestext="Create Account..."/>
  </notification>

  <notification
   icon="alertmodal.tga"
   name="LoginCantRemoveUsername"
   type="alertmodal">
    <tag>fail</tag>
Already remembered user can be forgotten from Me &gt; Preferences &gt; Advanced &gt; Remembered Usernames.
  </notification>

  <notification
   icon="alertmodal.tga"
   name="LoginCantRemoveCurUsername"
   type="alertmodal">
    <tag>confirm</tag>
Forgetting the logged-in user requires you to log out.
    <usetemplate
     name="okcancelbuttons"
     notext="Cancel"
     yestext="Confirm and log out"/>
  </notification>

  <notification
   icon="alertmodal.tga"
   name="LoginPacketNeverReceived"
   type="alertmodal">
   <tag>fail</tag>
We&apos;re having trouble connecting. There may be a problem with your Internet connection or the [CURRENT_GRID].

You can either check your Internet connection and try again in a few minutes, click Help to view the [SUPPORT_SITE], or click Teleport to attempt to teleport home.
    <url option="1" name="url">

			https://www.firestormviewer.org/support/
    </url>
    <form name="form">
      <button
       default="true"
       index="0"
       name="OK"
       text="OK"/>
      <button
       index="1"
       name="Help"
       text="Help"/>
      <button
       index="2"
       name="Teleport"
       text="Teleport"/>
    </form>
  </notification>

  <notification
   icon="alertmodal.tga"
   name="LoginPacketNeverReceivedNoTP"
   type="alertmodal">
    <tag>fail</tag>
We&apos;re having trouble connecting. There may be a problem with your Internet connection or the [CURRENT_GRID].

You can either check your Internet connection and try again in a few minutes or click Help to view the [SUPPORT_SITE].
    <url option="1" name="url">
			https://www.firestormviewer.org/support/
    </url>
    <form name="form">
      <button
       default="true"
       index="0"
       name="OK"
       text="OK"/>
      <button
       index="1"
       name="Help"
       text="Help"/>
    </form>
  </notification>

  <notification
   icon="alertmodal.tga"
   name="LoginRemoveMultiGridUserData"
   type="alertmodal">
    <tag>confirm</tag>
Local Data you are deleting is shared between multiple grids, are you sure you want to delete it?
    <usetemplate
     name="okcancelbuttons"
     notext="Cancel"
     yestext="Confirm"/>
  </notification>

  <notification
   icon="alertmodal.tga"
   name="WelcomeChooseSex"
   type="alertmodal">
Your character will appear in a moment.

Use arrow keys to walk.
Press the F1 key at any time for help or to learn more about [CURRENT_GRID].
Please choose the male or female avatar. You can change your mind later.
    <usetemplate
     name="okcancelbuttons"
     notext="Female"
     yestext="Male"/>
  </notification>
  <notification icon="alertmodal.tga"
		name="CantTeleportToGrid"
		type="alertmodal">
Could not teleport to [SLURL] as it's on a different grid ([GRID]) than the current grid ([CURRENT_GRID]).  Please close your viewer and try again.
  <tag>fail</tag>
    <usetemplate
     name="okbutton"
     yestext="OK"/>
  </notification>

  <notification icon="alertmodal.tga"
		name="GeneralCertificateErrorShort"
		type="alertmodal">
Could not connect to the server.
[REASON]
    <tag>fail</tag>
    <usetemplate
     name="okbutton"
     yestext="OK"/>
  </notification>

  <notification icon="alertmodal.tga"
		name="GeneralCertificateError"
		type="alertmodal">
Could not connect to the server.
[REASON]

SubjectName: [SUBJECT_NAME_STRING]
IssuerName: [ISSUER_NAME_STRING]
Valid From: [VALID_FROM]
Valid To: [VALID_TO]
MD5 Fingerprint: [SHA1_DIGEST]
SHA1 Fingerprint: [MD5_DIGEST]
Key Usage: [KEYUSAGE]
Extended Key Usage: [EXTENDEDKEYUSAGE]
Subject Key Identifier: [SUBJECTKEYIDENTIFIER]
  <tag>fail</tag>
    <usetemplate
     name="okbutton"
     yestext="OK"/>
   </notification>

  <notification icon="alertmodal.tga"
		name="TrustCertificateError"
		type="alertmodal">
The certification authority for this server is not known.

Certificate Information:
SubjectName: [SUBJECT_NAME_STRING]
IssuerName: [ISSUER_NAME_STRING]
Valid From: [VALID_FROM]
Valid To: [VALID_TO]
MD5 Fingerprint: [SHA1_DIGEST]
SHA1 Fingerprint: [MD5_DIGEST]
Key Usage: [KEYUSAGE]
Extended Key Usage: [EXTENDEDKEYUSAGE]
Subject Key Identifier: [SUBJECTKEYIDENTIFIER]

Would you like to trust this authority?
    <tag>confirm</tag>
    <usetemplate
     name="okcancelbuttons"
     notext="Cancel"
     yestext="Trust"/>
  </notification>

  <notification
   icon="alertmodal.tga"
   name="NotEnoughCurrency"
   type="alertmodal">
[NAME] L$ [PRICE] You do not have enough L$ to do that.
  <tag>fail</tag>
  <tag>funds</tag>
  </notification>

  <notification
   icon="alertmodal.tga"
   name="GrantedModifyRights"
   persist="true"
   log_to_im="true"   
   type="notify">
[NAME] has given you permission to edit their objects.
  </notification>

  <notification
   icon="alertmodal.tga"
   name="RevokedModifyRights"
   persist="true"
   log_to_im="true"   
   type="notify">
Your privilege to modify [NAME]&apos;s objects has been revoked.
  </notification>

  <notification
   icon="alertmodal.tga"
   name="FlushMapVisibilityCaches"
   type="alertmodal">
This will flush the map caches on this region.
This is really only useful for debugging.
(In production, wait 5 minutes, then everyone&apos;s map will update after they relog.)
    <usetemplate
     name="okcancelbuttons"
     notext="Cancel"
     yestext="OK"/>
  </notification>

  <notification
   icon="alertmodal.tga"
   name="BuyOneObjectOnly"
   type="alertmodal">
Unable to buy more than one object at a time.  Please select only one object and try again.
  <tag>fail</tag>
  </notification>

  <notification
   icon="alertmodal.tga"
   name="OnlyCopyContentsOfSingleItem"
   type="alertmodal">
Unable to copy the contents of more than one item at a time.
Please select only one object and try again.
  <tag>fail</tag>
    <usetemplate
     name="okcancelbuttons"
     notext="Cancel"
     yestext="OK"/>
  </notification>

  <notification
   icon="alertmodal.tga"
   name="KickUsersFromRegion"
   type="alertmodal">
Teleport all residents in this region home?
    <tag>confirm</tag>
    <usetemplate
     name="okcancelbuttons"
     notext="Cancel"
     yestext="OK"/>
  </notification>

  <notification
   icon="alertmodal.tga"
   name="ChangeObjectBonusFactor"
   type="alertmodal">
    Lowering the object bonus after builds have been established in a region may cause objects to be returned or deleted. Are you sure you want to change object bonus?
    <tag>confirm</tag>
    <usetemplate
     ignoretext="Confirm changing object bonus factor"
     name="okcancelignore"
     notext="Cancel"
     yestext="OK"/>
  </notification>

  <notification
   icon="alertmodal.tga"
   name="EstateObjectReturn"
   type="alertmodal">
Are you sure you want to return objects owned by [USER_NAME]?
    <tag>confirm</tag>
    <usetemplate
     name="okcancelbuttons"
     notext="Cancel"
     yestext="OK"/>
  </notification>

  <notification
   icon="alertmodal.tga"
   name="InvalidTerrainBitDepth"
   type="alertmodal">
Could not set region textures:
Terrain texture [TEXTURE_NUM] has an invalid bit depth of [TEXTURE_BIT_DEPTH].

Replace texture [TEXTURE_NUM] with a 24-bit [MAX_SIZE]x[MAX_SIZE] or smaller image then click &quot;Apply&quot; again.
  <tag>fail</tag>
  </notification>

  <notification
   icon="alertmodal.tga"
   name="InvalidTerrainSize"
   type="alertmodal">
Could not set region textures:
Terrain texture [TEXTURE_NUM] is too large at [TEXTURE_SIZE_X]x[TEXTURE_SIZE_Y].

Replace texture [TEXTURE_NUM] with a 24-bit [MAX_SIZE]x[MAX_SIZE] or smaller image then click &quot;Apply&quot; again.
  </notification>

  <notification
   icon="alertmodal.tga"
   name="RawUploadStarted"
   type="alertmodal">
Upload started. It may take up to two minutes, depending on your connection speed.
  </notification>

  <notification
   icon="alertmodal.tga"
   name="ConfirmBakeTerrain"
   type="alertmodal">
Do you really want to bake the current terrain, make it the center for terrain raise/lower limits, and the default for the &apos;Revert&apos; tool?
    <tag>confirm</tag>
    <usetemplate
     name="okcancelbuttons"
     notext="Cancel"
     yestext="OK"/>
  </notification>

  <notification
   icon="alertmodal.tga"
   name="ConfirmTextureHeights"
   type="alertmodal">
You're about to use low values greater than high ones for Elevation Ranges. Proceed?
   <tag>confirm</tag>
   <usetemplate
    name="yesnocancelbuttons"
    yestext="Ok"
    notext="Cancel"
    canceltext="Don't ask"/>
  </notification>

  <notification
   icon="alertmodal.tga"
   name="MaxAllowedAgentOnRegion"
   type="alertmodal">
You can only have [MAX_AGENTS] allowed residents.
  </notification>

  <notification
   icon="alertmodal.tga"
   name="MaxBannedAgentsOnRegion"
   type="alertmodal">
You can only have [MAX_BANNED] banned residents.
  </notification>

  <notification
   icon="alertmodal.tga"
   name="MaxAgentOnRegionBatch"
   type="alertmodal">
Failure while attempting to add [NUM_ADDED] agents:
Exceeds the [MAX_AGENTS] [LIST_TYPE] limit by [NUM_EXCESS].
  </notification>

  <notification
   icon="alertmodal.tga"
   name="MaxAllowedGroupsOnRegion"
   type="alertmodal">
You can only have [MAX_GROUPS] groups.
    <tag>group</tag>
    <usetemplate
     name="okcancelbuttons"
     notext="Cancel"
     yestext="Bake"/>
  </notification>

  <notification
   icon="alertmodal.tga"
   name="MaxManagersOnRegion"
   type="alertmodal">
You can only have [MAX_MANAGER] estate managers.
  </notification>

  <notification
   icon="alertmodal.tga"
   name="OwnerCanNotBeDenied"
   type="alertmodal">
Cannot add estate owner to estate &apos;Banned resident&apos; list.
  </notification>

  <notification
   icon="alertmodal.tga"
   name="ProblemAddingEstateManagerBanned"
   type="alertmodal">
Unable to add banned resident to estate manager list.
  </notification>
    
  <notification
   icon="alertmodal.tga"
   name="ProblemBanningEstateManager"
   type="alertmodal">
Unable to add estate manager [AGENT] to banned list.
  </notification>
  
  <notification
   icon="alertmodal.tga"
   name="GroupIsAlreadyInList"
   type="alertmodal">
&lt;nolink&gt;[GROUP]&lt;/nolink&gt; is already in the Allowed Groups list.
  </notification>
    
  <notification
   icon="alertmodal.tga"
   name="AgentIsAlreadyInList"
   type="alertmodal">
[AGENT] is already in your [LIST_TYPE] list.
  </notification>
    
  <notification
   icon="alertmodal.tga"
   name="AgentsAreAlreadyInList"
   type="alertmodal">
[AGENT] are already in your [LIST_TYPE] list.
  </notification>
    
  <notification
   icon="alertmodal.tga"
   name="AgentWasAddedToList"
   type="alertmodal">
[AGENT] was added to [LIST_TYPE] list of [ESTATE].
  </notification>
    
  <notification
   icon="alertmodal.tga"
   name="AgentsWereAddedToList"
   type="alertmodal">
[AGENT] were added to [LIST_TYPE] list of [ESTATE].

  </notification>
      <notification
   icon="alertmodal.tga"
   name="AgentWasRemovedFromList"
   type="alertmodal">
[AGENT] was removed from [LIST_TYPE] list of [ESTATE].
  </notification>
    
  <notification
   icon="alertmodal.tga"
   name="AgentsWereRemovedFromList"
   type="alertmodal">
[AGENT] were removed from [LIST_TYPE] list of [ESTATE].
  </notification>

  <notification
   icon="alertmodal.tga"
   name="CanNotChangeAppearanceUntilLoaded"
   type="alertmodal">
Cannot change appearance until clothing and shape are loaded.
  </notification>

  <notification
   icon="alertmodal.tga"
   name="ClassifiedMustBeAlphanumeric"
   type="alertmodal">
The name of your classified must start with a letter from A to Z or a number.  No punctuation is allowed.
  </notification>

  <notification
   icon="alertmodal.tga"
   name="CantSetBuyObject"
   type="alertmodal">
Cannot set &apos;Buy Object&apos; because the object is not for sale.
Please set the object for sale and try again.
  </notification>

  <notification
   icon="alertmodal.tga"
   name="FinishedRawDownload"
   type="alertmodal">
Finished download of raw terrain file to:
[DOWNLOAD_PATH].
  </notification>

  <!-- RequiredUpdate does not display release notes URL because we don't get
       that from login.cgi's login failure message. -->
  <notification
   icon="alertmodal.tga"
   name="RequiredUpdate"
   type="alertmodal">
Version [VERSION] is required for login.
Please download from https://secondlife.com/support/downloads/
    <tag>confirm</tag>
    <usetemplate
     name="okbutton"
     yestext="OK"/>
  </notification>

  <notification
   icon="alertmodal.tga"
   name="PauseForUpdate"
   type="alertmodal">
Version [VERSION] is required for login.
Release notes: [URL]

Click OK to download and install.
    <tag>confirm</tag>
    <usetemplate
     name="okbutton"
     yestext="OK"/>
  </notification>

  <notification
   icon="alertmodal.tga"
   name="OptionalUpdateReady"
   type="alertmodal">
Version [VERSION] has been downloaded and is ready to install.
Release notes: [URL]

Click OK to install.
    <tag>confirm</tag>
    <usetemplate
     name="okbutton"
     yestext="OK"/>
  </notification>

  <notification
   icon="alertmodal.tga"
   name="PromptOptionalUpdate"
   type="alertmodal">
Version [VERSION] has been downloaded and is ready to install.
Release notes: [URL]

Proceed?
    <tag>confirm</tag>
    <usetemplate
     canceltext="Not Now"
     name="yesnocancelbuttons"
     notext="Skip"
     yestext="Install"/>
  </notification>

  <notification
   icon="alertmodal.tga"
   name="LoginFailedUnknown"
   type="alertmodal">
Sorry, login failed for an unrecognized reason.
If you continue to get this message, please check the [SUPPORT_SITE].
    <tag>confirm</tag>
    <usetemplate
     name="okbutton"
     yestext="Quit"/>
  </notification>

  <notification
   icon="alertmodal.tga"
   name="DeedObjectToGroup"
   type="alertmodal">
Deeding this object will cause the group to:
* Receive L$ paid into the object
    <tag>group</tag>
    <tag>confirm</tag>
    <usetemplate
     ignoretext="Confirm before I deed an object to a group"
     name="okcancelignore"
     notext="Cancel"
     yestext="Deed"/>
  </notification>

  <notification
   icon="alertmodal.tga"
   name="WebLaunchExternalTarget"
   type="alertmodal">
Do you want to open your Web browser to view this content?
Opening webpages from an unknown source may place your computer at risk.
    <tag>confirm</tag>
    <usetemplate
     ignoretext="Launch my browser to view a web page"
     name="okcancelignore"
     notext="Cancel"
     yestext="OK"/>
  </notification>

  <notification
   icon="alertmodal.tga"
   name="WebLaunchJoinNow"
   type="alertmodal">
Go to your [http://secondlife.com/account/ Dashboard] to manage your account?
    <tag>confirm</tag>
    <usetemplate
     ignoretext="Launch my browser to manage my account"
     name="okcancelignore"
     notext="Cancel"
     yestext="OK"/>
  </notification>

  <notification
   icon="alertmodal.tga"
   name="WebLaunchSecurityIssues"
   type="alertmodal">
Visit the [CURRENT_GRID] Wiki for details of how to report a security issue.
    <tag>confirm</tag>
    <usetemplate
     ignoretext="Launch my browser to learn how to report a Security Issue"
     name="okcancelignore"
     notext="Cancel"
     yestext="OK"/>
  </notification>

  <notification
   icon="alertmodal.tga"
   name="WebLaunchQAWiki"
   type="alertmodal">
Visit the [CURRENT_GRID] QA Wiki.
    <tag>confirm</tag>
    <usetemplate
     ignoretext="Launch my browser to view the QA Wiki"
     name="okcancelignore"
     notext="Cancel"
     yestext="OK"/>
  </notification>

  <notification
   icon="alertmodal.tga"
   name="WebLaunchPublicIssue"
   type="alertmodal">
Visit the [CURRENT_GRID] Public Issue Tracker, where you can report bugs and other issues.
    <tag>confirm</tag>
    <usetemplate
     ignoretext="Launch my browser to use the Public Issue Tracker"
     name="okcancelignore"
     notext="Cancel"
     yestext="Go to page"/>
  </notification>

  <notification
   icon="alertmodal.tga"
   name="WebLaunchSupportWiki"
   type="alertmodal">
Go to the Official Linden Blog, for the latest news and information.
    <tag>confirm</tag>
    <usetemplate
     ignoretext="Launch my browser to view the blog"
     name="okcancelignore"
     notext="Cancel"
     yestext="OK"/>
  </notification>

  <notification
   icon="alertmodal.tga"
   name="WebLaunchLSLGuide"
   type="alertmodal">
Do you want to open the Scripting Guide for help with scripting?
    <tag>confirm</tag>
    <usetemplate
     ignoretext="Launch my browser to view the Scripting Guide"
     name="okcancelignore"
     notext="Cancel"
     yestext="OK"/>
  </notification>

  <notification
   icon="alertmodal.tga"
   name="WebLaunchLSLWiki"
   type="alertmodal">
Do you want to visit the LSL Portal for help with scripting?
    <tag>confirm</tag>
    <usetemplate
     ignoretext="Launch my browser to view the LSL Portal"
     name="okcancelignore"
     notext="Cancel"
     yestext="Go to page"/>
  </notification>

  <notification
   icon="alertmodal.tga"
   name="ReturnToOwner"
   type="alertmodal">
Are you sure you want to return the selected objects to their owners? Transferable deeded objects will be returned to their previous owners.

*WARNING* No-transfer deeded objects will be deleted!
    <tag>confirm</tag>
    <usetemplate
     ignoretext="Confirm before I return objects to their owners"
     name="okcancelignore"
     notext="Cancel"
     yestext="OK"/>
  </notification>

  <notification
   icon="alert.tga"
   name="GroupLeaveConfirmMember"
   type="alert">
You are currently a member of the group &lt;nolink&gt;[GROUP]&lt;/nolink&gt;.
Leave Group?
    <tag>group</tag>
    <tag>confirm</tag>
    <usetemplate
     name="okcancelbuttons"
     notext="Cancel"
     yestext="OK"/>
  </notification>


  <notification
   icon="alert.tga"
   name="GroupLeaveConfirmMemberWithFee"
   type="alert">
You are currently a member of the group &lt;nolink&gt;[GROUP]&lt;/nolink&gt;. Joining again will cost L$[AMOUNT].
Leave Group?
    <tag>group</tag>
    <tag>confirm</tag>
    <usetemplate
     name="okcancelbuttons"
     notext="Cancel"
     yestext="OK"/>
  </notification>

  <notification
   icon="alertmodal.tga"
   name="OwnerCannotLeaveGroup"
   type="alertmodal">
    Unable to leave group. You cannot leave the group because you are the last owner of the group. Please assign another member to the owner role first.
    <tag>group</tag>
    <usetemplate
     name="okbutton"
     yestext="OK"/>
  </notification>

  <notification
   icon="alertmodal.tga"
   name="GroupDepartError"
   type="alertmodal">
    Unable to leave group.
    <tag>group</tag>
    <usetemplate
     name="okbutton"
     yestext="OK"/>
  </notification>

  <notification
   icon="alert.tga"
   name="ConfirmKick"
   type="alert">
Do you REALLY want to kick all residents off the grid?
    <tag>confirm</tag>
    <usetemplate
     name="okcancelbuttons"
     notext="Cancel"
     yestext="Kick All Residents"/>
  </notification>

  <notification
   icon="alertmodal.tga"
   name="MuteLinden"
   type="alertmodal">
Sorry, you cannot block a Linden.
  <tag>fail</tag>
    <usetemplate
     name="okbutton"
     yestext="OK"/>
  </notification>

  <notification
   icon="alertmodal.tga"
   name="CannotStartAuctionAlreadyForSale"
   type="alertmodal">
    You cannot start an auction on a parcel which is already set for sale.  Disable the land sale if you are sure you want to start an auction.
    <tag>fail</tag>
  </notification>

  <notification
   icon="alertmodal.tga"
   label="Block object by name failed"
   name="MuteByNameFailed"
   type="alertmodal">
You already have blocked/muted this name.
  <tag>fail</tag>
    <usetemplate
     name="okbutton"
     yestext="OK"/>
  </notification>

  <notification
   icon="alert.tga"
   name="RemoveItemWarn"
   type="alert">
Though permitted, deleting contents may damage the object. Do you want to delete that item?
    <tag>confirm</tag>
    <usetemplate
     name="okcancelbuttons"
     notext="Cancel"
     yestext="OK"/>
  </notification>

  <notification
   icon="alert.tga"
   name="CantOfferCallingCard"
   type="alert">
Cannot offer a calling card at this time. Please try again in a moment.
    <tag>fail</tag>
    <usetemplate
     name="okbutton"
     yestext="OK"/>
  </notification>

  <notification
   icon="alert.tga"
   name="CantOfferFriendship"
   type="alert">
    <tag>friendship</tag>
    <tag>fail</tag>
Cannot offer friendship at this time. Please try again in a moment.
    <usetemplate
     name="okbutton"
     yestext="OK"/>
  </notification>

  <notification
   icon="alert.tga"
   name="DoNotDisturbModeSet"
   type="alert">
Unavailable mode is on.  You will not be notified of incoming communications.

- Other residents will receive your Unavailable mode response (set in Preferences &gt; Privacy &gt; Autoresponse).
- Voice calls will be rejected.
    <usetemplate
     ignoretext="I change my status to unavailable"
     name="okignore"
     yestext="OK"/>
  </notification>
  
    <notification
   icon="alert.tga"
   name="AutorespondModeSet"
   type="alert">
Autorespond mode is on.
Incoming instant messages will now be answered with your configured autoresponse.
    <usetemplate
     ignoretext="I change my status to autorespond mode"
     name="okignore"
     yestext="OK"/>
  </notification>

    <notification
   icon="alert.tga"
   name="AutorespondNonFriendsModeSet"
   type="alert">
Autorespond mode for non-friends is on.
Incoming instant messages from anyone who is not your friend will now be answered with your configured autoresponse.
    <usetemplate
     ignoretext="I change my status to autorespond mode for non-friends"
     name="okignore"
     yestext="OK"/>
  </notification>

    <notification
   icon="alert.tga"
   name="RejectTeleportOffersModeSet"
   type="alert">
Reject all incoming teleport offers and requests mode is on.
Incoming teleport offers and requests from anyone will now be rejected with your configured autoresponse. You will not be notified because of that fact.
    <usetemplate
     ignoretext="I change my status to reject all teleport offers and requests mode"
     name="okignore"
     yestext="OK"/>
  </notification>

    <notification
   icon="alert.tga"
   name="RejectTeleportOffersModeWarning"
   type="alert">
You cannot send a teleport request at the moment, because 'reject all incoming teleport offers and requests' mode is on.
Go to the 'Comm' &gt; 'Online Status' menu if you wish to disable it.
    <usetemplate
     name="okbutton"
     yestext="OK"/>
  </notification>

    <notification
   icon="alert.tga"
   name="RejectFriendshipRequestsModeSet"
   type="alert">
Reject all incoming friendship requests mode is on.
Incoming friendship requests from anyone will now be rejected with your configured autoresponse. You will not be notified because of that fact.
    <usetemplate
     ignoretext="I change my status to reject all friendship requests mode"
     name="okignore"
     yestext="OK"/>
  </notification>

    <notification
   icon="alert.tga"
   name="RejectAllGroupInvitesModeSet"
   type="alert">
Reject all incoming group invites mode is on.
Incoming group invites from anyone will now be rejected automatically. You will not be notified because of that fact.
    <usetemplate
     ignoretext="I change my status to reject all group invites mode"
     name="okignore"
     yestext="OK"/>
  </notification>

  <notification
   icon="alert.tga"
   name="JoinedTooManyGroupsMember"
   type="alert">
You have reached your maximum number of groups. Please leave another group before joining this one, or decline the offer.
[NAME] has invited you to join a group as a member.
    <tag>group</tag>
    <tag>fail</tag>
    <usetemplate
     name="okcancelbuttons"
     notext="Decline"
     yestext="Join"/>
  </notification>

  <notification
   icon="alert.tga"
   name="JoinedTooManyGroups"
   type="alert">
You have reached your maximum number of groups. Please leave some group before joining or creating a new one.
    <tag>group</tag>
    <tag>fail</tag>
    <usetemplate
     name="okbutton"
     yestext="OK"/>
  </notification>

  <notification
   icon="alert.tga"
   name="GroupLimitInfo"
   type="alert">
Residents with Basic memberships may join up to [MAX_BASIC] groups.
Premium memberships allow up to [MAX_PREMIUM]. [https://secondlife.com/my/account/membership.php? Learn more or upgrade]
    <tag>group</tag>
    <usetemplate
     name="okbutton"
     yestext="Close"/>
  </notification>

  <notification
   icon="alert.tga"
   name="GroupLimitInfoPlus"
   type="alert">
Residents with Basic memberships may join up to [MAX_BASIC] groups.
Premium memberships allow up to [MAX_PREMIUM]. Premium Plus
memberships allow up to [MAX_PREMIUM_PLUS]. [https://secondlife.com/my/account/membership.php? Learn more or upgrade]
    <tag>group</tag>
    <usetemplate
     name="okbutton"
     yestext="Close"/>
  </notification>

  <notification
   icon="alert.tga"
   name="KickUser"
   type="alert">
   <tag>win</tag>
Kick this Resident with what message?
    <tag>confirm</tag>
    <form name="form">
      <input name="message" type="text" default="true">
An administrator has logged you off.
      </input>
      <button
       default="true"
       index="0"
       name="OK"
       text="OK"/>
      <button
       index="1"
       name="Cancel"
       text="Cancel"/>
    </form>
  </notification>

  <notification
   icon="alert.tga"
   name="KickAllUsers"
   type="alert">
   <tag>win</tag>
Kick everyone currently on the grid with what message?
    <tag>confirm</tag>
    <form name="form">
      <input name="message" type="text" default="true">
An administrator has logged you off.
      </input>
      <button
       default="true"
       index="0"
       name="OK"
       text="OK"/>
      <button
       index="1"
       name="Cancel"
       text="Cancel"/>
    </form>
  </notification>

  <notification
   icon="alert.tga"
   name="FreezeUser"
   type="alert">
    <tag>win</tag>
    <tag>confirm</tag>
Freeze this Resident with what message?
    <form name="form">
      <input name="message" type="text" default="true">
You have been frozen. You cannot move or chat. An administrator will contact you via instant message (IM).
      </input>
      <button
       default="true"
       index="0"
       name="OK"
       text="OK"/>
      <button
       index="1"
       name="Cancel"
       text="Cancel"/>
    </form>
  </notification>

  <notification
   icon="alert.tga"
   name="UnFreezeUser"
   type="alert">
   <tag>win</tag>
    <tag>confirm</tag>
Unfreeze this Resident with what message?
    <form name="form">
      <input name="message" type="text" default="true">
You are no longer frozen.
      </input>
      <button
       default="true"
       index="0"
       name="OK"
       text="OK"/>
      <button
       index="1"
       name="Cancel"
       text="Cancel"/>
    </form>
  </notification>

  <notification
   icon="alertmodal.tga"
   name="SetDisplayNameSuccess"
   type="alert">
Hi [DISPLAY_NAME]!

Just like in real life, it takes a while for everyone to learn about a new name.  Please allow several days for [http://wiki.secondlife.com/wiki/Setting_your_display_name your name to update] in objects, scripts, search, etc.
  </notification>

  <notification
 icon="alertmodal.tga"
 name="SetDisplayNameBlocked"
 type="alert">
Sorry, you cannot change your display name. If you feel this is in error, please contact the grid support.
  <tag>fail</tag>
  </notification>

  <notification
   icon="alertmodal.tga"
   name="SetDisplayNameFailedLength"
   type="alertmodal">
Sorry, that name is too long.  Display names can have a maximum of [LENGTH] characters.

Please try a shorter name.
  <tag>fail</tag>
  </notification>

  <notification
   icon="alertmodal.tga"
   name="SetDisplayNameFailedGeneric"
   type="alertmodal">
    Sorry, we could not set your display name.  Please try again later.
    <tag>fail</tag>
  </notification>

  <notification
   icon="alertmodal.tga"
   name="SetDisplayNameMismatch"
   type="alertmodal">
    The display names you entered do not match. Please re-enter.
    <tag>fail</tag>
  </notification>

  <!-- *NOTE: This should never happen -->
  <notification
   icon="alertmodal.tga"
   name="AgentDisplayNameUpdateThresholdExceeded"
   type="alertmodal">
Sorry, you have to wait longer before you can change your display name.

See http://wiki.secondlife.com/wiki/Setting_your_display_name

Please try again later.
  <tag>fail</tag>
  </notification>

  <notification
   icon="alertmodal.tga"
   name="AgentDisplayNameSetBlocked"
   type="alertmodal">
 Sorry, we could not set your requested name because it contains a banned word.
 
 Please try a different name.
 <tag>fail</tag>
  </notification>

  <notification
   icon="alertmodal.tga"
 name="AgentDisplayNameSetInvalidUnicode"
 type="alertmodal">
    The display name you wish to set contains invalid characters.
    <tag>fail</tag>
  </notification>

  <notification
   icon="alertmodal.tga"
 name="AgentDisplayNameSetOnlyPunctuation"
 type="alertmodal">
    Your display name must contain letters other than punctuation.
    <tag>fail</tag>
  </notification>


  <notification
   icon="notifytip.tga"
   name="DisplayNameUpdate"
   type="notifytip">
    [OLD_NAME] ([SLID]) is now known as [NEW_NAME].
  </notification>

  <notification
icon="notifytip.tga"
name="DisplayNameUpdateRemoveAlias"
type="notify">
    [OLD_NAME] ([SLID]) is now known as [NEW_NAME].
    This agent has a set alias that will replace [NEW_NAME]
    Would you like to remove it?
    <form name="form">
      <button
       index="0"
       name="Yes"
       text="Yes"/>
      <button
       index="1"
       name="No"
       text="No"/>
    </form>
  </notification> 

  <notification
   icon="alertmodal.tga"
   name="OfferTeleport"
   type="alertmodal">
Offer a teleport to your location with the following message?
    <tag>confirm</tag>
    <form name="form">
      <input name="message" type="text" default="true">
Join me in [REGION]
      </input>
			<button
       default="true"
       index="0"
       name="OK"
       text="OK"/>
      <button
       index="1"
       name="Cancel"
       text="Cancel"/>
    </form>
  </notification>

  <notification
   icon="alertmodal.tga"
   name="TeleportRequestPrompt"
   type="alertmodal">
Request a teleport to [NAME] with the following message
    <tag>confirm</tag>
    <form name="form">
      <input name="message" type="text">

      </input>
      <button
       default="true"
       index="0"
       name="OK"
       text="OK"/>
      <button
       index="1"
       name="Cancel"
       text="Cancel"/>
    </form>
  </notification>
  <notification
   icon="alertmodal.tga"
   name="TooManyTeleportOffers"
   type="alertmodal">
You attempted to make [OFFERS] teleport offers
which exceeds the limit of [LIMIT].
    <tag>group</tag>
    <tag>fail</tag>
  <usetemplate
     name="okbutton"
     yestext="OK"/>
  </notification>

  <notification
   icon="alertmodal.tga"
   name="OfferTeleportFromGod"
   type="alertmodal">
God summon this resident to your location?
    <tag>confirm</tag>
    <form name="form">
      <input name="message" type="text" default="true">
Join me in [REGION]
      </input>
      <button
       default="true"
       index="0"
       name="OK"
       text="OK"/>
      <button
       index="1"
       name="Cancel"
       text="Cancel"/>
    </form>
  </notification>

  <notification
   icon="alertmodal.tga"
   name="TeleportFromLandmark"
   type="alertmodal">
Are you sure you want to teleport to &lt;nolink&gt;[LOCATION]&lt;/nolink&gt;?
    <tag>confirm</tag>
    <usetemplate
     ignoretext="Confirm that I want to teleport to a landmark"
     name="okcancelignore"
     notext="Cancel"
     yestext="Teleport"/>
  </notification>
  
  <notification
   icon="alertmodal.tga"
   name="TeleportViaSLAPP"
   type="alertmodal">
Are you sure you want to teleport to &lt;nolink&gt;[LOCATION]&lt;/nolink&gt;?
    <tag>confirm</tag>
    <usetemplate
     ignoretext="Confirm that I want to teleport via SLAPP"
     name="okcancelignore"
     notext="Cancel"
     yestext="Teleport"/>
  </notification>	

  <notification
   icon="alertmodal.tga"
   name="TeleportToPick"
   type="alertmodal">
    Teleport to [PICK]?
    <tag>confirm</tag>
    <usetemplate
     ignoretext="Confirm that I want to teleport to a location in Picks"
     name="okcancelignore"
     notext="Cancel"
     yestext="Teleport"/>
  </notification>

  <notification
   icon="alertmodal.tga"
   name="TeleportToClassified"
   type="alertmodal">
    Teleport to [CLASSIFIED]?
    <tag>confirm</tag>
    <usetemplate
     ignoretext="Confirm that I want to teleport to a location in Classifieds"
     name="okcancelignore"
     notext="Cancel"
     yestext="Teleport"/>
  </notification>

  <notification
   icon="alertmodal.tga"
   name="TeleportToHistoryEntry"
   type="alertmodal">
Teleport to [HISTORY_ENTRY]?
    <tag>confirm</tag>
    <usetemplate
     ignoretext="Confirm that I want to teleport to a history location"
     name="okcancelignore"
     notext="Cancel"
     yestext="Teleport"/>
  </notification>

  <notification
   icon="alert.tga"
   label="Message everyone in your Estate"
   name="MessageEstate"
   type="alert">
Type a short announcement which will be sent to everyone currently in your estate.
    <tag>confirm</tag>
    <form name="form">
      <input name="message" type="text" default="true"/>
      <button
       default="true"
       index="0"
       name="OK"
       text="OK"/>
      <button
       index="1"
       name="Cancel"
       text="Cancel"/>
    </form>
  </notification>

  <notification
   icon="alert.tga"
   label="Change Linden Estate"
   name="ChangeLindenEstate"
   type="alert">
You are about to change a Linden owned estate (mainland, teen grid, orientation, etc.).

This is EXTREMELY DANGEROUS because it can fundamentally affect the resident experience.  On the mainland, it will change thousands of regions and make the spaceserver hiccup.

Proceed?
    <tag>confirm</tag>
    <usetemplate
     name="okcancelbuttons"
     notext="Cancel"
     yestext="OK"/>
  </notification>

  <notification
   icon="alert.tga"
   label="Change Linden Estate Access"
   name="ChangeLindenAccess"
   type="alert">
You are about to change the access list for a Linden owned estate (mainland, teen grid, orientation, etc.).

This is DANGEROUS and should only be done to invoke the hack allowing objects/L$ to be transferred in/out of a grid.
It will change thousands of regions and make the spaceserver hiccup.
    <tag>confirm</tag>
    <usetemplate
     name="okcancelbuttons"
     notext="Cancel"
     yestext="OK"/>
  </notification>

  <notification
   icon="alert.tga"
   label="Select estate"
   name="EstateAllowedAgentAdd"
   type="alert">
Add to allowed list for this estate only or for [ALL_ESTATES]?
    <tag>confirm</tag>
    <usetemplate
     canceltext="Cancel"
     name="yesnocancelbuttons"
     notext="All Estates"
     yestext="This Estate"/>
  </notification>

  <notification
   icon="alert.tga"
   label="Select estate"
   name="EstateAllowedAgentRemove"
   type="alertmodal">
    <unique/>
Remove from allowed list for this estate only or for [ALL_ESTATES]?
    <tag>confirm</tag>
    <usetemplate
     canceltext="Cancel"
     name="yesnocancelbuttons"
     notext="All Estates"
     yestext="This Estate"/>
  </notification>

  <notification
   icon="alert.tga"
   label="Select estate"
   name="EstateAllowedGroupAdd"
   type="alert">
Add to group allowed list for this estate only or for [ALL_ESTATES]?
    <tag>group</tag>
    <tag>confirm</tag>
    <usetemplate
     canceltext="Cancel"
     name="yesnocancelbuttons"
     notext="All Estates"
     yestext="This Estate"/>
  </notification>

  <notification
   icon="alert.tga"
   label="Select estate"
   name="EstateAllowedGroupRemove"
   type="alertmodal">
    <unique/>
Remove from group allowed list for this estate only or [ALL_ESTATES]?
    <tag>group</tag>
    <tag>confirm</tag>
    <usetemplate
     canceltext="Cancel"
     name="yesnocancelbuttons"
     notext="All Estates"
     yestext="This Estate"/>
  </notification>

  <notification
   icon="alert.tga"
   label="Select estate"
   name="EstateBannedAgentAdd"
   type="alert">
Deny access for this estate only or for [ALL_ESTATES]?
    <tag>confirm</tag>
    <usetemplate
     canceltext="Cancel"
     name="yesnocancelbuttons"
     notext="All Estates"
     yestext="This Estate"/>
  </notification>

  <notification
   icon="alert.tga"
   label="Select estate"
   name="EstateBannedAgentRemove"
   type="alertmodal">
    <unique/>
Remove this Resident from the ban list for access for this estate only or for [ALL_ESTATES]?
    <tag>confirm</tag>
    <usetemplate
     canceltext="Cancel"
     name="yesnocancelbuttons"
     notext="All Estates"
     yestext="This Estate"/>
  </notification>

  <notification
   icon="alert.tga"
   label="Select estate"
   name="EstateManagerAdd"
   type="alert">
Add estate manager for this estate only or for [ALL_ESTATES]?
    <tag>confirm</tag>
    <usetemplate
     canceltext="Cancel"
     name="yesnocancelbuttons"
     notext="All Estates"
     yestext="This Estate"/>
  </notification>

  <notification
   icon="alert.tga"
   label="Select estate"
   name="EstateManagerRemove"
   type="alertmodal">
    <unique/>
Remove estate manager for this estate only or for [ALL_ESTATES]?
    <tag>confirm</tag>
    <usetemplate
     canceltext="Cancel"
     name="yesnocancelbuttons"
     notext="All Estates"
     yestext="This Estate"/>
  </notification>

  <notification
   icon="alert.tga"
   label="Select estate"
   name="EstateAllowedExperienceAdd"
   type="alert">
    Add to allowed list for this estate only or for [ALL_ESTATES]?
    <tag>confirm</tag>
    <usetemplate
     canceltext="Cancel"
     name="yesnocancelbuttons"
     notext="All Estates"
     yestext="This Estate"/>
  </notification>

  <notification
   icon="alert.tga"
   label="Select estate"
   name="EstateAllowedExperienceRemove"
   type="alert">
    Remove from allowed list for this estate only or for [ALL_ESTATES]?
    <tag>confirm</tag>
    <usetemplate
     canceltext="Cancel"
     name="yesnocancelbuttons"
     notext="All Estates"
     yestext="This Estate"/>
  </notification>

  <notification
   icon="alert.tga"
   label="Select estate"
   name="EstateBlockedExperienceAdd"
   type="alert">
    Add to blocked list for this estate only or for [ALL_ESTATES]?
    <tag>confirm</tag>
    <usetemplate
     canceltext="Cancel"
     name="yesnocancelbuttons"
     notext="All Estates"
     yestext="This Estate"/>
  </notification>

  <notification
   icon="alert.tga"
   label="Select estate"
   name="EstateBlockedExperienceRemove"
   type="alert">
    Remove from blocked list for this estate only or for [ALL_ESTATES]?
    <tag>confirm</tag>
    <usetemplate
     canceltext="Cancel"
     name="yesnocancelbuttons"
     notext="All Estates"
     yestext="This Estate"/>
  </notification>

  <notification
   icon="alert.tga"
   label="Select estate"
   name="EstateTrustedExperienceAdd"
   type="alert">
    Add to key list for this estate only or for [ALL_ESTATES]?
    <tag>confirm</tag>
    <usetemplate
     canceltext="Cancel"
     name="yesnocancelbuttons"
     notext="All Estates"
     yestext="This Estate"/>
  </notification>

  <notification
   icon="alert.tga"
   label="Select estate"
   name="EstateTrustedExperienceRemove"
   type="alert">
    Remove from key list for this estate only or for [ALL_ESTATES]?
    <tag>confirm</tag>
    <usetemplate
     canceltext="Cancel"
     name="yesnocancelbuttons"
     notext="All Estates"
     yestext="This Estate"/>
  </notification>  

  <notification
   icon="alert.tga"
   label="Confirm Kick"
   name="EstateKickUser"
   type="alert">
Kick [EVIL_USER] from this estate?
    <tag>confirm</tag>
    <usetemplate
     name="okcancelbuttons"
     notext="Cancel"
     yestext="OK"/>
  </notification>

  <notification
   icon="alert.tga"
   label="Confirm Kick"
   name="EstateKickMultiple"
   type="alert">
Kick the following residents from this estate?

[RESIDENTS]
    <usetemplate
     name="okcancelbuttons"
     notext="Cancel"
     yestext="OK"/>
  </notification>

  <notification
   icon="alert.tga"
   label="Confirm Teleport Home"
   name="EstateTeleportHomeUser"
   type="alert">
Teleport [AVATAR_NAME] home?
    <usetemplate
     name="okcancelbuttons"
     notext="Cancel"
     yestext="OK"/>
  </notification>

  <notification
   icon="alert.tga"
   label="Confirm Teleport Home"
   name="EstateTeleportHomeMultiple"
   type="alert">
Teleport the following residents home?

[RESIDENTS]
    <usetemplate
     name="okcancelbuttons"
     notext="Cancel"
     yestext="OK"/>
  </notification>

  <notification
   icon="alert.tga"
   label="Confirm Ban"
   name="EstateBanUser"
   type="alert">
Deny access for [EVIL_USER] for this estate only or for [ALL_ESTATES]?
    <tag>confirm</tag>
    <usetemplate
     name="yesnocancelbuttons"
     canceltext="Cancel"
     notext="All Estatees"
     yestext="This Estate"/>
  </notification>

  <notification
   icon="alert.tga"
   label="Confirm Ban"
   name="EstateBanUserMultiple"
   type="alert">
Deny access for the following residents this estate only or for [ALL_ESTATES]?

[RESIDENTS]
    <usetemplate
     name="yesnocancelbuttons"
     canceltext="Cancel"
     notext="All Estatees"
     yestext="This Estate"/>
  </notification>

  <notification
   icon="alertmodal.tga"
   name="EstateParcelAccessOverride"
   type="alertmodal">
Unchecking this option may remove restrictions that parcel owners have added to prevent griefing, maintain privacy, or protect underage residents from adult material. Please discuss with your parcel owners as needed.
    <tag>confirm</tag>
    <usetemplate
     name="okbutton"
     yestext="OK"/>
  </notification>

  <notification
   icon="alertmodal.tga"
   name="EstateParcelEnvironmentOverride"
   type="alertmodal">
(Estate-wide change: [ESTATENAME]) Unchecking this option will remove any custom environments that parcel owners have added to their parcels. Please discuss with your parcel owners as needed.
Do you wish to proceed?
    <tag>confirm</tag>
    <usetemplate
     name="okcancelbuttons"
     notext="Cancel"
     yestext="OK"/>
  </notification>
  
  
  <notification
   icon="alertmodal.tga"
   name="RegionEntryAccessBlocked"
   type="alertmodal">
   <tag>fail</tag>
    The region you’re trying to visit has a maturity rating exceeding your maximum maturity preference. Change this preference using Avatar &gt; Preferences &gt; General.

Complete information on maturity ratings can be found [https://community.secondlife.com/knowledgebase/english/maturity-ratings-r52/ here].
    <usetemplate
     name="okbutton"
     yestext="OK"/>
  </notification>

  <notification
   icon="alertmodal.tga"
   name="EstateChangeCovenant"
   type="alertmodal">
Are you sure you want to change the estate covenant?
    <tag>confirm</tag>
    <usetemplate
     name="okcancelbuttons"
     notext="Cancel"
     yestext="OK"/>
  </notification>
  
  <notification
    icon="alertmodal.tga"
    name="SLM_UPDATE_FOLDER"
    type="alertmodal">
    [MESSAGE]
  </notification>

   <notification
   icon="alertmodal.tga"
   name="RegionEntryAccessBlocked_AdultsOnlyContent"
   type="alertmodal">
   <tag>fail</tag>
    <tag>confirm</tag>
    The region you're trying to visit contains [REGIONMATURITY] content, which is accessible to adults only.
    <url option="0" name="url">
		http://wiki.secondlife.com/wiki/Linden_Lab_Official:Maturity_ratings:_an_overview
    </url>
    <usetemplate
     name="okcancelignore"
     yestext="Go to Knowledge Base"
	 notext="Close"
	 ignoretext="Region crossing: The region you&apos;re trying to visit contains content which is accessible to adults only."/>
  </notification>

  <notification
   icon="notifytip.tga"
   name="RegionEntryAccessBlocked_Notify"
   log_to_im="false"
   log_to_chat="true"
   type="notifytip">
   <tag>fail</tag>
The region you're trying to visit contains [REGIONMATURITY] content, but your current preferences are set to exclude [REGIONMATURITY] content.
  </notification>

  <notification
   icon="notifytip.tga"
   name="RegionEntryAccessBlocked_NotifyAdultsOnly"
   log_to_im="false"
   log_to_chat="true"
   type="notifytip">
    <tag>fail</tag>
    The region you're trying to visit contains [REGIONMATURITY] content, which is accessible to adults only.
  </notification>

  <notification
   icon="alertmodal.tga"
   name="RegionEntryAccessBlocked_Change"
   type="alertmodal">
    <tag>fail</tag>
    <tag>confirm</tag>
The region you're trying to visit contains [REGIONMATURITY] content, but your current preferences are set to exclude [REGIONMATURITY] content. We can change your preferences, or you can cancel. After your preferences are changed, you may attempt to enter the region again.
    <form name="form">
      <button
       index="0"
       name="OK"
       text="Change preferences"/>
      <button 
       default="true"
       index="1"
       name="Cancel"
       text="Cancel"/>
      <ignore name="ignore" text="Region crossing: The region you&apos;re trying to visit contains content excluded by your preferences."/>
    </form>
  </notification>

  <notification
   icon="alertmodal.tga"
   name="RegionEntryAccessBlocked_PreferencesOutOfSync"
   type="alertmodal">
    <tag>fail</tag>
    We are having technical difficulties with your region entry because your preferences are out of sync with the server.
    <usetemplate
     name="okbutton"
     yestext="OK"/>
  </notification>

  <notification
   icon="alertmodal.tga"
   name="TeleportEntryAccessBlocked"
   type="alertmodal">
    <tag>fail</tag>
    The region you’re trying to visit has a maturity rating exceeding your maximum maturity preference. Change this preference using Avatar &gt; Preferences &gt; General.

Complete information on maturity ratings can be found [https://community.secondlife.com/knowledgebase/english/maturity-ratings-r52/ here].
    <usetemplate
     name="okbutton"
     yestext="OK"/>
  </notification>

  <notification
   icon="alertmodal.tga"
   name="TeleportEntryAccessBlocked_AdultsOnlyContent"
   type="alertmodal">
    <unique>
      <context>REGIONMATURITY</context>
    </unique>
    <tag>fail</tag>
    <tag>confirm</tag>
    The region you're trying to visit contains [REGIONMATURITY] content, which is accessible to adults only.
    <url option="0" name="url">
      http://wiki.secondlife.com/wiki/Linden_Lab_Official:Maturity_ratings:_an_overview
    </url>
    <usetemplate
     name="okcancelignore"
     yestext="Go to Knowledge Base"
	 notext="Close"
	 ignoretext="Teleport: The region you&apos;re trying to visit contains content which is accessible to adults only."/>
  </notification>

  <notification
   icon="notifytip.tga"
   name="TeleportEntryAccessBlocked_Notify"
   log_to_im="false"
   log_to_chat="true"
   type="notifytip">
    <unique>
      <context>REGIONMATURITY</context>
    </unique>
    <tag>fail</tag>
    The region you're trying to visit contains [REGIONMATURITY] content, but your current preferences are set to exclude [REGIONMATURITY] content.
  </notification>

  <notification
   icon="notifytip.tga"
   name="TeleportEntryAccessBlocked_NotifyAdultsOnly"
   log_to_im="false"
   log_to_chat="true"
   type="notifytip">
    <unique>
      <context>REGIONMATURITY</context>
    </unique>
    <tag>fail</tag>
    The region you're trying to visit contains [REGIONMATURITY] content, which is accessible to adults only.
  </notification>

  <notification
   icon="alertmodal.tga"
   name="TeleportEntryAccessBlocked_ChangeAndReTeleport"
   type="alertmodal">
    <unique>
      <context>REGIONMATURITY</context>
    </unique>
    <tag>fail</tag>
    <tag>confirm</tag>
    The region you're trying to visit contains [REGIONMATURITY] content, but your current preferences are set to exclude [REGIONMATURITY] content. We can change your preferences and continue with the teleport, or you can cancel this teleport.
    <form name="form">
      <button
       index="0"
       name="OK"
       text="Change and continue"/>
      <button
       default="true"
       index="1"
       name="Cancel"
       text="Cancel"/>
      <ignore name="ignore" text="Teleport (restartable): The region you&apos;re trying to visit contains content excluded by your preferences."/>
    </form>
  </notification>

  <notification
   icon="alertmodal.tga"
   name="TeleportEntryAccessBlocked_Change"
   type="alertmodal">
    <unique>
      <context>REGIONMATURITY</context>
    </unique>
    <tag>fail</tag>
    <tag>confirm</tag>
    The region you're trying to visit contains [REGIONMATURITY] content, but your current preferences are set to exclude [REGIONMATURITY] content. We can change your preferences, or you can cancel the teleport. After your preferences are changed, you will need to attempt the teleport again.
    <form name="form">
      <button
       index="0"
       name="OK"
       text="Change preferences"/>
      <button
       default="true"
       index="1"
       name="Cancel"
       text="Cancel"/>
      <ignore name="ignore" text="Teleport (non-restartable): The region you&apos;re trying to visit contains content excluded by your preferences."/>
    </form>
  </notification>

  <notification
   icon="alertmodal.tga"
   name="TeleportEntryAccessBlocked_PreferencesOutOfSync"
   type="alertmodal">
    <tag>fail</tag>
    We are having technical difficulties with your teleport because your preferences are out of sync with the server.
    <usetemplate
     name="okbutton"
     yestext="OK"/>
  </notification>

  <notification
   icon="alertmodal.tga"
   name="RegionTPSpecialUsageBlocked"
   type="alertmodal">
    <tag>fail</tag>
    Unable to enter region. '[REGION_NAME]' is a Skill Gaming Region, and you must meet certain criteria in order to enter. For details, please review the [http://wiki.secondlife.com/wiki/Linden_Lab_Official:Second_Life_Skill_Gaming_FAQ Skill Gaming FAQ].
    <usetemplate
     name="okbutton"
     yestext="OK"/>
  </notification>

  <notification
   icon="alertmodal.tga"
   name="PreferredMaturityChanged"
   type="alertmodal">
You won't receive any more notifications that you're about to visit a region with [RATING] content.  You may change your content preferences in the future by using Avatar &gt; Preferences &gt; General from the menu bar.
  <tag>confirm</tag>
    <usetemplate
     name="okbutton"
     yestext="OK"/>
  </notification>

  <notification
   icon="alertmodal.tga"
   name="MaturityChangeError"
   type="alertmodal">
    We were unable to change your preferences to view [PREFERRED_MATURITY] content at this time.  Your preferences have been reset to view [ACTUAL_MATURITY] content.  You may attempt to change your preferences again by using Avatar &gt; Preferences &gt; General from the menu bar.
    <tag>confirm</tag>
    <usetemplate
     name="okbutton"
     yestext="OK"/>
  </notification>

  <notification
   icon="alertmodal.tga"
   name="LandClaimAccessBlocked"
   type="alertmodal">
    The land you're trying to claim has a maturity rating exceeding your current preferences.  You can change your preferences using Avatar &gt; Preferences &gt; General.

Complete information on maturity ratings can be found [https://community.secondlife.com/knowledgebase/english/maturity-ratings-r52/ here].
    <tag>fail</tag>
    <usetemplate
     name="okbutton"
     yestext="OK"/>
  </notification>

  <notification
   icon="alertmodal.tga"
   name="LandClaimAccessBlocked_AdultsOnlyContent"
   type="alertmodal">
    Only adults can claim this land.
    <tag>fail</tag>
    <tag>confirm</tag>
    <url option="0" name="url">
		http://wiki.secondlife.com/wiki/Linden_Lab_Official:Maturity_ratings:_an_overview
    </url>
    <usetemplate
     name="okcancelignore"
     yestext="Go to Knowledge Base"
	 notext="Close"
	 ignoretext="Only adults can claim this land."/>
  </notification>

  <notification
   icon="notifytip.tga"
   name="LandClaimAccessBlocked_Notify"
   log_to_im="false"
   log_to_chat="true"
   type="notifytip">
    The land you're trying to claim contains [REGIONMATURITY] content, but your current preferences are set to exclude [REGIONMATURITY] content.
    <tag>fail</tag>
  </notification>

  <notification
   icon="notifytip.tga"
   name="LandClaimAccessBlocked_NotifyAdultsOnly"
   log_to_im="false"
   log_to_chat="true"
   type="notifytip">
    <tag>fail</tag>
    The land you're trying to claim contains [REGIONMATURITY] content, which is accessible to adults only.
  </notification>

  <notification
   icon="alertmodal.tga"
   name="LandClaimAccessBlocked_Change"
   type="alertmodal">
    The land you're trying to claim contains [REGIONMATURITY] content, but your current preferences are set to exclude [REGIONMATURITY] content. We can change your preferences, then you can try claiming the land again.
    <tag>fail</tag>
    <tag>confirm</tag>
    <form name="form">
      <button
       index="0"
       name="OK"
       text="Change preferences"/>
      <button
       default="true"
       index="1"
       name="Cancel"
       text="Cancel"/>
      <ignore name="ignore" text="The land you&apos;re trying to claim contains content excluded by your preferences."/>
    </form>
  </notification>

  <notification
   icon="alertmodal.tga"
   name="LandBuyAccessBlocked"
   type="alertmodal">
    The land you're trying to buy has a maturity rating exceeding your current preferences.  You can change your preferences using Avatar &gt; Preferences &gt; General.

Complete information on maturity ratings can be found [https://community.secondlife.com/knowledgebase/english/maturity-ratings-r52/ here].
    <tag>fail</tag>
    <usetemplate
     name="okbutton"
     yestext="OK"/>
  </notification>

  <notification
   icon="alertmodal.tga"
   name="LandBuyAccessBlocked_AdultsOnlyContent"
   type="alertmodal">
    Only adults can buy this land.
    <tag>confirm</tag>
  <tag>fail</tag>
    <url option="0" name="url">
		http://wiki.secondlife.com/wiki/Linden_Lab_Official:Maturity_ratings:_an_overview
    </url>
    <usetemplate
     name="okcancelignore"
     yestext="Go to Knowledge Base"
	 notext="Close"
	 ignoretext="Only adults can buy this land."/>
  </notification>

  <notification
   icon="notifytip.tga"
   name="LandBuyAccessBlocked_Notify"
   log_to_im="false"
   log_to_chat="true"
   type="notifytip">
    The land you're trying to buy contains [REGIONMATURITY] content, but your current preferences are set to exclude [REGIONMATURITY] content.
    <tag>fail</tag>
  </notification>

  <notification
   icon="notifytip.tga"
   name="LandBuyAccessBlocked_NotifyAdultsOnly"
   log_to_im="false"
   log_to_chat="true"
   type="notifytip">
    <tag>fail</tag>
    The land you're trying to buy contains [REGIONMATURITY] content, which is accessible to adults only.
  </notification>

  <notification
   icon="alertmodal.tga"
   name="LandBuyAccessBlocked_Change"
   type="alertmodal">
    The land you're trying to buy contains [REGIONMATURITY] content, but your current preferences are set to exclude [REGIONMATURITY] content. We can change your preferences, then you can try buying the land again.
    <tag>confirm</tag>
    <tag>fail</tag>
    <form name="form">
      <button
       index="0"
       name="OK"
       text="Change preferences"/>
      <button
       default="true"
       index="1"
       name="Cancel"
       text="Cancel"/>
      <ignore name="ignore" text="The land you&apos;re trying to buy contains content excluded by your preferences."/>
    </form>
  </notification>

	<notification
	  icon="alertmodal.tga"
	  name="TooManyPrimsSelected"
	  type="alertmodal">
There are too many prims selected.  Please select [MAX_PRIM_COUNT] or fewer prims and try again.
  <tag>fail</tag>
		<usetemplate
		 name="okbutton"
		 yestext="OK"/>
	</notification>

	<notification
	  icon="alertmodal.tga"
	  name="TooManyScriptsSelected"
	  type="alertmodal">
Too many scripts in the objects selected.  Please select fewer objects and try again
  <tag>fail</tag>
		<usetemplate
		 name="okbutton"
		 yestext="OK"/>
	</notification>

	<notification
   icon="alertmodal.tga"
   name="ProblemImportingEstateCovenant"
   type="alertmodal">
Problem importing estate covenant.
  <tag>fail</tag>
    <usetemplate
     name="okbutton"
     yestext="OK"/>
  </notification>

  <notification
   icon="alertmodal.tga"
   name="ProblemAddingEstateManager"
   type="alertmodal">
Problems adding a new estate manager.  One or more estates may have a full manager list.
  <tag>fail</tag>
  </notification>

  <notification
   icon="alertmodal.tga"
   name="ProblemAddingEstateBanManager"
   type="alertmodal">
Unable to add estate owner or manager to ban list.
    <tag>fail</tag>
  </notification>

  <notification
   icon="alertmodal.tga"
   name="ProblemAddingEstateGeneric"
   type="alertmodal">
Problems adding to this estate list.  One or more estates may have a full list.
  <tag>fail</tag>
  </notification>

  <notification
   icon="alertmodal.tga"
   name="UnableToLoadNotecardAsset"
   type="alertmodal">
Unable to load notecard&apos;s asset at this time.
    <usetemplate
     name="okbutton"
     yestext="OK"/>
    <tag>fail</tag>
  </notification>

  <notification
   icon="alertmodal.tga"
   name="NotAllowedToViewNotecard"
   type="alertmodal">
Insufficient permissions to view notecard associated with asset ID requested.
    <usetemplate
     name="okbutton"
     yestext="OK"/>
    <tag>fail</tag>
  </notification>

  <notification
   icon="alertmodal.tga"
   name="MissingNotecardAssetID"
   type="alertmodal">
Asset ID for notecard is missing from database.
  <tag>fail</tag>
    <usetemplate
     name="okbutton"
     yestext="OK"/>
  </notification>

  <notification
   icon="alert.tga"
   name="PublishClassified"
   type="alert">
Remember: Classified ad fees are non-refundable.

Publish this classified now for L$[AMOUNT]?
    <tag>confirm</tag>
  <tag>funds</tag>
    <usetemplate
     name="okcancelbuttons"
     notext="Cancel"
     yestext="OK"/>
  </notification>

  <notification
   icon="alertmodal.tga"
   name="SetClassifiedMature"
   type="alertmodal">
Does this classified contain Moderate content?
    <tag>confirm</tag>
    <usetemplate
     canceltext="Cancel"
     name="yesnocancelbuttons"
     notext="No"
     yestext="Yes"/>
  </notification>

  <notification
   icon="alertmodal.tga"
   name="SetGroupMature"
   type="alertmodal">
Does this group contain Moderate content?
    <tag>group</tag>
    <tag>confirm</tag>
    <usetemplate
     canceltext="Cancel"
     name="yesnocancelbuttons"
     notext="No"
     yestext="Yes"/>
  </notification>

  <notification
   icon="alert.tga"
   label="Confirm restart"
   name="ConfirmRestart"
   type="alert">
Do you really want to schedule this region to restart?
    <tag>confirm</tag>
    <usetemplate
     name="okcancelbuttons"
     notext="Cancel"
     yestext="OK"/>
  </notification>

  <notification
   icon="alert.tga"
   label="Message everyone in this region"
   name="MessageRegion"
   type="alert">
Type a short announcement which will be sent to everyone in this region.
    <tag>confirm</tag>
    <form name="form">
      <input name="message" type="text" default="true"/>
      <button
       default="true"
       index="0"
       name="OK"
       text="OK"/>
      <button
       index="1"
       name="Cancel"
       text="Cancel"/>
    </form>
  </notification>

  <notification
   icon="alertmodal.tga"
   label="Changed Region Maturity"
   name="RegionMaturityChange"
   type="alertmodal">
The maturity rating for this region has been changed.
It may take some time for this change to be reflected on the map.
    <usetemplate
     name="okbutton"
     yestext="OK"/>
  </notification>

  <notification
   icon="alertmodal.tga"
   label="Voice Version Mismatch"
   name="VoiceVersionMismatch"
   type="alertmodal">
This version of [APP_NAME] is not compatible with the Voice Chat feature in this region. In order for Voice Chat to function correctly you will need to update [APP_NAME].
  <tag>fail</tag>
  <tag>voice</tag>
  </notification>

  <notification
   icon="alertmodal.tga"
   label="Cannot Buy Objects"
   name="BuyObjectOneOwner"
   type="alertmodal">
Cannot buy objects from different owners at the same time.
Please select only one object and try again.
  <tag>fail</tag>
  </notification>

  <notification
   icon="alertmodal.tga"
   label="Cannot Buy Contents"
   name="BuyContentsOneOnly"
   type="alertmodal">
Unable to buy the contents of more than one object at a time.
Please select only one object and try again.
  <tag>fail</tag>
  </notification>

  <notification
   icon="alertmodal.tga"
   label="Cannot Buy Contents"
   name="BuyContentsOneOwner"
   type="alertmodal">
Cannot buy objects from different owners at the same time.
Please select only one object and try again.
  <tag>fail</tag>
  </notification>

  <notification
   icon="alertmodal.tga"
   name="BuyOriginal"
   type="alertmodal">
Buy original object from [OWNER] for L$[PRICE]?
You will become the owner of this object.
You will be able to:
 Modify: [MODIFYPERM]
 Copy: [COPYPERM]
 Resell or Give Away: [RESELLPERM]
  <tag>confirm</tag>
  <tag>funds</tag>
    <usetemplate
     name="okcancelbuttons"
     notext="Cancel"
     yestext="OK"/>
  </notification>

  <notification
   icon="alertmodal.tga"
   name="BuyOriginalNoOwner"
   type="alertmodal">
Buy original object for L$[PRICE]?
You will become the owner of this object.
You will be able to:
 Modify: [MODIFYPERM]
 Copy: [COPYPERM]
 Resell or Give Away: [RESELLPERM]
  <tag>confirm</tag>
  <tag>funds</tag>
    <usetemplate
     name="okcancelbuttons"
     notext="Cancel"
     yestext="OK"/>
  </notification>

  <notification
   icon="alertmodal.tga"
   name="BuyCopy"
   type="alertmodal">
Buy a copy from [OWNER] for L$[PRICE]?
The object will be copied to your inventory.
You will be able to:
 Modify: [MODIFYPERM]
 Copy: [COPYPERM]
 Resell or Give Away: [RESELLPERM]
  <tag>confirm</tag>
  <tag>funds</tag>
    <usetemplate
     name="okcancelbuttons"
     notext="Cancel"
     yestext="OK"/>
  </notification>

  <notification
   icon="alertmodal.tga"
   name="BuyCopyNoOwner"
   type="alertmodal">
Buy a copy for L$[PRICE]?
The object will be copied to your inventory.
You will be able to:
 Modify: [MODIFYPERM]
 Copy: [COPYPERM]
 Resell or Give Away: [RESELLPERM]
  <tag>confirm</tag>
  <tag>funds</tag>
    <usetemplate
     name="okcancelbuttons"
     notext="Cancel"
     yestext="OK"/>
  </notification>

  <notification
   icon="alertmodal.tga"
   name="BuyContents"
   type="alertmodal">
Buy contents from [OWNER] for L$[PRICE]?
They will be copied to your inventory.
  <tag>confirm</tag>
  <tag>funds</tag>
    <usetemplate
     name="okcancelbuttons"
     notext="Cancel"
     yestext="OK"/>
  </notification>

  <notification
   icon="alertmodal.tga"
   name="BuyContentsNoOwner"
   type="alertmodal">
Buy contents for L$[PRICE]?
They will be copied to your inventory.
  <tag>confirm</tag>
  <tag>funds</tag>
    <usetemplate
     name="okcancelbuttons"
     notext="Cancel"
     yestext="OK"/>
  </notification>

  <notification
   icon="alertmodal.tga"
   name="ConfirmPurchase"
   type="alertmodal">
This transaction will:
[ACTION]

Are you sure you want to proceed with this purchase?
    <tag>confirm</tag>
    <tag>funds</tag>
    <usetemplate
     name="okcancelbuttons"
     notext="Cancel"
     yestext="OK"/>
  </notification>

  <notification
   icon="alertmodal.tga"
   name="ConfirmPurchasePassword"
   type="password">
This transaction will:
[ACTION]

Are you sure you want to proceed with this purchase?
Please re-enter your password and click OK.
    <tag>funds</tag>
    <tag>confirm</tag>
    <form name="form">
      <input
       name="message"
       type="password"
       default="true"/>
      <button
       default="true"
       index="0"
       name="ConfirmPurchase"
       text="OK"/>
      <button
       index="1"
       name="Cancel"
       text="Cancel"/>
    </form>
  </notification>

  <notification
   icon="alert.tga"
   name="SetPickLocation"
   type="alert">
Note:
You have updated the location of this pick but the other details will retain their original values.
    <usetemplate
     name="okbutton"
     yestext="OK"/>
  </notification>

  <notification
   icon="alertmodal.tga"
   name="MoveInventoryFromObject"
   type="alertmodal">
You have selected &apos;no copy&apos; inventory items.
These items will be moved to your inventory, not copied.

Move the inventory item(s)?
    <tag>confirm</tag>
    <usetemplate
     ignoretext="Warn me before I move &apos;no-copy&apos; items from an object"
     name="okcancelignore"
     notext="Cancel"
     yestext="OK"/>
  </notification>

  <notification
   icon="alertmodal.tga"
   name="MoveInventoryFromScriptedObject"
   type="alertmodal">
You have selected &apos;no copy&apos; inventory items.  These items will be moved to your inventory, not copied.
Because this object is scripted, moving these items to your inventory may cause the script to malfunction.

Move the inventory item(s)?    
    <tag>confirm</tag>
    <usetemplate
     ignoretext="Warn me before I move &apos;no-copy&apos; items which might break a scripted object"
     name="okcancelignore"
     notext="Cancel"
     yestext="OK"/>
  </notification>

  <notification
   icon="alert.tga"
   name="ClickActionNotPayable"
   type="alert">
Warning: The &apos;Pay object&apos; click action has been set, but it will only work if a script is added with a money() event.
    <form name="form">
      <ignore name="ignore"
       text="I set the action &apos;Pay object&apos; when building an object without a money() script"/>
    </form>
  </notification>

  <notification
   icon="alertmodal.tga"
   name="PayConfirmation"
   type="alertmodal">
    Confirm that you want to pay L$[AMOUNT] to [TARGET].
    <tag>confirm</tag>
    <usetemplate
     name="okcancelbuttons"
     notext="Cancel"
     yestext="Pay"/>
  </notification>

  <notification
   icon="alertmodal.tga"
   name="PayObjectFailed"
   type="alertmodal">
    Payment failed: object was not found.
    <tag>fail</tag>
    <usetemplate
     name="okbutton"
     yestext="OK"/>
  </notification>

  <notification
   icon="alertmodal.tga"
   name="PaymentBlockedButtonMismatch"
   type="alertmodal">
    Payment stopped:  the price paid does not match any of the pay buttons set for this object.
    <tag>fail</tag>
    <usetemplate
     name="okbutton"
     yestext="OK"/>
  </notification>

  <notification
   icon="alertmodal.tga"
   name="OpenObjectCannotCopy"
   type="alertmodal">
There are no items in this object that you are allowed to copy.
  <tag>fail</tag>
  </notification>

  <notification
   icon="alertmodal.tga"
   name="WebLaunchAccountHistory"
   type="alertmodal">
Go to your [http://secondlife.com/account/ Dashboard] to see your account history?
    <tag>confirm</tag>
    <usetemplate
     ignoretext="Launch my browser to see my account history"
     name="okcancelignore"
     notext="Cancel"
     yestext="Go to page"/>
  </notification>

  <notification
   icon="alertmodal.tga"
   name="ConfirmAddingChatParticipants"
   type="alertmodal">
    <unique/>
When you add a person to an existing conversation, a new conversation will be created.  All participants will receive new conversation notifications.
    <tag>confirm</tag>
    <usetemplate
     ignoretext="Confirm adding chat paticipants"
     name="okcancelignore"
     notext="Cancel"
     yestext="OK"/>
  </notification>
 
  <notification
   icon="alertmodal.tga"
   name="ConfirmQuit"
   type="alertmodal">
    <unique/>
Are you sure you want to quit?
    <tag>confirm</tag>
    <usetemplate
     ignoretext="Confirm before I quit"
     name="okcancelignore"
     notext="Do not Quit"
     yestext="Quit"/>
  </notification>

  <notification
   icon="alertmodal.tga"
   name="ConfirmRestoreToybox"
   type="alertmodal">
    <unique/>
This action will restore your default buttons and toolbars.

You cannot undo this action.
    <usetemplate
     name="okcancelbuttons"
     notext="Cancel"
     yestext="OK"/>
  </notification>

  <notification
   icon="alertmodal.tga"
   name="ConfirmClearAllToybox"
   type="alertmodal">
    <unique/>
This action will return all buttons to the toolbox and your toolbars will be empty.
    
You cannot undo this action.
    <usetemplate
     name="okcancelbuttons"
     notext="Cancel"
     yestext="OK"/>
  </notification>

  <notification
   icon="alertmodal.tga"
   name="DeleteItems"
   type="alertmodal">
    <unique/>
    [QUESTION]
    <tag>confirm</tag>
    <form name="form">
     <ignore name="ignore"
      session_only="false"
      text="Confirm before deleting items"/>
      <button
       default="true"
       index="0"
       name="Yes"
       text="OK"/>
      <button
       index="1"
       name="No"
       text="Cancel"/>
    </form>
  </notification>

  <notification
   icon="alertmodal.tga"
   name="DeleteFilteredItems"
   type="alertmodal">
    <unique/>
    Your inventory is currently filtered and not all of the items you're about to delete are currently visible.

Are you sure you want to delete them?
    <tag>confirm</tag>
    <usetemplate
     ignoretext="Confirm before deleting filtered items"
     name="okcancelignore"
     notext="Cancel"
     yestext="OK"/>
  </notification>
  
  <notification
     icon="alertmodal.tga"
     name="ConfirmUnlink"
     type="alertmodal">
    <unique/>
    Do you really want to unlink the selected object?
    <tag>confirm</tag>
    <usetemplate
     name="okcancelbuttons"
     notext="Cancel"
     yestext="Unlink"/>
  </notification>
  
  <notification
   icon="alertmodal.tga"
   name="HelpReportAbuseConfirm"
   type="alertmodal">
   <unique/>
Thank you for taking the time to inform us of this issue. 
We will review your report for possible violations and take the appropriate action.
    <usetemplate
     name="okbutton"
     yestext="OK"/>
  </notification>
  
  <notification
   icon="alertmodal.tga"
   name="HelpReportAbuseSelectCategory"
   type="alertmodal">
Please select a category for this abuse report.
Selecting a category helps us file and process abuse reports.
  <tag>fail</tag>
  </notification>

  <notification
   icon="alertmodal.tga"
   name="HelpReportAbuseAbuserNameEmpty"
   type="alertmodal">
Please enter the name of the abuser.
Entering an accurate value helps us file and process abuse reports.
  <tag>fail</tag>
  </notification>

  <notification
   icon="alertmodal.tga"
   name="HelpReportAbuseAbuserLocationEmpty"
   type="alertmodal">
Please enter the location where the abuse took place.
Entering an accurate value helps us file and process abuse reports.
  <tag>fail</tag>
  </notification>

  <notification
   icon="alertmodal.tga"
   name="HelpReportAbuseSummaryEmpty"
   type="alertmodal">
Please enter a summary of the abuse that took place.
Entering an accurate summary helps us file and process abuse reports.
  <tag>fail</tag>
  </notification>

  <notification
   icon="alertmodal.tga"
   name="HelpReportAbuseDetailsEmpty"
   type="alertmodal">
Please enter a detailed description of the abuse that took place.
Be as specific as you can, including names and the details of the incident you are reporting.
Entering an accurate description helps us file and process abuse reports.
  <tag>fail</tag>
  </notification>

  <notification
   icon="alertmodal.tga"
   name="HelpReportAbuseContainsCopyright"
   type="alertmodal">
Dear Resident,

You appear to be reporting intellectual property infringement. Please make sure you are reporting it correctly:

(1) The Abuse Process. You may submit an abuse report if you believe a resident is exploiting the [CURRENT_GRID] permissions system, for example, by using CopyBot or similar copying tools, to infringe intellectual property rights. The Abuse Team investigates and issues appropriate disciplinary action for behavior that violates the [CURRENT_GRID] [http://secondlife.com/corporate/tos.php Terms of Service] or [http://secondlife.com/corporate/cs.php Community Standards]. However, the Abuse Team does not handle and will not respond to requests to remove content from the [CURRENT_GRID] world.

(2) The DMCA or Content Removal Process. To request removal of content from [CURRENT_GRID], you MUST submit a valid notification of infringement as provided in our [http://secondlife.com/corporate/dmca.php DMCA Policy].

If you still wish to continue with the abuse process, please close this window and finish submitting your report.  You may need to select the specific category &apos;CopyBot or Permissions Exploit&apos;.

Thank you,

Linden Lab
  </notification>

  <notification
   icon="alertmodal.tga"
   name="FailedRequirementsCheck"
   type="alertmodal">
The following required components are missing from [FLOATER]:
[COMPONENTS]
  <tag>fail</tag>
  </notification>

  <notification
   icon="alert.tga"
   label="Replace Existing Attachment"
   name="ReplaceAttachment"
   type="alert">
There is already an object attached to this point on your body.
Do you want to replace it with the selected object?
    <tag>confirm</tag>
    <form name="form">
      <ignore name="ignore"
       save_option="true"
       text="Replace an existing attachment with the selected item"/>
      <button
       default="true"
       ignore="Replace Automatically"
       index="0"
       name="Yes"
       text="OK"/>
      <button
       ignore="Never Replace"
       index="1"
       name="No"
       text="Cancel"/>
    </form>
  </notification>

  <notification
   icon="alertmodal.tga"
   name="TooManyWearables"
   type="alertmodal">
    You can't wear a folder containing more than [AMOUNT] items.  You can change this limit in Advanced &gt; Show Debug Settings &gt; WearFolderLimit.
    <tag>fail</tag>
  </notification>

  <notification
   icon="alert.tga"
   label="Unavailable Mode Warning"
   name="DoNotDisturbModePay"
   type="alert">
You have turned on Unavailable mode. You will not receive any items offered in exchange for this payment.

Would you like to turn off Unavailable mode before completing this transaction?
    <tag>confirm</tag>
    <form name="form">
      <ignore name="ignore"
       save_option="true"
       text="I am about to pay a person or object while I am in Unavailable mode"/>
      <button
       default="true"
       ignore="Always leave Unavailable Mode"
       index="0"
       name="Yes"
       text="OK"/>
      <button
       ignore="Never leave Unavailable Mode"
       index="1"
       name="No"
       text="Cancel"/>
    </form>
  </notification>

  <notification
   icon="notify.tga"
   label="Parcel is Playing Media"
   name="ParcelPlayingMedia"   
   persist="false"
   type="notify">
This location plays media:
[URL]
Would you like to play it?
    <tag>confirm</tag>
    <form name="form">
      <ignore name="ignore"
       checkbox_only="true"
       text="Always choose this option for this land."/>
      <button
       ignore="Play Media"
       index="1"
       name="Yes"
       text="Play"/>
      <button
       default="true"
       ignore="Ignore Media"
       index="0"
       name="No"
       text="Don't play"/>
    </form>
  </notification>

  <notification
   icon="alertmodal.tga"
   name="ConfirmDeleteProtectedCategory"
   type="alertmodal">
The folder &apos;[FOLDERNAME]&apos; is a system folder. Deleting system folders can cause instability.  Are you sure you want to delete it?
    <tag>confirm</tag>
    <usetemplate
     ignoretext="Confirm before I delete a system folder"
     name="okcancelignore"
     notext="Cancel"
     yestext="OK"/>
  </notification>

  <notification
   icon="alertmodal.tga"
   name="PurgeSelectedItems"
   type="alertmodal">
[COUNT] item(s) will be permanently deleted. Are you sure you want to permanently delete selected item(s) from your Trash?
    <tag>confirm</tag>
    <usetemplate
     name="okcancelbuttons"
     notext="Cancel"
     yestext="OK"/>
  </notification>

  <notification
   icon="alertmodal.tga"
   name="ConfirmEmptyTrash"
   type="alertmodal">
[COUNT] items and folders will be permanently deleted. Are you sure you want to permanently delete the contents of your Trash?
    <tag>confirm</tag>
    <usetemplate
     name="okcancelbuttons"
     notext="Cancel"
     yestext="OK"/>
  </notification>

  <notification
   icon="alertmodal.tga"
   name="TrashIsFull"
   type="alertmodal">
Your trash is overflowing. This may cause problems logging in.
      <tag>confirm</tag>
        <usetemplate
         name="okcancelbuttons"
         notext="I will empty trash later"
         yestext="Check trash folder"/>
  </notification>

  <notification
   icon="notifytip.tga"
   name="InventoryLimitReachedAIS"
   type="notifytip">
Your inventory is experiencing issues. Please contact support of your grid.
  <tag>fail</tag>
  </notification>

  <notification
   icon="alertmodal.tga"
   name="ConfirmClearBrowserCache"
   type="alertmodal">
Are you sure you want to delete your travel, web, and search history?
    <tag>confirm</tag>
    <usetemplate
     name="okcancelbuttons"
     notext="Cancel"
     yestext="OK"/>
  </notification>
  
  <notification
   icon="alertmodal.tga"
   name="ConfirmClearCache"
   type="alertmodal">
Are you sure you want to clear your viewer cache?
    <tag>confirm</tag>
    <usetemplate
     name="okcancelbuttons"
     notext="Cancel"
     yestext="OK"/>
  </notification>
  
  <notification
   icon="alertmodal.tga"
   name="ConfirmClearInventoryCache"
   type="alertmodal">
Are you sure you want to clear your inventory cache?
    <tag>confirm</tag>
    <usetemplate
     name="okcancelbuttons"
     notext="Cancel"
     yestext="OK"/>
  </notification>
  
  <notification
   icon="alertmodal.tga"
   name="ConfirmClearWebBrowserCache"
   type="alertmodal">
Are you sure you want to clear your web browser cache (Requires Restart)?
    <tag>confirm</tag>
    <usetemplate
     name="okcancelbuttons"
     notext="Cancel"
     yestext="OK"/>
  </notification>

  <notification
   icon="alertmodal.tga"
   name="ConfirmClearCookies"
   type="alertmodal">
Are you sure you want to clear your cookies?
    <tag>confirm</tag>
    <usetemplate
     name="okcancelbuttons"
     notext="Cancel"
     yestext="Yes"/>
  </notification>

  <notification
   icon="alertmodal.tga"
   name="ConfirmClearMediaUrlList"
   type="alertmodal">
Are you sure you want to clear your list of saved URLs?
    <tag>confirm</tag>
    <usetemplate
     name="okcancelbuttons"
     notext="Cancel"
     yestext="Yes"/>
  </notification>

  <notification
   icon="alertmodal.tga"
   name="ConfirmEmptyLostAndFound"
   type="alertmodal">
Are you sure you want to permanently delete the contents of your Lost And Found?
    <tag>confirm</tag>
    <usetemplate
     ignoretext="Confirm before I empty the inventory Lost And Found folder"
     name="okcancelignore"
     notext="No"
     yestext="Yes"/>
  </notification>

  <notification
   icon="alertmodal.tga"
   name="ConfirmReplaceLink"
   type="alertmodal">
You're about to replace '[TYPE]' body part link with the item which doesn't match the type.
Are you sure you want to proceed?
    <tag>confirm</tag>
    <usetemplate
     ignoretext="Confirm before I replace link"
     name="okcancelignore"
     notext="No"
     yestext="Yes"/>
  </notification>
  
  <notification
   icon="alertmodal.tga"
   name="CopySLURL"
   type="alertmodal">
The following SLurl has been copied to your clipboard:
 [SLURL]

Link to this from a web page to give others easy access to this location, or try it out yourself by pasting it into the address bar of any web browser.
    <form name="form">
      <ignore name="ignore"
       text="SLurl is copied to my clipboard"/>
    </form>
  </notification>

  <notification
   icon="alertmodal.tga"
   name="WLSavePresetAlert"
   type="alertmodal">
   <unique/>
Do you wish to overwrite the saved preset?
    <tag>confirm</tag>
    <usetemplate
     name="okcancelbuttons"
     notext="No"
     yestext="Yes"/>
  </notification>

  <notification
   icon="alertmodal.tga"
   name="WLNoEditDefault"
   type="alertmodal">
You cannot edit or delete a default preset.
  <tag>fail</tag>
  </notification>

  <notification
   icon="alertmodal.tga"
   name="WLMissingSky"
   type="alertmodal">
This day cycle file references a missing sky file: [SKY].
  <tag>fail</tag>
  </notification>

  <notification
   icon="alertmodal.tga"
   name="WLRegionApplyFail"
   type="alertmodal">
Sorry, the settings couldn't be applied to the region. Reason: [FAIL_REASON]
  </notification>

  <notification
   icon="alertmodal.tga"
   name="WLLocalTextureDayBlock"
   type="alertmodal">
A Local texture is in use on track [TRACK], frame #[FRAMENO] ([FRAME]%) in field [FIELD].
Settings may not be saved using local textures.
  </notification>
    
  <notification
   icon="alertmodal.tga"
   name="WLLocalTextureFixedBlock"
   type="alertmodal">
A local texture is in use in field [FIELD].
Settings may not be saved using local textures.
  </notification>

  <notification
   functor="GenericAcknowledge"
   icon="alertmodal.tga"
   name="EnvCannotDeleteLastDayCycleKey"
   type="alertmodal">
Unable to delete the last key in this day cycle because you cannot have an empty day cycle.  You should modify the last remaining key instead of attempting to delete it and then to create a new one.
    <usetemplate
     name="okbutton"
     yestext="OK"/>
  </notification>

  <notification
   functor="GenericAcknowledge"
   icon="alertmodal.tga"
   name="DayCycleTooManyKeyframes"
   type="alertmodal">
You cannot add any more keyframes to this day cycle.  The maximum number of keyframes for day cycles of [SCOPE] scope is [MAX].
    <usetemplate
     name="okbutton"
     yestext="OK"/>
  </notification>

  <notification
   functor="GenericAcknowledge"
   icon="alertmodal.tga"
   name="EnvUpdateRate"
   type="alertmodal">
    You may only update region environmental settings every [WAIT] seconds.  Wait at least that long and then try again.
    <usetemplate
     name="okbutton"
     yestext="OK"/>
  </notification>

  <notification
   icon="alertmodal.tga"
   name="PPSaveEffectAlert"
   type="alertmodal">
PostProcess Effect exists. Do you still wish overwrite it?
    <usetemplate
     name="okcancelbuttons"
     notext="No"
     yestext="Yes"/>
  </notification>

  <notification
   icon="alertmodal.tga"
   name="ChatterBoxSessionStartError"
   type="alertmodal">
Unable to start a new chat session with [RECIPIENT].
[REASON]
  <tag>fail</tag>
    <usetemplate
     name="okbutton"
     yestext="OK"/>
  </notification>

  <notification
   icon="notifytip.tga"
   name="ChatterBoxSessionEventError"
   type="notifytip">
[EVENT]
<!--[REASON]-->
  <tag>fail</tag>
    <usetemplate
     name="okbutton"
     yestext="OK"/>
  </notification>

  <notification
   icon="alertmodal.tga"
   name="ForceCloseChatterBoxSession"
   type="alertmodal">
Your chat session with [NAME] must close.
[REASON]
    <usetemplate
     name="okbutton"
     yestext="OK"/>
  </notification>

  <notification
   icon="alertmodal.tga"
   name="Cannot_Purchase_an_Attachment"
   type="alertmodal">
You cannot buy an object while it is attached.
  <tag>fail</tag>
  </notification>

  <notification
   icon="alertmodal.tga"
   label="About Requests for the Debit Permission"
   name="DebitPermissionDetails"
   type="alertmodal">
Granting this request gives a script ongoing permission to take Linden dollars (L$) from your account. To revoke this permission, the object owner must delete the object or reset the scripts in the object.
    <usetemplate
     name="okbutton"
     yestext="OK"/>
  </notification>

  <notification
   icon="alertmodal.tga"
   name="AutoWearNewClothing"
   type="alertmodal">
Would you like to automatically wear the clothing you are about to create?
    <tag>confirm</tag>
    <usetemplate
     ignoretext="Wear the clothing I create while editing My Appearance"
     name="okcancelignore"
     notext="No"
     yestext="Yes"/>
  </notification>

  <notification
   icon="alertmodal.tga"
   name="NotAgeVerified"
   type="alertmodal">
    The location you're trying to visit is restricted to residents age 18 and over.
    <tag>fail</tag>
    <usetemplate
     ignoretext="I am not old enough to visit age restricted areas."
     name="okignore"
     yestext="OK"/>
  </notification>

  <notification
   icon="notifytip.tga"
   name="NotAgeVerified_Notify"
   type="notifytip">
    Location restricted to age 18 and over.
    <tag>fail</tag>
  </notification>

  <notification
   icon="alertmodal.tga"
   name="Cannot enter parcel: no payment info on file"
   type="alertmodal">
You must have payment information on file to visit this area.  Do you want to go to the [CURRENT_GRID] website and set this up?

[_URL]
    <tag>confirm</tag>
    <url option="0" name="url">

			https://secondlife.com/account/
    </url>
    <usetemplate
     ignoretext="I lack payment information on file"
     name="okcancelignore"
     notext="No"
     yestext="Yes"/>
  </notification>

  <notification
   icon="alertmodal.tga"
   name="MissingString"
   type="alertmodal">
The string [STRING_NAME] is missing from strings.xml.
  </notification>

  <notification
   icon="alert.tga"  
   name="EnableMediaFilter"
   type="alert"> 
Playing media or music can expose your identity to sites outside [CURRENT_GRID]. You can enable a filter that will allow you to select which sites will receive media requests, and give you better control over your privacy.

Enable the media filter?
(You can change this option later under Preferences &gt; Sound &amp; Media.)
   <form name="form">
    <button
         index="0"
         name="Enable"
         text="Enable"/>
        <button
         index="1"
         name="Disable"
         text="Disable"/>
   </form>
  </notification>

  <notification
   icon="alert.tga"  
   name="MediaAlert"
   type="alert"> 
This parcel provides media from:

Domain: [MEDIADOMAIN]
URL: [MEDIAURL]
   <form name="form">
    <button
         index="0"
         name="Allow"
         text="Allow"/>
        <button
         index="1"
         name="Deny"
         text="Deny"/>
   </form>
  </notification>

  <notification
   icon="alert.tga"  
   name="MediaAlert2"
   type="alert"> 
Do you want to remember your choice and [LCONDITION] allow media from this source?

Domain: [MEDIADOMAIN]
URL: [MEDIAURL]
   <form name="form">
    <button
         index="0"
         name="Do Now"
         text="[ACTION] Now"/>
        <button
         index="1"   
         name="RememberDomain"
         text="[CONDITION] Allow This Domain"/>
        <button
         index="2"
         name="RememberURL"
         text="[CONDITION] Allow This URL"/>
   </form>
  </notification>

  <notification
   icon="alert.tga"  
   name="MediaAlertSingle"
   type="alert"> 
This parcel provides media from:

Domain: [MEDIADOMAIN]
URL: [MEDIAURL]
   <form name="form">
		<button
         index="0"
         name="Allow"
         text="Allow"/>
        <button
         index="1"
         name="Deny"
         text="Deny"/>
        <button
         index="2"   
         name="BlacklistDomain"
         text="Blacklist"/>
        <button
         index="3"   
         name="WhitelistDomain"
         text="Whitelist"/>
   </form>
  </notification>

  <notification
   icon="alert.tga"  
   name="AudioAlert"
   type="alert"> 
This parcel provides music from:

Domain: [AUDIODOMAIN]
URL: [AUDIOURL]
   <form name="form">
    <button
         index="0"
         name="Allow"
         text="Allow"/>
        <button
         index="1"
         name="Deny"
         text="Deny"/>
   </form>
  </notification>

  <notification
   icon="alert.tga"  
   name="AudioAlert2"
   type="alert"> 
Do you want to remember your choice and [LCONDITION] allow music from this source?

Domain: [AUDIODOMAIN]
URL: [AUDIOURL]
   <form name="form">
    <button
         index="0"
         name="Do Now"
         text="[ACTION] Now"/>
        <button
         index="1"   
         name="RememberDomain"
         text="[CONDITION] Allow This Domain"/>
        <button
         index="2"
         name="RememberURL"
         text="[CONDITION] Allow This URL"/>
   </form>
  </notification>
  
  <notification
   icon="alert.tga"  
   name="AudioAlertSingle"
   type="alert"> 
Do you want to remember your choice and [LCONDITION] allow music from this source?

Domain: [AUDIODOMAIN]
URL: [AUDIOURL]
   <form name="form">
		<button
         index="0"
         name="Allow"
         text="Allow"/>
        <button
         index="1"
         name="Deny"
         text="Deny"/>
        <button
         index="2"   
         name="BlacklistDomain"
         text="Blacklist"/>
        <button
         index="3"
         name="WhitelistDomain"
         text="Whitelist"/>
   </form>
  </notification>

  <notification
   icon="notifytip.tga"
   name="SystemMessageTip"
   type="notifytip">
[MESSAGE]
  </notification>
  
  <notification
   icon="notifytip.tga"
   name="ChatSystemMessageTip"
   log_to_chat="true"
   type="notifytip">
[MESSAGE]
  </notification>

  <notification
   icon="notifytip.tga"
   name="IMSystemMessageTip"
   log_to_im="true"   
   log_to_chat="false"   
   type="notifytip">
[MESSAGE]
  </notification>

  <notification
   icon="notifytip.tga"
   name="Cancelled"
   type="notifytip">
Cancelled.
  </notification>

  <notification
   icon="notifytip.tga"
   name="CancelledAttach"
   type="notifytip">
Cancelled Attach.
  </notification>

  <notification
   icon="notifytip.tga"
   name="ReplacedMissingWearable"
   type="notifytip">
Replaced missing clothing/body part with default.
  </notification>

  <notification
   icon="groupnotify"
   name="GroupNotice"
   persist="true"
   type="groupnotify">
[SENDER], [GROUP]
Topic: [SUBJECT], Message: [MESSAGE]
    <tag>group</tag>
  </notification>

  <notification
   icon="notifytip.tga"
   name="FriendOnlineOffline"
   log_to_chat="false"
   type="notifytip">
    <tag>friendship</tag>
[NAME] is [STATUS].
    <unique combine="cancel_old">
      <context>NAME</context>
    </unique>
  </notification>

  <notification
   icon="notifytip.tga"
   name="AddSelfFriend"
   type="notifytip">
    <tag>friendship</tag>
Although you&apos;re very nice, you can&apos;t add yourself as a friend.
  </notification>

  <notification
   icon="notifytip.tga"
   name="AddSelfRenderExceptions"
   type="notifytip">
You can&apos;t add yourself to the rendering exceptions list.
  </notification>

  <notification
   icon="notifytip.tga"
   name="UploadingAuctionSnapshot"
   type="notifytip">
Uploading in-world and web site snapshots.
(Takes about 5 minutes.)
  </notification>

  <notification
   icon="notify.tga"
   name="UploadPayment"
   persist="true"
   type="notify">
You paid L$[AMOUNT] to upload.
<tag>funds</tag>
  </notification>

  <notification
   icon="notifytip.tga"
   name="UploadWebSnapshotDone"
   type="notifytip">
Web site snapshot upload done.
  </notification>

  <notification
   icon="notifytip.tga"
   name="UploadSnapshotDone"
   type="notifytip">
In-world snapshot upload is done.
  </notification>

  <notification
   icon="notifytip.tga"
   name="TerrainDownloaded"
   type="notifytip">
Terrain.raw downloaded.
  </notification>

  <notification
   icon="notifytip.tga"
   name="GestureMissing"
   type="notifytip">
Gesture [NAME] is missing from the database.
  <tag>fail</tag>
  </notification>

  <notification
   icon="notifytip.tga"
   name="UnableToLoadGesture"
   type="notifytip">
Unable to load gesture [NAME].
  <tag>fail</tag>
  </notification>

  <notification
   icon="notifytip.tga"
   name="LandmarkMissing"
   type="notifytip">
Landmark is missing from the database.
  <tag>fail</tag>
  </notification>

  <notification
   icon="notifytip.tga"
   name="UnableToLoadLandmark"
   type="notifytip">
Unable to load the landmark.  Please try again.
  <tag>fail</tag>
  </notification>

  <notification
   icon="notifytip.tga"
   name="CapsKeyOn"
   type="notifytip">
Your Caps Lock key is on.
This might affect your password.
  </notification>

  <notification
   icon="notifytip.tga"
   name="NotecardMissing"
   type="notifytip">
Notecard is missing from the database.
  <tag>fail</tag>
  </notification>

  <notification
   icon="notifytip.tga"
   name="NotecardNoPermissions"
   type="notifytip">
You do not have permission to view this notecard.
  <tag>fail</tag>
  </notification>

  <notification
   icon="notifytip.tga"
   name="RezItemNoPermissions"
   type="notifytip">
Insufficient permissions to rez the object(s).
  <tag>fail</tag>
  </notification>

  <notification
   icon="notifytip.tga"
   name="IMAcrossParentEstates"
   type="notifytip">
Unable to send IM across parent estates.
  </notification>

  <notification
   icon="notifytip.tga"
   name="TransferInventoryAcrossParentEstates"
   type="notifytip">
Unable to transfer inventory across parent estates.
  </notification>

  <notification
   icon="notifytip.tga"
   name="UnableToLoadNotecard"
   type="notifytip">
Unable to load the notecard.
Please try again.
  <tag>fail</tag>
  </notification>

  <notification
   icon="notifytip.tga"
   name="ScriptMissing"
   type="notifytip">
Script is missing from the database.
  <tag>fail</tag>
  </notification>

  <notification
   icon="notifytip.tga"
   name="ScriptNoPermissions"
   type="notifytip">
Insufficient permissions to view the script.
  <tag>fail</tag>
  </notification>

  <notification
   icon="notifytip.tga"
   name="UnableToLoadScript"
   type="notifytip">
Unable to load the script.  Please try again.
  <tag>fail</tag>
  </notification>

  <notification
   icon="notifytip.tga"
   name="IncompleteInventory"
   type="notifytip">
Some of the contents are you trying to share cannot be given/transferred just yet. Please try offering these items again in a bit.
  <tag>fail</tag>
  </notification>

  <notification
   icon="notifytip.tga"
   name="IncompleteInventoryItem"
   type="notifytip">
The item you are accessing is not yet locally available. Please try again in a minute.
  <tag>fail</tag>
  </notification>

  <notification
   icon="notifytip.tga"
   name="CannotModifyProtectedCategories"
   type="notifytip">
You cannot modify protected categories.
  <tag>fail</tag>
  </notification>

  <notification
   icon="notifytip.tga"
   name="CannotRemoveProtectedCategories"
   type="notifytip">
You cannot remove protected categories.
  <tag>fail</tag>
  </notification>

  <notification
   icon="notifytip.tga"
   name="OfferedCard"
   type="notifytip">
You have offered a calling card to [NAME].
  </notification>

  <notification
   icon="notifytip.tga"
   name="UnableToBuyWhileDownloading"
   type="notifytip">
Unable to buy while downloading object data.
Please try again.
  <tag>fail</tag>
  </notification>

  <notification
   icon="notifytip.tga"
   name="UnableToLinkWhileDownloading"
   type="notifytip">
Unable to link while downloading object data.
Please try again.
  <tag>fail</tag>
  </notification>

  <notification
   icon="notifytip.tga"
   name="CannotBuyObjectsFromDifferentOwners"
   type="notifytip">
You can only buy objects from one owner at a time.
Please select a single object.
  <tag>fail</tag>
  </notification>

  <notification
   icon="notifytip.tga"
   name="ObjectNotForSale"
   type="notifytip">
This object is not for sale.
  <tag>fail</tag>
  </notification>

  <notification
   icon="notifytip.tga"
   name="EnteringGodMode"
   type="notifytip">
Entering god mode, level [LEVEL]
  </notification>

  <notification
   icon="notifytip.tga"
   name="LeavingGodMode"
   type="notifytip">
Now leaving god mode, level [LEVEL]
  </notification>

  <notification
   icon="notifytip.tga"
   name="CopyFailed"
   type="notifytip">
You do not have permission to copy this.
  <tag>fail</tag>
  </notification>

  <notification
   icon="notifytip.tga"
   name="InventoryAccepted"
   log_to_im="true"   
   log_to_chat="false"
   type="notifytip">
[NAME] received your inventory offer.
  </notification>

  <notification
   icon="notifytip.tga"
   name="InventoryDeclined"
   log_to_im="true"   
   log_to_chat="false"
   type="notifytip">
[NAME] declined your inventory offer.
  </notification>

  <notification
   icon="notifytip.tga"
   name="ObjectMessage"
   type="notifytip">
[NAME]: [MESSAGE]
  </notification>

  <notification
   icon="notifytip.tga"
   name="CallingCardAccepted"
   type="notifytip">
Your calling card was accepted.
  </notification>

  <notification
   icon="notifytip.tga"
   name="CallingCardDeclined"
   type="notifytip">
Your calling card was declined.
  </notification>

  <notification
 icon="notifytip.tga"
 name="TeleportToLandmark"
 type="notifytip">
    To teleport to locations like &apos;[NAME]&apos;, click on the &quot;Places&quot; button,
    then select the Landmarks tab in the window that opens. Click on any
    landmark to select it, then click &apos;Teleport&apos; at the bottom of the window.
    (You can also double-click on the landmark, or right-click it and
    choose &apos;Teleport&apos;.)
  </notification>

  <notification
   icon="notifytip.tga"
   name="TeleportToPerson"
   type="notifytip">
    To open a private conversation with someone, right-click on their avatar and choose &apos;IM&apos; from the menu.
  </notification>

  <notification
   icon="notifytip.tga"
   name="CantSelectLandFromMultipleRegions"
   type="notifytip">
Selected land is not all in the same region.
Try selecting a smaller piece of land.
  <tag>fail</tag>
  </notification>

  <notification
   icon="notifytip.tga"
   name="SearchWordBanned"
   type="notifytip">
Some terms in your search query were excluded due to content restrictions as clarified in the Community Standards.
  <tag>fail</tag>
  </notification>

  <notification
   icon="notifytip.tga"
   name="NoContentToSearch"
   type="notifytip">
Please select at least one type of content to search (General, Moderate, or Adult).
  <tag>fail</tag>
  </notification>

  <notification
   icon="notify.tga"
   name="SystemMessage"
   persist="true"
   type="notify">
[MESSAGE]
  </notification>

  <notification
   icon="notify.tga"
  name="FlickrConnect"
   type="notifytip">
   [MESSAGE]
  </notification>

  <notification
   icon="notify.tga"
   name="PaymentReceived"
   log_to_im="true"   
   persist="true"
   type="notify">
    <tag>funds</tag>
[MESSAGE]
  </notification>

  <notification
   icon="notify.tga"
   name="PaymentSent"
   log_to_im="true"   
   persist="true"
   type="notify">
    <tag>funds</tag>
[MESSAGE]
  </notification>

  <notification
   icon="notify.tga"
   name="PaymentFailure"
   persist="true"
   type="notify">
    <tag>funds</tag>
[MESSAGE]
  </notification>

   <!-- EventNotification couldn't be persist since server decide is it necessary to notify 
   user about subscribed event via LLEventNotifier-->
  <notification
   icon="notify.tga"
   name="EventNotification"
   type="notify">
Event Notification:

[NAME]
[DATE]
    <form name="form">
      <button
       index="0"
       name="Details"
       text="Details"/>
      <button
       index="1"
       name="Cancel"
       text="Cancel"/>
    </form>
  </notification>

  <notification
   icon="notify.tga"
   name="TransferObjectsHighlighted"
   persist="true"
   type="notify">
All objects on this parcel that will transfer to the purchaser of this parcel are now highlighted.

* Trees and grasses that will transfer are not highlighted.
    <form name="form">
      <button
       index="0"
       name="Done"
       text="Done"/>
    </form>
  </notification>

  <notification
   icon="notify.tga"
   name="DeactivatedGesturesTrigger"
   persist="true"
   type="notify">
Deactivated gestures with same trigger:
[NAMES]
  </notification>

  <notification
   icon="notify.tga"
   name="NoQuickTime"
   persist="true"
   type="notify">
Apple&apos;s QuickTime software does not appear to be installed on your system.
If you want to view streaming media on parcels that support it you should go to the [http://www.apple.com/quicktime QuickTime site] and install the QuickTime Player.
  <tag>fail</tag>
  </notification>

  <notification
   icon="notify.tga"
   name="NoPlugin"
   persist="true"
   type="notify">
No Media Plugin was found to handle the "[MIME_TYPE]" mime type.  Media of this type will be unavailable.
  <tag>fail</tag>
    <unique>
      <context>MIME_TYPE</context>
    </unique>

  </notification>
  <notification
   icon="alertmodal.tga"
   name="MediaPluginFailed"
   type="alertmodal">
The following Media Plugin has failed:
    [PLUGIN]

Please re-install the plugin or contact the vendor if you continue to experience problems.
  <tag>fail</tag>
    <form name="form">
      <ignore name="ignore"
       text="A Media Plugin fails to run"/>
    </form>
  </notification>
  <notification
   icon="notify.tga"
   name="OwnedObjectsReturned"
   persist="true"
   type="notify">
The objects you own on the selected parcel of land have been returned back to your inventory.
  </notification>

  <notification
   icon="notify.tga"
   name="OtherObjectsReturned"
   persist="true"
   type="notify">
The objects on the selected parcel of land that is owned by [NAME] have been returned to his or her inventory.
  </notification>

  <notification
   icon="notify.tga"
   name="OtherObjectsReturned2"
   persist="true"
   type="notify">
The objects on the selected parcel of land owned by the resident &apos;[NAME]&apos; have been returned to their owner.
  </notification>

  <notification
   icon="notify.tga"
   name="GroupObjectsReturned"
   persist="true"
   type="notify">
The objects on the selected parcel of land shared with the group &lt;nolink&gt;[GROUPNAME]&lt;/nolink&gt; have been returned back to their owner&apos;s inventory.
Transferable deeded objects have been returned to their previous owners.
Non-transferable objects that are deeded to the group have been deleted.
    <tag>group</tag>
  </notification>

  <notification
   icon="notify.tga"
   name="UnOwnedObjectsReturned"
   persist="true"
   type="notify">
The objects on the selected parcel that are *NOT* owned by you have been returned to their owners.
  </notification>

  <notification
   icon="notify.tga"
   name="ServerObjectMessage"
   log_to_im="true"   
   persist="true"
   type="notify">
Message from [NAME]:
&lt;nolink&gt;[MSG]&lt;/nolink&gt;
  </notification>

  <notification
   icon="notify.tga"
   name="NotSafe"
   persist="true"
   type="notify">
    <unique/>
This land has damage enabled.
You can be hurt here. If you die, you will be teleported to your home location.
  </notification>

  <notification
   icon="notify.tga"
   name="NoFly"
   persist="true"
   type="notify">
    <unique/>
   <tag>fail</tag>
This area has flying disabled.
You cannot fly here.
  </notification>

  <notification
   icon="notify.tga"
   name="PushRestricted"
   persist="true"
   type="notify">
    <unique/>    
This area does not allow pushing. You can&apos;t push others here unless you own the land.
  </notification>

  <notification
   icon="notify.tga"
   name="NoVoice"
   persist="true"
   type="notify">
    <unique/>    
This area has voice chat disabled. You will not be able to use voice chat here.
    <tag>voice</tag>
  </notification>

  <notification
   icon="notify.tga"
   name="NoBuild"
   persist="true"
   type="notify">
    <unique/>    
This area has building disabled. You can&apos;t build or rez objects here.
  </notification>

  <notification
     icon="alertmodal.tga"
     name="PathfindingDirty"
     persist="true"
     type="alertmodal">
    <unique/>
The region has pending pathfinding changes.  If you have build rights, you may rebake the region by clicking on the “Rebake” button.
    <usetemplate
     name="okcancelbuttons"
     yestext="Rebake"
     notext="Close" />
  </notification>

  <notification
   icon="notify.tga"
   name="PathfindingDirtyRebake"
   persist="true"
   type="notify">
   <unique/>
   The region has pending pathfinding changes.  If you have build rights, you may rebake the region by clicking on the “Rebake region” button.
   <usetemplate
     name="okbutton"
     yestext="Rebake region"
   />
  </notification>

  <notification
     icon="notify.tga"
     name="DynamicPathfindingDisabled"
     persist="true"
     type="notify">
    <unique/>
    Dynamic pathfinding is not enabled on this region.  Scripted objects using pathfinding LSL calls may not operate as expected on this region.
  </notification>

  <notification
   icon="alertmodal.tga"
   name="PathfindingCannotRebakeNavmesh"
   type="alertmodal">
    <unique/>
    An error occurred.  There may be a network or server problem, or you may not have build rights.  Sometimes logging out and back in will solve this problem.
    <usetemplate
     name="okbutton"
     yestext="OK"
     />
  </notification>

  <notification
   icon="notify.tga"
   name="SeeAvatars"
   persist="true"
   type="notify">
    <unique/>    
This parcel hides avatars and text chat from another parcel.   You can&apos;t see other residents outside the parcel, and those outside are not able to see you.  Regular text chat on channel 0 is also blocked.
  </notification>

  <notification
   icon="notify.tga"
   name="ScriptsStopped"
   persist="true"
   type="notify">
An administrator has temporarily stopped scripts in this region.
  </notification>

  <notification
   icon="notify.tga"
   name="ScriptsNotRunning"
   persist="true"
   type="notify">
This region is not running any scripts.
  </notification>

  <notification
   icon="notify.tga"
   name="NoOutsideScripts"
   persist="true"
   type="notify">
   <tag>fail</tag>
This land has outside scripts disabled.

No scripts will work here except those belonging to the land owner.
  </notification>

  <notification
   icon="notify.tga"
   name="ClaimPublicLand"
   persist="true"
   type="notify">
You can only claim public land that is in the same region as you.
  <tag>fail</tag>
  </notification>

  <notification
   icon="alertmodal.tga"
   name="RegionTPAccessBlocked"
   type="alertmodal">
   <tag>fail</tag>
    The region you’re trying to visit has a maturity rating exceeding your maximum maturity preference. Change this preference using Avatar &gt; Preferences &gt; General.

Complete information on maturity ratings can be found [https://community.secondlife.com/knowledgebase/english/maturity-ratings-r52/ here].
    <usetemplate
      name="okbutton"
      yestext="OK"/>
  </notification>

  <notification
	icon="notify.tga"
   name="RegionAboutToShutdown"
   persist="false"
   type="notify">
    <tag>fail</tag>
    The region you're trying to enter is about to shut down.
  </notification>
  
  <notification
	icon="notify.tga"
	name="URBannedFromRegion"
   persist="true"
	type="notify">
   <tag>fail</tag>
You are banned from the region.
  </notification>

  <notification
	icon="notify.tga"
	name="NoTeenGridAccess"
   persist="true"
	type="notify">
   <tag>fail</tag>
Your account cannot connect to this teen grid region.
  </notification>

  <notification
	icon="notify.tga"
	name="ImproperPaymentStatus"
   persist="true"
	type="notify">
   <tag>fail</tag>
You do not have proper payment status to enter this region.
  </notification>

  <notification
	icon="notify.tga"
	name="MustGetAgeRegion"
   persist="true"
	type="notify">
   <tag>fail</tag>
You must be age 18 or over to enter this region.
  </notification>

  <notification
	icon="notify.tga"
	name="MustGetAgeParcel"
   persist="true"
	type="notify">
   <tag>fail</tag>
    You must be age 18 or over to enter this parcel.
  </notification>

  <notification
	icon="notify.tga"
	name="NoDestRegion"
   persist="true"
	type="notify">
   <tag>fail</tag>
No destination region found.
  </notification>

  <notification
	icon="notify.tga"
	name="NotAllowedInDest"
   persist="true"
	type="notify">
   <tag>fail</tag>
You are not allowed into the destination.
  </notification>

  <notification
	icon="notify.tga"
	name="RegionParcelBan"
   persist="true"
	type="notify">
   <tag>fail</tag>
Cannot region cross into banned parcel. Try another way.
  </notification>

  <notification
	icon="notify.tga"
	name="TelehubRedirect"
   persist="true"
	type="notify">
   <tag>fail</tag>
You have been redirected to a telehub.
  </notification>

  <notification
	icon="notify.tga"
	name="CouldntTPCloser"
   persist="true"
	type="notify">
   <tag>fail</tag>
Could not teleport closer to destination.
  </notification>

  <notification
	icon="notify.tga"
	name="TPCancelled"
   persist="true"
	type="notify">
Teleport canceled.
  </notification>

  <notification
	icon="notify.tga"
	name="FullRegionTryAgain"
   persist="true"
	type="notify">
   <tag>fail</tag>
The region you are attempting to enter is currently full.
Please try again in a few moments.
  </notification>

  <notification
	icon="notify.tga"
	name="GeneralFailure"
   persist="true"
	type="notify">
   <tag>fail</tag>
General failure.
  </notification>

  <notification
	icon="notify.tga"
	name="RoutedWrongRegion"
   persist="true"
	type="notify">
   <tag>fail</tag>
Routed to wrong region. Please try again.
  </notification>

  <notification
	icon="notify.tga"
	name="NoValidAgentID"
   persist="true"
	type="notify">
   <tag>fail</tag>
No valid agent id.
  </notification>

  <notification
	icon="notify.tga"
	name="NoValidSession"
   persist="true"
	type="notify">
   <tag>fail</tag>
No valid session id.
  </notification>

  <notification
	icon="notify.tga"
	name="NoValidCircuit"
   persist="true"
	type="notify">
   <tag>fail</tag>
No valid circuit code.
  </notification>

  <notification
	icon="notify.tga"
	name="NoPendingConnection"
   persist="true"
	type="notify">
   <tag>fail</tag>
Unable to create pending connection.
  </notification>

  <notification
	icon="notify.tga"
	name="InternalUsherError"
   persist="true"
	type="notify">
   <tag>fail</tag>
Internal error attempting to connect agent usher.
  </notification>

  <notification
	icon="notify.tga"
	name="NoGoodTPDestination"
   persist="true"
	type="notify">
   <tag>fail</tag>
Unable to find a good teleport destination in this region.
  </notification>

  <notification
	icon="notify.tga"
	name="InternalErrorRegionResolver"
   persist="true"
	type="notify">
   <tag>fail</tag>
Internal error attempting to activate region resolver.
  </notification>

  <notification
	icon="notify.tga"
	name="NoValidLanding"
   persist="true"
	type="notify">
   <tag>fail</tag>
A valid landing point could not be found.
  </notification>

  <notification
	icon="notify.tga"
	name="NoValidParcel"
   persist="true"
	type="notify">
   <tag>fail</tag>
No valid parcel could be found.
  </notification>

  <notification
   icon="notify.tga"
   name="ObjectGiveItem"
   type="offer">
An object named &lt;nolink&gt;[OBJECTFROMNAME]&lt;/nolink&gt; owned by [NAME_SLURL] has given you this [OBJECTTYPE]:
&lt;nolink&gt;[ITEM_SLURL]&lt;/nolink&gt;
    <form name="form">
      <button
       index="0"
       name="Keep"
       text="Accept"/>
      <button
       index="1"
       name="Discard"
       text="Discard"/>
      <button
       index="2"
       name="Mute"
       text="Mute Owner"/>
    </form>
  </notification>

  <notification
   icon="notify.tga"
   name="OwnObjectGiveItem"
   type="offer">
Your object named &lt;nolink&gt;[OBJECTFROMNAME]&lt;/nolink&gt; has given you this [OBJECTTYPE]:
&lt;nolink&gt;[ITEM_SLURL]&lt;/nolink&gt;
    <form name="form">
      <button
       index="0"
       name="Keep"
       text="Accept"/>
      <button
       index="1"
       name="Discard"
       text="Discard"/>
    </form>
  </notification>

  <!-- FS:Ansariel: WARNING: Read LLOfferInfo::forceResponse in llviewermessage.cpp before changing the button order!!! -->
  <notification
   icon="notify.tga"
   name="UserGiveItem"
   label="Inventory offer from [NAME_LABEL]"
   log_to_im ="true"
   type="offer"
   sound="UISndInventoryOffer">
[NAME_SLURL] has given you this [OBJECTTYPE]:
[ITEM_SLURL]
Do you want to keep it? "Mute" will block all future offers or messages from [NAME_SLURL].
    <form name="form">
      <button
       index="3"
       name="Show"
       text="Show"/>
      <button
       index="0"
       name="Keep"
       text="Accept"/>
      <button
       index="1"
       name="Discard"
       text="Discard"/>
      <button
       index="2"
       name="Mute"
       text="Mute Sender"/>
    </form>
  </notification>

  <notification
   icon="notify.tga"
   name="UserGiveItemLegacy"
   label="Inventory offer from [NAME_LABEL]"
   log_to_im ="true"
   type="offer"
   sound="UISndInventoryOffer">
[NAME_SLURL] has given you this [OBJECTTYPE]:
[ITEM_SLURL]
Do you want to keep it? "Mute" will block all future offers or messages from [NAME_SLURL].
    <form name="form">
      <button
       index="3"
       name="Show"
       text="Show"/>
      <button
       index="0"
       name="Accept"
       text="Accept"/>
      <button
       index="1"
       name="Discard"
       text="Discard"/>
      <button
       index="6"
       name="ShowSilent"
       text="(Show)"/>
      <button
       index="4"
       name="AcceptSilent"
       text="(Accept)"/>
      <button
       index="5"
       name="DiscardSilent"
       text="(Discard)"/>
      <button
       index="2"
       name="Mute"
       text="Mute Sender"/>
    </form>
  </notification>

  <notification
   icon="notify.tga"
   name="GodMessage"
   persist="true"
   type="notify">
[NAME]

[MESSAGE]
  </notification>

  <notification
   icon="notify.tga"
   name="JoinGroup"
   persist="true"
   type="offer">
    <tag>group</tag>
[MESSAGE]
    <form name="form">
      <button
       index="0"
       name="Join"
       text="Join"/>
      <button
       index="1"
       name="Decline"
       text="Decline"/>
      <button
       index="2"
       name="Info"
       text="Info"/>
    </form>
  </notification>

  <notification
   icon="notify.tga"
   name="TeleportOffered"
   label="Teleport offer from [NAME_LABEL]"
   log_to_im="true"
   log_to_chat="false"
   fade_toast="false"
   type="offer"
   sound="UISndTeleportOffer">
[NAME_SLURL] has offered to teleport you to their location:

[MESSAGE]
&lt;icon&gt;[MATURITY_ICON]&lt;/icon&gt; - [MATURITY_STR]
    <tag>confirm</tag>
    <form name="form">
      <button
       index="0"
       name="Teleport"
       text="Teleport"/>
      <button
       index="1"
       name="Cancel"
       text="Cancel"/>
    </form>
  </notification>

  <notification
   icon="notify.tga"
   name="TeleportOffered_MaturityExceeded"
   log_to_im="true"
   log_to_chat="false"
   type="offer"
   sound="UISndTeleportOffer">
[NAME_SLURL] has offered to teleport you to their location:

[MESSAGE]
&lt;icon&gt;[MATURITY_ICON]&lt;/icon&gt; - [MATURITY_STR]

This region contains [REGION_CONTENT_MATURITY] content, but your current preferences are set to exclude [REGION_CONTENT_MATURITY] content.  We can change your preferences and continue with the teleport, or you can cancel this teleport.
    <tag>confirm</tag>
    <form name="form">
      <button
       index="0"
       name="Teleport"
       text="Change and Continue"/>
      <button
       index="1"
       name="Cancel"
       text="Cancel"/>
    </form>
  </notification>

  <notification
   icon="notify.tga"
   name="TeleportOffered_MaturityBlocked"
   log_to_im="true"
   log_to_chat="false"
   type="notifytip"
   sound="UISndTeleportOffer">
[NAME_SLURL] has offered to teleport you to their location:

[MESSAGE]
&lt;icon&gt;[MATURITY_ICON]&lt;/icon&gt; - [MATURITY_STR]

However, this region contains content accessible to adults only.
    <tag>fail</tag>
  </notification>

  <notification
   icon="notify.tga"
   name="TeleportOffered_SLUrl"
   label="Teleport offer from [NAME_LABEL]"
   log_to_im="true"
   log_to_chat="false"
   type="offer"
   sound="UISndTeleportOffer">
[NAME_SLURL] has offered to teleport you to their location ([POS_SLURL]):

[MESSAGE]
&lt;icon&gt;[MATURITY_ICON]&lt;/icon&gt; - [MATURITY_STR]
    <tag>confirm</tag>
    <form name="form">
      <button
       index="0"
       name="Teleport"
       text="Teleport"/>
      <button
       index="1"
       name="Cancel"
       text="Cancel"/>
    </form>
  </notification>

  <notification
   icon="notify.tga"
   name="TeleportOffered_MaturityExceeded_SLUrl"
   log_to_im="true"
   log_to_chat="false"
   type="offer"
   sound="UISndTeleportOffer">
[NAME_SLURL] has offered to teleport you to their location ([POS_SLURL]):

[MESSAGE]
&lt;icon&gt;[MATURITY_ICON]&lt;/icon&gt; - [MATURITY_STR]

This region contains [REGION_CONTENT_MATURITY] content, but your current preferences are set to exclude [REGION_CONTENT_MATURITY] content.  We can change your preferences and continue with the teleport, or you can cancel this teleport.
    <tag>confirm</tag>
    <form name="form">
      <button
       index="0"
       name="Teleport"
       text="Change and Continue"/>
      <button
       index="1"
       name="Cancel"
       text="Cancel"/>
    </form>
  </notification>

  <notification
   icon="notify.tga"
   name="TeleportOffered_MaturityBlocked_SLUrl"
   log_to_im="true"
   log_to_chat="false"
   type="notifytip"
   sound="UISndTeleportOffer">
[NAME_SLURL] has offered to teleport you to their location ([POS_SLURL]):

[MESSAGE]
&lt;icon&gt;[MATURITY_ICON]&lt;/icon&gt; - [MATURITY_STR]

However, this region contains content accessible to adults only.
    <tag>fail</tag>
  </notification>

  <notification
   icon="notify.tga"
   name="TeleportOfferSent"
   log_to_im="true"
   log_to_chat="false"
   show_toast="false"
   type="notify">
	Teleport offer sent to [TO_NAME]
  </notification>

  <notification
   icon="notify.tga"
   name="TeleportRequest"
   log_to_im="true"
   fade_toast="false"
   type="offer">
[NAME_SLURL] is requesting to be teleported to your location.
[MESSAGE]

Offer a teleport?
    <tag>confirm</tag>
    <form name="form">
      <button
       index="0"
       name="Yes"
       text="Yes"/>
      <button
       index="1"
       name="No"
       text="No"/>
    </form>
  </notification>

  <notification
   icon="notify.tga"
   name="GotoURL"
   persist="true"
   type="notify">
[MESSAGE]
[URL]
    <form name="form">
      <button
       index="0"
       name="Later"
       text="Later"/>
      <button
       index="1"
       name="GoNow..."
       text="Go Now..."/>
    </form>
  </notification>

  <notification
   icon="notify.tga"
   name="OfferFriendship"
   label="Friendship offer from [NAME_LABEL]"
   log_to_im="true"
   type="offer">
    <tag>friendship</tag>
    <tag>confirm</tag>
[NAME_SLURL] is offering friendship.

[MESSAGE]

(By default, you will be able to see each other&apos;s online status.)
    <form name="form">
      <button
       index="0"
       name="Accept"
       text="Accept"/>
      <button
       index="1"
       name="Decline"
       text="Decline"/>
    </form>
  </notification>

  <notification
   icon="notify.tga"
   name="FriendshipOffered"
   log_to_im="true"   
   type="notify">
    <tag>friendship</tag>
	You have offered friendship to [TO_NAME]
  </notification>

  <notification
   icon="notify.tga"
   name="OfferFriendshipNoMessage"
   label="Friendship offer from [NAME_LABEL]"
   persist="true"
   type="notify">
    <tag>friendship</tag>
[NAME_SLURL] is offering friendship.

(By default, you will be able to see each other&apos;s online status.)
    <form name="form">
      <button
       index="0"
       name="Accept"
       text="Accept"/>
      <button
       index="1"
       name="Decline"
       text="Decline"/>
    </form>
  </notification>

  <notification
   icon="notify.tga"
   name="FriendshipAccepted"
   log_to_im="true"   
   type="notify">
    <tag>friendship</tag>
&lt;nolink&gt;[NAME]&lt;/nolink&gt; accepted your friendship offer.
  </notification>

  <notification
   icon="notify.tga"
   name="FriendshipDeclined"
   log_to_im="true"   
   persist="true"
   type="notify">
    <tag>friendship</tag>
&lt;nolink&gt;[NAME]&lt;/nolink&gt; declined your friendship offer.
  </notification>
  
    <notification
   icon="notify.tga"
   name="FriendshipAcceptedByMe"
   log_to_im="true"   
   type="notify">
    <tag>friendship</tag>
Friendship offer accepted.
  </notification>

  <notification
   icon="notify.tga"
   name="FriendshipDeclinedByMe"
   log_to_im="true"   
   type="notify">
    <tag>friendship</tag>
Friendship offer declined.
  </notification>
  
  <notification
   icon="notify.tga"
   name="OfferCallingCard"
   persist="true"
   type="notify">
[NAME] is offering their calling card.
This will add a bookmark in your inventory so you can quickly IM this resident.
    <form name="form">
      <button
       index="0"
       name="Accept"
       text="Accept"/>
      <button
       index="1"
       name="Decline"
       text="Decline"/>
    </form>
  </notification>

  <notification
   icon="notify.tga"
   name="RegionRestartMinutes"
   show_toast="false"
   priority="high"
   type="notify">
The region "[NAME]" will restart in [MINUTES] minutes.
If you stay in this region when it shuts down, you will be logged out.
  </notification>

  <notification
   icon="notify.tga"
   name="RegionRestartSeconds"
   show_toast="false"
   priority="high"
   type="notify">
The region "[NAME]" will restart in [SECONDS] seconds.
If you stay in this region when it shuts down, you will be logged out.
  </notification>

  <notification
   icon="notify.tga"
   name="RegionRestartMinutesToast"
   priority="high"
   type="notify">
The region "[NAME]" will restart in [MINUTES] minutes.
If you stay in this region when it shuts down, you will be logged out.
  </notification>

  <notification
   icon="notify.tga"
   name="RegionRestartSecondsToast"
   priority="high"
   type="notify">
The region "[NAME]" will restart in [SECONDS] seconds.
If you stay in this region when it shuts down, you will be logged out.
  </notification>

  <notification
   icon="notify.tga"
   name="LoadWebPage"
   show_toast="false"
   type="notify">
Load web page [URL] ?

[MESSAGE]

From object: &lt;nolink&gt;[OBJECTNAME]&lt;/nolink&gt;, owner: [NAME_SLURL]
	<tag>confirm</tag>
    <form name="form">
      <button
       index="0"
       name="Gotopage"
       text="Go to page"/>
      <button
       index="1"
       name="Cancel"
       text="Cancel"/>
    </form>
  </notification>

  <notification
   icon="notify.tga"
   name="FailedToFindWearableUnnamed"
   persist="true"
   type="notify">
Failed to find [TYPE] in the database.
  <tag>fail</tag>
  </notification>

  <notification
   icon="notify.tga"
   name="FailedToFindWearable"
   persist="true"
   type="notify">
Failed to find [TYPE] named [DESC] in the database.
  <tag>fail</tag>
  </notification>

  <notification
   icon="notify.tga"
   name="InvalidWearable"
   persist="true"
   type="notify">
The item you are trying to wear uses a feature that your viewer cannot read. Please upgrade your version of [APP_NAME] to wear this item.
  <tag>fail</tag>
  </notification>

  <notification
   icon="notify.tga"
   name="ScriptQuestion"
   persist="true"
   type="notify">
&apos;&lt;nolink&gt;[OBJECTNAME]&lt;/nolink&gt;&apos;, an object owned by &apos;[NAME]&apos;, would like to:

[QUESTIONS]
Is this OK?
  <tag>confirm</tag>
    <form name="form">
      <button
       index="0"
       name="Yes"
       text="Yes"/>
      <button
       index="1"
       name="No"
       text="No"/>
      <button
       index="2"
       name="Mute"
       text="Block"/>
    </form>
  </notification>

  <notification
    icon="alertmodal.tga"
    name="ExperienceAcquireFailed"
    type="alertmodal">
Unable to acquire a new experience:
    [ERROR_MESSAGE]
    <tag>fail</tag>
    <usetemplate
      name="okbutton"
      yestext="OK"/>
  </notification>

  <notification
    icon="notify.tga"
    name="NotInGroupExperienceProfileMessage"
    persist="false"
    type="notify">
    A change to the experience group was ignored because the owner is not a member of the selected group.
  </notification>

  <notification
    icon="notify.tga"
    name="UneditableExperienceProfileMessage"
    persist="false"
    type="notify">
    The uneditable field '[field]' was ignored when updating the experience profile.
  </notification>

  <notification
    icon="notify.tga"
    name="RestrictedToOwnerExperienceProfileMessage"
    persist="false"
    type="notify">
    Ignored changes to the field '[field]' which can only be set by the experience owner.
  </notification>

  <notification
    icon="notify.tga"
    name="MaturityRatingExceedsOwnerExperienceProfileMessage"
    persist="false"
    type="notify">
    You may not set the maturity rating of an experience higher than that of the owner.
  </notification>

  <notification
    icon="notify.tga"
    name="RestrictedTermExperienceProfileMessage"
    persist="false"
    type="notify">
    The following terms prevented the update of the experience profile name and/or description: [extra_info]
  </notification>
  
  <notification
    icon="notify.tga"
    name="TeleportedHomeExperienceRemoved"
    persist="false"
    type="notify">
    You have been teleported from the region [region_name] for removing the experience secondlife:///app/experience/[public_id]/profile and are no longer permitted in the region.
    <form name="form">
      <ignore name="ignore"
              text="Kicked from region for removing an experience"/>
    </form>
  </notification>

  <notification
    icon="notify.tga"
    name="TrustedExperienceEntry"
    persist="false"
    type="notify">
    You have been allowed into the region [region_name] by participating in the key experience secondlife:///app/experience/[public_id]/profile removing this experience may kick you from the region.
    <form name="form">
      <ignore name="ignore"
              text="Allowed into a region by an experience"/>
    </form>
  </notification>

  <notification
    icon="notify.tga"
    name="TrustedExperiencesAvailable"
    persist="false"
    type="notify">
You do not have access to this destination. You may be allowed into the region by Accepting an experience below:

[EXPERIENCE_LIST]

Other Key Experiences may be available.
  </notification>
    

  <notification
    icon="notify.tga"
    name="ExperienceEvent"
    persist="false"
    type="notifytip">
    An object was allowed to [EventType] by the secondlife:///app/experience/[public_id]/profile experience.
    Owner: secondlife:///app/agent/[OwnerID]/inspect
    Object Name: [ObjectName]
    Parcel Name: [ParcelName]
  </notification>

  <notification
    icon="notify.tga"
    name="ExperienceEventAttachment"
    persist="false"
    type="notifytip">
    An attachment was allowed to [EventType] by the secondlife:///app/experience/[public_id]/profile experience.
    Owner: secondlife:///app/agent/[OwnerID]/inspect
  </notification>
  
  <notification
   icon="notify.tga"
   name="ScriptQuestionExperience"
   persist="false"
   fade_toast="false"
   type="notify">
&apos;&lt;nolink&gt;[OBJECTNAME]&lt;/nolink&gt;&apos;, an object owned by &apos;[NAME]&apos;, requests your participation in the [GRID_WIDE] experience:

[EXPERIENCE]

Once permission is granted you will not see this message again for this experience unless it is revoked from the experience profile.

Scripts associated with this experience will be able to do the following on regions where the experience is active: 

[QUESTIONS]Is this OK?

  <unique combine="combine_with_new">
    <context>experience</context>
  </unique>
  <tag>confirm</tag>
    <form name="form">
      <button
       index="3"
       name="BlockExperience"
       text="Block Experience"/>
      <button
        index="2"
        name="Mute"
        text="Block Object"/>
      <button
       index="0"
       name="Yes"
       text="Yes"/>
      <button
       index="1"
       name="No"
       text="No"/>
    </form>
  </notification>

  <notification
   icon="notify.tga"
   name="ScriptQuestionCaution"
   priority="critical"
   persist="true"
   type="notify">
The object &apos;&lt;nolink&gt;[OBJECTNAME]&lt;/nolink&gt;&apos; wants access to take money from your Linden Dollar account. If you allow this, it can take any or all of your money from you at any time, with no further warning or request.
   
Before allowing this access, make sure you know what the object is and why it is making this request, as well as whether you trust the creator. If you're not certain, click Deny.
  <tag>confirm</tag>
    <form name="form">
      <button
       index="0"
       name="Grant"
       text="Allow access"/>
      <button
       default="true"
       index="1"
       name="Deny"
       text="Deny"/>
    </form>
    <footer>
[FOOTERTEXT]
    </footer>
  </notification>

	<notification
   icon="notify.tga"
   name="ScriptDialog"
   show_toast="false"
   type="notify">
[NAME]&apos;s &apos;&lt;nolink&gt;[TITLE]&lt;/nolink&gt;&apos;
[MESSAGE]
    <form name="form">
      <button
       index="-2"
       name="Client_Side_Mute"
       text="Block"/>
      <button
       index="-1"
       name="Client_Side_Ignore"
       text="Ignore"/>
    </form>
  </notification>

  <notification
   icon="notify.tga"
   name="ScriptDialogGroup"
   show_toast="false"
   type="notify">
    <tag>group</tag>
&lt;nolink&gt;[GROUPNAME]&lt;/nolink&gt;&apos;s &apos;&lt;nolink&gt;[TITLE]&lt;/nolink&gt;&apos;
[MESSAGE]
    <form name="form">
      <button
       index="-2"
       name="Client_Side_Mute"
       text="Block"/>
      <button
       index="-1"
       name="Client_Side_Ignore"
       text="Ignore"/>
    </form>
  </notification>

<!--
  <notification
   icon="notify.tga"
   name="FirstBalanceIncrease"
   persist="true"
   type="notify">
   <tag>win</tag>
You just received L$[AMOUNT].
Your L$ balance is shown in the upper-right.
  </notification>

  <notification
   icon="notify.tga"
   name="FirstBalanceDecrease"
   persist="true"
   type="notify">
You just paid L$[AMOUNT].
Your L$ balance is shown in the upper-right.
  </notification>
-->

  <notification
   icon="notify.tga"
   name="BuyLindenDollarSuccess"
   persist="true"
   type="notify">
    <tag>funds</tag>
Thank you for your payment!

Your L$ balance will be updated when processing completes. If processing takes more than 20 mins, your transaction may be canceled. In that case, the purchase amount will be credited to your US$ balance.

The status of your payment can be checked on your Transaction History page on your [http://secondlife.com/account/ Dashboard]
  </notification>

  <notification
   icon="notify.tga"
   name="FirstOverrideKeys"
   persist="true"
   type="notify">
Your movement keys are now being handled by an object.
Try the arrow keys or AWSD to see what they do.
Some objects (like guns) require you to go into mouselook  to use them.
Press &apos;M&apos; to do this.
  </notification>

  <notification
   icon="notify.tga"
   name="FirstSandbox"
   persist="true"
   type="notify">
This is a sandbox area, and is meant to help residents learn how to build.

Things you build here will be deleted after you leave, so do not forget to right-click you items and choose &apos;Take&apos; to move your creation into your inventory.
  </notification>

  <notification
   icon="notifytip.tga"
   name="MaxListSelectMessage"
   type="notifytip">
You may only select up to [MAX_SELECT] items from this list.
  </notification>

  <notification
   icon="notify.tga"
   name="VoiceInviteP2P"
   type="notify">
[NAME] is inviting you to a Voice Chat call.
Click Accept to join the call or Decline to decline the invitation. Click mute to permanently block all messages this caller.
    <tag>confirm</tag>
    <tag>voice</tag>
    <unique>
      <context>NAME</context>
    </unique>
    <form name="form">
      <button
       index="0"
       name="Accept"
       text="Accept"/>
      <button
       index="1"
       name="Decline"
       text="Decline"/>
      <button
       index="2"
       name="Mute"
       text="Mute"/>
    </form>
  </notification>

  <notification
   icon="notify.tga"
   name="AutoUnmuteByIM"
   persist="true"
   type="notify">
[NAME] was sent an instant message and has been automatically unblocked.
  </notification>

  <notification
   icon="notify.tga"
   name="AutoUnmuteByMoney"
   persist="true"
   type="notify">
[NAME] was given money and has been automatically unblocked.
  </notification>

  <notification
   icon="notify.tga"
   name="AutoUnmuteByInventory"
   persist="true"
   type="notify">
[NAME] was offered inventory and has been automatically unblocked.
  </notification>

  <notification
   icon="notify.tga"
   name="VoiceInviteGroup"
   type="notify">
[NAME] has joined a Voice Chat call with the group &lt;nolink&gt;[GROUP]&lt;/nolink&gt;.
Click Accept to join the call or Decline to decline the invitation. Click mute to permanently block all messages from this caller.
    <tag>group</tag>
    <tag>confirm</tag>
    <tag>voice</tag>
    <unique>
      <context>NAME</context>
      <context>GROUP</context>
    </unique>
    <form name="form">
      <button
       index="0"
       name="Accept"
       text="Accept"/>
      <button
       index="1"
       name="Decline"
       text="Decline"/>
      <button
       index="2"
       name="Mute"
       text="Mute"/>
    </form>
  </notification>

  <notification
   icon="notify.tga"
   name="VoiceInviteAdHoc"
   type="notify">
[NAME] has joined a voice chat call with a conference chat.
Click Accept to join the call or Decline to decline the invitation. Click mute to permanently block all message from this caller.
  <tag>confirm</tag>
    <tag>voice</tag>
    <unique>
      <context>NAME</context>
    </unique>
    <form name="form">
      <button
       index="0"
       name="Accept"
       text="Accept"/>
      <button
       index="1"
       name="Decline"
       text="Decline"/>
      <button
       index="2"
       name="Mute"
       text="Mute"/>
    </form>
  </notification>

  <notification
   icon="notify.tga"
   name="InviteAdHoc"
   type="notify">
[NAME] is inviting you to a conference chat.
Click Accept to join the chat or Decline to decline the invitation. Click mute to permanently block all messages this caller.
  <tag>confirm</tag>
    <tag>voice</tag>
    <unique>
      <context>NAME</context>
    </unique>
    <form name="form">
      <button
       index="0"
       name="Accept"
       text="Accept"/>
      <button
       index="1"
       name="Decline"
       text="Decline"/>
      <button
       index="2"
       name="Mute"
       text="Mute"/>
    </form>
  </notification>

  <notification
   icon="notifytip.tga"
   name="VoiceChannelFull"
   type="notifytip">
The voice call you are trying to join, [VOICE_CHANNEL_NAME], has reached maximum capacity. Please try again later.
  <tag>fail</tag>
    <tag>voice</tag>
    <unique>
      <context>VOICE_CHANNEL_NAME</context>
    </unique>
  </notification>

  <notification
   icon="notifytip.tga"
   name="ProximalVoiceChannelFull"
   type="notifytip">
    <unique/>
This area has reached maximum capacity for voice conversations.  Please try to use voice in a different area.
    <tag>fail</tag>
    <tag>voice</tag>
  </notification>

  <notification
   icon="notifytip.tga"
   name="VoiceChannelDisconnected"
   type="notifytip">
You have been disconnected from [VOICE_CHANNEL_NAME].  You will now be reconnected to Nearby Voice Chat.
    <tag>voice</tag>
    <unique>
      <context>VOICE_CHANNEL_NAME</context>
    </unique>
  </notification>

  <notification
   icon="notifytip.tga"
   name="VoiceChannelDisconnectedP2P"
   type="notifytip">
[VOICE_CHANNEL_NAME] has ended the call.  You will now be reconnected to Nearby Voice Chat.
    <tag>voice</tag>
    <unique>
      <context>VOICE_CHANNEL_NAME</context>
    </unique>
  </notification>

  <notification
   icon="notifytip.tga"
   name="P2PCallDeclined"
   type="notifytip">
[VOICE_CHANNEL_NAME] has declined your call.  You will now be reconnected to Nearby Voice Chat.
    <tag>voice</tag>
    <tag>fail</tag>
    <unique>
      <context>VOICE_CHANNEL_NAME</context>
    </unique>
  </notification>

  <notification
   icon="notifytip.tga"
   name="P2PCallNoAnswer"
   type="notifytip">
[VOICE_CHANNEL_NAME] is not available to take your call.  You will now be reconnected to Nearby Voice Chat.
    <tag>fail</tag>
    <tag>voice</tag>
    <unique>
      <context>VOICE_CHANNEL_NAME</context>
    </unique>
  </notification>

  <notification
   icon="notifytip.tga"
   name="VoiceChannelJoinFailed"
   type="notifytip">
Failed to connect to [VOICE_CHANNEL_NAME], please try again later.  You will now be reconnected to Nearby Voice Chat.
    <tag>fail</tag>
    <tag>voice</tag>
    <unique>
      <context>VOICE_CHANNEL_NAME</context>
    </unique>
  </notification>

  <notification
   icon="notify.tga"
   name="VoiceEffectsExpired"
   sound="UISndAlert"
   persist="true"
   type="notify">
    <unique/>    
One or more of your subscribed Voice Morphs has expired.
[[URL] Click here] to renew your subscription.

If you are a Premium Member, [[PREMIUM_URL] click here] to receive your voice morphing perk.
  <tag>fail</tag>
  <tag>voice</tag>
  </notification>

  <notification
   icon="notify.tga"
   name="VoiceEffectsExpiredInUse"
   sound="UISndAlert"
   persist="true"
   type="notify">
    <unique/>
The active Voice Morph has expired, your normal voice settings have been applied.
[[URL] Click here] to renew your subscription.

If you are a Premium Member, [[PREMIUM_URL] click here] to receive your voice morphing perk.
    <tag>fail</tag>
    <tag>voice</tag>
  </notification>

  <notification
   icon="notify.tga"
   name="VoiceEffectsWillExpire"
   sound="UISndAlert"
   persist="true"
   type="notify">
    <unique/>    
One or more of your Voice Morphs will expire in less than [INTERVAL] days.
[[URL] Click here] to renew your subscription.

If you are a Premium Member, [[PREMIUM_URL] click here] to receive your voice morphing perk.
  <tag>fail</tag>
    <tag>voice</tag>
  </notification>

  <notification
   icon="notify.tga"
   name="VoiceEffectsNew"
   sound="UISndAlert"
   persist="true"
   type="notify">
    <unique/>    
New Voice Morphs are available!
   <tag>voice</tag>
  </notification>

  <notification
   icon="notifytip.tga"
   name="Cannot enter parcel: not a group member"
   type="notifytip">
   <tag>fail</tag>
    <tag>group</tag>
Only members of a certain group can visit this area.
  </notification>

  <notification
   icon="notifytip.tga"
   name="Cannot enter parcel: banned"
   type="notifytip">
   <tag>fail</tag>
Cannot enter parcel, you have been banned.
  </notification>

  <notification
   icon="notifytip.tga"
   name="Cannot enter parcel: not on access list"
   type="notifytip">
   <tag>fail</tag>
Cannot enter parcel, you are not on the access list.
  </notification>

  <notification
   icon="notifytip.tga"
   name="VoiceNotAllowed"
   type="notifytip">
You do not have permission to connect to voice chat for [VOICE_CHANNEL_NAME].
  <tag>fail</tag>
    <tag>voice</tag>
    <unique>
      <context>VOICE_CHANNEL_NAME</context>
    </unique>
  </notification>

  <notification
   icon="notifytip.tga"
   name="VoiceCallGenericError"
   type="notifytip">
An error has occurred while trying to connect to voice chat for [VOICE_CHANNEL_NAME].  Please try again later.
  <tag>fail</tag>
    <tag>voice</tag>
    <unique>
      <context>VOICE_CHANNEL_NAME</context>
    </unique>
  </notification>

  <notification
   icon="notifytip.tga"
   name="UnsupportedCommandSLURL"
   priority="high"
   type="notifytip">
The SLurl you clicked on is not supported.
  <tag>fail</tag>
  </notification>

  <notification
   icon="notifytip.tga"
   name="BlockedSLURL"
   priority="high"
   type="notifytip">
   <tag>security</tag>
A SLurl was received from an untrusted browser and has been blocked for your security.
  </notification>

  <notification
   icon="notifytip.tga"
   name="ThrottledSLURL"
   priority="high"
   type="notifytip">
   <tag>security</tag>
Multiple SLurls were received from an untrusted browser within a short period.
They will be blocked for a few seconds for your security.
  </notification>

  <notification name="IMToast" type="notifytoast">
[MESSAGE]
    <form name="form">
      <button index="0" name="respondbutton" text="Respond"/>
    </form>
  </notification>

  <notification
   icon="alert.tga"
   name="ConfirmCloseAll"
   type="alertmodal">
Are you sure you want to close all IMs?
  <tag>confirm</tag>
    <usetemplate
     name="okcancelignore"
     notext="Cancel"
     yestext="OK"
     ignoretext="Confirm before I close all IMs"/>
  </notification>

  <notification icon="notifytip.tga"
		name="AttachmentSaved" type="notifytip">
Attachment has been saved.
  </notification>
  
  <notification icon="notify.tga" persist="true"
		name="AppearanceToXMLSaved" type="notify">
Appearance has been saved to XML to [PATH]
  </notification>
  
    <notification icon="notifytip.tga"
		name="AppearanceToXMLFailed" type="notifytip">
Failed to save appearance to XML.
  </notification>

  <notification icon="notifytip.tga"
    name="SnapshotToComputerFailed" type="notifytip">
Failed to save snapshot to [PATH]: Disk is full. [NEED_MEMORY]KB is required but only [FREE_MEMORY]KB is free.
  </notification>

  <notification icon="notifytip.tga"
    name="SnapshotToLocalDirNotExist" type="notifytip">
Failed to save snapshot to [PATH]: Directory does not exist.
  </notification>

  <notification
    icon="notifytip.tga"
    name="PresetNotSaved"
    type="notifytip">
Error saving preset [NAME].
  </notification>
    
  <notification
    icon="notifytip.tga"
    name="DefaultPresetNotSaved"
    type="notifytip">
Can not overwrite default preset.
  </notification>

  <notification
    icon="alertmodal.tga"
    name="PresetAlreadyExists"
    type="alertmodal">
&apos;[NAME]&apos; is in use. You may replace
this preset or choose another name.
    <tag>fail</tag>
    <usetemplate
     name="okbutton"
     yestext="OK"/>
  </notification>

  <notification
    icon="notifytip.tga"
    name="PresetNotDeleted"
    type="notifytip">
Error deleting preset [NAME].
  </notification>

  <notification
    icon="alertmodal.tga"
    name="UnableToFindHelpTopic"
    type="alertmodal">
Unable to find the help topic for this element.
  <tag>fail</tag>
  </notification>

     <notification
 icon="alertmodal.tga"
 name="ObjectMediaFailure"
 type="alertmodal">
Server Error: Media update or get failed.
&apos;[ERROR]&apos;
  <tag>fail</tag>
        <usetemplate
         name="okbutton"
         yestext="OK"/>
    </notification>

    <notification
 icon="alertmodal.tga"
 name="TextChatIsMutedByModerator"
 type="alertmodal">
Your text chat has been muted by a moderator.
        <usetemplate
         name="okbutton"
         yestext="OK"/>
    </notification>

    <notification
 icon="alertmodal.tga"
 name="VoiceIsMutedByModerator"
 type="alertmodal">
Your voice has been muted by a moderator.
    <tag>voice</tag>
        <usetemplate
         name="okbutton"
         yestext="OK"/>
    </notification>

    <notification
        icon="alertmodal.tga"
        name="FailedToGetBenefits"
        type="alertmodal">
      Unfortunately, we were unable to get benefits information for this session. This should not happen in a normal production environment. Please contact support. This session will not work normally and we recommend that you restart.
      <usetemplate
          name="okbutton"
          yestext="OK"/>
    </notification>

   <notification
    icon="alertmodal.tga"
    name="BulkUploadCostConfirmation"
    type="alertmodal">
This will upload [COUNT] items at a total cost of L$[COST]. Do you wish to continue with the upload?
    <usetemplate
     ignoretext="Confirm bulk uploads"
     name="okcancelignore"
     notext="Cancel"
     yestext="Upload"/>
   </notification>

   <notification
    icon="alertmodal.tga"
    name="NotEnoughMoneyForBulkUpload"
    type="alertmodal">
Your current balance of L$[BALANCE] is not enough to upload [COUNT] items at a total cost of L$[COST].
    <usetemplate
     name="okbutton"
     yestext="OK"/>
   </notification>
  
   <notification
    icon="alertmodal.tga"
    name="BulkUploadNoCompatibleFiles"
    type="alertmodal">
Selected files can not be bulk-uploaded.
    <usetemplate
     name="okbutton"
     yestext="OK"/>
   </notification>

  <notification
   icon="alertmodal.tga"
   name="BulkUploadIncompatibleFiles"
   type="alertmodal">
Some of the selected files can not be bulk-uploaded.
    <usetemplate
     name="okbutton"
     yestext="OK"/>
  </notification>

   <notification
    icon="alertmodal.tga"
    name="UploadCostConfirmation"
    type="alertmodal">
This upload will cost L$[PRICE], do you wish to continue with the upload?
    <usetemplate
     name="okcancelbuttons"
     notext="Cancel"
     yestext="Upload"/>
  </notification>

  <notification
   icon="alertmodal.tga"
   name="ConfirmClearTeleportHistory"
   type="alertmodal">
This will delete the entire list of places you have visited, and cannot be undone. Continue?
  <tag>confirm</tag>
    <usetemplate
     name="okcancelbuttons"
     notext="Cancel"
     yestext="OK"/>
  </notification>

  <notification
   icon="alert.tga"
   name="BottomTrayButtonCanNotBeShown"
   type="alert">
Selected button cannot be shown right now.
The button will be shown when there is enough space for it.
  <tag>fail</tag>
  </notification>

  <notification
   icon="notifytip.tga"
   name="ShareNotification"
   type="notifytip">
Select residents to share with.
  </notification>

  <notification
    name="MeshUploadErrorDetails"
    icon="alert.tga"
    type="alert">
      [LABEL] failed to upload: [MESSAGE]
[DETAILS] See Firestorm.log for details
  </notification>

  <notification
    name="MeshUploadError"
    icon="alert.tga"
    type="alert">
      [LABEL] failed to upload: [MESSAGE]

See Firestorm.log for details
  </notification>
   
  <notification
    name="MeshUploadPermError"
    icon="alert.tga"
    type="alert">
    Error while requesting mesh upload permissons.
  </notification>
  
  <notification
    name="RegionCapabilityRequestError"
    icon="alert.tga"
    type="alert">
    Could not get region capability &apos;[CAPABILITY]&apos;.
  </notification>
   
  <notification
   icon="notifytip.tga"
   name="ShareItemsConfirmation"
   type="alertmodal">
Are you sure you want to share the following items:

&lt;nolink&gt;[ITEMS]&lt;/nolink&gt;

With the following residents:

&lt;nolink&gt;[RESIDENTS]&lt;/nolink&gt;
  <tag>confirm</tag>
	<usetemplate
     ignoretext="Confirm before I share an item"
     name="okcancelignore"
     notext="Cancel"
     yestext="OK"/>
  </notification>
  
  <notification
   icon="notifytip.tga"
   name="ShareFolderConfirmation"
   type="alertmodal">
Only one folder at a time can be shared.

Are you sure you want to share the following items:

&lt;nolink&gt;[ITEMS]&lt;/nolink&gt;

With the following Residents:

&lt;nolink&gt;[RESIDENTS]&lt;/nolink&gt;
  <tag>confirm</tag>
	<usetemplate
     name="okcancelbuttons"
     notext="Cancel"
     yestext="OK"/>
  </notification>
  
  <notification
   icon="notifytip.tga"
   name="ItemsShared"
   type="notifytip">
Items successfully shared.
  </notification>
  
  <notification
   icon="notifytip.tga"
   name="DeedToGroupFail"
   type="notifytip">
Deed to group failed.
    <tag>group</tag>
  <tag>fail</tag>
  </notification>

  <notification
   icon="notifytip.tga"
   name="ReleaseLandThrottled"
   type="notifytip">
The parcel [PARCEL_NAME] can not be abandoned at this time.
   <tag>fail</tag>
  </notification>
	
  <notification
   icon="notifytip.tga"
   name="ReleasedLandWithReclaim"
   type="notifytip">
The [AREA] m² parcel &apos;[PARCEL_NAME]&apos; has been released.

You will have [RECLAIM_PERIOD] hours to reclaim for L$0 before it is set for sale to anyone.
   <tag>fail</tag>
  </notification>
	
  <notification
   icon="notifytip.tga"
   name="ReleasedLandNoReclaim"
   type="notifytip">
The [AREA] m² parcel &apos;[PARCEL_NAME]&apos; has been released.

It is now available for purchase by anyone.
   <tag>fail</tag>
  </notification>

  <notification
   icon="notifytip.tga"
   name="AvatarRezNotification"
   type="notifytip">
( [EXISTENCE] seconds alive )
Avatar '[NAME]' declouded after [TIME] seconds.
  </notification>

  <notification
   icon="notifytip.tga"
   name="AvatarRezSelfBakedDoneNotification"
   type="notifytip">
( [EXISTENCE] seconds alive )
You finished baking your outfit after [TIME] seconds.
  </notification>

  <notification
   icon="notifytip.tga"
   name="AvatarRezSelfBakedUpdateNotification"
   type="notifytip">
( [EXISTENCE] seconds alive )
You sent out an update of your appearance after [TIME] seconds.
[STATUS]
  </notification>
  
  <notification
   icon="notifytip.tga"
   name="AvatarRezSelfBakeForceUpdateNotification"
   type="notifytip">
The viewer has detected that you may appear as a cloud and is attempting to fix this automatically.
  </notification>

  <notification
   icon="notifytip.tga"
   name="AvatarRezCloudNotification"
   type="notifytip">
( [EXISTENCE] seconds alive )
Avatar '[NAME]' became cloud.
  </notification>

  <notification
   icon="notifytip.tga"
   name="AvatarRezArrivedNotification"
   type="notifytip">
( [EXISTENCE] seconds alive )
Avatar '[NAME]' appeared.
  </notification>

  <notification
   icon="notifytip.tga"
   name="AvatarRezLeftCloudNotification"
   type="notifytip">
( [EXISTENCE] seconds alive )
Avatar '[NAME]' left after [TIME] seconds as cloud.
  </notification>

  <notification
   icon="notifytip.tga"
   name="AvatarRezEnteredAppearanceNotification"
   type="notifytip">
( [EXISTENCE] seconds alive )
Avatar '[NAME]' entered appearance mode.
  </notification>

  <notification
   icon="notifytip.tga"
   name="AvatarRezLeftAppearanceNotification"
   type="notifytip">
( [EXISTENCE] seconds alive )
Avatar '[NAME]' left appearance mode.
  </notification>

  <notification
   icon="alertmodal.tga"
   name="NoConnect"
   type="alertmodal">
We're having trouble connecting using [PROTOCOL] &lt;nolink&gt;[HOSTID]&lt;/nolink&gt;.
Please check your network and firewall setup.
  <tag>fail</tag>
    <usetemplate
     name="okbutton"
     yestext="OK"/>
  </notification>

  <notification
   icon="alertmodal.tga"
   name="NoVoiceConnect"
   type="alertmodal">
    <unique/>
We are unable to connect to the voice server:

&lt;nolink&gt;[HOSTID]&lt;/nolink&gt;

Ports that must be allowed for voice are:
:TCP: 80, 443
:UDP: 3478, 3479, 5060, 5062, 6250, 12000-32000

Please check your network and firewall setup.
Disable any SIP ALG feature in your router.

Voice communications will not be available.
https://wiki.firestormviewer.org/fs_voice
    <tag>voice</tag>
  <tag>fail</tag>
    <usetemplate
     ignoretext="Warn me when the viewer can't connect to the voice server"
     name="okignore"
     yestext="OK" />
  </notification>

  <notification
   icon="alertmodal.tga"
   name="NoVoiceConnect-GIAB"
   type="alertmodal">
We're having trouble connecting to your voice server.

Voice communications will not be available.
Please check your network and firewall setup.
[https://wiki.firestormviewer.org/fs_voice]
    <tag>voice</tag>
  <tag>fail</tag>
    <usetemplate
     name="okbutton"
     yestext="OK"/>
  </notification>

  <notification
   icon="notifytip.tga"
   name="AvatarRezLeftNotification"
   type="notifytip">
( [EXISTENCE] seconds alive )
Avatar '[NAME]' left as fully loaded.
  </notification>

  <notification
   icon="notifytip.tga"
   name="AvatarRezSelfBakedTextureUploadNotification"
   type="notifytip">
( [EXISTENCE] seconds alive )
You uploaded a [RESOLUTION] baked texture for '[BODYREGION]' after [TIME] seconds.
  </notification>

  <notification
   icon="notifytip.tga"
   name="AvatarRezSelfBakedTextureUpdateNotification"
   type="notifytip">
( [EXISTENCE] seconds alive )
You locally updated a [RESOLUTION] baked texture for '[BODYREGION]' after [TIME] seconds.
  </notification>
	
  <notification
   icon="alertmodal.tga"
   name="CannotUploadTexture"
   type="alertmodal">
Unable to upload texture.
[REASON]   
  <tag>fail</tag>  
  </notification>
  
  <notification
   icon="alertmodal.tga"
   name="LivePreviewUnavailable"
   type="alert">
We cannot display a preview of this texture because it is no-copy and/or no-transfer.
  <usetemplate
    ignoretext="Warn me that Live Preview mode is not available for no-copy and/or no-transfer textures"
    name="okignore"
    yestext="OK"/>
  </notification>

  <notification
   icon="alertmodal.tga"
   name="FacePasteFailed"
   type="alertmodal">
Paste failed. [REASON]
   <usetemplate
    name="okbutton"
    yestext="OK"/>
  </notification>

  <notification
   icon="alertmodal.tga"
   name="FacePasteTexturePermissions"
   type="alertmodal">
    You applied a texture with limited permissions, object will inherit permissions from texture.
    <usetemplate
     ignoretext="Paste: You applied a texture with limited permissions"
     name="notifyignore"/>
    <usetemplate
     name="okbutton"
     yestext="OK"/>
  </notification>

  <notification
   icon="alertmodal.tga"
   name="ConfirmLeaveCall"
   type="alertmodal">
Are you sure you want to leave this call?
    <tag>confirm</tag>
    <tag>voice</tag>
    <usetemplate
     ignoretext="Confirm before I leave call"
     name="okcancelignore"
     notext="No"
     yestext="Yes">
      <unique/>
    </usetemplate>
  </notification>

  <notification
   icon="alertmodal.tga"
   name="ConfirmMuteAll"
   type="alert">
You have selected to mute all participants in a group call.
This will also cause all residents that later join the call to be
muted, even after you have left the call.

Mute everyone?
    <tag>group</tag>
    <tag>confirm</tag>
    <tag>voice</tag>
    <usetemplate
     ignoretext="Confirm before I mute all participants in a group call"
     name="okcancelignore"
     yestext="OK"
     notext="Cancel">
      <unique/>
    </usetemplate>
  </notification>
  <notification
  name="HintChat"
  label="Chat"
  type="hint">
    <unique/>
    To join the conversation, type into the chat field below.
  </notification>

  <notification
  name="HintSit"
  label="Stand"
  type="hint">
    <unique/>
    To stand up and exit the sitting position, click the Stand button.
  </notification>

  <notification
  name="HintSpeak"
  label="Speak"
  type="hint">
    <unique/>    
Click the Speak button to turn your microphone on and off.

Click on the up arrow to see the voice control panel.

Hiding the Speak button will disable the voice feature.
  </notification>

  <notification
  name="HintDestinationGuide"
  label="Explore the World"
  type="hint">
    <unique/>
    The Destination Guide contains thousands of new places to discover. Select a location and choose Teleport to start exploring.
  </notification>

  <notification
    name="HintSidePanel"
    label="Side Panel"
    type="hint">
    <unique/>
    Get quick access to your inventory, outfits, profiles and more in the side panel.
  </notification>

  <notification
  name="HintMove"
  label="Move"
  type="hint">
    <unique/>
    To walk or run, open the Move Panel and use the directional arrows to navigate. You can also use the directional keys on your keyboard.
  </notification>

  <notification
  name="HintMoveClick"
  label=""
  type="hint">
    <unique/>    
1. Click to Walk
Click anywhere on the ground to walk to that spot.

2. Click and Drag to Rotate View
Click and drag anywhere on the world to rotate your view
    <tag>custom_skin</tag>
  </notification>

  <notification
  name="HintDisplayName"
  label="Display Name"
  type="hint">
    <unique/>
    Set your customizable display name here. This is in addition to your unique username, which can't be changed. You can change how you see other people's names in your preferences.
  </notification>


  <notification
  name="HintView"
  label="View"
  type="hint">
    <unique/>
    To change your camera view, use the Orbit and Pan controls. Reset your view by pressing Escape or walking.
    <tag>custom_skin</tag>
  </notification>

  <notification
  name="HintInventory"
  label="Inventory"
  type="hint">
    <unique/>
    Check your inventory to find items. Newest items can be easily found in the Recent tab.
  </notification>

  <notification
  name="HintLindenDollar"
  label="You've got Linden Dollars!"
  type="hint">
    <unique/>
    Here's your current balance of L$. Click Buy L$ to purchase more Linden Dollars.
    <tag>funds</tag>
  </notification>

   <notification
   icon="alertmodal.tga"
   name="LowMemory"
   type="alertmodal">
    Your memory pool is low. Some functions of SL are disabled to avoid crash. Please close other applications. Restart SL if this persists.
  </notification>

  <notification
     icon="alertmodal.tga"
     name="ForceQuitDueToLowMemory"
     type="alertmodal">
    SL will quit in 30 seconds due to out of memory.
  </notification>

  <notification
   icon="alertmodal.tga"
   name="SOCKS_NOT_PERMITTED"
   type="alertmodal">
	The SOCKS 5 proxy "[HOST]:[PORT]" refused the connection, not allowed by rule set.
	<tag>fail</tag>
   <usetemplate
     name="okbutton"
     yestext="OK"/>
  </notification>

  <notification
   icon="alertmodal.tga"
   name="SOCKS_CONNECT_ERROR"
   type="alertmodal">
	The SOCKS 5 proxy "[HOST]:[PORT]" refused the connection, could not open TCP channel.
	<tag>fail</tag>
   <usetemplate
     name="okbutton"
     yestext="OK"/>	 
  </notification>

  <notification
   icon="alertmodal.tga"
   name="SOCKS_NOT_ACCEPTABLE"
   type="alertmodal">
	The SOCKS 5 proxy "[HOST]:[PORT]" refused the selected authentication system.
	<tag>fail</tag>
   <usetemplate
     name="okbutton"
     yestext="OK"/>
  </notification>

  <notification
   icon="alertmodal.tga"
   name="SOCKS_AUTH_FAIL"
   type="alertmodal">
	The SOCKS 5 proxy "[HOST]:[PORT]" reported your credentials are invalid.
	<tag>fail</tag>
   <usetemplate
     name="okbutton"
     yestext="OK"/>
  </notification>

  <notification
   icon="alertmodal.tga"
   name="SOCKS_UDP_FWD_NOT_GRANTED"
   type="alertmodal">
	The SOCKS 5 proxy "[HOST]:[PORT]" refused the UDP associate request.
	<tag>fail</tag>
   <usetemplate
     name="okbutton"
     yestext="OK"/>
  </notification>

  <notification
   icon="alertmodal.tga"
   name="SOCKS_HOST_CONNECT_FAILED"
   type="alertmodal">
	Could not connect to SOCKS 5 proxy server "[HOST]:[PORT]".
	<tag>fail</tag>
   <usetemplate
     name="okbutton"
     yestext="OK"/>
  </notification>
  
  <notification
   icon="alertmodal.tga"
   name="SOCKS_UNKNOWN_STATUS"
   type="alertmodal">
	Unknown proxy error with server "[HOST]:[PORT]".
	<tag>fail</tag>
   <usetemplate
     name="okbutton"
     yestext="OK"/>
  </notification>
  
  <notification
   icon="alertmodal.tga"
   name="SOCKS_INVALID_HOST"
   type="alertmodal">
	Invalid SOCKS proxy address or port "[HOST]:[PORT]".
	<tag>fail</tag>
   <usetemplate
     name="okbutton"
     yestext="OK"/>
  </notification>
  
  <notification
   icon="alertmodal.tga"
   name="SOCKS_BAD_CREDS"
   type="alertmodal">
	Invalid SOCKS 5 username or password.
	<tag>fail</tag>
   <usetemplate
     name="okbutton"
     yestext="OK"/>
  </notification>
  
  <notification
   icon="alertmodal.tga"
   name="PROXY_INVALID_HTTP_HOST"
   type="alertmodal">
    Invalid HTTP proxy address or port "[HOST]:[PORT]".
	<tag>fail</tag>
   <usetemplate
     name="okbutton"
     yestext="OK"/>
  </notification>

  <notification
   icon="alertmodal.tga"
   name="PROXY_INVALID_SOCKS_HOST"
   type="alertmodal">
	Invalid SOCKS proxy address or port "[HOST]:[PORT]".
	<tag>fail</tag>
   <usetemplate
     name="okbutton"
     yestext="OK"/>
  </notification>

  <notification
   icon="alertmodal.tga"
   name="ChangeProxySettings"
   type="alert">
	Proxy settings take effect after you restart [APP_NAME].
	<tag>fail</tag>
   <usetemplate
     name="okbutton"
     yestext="OK"/>
  </notification>

  <notification
  name="AuthRequest"
  type="browser">
The site at &apos;&lt;nolink&gt;[HOST_NAME]&lt;/nolink&gt;&apos; in realm &apos;[REALM]&apos; requires a user name and password.
    <tag>confirm</tag>
    <form name="form">
      <input name="username" type="text" text="User Name" default="true"/>
      <input name="password" type="password" text="Password    "/>
      <button default="true"
              index="0"
              name="ok"
              text="Submit"/>
      <button index="1"
              name="cancel"
              text="Cancel"/>
    </form>
  </notification>

   <notification
	name="ModeChange"
	label=""
	type="alertmodal">
    <unique/>
Changing modes requires you to quit and restart.

Change mode and quit?
    <tag>confirm</tag>
    <usetemplate
   name="okcancelbuttons"
   yestext="OK"
   notext="Cancel"/>
    </notification>

  <notification

 name="NoClassifieds"
 label=""
 type="alertmodal">
    <unique/>
    <tag>fail</tag>
    <tag>confirm</tag>
    Creation and editing of Classifieds is only available in Advanced mode. Would you like to quit and change modes? The mode selector can be found on the login screen.
    <usetemplate
   name="okcancelbuttons"
   yestext="Quit"
   notext="Don't Quit"/>
    </notification>

  <notification
 name="NoGroupInfo"
 label=""
 type="alertmodal">
    <unique/>
    <tag>fail</tag>
    <tag>confirm</tag>
    Creation and editing of Groups is only available in Advanced mode. Would you like to quit and change modes? The mode selector can be found on the login screen.
    <usetemplate
   name="okcancelbuttons"
   yestext="Quit"
   notext="Don't Quit"/>
  </notification>

 <notification
 name="NoPlaceInfo"
 label=""
 type="alertmodal">
    <unique/>
    <tag>fail</tag>
    <tag>confirm</tag>
    Viewing place profile is only available in Advanced mode. Would you like to quit and change modes? The mode selector can be found on the login screen.
    <usetemplate
   name="okcancelbuttons"
   yestext="Quit"
   notext="Don't Quit"/>
</notification>

  <notification
 name="NoPicks"
 label=""
 type="alertmodal">
    <unique/>
    <tag>fail</tag>
    <tag>confirm</tag>
    Creation and editing of Picks is only available in Advanced mode. Would you like to quit and change modes? The mode selector can be found on the login screen.
    <usetemplate
   name="okcancelbuttons"
   yestext="Quit"
   notext="Don't Quit"/>
  </notification>

  <notification
 name="NoWorldMap"
 label=""
 type="alertmodal">
    <unique/>
    <tag>fail</tag>
    <tag>confirm</tag>
    Viewing of the world map is only available in Advanced mode. Would you like to quit and change modes? The mode selector can be found on the login screen.
    <usetemplate
   name="okcancelbuttons"
   yestext="Quit"
   notext="Don't Quit"/>
  </notification>

  <notification
 name="NoVoiceCall"
 label=""
 type="alertmodal">
    <unique/>
    <tag>fail</tag>
    <tag>confirm</tag>
    Voice calls are only available in Advanced mode. Would you like to logout and change modes?
    <usetemplate
   name="okcancelbuttons"
   yestext="Quit"
   notext="Don't Quit"/>
  </notification>

  <notification
 name="NoAvatarShare"
 label=""
 type="alertmodal">
    <unique/>
    <tag>fail</tag>
    <tag>confirm</tag>
    Sharing is only available in Advanced mode. Would you like to logout and change modes?
    <usetemplate
   name="okcancelbuttons"
   yestext="Quit"
   notext="Don't Quit"/>
  </notification>
  
  <notification
 name="NoAvatarPay"
 label=""
 type="alertmodal">
    <unique/>
    <tag>fail</tag>
    <tag>confirm</tag>
	  Paying other residents is only available in Advanced mode. Would you like to logout and change modes?
	  <usetemplate
   name="okcancelbuttons"
   yestext="Quit"
   notext="Don't Quit"/>
  </notification>

  <notification
 name="NoInventory"
 label=""
 type="alertmodal">
    <unique/>
    <tag>fail</tag>
    <tag>confirm</tag>
    Viewing inventory is only available in Advanced mode. Would you like to logout and change modes?
    <usetemplate
   name="okcancelbuttons"
   yestext="Quit"
   notext="Don't Quit"/>
  </notification>

  <notification
 name="NoAppearance"
 label=""
 type="alertmodal">
    <unique/>
    <tag>fail</tag>
    <tag>confirm</tag>
    The appearance editor is only available in Advanced mode. Would you like to logout and change modes?
    <usetemplate
   name="okcancelbuttons"
   yestext="Quit"
   notext="Don't Quit"/>
  </notification>

  <notification
 name="NoSearch"
 label=""
 type="alertmodal">
    <unique/>
    <tag>fail</tag>
    <tag>confirm</tag>
    Search is only available in Advanced mode. Would you like to logout and change modes?
    <usetemplate
   name="okcancelbuttons"
   yestext="Quit"
   notext="Don't Quit"/>
  </notification>

  <notification
    name="ConfirmHideUI"
    label=""
    type="alertmodal">
    <unique/>
    <tag>confirm</tag>
    This action will hide all menu items and buttons. To get them back, click [SHORTCUT] again.
    <usetemplate
      name="okcancelignore"
      yestext="OK"
      notext="Cancel"
      ignoretext="Confirm before hiding UI"/>
  </notification>

  <notification
   icon="alertmodal.tga"
   name="PathfindingLinksets_WarnOnPhantom"
   type="alertmodal">
Some selected linksets will have the Phantom flag toggled.

Do you wish to continue?
    <tag>confirm</tag>
    <usetemplate
     ignoretext="Some selected linksets phantom flag will be toggled."
     name="okcancelignore"
     notext="Cancel"
     yestext="OK"/>
  </notification>

  <notification
   icon="alertmodal.tga"
   name="PathfindingLinksets_MismatchOnRestricted"
   type="alertmodal">
Some selected linksets cannot be set to be '[REQUESTED_TYPE]' because of permission restrictions on the linkset.  These linksets will be set to be '[RESTRICTED_TYPE]' instead.

Do you wish to continue?
    <tag>confirm</tag>
    <usetemplate
     ignoretext="Some selected linksets cannot be set because of permission restrictions on the linkset."
     name="okcancelignore"
     notext="Cancel"
     yestext="OK"/>
  </notification>

  <notification
   icon="alertmodal.tga"
   name="PathfindingLinksets_MismatchOnVolume"
   type="alertmodal">
Some selected linksets cannot be set to be '[REQUESTED_TYPE]' because the shape is non-convex.

Do you wish to continue?
    <tag>confirm</tag>
    <usetemplate
     ignoretext="Some selected linksets cannot be set because the shape is non-convex"
     name="okcancelignore"
     notext="Cancel"
     yestext="OK"/>
  </notification>

  <notification
   icon="alertmodal.tga"
   name="PathfindingLinksets_WarnOnPhantom_MismatchOnRestricted"
   type="alertmodal">
Some selected linksets will have the Phantom flag toggled.

Some selected linksets cannot be set to be '[REQUESTED_TYPE]' because of permission restrictions on the linkset.  These linksets will be set to be '[RESTRICTED_TYPE]' instead.

Do you wish to continue?
    <tag>confirm</tag>
    <usetemplate
     ignoretext="Some selected linksets phantom flag will be toggled and others cannot be set because of permission restrictions on the linkset."
     name="okcancelignore"
     notext="Cancel"
     yestext="OK"/>
  </notification>

  <notification
   icon="alertmodal.tga"
   name="PathfindingLinksets_WarnOnPhantom_MismatchOnVolume"
   type="alertmodal">
Some selected linksets will have the Phantom flag toggled.

Some selected linksets cannot be set to be '[REQUESTED_TYPE]' because the shape is non-convex.

Do you wish to continue?
    <tag>confirm</tag>
    <usetemplate
     ignoretext="Some selected linksets phantom flag will be toggled and others cannot be set because the shape is non-convex"
     name="okcancelignore"
     notext="Cancel"
     yestext="OK"/>
  </notification>

  <notification
   icon="alertmodal.tga"
   name="PathfindingLinksets_MismatchOnRestricted_MismatchOnVolume"
   type="alertmodal">
Some selected linksets cannot be set to be '[REQUESTED_TYPE]' because of permission restrictions on the linkset.  These linksets will be set to be '[RESTRICTED_TYPE]' instead.

Some selected linksets cannot be set to be '[REQUESTED_TYPE]' because the shape is non-convex. These linksets&apos; use types will not change.

Do you wish to continue?
    <tag>confirm</tag>
    <usetemplate
     ignoretext="Some selected linksets cannot be set because of permission restrictions on the linkset and because the shape is non-convex."
     name="okcancelignore"
     notext="Cancel"
     yestext="OK"/>
  </notification>

  <notification
   icon="alertmodal.tga"
   name="PathfindingLinksets_WarnOnPhantom_MismatchOnRestricted_MismatchOnVolume"
   type="alertmodal">
Some selected linksets will have the Phantom flag toggled.

Some selected linksets cannot be set to be '[REQUESTED_TYPE]' because of permission restrictions on the linkset.  These linksets will be set to be '[RESTRICTED_TYPE]' instead.

Some selected linksets cannot be set to be '[REQUESTED_TYPE]' because the shape is non-convex. These linksets&apos; use types will not change.

Do you wish to continue?
    <tag>confirm</tag>
    <usetemplate
     ignoretext="Some selected linksets phantom flag will be toggled and others cannot be set because of permission restrictions on the linkset and because the shape is non-convex."
     name="okcancelignore"
     notext="Cancel"
     yestext="OK"/>
  </notification>

  <notification
   icon="alertmodal.tga"
   name="PathfindingLinksets_ChangeToFlexiblePath"
   type="alertmodal">
    The selected object affects the navmesh.  Changing it to a Flexible Path will remove it from the navmesh.
    <tag>confirm</tag>
    <usetemplate
     ignoretext="The selected object affects the navmesh. Changing it to a Flexible Path will remove it from the navmesh."
     name="okcancelignore"
     notext="Cancel"
     yestext="OK"/>
  </notification>

  <global name="UnsupportedIntelDriver">
The installed Intel graphics driver for [GPUNAME], version [VERSION], is significantly out of date and is known to cause excessive rates of program crashes. You are strongly advised to update to a current Intel driver.

Do you want to check the Intel driver website?
  </global>

  <global name="UnsupportedCPUAmount">
796
  </global>

  <global name="UnsupportedRAMAmount">
510
  </global>

  <global name="UnsupportedGPU">
- Your graphics card does not meet the minimum requirements.
  </global>

  <global name="UnsupportedCPU">
- Your CPU does not meet the minimum requirements.
  </global>

  <global name="UnsupportedRAM">
- Your system memory does not meet the minimum requirements.
  </global>
  
  <global name="LLLeapUpdaterFailure">
Failed to launch updater service [UPDATER_APP]. Please verify the viewer is installed correctly and has the necessary permissions to run. If you continue to experience issues, please visit the [SUPPORT_SITE].
  </global>

<!-- these are alert strings from server. the name needs to match entire the server string, and needs to be changed
	whenever the server string changes -->
   <global name="You can only set your 'Home Location' on your land or at a mainland Infohub.">
If you own a piece of land, you can make it your home location.
Otherwise, you can look at the Map and find places marked &quot;Infohub&quot;.
  </global>
  <global name="You died and have been teleported to your home location">
You died and have been teleported to your home location.
  </global>
<!-- <FS:AW>  opensim search support-->
  <notification
   icon="alertmodal.tga"
   name="ConfirmClearDebugSearchURL"
   type="alertmodal">
Are you sure you want to clear the debug search url?
    <tag>confirm</tag>
    <usetemplate
     ignoretext="Confirm clearing debug search url"
     name="okcancelignore"
     notext="Cancel"
     yestext="OK"/>
  </notification>
  <notification
   icon="alertmodal.tga"
   name="ConfirmPickDebugSearchURL"
   type="alertmodal">
Are you sure you want to pick the current search url as debug search url?
    <tag>confirm</tag>
    <usetemplate
     ignoretext="Confirm picking debug search url"
     name="okcancelignore"
     notext="Cancel"
     yestext="OK"/>
  </notification>
<!-- </FS:AW>  opensim search support-->
<!-- <FS:AW  grid management-->
  <notification
   icon="alertmodal.tga"
   name="ConfirmRemoveGrid"
   type="alertmodal">
Are you sure you want to remove [REMOVE_GRID] from the grid list?
    <tag>confirm</tag>
    <usetemplate
     ignoretext="Confirm removing grids"
     name="okcancelignore"
     notext="Cancel"
     yestext="OK"/>
  </notification>
  <notification
   icon="alertmodal.tga"
   name="CanNotRemoveConnectedGrid"
   type="alertmodal">
You can not remove [REMOVE_GRID] while being connected to it.
    <tag>confirm</tag>
    <usetemplate
     ignoretext="Warn that the grid connected to can not be removed."
     name="okcancelignore"
     notext="Cancel"
     yestext="OK"/>
  </notification>
<!-- </FS:AW  grid management-->

<!-- ## Zi: Animation Overrider -->
  <notification
   icon="alertmodal.tga"
   name="NewAOSet"
   type="alertmodal">
Specify a name for the new AO set:
(The name may contain any ASCII character, except for ":" or "|")
    <form name="form">
      <input name="message" type="text" default="true">
New AO Set
      </input>
      <button
       default="true"
       index="0"
       name="OK"
       text="OK"/>
      <button
       index="1"
       name="Cancel"
       text="Cancel"/>
    </form>
  </notification>

  <notification
   icon="alertmodal.tga"
   name="NewAOCantContainNonASCII"
   type="alertmodal">
Could not create new AO set "[AO_SET_NAME]".
The name may only contain ASCII characters, excluding ":" and "|".
    <usetemplate
     name="okbutton"
     yestext="OK"/>
  </notification>

  <notification
   icon="alertmodal.tga"
   name="RenameAOMustBeASCII"
   type="alertmodal">
Could not rename AO set "[AO_SET_NAME]".
The name may only contain ASCII characters, excluding ":" and "|".
    <usetemplate
     name="okbutton"
     yestext="OK"/>
  </notification>

<notification
   icon="alertmodal.tga"
   name="RemoveAOSet"
   type="alertmodal">
Remove AO set "[AO_SET_NAME]" from the list?
    <usetemplate
     name="okcancelbuttons"
     notext="Cancel"
     yestext="Remove"/>
  </notification>

  <notification
   icon="notifytip.tga"
   name="AOForeignItemsFound"
   type="alertmodal">
The animation overrider found at least one item that did not belong in the configuration. Please check your &quot;Lost and Found&quot; folder for items that were moved out of the animation overrider configuration.
  </notification>

  <notification
   icon="notifytip.tga"
   name="AOImportSetAlreadyExists"
   type="notifytip">
An animation set with this name already exists.
  </notification>

  <notification
   icon="notifytip.tga"
   name="AOImportPermissionDenied"
   type="notifytip">
Insufficient permissions to read notecard.
  </notification>

  <notification
   icon="notifytip.tga"
   name="AOImportCreateSetFailed"
   type="notifytip">
Error while creating import set.
  </notification>

  <notification
   icon="notifytip.tga"
   name="AOImportDownloadFailed"
   type="notifytip">
Could not download notecard.
  </notification>

  <notification
   icon="notifytip.tga"
   name="AOImportNoText"
   type="notifytip">
Notecard is empty or unreadable.
  </notification>

  <notification
   icon="notifytip.tga"
   name="AOImportNoFolder"
   type="notifytip">
Couldn't find folder to read the animations.
  </notification>

  <notification
   icon="notifytip.tga"
   name="AOImportNoStatePrefix"
   type="notifytip">
Notecard line [LINE] has no valid [ state prefix.
  </notification>

  <notification
   icon="notifytip.tga"
   name="AOImportNoValidDelimiter"
   type="notifytip">
Notecard line [LINE] has no valid ] delimiter.
  </notification>

  <notification
   icon="notifytip.tga"
   name="AOImportStateNameNotFound"
   type="notifytip">
State name [NAME] not found.
  </notification>

  <notification
   icon="notifytip.tga"
   name="AOImportAnimationNotFound"
   type="notifytip">
Couldn't find animation [NAME]. Please make sure it's present in the same folder as the import notecard.
  </notification>

  <notification
   icon="notifytip.tga"
   name="AOImportInvalid"
   type="notifytip">
Notecard didn't contain any usable data. Aborting import.
  </notification>

  <notification
   icon="notifytip.tga"
   name="AOImportRetryCreateSet"
   type="notifytip">
Could not create import folder for animation set [NAME]. Retrying ...
  </notification>

  <notification
   icon="notifytip.tga"
   name="AOImportAbortCreateSet"
   type="notifytip">
Could not create import folder for animation set [NAME]. Giving up.
  </notification>

  <notification
   icon="notifytip.tga"
   name="AOImportLinkFailed"
   type="notifytip">
Creating animation link for animation "[NAME]" failed!
  </notification>

<!-- ## Zi: Animation Overrider -->

<notification
   icon="alertmodal.tga"
   name="SendSysinfoToIM"
   type="alertmodal">
This will send the following information to the current IM session:

[SYSINFO]
    <usetemplate
     name="okcancelbuttons"
     yestext="Send"
     notext="Cancel" />
  </notification>

<!-- fsdata -->
  <notification
   icon="alertmodal.tga"
   name="BlockLoginInfo"
   type="alertmodal">
    [REASON]
    <usetemplate
     name="okbutton"
     yestext="OK"/>
  </notification>

  <notification
   icon="alertmodal.tga"
   name="TestversionExpired"
   type="alertmodal">
    This test version of [APP_NAME] has expired and cannot be used any further.
    <usetemplate
     name="okbutton"
     yestext="OK"/>
  </notification>

  <notification
   icon="alertmodal.tga"
   name="FireStormReqInfo"
   type="alertmodal">
    [NAME] is requesting that you send them information about your [APP_NAME] setup.
(This is the same information that can be found by going to Help->About [APP_NAME])
[REASON]
Would you like to send them this information?
    <form name="form">
      <button
       index="0"
       name="Yes"
       text="Yes"/>
      <button
       index="1"
       name="No"
       text="No"/>
    </form>
  </notification>

<!-- Firestorm Phantom -->

  <notification
   icon="notifytip.tga"
   name="PhantomOn"
   type="notifytip">
Phantom mode on.
  </notification>

  <notification
   icon="notifytip.tga"
   name="PhantomOff"
   type="notifytip">
Phantom mode off.
  </notification>

  <notification
   icon="notifytip.tga"
   name="MovelockEnabled"
   type="notifytip">
Movelock enabled. Use Avatar &gt; Movement &gt; Movelock to disable.
  </notification>

  <notification
   icon="notifytip.tga"
   name="MovelockDisabled"
   type="notifytip">
Movelock disabled.
  </notification>

  <notification
   icon="notifytip.tga"
   name="MovelockEnabling"
   type="notifytip">
Enabling movelock...
  </notification>

  <notification
   icon="notifytip.tga"
   name="MovelockDisabling"
   type="notifytip">
Disabling movelock...
  </notification>

  <notification
   icon="notifytip.tga"
   name="FlightAssistEnabled"
   type="notifytip">
Flight Assist is enabled
  </notification>

<!-- Firestorm Phantom -->

<!-- Firestorm Reset Settings -->
  <notification
    icon="alertmodal.tga"
    label="Reset all settings"
    name="FirestormClearSettingsPrompt"
    type="alertmodal">
    Resetting all settings may be helpful if you are experiencing problems; however, you will need to redo any customizations you have made to the default configuration. 

    Are you sure you want to reset all settings?
    <usetemplate
      name="okcancelbuttons"
      notext="Cancel"
      yestext="OK"/>
  </notification>

  <notification
    icon="alertmodal.tga"
    name="SettingsWillClear"
    type="alertmodal">
    Settings will be cleared after restarting [APP_NAME].
  </notification>
<!-- Firestorm Reset Settings -->

<!-- AW: opensim -->
  <notification icon="alertmodal.tga"
		name="CantAddGrid"
		type="alertmodal">
Could not add [GRID] to the grid list.
[REASON] contact support of [GRID].
    <usetemplate
     name="okbutton"
     yestext="OK"/>
  </notification>
<!-- AW: opensim -->

  <!-- ## Zi: Particle Editor -->
  <notification
   icon="alertmodal.tga"
   name="ParticleScriptFindFolderFailed"
   type="alertmodal">
Could not find a folder for the new script in inventory.
  </notification>

  <notification
   icon="alertmodal.tga"
   name="ParticleScriptCreationFailed"
   type="alertmodal">
Could not create new script for this particle system.
  </notification>

  <notification
   icon="alertmodal.tga"
   name="ParticleScriptNotFound"
   type="alertmodal">
Could not find the newly created script for this particle system.
  </notification>

  <notification
   icon="alertmodal.tga"
   name="ParticleScriptCreateTempFileFailed"
   type="alertmodal">
Could not create temporary file for script upload.
  </notification>

  <notification
   icon="notify.tga"
   name="ParticleScriptInjected"
   type="alertmodal">
Particle script was injected successfully.
   <form name="form">
      <ignore name="ignore"
       text="A particle script was injected to an object."/>
    </form>
  </notification>

  <notification
   icon="alertmodal.tga"
   name="ParticleScriptCapsFailed"
   type="alertmodal">
Failed to inject script into object. Request for capabilities returned an empty address.
  </notification>

  <notification
   icon="notify.tga"
   name="ParticleScriptCopiedToClipboard"
   type="alertmodal">
The LSL script to create this particle system has been copied to your clipboard. You can now paste it into a new script to use it.
   <form name="form">
      <ignore name="ignore"
       text="A particle script was copied to my clipboard"/>
    </form>
  </notification>
  <!-- ## Zi: Particle Editor -->

  <!-- ## Zi: Debug Settings Editor -->
  <notification
   icon="notify.tga"
   name="DebugSettingsWarning"
   type="alertmodal">
Warning! The use of the Debug Settings window is unsupported! Changing debug settings can severely impact your experience and might lead to loss of data, functionality or even access to the service. Please do not change any values without knowing exactly what you are doing.
   <form name="form">
      <ignore name="ignore"
       text="Debug Settings warning message"/>
    </form>
  </notification>

  <notification
   icon="notify.tga"
   name="ControlNameCopiedToClipboard"
   type="alertmodal">
This debug setting's name has been copied to your clipboard. You can now paste it somewhere else to use it.
   <form name="form">
      <ignore name="ignore"
       text="A debug setting's name was copied to my clipboard"/>
    </form>
  </notification>

  <notification
   icon="notify.tga"
   name="SanityCheck"
   type="alertmodal">
[APP_NAME] has detected a possible issue with your settings:

[SANITY_MESSAGE]

Reason: [SANITY_COMMENT]

Current setting: [CURRENT_VALUE]
   <form name="form">
      <button
       index="0"
       name="OK"
       text="Fix it"/>
      <button
       index="1"
       name="Cancel"
       text="Keep it"/>
      <ignore name="ignore"
       text="A settings control has failed the sanity check."/>
    </form>
  </notification>
  <!-- ## Zi: Debug Settings Editor -->

  <!-- <FS:Sei> LSL Default label missing FIRE-17710 -->
  <notification
   icon="alertmodal.tga"
   name="DefaultLabelMissing"
   type="alertmodal">
   <usetemplate
    ignoretext="A LSL script has switch statement without a default label"
    name="notifyignore"/>
The behavior for switch() statements without a default case was previously incorrect and has been fixed. 
See FIRE-17710 for details.
  </notification>
  <!-- </FS:Sei> -->

  <notification
   icon="alertmodal.tga"
   name="TeleportToAvatarNotPossible"
   type="alertmodal">
Teleport to this avatar not possible, because the exact position is unknown.
  <tag>fail</tag>
  </notification>

  <notification
   icon="alertmodal.tga"
   name="ZoomToAvatarNotPossible"
   type="alertmodal">
Cannot zoom to this avatar, because it is out of reach.
  <tag>fail</tag>
  </notification>

  <notification
   icon="alertmodal.tga"
   name="TrackAvatarNotPossible"
   type="alertmodal">
Cannot track this avatar, because it is beyond radar range.
  <tag>fail</tag>
  </notification>

  <notification
   icon="alertmodal.tga"
   name="CacheEmpty"
   type="alertmodal">
Your viewer cache is currently empty. Please be aware that you may experience slow framerates and inventory loading for a short time while new content downloads.
  </notification>

  <!-- <FS:Zi> Viewer version popup -->
  <notification
   icon="alertmodal.tga"
   name="FirstJoinSupportGroup2"
   type="alertmodal">
Welcome to the Phoenix/Firestorm Viewer Support Group!

To make support easier, it is recommended to announce your viewer's version to the group. This information includes current viewer version, viewer skin, operating system and RLVa status. You can choose to display your viewer's version in front of any chat you send to the group. Our support members can give you more meaningful advice right away if they know the viewer version you are on.

You can enable and disable this function at any time using the checkbox in the group chat floater.

Do you want to enable the automatic viewer version display?

    <form name="form">
      <button
       index="0"
       name="OK_okcancelignore"
       text="Yes"/>
      <button
       default="true"
       index="1"
       name="Cancel_okcancelignore"
       text="No"/>
      <ignore
	   name="ignore"
       text="The Phoenix/Firestorm Support Group was joined"
       save_option="true" />
    </form>

  </notification>
  <!-- <FS:Zi> Viewer version popup -->
  <notification
     icon="alertmodal.tga"
     name="ConfirmScriptModify"
    type="alertmodal">
    Are you sure you want to modify scripts in selected objects?
    <tag>confirm</tag>
    <usetemplate
    ignoretext="Confirm before I modify scripts in selection"
     name="okcancelignore"
     notext="Cancel"
     yestext="OK"/>
  </notification>

  <notification
   icon="alertmodal.tga"
   name="LocalBitmapsUpdateFileNotFound"
   persist="true"
   type="notify">
[FNAME] could not be updated because the file could no longer be found.
Disabling future updates for this file.
  </notification>


  <notification
   icon="alertmodal.tga"
   name="NoTransNoSaveToContents"
   type="notify">
    <tag>fail</tag>
    Cannot save &lt;nolink&gt;'[OBJ_NAME]'&lt;/nolink&gt; to object contents because you do not have permission to transfer the object's ownership.
  </notification>

  <notification
   icon="alertmodal.tga"
   name="LocalBitmapsUpdateFailedFinal"
   persist="true"
   type="notify">
[FNAME] could not be opened or decoded for [NRETRIES] attempts, and is now considered broken.
Disabling future updates for this file.
  </notification>

  <notification
   icon="alertmodal.tga"
   name="LocalBitmapsVerifyFail"
   persist="true"
   type="notify">
Attempted to add an invalid or unreadable image file [FNAME] which could not be opened or decoded.
Attempt canceled.
  </notification>

  <notification
   icon="alertmodal.tga"
   name="PathfindingReturnMultipleItems"
   type="alertmodal">
    You are returning [NUM_ITEMS] items.  Are you sure you want to continue?
    <tag>confirm</tag>
    <usetemplate
     ignoretext="Are you sure you want to return multiple items?"
     name="okcancelignore"
     notext="No"
     yestext="Yes"/>
  </notification>

  <notification
   icon="alertmodal.tga"
   name="PathfindingDeleteMultipleItems"
   type="alertmodal">
    You are deleting [NUM_ITEMS] items.  Are you sure you want to continue?
    <tag>confirm</tag>
    <usetemplate
     ignoretext="Are you sure you want to delete multiple items?"
     name="okcancelignore"
     notext="No"
     yestext="Yes"/>
  </notification>


  <notification
   icon="alertmodal.tga"
   name="AvatarFrozen"
   type="notify">
   <tag>fail</tag>
[AV_FREEZER] has frozen you. You cannot move or interact with the world.
  </notification>

  <notification
   icon="alertmodal.tga"
   name="AvatarFrozenDuration"
   type="notify">
   <tag>fail</tag>
[AV_FREEZER] has frozen you for [AV_FREEZE_TIME] seconds. You cannot move or interact with the world.
  </notification>

  <notification
   icon="alertmodal.tga"
   name="YouFrozeAvatar"
   type="notify">
   <tag>fail</tag>
Avatar frozen.
  </notification>

  <notification
   icon="alertmodal.tga"
   name="AvatarHasUnFrozenYou"
   type="notify">
   <tag>fail</tag>
[AV_FREEZER] has unfrozen you.
  </notification>

  <notification
   icon="alertmodal.tga"
   name="AvatarUnFrozen"
   type="notify">
   <tag>fail</tag>
Avatar unfrozen.
  </notification>

  <notification
   icon="alertmodal.tga"
   name="AvatarFreezeFailure"
   type="notify">
   <tag>fail</tag>
Freeze failed because you don't have admin permission for that parcel.
  </notification>

  <notification
   icon="alertmodal.tga"
   name="AvatarFreezeThaw"
   type="notify">
   <tag>fail</tag>
Your freeze expired, go about your business.
  </notification>

  <notification
   icon="alertmodal.tga"
   name="AvatarCantFreeze"
   type="notify">
   <tag>fail</tag>
Sorry, can't freeze that user.
  </notification>

  <notification
   icon="alertmodal.tga"
   name="NowOwnObject"
   type="notify">
   <tag>fail</tag>
You are now the owner of object [OBJECT_NAME]
  </notification>

  <notification
   icon="alertmodal.tga"
   name="CantRezOnLand"
   type="notify">
   <tag>fail</tag>
Can't rez object at [OBJECT_POS] because the owner of this land does not allow it.  Use the land tool to see land ownership.
  </notification>

  <notification
   icon="alertmodal.tga"
   name="RezFailTooManyRequests"
   type="notify">
   <tag>fail</tag>
Object can not be rezzed because there are too many requests.
  </notification>
 
  <notification
   icon="alertmodal.tga"
   name="SitFailCantMove"
   type="notify">
   <tag>fail</tag>
You cannot sit because you cannot move at this time.
  </notification>

  <notification
   icon="alertmodal.tga"
   name="SitFailNotAllowedOnLand"
   type="notify">
   <tag>fail</tag>
You cannot sit because you are not allowed on that land.
  </notification>
 
  <notification
   icon="alertmodal.tga"
   name="SitFailNotSameRegion"
   type="notify">
   <tag>fail</tag>
Try moving closer.  Can't sit on object because
it is not in the same region as you.
  </notification>
  
  <notification
   icon="alert.tga"
   name="ChatHistoryIsBusyAlert"
   type="alertmodal">
   Chat history file is busy with previous operation. Please try again in a few minutes or choose chat with another person.
    <usetemplate
     name="okbutton"
     yestext="OK"/>
  </notification>
  
  <notification
   icon="alertmodal.tga"
   name="NoNewObjectRegionFull"
   type="notify">
   <tag>fail</tag>
Unable to create new object. The region is full.
  </notification>

  <notification
   icon="alertmodal.tga"
   name="FailedToPlaceObject"
   type="notify">
   <tag>fail</tag>
Failed to place object at specified location.  Please try again.
  </notification>

  <notification
   icon="alertmodal.tga"
   name="NoOwnNoGardening"
   type="notify">
   <tag>fail</tag>
You can't create trees and grass on land you don't own.
  </notification>

  <notification
   icon="alertmodal.tga"
   name="NoCopyPermsNoObject"
   type="notify">
   <tag>fail</tag>
Copy failed because you lack permission to copy the object &lt;nolink&gt;'[OBJ_NAME]'&lt;/nolink&gt;.
  </notification>

  <notification
   icon="alertmodal.tga"
   name="NoTransPermsNoObject"
   type="notify">
   <tag>fail</tag>
Copy failed because the object &lt;nolink&gt;'[OBJ_NAME]'&lt;/nolink&gt; cannot be transferred to you.
  </notification>

  <notification
   icon="alertmodal.tga"
   name="AddToNavMeshNoCopy"
   type="notify">
   <tag>fail</tag>
Copy failed because the object &lt;nolink&gt;'[OBJ_NAME]'&lt;/nolink&gt; contributes to navmesh.
  </notification>

  <notification
   icon="alertmodal.tga"
   name="DupeWithNoRootsSelected"
   type="notify">
   <tag>fail</tag>
Duplicate with no root objects selected.
  </notification>

  <notification
   icon="alertmodal.tga"
   name="CantDupeCuzRegionIsFull"
   type="notify">
   <tag>fail</tag>
Can't duplicate objects because the region is full.
  </notification>

  <notification
   icon="alertmodal.tga"
   name="CantDupeCuzParcelNotFound"
   type="notify">
   <tag>fail</tag>
Can't duplicate objects - Can't find the parcel they are on.
  </notification>

  <notification
   icon="alertmodal.tga"
   name="CantCreateCuzParcelFull"
   type="notify">
   <tag>fail</tag>
Can't create object because 
the parcel is full.
  </notification>

  <notification
   icon="alertmodal.tga"
   name="RezAttemptFailed"
   type="notify">
   <tag>fail</tag>
Attempt to rez an object failed.
  </notification>

  <notification
   icon="alertmodal.tga"
   name="ToxicInvRezAttemptFailed"
   type="notify">
   <tag>fail</tag>
Unable to create item that has caused problems on this region.
  </notification>

  <notification
   icon="alertmodal.tga"
   name="InvItemIsBlacklisted"
   type="notify">
   <tag>fail</tag>
That inventory item has been blacklisted.
  </notification>

  <notification
   icon="alertmodal.tga"
   name="NoCanRezObjects"
   type="notify">
   <tag>fail</tag>
You are not currently allowed to create objects.
  </notification>
 
  <notification
   icon="alertmodal.tga"
   name="LandSearchBlocked"
   type="notify">
   <tag>fail</tag>
Land Search Blocked.
You have performed too many land searches too quickly.
Please try again in a minute.
  </notification>

  <notification
   icon="alertmodal.tga"
   name="NotEnoughResourcesToAttach"
   type="notify">
   <tag>fail</tag>
Not enough script resources available to attach object!
  </notification>

  <notification
   icon="notifytip.tga"
   name="YouDiedAndGotTPHome"
   type="notifytip">
   <tag>fail</tag>
You died and have been teleported to your home location
  </notification>

  <notification
   icon="alertmodal.tga"
   name="EjectComingSoon"
   type="notify">
   <tag>fail</tag>
You are no longer allowed here and have [EJECT_TIME] seconds to leave.
  </notification>

  <notification
   icon="alertmodal.tga"
   name="NoEnterRegionMaybeFull"
   type="notify">
   <tag>fail</tag>
You can't enter region "[NAME]".
It may be full or restarting soon.
  </notification>

  <notification
   icon="alertmodal.tga"
   name="SaveBackToInvDisabled"
   type="notify">
   <tag>fail</tag>
Save Back To Inventory has been disabled.
  </notification>

  <notification
   icon="alertmodal.tga"
   name="NoExistNoSaveToContents"
   type="notify">
   <tag>fail</tag>
Cannot save &lt;nolink&gt;'[OBJ_NAME]'&lt;/nolink&gt; to object contents because the object it was rezzed from no longer exists.
  </notification>

  <notification
   icon="alertmodal.tga"
   name="NoModNoSaveToContents"
   type="notify">
   <tag>fail</tag>
Cannot save &lt;nolink&gt;'[OBJ_NAME]'&lt;/nolink&gt; to object contents because you do not have permission to modify the object &lt;nolink&gt;'[DEST_NAME]'&lt;/nolink&gt;.
  </notification>

  <notification
   icon="alertmodal.tga"
   name="NoSaveBackToInvDisabled"
   type="notify">
   <tag>fail</tag>
Cannot save &lt;nolink&gt;'[OBJ_NAME]'&lt;/nolink&gt; back to inventory -- this operation has been disabled.
  </notification>

  <notification
   icon="alertmodal.tga"
   name="NoCopyNoSelCopy"
   type="notify">
   <tag>fail</tag>
You cannot copy your selection because you do not have permission to copy the object &lt;nolink&gt;'[OBJ_NAME]'&lt;/nolink&gt;.
  </notification>

  <notification
   icon="alertmodal.tga"
   name="NoTransNoSelCopy"
   type="notify">
   <tag>fail</tag>
You cannot copy your selection because the object &lt;nolink&gt;'[OBJ_NAME]'&lt;/nolink&gt; is not transferable.
  </notification>

  <notification
   icon="alertmodal.tga"
   name="NoTransNoCopy"
   type="notify">
   <tag>fail</tag>
You cannot copy your selection because the object &lt;nolink&gt;'[OBJ_NAME]'&lt;/nolink&gt; is not transferable.
  </notification>

  <notification
   icon="alertmodal.tga"
   name="NoPermsNoRemoval"
   type="notify">
   <tag>fail</tag>
Removal of the object &lt;nolink&gt;'[OBJ_NAME]'&lt;/nolink&gt; from the simulator is disallowed by the permissions system.
  </notification>

  <notification
   icon="alertmodal.tga"
   name="NoModNoSaveSelection"
   type="notify">
   <tag>fail</tag>
Cannot save your selection because you do not have permission to modify the object &lt;nolink&gt;'[OBJ_NAME]'&lt;/nolink&gt;.
  </notification>

  <notification
   icon="alertmodal.tga"
   name="NoCopyNoSaveSelection"
   type="notify">
   <tag>fail</tag>
Cannot save your selection because the object &lt;nolink&gt;'[OBJ_NAME]'&lt;/nolink&gt; is not copyable.
  </notification>

  <notification
   icon="alertmodal.tga"
   name="NoModNoTaking"
   type="notify">
   <tag>fail</tag>
You cannot take your selection because you do not have permission to modify the object &lt;nolink&gt;'[OBJ_NAME]'&lt;/nolink&gt;.
  </notification>

  <notification
   icon="alertmodal.tga"
   name="RezDestInternalError"
   type="notify">
   <tag>fail</tag>
Internal Error: Unknown destination type.
  </notification>

  <notification
   icon="alertmodal.tga"
   name="DeleteFailObjNotFound"
   type="notify">
   <tag>fail</tag>
Delete failed because object not found
  </notification>

  <notification
   icon="alertmodal.tga"
   name="SorryCantEjectUser"
   type="notify">
   <tag>fail</tag>
Sorry, can't eject that user.
  </notification>

  <notification
   icon="alertmodal.tga"
   name="RegionSezNotAHome"
   type="notify">
   <tag>fail</tag>
This region does not allow you to set your home location here.
  </notification>

  <notification
   icon="alertmodal.tga"
   name="HomeLocationLimits"
   type="notify">
   <tag>fail</tag>
You can only set your 'Home Location' on your land or at a mainland Infohub.
   </notification>

  <notification
   icon="alertmodal.tga"
   name="HomePositionSet"
   type="notify">
   <tag>fail</tag>
Home position set.
  </notification>

  <notification
   icon="notifytip.tga"
   name="AvatarEjected"
   type="notifytip">
   <tag>fail</tag>
Avatar ejected.
  </notification>

  <notification
   icon="alertmodal.tga"
   name="AvatarEjectFailed"
   type="notify">
   <tag>fail</tag>
Eject failed because you don't have admin permission for that parcel.
  </notification>

  <notification
   icon="alertmodal.tga"
   name="CMOParcelFull"
   type="notify">
   <tag>fail</tag>
Can't move object '[O]' to
[P] in region [R] because the parcel is full.
  </notification>

  <notification
   icon="alertmodal.tga"
   name="CMOParcelPerms"
   type="notify">
   <tag>fail</tag>
Can't move object '[O]' to
[P] in region [R] because your objects are not allowed on this parcel.
  </notification>

  <notification
   icon="alertmodal.tga"
   name="CMOParcelResources"
   type="notify">
   <tag>fail</tag>
Can't move object '[O]' to
[P] in region [R] because there are not enough resources for this object on this parcel.
  </notification>

  <notification
   icon="alertmodal.tga"
   name="NoParcelPermsNoObject"
   type="notify">
   <tag>fail</tag>
Copy failed because you lack access to that parcel.
  </notification>

  <notification
   icon="alertmodal.tga"
   name="CMORegionVersion"
   type="notify">
    <tag>fail</tag>
    Can't move object '[O]' to
    [P] in region [R] because the other region is running an older version which does not support receiving this object via region crossing.
  </notification>

  <notification
   icon="alertmodal.tga"
   name="CMONavMesh"
   type="notify">
   <tag>fail</tag>
Can't move object '[O]' to
[P] in region [R] because you cannot modify the navmesh across region boundaries.
  </notification>

  <notification
   icon="alertmodal.tga"
   name="CMOWTF"
   type="notify">
   <tag>fail</tag>
Can't move object '[O]' to
[P] in region [R] because of an unknown reason. ([F])
  </notification>

  <notification
   icon="alertmodal.tga"
   name="NoPermModifyObject"
   type="notify">
   <tag>fail</tag>
You don't have permission to modify that object
  </notification>

  <notification
   icon="alertmodal.tga"
   name="TooMuchObjectInventorySelected"
   type="alertmodal">
    <tag>fail</tag>
    Too many objects with large inventory are selected. Please select fewer objects and try again.
    <usetemplate
     name="okbutton"
     yestext="OK"/>
  </notification>

  <notification
   icon="alertmodal.tga"
   name="CantEnablePhysObjContributesToNav"
   type="notify">
   <tag>fail</tag>
Can't enable physics for an object that contributes to the navmesh.
  </notification>

  <notification
   icon="alertmodal.tga"
   name="CantEnablePhysKeyframedObj"
   type="notify">
   <tag>fail</tag>
Can't enable physics for keyframed objects.
  </notification>

  <notification
   icon="alertmodal.tga"
   name="CantEnablePhysNotEnoughLandResources"
   type="notify">
   <tag>fail</tag>
Can't enable physics for object -- insufficient land resources.
  </notification>

  <notification
   icon="alertmodal.tga"
   name="CantEnablePhysCostTooGreat"
   persist="true"
   type="notify">
   <tag>fail</tag>
Can't enable physics for object with physics resource cost greater than [MAX_OBJECTS]
  </notification>

  <notification
   icon="alertmodal.tga"
   name="PhantomWithConcavePiece"
   type="notify">
   <tag>fail</tag>
This object cannot have a concave piece because it is phantom and contributes to the navmesh.
  </notification>

  <notification
   icon="alertmodal.tga"
   name="UnableAddItem"
   type="notify">
   <tag>fail</tag>
Unable to add item!
  </notification>

  <notification
   icon="alertmodal.tga"
   name="UnableEditItem"
   type="notify">
   <tag>fail</tag>
Unable to edit this!
  </notification>

  <notification
   icon="alertmodal.tga"
   name="NoPermToEdit"
   type="notify">
   <tag>fail</tag>
Not permitted to edit this.
  </notification>

  <notification
   icon="alertmodal.tga"
   name="NoPermToCopyInventory"
   type="notify">
   <tag>fail</tag>
Not permitted to copy that inventory.
  </notification>

  <notification
   icon="alertmodal.tga"
   name="CantSaveItemDoesntExist"
   type="notify">
   <tag>fail</tag>
Cannot save to object contents: Item no longer exists.
  </notification>

  <notification
   icon="alertmodal.tga"
   name="CantSaveItemAlreadyExists"
   type="notify">
   <tag>fail</tag>
Cannot save to object contents: Item with that name already exists in inventory
  </notification>

  <notification
   icon="alertmodal.tga"
   name="CantSaveModifyAttachment"
   type="notify">
   <tag>fail</tag>
Cannot save to object contents: This would modify the attachment permissions.
  </notification>

  <notification
   icon="alertmodal.tga"
   name="AttachmentHasTooMuchInventory"
   type="notify">
   <tag>fail</tag>
Your attachments contain too much inventory to add more.
  </notification>

  <notification
   icon="alertmodal.tga"
   name="IllegalAttachment"
   type="notify">
   <tag>fail</tag>
The attachment has requested a nonexistent point on the avatar. It has been attached to the chest instead.
  </notification>

  <notification
   icon="alertmodal.tga"
   name="TooManyScripts"
   type="notify">
   <tag>fail</tag>
Too many scripts.
  </notification>

  <notification
   icon="alertmodal.tga"
   name="UnableAddScript"
   type="notify">
   <tag>fail</tag>
Unable to add script!
  </notification>

  <notification
   icon="alertmodal.tga"
   name="AssetServerTimeoutObjReturn"
   type="notify">
   <tag>fail</tag>
Asset server didn't respond in a timely fashion.  Object returned to the region.
  </notification>

  <notification
   icon="alertmodal.tga"
   name="RegionDisablePhysicsShapes"
   type="notify">
   <tag>fail</tag>
This region does not have physics shapes enabled.
  </notification>

  <notification
   icon="alertmodal.tga"
   name="NoModNavmeshAcrossRegions"
   type="notify">
   <tag>fail</tag>
You cannot modify the navmesh across region boundaries.
  </notification>

  <notification
   icon="alertmodal.tga"
   name="NoSetPhysicsPropertiesOnObjectType"
   type="notify">
   <tag>fail</tag>
Cannot set physics properties on that object type.
  </notification>

  <notification
   icon="alertmodal.tga"
   name="NoSetRootPrimWithNoShape"
   type="notify">
   <tag>fail</tag>
Cannot set root prim to have no shape.
  </notification>

  <notification
   icon="alertmodal.tga"
   name="NoRegionSupportPhysMats"
   type="notify">
   <tag>fail</tag>
This region does not have physics materials enabled.
  </notification>

  <notification
   icon="alertmodal.tga"
   name="OnlyRootPrimPhysMats"
   type="notify">
   <tag>fail</tag>
Only root prims may have their physics materials adjusted.
  </notification>

  <notification
   icon="alertmodal.tga"
   name="NoSupportCharacterPhysMats"
   type="notify">
   <tag>fail</tag>
Setting physics materials on characters is not yet supported.
  </notification>

  <notification
   icon="alertmodal.tga"
   name="InvalidPhysMatProperty"
   type="notify">
   <tag>fail</tag>
One or more of the specified physics material properties was invalid.
  </notification>

  <notification
   icon="alertmodal.tga"
   name="NoPermsAlterStitchingMeshObj"
   type="notify">
   <tag>fail</tag>
You may not alter the stitching type of a mesh object.
  </notification>

  <notification
   icon="alertmodal.tga"
   name="NoPermsAlterShapeMeshObj"
   type="notify">
   <tag>fail</tag>
You may not alter the shape of a mesh object
  </notification>

  <notification
   icon="alertmodal.tga"
   name="FullRegionCantEnter"
   type="notify">
   <tag>fail</tag>
You can't enter this region because the region is full.
  </notification>

  <notification
   icon="alertmodal.tga"
   name="LinkFailedOwnersDiffer"
   type="notify">
   <tag>fail</tag>
Link failed -- owners differ
  </notification>

  <notification
   icon="alertmodal.tga"
   name="LinkFailedNoModNavmeshAcrossRegions"
   type="notify">
   <tag>fail</tag>
Link failed -- cannot modify the navmesh across region boundaries.
  </notification>

  <notification
   icon="alertmodal.tga"
   name="LinkFailedNoPermToEdit"
   type="notify">
   <tag>fail</tag>
Link failed because you do not have edit permission.
  </notification>

  <notification
   icon="alertmodal.tga"
   name="LinkFailedTooManyPrims"
   type="notify">
   <tag>fail</tag>
Link failed -- too many primitives
  </notification>

  <notification
   icon="alertmodal.tga"
   name="LinkFailedCantLinkNoCopyNoTrans"
   type="notify">
   <tag>fail</tag>
Link failed -- cannot link no-copy with no-transfer
  </notification>

  <notification
   icon="alertmodal.tga"
   name="LinkFailedNothingLinkable"
   type="notify">
   <tag>fail</tag>
Link failed -- nothing linkable.
  </notification>

  <notification
   icon="alertmodal.tga"
   name="LinkFailedTooManyPathfindingChars"
   type="notify">
   <tag>fail</tag>
Link failed -- too many pathfinding characters
  </notification>

  <notification
   icon="alertmodal.tga"
   name="LinkFailedInsufficientLand"
   type="notify">
   <tag>fail</tag>
Link failed -- insufficient land resources
  </notification>

  <notification
   icon="alertmodal.tga"
   name="LinkFailedTooMuchPhysics"
   type="notify">
   <tag>fail</tag>
Object uses too many physics resources -- its dynamics have been disabled.
  </notification>

  <notification
   icon="alertmodal.tga"
   name="EstateManagerFailedllTeleportHome"
   persist="false"
   type="notify">
    <tag>fail</tag>
The object '[OBJECT_NAME]' at [SLURL] cannot teleport estate managers home.
  </notification>

  <notification
   icon="alertmodal.tga"
   name="TeleportedHomeByObjectOnParcel"
   persist="false"
   type="notify">
   <tag>fail</tag>
You have been teleported home by the object '[OBJECT_NAME]' on the parcel '[PARCEL_NAME]'
  </notification>

  <notification
   icon="alertmodal.tga"
   name="TeleportedHomeByObject"
   persist="false"
   type="notify">
   <tag>fail</tag>
You have been teleported home by the object '[OBJECT_NAME]'
  </notification>

  <notification
   icon="alertmodal.tga"
   name="TeleportedByAttachment"
   type="notify">
   <tag>fail</tag>
You have been teleported by an attachment on [ITEM_ID]
   <usetemplate
    ignoretext="Teleport: You have been teleported by an attachment"
    name="notifyignore"/>
  </notification>

  <notification
   icon="alertmodal.tga"
   name="TeleportedByObjectOnParcel"
   type="notify">
   <tag>fail</tag>
You have been teleported by the object '[OBJECT_NAME]' on the parcel '[PARCEL_NAME]'
   <usetemplate
    ignoretext="Teleport: You have been teleported by an object on a parcel"
    name="notifyignore"/>
  </notification>

  <notification
   icon="alertmodal.tga"
   name="TeleportedByObjectOwnedBy"
   type="notify">
   <tag>fail</tag>
You have been teleported by the object '[OBJECT_NAME]' owned by [OWNER_ID]
  </notification>

  <notification
   icon="alertmodal.tga"
   name="TeleportedByObjectUnknownUser"
   type="notify">
   <tag>fail</tag>
You have been teleported by the object '[OBJECT_NAME]' owned by an unknown user.
  </notification>

  <notification
   icon="alertmodal.tga"
   name="StandDeniedByObject"
   type="notify">
    <tag>fail</tag>
'[OBJECT_NAME]' will not allow you to stand at this time.
  </notification>

  <notification
   icon="alertmodal.tga"
   name="ResitDeniedByObject"
   type="notify">
    <tag>fail</tag>
'[OBJECT_NAME]' will not allow you to change your seat at this time.
  </notification>

  <notification
   icon="alertmodal.tga"
   name="CantCreateObjectRegionFull"
   type="notify">
   <tag>fail</tag>
Unable to create requested object. The region is full.
  </notification>

   <notification
    icon="alertmodal.tga"
   name="CantCreateAnimatedObjectTooLarge"
   type="notify">
   <tag>fail</tag>
Unable to create requested animated object because it exceeds the rigged triangle limit.
  </notification>

  <notification
   icon="alertmodal.tga"
   name="CantAttackMultipleObjOneSpot"
   type="notify">
   <tag>fail</tag>
You can't attach multiple objects to one spot.
  </notification>

  <notification
   icon="alertmodal.tga"
   name="CantCreateMultipleObjAtLoc"
   type="notify">
   <tag>fail</tag>
You can't create multiple objects here.
  </notification>

  <notification
   icon="alertmodal.tga"
   name="UnableToCreateObjTimeOut"
   type="notify">
   <tag>fail</tag>
Unable to create requested object. Object is missing from database.
  </notification>

  <notification
   icon="alertmodal.tga"
   name="UnableToCreateObjUnknown"
   type="notify">
   <tag>fail</tag>
Unable to create requested object. The request timed out. Please try again.
  </notification>

  <notification
   icon="alertmodal.tga"
   name="UnableToCreateObjMissingFromDB"
   type="notify">
   <tag>fail</tag>
Unable to create requested object. Please try again.
  </notification>

  <notification
   icon="alertmodal.tga"
   name="RezFailureTookTooLong"
   type="notify">
   <tag>fail</tag>
Rez failed, requested object took too long to load.
  </notification>

  <notification
   icon="alertmodal.tga"
   name="FailedToPlaceObjAtLoc"
   type="notify">
   <tag>fail</tag>
Failed to place object at specified location.  Please try again.
  </notification>

  <notification
   icon="alertmodal.tga"
   name="CantCreatePlantsOnLand"
   type="notify">
   <tag>fail</tag>
You cannot create plants on this land.
  </notification>

  <notification
   icon="alertmodal.tga"
   name="CantRestoreObjectNoWorldPos"
   type="notify">
   <tag>fail</tag>
Cannot restore object. No world position found.
  </notification>

  <notification
   icon="alertmodal.tga"
   name="CantRezObjectInvalidMeshData"
   type="notify">
   <tag>fail</tag>
Unable to rez object because its mesh data is invalid.
  </notification>

  <notification
   icon="alertmodal.tga"
   name="CantRezObjectTooManyScripts"
   type="notify">
   <tag>fail</tag>
Unable to rez object because there are already too many scripts in this region.
  </notification>

  <notification
   icon="alertmodal.tga"
   name="CantCreateObjectNoAccess"
   type="notify">
   <tag>fail</tag>
Your access privileges don't allow you to create objects there.
  </notification>

  <notification
   icon="alertmodal.tga"
   name="CantCreateObject"
   type="notify">
   <tag>fail</tag>
You are not currently allowed to create objects.
  </notification>

  <notification
   icon="alertmodal.tga"
   name="InvalidObjectParams"
   type="notify">
   <tag>fail</tag>
Invalid object parameters
  </notification>

  <notification
   icon="alertmodal.tga"
   name="CantDuplicateObjectNoAcess"
   type="notify">
   <tag>fail</tag>
Your access privileges don't allow you to duplicate objects here.
  </notification>

  <notification
   icon="alertmodal.tga"
   name="CantChangeShape"
   type="notify">
   <tag>fail</tag>
You are not allowed to change this shape.
  </notification>

  <notification
   icon="alertmodal.tga"
   name="NoPermsTooManyAttachedAnimatedObjects"
   type="notify">
   <tag>fail</tag>
Operation would cause the number of attached animated objects to exceed the limit.
  </notification>

  <notification
   icon="alertmodal.tga"
   name="NoPermsLinkAnimatedObjectTooLarge"
   type="notify">
   <tag>fail</tag>
Can't link these objects because the resulting animated object would exceed the rigged triangle limit.
  </notification>

  <notification
   icon="alertmodal.tga"
   name="NoPermsSetFlagAnimatedObjectTooLarge"
   type="notify">
   <tag>fail</tag>
Can't make this object into an animated object because it would exceed the rigged triangle limit.
  </notification>

  <notification
   icon="alertmodal.tga"
   name="CantChangeAnimatedObjectStateInsufficientLand"
   type="notify">
   <tag>fail</tag>
Can't change animated object state for this object because it would cause parcel limit to be exceeded.
  </notification>

  <notification
   icon="alertmodal.tga"
   name="ErrorNoMeshData"
   type="notify">
   <tag>fail</tag>
Server error: cannot complete this operation because mesh data is not loaded.
  </notification>

  <notification
   icon="alertmodal.tga"
   name="NoAccessToClaimObjects"
   type="notify">
   <tag>fail</tag>
Your access privileges don't allow you to claim objects here.
  </notification>

  <notification
   icon="alertmodal.tga"
   name="DeedFailedNoPermToDeedForGroup"
   type="notify">
   <tag>fail</tag>
Deed failed because you do not have permission to deed objects for your group.
  </notification>

  <notification
   icon="alertmodal.tga"
   name="NoPrivsToBuyObject"
   type="notify">
   <tag>fail</tag>
Your access privileges don't allow you to buy objects here.
  </notification>

  <notification
   icon="alertmodal.tga"
   name="CantAttachObjectAvatarSittingOnIt"
   type="notify">
   <tag>fail</tag>
Cannot attach object because an avatar is sitting on it.
  </notification>

  <notification
   icon="alertmodal.tga"
   name="WhyAreYouTryingToWearShrubbery"
   type="notify">
   <tag>fail</tag>
Trees and grasses cannot be worn as attachments.
  </notification>

  <notification
   icon="alertmodal.tga"
   name="CantAttachGroupOwnedObjs"
   type="notify">
   <tag>fail</tag>
Cannot attach group-owned objects.
  </notification>

  <notification
   icon="alertmodal.tga"
   name="CantAttachObjectsNotOwned"
   type="notify">
   <tag>fail</tag>
Cannot attach objects that you don't own.
  </notification>

  <notification
   icon="alertmodal.tga"
   name="CantAttachNavmeshObjects"
   type="notify">
   <tag>fail</tag>
Cannot attach objects that contribute to navmesh.
  </notification>

  <notification
   icon="alertmodal.tga"
   name="CantAttachObjectNoMovePermissions"
   type="notify">
   <tag>fail</tag>
Cannot attach object because you do not have permission to move it.
  </notification>

  <notification
   icon="alertmodal.tga"
   name="CantAttachNotEnoughScriptResources"
   type="notify">
   <tag>fail</tag>
Not enough script resources available to attach object!
  </notification>

  <notification
   icon="alertmodal.tga"
   name="CantAttachObjectBeingRemoved"
   type="notify">
    <tag>fail</tag>
    Cannot attach object because it is already being removed.
  </notification>

  <notification
   icon="alertmodal.tga"
   name="CantDropItemTrialUser"
   type="notify">
   <tag>fail</tag>
You can't drop objects here; try the Free Trial area.
  </notification>

  <notification
   icon="alertmodal.tga"
   name="CantDropMeshAttachment"
   type="notify">
   <tag>fail</tag>
You can't drop mesh attachments. Detach to inventory and then rez in world.
  </notification>

  <notification
   icon="alertmodal.tga"
   name="CantDropAttachmentNoPermission"
   type="notify">
   <tag>fail</tag>
Failed to drop attachment: you don't have permission to drop there.
  </notification>

  <notification
   icon="alertmodal.tga"
   name="CantDropAttachmentInsufficientLandResources"
   type="notify">
   <tag>fail</tag>
Failed to drop attachment: insufficient available land resource.
  </notification>

  <notification
   icon="alertmodal.tga"
   name="CantDropAttachmentInsufficientResources"
   type="notify">
   <tag>fail</tag>
Failed to drop attachments: insufficient available resources.
  </notification>

  <notification
   icon="alertmodal.tga"
   name="CantDropObjectFullParcel"
   type="notify">
   <tag>fail</tag>
Cannot drop object here.  Parcel is full.
  </notification>

  <notification
   icon="alertmodal.tga"
   name="CantTouchObjectBannedFromParcel"
   type="notify">
   <tag>fail</tag>
Can't touch/grab this object because you are banned from the land parcel.
  </notification>

  <notification
   icon="alertmodal.tga"
   name="PlzNarrowDeleteParams"
   type="notify">
   <tag>fail</tag>
Please narrow your delete parameters.
  </notification>

  <notification
   icon="alertmodal.tga"
   name="UnableToUploadAsset"
   type="notify">
   <tag>fail</tag>
Unable to upload asset.
  </notification>

  <notification
   icon="alertmodal.tga"
   name="CantTeleportCouldNotFindUser"
   type="notify">
   <tag>fail</tag>
Could not find user to teleport home
  </notification>

  <notification
   icon="alertmodal.tga"
   name="GodlikeRequestFailed"
   type="notify">
   <tag>fail</tag>
godlike request failed
  </notification>

  <notification
   icon="alertmodal.tga"
   name="GenericRequestFailed"
   type="notify">
   <tag>fail</tag>
generic request failed
  </notification>

  <notification
   icon="alertmodal.tga"
   name="CantUploadPostcard"
   type="notify">
   <tag>fail</tag>
Unable to upload postcard.  Try again later.
  </notification>

  <notification
   icon="alertmodal.tga"
   name="CantFetchInventoryForGroupNotice"
   type="notify">
   <tag>fail</tag>
Unable to fetch inventory details for the group notice.
  </notification>

  <notification
   icon="alertmodal.tga"
   name="CantSendGroupNoticeNotPermitted"
   type="notify">
   <tag>fail</tag>
Unable to send group notice -- not permitted.
  </notification>

  <notification
   icon="alertmodal.tga"
   name="CantSendGroupNoticeCantConstructInventory"
   type="notify">
   <tag>fail</tag>
Unable to send group notice -- could not construct inventory.
  </notification>

  <notification
   icon="alertmodal.tga"
   name="CantParceInventoryInNotice"
   type="notify">
   <tag>fail</tag>
Unable to parse inventory in notice.
  </notification>

  <notification
   icon="alertmodal.tga"
   name="TerrainUploadFailed"
   type="notify">
   <tag>fail</tag>
Terrain upload failed.
  </notification>

  <notification
   icon="alertmodal.tga"
   name="TerrainFileWritten"
   type="notify">
   <tag>fail</tag>
Terrain file written.
  </notification>

  <notification
   icon="alertmodal.tga"
   name="TerrainFileWrittenStartingDownload"
   type="notify">
   <tag>fail</tag>
Terrain file written, starting download...
  </notification>

  <notification
   icon="alertmodal.tga"
   name="TerrainBaked"
   type="notify">
   <tag>fail</tag>
Terrain baked.
  </notification>

  <notification
   icon="alertmodal.tga"
   name="TenObjectsDisabledPlzRefresh"
   type="notify">
   <tag>fail</tag>
Only the first 10 selected objects have been disabled. Refresh and make additional selections if required.
  </notification>

  <notification
   icon="alertmodal.tga"
   name="UpdateViewerBuyParcel"
   type="notify">
   <tag>fail</tag>
You need to update your viewer to buy this parcel.
  </notification>  

  <notification
   icon="alertmodal.tga"
   name="CantBuyParcelNotForSale"
   type="notify">
   <tag>fail</tag>
Unable to buy, this parcel is not for sale.
  </notification>

  <notification
   icon="alertmodal.tga"
   name="CantBuySalePriceOrLandAreaChanged"
   type="notify">
   <tag>fail</tag>
Unable to buy, the sale price or land area has changed.
  </notification>

  <notification
   icon="alertmodal.tga"
   name="CantBuyParcelNotAuthorized"
   type="notify">
   <tag>fail</tag>
You are not the authorized buyer for this parcel.
  </notification>

  <notification
   icon="alertmodal.tga"
   name="CantBuyParcelAwaitingPurchaseAuth"
   type="notify">
   <tag>fail</tag>
You cannot purchase this parcel because it is already awaiting purchase aut
  </notification>

  <notification
   icon="alertmodal.tga"
   name="CantBuildOverflowParcel"
   type="notify">
   <tag>fail</tag>
You cannot build objects here because doing so would overflow the parcel.
  </notification>

  <notification
   icon="alertmodal.tga"
   name="SelectedMultipleOwnedLand"
   type="notify">
   <tag>fail</tag>
You selected land with different owners. Please select a smaller area and try again.
  </notification>

  <notification
   icon="alertmodal.tga"
   name="CantJoinTooFewLeasedParcels"
   type="notify">
   <tag>fail</tag>
Not enough leased parcels in selection to join.
  </notification>

  <notification
   icon="alertmodal.tga"
   name="CantDivideLandMultipleParcelsSelected"
   type="notify">
   <tag>fail</tag>
Can't divide land.
There is more than one parcel selected.
Try selecting a smaller piece of land.
  </notification>

  <notification
   icon="alertmodal.tga"
   name="CantDivideLandCantFindParcel"
   type="notify">
   <tag>fail</tag>
Can't divide land.
Can't find the parcel.
Please report with Help -> Report Problem...
  </notification>

  <notification
   icon="alertmodal.tga"
   name="CantDivideLandWholeParcelSelected"
   type="notify">
   <tag>fail</tag>
Can't divide land. Whole parcel is selected.
Try selecting a smaller piece of land.
  </notification>

  <notification
   icon="alertmodal.tga"
   name="LandHasBeenDivided"
   type="notify">
   <tag>fail</tag>
Land has been divided.
  </notification>

  <notification
   icon="alertmodal.tga"
   name="PassPurchased"
   type="notify">
   <tag>fail</tag>
You purchased a pass.
  </notification>

  <notification
   icon="alertmodal.tga"
   name="RegionDisallowsClassifieds"
   type="notify">
   <tag>fail</tag>
Region does not allow classified advertisements.
  </notification>

  <notification
   icon="alertmodal.tga"
   name="LandPassExpireSoon"
   type="notify">
   <tag>fail</tag>
Your pass to this land is about to expire.
  </notification>

  <notification
   icon="alertmodal.tga"
   name="CantSitNoSuitableSurface"
   type="notify">
   <tag>fail</tag>
There is no suitable surface to sit on, try another spot.
  </notification>

  <notification
   icon="alertmodal.tga"
   name="CantSitNoRoom"
   type="notify">
   <tag>fail</tag>
No room to sit here, try another spot.
  </notification>

  <notification
   icon="alertmodal.tga"
   name="ClaimObjectFailedNoPermission"
   type="notify">
   <tag>fail</tag>
Claim object failed because you don't have permission
  </notification>

  <notification
   icon="alertmodal.tga"
   name="ClaimObjectFailedNoMoney"
   type="notify">
   <tag>fail</tag>
Claim object failed because you don't have enough L$.
  </notification>

  <notification
   icon="alertmodal.tga"
   name="CantDeedGroupLand"
   type="notify">
   <tag>fail</tag>
Cannot deed group-owned land.
  </notification>

  <notification
   icon="alertmodal.tga"
   name="BuyObjectFailedNoMoney"
   type="notify">
   <tag>fail</tag>
Buy object failed because you don't have enough L$.
  </notification>

  <notification
   icon="alertmodal.tga"
   name="BuyInventoryFailedNoMoney"
   type="notify">
   <tag>fail</tag>
Buy inventory failed because you do not have enough L$
  </notification>

  <notification
   icon="alertmodal.tga"
   name="BuyPassFailedNoMoney"
   type="notify">
   <tag>fail</tag>
You don't have enough L$ to buy a pass to this land.
  </notification>

  <notification
   icon="alertmodal.tga"
   name="CantBuyPassTryAgain"
   type="notify">
   <tag>fail</tag>
Unable to buy pass right now.  Try again later.
  </notification>

  <notification
   icon="alertmodal.tga"
   name="CantCreateObjectParcelFull"
   type="notify">
   <tag>fail</tag>
Can't create object because the parcel is full.
  </notification>

  <notification
   icon="alertmodal.tga"
   name="FailedPlacingObject"
   type="notify">
   <tag>fail</tag>
Failed to place object at specified location.  Please try again.
  </notification>

  <notification
   icon="alertmodal.tga"
   name="CantCreateLandmarkForEvent"
   type="notify">
   <tag>fail</tag>
Unable to create landmark for event.
  </notification>

  <notification
   icon="alertmodal.tga"
   name="GodBeatsFreeze"
   type="notify">
   <tag>fail</tag>
Your godlike powers break the freeze!
  </notification>

  <notification
   icon="alertmodal.tga"
   name="SpecialPowersRequestFailedLogged"
   type="notify">
   <tag>fail</tag>
Request for special powers failed. This request has been logged.
  </notification>

  <notification
   icon="alertmodal.tga"
   name="ExpireExplanation"
   type="notify">
   <tag>fail</tag>
The system is currently unable to process your request. The request timed out.
  </notification>

  <notification
   icon="alertmodal.tga"
   name="DieExplanation"
   type="notify">
   <tag>fail</tag>
The system is unable to process your request.
  </notification>

  <notification
   icon="alertmodal.tga"
   name="AddPrimitiveFailure"
   type="notify">
   <tag>fail</tag>
Insufficient funds to create primitve.
  </notification>

  <notification
   icon="alertmodal.tga"
   name="RezObjectFailure"
   type="notify">
   <tag>fail</tag>
Insufficient funds to create object.
  </notification>

  <notification
   icon="alertmodal.tga"
   name="ResetHomePositionNotLegal"
   type="notify">
   <tag>fail</tag>
Reset Home position since Home wasn't legal.
  </notification>

  <notification
   icon="alertmodal.tga"
   name="CantInviteRegionFull"
   type="notify">
   <tag>fail</tag>
You cannot currently invite anyone to your location because the region is full. Try again later.
  </notification>

  <notification
   icon="alertmodal.tga"
   name="CantSetHomeAtRegion"
   type="notify">
   <tag>fail</tag>
This region does not allow you to set your home location here.
  </notification>

  <notification
   icon="alertmodal.tga"
   name="ListValidHomeLocations"
   type="notify">
   <tag>fail</tag>
You can only set your 'Home Location' on your land or at a mainland Infohub.
  </notification>

  <notification
   icon="alertmodal.tga"
   name="SetHomePosition"
   type="notify">
   <tag>fail</tag>
Home position set.
  </notification>

  <notification
   icon="alertmodal.tga"
   name="CantDerezInventoryError"
   type="notify">
   <tag>fail</tag>
Cannot derez object due to inventory fault.
  </notification>

  <notification
   icon="alertmodal.tga"
   name="CantCreateRequestedInv"
   type="notify">
   <tag>fail</tag>
Cannot create requested inventory.
  </notification>

  <notification
   icon="alertmodal.tga"
   name="CantCreateRequestedInvFolder"
   type="notify">
   <tag>fail</tag>
Cannot create requested inventory folder.
  </notification>

  <notification
   icon="alertmodal.tga"
   name="CantCreateInventory"
   type="notify">
   <tag>fail</tag>
Cannot create that inventory.
  </notification>

  <notification
   icon="alertmodal.tga"
   name="CantCreateLandmark"
   type="notify">
   <tag>fail</tag>
Cannot create landmark.
  </notification>

  <notification
   icon="alertmodal.tga"
   name="CantCreateOutfit"
   type="notify">
   <tag>fail</tag>
Cannot create outfit right now. Try again in a minute.
  </notification>

  <notification
   icon="alertmodal.tga"
   name="InventoryNotForSale"
   type="notify">
   <tag>fail</tag>
Inventory is not for sale.
  </notification>

  <notification
   icon="alertmodal.tga"
   name="CantFindInvItem"
   type="notify">
   <tag>fail</tag>
Unable to find inventory item.
  </notification>

  <notification
   icon="alertmodal.tga"
   name="CantFindObject"
   type="notify">
   <tag>fail</tag>
Unable to find object.
  </notification>

  <notification
   icon="alertmodal.tga"
   name="CantTransfterMoneyRegionDisabled"
   type="notify">
   <tag>fail</tag>
Money transfers to objects are currently disabled in this region.
  </notification>

  <notification
   icon="alertmodal.tga"
   name="DroppedMoneyTransferRequest"
   type="notify">
   <tag>fail</tag>
Unable to make payment due to system load.
  </notification>

  <notification
   icon="alertmodal.tga"
   name="CantPayNoAgent"
   type="notify">
   <tag>fail</tag>
Could not figure out who to pay.
  </notification>

  <notification
   icon="alertmodal.tga"
   name="CantDonateToPublicObjects"
   type="notify">
   <tag>fail</tag>
You cannot give L$ to public objects.
  </notification>

  <notification
   icon="alertmodal.tga"
   name="InventoryCreationInWorldObjectFailed"
   type="notify">
   <tag>fail</tag>
Inventory creation on in-world object failed.
  </notification>

  <notification
   icon="alertmodal.tga"
   name="UserBalanceOrLandUsageError"
   type="notify">
   <tag>fail</tag>
An internal error prevented us from properly updating your viewer.  The L$ balance or parcel holdings displayed in your viewer may not reflect your actual balance on the servers.
  </notification>

  <notification
   icon="alertmodal.tga"
   name="LargePrimAgentIntersect"
   type="notify">
   <tag>fail</tag>
Cannot create large prims that intersect other residents.  Please re-try when other residents have moved.
  </notification>

  <notification
   icon="alertmodal.tga"
   name="RLVaChangeStrings"
   type="alertmodal">
Changes won't take effect until after you restart [APP_NAME].
  </notification>

  <notification
   icon="notify.tga"
   name="RLVaListRequested"
   label="Restriction request from [NAME_LABEL]"
   log_to_im="true"
   log_to_chat="false"
   type="offer">
[NAME_SLURL] has requested to be sent a list of your currently active RLV restrictions.
    <tag>confirm</tag>
    <form name="form">
      <button
       index="0"
       default="true"
       name="Allow"
       text="Allow"/>
      <button
       index="1"
       name="Always Allow"
       text="Always Allow"/>
      <button
       index="2"
       name="Deny"
       text="Deny"/>
      <ignore name="ignore" text="Confirm before sending anyone a list of my current RLV restrictions."/>
    </form>
  </notification>

  <notification
   icon="alertmodal.tga"
   name="InventoryValidationFailed"
   label="Inventory Validation Errors"
   log_to_im="true"
   log_to_chat="false"
   type="alertmodal">
      <usetemplate
      ignoretext="Warn if inventory validation errors have been detected."
      name="okignore"
      yestext="OK"/>
Corruption has been found in your inventory. 
Please contact [HELP] with the following list of issues.
They can use http://opensimulator.org/wiki/inventory to fix the issues.

[ERRORS]
      <tag>fail</tag>
  </notification>

  <notification
   icon="alertmodal.tga"
   name="PreferenceChatClearLog"
   type="alertmodal">
    This will delete the logs of previous conversations, and any backups of that file.
    <tag>confirm</tag>
    <usetemplate
     ignoretext="Confirm before I delete the log of previous conversations."
     name="okcancelignore"
     notext="Cancel"
     yestext="OK"/>
  </notification>
  
  <notification
   icon="alertmodal.tga"
   name="PreferenceControlsDefaults"
   type="alertmodal">
    Do you want to restore default values for controls?
    <tag>confirm</tag>
    <usetemplate
       canceltext="Cancel"
       name="yesnocancelbuttons"
       notext="Current mode"
       yestext="All modes"/>
  </notification>
    
  <notification
   icon="alertmodal.tga"
   name="PreferenceChatDeleteTranscripts"
   type="alertmodal">
    This will delete the transcripts for all previous conversations. The list of past conversations will not be affected. All files with the suffixes .txt and txt.backup in the folder [FOLDER] will be deleted.
    <tag>confirm</tag>
    <usetemplate
     ignoretext="Confirm before I delete transcripts."
     name="okcancelignore"
     notext="Cancel"
     yestext="OK"/>
  </notification>

  <notification
   icon="alert.tga"
   name="PreferenceChatPathChanged"
   type="alert">
   Unable to move files. Restored previous path.
    <usetemplate
     ignoretext="Unable to move files. Restored previous path."
     name="okignore"
     yestext="OK"/>
  </notification>

  <notification
   icon="alertmodal.tga"
   name="DefaultObjectPermissions"
   type="alert">
	There was a problem saving the default object permissions: [REASON].  Please try setting the default permissions later.
	<tag>fail</tag>
   <usetemplate
     name="okbutton"
     yestext="OK"/>
  </notification>
  
  <notification
   icon="alert.tga"
   name="OutfitPhotoLoadError"
   type="alertmodal">
    [REASON]
    <tag>fail</tag>
    <usetemplate
     name="okbutton"
     yestext="OK"/>
  </notification>

  <notification
   icon="alertmodal.tga"
   name="AddPaymentMethod"
   type="alertmodal">
On the following page, choose a L$ amount
and click a place Order button. You will be
able to add a payment method at checkout.
    <tag>confirm</tag>
    <form name="form">
      <button
       default="true"
       index="0"
       width="120"
       name="Continue"
       text="Continue"/>
      <button
       index="1"
       name="Cancel"
       text="Cancel"/>
    </form>
  </notification>
  
<!-- <FS:Zi> Add float LSL color entry widgets -->
  <notification
   icon="notify.tga"
   name="LSLColorCopiedToClipboard"
   type="alertmodal">
The LSL color string has been copied to your clipboard. You can now paste it into your script to use it.
   <form name="form">
      <ignore name="ignore"
       text="An LSL color string was copied to my clipboard"/>
    </form>
  </notification>
  <!-- <FS:Zi> Add float LSL color entry widgets -->

  <!-- <FS:HG> FIRE-6340, FIRE-6567 - Setting Bandwidth issues-->
  <!-- <FS:TS> FIRE-6795: Remove warning at every login -->
  <notification
   icon="alertmodal.tga"
   name="FSBWTooHigh"
   type="alertmodal">
We strongly recommend that you not set the bandwidth above 1500 KBPS. This is unlikely to work well and will almost certainly not improve your performance.
    <usetemplate
     name="okbutton"
     yestext="OK"/>
  </notification>
  <!-- </FS:TS> FIRE-6795 -->
  <!-- </FS:HG> FIRE-6340, FIRE-6567 - Setting Bandwidth issues-->

  <notification
   icon="alertmodal.tga"
   name="FirstUseFlyOverride"
   type="alertmodal">
Caution: Use the Fly Override responsibly! Using the Fly Override without the land owner's permission may result in your avatar being banned from the parcel in which you are flying.
    <usetemplate
     name="okbutton"
     yestext="OK"/>
  </notification>

  <notification
   icon="notifytip.tga" 
   name="ServerVersionChanged"
   type="notifytip">
The region you have entered is running a different simulator version.
Current simulator: [NEWVERSION]
Previous simulator: [OLDVERSION]
  </notification>
  
  <notification
   icon="alertmodal.tga"
   name="RegExFail"
   type="alertmodal">
Error in the regular expression:
[EWHAT]
  <tag>fail</tag>
  </notification>
	
  <notification
    icon="alertmodal.tga"
	name="NoHavok"
	type="alertmodal">
	Some functions like [FEATURE] are not included in this version of [APP_NAME]. If you would like to use [FEATURE], please download a version of [APP_NAME] containing Havok support from
[DOWNLOAD_URL]
	<form name="form">
		<ignore name="ignore"
		text="No Havok Warning"/>
	</form>
	</notification>

	<notification
		icon="notify.tga"
		name="StreamListExportSuccess"
		type="notify">
		Successfully exported stream list to XML to [FILENAME].
	</notification>
	
	<notification
		icon="notify.tga"
		name="StreamListImportSuccess"
		type="notify">
		Successfully imported stream list from XML.
	</notification>
	
    <notification
        icon="notifytip.tga"
        name="StreamMetadata"
		log_to_chat="false"
        type="notifytip">
        <tag>StreamMetadata</tag>
♫ Now Playing:
  [TITLE]
  [ARTIST] ♫
    </notification>
    <notification
        icon="notifytip.tga"
        name="StreamMetadataNoArtist"
		log_to_chat="false"
        type="notifytip">
        <tag>StreamMetadata</tag>
♫ Now Playing:
  [TITLE] ♫
    </notification>
    
    <notification
        icon="notifytip.tga"
        name="RadarAlert"
		log_to_chat="false"
        type="notifytip">
		[NAME] [MESSAGE]
	</notification>

	
   <!-- <FS:Zi> Backup Settings -->
  <notification
   icon="alertmodal.tga"
   name="BackupFinished"
   type="alertmodal">
Your settings have been backed up.
  </notification>

  <notification
   icon="alertmodal.tga"
   name="BackupPathEmpty"
   type="alertmodal">
The backup path is empty. Please provide a location to back up and restore your settings first.
  </notification>

  <notification
   icon="alertmodal.tga"
   name="BackupPathDoesNotExistOrCreateFailed"
   type="alertmodal">
The backup path could not be found or created.
  </notification>

  <notification
   icon="alertmodal.tga"
   name="BackupPathDoesNotExist"
   type="alertmodal">
The backup path could not be found.
  </notification>

  <notification
   icon="alertmodal.tga"
   name="SettingsConfirmBackup"
   type="alertmodal">
Are you sure you want to save a backup to this directory?

[DIRECTORY]

Any existing backups in that location will be overwritten!
    <usetemplate
     name="okcancelbuttons"
     notext="Cancel"
     yestext="Save backup"/>
  </notification>

  <notification
   icon="alertmodal.tga"
   name="SettingsRestoreNeedsLogout"
   type="alertmodal">
Settings restore requires a viewer restart. Do you want to restore your settings and quit the viewer now?
    <usetemplate
     name="okcancelbuttons"
     notext="Cancel"
     yestext="Restore and Quit"/>
  </notification>

  <notification
   icon="alertmodal.tga"
   name="RestoreFinished"
   type="alertmodal">
Restore complete! Please restart your viewer now.
    <usetemplate
     name="okbutton"
     yestext="Quit"/>
  </notification>
  <!-- </FS:Zi> -->

  <notification
   icon="alertmodal.tga"
   name="ConfirmRestoreQuickPrefsDefaults"
   type="alertmodal">
    <tag>confirm</tag>
This action will immediately restore your quick preferences to their default settings.

You cannot undo this action.
    <usetemplate
     ignoretext="Confirm restore quick prefs defaults"
     name="okcancelignore"
     notext="Cancel"
     yestext="OK"/>
    </notification>

    <notification
     icon="alertmodal.tga"
     name="QuickPrefsDuplicateControl"
     type="alertmodal">
     <tag>fail</tag>
Setting has already been added. Please select a different one.
    <usetemplate
     name="okbutton"
     yestext="OK"/>
    </notification>
    
    <notification
     icon="alertmodal.tga"
     name="ExportFinished"
     type="notify">
      <tag>Export</tag>
Export finished and saved to [FILENAME].
    </notification>
    
    <notification
     icon="alertmodal.tga"
     name="ExportFailed"
     type="notify">
      <tag>Export</tag>
Export failed unexpectedly. Please see the log for details.
    </notification>
    
    <notification
     icon="alertmodal.tga"
     name="ExportColladaSuccess"
     type="notify">
      <tag>Export</tag>
		Successfully saved [OBJECT] to [FILENAME].
    </notification>

    <notification
     icon="alertmodal.tga"
     name="ExportColladaFailure"
     type="notify">
      <tag>Export</tag>
		Export of [OBJECT] to [FILENAME] failed.
    </notification>

    <notification
     icon="alertmodal.tga"
     name="MeshMaxConcurrentReqTooHigh"
     type="alertmodal">
The value you set, [VALUE], for the number of concurrent requests to load mesh objects (debug setting [DEBUGNAME]) is higher than the maximum of [MAX]. It has been reset to the default of [DEFAULT].
    <tag>fail</tag>
    </notification>
	
    <notification
     icon="alertmodal.tga"
     name="ImportSuccess"
     type="notify">
        <tag>Export</tag>
        Successfully imported [COUNT] [OBJECT].
    </notification>
    
    <notification
      icon="notifytip.tga"
      name="AntiSpamBlocked"
      log_to_chat="true"
      type="notifytip">
AntiSpam: Blocked [SOURCE] for spamming a [QUEUE] ([COUNT]) times in [PERIOD] seconds.
    </notification>

    <notification
      icon="notifytip.tga"
      name="AntiSpamImNewLineFloodBlocked"
      log_to_chat="true"
      type="notifytip">
AntiSpam: Blocked [SOURCE] for sending an instant message with more than [COUNT] lines.
    </notification>

    <notification
      icon="notifytip.tga"
      name="AntiSpamChatNewLineFloodBlocked"
      log_to_chat="true"
      type="notifytip">
AntiSpam: Blocked [SOURCE] for sending a chat message with more than [COUNT] lines.
    </notification>

  <!-- <FS:Zi> Notification template for changed settings when selecting certain skins -->
  <!--         The actual texts for the messages are in strings.xml -->
  <notification
   icon="notify.tga"
   name="SkinDefaultsChangeSettings"
   type="alertmodal">
[MESSAGE]
   <form name="form">
      <ignore name="ignore"
       text="A preferences setting was changed to the skin's default value."/>
    </form>
  </notification>
  <!-- <FS:Zi> Notification template for changed settings when selecting certain skins -->

  <notification
   icon="alertmodal.tga"
   name="AddNewContactSet"
   type="alertmodal">
    <tag>contact set</tag>
Create new contact set with the name:
    <tag>confirm</tag>
    <form name="form">
      <input name="message" type="text" default="true">
      New Contact Set
      </input>
      <button
       default="true"
       index="0"
       name="Create"
       text="Create"/>
      <button
       index="1"
       name="Cancel"
       text="Cancel"/>
    </form>
  </notification>

  <notification
   icon="alertmodal.tga"
   name="RemoveContactSet"
   type="alertmodal">
Are you sure you want to remove [SET_NAME]? You won&apos;t be able to restore it.
    <tag>contact set</tag>
    <tag>confirm</tag>
    <usetemplate
     ignoretext="Confirm before removing a contact set"
     name="okcancelignore"
     notext="Cancel"
     yestext="OK"/>
  </notification>

  <notification
   icon="alertmodal.tga"
   name="RemoveContactFromSet"
   type="alertmodal">
Are you sure you want to remove [TARGET] from [SET_NAME]?
    <tag>contact set</tag>
    <tag>confirm</tag>
    <usetemplate
     ignoretext="Confirm before removing someone from a contact set"
     name="okcancelignore"
     notext="Cancel"
     yestext="OK"/>
  </notification>

  <notification
   icon="alertmodal.tga"
   name="RemoveContactsFromSet"
   type="alertmodal">
Are you sure you want to remove these [TARGET] avatars from [SET_NAME]?
    <tag>contact set</tag>
    <tag>confirm</tag>
    <usetemplate
     ignoretext="Confirm before removing multiple avatars from a contact set"
     name="okcancelignore"
     notext="Cancel"
     yestext="OK"/>
  </notification>

  <notification
   icon="alertmodal.tga"
   name="AddToContactSetSingleSuccess"
   type="notify">
    <tag>contact set</tag>
[NAME] was added to [SET].
  </notification>

  <notification
   icon="alertmodal.tga"
   name="AddToContactSetMultipleSuccess"
   type="notify">
    <tag>contact set</tag>
[COUNT] avatars were added to [SET].
  </notification>

  <notification
   icon="alertmodal.tga"
   name="SetAvatarPseudonym"
   type="alertmodal">
    <tag>contact set</tag>
Enter an alias for [AVATAR]:
    <tag>confirm</tag>
    <form name="form">
      <input name="message" type="text" default="true" />
      <button
       default="true"
       index="0"
       name="Create"
       text="Create"/>
      <button
       index="1"
       name="Cancel"
       text="Cancel"/>
    </form>
  </notification>

  <notification
   icon="alertmodal.tga"
   name="RenameContactSetFailure"
   type="alertmodal">
    <tag>contact set</tag>
Could not rename set &apos;[SET]&apos; to &apos;[NEW_NAME]&apos; because a set with the same name already exists or the new name is invalid.
  </notification>

  <notification
   icon="notifytip.tga"
   name="ShapeImportGenericFail"
   type="notifytip">
    <tag>fail</tag>
There was a problem importing [FILENAME]. Please see the log for more details.
  </notification>
  <notification
   icon="notifytip.tga"
   name="ShapeImportVersionFail"
   type="notifytip">
    <tag>fail</tag>
Shape import failed. Are you sure [FILENAME] is an avatar file?
  </notification>

  <notification
   icon="alertmodal.tga"
   name="AddToMediaList"
   type="alertmodal">
Enter a domain name to be added to the [LIST]:
    <tag>confirm</tag>
    <form name="form">
      <input name="url" type="text" default="true" />
      <button
       default="true"
       index="0"
       name="Add"
       text="Add"/>
      <button
       index="1"
       name="Cancel"
       text="Cancel"/>
    </form>
  </notification>

   <!-- <FS:Zi> Do not allow "Restore To Last Position" for no-copy items -->
  <notification
   icon="alertmodal.tga"
   name="CantRestoreToWorldNoCopy"
   type="alertmodal">
Restore to Last Position is not allowed for no copy items to prevent possible content loss.
  </notification>
  <!-- <FS:Zi> Do not allow "Restore To Last Position" for no-copy items -->

  <notification
   icon="alertmodal.tga"
   name="ConfirmRemoveCredential"
   type="alertmodal">
Delete saved login for &lt;nolink&gt;[NAME]&lt;/nolink&gt;?
    <tag>confirm</tag>
    <form name="form">
      <button
       index="0"
       name="OK"
       text="OK"/>
      <button
       default="true"
       index="1"
       name="Cancel"
       text="Cancel"/>
    </form>
  </notification>

  <!-- <FS:TS> FIRE-5453: Flickr upload support (from Exodus) -->
  <notification
   icon="alertmodal.tga"
   name="ExodusFlickrVerificationExplanation"
   type="alertmodal">
To use the Flickr upload feature you must authorize [APP_NAME] to access your account. If you proceed, your web browser will open Flickr's website, where you will be prompted to log in and authorize [APP_NAME]. You will then be given a code to copy back into [APP_NAME].

Would you like to authorize [APP_NAME] to post to your Flickr account?
    <tag>fail</tag>
    <usetemplate
     name="okcancelbuttons"
     notext="No"
     yestext="Yes"/>
  </notification>

  <notification
   icon="alertmodal.tga"
   name="ExodusFlickrVerificationPrompt"
   type="alertmodal">
Please authorize [APP_NAME] to post to your Flickr account in your web browser, then type the code given by the website below:
    <tag>confirm</tag>
    <form name="form">
      <input name="oauth_verifier" type="text" default="true"/>
      <button
       index="0"
       name="OK"
       text="OK"/>
      <button
       index="1"
       name="Cancel"
       text="Cancel"/>
    </form>
  </notification>

  <notification
   icon="alertmodal.tga"
   name="ExodusFlickrVerificationFailed"
   type="alertmodal">
Flickr verification failed. Please try again, and be sure to double check the verification code.
    <tag>fail</tag>
    <usetemplate
     name="okbutton"
     yestext="OK"/>
  </notification>

  <notification
   icon="notifytip.tga"
   name="ExodusFlickrUploadComplete"
   type="notifytip">
Your snapshot can now be viewed [http://www.flickr.com/photos/upload/edit/?ids=[ID] here].
  </notification>
  <!-- </FS:TS> FIRE-5453 -->

  <notification
   icon="alert.tga"
   name="RegionTrackerAdd"
   type="alert">
What label would you like to use for
the region &quot;[REGION]&quot;?
    <tag>confirm</tag>
    <form name="form">
      <input name="label" type="text">[LABEL]</input>
      <button
       default="true"
       index="0"
       name="OK"
       text="OK"/>
      <button
       index="1"
       name="Cancel"
       text="Cancel"/>
    </form>
  </notification>

   <notification
    icon="alertmodal.tga"
    name="SnoozeDuration"
    type="alertmodal">
    <unique/>
    Time in seconds to snooze group chat:
    <tag>confirm</tag>
    <form name="form">
      <input name="duration" type="text" default="true">
        [DURATION]
      </input>
      <button
       default="true"
       index="0"
       name="OK"
       text="OK"/>
      <button
       index="1"
       name="Cancel"
       text="Cancel"/>
    </form>
   </notification>
   <notification
    icon="alertmodal.tga"
    name="SnoozeDurationInvalidInput"
    type="alertmodal">
    Please enter a valid number for the snooze duration!
    <tag>fail</tag>
    <usetemplate
     name="okbutton"
     yestext="OK"/>
  </notification>
  <notification
   name="PickLimitReached"
   label=""
   type="alertmodal">
    <unique/>
    <tag>fail</tag>
    <tag>confirm</tag>
    Can't create another pick because the maximum number of picks have been created already.
    <usetemplate
     name="okbutton"
     yestext="OK"/>
  </notification>
  <notification
   icon="alertmodal.tga"
   name="GlobalOnlineStatusToggle"
   type="alertmodal">
Due to server load, mass toggling online status visibility can take a while to become effective. Please be patient.
    <usetemplate
     ignoretext="Inform me that toggling online status visibility may take a while"
     name="okignore"
     yestext="OK"/>
  </notification>
  <notification
   icon="alert.tga"
   name="RenderVolumeLODFactorWarning"
   type="alert">
    WARNING: The Level of Detail (LOD) Factor is set high

For everyday use, LOD Factor in the range of 1-3 suffices. 
Consider replacing objects that look deformed at such values.

LOD Factor >3: Adds to lag. Advised only for photography. 
LOD Factor >4: Use in special circumstances. Reverts after relog.
LOD Factor >8: Has no real effect. May cause errors.
    <usetemplate
     name="okbutton"
     yestext="OK"/>
  </notification>
  <notification
   icon="alertmodal.tga"
   name="CurrencyURIOverrideReceived"
   type="alertmodal">
This region has elected to specify a third-party currency portal. 
Please note that currency purchases made through Firestorm Viewer are transactions between you (the user) and the provider(s) or seller(s) of the currency. 
Neither Firestorm Viewer, the Phoenix Firestorm Viewer Project Inc., nor its team shall be liable for any cost or damage arising either directly or indirectly from any such transaction. 
If you do not agree to these terms of use, then no financial transactions should be conducted using this viewer.
   <usetemplate
    ignoretext="When the region sets a new currency helper."
    name="okignore"
    yestext="OK"/>
  </notification>
  <notification
   icon="alertmodal.tga"
   name="EnableHiDPI"
   type="alertmodal">
Enabling HiDPI support may have adverse effects and may impair performance.
  </notification>

  <notification
   icon="notify.tga"
   name="FailedToFindSettings"
   persist="true"
   type="alertmodal">
Could not load the settings for [NAME] from the database.
  <tag>fail</tag>
  </notification>
  
  <notification
   icon="notify.tga"
   name="FailedToLoadSettingsApply"
   persist="true"
   type="alertmodal">
Unable to apply those settings to the environment.
  <tag>fail</tag>
  </notification>
  
  <notification
   icon="notify.tga"
   name="FailedToBuildSettingsDay"
   persist="true"
   type="alertmodal">
Unable to apply those settings to the environment.
  <tag>fail</tag>
  </notification>

  <notification
   icon="notify.tga"
   name="NoEnvironmentSettings"
   persist="true"
   type="alertmodal">
This Region does not support environmental settings.
  <tag>fail</tag>
  </notification>
 
  <notification
   icon="alertmodal.tga"
   label="Save Environmental Settings"
   name="SaveSettingAs"
   type="alertmodal">
    <unique/>
    Save current environmental settings as:
    <tag>confirm</tag>
    <form name="form">
      <input name="message" type="text">
        [DESC] (new)
      </input>
      <button
       default="true"
       index="0"
       name="OK"
       text="OK"/>
      <button
       index="1"
       name="Cancel"
       text="Cancel"/>
    </form>
  </notification>

  <notification
   icon="notify.tga"
   name="WLImportFail"
   persist="true"
   type="alertmodal">
Unable to import legacy Windlight settings [NAME] from 
[FILE].

[REASONS]
  <tag>fail</tag>
  </notification>

  <notification
   icon="notify.tga"
   name="WLParcelApplyFail"
   persist="true"
   type="alertmodal">
Unable to set the environment for this parcel.
Please enter or select a parcel that you have rights to modify.
  <tag>fail</tag>
  </notification>

  <notification
   icon="notify.tga"
   name="SettingsUnsuported"
   persist="true"
   type="alertmodal">
Settings are not supported on this region. 
Please move to a settings enabled region and retry your action.
  <tag>fail</tag>
  </notification>

  <notification
   icon="alertmodal.tga"
   name="SettingsConfirmLoss"
   type="alertmodal">
You are about to lose the changes you have made to this [TYPE] named "[NAME]".
Are you sure you want to continue?
    <tag>confirm</tag>
    <usetemplate
     ignoretext="Are you sure you want to lose changes?"
     name="okcancelignore"
     notext="No"
     yestext="Yes"/>
  </notification>

  <notification
   icon="alertmodal.tga"
   name="SettingsConfirmReset"
   type="alertmodal">
You are about to remove all applied settings.
Are you sure you want to continue?
    <tag>confirm</tag>
    <usetemplate
     name="okcancelbuttons"
     notext="No"
     yestext="Yes"/>
  </notification>

  <notification
 icon="alertmodal.tga"
 name="PersonalSettingsConfirmReset"
 type="alertmodal">
You are about to remove all applied Personal lighting settings.
Are you sure you want to continue?
    <tag>confirm</tag>
    <usetemplate
     name="okcancelbuttons"
     notext="No"
     yestext="Yes"/>
  </notification>

  <notification
   icon="alertmodal.tga"
   name="SettingsMakeNoTrans"
   type="alertmodal">
You are about to import non-transferable settings into this daycycle. Continuing will cause the settings you are editing to become non-transferable also. 

This change can not be undone.

Are you sure you want to continue?
    <tag>confirm</tag>
    <usetemplate
     ignoretext="Are you sure you want to make settings non-transferable?"
     name="okcancelignore"
     notext="No"
     yestext="Yes"/>
  </notification>
  
  <notification
   icon="notify.tga"
   name="NoEditFromLibrary"
   persist="true"
   type="alertmodal">
You may not edit settings directly from the libary.  
Please copy to your own inventory and try again.
  <tag>fail</tag>
  </notification>

    <notification
   icon="notify.tga"
   name="EnvironmentApplyFailed"
   persist="true"
   type="alertmodal">
We have encountered an issue with these settings.  They can not be saved or applied at this time.
  <tag>fail</tag>
  </notification>

    <notification
   icon="notify.tga"
   name="TrackLoadFailed"
   persist="true"
   type="alertmodal">
Unable to load the track into [TRACK].
  <tag>fail</tag>
  </notification>

    <notification
   icon="notify.tga"
   name="TrackLoadMismatch"
   persist="true"
   type="alertmodal">
Unable to load the track from [TRACK1] into [TRACK2].
  <tag>fail</tag>
  </notification>

  <notification
   icon="alertmodal.tga"
   name="CompressionTestResults"
   type="alertmodal">
Test result for gzip level 6 file compression with [FILE] of size [SIZE] KB:
Packing: [PACK_TIME]s [PSIZE]KB
Unpacking: [UNPACK_TIME]s [USIZE]KB
    <tag>fail</tag>
  </notification>
  

    <notification
   icon="alertmodal.tga"
   label="Prompt for MFA Token"
   name="PromptMFAToken"
   type="alertmodal">
    [MESSAGE]
    <tag>confirm</tag>
    <form name="form">
      <input name="token" type="text" width="400" />
      <button
       default="true"
       index="0"
       name="continue"
       text="Continue"/>
      <button
       index="1"
       name="cancel"
       text="Cancel"/>
    </form>
  </notification>

  <notification
   icon="alertmodal.tga"
   label="Create subfolder"
   name="CreateSubfolder"
   type="alertmodal">
    <unique/>
    Name the new folder:
    <tag>confirm</tag>
    <form name="form">
      <input name="message" type="text">
        [DESC]
      </input>
      <button
       default="true"
       index="0"
       name="OK"
       text="OK"/>
      <button
       index="1"
       name="Cancel"
       text="Cancel"/>
    </form>
  </notification>
  <notification
   icon="alertmodal.tga"
   name="SameFolderRequired"
   type="alert">
    Selected items must be in the same folder.
    <tag>fail</tag>
    <usetemplate
      name="okbutton"
      yestext="OK"/>
  </notification>

  <notification
    icon="alertmodal.tga"
    name="RiggedMeshAttachedToHUD"
    type="alertmodal">
    An object "[NAME]" attached to HUD point "[POINT]" contains rigged mesh.

Rigged mesh objects are designed for attachment to the avatar. Neither you nor anyone else will see this object.

If you want to see this object, remove it and re-attach it to an avatar attachment point.
    <tag>confirm</tag>
    <usetemplate
        ignoretext="Warn me when rigged mesh is attached to HUD point."
        name="okignore"
        yestext="OK"/>
  </notification>

  <notification
   icon="alertmodal.tga"
   name="EnableAutoFPSWarning"
   type="alertmodal">
You are about to enable AutoFPS. All unsaved graphics settings will be lost.

Would you like to save them first?
      <tag>confirm</tag>
      <usetemplate
       name="okcancelbuttons"
       notext="No"
       yestext="Yes"/>
  </notification>
<<<<<<< HEAD
    
  <notification
   icon="notify.tga"
   name="NoValidEnvSettingFound"
   persist="true"
   type="alertmodal">
No valid environment setting selected.

Please note that "Shared Environment" and "Day cycle based" cannot be selected!
  <tag>fail</tag>
  </notification>

  <notification
   icon="alertmodal.tga"
   name="CantCreateInventoryName"
   type="notify">
   <tag>fail</tag>
Cannot create inventory item: [NAME]
  </notification>

  <notification
   icon="notifytip.tga"
   name="WindlightBulkImportFinished"
   type="notifytip">
Bulk import of Windlights has finished.
  </notification>

  <notification
   icon = "notifytip.tga"
   name = "FSAOScriptedNotification"
   type = "notifytip"
   log_to_chat = "false">
   <unique combine = "cancel_old">
     <context>FSAOScriptedNotification</context>
   </unique>
Firestorm Animation Overrider: [AO_MESSAGE]
   <usetemplate
    ignoretext="Warn me when the Firestorm Animation Overrider gets accessed by a scripted object"
    name="notifyignore"/>
  </notification>
  <notification
   icon="alertmodal.tga"
   name="WarnForceLoginURL"
   type="alertmodal">
    <unique/>
Login splash screen URL is overridden for testing purposes.

Reset the URL to default?
    <usetemplate
     name="okcancelbuttons"
     notext="Remind me next time"
     yestext="Reset"/>
  </notification>

  <notification
   icon="notifytip.tga"
   name="WarnScriptedCamera"
   type="notifytip">
Camera reset might be inhibited by the following objects:

[SOURCES]
  </notification>

  <notification
   icon="alertmodal.tga"
   label="Ungroup folder"
   name="UngroupFolder"
   type="alertmodal">
    <unique/>
    Ungroup the folder "[FOLDER_NAME]"?
    <tag>confirm</tag>
    <usetemplate
     name="okcancelbuttons"
     notext="Cancel"
     yestext="Okay"/>
  </notification>

  <!-- <FS:Zi> detect and strip empty alpha layers from images on upload -->
  <notification
   icon="alertmodal.tga"
   label="Image Contains Empty Alpha Channel"
   name="ImageEmptyAlphaLayer"
   type="alertmodal">
    The image you are trying to upload contains an empty, or almost empty alpha channel (transparency information). This is almost always not desired and should be stripped off. Adding an alpha channel to an image will lead to textures flipping on top of each other at different camera angles, and it makes rendering slower. So, unless you really need this texture to have an empty / almost empty alpha channel, consider stripping it out.
    <tag>confirm_strip</tag>
    <form name="form">
      <button
       default="true"
       index="0"
       name="strip"
       text="Strip Alpha"/>
      <button
       index="1"
       name="use_as_is"
       text="Use As Is"/>
    </form>
  </notification>
  <!-- </FS:Zi> -->
=======

  <notification
   icon="notifytip.tga"
   name="IncorrectFormat"
   priority="high"
   type="notifytip">
Unable to upload &apos;[NAME]&apos; due to the following reason: incorrect image format.
  </notification>
>>>>>>> 226a0025

</notifications><|MERGE_RESOLUTION|>--- conflicted
+++ resolved
@@ -13924,8 +13924,15 @@
        notext="No"
        yestext="Yes"/>
   </notification>
-<<<<<<< HEAD
-    
+
+  <notification
+   icon="notifytip.tga"
+   name="IncorrectFormat"
+   priority="high"
+   type="notifytip">
+Unable to upload &apos;[NAME]&apos; due to the following reason: incorrect image format.
+  </notification>
+
   <notification
    icon="notify.tga"
    name="NoValidEnvSettingFound"
@@ -14023,15 +14030,5 @@
     </form>
   </notification>
   <!-- </FS:Zi> -->
-=======
-
-  <notification
-   icon="notifytip.tga"
-   name="IncorrectFormat"
-   priority="high"
-   type="notifytip">
-Unable to upload &apos;[NAME]&apos; due to the following reason: incorrect image format.
-  </notification>
->>>>>>> 226a0025
 
 </notifications>