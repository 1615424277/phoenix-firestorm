--- conflicted
+++ resolved
@@ -4419,7 +4419,6 @@
      yestext="OK"/>
   </notification>
 
-<<<<<<< HEAD
 
   <notification
    icon="alert.tga"
@@ -4434,8 +4433,6 @@
      notext="Cancel"
      yestext="OK"/>
   </notification>
-=======
->>>>>>> c54382b7
 
   <notification
    icon="alertmodal.tga"
@@ -5385,11 +5382,7 @@
    name="RegionEntryAccessBlocked"
    type="alertmodal">
    <tag>fail</tag>
-<<<<<<< HEAD
     The region you’re trying to visit has a maturity rating exceeding your maximum maturity preference. Change this preference using Avatar &gt; Preferences &gt; General.
-=======
-    The region you’re trying to visit has a maturity rating exceeding your maximum maturity preference. Change this preference using Me menu &gt; Preferences &gt; General.
->>>>>>> c54382b7
 
 Complete information on maturity ratings can be found [https://community.secondlife.com/knowledgebase/english/maturity-ratings-r52/ here].
     <usetemplate
@@ -5490,11 +5483,7 @@
    name="TeleportEntryAccessBlocked"
    type="alertmodal">
     <tag>fail</tag>
-<<<<<<< HEAD
     The region you’re trying to visit has a maturity rating exceeding your maximum maturity preference. Change this preference using Avatar &gt; Preferences &gt; General.
-=======
-    The region you’re trying to visit has a maturity rating exceeding your maximum maturity preference. Change this preference using Me menu &gt; Preferences &gt; General.
->>>>>>> c54382b7
 
 Complete information on maturity ratings can be found [https://community.secondlife.com/knowledgebase/english/maturity-ratings-r52/ here].
     <usetemplate
@@ -5644,11 +5633,7 @@
    icon="alertmodal.tga"
    name="LandClaimAccessBlocked"
    type="alertmodal">
-<<<<<<< HEAD
     The land you're trying to claim has a maturity rating exceeding your current preferences.  You can change your preferences using Avatar &gt; Preferences &gt; General.
-=======
-    The land you're trying to claim has a maturity rating exceeding your current preferences.  You can change your preferences using Me &gt; Preferences &gt; General.
->>>>>>> c54382b7
 
 Complete information on maturity ratings can be found [https://community.secondlife.com/knowledgebase/english/maturity-ratings-r52/ here].
     <tag>fail</tag>
@@ -5719,11 +5704,7 @@
    icon="alertmodal.tga"
    name="LandBuyAccessBlocked"
    type="alertmodal">
-<<<<<<< HEAD
     The land you're trying to buy has a maturity rating exceeding your current preferences.  You can change your preferences using Avatar &gt; Preferences &gt; General.
-=======
-    The land you're trying to buy has a maturity rating exceeding your current preferences.  You can change your preferences using Me &gt; Preferences &gt; General.
->>>>>>> c54382b7
 
 Complete information on maturity ratings can be found [https://community.secondlife.com/knowledgebase/english/maturity-ratings-r52/ here].
     <tag>fail</tag>
@@ -7814,11 +7795,7 @@
    name="RegionTPAccessBlocked"
    type="alertmodal">
    <tag>fail</tag>
-<<<<<<< HEAD
     The region you’re trying to visit has a maturity rating exceeding your maximum maturity preference. Change this preference using Avatar &gt; Preferences &gt; General.
-=======
-    The region you’re trying to visit has a maturity rating exceeding your maximum maturity preference. Change this preference using Me menu &gt; Preferences &gt; General.
->>>>>>> c54382b7
 
 Complete information on maturity ratings can be found [https://community.secondlife.com/knowledgebase/english/maturity-ratings-r52/ here].
     <usetemplate
@@ -13471,32 +13448,6 @@
      name="okignore"
      yestext="OK"/>
   </notification>
-<<<<<<< HEAD
-=======
-
-  <notification
-   icon="alertmodal.tga"
-   name="AddPaymentMethod"
-   type="alertmodal">
-On the following page, choose a L$ amount
-and click a place Order button. You will be
-able to add a payment method at checkout.
-    <tag>confirm</tag>
-    <form name="form">
-      <button
-       default="true"
-       index="0"
-       width="120"
-       name="Continue"
-       text="Continue"/>
-      <button
-       index="1"
-       name="Cancel"
-       text="Cancel"/>
-    </form>
-  </notification>
-  
->>>>>>> c54382b7
   <notification
    icon="alert.tga"
    name="RenderVolumeLODFactorWarning"
