<?xml version="1.0" ?>
<notifications>
    <global name="skipnexttime">

		Do not show me this again
  </global>

  <global name="skipnexttimesessiononly">
Don&apos;t show me this again
(for current session)
  </global>

  <global name="alwayschoose">

		Always choose this option
  </global>

  <global name="implicitclosebutton">
		Close
  </global>

  <template name="okbutton">
    <form>
      <button
       default="true"
       index="0"
       name="OK_okbutton"
       text="$yestext"/>
    </form>
  </template>

  <template name="okignore">
    <form>
      <button
       default="true"
       index="0"
       name="OK_okignore"
       text="$yestext"/>
      <ignore text="$ignoretext"/>
    </form>
  </template>

  <template name="notifyignore">
    <form>
      <ignore text="$ignoretext"/>
    </form>
  </template>

  <template name="okcancelbuttons">
    <form>
      <button
       default="true"
       index="0"
       name="OK_okcancelbuttons"
       text="$yestext"/>
      <button
       index="1"
       name="Cancel_okcancelbuttons"
       text="$notext"/>
    </form>
  </template>

  <template name="okcancelignore">
    <form>
      <button
       default="true"
       index="0"
       name="OK_okcancelignore"
       text="$yestext"/>
      <button
       index="1"
       name="Cancel_okcancelignore"
       text="$notext"/>
      <ignore text="$ignoretext"/>
    </form>
  </template>

  <template name="okhelpbuttons">
    <form>
      <button
       default="true"
       index="0"
       name="OK_okhelpbuttons"
       text="$yestext"/>
      <button
       index="1"
       name="Help"
       text="$helptext"/>
    </form>
  </template>

  <template name="okhelpignore">
    <form>
      <button
       default="true"
       index="0"
       name="OK_okhelpignore"
       text="$yestext"/>
      <button
       index="1"
       name="Help_okhelpignore"
       text="$helptext"/>
      <ignore text="$ignoretext"/>
    </form>
  </template>

  <template name="yesnocancelbuttons">
    <form>
      <button
       default="true"
       index="0"
       name="Yes"
       text="$yestext"/>
      <button
       index="1"
       name="No"
       text="$notext"/>
      <button
       index="2"
       name="Cancel_yesnocancelbuttons"
       text="$canceltext"/>
    </form>
  </template>

  <notification
 functor="GenericAcknowledge"
   icon="notify.tga"
   name="MissingAlert"
   label="Unknown Notification Message"
   type="notify">
Your version of [APP_NAME] does not know how to display the notification it just received.  Please verify that you have the latest version of [APP_NAME] installed.

Error details: The notification called &apos;[_NAME]&apos; was not found in notifications.xml.
    <tag>fail</tag>
    <usetemplate
     name="okbutton"
     yestext="OK"/>
  </notification>

  <notification
   icon="alertmodal.tga"
   name="FloaterNotFound"
   type="alertmodal">
Floater error: Could not find the following controls:

[CONTROLS]
    <tag>fail</tag>
    <usetemplate
     name="okbutton"
     yestext="OK"/>
  </notification>

  <notification
   icon="alertmodal.tga"
   name="TutorialNotFound"
   type="alertmodal">
No tutorial is currently available.
    <tag>fail</tag>
    <usetemplate
     name="okbutton"
     yestext="OK"/>
  </notification>

  <notification
   icon="alertmodal.tga"
   name="GenericAlert"
   type="alertmodal">
[MESSAGE]
  </notification>

  <notification
   icon="alertmodal.tga"
   name="GenericAlertYesCancel"
   type="alertmodal">
[MESSAGE]
    <usetemplate
     name="okcancelbuttons"
     notext="Cancel"
     yestext="Yes"/>
  </notification>

  <notification
   icon="alertmodal.tga"
   name="GenericAlertOK"
   type="alertmodal">
[MESSAGE]
    <usetemplate
     name="okbutton"
     yestext="OK"/>
  </notification>

  <notification
   icon="alertmodal.tga"
   name="BadInstallation"
   type="alertmodal">
 Installation of [APP_NAME] is defective. Please [https://www.firestormviewer.org/downloads download a new copy] of the Viewer and reinstall.
    <tag>fail</tag>
    <usetemplate
     name="okbutton"
     yestext="OK"/>
  </notification>

  <notification
   icon="alertmodal.tga"
   name="LoginFailedNoNetwork"
   type="alertmodal">
    <tag>fail</tag>
    Could not connect to the [CURRENT_GRID].
    &apos;[DIAGNOSTIC]&apos;
Make sure your Internet connection is working properly.
	<usetemplate
     name="okbutton"
     yestext="OK"/>
  </notification>

  <notification
   icon="alertmodal.tga"
   name="LoginFailedToParse"
   type="alertmodal">
    <tag>fail</tag>
Viewer received malformed response from server. Please, make sure your Internet connection is working properly and try again later.

If you feel this is in error, please contact Support.
    <usetemplate
       name="okbutton"
       yestext="OK"/>
  </notification>

  <notification
   icon="alertmodal.tga"
   name="MessageTemplateNotFound"
   type="alertmodal">
Message Template [PATH] not found.
   <tag>fail</tag>
	<usetemplate
     name="okbutton"
     yestext="OK"/>
  </notification>

  <notification
   icon="alertmodal.tga"
   name="WearableSave"
   type="alertmodal">
Save changes to current clothing/body part?
    <usetemplate
     canceltext="Cancel"
     name="yesnocancelbuttons"
     notext="Don&apos;t Save"
     yestext="Save"/>
  </notification>

  <notification
   icon="alertmodal.tga"
     name="ConfirmNoCopyToOutbox"
     type="alertmodal">
You don't have permission to copy one or more of these items to the Merchant Outbox.  You can move them or leave them behind.
    <usetemplate
     name="okcancelbuttons"
     notext="Don't move item(s)"
     yestext="Move item(s)"/>
  </notification>

  <notification
   icon="OutboxStatus_Success"
   name="OutboxFolderCreated"
   type="alertmodal">
    <unique/>
A new folder has been created for each item you have transferred into the top level of your Merchant Outbox.

    <usetemplate
     ignoretext="A new folder was created in the Merchant Outbox"
     name="okignore"
     yestext="OK"/>
  </notification>

  <notification
   icon="OutboxStatus_Success"
   name="OutboxImportComplete"
   type="alertmodal">
Success

All folders were successfully sent to the Marketplace.

        <usetemplate
         ignoretext="All folders sent to the Marketplace"
         name="okignore"
         yestext="OK"/>
  </notification>

  <notification
   icon="OutboxStatus_Warning"
   name="OutboxImportHadErrors"
   type="alertmodal">
Some folders did not transfer

Errors occurred when some folders were sent to the Marketplace.  Those folders are still in your Merchant Outbox.

See the [[MARKETPLACE_IMPORTS_URL] error log] for more information.

        <usetemplate
         name="okbutton"
         yestext="OK"/>
  </notification>

  <notification
   icon="OutboxStatus_Error"
   name="OutboxImportFailed"
   type="alertmodal">
Transfer failed with error &apos;[ERROR_CODE]&apos;

No folders were sent to the Marketplace because of a system or network error.  Try again later.

        <usetemplate
         name="okbutton"
         yestext="OK"/>
  </notification>

  <notification
   icon="OutboxStatus_Error"
   name="OutboxInitFailed"
   type="alertmodal">
Marketplace initialization failed with error &apos;[ERROR_CODE]&apos;

Initialization with the Marketplace failed because of a system or network error.  Try again later.

        <usetemplate
         name="okbutton"
         yestext="OK"/>
  </notification>

    <notification
        icon="OutboxStatus_Error"
        name="StockPasteFailed"
        type="alertmodal">
        Copy or move to Stock Folder failed with error :
        
        &apos;[ERROR_CODE]&apos;
        
        <usetemplate
        name="okbutton"
        yestext="OK"/>
    </notification>
  
    <notification
        icon="OutboxStatus_Error"
        name="MyOutfitsPasteFailed"
        type="alertmodal">
       One or more items can't be used inside "Outfits"
      <usetemplate
        name="okbutton"
        yestext="OK"/>
    </notification>
    
    <notification
        icon="OutboxStatus_Error"
        name="MerchantPasteFailed"
        type="alertmodal">
        Copy or move to Marketplace Listings failed with error :
        
        &apos;[ERROR_CODE]&apos;
        
        <usetemplate
        name="okbutton"
        yestext="OK"/>
    </notification>
    
    <notification
        icon="OutboxStatus_Error"
        name="MerchantTransactionFailed"
        type="alertmodal">
        The transaction with the Marketplace failed with the following error :
        
        [ERROR_REASON][ERROR_DESCRIPTION]
        
        <usetemplate
        name="okbutton"
        yestext="OK"/>
    </notification>
    
    <notification
        icon="OutboxStatus_Error"
        name="MerchantUnprocessableEntity"
        type="alertmodal">
        We are unable to list this product or activate the version folder. Usually this is caused by missing information in the listing description form, but it may be due to errors in the folder structure. Either edit the listing or check the listing folder for errors.
        
        <usetemplate
        name="okbutton"
        yestext="OK"/>
    </notification>

    <notification
        icon="OutboxStatus_Error"
        name="MerchantListingFailed"
        type="alertmodal">
        Listing to Marketplace failed with error :
        
        &apos;[ERROR_CODE]&apos;
        
        <usetemplate
        name="okbutton"
        yestext="OK"/>
    </notification>
    
    <notification
        icon="OutboxStatus_Error"
        name="MerchantFolderActivationFailed"
        type="alertmodal">
        Activating this version folder failed with error :

        &apos;[ERROR_CODE]&apos;

        <usetemplate
        name="okbutton"
        yestext="OK"/>
    </notification>

    <notification
        icon="alertmodal.tga"
        name="MerchantForceValidateListing"
        type="alertmodal">
        In order to create your listing, we fixed the hierarchy of your listing contents.
        <tag>confirm</tag>
        <usetemplate
            ignoretext="Warn me that creating a listing fixes the hierarchy of the content"
            name="okignore" 
            yestext="OK"/>
    </notification>

    <notification
        icon="alertmodal.tga"
        name="ConfirmMerchantActiveChange"
        type="alertmodal">
        This action will change the active content of this listing. Do you want to continue?
        <tag>confirm</tag>
        <usetemplate
        ignoretext="Confirm before I change an active listing on the marketplace"
        name="okcancelignore"
        notext="Cancel"
        yestext="OK"/>
    </notification>

    <notification
        icon="alertmodal.tga"
        name="ConfirmMerchantMoveInventory"
        type="alertmodal">
        Items dragged to the Marketplace Listings window are moved from their original locations, not copied. Do you want to continue?
        <tag>confirm</tag>
        <usetemplate
        ignoretext="Confirm before I move an item from the inventory to the marketplace"
        name="okcancelignore"
        notext="Cancel"
        yestext="OK"/>
    </notification>
    
    <notification
        icon="alertmodal.tga"
        name="ConfirmListingCutOrDelete"
        type="alertmodal">
        Moving or deleting a listing folder will delete your Marketplace listing. If you would like to keep the Marketplace listing, move or delete the contents of the version folder you would like to modify. Do you want to continue?
        <tag>confirm</tag>
        <usetemplate
        ignoretext="Confirm before I move or delete a listing from the marketplace"
        name="okcancelignore"
        notext="Cancel"
        yestext="OK"/>
    </notification>
    
    <notification
        icon="alertmodal.tga"
        name="ConfirmCopyToMarketplace"
        type="alertmodal">
        You don't have permission to copy one or more of these items to the Marketplace. You can move them or leave them behind.
        <tag>confirm</tag>
        <usetemplate
        ignoretext="Confirm before I try to copy a selection containing no copy items to the marketplace"
        name="yesnocancelbuttons"
        yestext="Move item(s)"
        notext="Don't move item(s)"
        canceltext="Cancel"/>
    </notification>
    
    <notification
        icon="alertmodal.tga"
        name="ConfirmMerchantUnlist"
        type="alertmodal">
        This action will unlist this listing. Do you want to continue?
        <tag>confirm</tag>
        <usetemplate
        ignoretext="Confirm before I unlist an active listing on the marketplace"
        name="okcancelignore"
        notext="Cancel"
        yestext="OK"/>
    </notification>
    
    <notification
        icon="alertmodal.tga"
        name="ConfirmMerchantClearVersion"
        type="alertmodal">
        This action will deactivate the version folder of the current listing. Do you want to continue?
        <tag>confirm</tag>
        <usetemplate
        ignoretext="Confirm before I deactivate the version folder of a listing on the marketplace"
        name="okcancelignore"
        notext="Cancel"
        yestext="OK"/>
    </notification>

    <notification
        icon="alertmodal.tga"
        name="AlertMerchantListingNotUpdated"
        type="alertmodal">
This listing could not be updated.
[[URL] Click here] to edit it on the Marketplace.
        <usetemplate
        name="okbutton"
        yestext="OK"/>
    </notification>

    <notification
        icon="alertmodal.tga"
        name="AlertMerchantListingCannotWear"
        type="alertmodal">
        You cannot wear clothes or body parts that are in the Marketplace Listings folder.
        <tag>fail</tag>
    </notification>
    
    <notification
        icon="alertmodal.tga"
        name="AlertMerchantListingInvalidID"
        type="alertmodal">
        Invalid listing ID.
        <tag>fail</tag>
    </notification>
    
    <notification
        icon="alertmodal.tga"
        name="AlertMerchantListingActivateRequired"
        type="alertmodal">
        There are several or no version folders in this listing. You will need to select and activate one independently later.
        <tag>confirm</tag>
        <usetemplate
        ignoretext="Alert about version folder activation when I create a listing with several version folders"
        name="okignore"
        yestext="OK"/>
    </notification>

    <notification
        icon="alertmodal.tga"
        name="AlertMerchantStockFolderSplit"
        type="alertmodal">
        We have separated stock items of different types into separate stock folders, so your folder is arranged in a way that we can list it.
        <tag>confirm</tag>
        <usetemplate
        ignoretext="Alert when stock folder is being split before being listed"
        name="okignore"
        yestext="OK"/>
    </notification>
    
    <notification
        icon="alertmodal.tga"
        name="AlertMerchantStockFolderEmpty"
        type="alertmodal">
        We have unlisted your listing because the stock is empty. You need to add more units to the stock folder to list the listing again.
        <tag>confirm</tag>
        <usetemplate
        ignoretext="Alert when a listing is unlisted because stock folder is empty"
        name="okignore"
        yestext="OK"/>
    </notification>

    <notification
        icon="alertmodal.tga"
        name="AlertMerchantVersionFolderEmpty"
        type="alertmodal">
        We have unlisted your listing because the version folder is empty. You need to add items to the version folder to list the listing again.
        <tag>confirm</tag>
        <usetemplate
        ignoretext="Alert when a listing is unlisted because version folder is empty"
        name="okignore"
        yestext="OK"/>
    </notification>

  <notification
   icon="alertmodal.tga"
   name="WriteAnimationFail"
   type="alertmodal">
There was a problem writing animation data.  Please try again later.
    <tag>fail</tag>
  </notification>

  <notification
   icon="alertmodal.tga"
   name="UploadAuctionSnapshotFail"
   type="alertmodal">
There was a problem uploading the auction snapshot due to the following reason: [REASON]
    <tag>fail</tag>
  </notification>

  <notification
   icon="alertmodal.tga"
   name="UnableToViewContentsMoreThanOne"
   type="alertmodal">
Unable to view the contents of more than one item at a time.
Please select only one object and try again.
    <tag>fail</tag>
  </notification>

  <notification
   icon="alertmodal.tga"
   name="SaveClothingBodyChanges"
   type="alertmodal">
Save all changes to clothing/body parts?
<tag>confirm</tag>
<usetemplate
     canceltext="Cancel"
     name="yesnocancelbuttons"
     notext="Don&apos;t Save"
     yestext="Save All"/>
  </notification>

  <notification
   icon="alertmodal.tga"
   name="FriendsAndGroupsOnly"
   type="alertmodal">
    Non-friends won't know that you've chosen to ignore their calls and instant messages.
    <usetemplate
     name="okbutton"
     yestext="OK"/>
  </notification>

  <notification
   icon="alertmodal.tga"
   name="FavoritesOnLogin"
   type="alertmodal">    
    Note: When you turn on this option, anyone who uses this computer can see your list of favorite locations.
    <usetemplate
     name="okbutton"
     yestext="OK"/>
  </notification>

  <notification
   icon="alertmodal.tga"
   name="AllowMultipleViewers"
   type="alertmodal">
    Running multiple [APP_NAME] viewers is not supported. It can lead to texture cache collisions, corruption and degraded visuals and performance.
    <usetemplate
     name="okbutton"
     yestext="OK"/>
  </notification>

  <notification
   icon="alertmodal.tga"
   name="GrantModifyRights"
   type="alertmodal">
Granting modify rights to another resident allows them to change, delete or take ANY objects you may have in-world. Be VERY careful when handing out this permission.
Do you want to grant modify rights for [NAME]?
<tag>confirm</tag>
    <usetemplate
     name="okcancelbuttons"
     notext="No"
     yestext="Yes"/>
  </notification>

  <notification
   icon="alertmodal.tga"
   name="GrantModifyRightsMultiple"
   type="alertmodal">
Granting modify rights to another Resident allows them to change ANY objects you may have in-world. Be VERY careful when handing out this permission.
Do you want to grant modify rights for the selected Residents?
<tag>confirm</tag>
    <usetemplate
     name="okcancelbuttons"
     notext="No"
     yestext="Yes"/>
  </notification>

  <notification
   icon="alertmodal.tga"
   name="RevokeModifyRights"
   type="alertmodal">
Do you want to revoke modify rights for [NAME]?
<tag>confirm</tag>
    <usetemplate
     name="okcancelbuttons"
     notext="No"
     yestext="Yes"/>
  </notification>

  <notification
   icon="alertmodal.tga"
   name="RevokeModifyRightsMultiple"
   type="alertmodal">
Do you want to revoke modify rights for the selected Residents?
<tag>confirm</tag>
    <usetemplate
     name="okcancelbuttons"
     notext="No"
     yestext="Yes"/>
  </notification>

  <notification
   icon="alertmodal.tga"
   name="GroupNameLengthWarning"
   type="alertmodal">
A group name must be between [MIN_LEN] and [MAX_LEN] characters.
    <tag>group</tag>
    <tag>fail</tag>
    <usetemplate
       name="okbutton"
       yestext="OK"/>
  </notification>
  
  <notification
   icon="alertmodal.tga"
   name="UnableToCreateGroup"
   type="alertmodal">
Unable to create group.
[MESSAGE]
    <tag>group</tag>
    <tag>fail</tag>
  <usetemplate
     name="okbutton"
     yestext="OK"/>
  </notification>

  <notification
   icon="alertmodal.tga"
   name="PanelGroupApply"
   type="alertmodal">
[NEEDS_APPLY_MESSAGE]
[WANT_APPLY_MESSAGE]
    <tag>confirm</tag>
    <tag>group</tag>
  <usetemplate
     canceltext="Cancel"
     name="yesnocancelbuttons"
     notext="Ignore Changes"
     yestext="Apply Changes"/>
  </notification>

  <notification
   icon="alertmodal.tga"
   name="MustSpecifyGroupNoticeSubject"
   type="alertmodal">
You must specify a subject to send a group notice.
  <tag>group</tag>
  <tag>fail</tag>
  <usetemplate
     name="okbutton"
     yestext="OK"/>
  </notification>

  <notification
   icon="alertmodal.tga"
   name="AddGroupOwnerWarning"
   type="alertmodal">
You are about to add group members to the role of [ROLE_NAME].
Members cannot be removed from that role.
The members must resign from the role themselves.
Are you sure you want to continue?
    <tag>group</tag>
    <tag>confirm</tag>
    <usetemplate
     ignoretext="Confirm before I add a new group Owner"
     name="okcancelignore"
     notext="No"
     yestext="Yes"/>
  </notification>

  <notification
   icon="alertmodal.tga"
   name="AssignDangerousActionWarning"
   type="alertmodal">
You are about to add the Ability &apos;[ACTION_NAME]&apos; to the Role &apos;[ROLE_NAME]&apos;.

 *WARNING*
 Any Member in a role with this ability can assign themselves -- and any other member -- to roles that have more powers than they  currently have, potentially elevating themselves to near-Owner power. Be sure you know what you are doing before assigning this ability.

Add this ability to &apos;[ROLE_NAME]&apos;?
    <usetemplate
     name="okcancelbuttons"
     notext="No"
     yestext="Yes"/>
  </notification>

  <notification
   icon="alertmodal.tga"
   name="AssignDangerousAbilityWarning"
   type="alertmodal">
You are about to add the ability &apos;[ACTION_NAME]&apos; to the role &apos;[ROLE_NAME]&apos;.

 *WARNING*
 Any Member in a role with this ability can assign themselves -- and any other member -- all abilities, elevating themselves to near-Owner power.

Add this ability to &apos;[ROLE_NAME]&apos;?
    <usetemplate
     name="okcancelbuttons"
     notext="No"
     yestext="Yes"/>
  </notification>

  <notification
    icon="alertmodal.tga"
    name="AssignBanAbilityWarning"
    type="alertmodal">
You are about to add the Ability &apos;[ACTION_NAME]&apos; to the Role &apos;[ROLE_NAME]&apos;.

 *WARNING*
Any Member in a Role with this Ability will also be granted the Abilities &apos;[ACTION_NAME_2]&apos; and &apos;[ACTION_NAME_3]&apos;
    <usetemplate
      name="okbutton"
     yestext="OK"/>
  </notification>

  <notification
  icon="alertmodal.tga"
  name="RemoveBanAbilityWarning"
  type="alertmodal">
You are removing the Ability &apos;[ACTION_NAME]&apos; to the Role &apos;[ROLE_NAME]&apos;.

 *WARNING*
Removing this ability will NOT remove the Abilities &apos;[ACTION_NAME_2]&apos; and &apos;[ACTION_NAME_3]&apos;.
 
If you no longer wish to have these abilities granted to this role, disable them immediately!
    <usetemplate
     name="okbutton"
     yestext="OK"/>
  </notification>

  <notification
    icon="alertmodal.tga"
    name="EjectGroupMemberWarning"
    type="alertmodal">
     You are about to eject [AVATAR_NAME] from the group.
     <tag>group</tag>
     <tag>confirm</tag>
     <usetemplate
      ignoretext="Confirm ejecting a participant from group"
      name="okcancelignore"
      notext="Cancel"
      yestext="Eject"/>
  </notification>
  <notification
    icon="alertmodal.tga"
    name="EjectGroupMembersWarning"
    type="alertmodal">
     You are about to eject [COUNT] members from the group.
     <tag>group</tag>
     <tag>confirm</tag>
     <usetemplate
      ignoretext="Confirm ejecting multiple members from group"
      name="okcancelignore"
      notext="Cancel"
      yestext="Eject"/>
  </notification>
  
  <notification
    icon="alertmodal.tga"
    name="BanGroupMemberWarning"
    type="alertmodal">
     You are about to ban [AVATAR_NAME] from the group.
     <tag>group</tag>
     <tag>confirm</tag>
     <usetemplate
      ignoretext="Confirm banning a participant from group"
      name="okcancelignore"
      notext="Cancel"
      yestext="Ban"/>
  </notification>
  <notification
    icon="alertmodal.tga"
    name="BanGroupMembersWarning"
    type="alertmodal">
     You are about to ban [COUNT] members from group.
     <tag>group</tag>
     <tag>confirm</tag>
     <usetemplate
      ignoretext="Confirm banning multiple members from group"
      name="okcancelignore"
      notext="Cancel"
      yestext="Ban"/>
  </notification>

  <notification
    icon="notify.tga"
    name="GroupBanUserOnBanlist"
    type="notify">
Some residents have not been sent an invite due to being banned from the group.
  </notification>

  <notification
   icon="alertmodal.tga"
   name="AttachmentDrop"
   type="alertmodal">
    You are about to drop your attachment.
    Are you sure you want to continue?
    <tag>confirm</tag>
    <usetemplate
     ignoretext="Confirm before dropping attachments"
     name="okcancelignore"
     notext="No"
     yestext="Yes"/>
  </notification>
  <notification
   icon="alertmodal.tga"
   name="JoinGroupCanAfford"
   type="alertmodal">
Joining this group costs L$[COST].
Do you wish to proceed?
    <tag>confirm</tag>
    <tag>funds</tag>
    <tag>group</tag>
    <usetemplate
     name="okcancelbuttons"
     notext="Cancel"
     yestext="Join"/>
  </notification>

  <notification
   icon="alertmodal.tga"
   name="JoinGroupNoCost"
   type="alertmodal">
You are joining group &lt;nolink&gt;[NAME]&lt;/nolink&gt;.
Do you wish to proceed?
    <tag>group</tag>
    <tag>confirm</tag>
    <usetemplate
     name="okcancelbuttons"
     notext="Cancel"
     yestext="Join"/>
  </notification>


  <notification
   icon="alertmodal.tga"
   name="JoinGroupCannotAfford"
   type="alertmodal">
Joining this group costs L$[COST].
You do not have enough L$ to join this group.
    <tag>group</tag>
    <tag>fail</tag>
    <tag>funds</tag>
  </notification>

  <notification
   icon="alertmodal.tga"
   name="CreateGroupCost"
   type="alertmodal">
Creating this group will cost L$[COST].
Groups need more than one member, or they are deleted forever.
Please invite members within 48 hours.
    <tag>group</tag>
    <tag>funds</tag>
    <usetemplate
     canceltext="Cancel"
     name="okcancelbuttons"
     notext="Cancel"
     yestext="Create group for L$[COST]"/>
  </notification>

  <notification
   icon="alertmodal.tga"
   name="JoinGroupInaccessible"
   type="alertmodal">
This group is not accessible to you.
    <tag>group_id</tag>
    <tag>success</tag>
    <usetemplate
       name="okbutton"
       yestext="OK"/>
  </notification>

  <notification
   icon="alertmodal.tga"
   name="JoinGroupError"
   type="alertmodal">
Error processing your group membership request.
    <tag>group_id</tag>
    <tag>success</tag>
    <usetemplate
       name="okbutton"
       yestext="OK"/>
  </notification>

  <notification
   icon="alertmodal.tga"
   name="JoinGroupErrorReason"
   type="alertmodal">
Unable to join group: [reason]
    <tag>group_id</tag>
    <tag>success</tag>
    <tag>reason</tag>
    <usetemplate
       name="okbutton"
       yestext="OK"/>
  </notification>

  <notification
   icon="alertmodal.tga"
   name="JoinGroupTrialUser"
   type="alertmodal">
Sorry, trial users can't join groups.
    <tag>group_id</tag>
    <tag>success</tag>
    <usetemplate
       name="okbutton"
       yestext="OK"/>
  </notification>

  <notification
   icon="alertmodal.tga"
   name="JoinGroupMaxGroups"
   type="alertmodal">
You cannot join &apos;&lt;nolink&gt;[group_name]&lt;/nolink&gt;&apos;:
You are already a member of [group_count] groups, the maximum number allowed is [max_groups]
    <tag>success</tag>
    <tag>group_id</tag>
    <tag>group_name</tag>
    <tag>group_count</tag>
    <tag>max_groups</tag>
    <usetemplate
       name="okbutton"
       yestext="OK"/>
  </notification>

  <notification
   icon="alertmodal.tga"
   name="JoinGroupClosedEnrollment"
   type="alertmodal">
You cannot join &apos;&lt;nolink&gt;[group_name]&lt;/nolink&gt;&apos;:
The group no longer has open enrollment.
    <tag>group_id</tag>
    <tag>success</tag>
    <usetemplate
       name="okbutton"
       yestext="OK"/>
  </notification>

  <notification
   icon="alertmodal.tga"
   name="JoinGroupInsufficientFunds"
   type="alertmodal">
Unable to transfer the required L$ [membership_fee] membership fee.
    <tag>group_id</tag>
    <tag>success</tag>
    <usetemplate
       name="okbutton"
       yestext="OK"/>
  </notification>
  
  <notification
   icon="alertmodal.tga"
   name="LandBuyPass"
   type="alertmodal">
   <tag>fail</tag>
For L$[COST] you can enter this land (&apos;[PARCEL_NAME]&apos;) for [TIME] hours.  Buy a pass?
    <tag>funds</tag>
    <tag>confirm</tag>
    <usetemplate
     name="okcancelbuttons"
     notext="Cancel"
     yestext="OK"/>
  </notification>

  <notification
   icon="alertmodal.tga"
   name="SalePriceRestriction"
   type="alertmodal">
Sale price must be set to more than L$0 if selling to anyone.
Please select an individual to sell to if selling for L$0.
  <tag>fail</tag>
  </notification>

  <notification
   icon="alertmodal.tga"
   name="ConfirmLandSaleChange"
   priority="high"
   type="alertmodal">
The selected [LAND_SIZE] m² land is being set for sale.
Your selling price will be L$[SALE_PRICE] and will be authorized for sale to [NAME].
    <tag>confirm</tag>
    <usetemplate
     name="okcancelbuttons"
     notext="Cancel"
     yestext="OK"/>
  </notification>

  <notification
   icon="alertmodal.tga"
   name="ConfirmLandSaleToAnyoneChange"
   type="alertmodal">
ATTENTION: Clicking &apos;Sell to anyone&apos; makes your land available to the entire [CURRENT_GRID] community, even those not in this region.

The selected [LAND_SIZE] m² land is being set for sale.
Your selling price will be L$[SALE_PRICE] and will be authorized for sale to [NAME].
    <tag>confirm</tag>
    <usetemplate
     name="okcancelbuttons"
     notext="Cancel"
     yestext="OK"/>
  </notification>

  <notification
   icon="alertmodal.tga"
   name="ReturnObjectsDeededToGroup"
   type="alertmodal">
Are you sure you want to return all objects shared with the group &apos;&lt;nolink&gt;[NAME]&lt;/nolink&gt;&apos; on this parcel of land back to their previous owner&apos;s inventory?

*WARNING* This will delete the non-transferable objects deeded to the group!

Objects: [N]
    <tag>confirm</tag>
    <tag>group</tag>
    <usetemplate
     name="okcancelbuttons"
     notext="Cancel"
     yestext="OK"/>
  </notification>

  <notification
   icon="alertmodal.tga"
   name="ReturnObjectsOwnedByUser"
   type="alertmodal">
Are you sure you want to return all objects owned by the resident &apos;[NAME]&apos; on this parcel of land back to their inventory?

Objects: [N]
    <tag>confirm</tag>
    <usetemplate
     name="okcancelbuttons"
     notext="Cancel"
     yestext="OK"/>
  </notification>

  <notification
   icon="alertmodal.tga"
   name="ReturnObjectsOwnedBySelf"
   type="alertmodal">
Are you sure you want to return all objects owned by you on this parcel of land back to your inventory?

Objects: [N]
    <tag>confirm</tag>
    <usetemplate
     name="okcancelbuttons"
     notext="Cancel"
     yestext="OK"/>
  </notification>

  <notification
   icon="alertmodal.tga"
   name="ReturnObjectsNotOwnedBySelf"
   type="alertmodal">
Are you sure you want to return all objects *NOT* owned by you on this parcel of land back to their owner&apos;s inventory?
Transferable objects deeded to a group will be returned to their previous owners.

*WARNING* This will delete the non-transferable objects deeded to the group!

Objects: [N]
    <tag>confirm</tag>
    <usetemplate
     name="okcancelbuttons"
     notext="Cancel"
     yestext="OK"/>
  </notification>

  <notification
   icon="alertmodal.tga"
   name="ReturnObjectsNotOwnedByUser"
   type="alertmodal">
Are you sure you want to return all objects *NOT* owned by [NAME] on this parcel of land back to their owner&apos;s inventory?
Transferable objects deeded to a group will be returned to their previous owners.

*WARNING* This will delete the non-transferable objects deeded to the group!

Objects: [N]
    <tag>confirm</tag>
    <usetemplate
     name="okcancelbuttons"
     notext="Cancel"
     yestext="OK"/>
  </notification>

  <notification
   icon="alertmodal.tga"
   name="ReturnAllTopObjects"
   type="alertmodal">
Are you sure you want to return all listed objects back to their owner&apos;s inventory? This will return ALL scripted objects in the region!
    <tag>confirm</tag>
    <usetemplate
     name="okcancelbuttons"
     notext="Cancel"
     yestext="OK"/>
  </notification>

  <notification
   icon="alertmodal.tga"
   name="DisableAllTopObjects"
   type="alertmodal">
Are you sure you want to disable all objects in this region?
    <tag>confirm</tag>
    <usetemplate
     name="okcancelbuttons"
     notext="Cancel"
     yestext="OK"/>
  </notification>

  <notification
   icon="alertmodal.tga"
   name="ReturnObjectsNotOwnedByGroup"
   type="alertmodal">
Return the objects on this parcel of land that are NOT shared with the group &lt;nolink&gt;[NAME]&lt;/nolink&gt; back to their owners?

Objects: [N]
    <tag>confirm</tag>
    <tag>group</tag>
    <usetemplate
     name="okcancelbuttons"
     notext="Cancel"
     yestext="OK"/>
  </notification>

  <notification
   icon="alertmodal.tga"
   name="UnableToDisableOutsideScripts"
   type="alertmodal">
Cannot disable scripts.
This entire region is damage enabled.
Scripts must be allowed to run for weapons to work.
  <tag>fail</tag>
  </notification>

<notification
   icon="alertmodal.tga"
   name="MultipleFacesSelected"
   type="alertmodal">
Multiple faces are currently selected.
If you continue this action, separate instances of media will be set on multiple faces of the object.
To place the media on only one face, choose Select Face and click on the desired face of that object then click &apos;Add&apos;.
    <tag>confirm</tag>
    <usetemplate
      ignoretext="Media will be set on multiple selected faces"
      name="okcancelignore"
      notext="Cancel"
      yestext="OK"/>
  </notification>

  <notification
   icon="alertmodal.tga"
   name="MustBeInParcel"
   type="alertmodal">
You must be standing inside the land parcel to set its landing point.
  <tag>fail</tag>
  </notification>

  <notification
   icon="alertmodal.tga"
   name="PromptRecipientEmail"
   type="alertmodal">
Please enter a valid email address for the recipient(s).
  <tag>fail</tag>
  </notification>

  <notification
   icon="alertmodal.tga"
   name="PromptSelfEmail"
   type="alertmodal">
Please enter your email address.
  <tag>fail</tag>
  </notification>

  <notification
   icon="alertmodal.tga"
   name="PromptMissingSubjMsg"
   type="alertmodal">
Email snapshot with the default subject or message?
    <tag>confirm</tag>
    <usetemplate
     name="okcancelbuttons"
     notext="Cancel"
     yestext="OK"/>
  </notification>

  <notification
   icon="alertmodal.tga"
   name="ErrorProcessingSnapshot"
   type="alertmodal">
Error processing snapshot data.
  <tag>fail</tag>
  </notification>

  <notification
   icon="alertmodal.tga"
   name="ErrorEncodingSnapshot"
   type="alertmodal">
Error encoding snapshot.
  <tag>fail</tag>
  </notification>

  <notification
   icon="alertmodal.tga"
   name="ErrorPhotoCannotAfford"
   type="alertmodal">
    You need L$[COST] to save a photo to your inventory. You may either buy L$ or save the photo to your computer instead.
    <tag>fail</tag>
  </notification>
  
  <notification
   icon="alertmodal.tga"
   name="ErrorCannotAffordUpload"
   type="alertmodal">
    You need L$[COST] to upload this item.
    <tag>fail</tag>
  </notification>
  
  <notification
   icon="alertmodal.tga"
   name="ErrorTextureCannotAfford"
   type="alertmodal">
    You need L$[COST] to save a texture to your inventory. You may either buy L$ or save the photo to your computer instead.
    <tag>fail</tag>
  </notification>

  <notification
   icon="alertmodal.tga"
   name="ErrorUploadingPostcard"
   type="alertmodal">
There was a problem sending a snapshot due to the following reason: [REASON]
  <tag>fail</tag>
  </notification>

  <notification
   icon="alertmodal.tga"
   name="ErrorUploadingReportScreenshot"
   type="alertmodal">
There was a problem uploading a report screenshot due to the following reason: [REASON]
  <tag>fail</tag>
  </notification>

  <notification
   icon="alertmodal.tga"
   name="MustAgreeToLogIn"
   type="alertmodal">
   <tag>fail</tag>
You must agree to the Terms and Conditions, Privacy Policy, and Terms of Service to continue logging into [CURRENT_GRID].
  </notification>

  <notification
   icon="alertmodal.tga"
   name="CouldNotBuyCurrency"
   type="alertmodal">
[TITLE]
[MESSAGE]
   <tag>fail</tag>
   <usetemplate
     name="okbutton"
     yestext="OK"/>
  </notification>

  <notification
   icon="alertmodal.tga"
   name="CouldNotBuyCurrencyOS"
   type="alertmodal">
[TITLE]
[MESSAGE]
    <tag>confirm</tag>
    <url
	option="0"
	name="url"
	target = "_external">
		[LINK]
    </url>
    <usetemplate
     name="okcancelbuttons"
     notext="No"
     yestext="OK"/>
  </notification>
  
  <notification
   icon="alertmodal.tga"
   name="CouldNotPutOnOutfit"
   type="alertmodal">
Could not put on outfit.
The outfit folder contains no clothing, body parts, or attachments.
  <tag>fail</tag>
  </notification>

  <notification
   icon="alertmodal.tga"
   name="CannotWearTrash"
   type="alertmodal">
You cannot wear clothes or body parts that are in the trash.
  <tag>fail</tag>
  </notification>

  <notification
   icon="alertmodal.tga"
   name="MaxAttachmentsOnOutfit"
   type="alertmodal">
Could not attach object.
Exceeds the attachments limit of [MAX_ATTACHMENTS] objects. Please detach another object first.
  <tag>fail</tag>
  </notification>

  <notification
   icon="alertmodal.tga"
   name="CannotWearInfoNotComplete"
   type="alertmodal">
You cannot wear this item because it has not yet loaded. Please try again in a minute.
  <tag>fail</tag>
  </notification>

    <notification
   icon="alertmodal.tga"
   name="MustEnterPasswordToLogIn"
   type="alertmodal">
   <tag>fail</tag>
Please enter your Password to log in.
  </notification>
  
  <notification
   icon="alertmodal.tga"
   name="MustHaveAccountToLogIn"
   type="alertmodal">
You need to enter the Username name of your avatar.

You need an account to enter [CURRENT_GRID]. Would you like to create one now?
    <tag>confirm</tag>
    <url
	option="0"
	name="url"
	target = "_external">
		[create_account_url]
    </url>
    <usetemplate
     name="okcancelbuttons"
     notext="Try again"
     yestext="Create a new account"/>
  </notification>

  <notification
   icon="alertmodal.tga"
   name="InvalidCredentialFormat"
   type="alertmodal">
   <tag>fail</tag>
You need to enter either the Username or both the First and Last name of your avatar into the Username field, then login again.
  </notification>
  
  <notification
   icon="alertmodal.tga"
   name="InvalidGrid"
   type="alertmodal">
   <tag>fail</tag>
'[GRID]' is not a valid grid identifier.
  </notification>
  
  <notification
   icon="alertmodal.tga"
   name="InvalidLocationSLURL"
   type="alertmodal">
   <tag>fail</tag>
Your start location did not specify a valid grid.
  </notification>
  
  <notification
   icon="alertmodal.tga"
   name="DeleteClassified"
   type="alertmodal">
Delete classified &apos;[NAME]&apos;?
There is no reimbursement for fees paid.
    <tag>confirm</tag>
    <usetemplate
     name="okcancelbuttons"
     notext="Cancel"
     yestext="OK"/>
  </notification>


<notification
   icon="alertmodal.tga"
   name="DeleteMedia"
   type="alertmodal">
You have selected to delete the media associated with this face.
Are you sure you want to continue?
    <tag>confirm</tag>
    <usetemplate
     ignoretext="Confirm before I delete media from an object"
     name="okcancelignore"
     notext="No"
     yestext="Yes"/>
  </notification>

  <notification
   icon="alertmodal.tga"
   name="ClassifiedSave"
   type="alertmodal">
Save changes to classified [NAME]?
    <tag>confirm</tag>
    <usetemplate
     canceltext="Cancel"
     name="yesnocancelbuttons"
     notext="Don&apos;t Save"
     yestext="Save"/>
  </notification>

  <notification
   icon="alertmodal.tga"
   name="ClassifiedInsufficientFunds"
   type="alertmodal">
Insufficient funds to create classified.
    <tag>fail</tag>
    <usetemplate
     name="okbutton"
     yestext="OK"/>
  </notification>

  <notification
   icon="alertmodal.tga"
   name="ProfileDeleteClassified"
   type="alertmodal">
Delete classified &lt;nolink&gt;[CLASSIFIED]&lt;/nolink&gt;?
    <tag>confirm</tag>
    <usetemplate
     name="okcancelbuttons"
     notext="Cancel"
     yestext="OK"/>
  </notification>

  <notification
   icon="alertmodal.tga"
   name="ProfileDeletePick"
   type="alertmodal">
Delete pick &lt;nolink&gt;[PICK]&lt;/nolink&gt;?
    <tag>confirm</tag>
    <usetemplate
     name="okcancelbuttons"
     notext="Cancel"
     yestext="OK"/>
  </notification>

  <notification
   icon="alert.tga"
   name="ProfileUnpublishedClassified"
   type="alertmodal">
    You have unpublished classifieds. They will be lost if you close the window.
    <tag>confirm</tag>
    <usetemplate
     name="okcancelbuttons"
     notext="Cancel"
     yestext="OK"/>
  </notification>

  <notification
   icon="alert.tga"
   name="ProfileUnsavedChanges"
   type="alertmodal">
    You have unsaved changes.
    <tag>confirm</tag>
    <tag>save</tag>
    <usetemplate
     canceltext="Cancel"
     name="yesnocancelbuttons"
     notext="Discard"
     yestext="Save"/>
  </notification>

  <notification
   icon="alertmodal.tga"
   name="DeleteOutfits"
   type="alertmodal">
    Delete the selected outfit?
    <tag>confirm</tag>
    <usetemplate
     name="okcancelbuttons"
     notext="Cancel"
     yestext="OK"/>
  </notification>

  <notification
   icon="alertmodal.tga"
   name="DeleteOutfitsWithName"
   type="alertmodal">
    Delete outfit &quot;[NAME]&quot;?
    <tag>confirm</tag>
    <usetemplate
     name="okcancelbuttons"
     notext="Cancel"
     yestext="OK"/>
  </notification>

  <notification
   icon="alertmodal.tga"
   name="PromptGoToEventsPage"
   type="alertmodal">
Go to the [CURRENT_GRID] events web page?
    <tag>confirm</tag>
    <url option="0" name="url">

			https://secondlife.com/my/community/events
    </url>
    <usetemplate
     name="okcancelbuttons"
     notext="Cancel"
     yestext="OK"/>
  </notification>

  <notification
   icon="alertmodal.tga"
   name="SelectProposalToView"
   type="alertmodal">
Please select a proposal to view.
  <tag>fail</tag>
  </notification>

  <notification
   icon="alertmodal.tga"
   name="SelectHistoryItemToView"
   type="alertmodal">
Please select a history item to view.
  <tag>fail</tag>
  </notification>

<!--
  <notification
   icon="alertmodal.tga"
   name="ResetShowNextTimeDialogs"
   type="alertmodal">
Would you like to re-enable all these popups, which you previously indicated &apos;Do not show me again&apos;?
    <usetemplate
     name="okcancelbuttons"
     notext="Cancel"
     yestext="OK"/>
  </notification>

  <notification
   icon="alertmodal.tga"
   name="SkipShowNextTimeDialogs"
   type="alertmodal">
Would you like to disable all popups which can be skipped?
    <usetemplate
     name="okcancelbuttons"
     notext="Cancel"
     yestext="OK"/>
  </notification>
-->

  <notification
   icon="alertmodal.tga"
   name="CacheWillClear"
   type="alertmodal">
Cache will be cleared after restarting [APP_NAME].
  </notification>

  <notification
 icon="alertmodal.tga"
 name="DisableJavascriptBreaksSearch"
 type="alertmodal">
If you disable Javascript, the search function will not work properly, and you will not be able to use it.
  </notification>
  
  <notification
   icon="alertmodal.tga"
   name="CacheWillBeMoved"
   type="alertmodal">
Cache will be moved after restarting [APP_NAME].
Note: This will also clear the cache.
  </notification>
  
  <notification
   icon="alertmodal.tga"
   name="SoundCacheWillBeMoved"
   type="alertmodal">
Sound cache will be moved after restarting [APP_NAME].
  </notification>

  <notification
   icon="alertmodal.tga"
   name="ChangeConnectionPort"
   type="alertmodal">
Port settings take effect after restarting [APP_NAME].
  </notification>

  <notification
   icon="alertmodal.tga"
   name="ChangeDeferredDebugSetting"
   type="alertmodal">
This debug setting change will take effect after you restart [APP_NAME].
  </notification>

  <notification
   icon="alertmodal.tga"
   name="ChangeSkin"
   type="alertmodal">
The new skin will appear after restarting [APP_NAME].
Would you like to shutdown the viewer and launch it manually again in order to apply this change?
    <usetemplate
     name="okcancelbuttons"
     notext="Later"
     yestext="Shutdown now"/>
  </notification>

  <notification
   icon="alertmodal.tga"
   name="ChangeLanguage"
   type="alertmodal">
The selected language will be applied after restarting [APP_NAME].
  </notification>

  <notification
   icon="alertmodal.tga"
   name="GoToAuctionPage"
   type="alertmodal">
    Go to the [CURRENT_GRID] web page to see auction details or make a bid?
    <tag>confirm</tag>
    <url option="0" name="url">
			http://secondlife.com/auctions/auction-detail.php?id=[AUCTION_ID]
    </url>
    <usetemplate
     name="okcancelbuttons"
     notext="Cancel"
     yestext="OK"/>
  </notification>

  <notification
   icon="alertmodal.tga"
   name="SaveChanges"
   type="alertmodal">
Save Changes?
    <tag>confirm</tag>
    <usetemplate
     canceltext="Cancel"
     name="yesnocancelbuttons"
     notext="Don&apos;t Save"
     yestext="Save"/>
  </notification>

  <notification
   icon="alertmodal.tga"
   name="DeleteNotecard"
   type="alertmodal">
   <unique/>
Are you sure you want to delete this notecard?
    <tag>confirm</tag>
    <usetemplate
     ignoretext="Confirm notecard deletion"
     name="okcancelignore"
     notext="Cancel"
     yestext="OK"/>
  </notification>
  
  <notification
   icon="alertmodal.tga"
   name="LoadPreviousReportScreenshot"
   type="alertmodal">
   <unique/>
Do you want to use previous screenshot for your report?
    <tag>confirm</tag>
    <usetemplate
     name="okcancelbuttons"
     notext="Cancel"
     yestext="OK"/>
  </notification>
  
  <notification
   icon="alertmodal.tga"
   name="GestureSaveFailedTooManySteps"
   type="alertmodal">
Gesture save failed.
This gesture has too many steps.
Try removing some steps, then save again.
<tag>fail</tag>
  </notification>

  <notification
   icon="alertmodal.tga"
   name="GestureSaveFailedTryAgain"
   type="alertmodal">
Gesture save failed.  Please try again in a minute.
<tag>fail</tag>
  </notification>

  <notification
   icon="alertmodal.tga"
   name="GestureSaveFailedObjectNotFound"
   type="alertmodal">
Could not save gesture because the object or the associated object inventory could not be found.
The object may be out of range or may have been deleted.
<tag>fail</tag>
  </notification>

  <notification
   icon="alertmodal.tga"
   name="GestureSaveFailedReason"
   type="alertmodal">
There was a problem saving a gesture due to the following reason: [REASON].  Please try resaving the gesture later.
<tag>fail</tag>
  </notification>

  <notification
   icon="alertmodal.tga"
   name="SaveNotecardFailObjectNotFound"
   type="alertmodal">
Could not save notecard because the object or the associated object inventory could not be found.
The object may be out of range or may have been deleted.
<tag>fail</tag>
  </notification>

  <notification
   icon="alertmodal.tga"
   name="SaveNotecardFailReason"
   type="alertmodal">
There was a problem saving a notecard due to the following reason: [REASON].  Please try re-saving the notecard later.
<tag>fail</tag>
  </notification>

  <notification
   icon="alertmodal.tga"
   name="ScriptCannotUndo"
   type="alertmodal">
Could not undo all changes in your version of the script.
Would you like to load the server&apos;s last saved version?
(**Warning** This operation cannot be undone.)
    <tag>confirm</tag>
    <usetemplate
     name="okcancelbuttons"
     notext="Cancel"
     yestext="OK"/>
  </notification>

  <notification
   icon="alertmodal.tga"
   name="SaveScriptFailObjectNotFound"
   type="alertmodal">
Could not save the script because the object it is in could not be found.
The object may be out of range or may have been deleted.
<tag>fail</tag>
  </notification>

  <notification
   icon="alertmodal.tga"
   name="StartRegionEmpty"
   type="alertmodal">
Your Start Region is not defined.
Please type the Region name in Start Location box or choose My Last Location or My Home as your Start Location.
<tag>fail</tag>
    <usetemplate
     name="okbutton"
     yestext="OK"/>
  </notification>

  <notification
   icon="alertmodal.tga"
   name="CouldNotStartStopScript"
   type="alertmodal">
Could not start or stop the script because the object it is on could not be found.
The object may be out of range or may have been deleted.
  <tag>fail</tag>
  </notification>

  <notification
   icon="alertmodal.tga"
   name="CannotDownloadFile"
   type="alertmodal">
    Unable to download file
    <tag>fail</tag>
  </notification>

  <notification
  name="MediaFileDownloadUnsupported"
  label=""
  type="alert">
    <unique/>
    <tag>confirm</tag>
    You have requested a file download, which is not supported within [APP_NAME].
    <usetemplate
     ignoretext="Warn about unsupported file downloads"
     name="okignore"
     yestext="OK"/>
  </notification>
  
  <notification
   icon="alertmodal.tga"
   name="CannotWriteFile"
   type="alertmodal">
Unable to write file [[FILE]]
  <tag>fail</tag>
  </notification>

  <notification
   icon="alertmodal.tga"
   name="UnsupportedHardware"
   type="alertmodal">
Just so you know, your computer may not meet [APP_NAME]&apos;s minimum system requirements. You may experience poor performance. Unfortunately, the [SUPPORT_SITE] can't provide technical support for unsupported system configurations.

[MINSPECS]

Visit [_URL] for more information?
    <tag>confirm</tag>
    <url option="0" name="url">

			https://wiki.firestormviewer.org/fs_system_requirements
    </url>
    <usetemplate
     ignoretext="My computer hardware is not supported"
     name="okcancelignore"
     notext="No"
     yestext="Yes"/>
  <tag>fail</tag>
  </notification>

  <notification
   icon="alertmodal.tga"
   name="OldGPUDriver"
   type="alertmodal">
     There is likely a newer driver for your graphics chip.  Updating graphics drivers can substantially improve performance.

    Visit [URL] to check for driver updates?
    <tag>confirm</tag>
    <url option="0" name="url">
    [URL]
    </url>
    <usetemplate
     ignoretext="My graphics driver is out of date"
     name="okcancelignore"
     notext="No"
     yestext="Yes"/>
    <tag>fail</tag>
  </notification>

  <notification
   icon="alertmodal.tga"
   name="UnknownGPU"
   type="alertmodal">
Your system contains a graphics card that [APP_NAME] doesn't recognize.
This is often the case with new hardware that has not been tested yet with [APP_NAME].  It will probably be ok, but you may need to adjust your graphics settings.
(Avatar &gt; Preferences &gt; Graphics).
    <form name="form">
      <ignore name="ignore"
       text="My graphics card could not be identified"/>
    </form>
  <tag>fail</tag>
  </notification>

  <notification
   icon="alertmodal.tga"
   name="DisplaySettingsNoShaders"
   type="alertmodal">
[APP_NAME] crashed while initializing graphics drivers.
Graphics Quality will be set to Low to avoid some common driver errors. This will disable some graphics features.
We recommend updating your graphics card drivers.
Graphics Quality can be raised in Preferences &gt; Graphics.
  <tag>fail</tag>
  </notification>

  <notification
   icon="alertmodal.tga"
   name="AutoFPSConfirmDisable"
   type="alertmodal">
Changing this setting will disable automatic adjustment and turn off 'Automatic settings'.
Are you sure you want to continue?
    <tag>confirm</tag>
    <usetemplate
     name="okcancelbuttons"
     notext="Cancel"
     yestext="Continue"/>
  </notification>
  <notification
   icon="alertmodal.tga"
   name="AdvancedLightingConfirm"
   type="alertmodal">
To turn on advanced lighting, we need to increase quality to level 4.
    <tag>confirm</tag>
  <usetemplate
   name="okcancelbuttons"
   notext="Cancel"
   yestext="OK"/>
  </notification>
  <notification
 icon="alertmodal.tga"
   name="ShadowsConfirm"
   type="alertmodal">
To enable shadows, we need to increase quality to level 4.
    <tag>confirm</tag>
    <usetemplate
     name="okcancelbuttons"
     notext="Cancel"
     yestext="OK"/>
  </notification>

  <notification
   icon="alertmodal.tga"
   name="RegionNoTerraforming"
   type="alertmodal">
The region [REGION] does not allow terraforming.
  <tag>fail</tag>
  </notification>
  
  <notification
   icon="alertmodal.tga"
   name="ParcelNoTerraforming"
   type="notify">
You are not allowed to terraform parcel [PARCEL].
  <tag>fail</tag>
  </notification>

  <notification
   icon="alertmodal.tga"
   name="CannotCopyWarning"
   type="alertmodal">
You do not have permission to copy the following items:
&lt;nolink&gt;[ITEMS]&lt;/nolink&gt;
and will lose it from your inventory if you give it away. Do you really want to offer these items?
    <tag>confirm</tag>
    <usetemplate
     name="okcancelbuttons"
     notext="No"
     yestext="Yes"/>
  <tag>fail</tag>
  </notification>

  <notification
   icon="alertmodal.tga"
   name="CannotGiveItem"
   type="alertmodal">
Unable to give inventory item.
  <tag>fail</tag>
  </notification>

  <notification
   icon="alertmodal.tga"
   name="TransactionCancelled"
   type="alertmodal">
Transaction canceled.
  </notification>

  <notification
   icon="alertmodal.tga"
   name="TooManyItems"
   type="alertmodal">
Cannot give more than 42 items in a single inventory transfer.
  <tag>fail</tag>
  </notification>

  <notification
   icon="alertmodal.tga"
   name="NoItems"
   type="alertmodal">
You do not have permission to transfer the selected items.
  <tag>fail</tag>
  </notification>

  <notification
   icon="alertmodal.tga"
   name="CannotCopyCountItems"
   type="alertmodal">
You do not have permission to copy [COUNT] of the selected items. You will lose these items from your inventory.
Do you really want to give these items?
    <tag>confirm</tag>
  <tag>fail</tag>
    <usetemplate
     name="okcancelbuttons"
     notext="No"
     yestext="Yes"/>
  </notification>

  <notification
   icon="alertmodal.tga"
   name="CannotGiveCategory"
   type="alertmodal">
You do not have permission to transfer the selected folder.
  <tag>fail</tag>
  </notification>

  <notification
   icon="alertmodal.tga"
   name="FreezeAvatar"
   type="alertmodal">
Freeze this avatar?
He or she will temporarily be unable to move, chat, or interact with the world.
    <tag>confirm</tag>
    <usetemplate
     canceltext="Cancel"
     name="yesnocancelbuttons"
     notext="Unfreeze"
     yestext="Freeze"/>
  </notification>

  <notification
   icon="alertmodal.tga"
   name="FreezeAvatarFullname"
   type="alertmodal">
Freeze [AVATAR_NAME]?
He or she will temporarily be unable to move, chat, or interact with the world.
    <tag>confirm</tag>
    <usetemplate
     canceltext="Cancel"
     name="yesnocancelbuttons"
     notext="Unfreeze"
     yestext="Freeze"/>
  </notification>
  
  <notification
    icon="alertmodal.tga"
    name="FreezeAvatarMultiple"
    type="alertmodal">
 Freeze the following avatars?
 
 [RESIDENTS]
 
 They will temporarily be unable to move, chat, or interact with the world.
     <usetemplate
      canceltext="Cancel"
      name="yesnocancelbuttons"
      notext="Unfreeze"
      yestext="Freeze"/>
  </notification>  

  <notification
   icon="alertmodal.tga"
   name="EjectAvatarFullname"
   type="alertmodal">
Eject [AVATAR_NAME] from your land?
    <tag>confirm</tag>
    <usetemplate
     canceltext="Cancel"
     name="yesnocancelbuttons"
     notext="Eject and Ban"
     yestext="Eject"/>
  </notification>

  <notification
   icon="alertmodal.tga"
   name="EjectAvatarNoBan"
   type="alertmodal">
Eject this avatar from your land?
    <tag>confirm</tag>
    <usetemplate
     name="okcancelbuttons"
     notext="Cancel"
     yestext="Eject"/>
  </notification>

  <notification
   icon="alertmodal.tga"
   name="EjectAvatarFullnameNoBan"
   type="alertmodal">
Eject [AVATAR_NAME] from your land?
    <tag>confirm</tag>
    <usetemplate
     name="okcancelbuttons"
     notext="Cancel"
     yestext="Eject"/>
  </notification>

  <notification
    icon="alertmodal.tga"
    name="EjectAvatarMultiple"
    type="alertmodal">
Eject the following avatars from your land?

[RESIDENTS]
    <usetemplate
     canceltext="Cancel"
     name="yesnocancelbuttons"
     notext="Eject and Ban"
     yestext="Eject"/>
  </notification>

  <notification
   icon="alertmodal.tga"
   name="EjectAvatarMultipleNoBan"
   type="alertmodal">
Eject the following avatars from your land?

[RESIDENTS]
    <usetemplate
     name="okcancelbuttons"
     notext="Cancel"
     yestext="Eject"/>
  </notification>

  <notification
   icon="alertmodal.tga"
   name="EjectAvatarFromGroup"
   persist="true"
   type="notify">
You ejected [AVATAR_NAME] from group &lt;nolink&gt;[GROUP_NAME]&lt;/nolink&gt;.
    <tag>group</tag>
  </notification>

  <notification
   icon="alertmodal.tga"
   name="AcquireErrorTooManyObjects"
   type="alertmodal">
ACQUIRE ERROR: Too many objects selected.
  <tag>fail</tag>
  </notification>

  <notification
   icon="alertmodal.tga"
   name="AcquireErrorObjectSpan"
   type="alertmodal">
ACQUIRE ERROR: Objects span more than one region.
Please move all objects to be acquired onto the same region.
  <tag>fail</tag>
  </notification>

  <notification
   icon="alertmodal.tga"
   name="PromptGoToCurrencyPage"
   type="alertmodal">
[EXTRA]

Go to [_URL] for information on purchasing L$?
    <tag>confirm</tag>
    <url option="0" name="url">

			http://secondlife.com/app/currency/
    </url>
    <usetemplate
     name="okcancelbuttons"
     notext="Cancel"
     yestext="OK"/>
  </notification>
  
  <notification
   icon="alertmodal.tga"
   name="MuteLimitReached"
   persist="false"
   type="notify">
Unable to add new entry to block list because you reached the limit of [MUTE_LIMIT] entries.
  <tag>fail</tag>
  </notification>
  
  <notification
   icon="alertmodal.tga"
   name="UnableToLinkObjects"
   type="alertmodal">
Unable to link these [COUNT] objects.
You can link a maximum of [MAX] objects.
  <tag>fail</tag>
  </notification>

  <notification
   icon="alertmodal.tga"
   name="CannotLinkIncompleteSet"
   type="alertmodal">
You can only link complete sets of objects, and must select more than one object.
  <tag>fail</tag>
  </notification>

  <notification
   icon="alertmodal.tga"
   name="CannotLinkModify"
   type="alertmodal">
Unable to link because you do not have modify permission on all the objects.

Please make sure none are locked, and that you own all of them.
  <tag>fail</tag>
  </notification>

  <notification
   icon="alertmodal.tga"
   name="CannotLinkPermanent"
   type="alertmodal">
    Objects cannot be linked across region boundaries.
    <tag>fail</tag>
  </notification>

  <notification
   icon="alertmodal.tga"
   name="CannotLinkAcrossRegions"
   type="alertmodal">
Objects cannot be linked across region boundaries.
    <tag>fail</tag>
  </notification>

  <notification
   icon="alertmodal.tga"
   name="CannotLinkDifferentOwners"
   type="alertmodal">
Unable to link because not all of the objects have the same owner.

Please make sure you own all of the selected objects.
  <tag>fail</tag>
  </notification>

  <notification
   icon="alertmodal.tga"
   name="NoFileExtension"
   type="alertmodal">
No file extension for the file: &apos;[FILE]&apos;

Please make sure the file has a correct file extension.
  <tag>fail</tag>
  </notification>

  <notification
   icon="alertmodal.tga"
   name="InvalidFileExtension"
   type="alertmodal">
Invalid file extension [EXTENSION].
Expected [VALIDS].
    <usetemplate
     name="okbutton"
     yestext="OK"/>
  <tag>fail</tag>
  </notification>

  <notification
   icon="alertmodal.tga"
   name="CannotUploadSoundFile"
   type="alertmodal">
Could not open uploaded sound file for reading:
[FILE]
  <tag>fail</tag>
  </notification>

  <notification
   icon="alertmodal.tga"
   name="SoundFileNotRIFF"
   type="alertmodal">
File does not appear to be a RIFF WAVE file:
[FILE]
  <tag>fail</tag>
  </notification>

  <notification
   icon="alertmodal.tga"
   name="SoundFileNotPCM"
   type="alertmodal">
File does not appear to be a PCM WAVE audio file:
[FILE]
  <tag>fail</tag>
  </notification>

  <notification
   icon="alertmodal.tga"
   name="SoundFileInvalidChannelCount"
   type="alertmodal">
File has invalid number of channels (must be mono or stereo):
[FILE]
  <tag>fail</tag>
  </notification>

  <notification
   icon="alertmodal.tga"
   name="SoundFileInvalidSampleRate"
   type="alertmodal">
File does not appear to be a supported sample rate (must be 44.1k):
[FILE]
  <tag>fail</tag>
  </notification>

  <notification
   icon="alertmodal.tga"
   name="SoundFileInvalidWordSize"
   type="alertmodal">
File does not appear to be a supported word size (must be 8 or 16 bit):
[FILE]
  <tag>fail</tag>
  </notification>

  <notification
   icon="alertmodal.tga"
   name="SoundFileInvalidHeader"
   type="alertmodal">
Could not find &apos;data&apos; chunk in WAV header:
[FILE]
  <tag>fail</tag>
  </notification>

  <notification
   icon="alertmodal.tga"
   name="SoundFileInvalidChunkSize"
   type="alertmodal">
Wrong chunk size in WAV file:
[FILE]
  <tag>fail</tag>
  </notification>

  <notification
   icon="alertmodal.tga"
   name="SoundFileInvalidTooLong"
   type="alertmodal">
Audio file is too long ([MAX_LENGTH] second maximum):
[FILE]
  <tag>fail</tag>
  </notification>

  <notification
   icon="alertmodal.tga"
   name="ProblemWithFile"
   type="alertmodal">
Problem with file [FILE]:

[REASON]
  <tag>fail</tag>
  </notification>

  <notification
   icon="alertmodal.tga"
   name="CannotOpenTemporarySoundFile"
   type="alertmodal">
Couldn&apos;t open temporary compressed sound file for writing: [FILE]
  <tag>fail</tag>
  </notification>

  <notification
   icon="alertmodal.tga"
   name="UnknownVorbisEncodeFailure"
   type="alertmodal">
Unknown Vorbis encode failure on: [FILE]
  <tag>fail</tag>
  </notification>

  <notification
   icon="alertmodal.tga"
   name="CannotEncodeFile"
   type="alertmodal">
Unable to encode file: [FILE]
  <tag>fail</tag>
  </notification>

  <notification
   icon="alertmodal.tga"
   name="CorruptedProtectedDataStore"
   type="alertmodal">
   We were unable to decode the file storing your saved login credentials. At this point saving or deleting credentials will erase all those that were previously stored.
   This may happen when you change network setup. Restarting the viewer with previous network configuration may help recovering your saved login credentials.
    
  <tag>fail</tag>
    <usetemplate
     name="okbutton"
     yestext="OK"/>
  </notification>
    
  <notification
   icon="alertmodal.tga"
   name="CorruptResourceFile"
   type="alertmodal">
Corrupt resource file: [FILE]
  <tag>fail</tag>
  </notification>

  <notification
   icon="alertmodal.tga"
   name="UnknownResourceFileVersion"
   type="alertmodal">
Unknown Linden resource file version in file: [FILE]
  <tag>fail</tag>
  </notification>

  <notification
   icon="alertmodal.tga"
   name="UnableToCreateOutputFile"
   type="alertmodal">
Unable to create output file: [FILE]
  <tag>fail</tag>
  </notification>

  <notification
   icon="alertmodal.tga"
   name="DoNotSupportBulkAnimationUpload"
   type="alertmodal">
    <unique/>
[APP_NAME] does not currently support bulk upload of BVH format animation files.
  <tag>fail</tag>
  </notification>

  <notification
   icon="alertmodal.tga"
   name="CannotUploadReason"
   type="alertmodal">
Unable to upload [FILE] due to the following reason: [REASON]
Please try again later.
  <tag>fail</tag>
  </notification>

  <notification
   icon="notifytip.tga"
   name="LandmarkCreated"
   log_to_chat="false"
   type="notifytip">
You have added "[LANDMARK_NAME]" to your [FOLDER_NAME] folder.
  </notification>

  <notification
   icon="alert.tga"
   name="LandmarkAlreadyExists"
   type="alert">
You already have a landmark for this location.
    <usetemplate
     name="okbutton"
     yestext="OK"/>
  <tag>fail</tag>
  </notification>

  <notification
   icon="alertmodal.tga"
   name="CannotCreateLandmarkNotOwner"
   type="alertmodal">
You cannot create a landmark here because the owner of the land does not allow it.
  <tag>fail</tag>
  </notification>

  <notification
 icon="alertmodal.tga"
 label="Create folder"
 name="CreateLandmarkFolder"
 type="alertmodal">
    <unique/>
    Choose a name for the folder:
    <tag>confirm</tag>
    <form name="form">
      <input name="message" type="text">
      </input>
      <button
       default="true"
       index="0"
       name="OK"
       text="OK"/>
      <button
       index="1"
       name="Cancel"
       text="Cancel"/>
    </form>
  </notification>

  <notification
   icon="alertmodal.tga"
   name="CannotRecompileSelectObjectsNoScripts"
   type="alertmodal">
Not able to perform &apos;recompilation&apos;.
Select an object with a script.
  <tag>fail</tag>
  </notification>

  <notification
   icon="alertmodal.tga"
   name="CannotRecompileSelectObjectsNoPermission"
   type="alertmodal">
Not able to perform &apos;recompilation&apos;.

Select objects with scripts that you have permission to modify.
  <tag>fail</tag>
  </notification>

  <notification
   icon="alertmodal.tga"
   name="CannotResetSelectObjectsNoScripts"
   type="alertmodal">
Not able to perform &apos;reset&apos;.

Select objects with scripts.
  <tag>fail</tag>
  </notification>
  
   <notification
    icon="alertmodal.tga"
    name="CannotdeleteSelectObjectsNoScripts"
    type="alertmodal">
Not able to perform &apos;remove&apos;.

Select objects with scripts.
  <tag>fail</tag>
  </notification>

  <notification
   icon="alertmodal.tga"
   name="CannotResetSelectObjectsNoPermission"
   type="alertmodal">
Not able to perform &apos;reset&apos;.

Select objects with scripts that you have permission to modify.
  <tag>fail</tag>
  </notification>

  <notification
   icon="alertmodal.tga"
   name="CannotOpenScriptObjectNoMod"
   type="alertmodal">
    Unable to open script in object without modify permissions.
  <tag>fail</tag>
  </notification>

  <notification
   icon="alertmodal.tga"
   name="CannotSetRunningSelectObjectsNoScripts"
   type="alertmodal">
Not able to set any scripts to &apos;running&apos;.

Select objects with scripts.
  <tag>fail</tag>
  </notification>

  <notification
   icon="alertmodal.tga"
   name="CannotSetRunningNotSelectObjectsNoScripts"
   type="alertmodal">
Unable to set any scripts to &apos;not running&apos;.

Select objects with scripts.
  <tag>fail</tag>
  </notification>

  <notification
   icon="alertmodal.tga"
   name="NoFrontmostFloater"
   type="alertmodal">
No frontmost floater to save.
  <tag>fail</tag>
  </notification>

  <notification
   icon="notifytip.tga"
   name="SeachFilteredOnShortWords"
   type="notifytip">
Your search query was modified and the words that were too short were removed.

Searched for: [FINALQUERY]
  </notification>

  <notification
   icon="alertmodal.tga"
   name="SeachFilteredOnShortWordsEmpty"
   type="alertmodal">
Your search terms were too short so no search was performed.
  <tag>fail</tag>
  </notification>

  <!-- Generic Teleport failure modes - strings will be inserted from
       teleport_strings.xml if available. -->
  <notification
   icon="alertmodal.tga"
   name="CouldNotTeleportReason"
   type="alertmodal">
    <unique/>
Teleport failed.
[REASON]
  <tag>fail</tag>
  </notification>

  <!-- Teleport failure modes not delivered via the generic mechanism
       above (for example, delivered as an AlertMessage on
       region-crossing :( ) - these paths should really be merged
       in the future. -->
  <notification
   icon="alertmodal.tga"
   name="invalid_tport"
   type="alertmodal">
Teleport attempts are limited to 6 per minute. If you are having trouble, wait one minute and try teleporting again. If the problem persists, log out and log in again.
    <tag>fail</tag>
  </notification>
  <notification
   icon="alertmodal.tga"
   name="invalid_region_handoff"
   type="alertmodal">
Problem encountered processing your region crossing. You may need to log back in before you can cross regions.
If you continue to get this message, please check the [SUPPORT_SITE].
  <tag>fail</tag>
  </notification>
  <notification
   icon="alertmodal.tga"
   name="blocked_tport"
   type="alertmodal">
Sorry, teleport is currently blocked. Try again in a moment.  If you still cannot teleport, please log out and log back in to resolve the problem.
  <tag>fail</tag>
  </notification>
  <notification
   icon="alertmodal.tga"
   name="nolandmark_tport"
   type="alertmodal">
Sorry, but system was unable to locate landmark destination.
  <tag>fail</tag>
  </notification>
  <notification
   icon="alertmodal.tga"
   name="timeout_tport"
   type="alertmodal">
   <tag>fail</tag>
Sorry, but system was unable to complete the teleport connection.  Try again in a moment.
  </notification>
  <notification
   icon="alertmodal.tga"
   name="noaccess_tport"
   type="alertmodal">
   <tag>fail</tag>
Sorry, you do not have access to that teleport destination.
  </notification>
  <notification
   icon="alertmodal.tga"
   name="missing_attach_tport"
   type="alertmodal">
   <tag>fail</tag>
Your attachments have not arrived yet. Try waiting for a few more seconds or log out and back in again before attempting to teleport.
  </notification>
  <notification
   icon="alertmodal.tga"
   name="too_many_uploads_tport"
   type="alertmodal">
   <tag>fail</tag>
The asset queue in this region is currently clogged so your teleport request will not be able to succeed in a timely manner. Please try again in a few minutes or go to a less busy area.
  </notification>
  <notification
   icon="alertmodal.tga"
   name="expired_tport"
   type="alertmodal">
   <tag>fail</tag>
Sorry, but the system was unable to complete your teleport request in a timely fashion. Please try again in a few minutes.
  </notification>
  <notification
   icon="alertmodal.tga"
   name="expired_region_handoff"
   type="alertmodal">
   <tag>fail</tag>
Sorry, but the system was unable to complete your region crossing in a timely fashion. Please try again in a few minutes.
  </notification>
  <notification
   icon="alertmodal.tga"
   name="preexisting_tport"
   type="alertmodal">
   <tag>fail</tag>
Sorry, but the system was unable to start your teleport. Please try again in a few minutes.
  </notification>
  <notification
   icon="alertmodal.tga"
   name="no_host"
   type="alertmodal">
   <tag>fail</tag>
Unable to find teleport destination. The destination may be temporarily unavailable or no longer exists. Please try again in a few minutes.
  </notification>
  <notification
   icon="alertmodal.tga"
   name="no_inventory_host"
   type="alertmodal">
The inventory system is currently unavailable.
  <tag>fail</tag>
  </notification>

  <notification
   icon="alertmodal.tga"
   name="CannotSetLandOwnerNothingSelected"
   type="alertmodal">
Unable to set land owner:
No parcel selected.
  <tag>fail</tag>
  </notification>

  <notification
   icon="alertmodal.tga"
   name="CannotSetLandOwnerMultipleRegions"
   type="alertmodal">
Unable to force land ownership because selection spans multiple regions. Please select a smaller area and try again.
  <tag>fail</tag>
  </notification>

  <notification
   icon="alertmodal.tga"
   name="ForceOwnerAuctionWarning"
   type="alertmodal">
This parcel is up for auction. Forcing ownership will cancel the auction and potentially make some residents unhappy if bidding has begun.
Force ownership?
    <tag>confirm</tag>
    <usetemplate
     name="okcancelbuttons"
     notext="Cancel"
     yestext="OK"/>
  </notification>

  <notification
   icon="alertmodal.tga"
   name="CannotContentifyNothingSelected"
   type="alertmodal">
Unable to contentify:
No parcel selected.
  <tag>fail</tag>
  </notification>

  <notification
   icon="alertmodal.tga"
   name="CannotContentifyNoRegion"
   type="alertmodal">
Unable to contentify:
No region selected.
  <tag>fail</tag>
  </notification>

  <notification
   icon="alertmodal.tga"
   name="CannotReleaseLandNothingSelected"
   type="alertmodal">
Unable to abandon land:
No parcel selected.
  <tag>fail</tag>
  </notification>

  <notification
   icon="alertmodal.tga"
   name="CannotReleaseLandNoRegion"
   type="alertmodal">
Unable to abandon land:
Cannot find region.
  <tag>fail</tag>
  </notification>

  <notification
   icon="alertmodal.tga"
   name="CannotBuyLandNothingSelected"
   type="alertmodal">
Unable to buy land:
No parcel selected.
  <tag>fail</tag>
  </notification>

  <notification
   icon="alertmodal.tga"
   name="CannotBuyLandNoRegion"
   type="alertmodal">
Unable to buy land:
Cannot find the region this land is in.
  <tag>fail</tag>
  </notification>

  <notification
   icon="alertmodal.tga"
   name="CannotCloseFloaterBuyLand"
   type="alertmodal">
You cannot close the Buy Land window until [APP_NAME] estimates the price of this transaction.
  <tag>fail</tag>
  </notification>

  <notification
   icon="alertmodal.tga"
   name="CannotDeedLandNothingSelected"
   type="alertmodal">
Unable to deed land:
No parcel selected.
  <tag>fail</tag>
  </notification>

  <notification
   icon="alertmodal.tga"
   name="CannotDeedLandNoGroup"
   type="alertmodal">
Unable to deed land:
No Group selected.
    <tag>group</tag>
  <tag>fail</tag>
  </notification>

  <notification
   icon="alertmodal.tga"
   name="CannotDeedLandNoRegion"
   type="alertmodal">
Unable to deed land:
Cannot find the region this land is in.
  <tag>fail</tag>
  </notification>

  <notification
   icon="alertmodal.tga"
   name="CannotDeedLandMultipleSelected"
   type="alertmodal">
Unable to deed land:
Multiple parcels selected.

Try selecting a single parcel.
  <tag>fail</tag>
  </notification>

  <notification
   icon="alertmodal.tga"
   name="ParcelCanPlayMedia"
   type="alertmodal">   
This location provides streaming media, which may require more of your network bandwidth.

Play streaming media when available?
(You can change this option later under Preferences &gt; Sound &amp; Media.)
   <form name="form">
    <button
         index="0"
         name="Play Media Now"
         text="Play Media Now"/>
        <button
         index="1"
         name="Always Play Media"  
         text="Always Play Media"/>
        <button
         index="2"   
         name="Do Not Pley Media"
         text="Do Not Play Media"/>
   </form>
  </notification>


  <notification
   icon="alertmodal.tga"
   name="CannotDeedLandWaitingForServer"
   type="alertmodal">
Unable to deed land:
Waiting for server to report ownership.

Please try again.
  <tag>fail</tag>
  </notification>

  <notification
   icon="alertmodal.tga"
   name="CannotDeedLandNoTransfer"
   type="alertmodal">
Unable to deed land:
The region [REGION] does not allow transfer of land.
  <tag>fail</tag>
  </notification>

  <notification
   icon="alertmodal.tga"
   name="CannotReleaseLandWatingForServer"
   type="alertmodal">
Unable to abandon land:
Waiting for server to update parcel information.

Try again in a few seconds.
  <tag>fail</tag>
  </notification>

  <notification
   icon="alertmodal.tga"
   name="CannotReleaseLandSelected"
   type="alertmodal">
Unable to abandon land:
You do not own all the parcels selected.

Please select a single parcel.
  <tag>fail</tag>
  </notification>

  <notification
   icon="alertmodal.tga"
   name="CannotReleaseLandDontOwn"
   type="alertmodal">
Unable to abandon land:
You do not have permission to release this parcel.
Parcels you own appear in green.
  <tag>fail</tag>
  </notification>

  <notification
   icon="alertmodal.tga"
   name="CannotReleaseLandRegionNotFound"
   type="alertmodal">
Unable to abandon land:
Cannot find the region this land is in.
  <tag>fail</tag>
  </notification>

  <notification
   icon="alertmodal.tga"
   name="CannotReleaseLandNoTransfer"
   type="alertmodal">
Unable to abandon land:
The region [REGION] does not allow transfer of land.
  <tag>fail</tag>
  </notification>

  <notification
   icon="alertmodal.tga"
   name="CannotReleaseLandPartialSelection"
   type="alertmodal">
Unable to abandon land:
You must select an entire parcel to release it.

Select an entire parcel, or divide your parcel first.
  <tag>fail</tag>
  </notification>

  <notification
   icon="alertmodal.tga"
   name="ReleaseLandWarning"
   type="alertmodal">
You are about to release [AREA] m² of land.
Releasing this parcel will remove it from your land holdings, but will not grant any L$.

Release this land?
    <tag>confirm</tag>
    <usetemplate
     name="okcancelbuttons"
     notext="Cancel"
     yestext="OK"/>
  </notification>

  <notification
   icon="alertmodal.tga"
   name="CannotDivideLandNothingSelected"
   type="alertmodal">
Unable to divide land:

No parcels selected.
  <tag>fail</tag>
  </notification>

  <notification
   icon="alertmodal.tga"
   name="CannotDivideLandPartialSelection"
   type="alertmodal">
Unable to divide land:

You have an entire parcel selected.
Try selecting a part of the parcel.
  <tag>fail</tag>
  </notification>

  <notification
   icon="alertmodal.tga"
   name="LandDivideWarning"
   type="alertmodal">
Dividing this land will split this parcel into two and each parcel can have its own settings. Some settings will be reset to defaults after the operation.

Divide land?
    <tag>confirm</tag>
    <usetemplate
     name="okcancelbuttons"
     notext="Cancel"
     yestext="OK"/>
  </notification>

  <notification
   icon="alertmodal.tga"
   name="CannotDivideLandNoRegion"
   type="alertmodal">
Unable to divide land:
Cannot find the region this land is in.
  <tag>fail</tag>
  </notification>

  <notification
   icon="alertmodal.tga"
   name="CannotJoinLandNoRegion"
   type="alertmodal">
Unable to join land:
Cannot find the region this land is in.
  <tag>fail</tag>
  </notification>

  <notification
   icon="alertmodal.tga"
   name="CannotJoinLandNothingSelected"
   type="alertmodal">
Unable to join land:
No parcels selected.
  <tag>fail</tag>
  </notification>

  <notification
   icon="alertmodal.tga"
   name="CannotJoinLandEntireParcelSelected"
   type="alertmodal">
Unable to join land:
You only have one parcel selected.

Select land across both parcels.
  <tag>fail</tag>
  </notification>

  <notification
   icon="alertmodal.tga"
   name="CannotJoinLandSelection"
   type="alertmodal">
Unable to join land:
You must select more than one parcel.

Select land across both parcels.
  <tag>fail</tag>
  </notification>

  <notification
   icon="alertmodal.tga"
   name="JoinLandWarning"
   type="alertmodal">
Joining this land will create one large parcel out of all parcels intersecting the selected rectangle.
You will need to reset the name and options of the new parcel.

Join land?
    <tag>confirm</tag>
    <usetemplate
     name="okcancelbuttons"
     notext="Cancel"
     yestext="OK"/>
  </notification>

  <notification
   icon="alertmodal.tga"
   name="ConfirmNotecardSave"
   type="alertmodal">
This notecard needs to be saved before the item can be copied or viewed. Save notecard?
    <tag>confirm</tag>
    <usetemplate
     name="okcancelbuttons"
     notext="Cancel"
     yestext="OK"/>
  </notification>

  <notification
   icon="alertmodal.tga"
   name="ConfirmItemCopy"
   type="alertmodal">
Copy this item to your inventory?
    <tag>confirm</tag>
    <usetemplate
     name="okcancelbuttons"
     notext="Cancel"
     yestext="Copy"/>
  </notification>

  <notification
   icon="alertmodal.tga"
   name="ResolutionSwitchFail"
   type="alertmodal">
Failed to switch resolution to [RESX] by [RESY].
  <tag>fail</tag>
  </notification>

  <notification
   icon="alertmodal.tga"
   name="ErrorUndefinedGrasses"
   type="alertmodal">
Error: Undefined grasses: [SPECIES]
  <tag>fail</tag>
  </notification>

  <notification
   icon="alertmodal.tga"
   name="ErrorUndefinedTrees"
   type="alertmodal">
Error: Undefined trees: [SPECIES]
  <tag>fail</tag>
  </notification>

  <notification
   icon="alertmodal.tga"
   name="CannotSaveWearableOutOfSpace"
   type="alertmodal">
Unable to save &apos;[NAME]&apos; to wearable file.  You will need to free up some space on your computer and save the wearable again.
  <tag>fail</tag>
  </notification>

  <notification
   icon="alertmodal.tga"
   name="CannotSaveToAssetStore"
   type="alertmodal">
Unable to save [NAME] to central asset store.
This is usually a temporary failure. Please customize and save the wearable again in a few minutes.
  <tag>fail</tag>
  </notification>

  <notification
   icon="alertmodal.tga"
   name="YouHaveBeenLoggedOut"
   type="alertmodal">
You have been logged out of [CURRENT_GRID].

[MESSAGE]
    <usetemplate
     name="okcancelbuttons"
     notext="Quit"
     yestext="View IM &amp; Chat"/>
  </notification>

  <notification
   icon="alertmodal.tga"
   name="InventoryUnusable"
   type="alertmodal">
There was a problem loading your inventory. First, try logging out and logging in again. If you see this message again, contact Support to correct the problem.
    <tag>fail</tag>
  </notification>

  <notification
   icon="alertmodal.tga"
   name="OnlyOfficerCanBuyLand"
   type="alertmodal">
Unable to buy land for the group:
You do not have permission to buy land for your active group.
    <tag>group</tag>
  <tag>fail</tag>
  </notification>

  <notification
   icon="alertmodal.tga"
   label="Add Friend"
   name="AddFriendWithMessage"
   type="alertmodal">
    <tag>friendship</tag>
Friends can give permissions to track each other on the map and receive online status updates.

Offer friendship to [NAME]?
    <tag>confirm</tag>
    <form name="form">
      <input name="message" type="text" default="true">
Would you be my friend?
      </input>
      <button
       default="true"
       index="0"
       name="Offer"
       text="OK"/>
      <button
       index="1"
       name="Cancel"
       text="Cancel"/>
    </form>
  </notification>

  <notification
   icon="alertmodal.tga"
   label="Add Auto-Replace List"
   name="AddAutoReplaceList"
   type="alertmodal">
    <tag>addlist</tag>
    Name for the new list:
    <tag>confirm</tag>
    <form name="form">
      <input name="listname" type="text"/>
      <button
       default="true"
       index="0"
       name="SetName"
       text="OK"/>
      <button
       index="1"
       name="Cancel"
       text="Cancel"/>
    </form>
  </notification>

  <notification
   icon="alertmodal.tga"
   label="Rename Auto-Replace List"
   name="RenameAutoReplaceList"
   type="alertmodal">
    The name '[DUPNAME]' is in use
    Enter a new unique name:
    <tag>confirm</tag>
    <form name="form">
      <input name="listname" type="text"/>
      <button
       default="false"
       index="0"
       name="ReplaceList"
       text="Replace Current List"/>
      <button
       default="true"
       index="1"
       name="SetName"
       text="Use New Name"/>
    </form>
  </notification>

  <notification
   icon="alertmodal.tga"
   name="InvalidAutoReplaceEntry"
   type="alertmodal">
    The keyword must be a single word, and the replacement may not be empty.
    <tag>fail</tag>
  </notification>

  <notification
   icon="alertmodal.tga"
   name="InvalidAutoReplaceList"
   type="alertmodal">
    That replacement list is not valid.
    <tag>fail</tag>
  </notification>

  <notification
   icon="alertmodal.tga"
   name="SpellingDictImportRequired"
   type="alertmodal">
    You must specify a file, a name, and a language.
    <tag>fail</tag>
  </notification>

  <notification
   icon="alertmodal.tga"
   name="SpellingDictIsSecondary"
   type="alertmodal">
The dictionary [DIC_NAME] does not appear to have an "aff" file; this means that it is a "secondary" dictionary.
It can be used as an additional dictionary, but not as your Main dictionary.

See https://wiki.secondlife.com/wiki/Adding_Spelling_Dictionaries
    <tag>confirm</tag>
  </notification>

  <notification
   icon="alertmodal.tga"
   name="SpellingDictImportFailed"
   type="alertmodal">
    Unable to copy
    [FROM_NAME]
    to
    [TO_NAME]
    <tag>fail</tag>
  </notification>

  <notification
 icon="alertmodal.tga"
 label="Save Outfit"
 name="SaveOutfitAs"
 type="alertmodal">
    <unique/>
    Save what I'm wearing as a new Outfit:
    <tag>confirm</tag>
    <form name="form">
      <input name="message" type="text" default="true">
        [DESC] (new)
      </input>
      <button
       default="true"
       index="0"
       name="OK"
       text="OK"/>
      <button
       index="1"
       name="Cancel"
       text="Cancel"/>
    </form>
  </notification>

  <notification
 icon="alertmodal.tga"
 label="Save Wearable"
 name="SaveWearableAs"
 type="alertmodal">
    Save item to my inventory as:
    <tag>confirm</tag>
    <form name="form">
      <input name="message" type="text" default="true">
        [DESC] (new)
      </input>
      <button
       default="true"
       index="0"
       name="OK"
       text="OK"/>
      <button
       index="1"
       name="Cancel"
       text="Cancel"/>
    </form>
  </notification>


  <notification
   icon="alertmodal.tga"
   label="Rename Outfit"
   name="RenameOutfit"
   type="alertmodal">
    New outfit name:
    <tag>confirm</tag>
    <form name="form">
      <input name="new_name" type="text" width="300" default="true">
        [NAME]
      </input>
      <button
       default="true"
       index="0"
       name="OK"
       text="OK"/>
      <button
       index="1"
       name="Cancel"
       text="Cancel"/>
    </form>
  </notification>

  <notification
   icon="alertmodal.tga"
   label="Rename Gesture"
   name="RenameGesture"
   type="alertmodal">
    New gesture name:
    <tag>confirm</tag>
    <form name="form">
      <input name="new_name" type="text" width="300">
        [NAME]
      </input>
      <button
       default="true"
       index="0"
       name="OK"
       text="OK"/>
      <button
       index="1"
       name="Cancel"
       text="Cancel"/>
    </form>
  </notification>

  <notification
   icon="alertmodal.tga"
   label="Rename Landmark"
   name="RenameLandmark"
   type="alertmodal">
    Choose a new name for [NAME]
    <tag>confirm</tag>
    <form name="form">
      <input name="new_name" type="text" width="300">
        [NAME]
      </input>
      <button
       default="true"
       index="0"
       name="OK"
       text="OK"/>
      <button
       index="1"
       name="Cancel"
       text="Cancel"/>
    </form>
  </notification>

  <notification
   icon="alertmodal.tga"
   label="Rename Selected Item"
   name="RenameItem"
   type="alertmodal">
    Choose a new name for:
[NAME]
   <tag>confirm</tag>
    <form name="form">
    <input name="new_name" type="text" width="300">
      [NAME]
    </input>
    <button
     default="true"
     index="0"
     name="OK"
     text="OK"/>
    <button
     index="1"
     name="Cancel"
     text="Cancel"/>
   </form>
  </notification>

  <notification
   icon="alertmodal.tga"
   name="RemoveFromFriends"
   type="alertmodal">
Are you sure you want to remove [NAME] from your Friends List?
    <tag>friendship</tag>
    <tag>confirm</tag>
    <usetemplate
     name="okcancelbuttons"
     notext="Cancel"
     yestext="OK"/>
  </notification>

  <notification
   icon="alertmodal.tga"
   name="RemoveMultipleFromFriends"
   type="alertmodal">
Are you sure you want to remove multiple friends from your Friends list?
    <tag>friendship</tag>
    <tag>confirm</tag>
    <usetemplate
     name="okcancelbuttons"
     notext="Cancel"
     yestext="OK"/>
  </notification>

  <notification
   icon="alertmodal.tga"
   name="GodDeleteAllScriptedPublicObjectsByUser"
   type="alertmodal">
Are you sure you want to delete all scripted objects owned by
** [AVATAR_NAME] **
on all others land in this region?
    <tag>confirm</tag>
    <usetemplate
     name="okcancelbuttons"
     notext="Cancel"
     yestext="OK"/>
  </notification>

  <notification
   icon="alertmodal.tga"
   name="GodDeleteAllScriptedObjectsByUser"
   type="alertmodal">
Are you sure you want to DELETE ALL scripted objects owned by
** [AVATAR_NAME] **
on ALL LAND in this region?
    <tag>confirm</tag>
    <usetemplate
     name="okcancelbuttons"
     notext="Cancel"
     yestext="OK"/>
  </notification>

  <notification
   icon="alertmodal.tga"
   name="GodDeleteAllObjectsByUser"
   type="alertmodal">
Are you sure you want to DELETE ALL objects (scripted or not) owned by
** [AVATAR_NAME] **
on ALL LAND in this region?
    <tag>confirm</tag>
    <usetemplate
     name="okcancelbuttons"
     notext="Cancel"
     yestext="OK"/>
  </notification>

  <notification
   icon="alertmodal.tga"
   name="BlankClassifiedName"
   type="alertmodal">
You must specify a name for your classified.
  <tag>fail</tag>
  </notification>

  <notification
   icon="alertmodal.tga"
   name="MinClassifiedPrice"
   type="alertmodal">
Price to pay for listing must be at least L$[MIN_PRICE].

Please enter a higher price.
  <tag>fail</tag>
  </notification>

  <notification
   icon="alertmodal.tga"
   name="ConfirmItemDeleteHasLinks"
   type="alertmodal">
At least one of the items you have selected has link items that point to it.  If you delete this item, its links will permanently stop working.  It is strongly advised to delete the links first.

Are you sure you want to delete these items?
    <tag>confirm</tag>
    <usetemplate
     name="okcancelbuttons"
     notext="Cancel"
     yestext="OK"/>
  </notification>

  <notification
   icon="alertmodal.tga"
   name="ConfirmObjectDeleteLock"
   type="alertmodal">
At least one of the items you have selected is locked.

Are you sure you want to delete these items?
    <tag>confirm</tag>
    <usetemplate
     name="okcancelbuttons"
     notext="Cancel"
     yestext="OK"/>
  </notification>

  <notification
   icon="alertmodal.tga"
   name="ConfirmObjectDeleteNoCopy"
   type="alertmodal">
At least one of the items you have selected is not copyable.

Are you sure you want to delete these items?
    <tag>confirm</tag>
    <usetemplate
     name="okcancelbuttons"
     notext="Cancel"
     yestext="OK"/>
  </notification>

  <notification
   icon="alertmodal.tga"
   name="ConfirmObjectDeleteNoOwn"
   type="alertmodal">
You do not own at least one of the items you have selected.

Are you sure you want to delete these items?
    <tag>confirm</tag>
    <usetemplate
     name="okcancelbuttons"
     notext="Cancel"
     yestext="OK"/>
  </notification>

  <notification
   icon="alertmodal.tga"
   name="ConfirmObjectDeleteLockNoCopy"
   type="alertmodal">
At least one object is locked.
At least one object is not copyable.

Are you sure you want to delete these items?
    <tag>confirm</tag>
    <usetemplate
     name="okcancelbuttons"
     notext="Cancel"
     yestext="OK"/>
  </notification>

  <notification
   icon="alertmodal.tga"
   name="ConfirmObjectDeleteLockNoOwn"
   type="alertmodal">
At least one object is locked.
You do not own at least one object.

Are you sure you want to delete these items?
    <tag>confirm</tag>
    <usetemplate
     name="okcancelbuttons"
     notext="Cancel"
     yestext="OK"/>
  </notification>

  <notification
   icon="alertmodal.tga"
   name="ConfirmObjectDeleteNoCopyNoOwn"
   type="alertmodal">
At least one object is not copyable.
You do not own at least one object.

Are you sure you want to delete these items?
    <tag>confirm</tag>
    <usetemplate
     name="okcancelbuttons"
     notext="Cancel"
     yestext="OK"/>
  </notification>

  <notification
   icon="alertmodal.tga"
   name="ConfirmObjectDeleteLockNoCopyNoOwn"
   type="alertmodal">
At least one object is locked.
At least one object is not copyable.
You do not own at least one object.

Are you sure you want to delete these items?
    <tag>confirm</tag>
    <usetemplate
     name="okcancelbuttons"
     notext="Cancel"
     yestext="OK"/>
  </notification>

  <notification
   icon="alertmodal.tga"
   name="ConfirmObjectTakeLock"
   type="alertmodal">
At least one object is locked.

Are you sure you want to take these items?
    <tag>confirm</tag>
    <usetemplate
     name="okcancelbuttons"
     notext="Cancel"
     yestext="OK"/>
  </notification>

  <notification
   icon="alertmodal.tga"
   name="ConfirmObjectTakeNoOwn"
   type="alertmodal">
You do not own all of the objects you are taking.
If you continue, next owner permissions will be applied and possibly restrict your ability to modify or copy them.

Are you sure you want to take these items?
    <tag>confirm</tag>
    <usetemplate
     name="okcancelbuttons"
     notext="Cancel"
     yestext="OK"/>
  </notification>

  <notification
   icon="alertmodal.tga"
   name="ConfirmObjectTakeLockNoOwn"
   type="alertmodal">
At least one object is locked.
You do not own all of the objects you are taking.
If you continue, next owner permissions will be applied and possibly restrict your ability to modify or copy them.
However, you can take the current selection.

Are you sure you want to take these items?
    <tag>confirm</tag>
    <usetemplate
     name="okcancelbuttons"
     notext="Cancel"
     yestext="OK"/>
  </notification>

  <notification
   icon="alertmodal.tga"
   name="CantBuyLandAcrossMultipleRegions"
   type="alertmodal">
Unable to buy land because selection spans multiple regions.

Please select a smaller area and try again.
  <tag>fail</tag>
  </notification>

  <notification
   icon="alertmodal.tga"
   name="DeedLandToGroup"
   type="alertmodal">
By deeding this parcel, the group will be required to have and maintain sufficient land use credits.
The purchase price of the land is not refunded to the owner. If a deeded parcel is sold, the sale price will be divided evenly among group members.

Deed this [AREA] m² of land to the group &apos;&lt;nolink&gt;[GROUP_NAME]&lt;/nolink&gt;&apos;?
    <tag>group</tag>
    <tag>confirm</tag>
    <usetemplate
     name="okcancelbuttons"
     notext="Cancel"
     yestext="OK"/>
  </notification>

  <notification
   icon="alertmodal.tga"
   name="DeedLandToGroupWithContribution"
   type="alertmodal">
By deeding this parcel, the group will be required to have and maintain sufficient land use credits.
The deed will include a simultaneous land contribution to the group from &apos;[NAME]&apos;.
The purchase price of the land is not refunded to the owner. If a deeded parcel is sold, the sale price will be divided evenly among group members.

Deed this [AREA] m² of land to the group &apos;&lt;nolink&gt;[GROUP_NAME]&lt;/nolink&gt;&apos;?
    <tag>group</tag>
    <tag>confirm</tag>
    <usetemplate
     name="okcancelbuttons"
     notext="Cancel"
     yestext="OK"/>
  </notification>

  <notification
   icon="alertmodal.tga"
   name="DisplaySetToSafe"
   type="alertmodal">
Display settings have been set to safe levels because you have specified the -safe option.
  </notification>

  <notification
   icon="alertmodal.tga"
   name="DisplaySetToRecommendedGPUChange"
   type="alertmodal">
Display settings have been set to recommended levels because your graphics card changed
from &apos;[LAST_GPU]&apos;
to &apos;[THIS_GPU]&apos;
  </notification>

  <notification
   icon="alertmodal.tga"
   name="DisplaySetToRecommendedFeatureChange"
   type="alertmodal">
Display settings have been set to recommended levels because of a change to the rendering subsystem.
  </notification>

  <notification
   icon="alertmodal.tga"
   name="ErrorMessage"
   type="alertmodal">
    <unique>
      <context>ERROR_MESSAGE</context>
    </unique>
[ERROR_MESSAGE]
  <tag>fail</tag>
    <usetemplate
     name="okbutton"
     yestext="OK"/>
  </notification>

  <notification
   icon="alertmodal.tga"
   name="AvatarMovedDesired"
   type="alertmodal">
   <tag>fail</tag>
Your desired location is not currently available.
You have been moved into a nearby region.
  </notification>

  <notification
   icon="alertmodal.tga"
   name="AvatarMovedLast"
   type="alertmodal">
   <tag>fail</tag>
Your requested location is not currently available.
You have been moved into a nearby region.
  </notification>

  <notification
   icon="alertmodal.tga"
   name="AvatarMovedHome"
   type="alertmodal">
   <tag>fail</tag>
Your home location is not currently available.
You have been moved into a nearby region.
You may want to set a new home location.
  </notification>

  <notification
   icon="alertmodal.tga"
   name="ClothingLoading"
   type="alertmodal">
   <tag>fail</tag>
Your clothing is still downloading.
You can use [APP_NAME] normally and other people will see you correctly.
    <form name="form">
      <ignore name="ignore"
       text="Clothing is taking a long time to download"/>
    </form>
  </notification>

  <notification
   icon = "notifytip.tga"
   name = "AgentComplexityWithVisibility"
   type = "notifytip"
   log_to_chat = "false">
   <unique combine = "cancel_old">
     <context>AgentComplexityNotice</context>
   </unique>
Your [https://community.secondlife.com/t5/English-Knowledge-Base/Avatar-Rendering-Complexity/ta-p/2967838 avatar complexity] is [AGENT_COMPLEXITY].
[OVERLIMIT_MSG]
   <usetemplate
    ignoretext="Warn me if my avatar complexity may be too high"
    name="notifyignore"/>
  </notification>

  <notification
   icon = "notifytip.tga"
   name = "AgentComplexity"
   type = "notifytip"
   log_to_chat = "false">
   <unique combine = "cancel_old">
     <context>AgentComplexityNotice</context>
   </unique>
Your [https://community.secondlife.com/t5/English-Knowledge-Base/Avatar-Rendering-Complexity/ta-p/2967838 avatar complexity] is [AGENT_COMPLEXITY].
    <usetemplate
     ignoretext="Warn me about my avatar complexity changes"
     name="notifyignore"/>
  </notification>

  <notification
   icon = "notifytip.tga"
   name = "HUDComplexityWarning"
   type = "notifytip"
   log_to_chat = "false">
    <unique combine = "cancel_old">
      <context>HUDComplexityWarning</context>
    </unique>
    [HUD_REASON]. It is likely to negatively affect your performance.
    <usetemplate
     ignoretext="Warn me when my HUD complexity is too high"
     name="notifyignore"/>
  </notification>

  <notification
   icon="alertmodal.tga"
   name="FirstRun"
   type="alertmodal">

[APP_NAME] installation is complete.

If this is your first time using [CURRENT_GRID], you will need to create an account before you can log in.
    <tag>confirm</tag>
    <usetemplate
     name="okcancelbuttons"
     notext="Continue"
     yestext="Create Account..."/>
  </notification>

  <notification
   icon="alertmodal.tga"
   name="LoginCantRemoveUsername"
   type="alertmodal">
    <tag>fail</tag>
Already remembered user can be forgotten from Me &gt; Preferences &gt; Advanced &gt; Remembered Usernames.
  </notification>

  <notification
   icon="alertmodal.tga"
   name="LoginCantRemoveCurUsername"
   type="alertmodal">
    <tag>confirm</tag>
Forgetting the logged-in user requires you to log out.
    <usetemplate
     name="okcancelbuttons"
     notext="Cancel"
     yestext="Confirm and log out"/>
  </notification>

  <notification
   icon="alertmodal.tga"
   name="LoginPacketNeverReceived"
   type="alertmodal">
   <tag>fail</tag>
We&apos;re having trouble connecting. There may be a problem with your Internet connection or the [CURRENT_GRID].

You can either check your Internet connection and try again in a few minutes, click Help to view the [SUPPORT_SITE], or click Teleport to attempt to teleport home.
    <url option="1" name="url">

			https://www.firestormviewer.org/support/
    </url>
    <form name="form">
      <button
       default="true"
       index="0"
       name="OK"
       text="OK"/>
      <button
       index="1"
       name="Help"
       text="Help"/>
      <button
       index="2"
       name="Teleport"
       text="Teleport"/>
    </form>
  </notification>

  <notification
   icon="alertmodal.tga"
   name="LoginPacketNeverReceivedNoTP"
   type="alertmodal">
    <tag>fail</tag>
We&apos;re having trouble connecting. There may be a problem with your Internet connection or the [CURRENT_GRID].

You can either check your Internet connection and try again in a few minutes or click Help to view the [SUPPORT_SITE].
    <url option="1" name="url">
			https://www.firestormviewer.org/support/
    </url>
    <form name="form">
      <button
       default="true"
       index="0"
       name="OK"
       text="OK"/>
      <button
       index="1"
       name="Help"
       text="Help"/>
    </form>
  </notification>

  <notification
   icon="alertmodal.tga"
   name="LoginRemoveMultiGridUserData"
   type="alertmodal">
    <tag>confirm</tag>
Local Data you are deleting is shared between multiple grids, are you sure you want to delete it?
    <usetemplate
     name="okcancelbuttons"
     notext="Cancel"
     yestext="Confirm"/>
  </notification>

  <notification
   icon="alertmodal.tga"
   name="WelcomeChooseSex"
   type="alertmodal">
Your character will appear in a moment.

Use arrow keys to walk.
Press the F1 key at any time for help or to learn more about [CURRENT_GRID].
Please choose the male or female avatar. You can change your mind later.
    <usetemplate
     name="okcancelbuttons"
     notext="Female"
     yestext="Male"/>
  </notification>
  <notification icon="alertmodal.tga"
		name="CantTeleportToGrid"
		type="alertmodal">
Could not teleport to [SLURL] as it's on a different grid ([GRID]) than the current grid ([CURRENT_GRID]).  Please close your viewer and try again.
  <tag>fail</tag>
    <usetemplate
     name="okbutton"
     yestext="OK"/>
  </notification>

  <notification icon="alertmodal.tga"
		name="GeneralCertificateErrorShort"
		type="alertmodal">
Could not connect to the server.
[REASON]
    <tag>fail</tag>
    <usetemplate
     name="okbutton"
     yestext="OK"/>
  </notification>

  <notification icon="alertmodal.tga"
		name="GeneralCertificateError"
		type="alertmodal">
Could not connect to the server.
[REASON]

SubjectName: [SUBJECT_NAME_STRING]
IssuerName: [ISSUER_NAME_STRING]
Valid From: [VALID_FROM]
Valid To: [VALID_TO]
MD5 Fingerprint: [SHA1_DIGEST]
SHA1 Fingerprint: [MD5_DIGEST]
Key Usage: [KEYUSAGE]
Extended Key Usage: [EXTENDEDKEYUSAGE]
Subject Key Identifier: [SUBJECTKEYIDENTIFIER]
  <tag>fail</tag>
    <usetemplate
     name="okbutton"
     yestext="OK"/>
   </notification>

  <notification icon="alertmodal.tga"
		name="TrustCertificateError"
		type="alertmodal">
The certification authority for this server is not known.

Certificate Information:
SubjectName: [SUBJECT_NAME_STRING]
IssuerName: [ISSUER_NAME_STRING]
Valid From: [VALID_FROM]
Valid To: [VALID_TO]
MD5 Fingerprint: [SHA1_DIGEST]
SHA1 Fingerprint: [MD5_DIGEST]
Key Usage: [KEYUSAGE]
Extended Key Usage: [EXTENDEDKEYUSAGE]
Subject Key Identifier: [SUBJECTKEYIDENTIFIER]

Would you like to trust this authority?
    <tag>confirm</tag>
    <usetemplate
     name="okcancelbuttons"
     notext="Cancel"
     yestext="Trust"/>
  </notification>

  <notification
   icon="alertmodal.tga"
   name="NotEnoughCurrency"
   type="alertmodal">
[NAME] L$ [PRICE] You do not have enough L$ to do that.
  <tag>fail</tag>
  <tag>funds</tag>
  </notification>

  <notification
   icon="alertmodal.tga"
   name="GrantedModifyRights"
   persist="true"
   log_to_im="true"   
   type="notify">
[NAME] has given you permission to edit their objects.
  </notification>

  <notification
   icon="alertmodal.tga"
   name="RevokedModifyRights"
   persist="true"
   log_to_im="true"   
   type="notify">
Your privilege to modify [NAME]&apos;s objects has been revoked.
  </notification>

  <notification
   icon="alertmodal.tga"
   name="FlushMapVisibilityCaches"
   type="alertmodal">
This will flush the map caches on this region.
This is really only useful for debugging.
(In production, wait 5 minutes, then everyone&apos;s map will update after they relog.)
    <usetemplate
     name="okcancelbuttons"
     notext="Cancel"
     yestext="OK"/>
  </notification>

  <notification
   icon="alertmodal.tga"
   name="BuyOneObjectOnly"
   type="alertmodal">
Unable to buy more than one object at a time.  Please select only one object and try again.
  <tag>fail</tag>
  </notification>

  <notification
   icon="alertmodal.tga"
   name="OnlyCopyContentsOfSingleItem"
   type="alertmodal">
Unable to copy the contents of more than one item at a time.
Please select only one object and try again.
  <tag>fail</tag>
    <usetemplate
     name="okcancelbuttons"
     notext="Cancel"
     yestext="OK"/>
  </notification>

  <notification
   icon="alertmodal.tga"
   name="KickUsersFromRegion"
   type="alertmodal">
Teleport all residents in this region home?
    <tag>confirm</tag>
    <usetemplate
     name="okcancelbuttons"
     notext="Cancel"
     yestext="OK"/>
  </notification>

  <notification
   icon="alertmodal.tga"
   name="ChangeObjectBonusFactor"
   type="alertmodal">
    Lowering the object bonus after builds have been established in a region may cause objects to be returned or deleted. Are you sure you want to change object bonus?
    <tag>confirm</tag>
    <usetemplate
     ignoretext="Confirm changing object bonus factor"
     name="okcancelignore"
     notext="Cancel"
     yestext="OK"/>
  </notification>

  <notification
   icon="alertmodal.tga"
   name="EstateObjectReturn"
   type="alertmodal">
Are you sure you want to return objects owned by [USER_NAME]?
    <tag>confirm</tag>
    <usetemplate
     name="okcancelbuttons"
     notext="Cancel"
     yestext="OK"/>
  </notification>

  <notification
   icon="alertmodal.tga"
   name="InvalidTerrainBitDepth"
   type="alertmodal">
Could not set region textures:
Terrain texture [TEXTURE_NUM] has an invalid bit depth of [TEXTURE_BIT_DEPTH].

Replace texture [TEXTURE_NUM] with a 24-bit [MAX_SIZE]x[MAX_SIZE] or smaller image then click &quot;Apply&quot; again.
  <tag>fail</tag>
  </notification>

  <notification
   icon="alertmodal.tga"
   name="InvalidTerrainSize"
   type="alertmodal">
Could not set region textures:
Terrain texture [TEXTURE_NUM] is too large at [TEXTURE_SIZE_X]x[TEXTURE_SIZE_Y].

Replace texture [TEXTURE_NUM] with a 24-bit [MAX_SIZE]x[MAX_SIZE] or smaller image then click &quot;Apply&quot; again.
  </notification>

  <notification
   icon="alertmodal.tga"
   name="RawUploadStarted"
   type="alertmodal">
Upload started. It may take up to two minutes, depending on your connection speed.
  </notification>

  <notification
   icon="alertmodal.tga"
   name="ConfirmBakeTerrain"
   type="alertmodal">
Do you really want to bake the current terrain, make it the center for terrain raise/lower limits, and the default for the &apos;Revert&apos; tool?
    <tag>confirm</tag>
    <usetemplate
     name="okcancelbuttons"
     notext="Cancel"
     yestext="OK"/>
  </notification>

  <notification
   icon="alertmodal.tga"
   name="ConfirmTextureHeights"
   type="alertmodal">
You're about to use low values greater than high ones for Elevation Ranges. Proceed?
   <tag>confirm</tag>
   <usetemplate
    name="yesnocancelbuttons"
    yestext="Ok"
    notext="Cancel"
    canceltext="Don't ask"/>
  </notification>

  <notification
   icon="alertmodal.tga"
   name="MaxAllowedAgentOnRegion"
   type="alertmodal">
You can only have [MAX_AGENTS] allowed residents.
  </notification>

  <notification
   icon="alertmodal.tga"
   name="MaxBannedAgentsOnRegion"
   type="alertmodal">
You can only have [MAX_BANNED] banned residents.
  </notification>

  <notification
   icon="alertmodal.tga"
   name="MaxAgentOnRegionBatch"
   type="alertmodal">
Failure while attempting to add [NUM_ADDED] agents:
Exceeds the [MAX_AGENTS] [LIST_TYPE] limit by [NUM_EXCESS].
  </notification>

  <notification
   icon="alertmodal.tga"
   name="MaxAllowedGroupsOnRegion"
   type="alertmodal">
You can only have [MAX_GROUPS] groups.
    <tag>group</tag>
    <usetemplate
     name="okcancelbuttons"
     notext="Cancel"
     yestext="Bake"/>
  </notification>

  <notification
   icon="alertmodal.tga"
   name="MaxManagersOnRegion"
   type="alertmodal">
You can only have [MAX_MANAGER] estate managers.
  </notification>

  <notification
   icon="alertmodal.tga"
   name="OwnerCanNotBeDenied"
   type="alertmodal">
Cannot add estate owner to estate &apos;Banned resident&apos; list.
  </notification>

  <notification
   icon="alertmodal.tga"
   name="ProblemAddingEstateManagerBanned"
   type="alertmodal">
Unable to add banned resident to estate manager list.
  </notification>
    
  <notification
   icon="alertmodal.tga"
   name="ProblemBanningEstateManager"
   type="alertmodal">
Unable to add estate manager [AGENT] to banned list.
  </notification>
  
  <notification
   icon="alertmodal.tga"
   name="GroupIsAlreadyInList"
   type="alertmodal">
&lt;nolink&gt;[GROUP]&lt;/nolink&gt; is already in the Allowed Groups list.
  </notification>
    
  <notification
   icon="alertmodal.tga"
   name="AgentIsAlreadyInList"
   type="alertmodal">
[AGENT] is already in your [LIST_TYPE] list.
  </notification>
    
  <notification
   icon="alertmodal.tga"
   name="AgentsAreAlreadyInList"
   type="alertmodal">
[AGENT] are already in your [LIST_TYPE] list.
  </notification>
    
  <notification
   icon="alertmodal.tga"
   name="AgentWasAddedToList"
   type="alertmodal">
[AGENT] was added to [LIST_TYPE] list of [ESTATE].
  </notification>
    
  <notification
   icon="alertmodal.tga"
   name="AgentsWereAddedToList"
   type="alertmodal">
[AGENT] were added to [LIST_TYPE] list of [ESTATE].

  </notification>
      <notification
   icon="alertmodal.tga"
   name="AgentWasRemovedFromList"
   type="alertmodal">
[AGENT] was removed from [LIST_TYPE] list of [ESTATE].
  </notification>
    
  <notification
   icon="alertmodal.tga"
   name="AgentsWereRemovedFromList"
   type="alertmodal">
[AGENT] were removed from [LIST_TYPE] list of [ESTATE].
  </notification>

  <notification
   icon="alertmodal.tga"
   name="CanNotChangeAppearanceUntilLoaded"
   type="alertmodal">
Cannot change appearance until clothing and shape are loaded.
  </notification>

  <notification
   icon="alertmodal.tga"
   name="ClassifiedMustBeAlphanumeric"
   type="alertmodal">
The name of your classified must start with a letter from A to Z or a number.  No punctuation is allowed.
  </notification>

  <notification
   icon="alertmodal.tga"
   name="CantSetBuyObject"
   type="alertmodal">
Cannot set &apos;Buy Object&apos; because the object is not for sale.
Please set the object for sale and try again.
  </notification>

  <notification
   icon="alertmodal.tga"
   name="FinishedRawDownload"
   type="alertmodal">
Finished download of raw terrain file to:
[DOWNLOAD_PATH].
  </notification>

  <!-- RequiredUpdate does not display release notes URL because we don't get
       that from login.cgi's login failure message. -->
  <notification
   icon="alertmodal.tga"
   name="RequiredUpdate"
   type="alertmodal">
Version [VERSION] is required for login.
Please download from https://secondlife.com/support/downloads/
    <tag>confirm</tag>
    <usetemplate
     name="okbutton"
     yestext="OK"/>
  </notification>

  <notification
   icon="alertmodal.tga"
   name="PauseForUpdate"
   type="alertmodal">
Version [VERSION] is required for login.
Release notes: [URL]

Click OK to download and install.
    <tag>confirm</tag>
    <usetemplate
     name="okbutton"
     yestext="OK"/>
  </notification>

  <notification
   icon="alertmodal.tga"
   name="OptionalUpdateReady"
   type="alertmodal">
Version [VERSION] has been downloaded and is ready to install.
Release notes: [URL]

Click OK to install.
    <tag>confirm</tag>
    <usetemplate
     name="okbutton"
     yestext="OK"/>
  </notification>

  <notification
   icon="alertmodal.tga"
   name="PromptOptionalUpdate"
   type="alertmodal">
Version [VERSION] has been downloaded and is ready to install.
Release notes: [URL]

Proceed?
    <tag>confirm</tag>
    <usetemplate
     canceltext="Not Now"
     name="yesnocancelbuttons"
     notext="Skip"
     yestext="Install"/>
  </notification>

  <notification
   icon="alertmodal.tga"
   name="LoginFailedUnknown"
   type="alertmodal">
Sorry, login failed for an unrecognized reason.
If you continue to get this message, please check the [SUPPORT_SITE].
    <tag>confirm</tag>
    <usetemplate
     name="okbutton"
     yestext="Quit"/>
  </notification>

  <notification
   icon="alertmodal.tga"
   name="DeedObjectToGroup"
   type="alertmodal">
Deeding this object will cause the group to:
* Receive L$ paid into the object
    <tag>group</tag>
    <tag>confirm</tag>
    <usetemplate
     ignoretext="Confirm before I deed an object to a group"
     name="okcancelignore"
     notext="Cancel"
     yestext="Deed"/>
  </notification>

  <notification
   icon="alertmodal.tga"
   name="WebLaunchExternalTarget"
   type="alertmodal">
Do you want to open your Web browser to view this content?
Opening webpages from an unknown source may place your computer at risk.
    <tag>confirm</tag>
    <usetemplate
     ignoretext="Launch my browser to view a web page"
     name="okcancelignore"
     notext="Cancel"
     yestext="OK"/>
  </notification>

  <notification
   icon="alertmodal.tga"
   name="WebLaunchJoinNow"
   type="alertmodal">
Go to your [http://secondlife.com/account/ Dashboard] to manage your account?
    <tag>confirm</tag>
    <usetemplate
     ignoretext="Launch my browser to manage my account"
     name="okcancelignore"
     notext="Cancel"
     yestext="OK"/>
  </notification>

  <notification
   icon="alertmodal.tga"
   name="WebLaunchSecurityIssues"
   type="alertmodal">
Visit the [CURRENT_GRID] Wiki for details of how to report a security issue.
    <tag>confirm</tag>
    <usetemplate
     ignoretext="Launch my browser to learn how to report a Security Issue"
     name="okcancelignore"
     notext="Cancel"
     yestext="OK"/>
  </notification>

  <notification
   icon="alertmodal.tga"
   name="WebLaunchQAWiki"
   type="alertmodal">
Visit the [CURRENT_GRID] QA Wiki.
    <tag>confirm</tag>
    <usetemplate
     ignoretext="Launch my browser to view the QA Wiki"
     name="okcancelignore"
     notext="Cancel"
     yestext="OK"/>
  </notification>

  <notification
   icon="alertmodal.tga"
   name="WebLaunchPublicIssue"
   type="alertmodal">
Visit the [CURRENT_GRID] Public Issue Tracker, where you can report bugs and other issues.
    <tag>confirm</tag>
    <usetemplate
     ignoretext="Launch my browser to use the Public Issue Tracker"
     name="okcancelignore"
     notext="Cancel"
     yestext="Go to page"/>
  </notification>

  <notification
   icon="alertmodal.tga"
   name="WebLaunchSupportWiki"
   type="alertmodal">
Go to the Official Linden Blog, for the latest news and information.
    <tag>confirm</tag>
    <usetemplate
     ignoretext="Launch my browser to view the blog"
     name="okcancelignore"
     notext="Cancel"
     yestext="OK"/>
  </notification>

  <notification
   icon="alertmodal.tga"
   name="WebLaunchLSLGuide"
   type="alertmodal">
Do you want to open the Scripting Guide for help with scripting?
    <tag>confirm</tag>
    <usetemplate
     ignoretext="Launch my browser to view the Scripting Guide"
     name="okcancelignore"
     notext="Cancel"
     yestext="OK"/>
  </notification>

  <notification
   icon="alertmodal.tga"
   name="WebLaunchLSLWiki"
   type="alertmodal">
Do you want to visit the LSL Portal for help with scripting?
    <tag>confirm</tag>
    <usetemplate
     ignoretext="Launch my browser to view the LSL Portal"
     name="okcancelignore"
     notext="Cancel"
     yestext="Go to page"/>
  </notification>

  <notification
   icon="alertmodal.tga"
   name="ReturnToOwner"
   type="alertmodal">
Are you sure you want to return the selected objects to their owners? Transferable deeded objects will be returned to their previous owners.

*WARNING* No-transfer deeded objects will be deleted!
    <tag>confirm</tag>
    <usetemplate
     ignoretext="Confirm before I return objects to their owners"
     name="okcancelignore"
     notext="Cancel"
     yestext="OK"/>
  </notification>

  <notification
   icon="alert.tga"
   name="GroupLeaveConfirmMember"
   type="alert">
You are currently a member of the group &lt;nolink&gt;[GROUP]&lt;/nolink&gt;.
Leave Group?
    <tag>group</tag>
    <tag>confirm</tag>
    <usetemplate
     name="okcancelbuttons"
     notext="Cancel"
     yestext="OK"/>
  </notification>


  <notification
   icon="alert.tga"
   name="GroupLeaveConfirmMemberWithFee"
   type="alert">
You are currently a member of the group &lt;nolink&gt;[GROUP]&lt;/nolink&gt;. Joining again will cost L$[AMOUNT].
Leave Group?
    <tag>group</tag>
    <tag>confirm</tag>
    <usetemplate
     name="okcancelbuttons"
     notext="Cancel"
     yestext="OK"/>
  </notification>

  <notification
   icon="alertmodal.tga"
   name="OwnerCannotLeaveGroup"
   type="alertmodal">
    Unable to leave group. You cannot leave the group because you are the last owner of the group. Please assign another member to the owner role first.
    <tag>group</tag>
    <usetemplate
     name="okbutton"
     yestext="OK"/>
  </notification>

  <notification
   icon="alertmodal.tga"
   name="GroupDepartError"
   type="alertmodal">
    Unable to leave group.
    <tag>group</tag>
    <usetemplate
     name="okbutton"
     yestext="OK"/>
  </notification>

  <notification
   icon="alert.tga"
   name="ConfirmKick"
   type="alert">
Do you REALLY want to kick all residents off the grid?
    <tag>confirm</tag>
    <usetemplate
     name="okcancelbuttons"
     notext="Cancel"
     yestext="Kick All Residents"/>
  </notification>

  <notification
   icon="alertmodal.tga"
   name="MuteLinden"
   type="alertmodal">
Sorry, you cannot block a Linden.
  <tag>fail</tag>
    <usetemplate
     name="okbutton"
     yestext="OK"/>
  </notification>

  <notification
   icon="alertmodal.tga"
   name="CannotStartAuctionAlreadyForSale"
   type="alertmodal">
    You cannot start an auction on a parcel which is already set for sale.  Disable the land sale if you are sure you want to start an auction.
    <tag>fail</tag>
  </notification>

  <notification
   icon="alertmodal.tga"
   label="Block object by name failed"
   name="MuteByNameFailed"
   type="alertmodal">
You already have blocked/muted this name.
  <tag>fail</tag>
    <usetemplate
     name="okbutton"
     yestext="OK"/>
  </notification>

  <notification
   icon="alert.tga"
   name="RemoveItemWarn"
   type="alert">
Though permitted, deleting contents may damage the object. Do you want to delete that item?
    <tag>confirm</tag>
    <usetemplate
     name="okcancelbuttons"
     notext="Cancel"
     yestext="OK"/>
  </notification>

  <notification
   icon="alert.tga"
   name="CantOfferCallingCard"
   type="alert">
Cannot offer a calling card at this time. Please try again in a moment.
    <tag>fail</tag>
    <usetemplate
     name="okbutton"
     yestext="OK"/>
  </notification>

  <notification
   icon="alert.tga"
   name="CantOfferFriendship"
   type="alert">
    <tag>friendship</tag>
    <tag>fail</tag>
Cannot offer friendship at this time. Please try again in a moment.
    <usetemplate
     name="okbutton"
     yestext="OK"/>
  </notification>

  <notification
   icon="alert.tga"
   name="DoNotDisturbModeSet"
   type="alert">
Unavailable mode is on.  You will not be notified of incoming communications.

- Other residents will receive your Unavailable mode response (set in Preferences &gt; Privacy &gt; Autoresponse).
- Voice calls will be rejected.
    <usetemplate
     ignoretext="I change my status to unavailable"
     name="okignore"
     yestext="OK"/>
  </notification>
  
    <notification
   icon="alert.tga"
   name="AutorespondModeSet"
   type="alert">
Autorespond mode is on.
Incoming instant messages will now be answered with your configured autoresponse.
    <usetemplate
     ignoretext="I change my status to autorespond mode"
     name="okignore"
     yestext="OK"/>
  </notification>

    <notification
   icon="alert.tga"
   name="AutorespondNonFriendsModeSet"
   type="alert">
Autorespond mode for non-friends is on.
Incoming instant messages from anyone who is not your friend will now be answered with your configured autoresponse.
    <usetemplate
     ignoretext="I change my status to autorespond mode for non-friends"
     name="okignore"
     yestext="OK"/>
  </notification>

    <notification
   icon="alert.tga"
   name="RejectTeleportOffersModeSet"
   type="alert">
Reject all incoming teleport offers and requests mode is on.
Incoming teleport offers and requests from anyone will now be rejected with your configured autoresponse. You will not be notified because of that fact.
    <usetemplate
     ignoretext="I change my status to reject all teleport offers and requests mode"
     name="okignore"
     yestext="OK"/>
  </notification>

    <notification
   icon="alert.tga"
   name="RejectTeleportOffersModeWarning"
   type="alert">
You cannot send a teleport request at the moment, because 'reject all incoming teleport offers and requests' mode is on.
Go to the 'Comm' &gt; 'Online Status' menu if you wish to disable it.
    <usetemplate
     name="okbutton"
     yestext="OK"/>
  </notification>

    <notification
   icon="alert.tga"
   name="RejectFriendshipRequestsModeSet"
   type="alert">
Reject all incoming friendship requests mode is on.
Incoming friendship requests from anyone will now be rejected with your configured autoresponse. You will not be notified because of that fact.
    <usetemplate
     ignoretext="I change my status to reject all friendship requests mode"
     name="okignore"
     yestext="OK"/>
  </notification>

    <notification
   icon="alert.tga"
   name="RejectAllGroupInvitesModeSet"
   type="alert">
Reject all incoming group invites mode is on.
Incoming group invites from anyone will now be rejected automatically. You will not be notified because of that fact.
    <usetemplate
     ignoretext="I change my status to reject all group invites mode"
     name="okignore"
     yestext="OK"/>
  </notification>

  <notification
   icon="alert.tga"
   name="JoinedTooManyGroupsMember"
   type="alert">
You have reached your maximum number of groups. Please leave another group before joining this one, or decline the offer.
[NAME] has invited you to join a group as a member.
    <tag>group</tag>
    <tag>fail</tag>
    <usetemplate
     name="okcancelbuttons"
     notext="Decline"
     yestext="Join"/>
  </notification>

  <notification
   icon="alert.tga"
   name="JoinedTooManyGroups"
   type="alert">
You have reached your maximum number of groups. Please leave some group before joining or creating a new one.
    <tag>group</tag>
    <tag>fail</tag>
    <usetemplate
     name="okbutton"
     yestext="OK"/>
  </notification>

  <notification
   icon="alert.tga"
   name="GroupLimitInfo"
   type="alert">
Residents with Basic memberships may join up to [MAX_BASIC] groups.
Premium memberships allow up to [MAX_PREMIUM]. [https://secondlife.com/my/account/membership.php? Learn more or upgrade]
    <tag>group</tag>
    <usetemplate
     name="okbutton"
     yestext="Close"/>
  </notification>

  <notification
   icon="alert.tga"
   name="GroupLimitInfoPlus"
   type="alert">
Residents with Basic memberships may join up to [MAX_BASIC] groups.
Premium memberships allow up to [MAX_PREMIUM]. Premium Plus
memberships allow up to [MAX_PREMIUM_PLUS]. [https://secondlife.com/my/account/membership.php? Learn more or upgrade]
    <tag>group</tag>
    <usetemplate
     name="okbutton"
     yestext="Close"/>
  </notification>

  <notification
   icon="alert.tga"
   name="KickUser"
   type="alert">
   <tag>win</tag>
Kick this Resident with what message?
    <tag>confirm</tag>
    <form name="form">
      <input name="message" type="text" default="true">
An administrator has logged you off.
      </input>
      <button
       default="true"
       index="0"
       name="OK"
       text="OK"/>
      <button
       index="1"
       name="Cancel"
       text="Cancel"/>
    </form>
  </notification>

  <notification
   icon="alert.tga"
   name="KickAllUsers"
   type="alert">
   <tag>win</tag>
Kick everyone currently on the grid with what message?
    <tag>confirm</tag>
    <form name="form">
      <input name="message" type="text" default="true">
An administrator has logged you off.
      </input>
      <button
       default="true"
       index="0"
       name="OK"
       text="OK"/>
      <button
       index="1"
       name="Cancel"
       text="Cancel"/>
    </form>
  </notification>

  <notification
   icon="alert.tga"
   name="FreezeUser"
   type="alert">
    <tag>win</tag>
    <tag>confirm</tag>
Freeze this Resident with what message?
    <form name="form">
      <input name="message" type="text" default="true">
You have been frozen. You cannot move or chat. An administrator will contact you via instant message (IM).
      </input>
      <button
       default="true"
       index="0"
       name="OK"
       text="OK"/>
      <button
       index="1"
       name="Cancel"
       text="Cancel"/>
    </form>
  </notification>

  <notification
   icon="alert.tga"
   name="UnFreezeUser"
   type="alert">
   <tag>win</tag>
    <tag>confirm</tag>
Unfreeze this Resident with what message?
    <form name="form">
      <input name="message" type="text" default="true">
You are no longer frozen.
      </input>
      <button
       default="true"
       index="0"
       name="OK"
       text="OK"/>
      <button
       index="1"
       name="Cancel"
       text="Cancel"/>
    </form>
  </notification>

  <notification
   icon="alertmodal.tga"
   name="SetDisplayNameSuccess"
   type="alert">
Hi [DISPLAY_NAME]!

Just like in real life, it takes a while for everyone to learn about a new name.  Please allow several days for [http://wiki.secondlife.com/wiki/Setting_your_display_name your name to update] in objects, scripts, search, etc.
  </notification>

  <notification
 icon="alertmodal.tga"
 name="SetDisplayNameBlocked"
 type="alert">
Sorry, you cannot change your display name. If you feel this is in error, please contact the grid support.
  <tag>fail</tag>
  </notification>

  <notification
   icon="alertmodal.tga"
   name="SetDisplayNameFailedLength"
   type="alertmodal">
Sorry, that name is too long.  Display names can have a maximum of [LENGTH] characters.

Please try a shorter name.
  <tag>fail</tag>
  </notification>

  <notification
   icon="alertmodal.tga"
   name="SetDisplayNameFailedGeneric"
   type="alertmodal">
    Sorry, we could not set your display name.  Please try again later.
    <tag>fail</tag>
  </notification>

  <notification
   icon="alertmodal.tga"
   name="SetDisplayNameMismatch"
   type="alertmodal">
    The display names you entered do not match. Please re-enter.
    <tag>fail</tag>
  </notification>

  <!-- *NOTE: This should never happen -->
  <notification
   icon="alertmodal.tga"
   name="AgentDisplayNameUpdateThresholdExceeded"
   type="alertmodal">
Sorry, you have to wait longer before you can change your display name.

See http://wiki.secondlife.com/wiki/Setting_your_display_name

Please try again later.
  <tag>fail</tag>
  </notification>

  <notification
   icon="alertmodal.tga"
   name="AgentDisplayNameSetBlocked"
   type="alertmodal">
 Sorry, we could not set your requested name because it contains a banned word.
 
 Please try a different name.
 <tag>fail</tag>
  </notification>

  <notification
   icon="alertmodal.tga"
 name="AgentDisplayNameSetInvalidUnicode"
 type="alertmodal">
    The display name you wish to set contains invalid characters.
    <tag>fail</tag>
  </notification>

  <notification
   icon="alertmodal.tga"
 name="AgentDisplayNameSetOnlyPunctuation"
 type="alertmodal">
    Your display name must contain letters other than punctuation.
    <tag>fail</tag>
  </notification>


  <notification
   icon="notifytip.tga"
   name="DisplayNameUpdate"
   type="notifytip">
    [OLD_NAME] ([SLID]) is now known as [NEW_NAME].
  </notification>

  <notification
icon="notifytip.tga"
name="DisplayNameUpdateRemoveAlias"
type="notify">
    [OLD_NAME] ([SLID]) is now known as [NEW_NAME].
    This agent has a set alias that will replace [NEW_NAME]
    Would you like to remove it?
    <form name="form">
      <button
       index="0"
       name="Yes"
       text="Yes"/>
      <button
       index="1"
       name="No"
       text="No"/>
    </form>
  </notification> 

  <notification
   icon="alertmodal.tga"
   name="OfferTeleport"
   type="alertmodal">
Offer a teleport to your location with the following message?
    <tag>confirm</tag>
    <form name="form">
      <input name="message" type="text" default="true">
Join me in [REGION]
      </input>
			<button
       default="true"
       index="0"
       name="OK"
       text="OK"/>
      <button
       index="1"
       name="Cancel"
       text="Cancel"/>
    </form>
  </notification>

  <notification
   icon="alertmodal.tga"
   name="TeleportRequestPrompt"
   type="alertmodal">
Request a teleport to [NAME] with the following message
    <tag>confirm</tag>
    <form name="form">
      <input name="message" type="text">

      </input>
      <button
       default="true"
       index="0"
       name="OK"
       text="OK"/>
      <button
       index="1"
       name="Cancel"
       text="Cancel"/>
    </form>
  </notification>
  <notification
   icon="alertmodal.tga"
   name="TooManyTeleportOffers"
   type="alertmodal">
You attempted to make [OFFERS] teleport offers
which exceeds the limit of [LIMIT].
    <tag>group</tag>
    <tag>fail</tag>
  <usetemplate
     name="okbutton"
     yestext="OK"/>
  </notification>

  <notification
   icon="alertmodal.tga"
   name="OfferTeleportFromGod"
   type="alertmodal">
God summon this resident to your location?
    <tag>confirm</tag>
    <form name="form">
      <input name="message" type="text" default="true">
Join me in [REGION]
      </input>
      <button
       default="true"
       index="0"
       name="OK"
       text="OK"/>
      <button
       index="1"
       name="Cancel"
       text="Cancel"/>
    </form>
  </notification>

  <notification
   icon="alertmodal.tga"
   name="TeleportFromLandmark"
   type="alertmodal">
Are you sure you want to teleport to &lt;nolink&gt;[LOCATION]&lt;/nolink&gt;?
    <tag>confirm</tag>
    <usetemplate
     ignoretext="Confirm that I want to teleport to a landmark"
     name="okcancelignore"
     notext="Cancel"
     yestext="Teleport"/>
  </notification>
  
  <notification
   icon="alertmodal.tga"
   name="TeleportViaSLAPP"
   type="alertmodal">
Are you sure you want to teleport to &lt;nolink&gt;[LOCATION]&lt;/nolink&gt;?
    <tag>confirm</tag>
    <usetemplate
     ignoretext="Confirm that I want to teleport via SLAPP"
     name="okcancelignore"
     notext="Cancel"
     yestext="Teleport"/>
  </notification>	

  <notification
   icon="alertmodal.tga"
   name="TeleportToPick"
   type="alertmodal">
    Teleport to [PICK]?
    <tag>confirm</tag>
    <usetemplate
     ignoretext="Confirm that I want to teleport to a location in Picks"
     name="okcancelignore"
     notext="Cancel"
     yestext="Teleport"/>
  </notification>

  <notification
   icon="alertmodal.tga"
   name="TeleportToClassified"
   type="alertmodal">
    Teleport to [CLASSIFIED]?
    <tag>confirm</tag>
    <usetemplate
     ignoretext="Confirm that I want to teleport to a location in Classifieds"
     name="okcancelignore"
     notext="Cancel"
     yestext="Teleport"/>
  </notification>

  <notification
   icon="alertmodal.tga"
   name="TeleportToHistoryEntry"
   type="alertmodal">
Teleport to [HISTORY_ENTRY]?
    <tag>confirm</tag>
    <usetemplate
     ignoretext="Confirm that I want to teleport to a history location"
     name="okcancelignore"
     notext="Cancel"
     yestext="Teleport"/>
  </notification>

  <notification
   icon="alert.tga"
   label="Message everyone in your Estate"
   name="MessageEstate"
   type="alert">
Type a short announcement which will be sent to everyone currently in your estate.
    <tag>confirm</tag>
    <form name="form">
      <input name="message" type="text" default="true"/>
      <button
       default="true"
       index="0"
       name="OK"
       text="OK"/>
      <button
       index="1"
       name="Cancel"
       text="Cancel"/>
    </form>
  </notification>

  <notification
   icon="alert.tga"
   label="Change Linden Estate"
   name="ChangeLindenEstate"
   type="alert">
You are about to change a Linden owned estate (mainland, teen grid, orientation, etc.).

This is EXTREMELY DANGEROUS because it can fundamentally affect the resident experience.  On the mainland, it will change thousands of regions and make the spaceserver hiccup.

Proceed?
    <tag>confirm</tag>
    <usetemplate
     name="okcancelbuttons"
     notext="Cancel"
     yestext="OK"/>
  </notification>

  <notification
   icon="alert.tga"
   label="Change Linden Estate Access"
   name="ChangeLindenAccess"
   type="alert">
You are about to change the access list for a Linden owned estate (mainland, teen grid, orientation, etc.).

This is DANGEROUS and should only be done to invoke the hack allowing objects/L$ to be transferred in/out of a grid.
It will change thousands of regions and make the spaceserver hiccup.
    <tag>confirm</tag>
    <usetemplate
     name="okcancelbuttons"
     notext="Cancel"
     yestext="OK"/>
  </notification>

  <notification
   icon="alert.tga"
   label="Select estate"
   name="EstateAllowedAgentAdd"
   type="alert">
Add to allowed list for this estate only or for [ALL_ESTATES]?
    <tag>confirm</tag>
    <usetemplate
     canceltext="Cancel"
     name="yesnocancelbuttons"
     notext="All Estates"
     yestext="This Estate"/>
  </notification>

  <notification
   icon="alert.tga"
   label="Select estate"
   name="EstateAllowedAgentRemove"
   type="alertmodal">
    <unique/>
Remove from allowed list for this estate only or for [ALL_ESTATES]?
    <tag>confirm</tag>
    <usetemplate
     canceltext="Cancel"
     name="yesnocancelbuttons"
     notext="All Estates"
     yestext="This Estate"/>
  </notification>

  <notification
   icon="alert.tga"
   label="Select estate"
   name="EstateAllowedGroupAdd"
   type="alert">
Add to group allowed list for this estate only or for [ALL_ESTATES]?
    <tag>group</tag>
    <tag>confirm</tag>
    <usetemplate
     canceltext="Cancel"
     name="yesnocancelbuttons"
     notext="All Estates"
     yestext="This Estate"/>
  </notification>

  <notification
   icon="alert.tga"
   label="Select estate"
   name="EstateAllowedGroupRemove"
   type="alertmodal">
    <unique/>
Remove from group allowed list for this estate only or [ALL_ESTATES]?
    <tag>group</tag>
    <tag>confirm</tag>
    <usetemplate
     canceltext="Cancel"
     name="yesnocancelbuttons"
     notext="All Estates"
     yestext="This Estate"/>
  </notification>

  <notification
   icon="alert.tga"
   label="Select estate"
   name="EstateBannedAgentAdd"
   type="alert">
Deny access for this estate only or for [ALL_ESTATES]?
    <tag>confirm</tag>
    <usetemplate
     canceltext="Cancel"
     name="yesnocancelbuttons"
     notext="All Estates"
     yestext="This Estate"/>
  </notification>

  <notification
   icon="alert.tga"
   label="Select estate"
   name="EstateBannedAgentRemove"
   type="alertmodal">
    <unique/>
Remove this Resident from the ban list for access for this estate only or for [ALL_ESTATES]?
    <tag>confirm</tag>
    <usetemplate
     canceltext="Cancel"
     name="yesnocancelbuttons"
     notext="All Estates"
     yestext="This Estate"/>
  </notification>

  <notification
   icon="alert.tga"
   label="Select estate"
   name="EstateManagerAdd"
   type="alert">
Add estate manager for this estate only or for [ALL_ESTATES]?
    <tag>confirm</tag>
    <usetemplate
     canceltext="Cancel"
     name="yesnocancelbuttons"
     notext="All Estates"
     yestext="This Estate"/>
  </notification>

  <notification
   icon="alert.tga"
   label="Select estate"
   name="EstateManagerRemove"
   type="alertmodal">
    <unique/>
Remove estate manager for this estate only or for [ALL_ESTATES]?
    <tag>confirm</tag>
    <usetemplate
     canceltext="Cancel"
     name="yesnocancelbuttons"
     notext="All Estates"
     yestext="This Estate"/>
  </notification>

  <notification
   icon="alert.tga"
   label="Select estate"
   name="EstateAllowedExperienceAdd"
   type="alert">
    Add to allowed list for this estate only or for [ALL_ESTATES]?
    <tag>confirm</tag>
    <usetemplate
     canceltext="Cancel"
     name="yesnocancelbuttons"
     notext="All Estates"
     yestext="This Estate"/>
  </notification>

  <notification
   icon="alert.tga"
   label="Select estate"
   name="EstateAllowedExperienceRemove"
   type="alert">
    Remove from allowed list for this estate only or for [ALL_ESTATES]?
    <tag>confirm</tag>
    <usetemplate
     canceltext="Cancel"
     name="yesnocancelbuttons"
     notext="All Estates"
     yestext="This Estate"/>
  </notification>

  <notification
   icon="alert.tga"
   label="Select estate"
   name="EstateBlockedExperienceAdd"
   type="alert">
    Add to blocked list for this estate only or for [ALL_ESTATES]?
    <tag>confirm</tag>
    <usetemplate
     canceltext="Cancel"
     name="yesnocancelbuttons"
     notext="All Estates"
     yestext="This Estate"/>
  </notification>

  <notification
   icon="alert.tga"
   label="Select estate"
   name="EstateBlockedExperienceRemove"
   type="alert">
    Remove from blocked list for this estate only or for [ALL_ESTATES]?
    <tag>confirm</tag>
    <usetemplate
     canceltext="Cancel"
     name="yesnocancelbuttons"
     notext="All Estates"
     yestext="This Estate"/>
  </notification>

  <notification
   icon="alert.tga"
   label="Select estate"
   name="EstateTrustedExperienceAdd"
   type="alert">
    Add to key list for this estate only or for [ALL_ESTATES]?
    <tag>confirm</tag>
    <usetemplate
     canceltext="Cancel"
     name="yesnocancelbuttons"
     notext="All Estates"
     yestext="This Estate"/>
  </notification>

  <notification
   icon="alert.tga"
   label="Select estate"
   name="EstateTrustedExperienceRemove"
   type="alert">
    Remove from key list for this estate only or for [ALL_ESTATES]?
    <tag>confirm</tag>
    <usetemplate
     canceltext="Cancel"
     name="yesnocancelbuttons"
     notext="All Estates"
     yestext="This Estate"/>
  </notification>  

  <notification
   icon="alert.tga"
   label="Confirm Kick"
   name="EstateKickUser"
   type="alert">
Kick [EVIL_USER] from this estate?
    <tag>confirm</tag>
    <usetemplate
     name="okcancelbuttons"
     notext="Cancel"
     yestext="OK"/>
  </notification>

  <notification
   icon="alert.tga"
   label="Confirm Kick"
   name="EstateKickMultiple"
   type="alert">
Kick the following residents from this estate?

[RESIDENTS]
    <usetemplate
     name="okcancelbuttons"
     notext="Cancel"
     yestext="OK"/>
  </notification>

  <notification
   icon="alert.tga"
   label="Confirm Teleport Home"
   name="EstateTeleportHomeUser"
   type="alert">
Teleport [AVATAR_NAME] home?
    <usetemplate
     name="okcancelbuttons"
     notext="Cancel"
     yestext="OK"/>
  </notification>

  <notification
   icon="alert.tga"
   label="Confirm Teleport Home"
   name="EstateTeleportHomeMultiple"
   type="alert">
Teleport the following residents home?

[RESIDENTS]
    <usetemplate
     name="okcancelbuttons"
     notext="Cancel"
     yestext="OK"/>
  </notification>

  <notification
   icon="alert.tga"
   label="Confirm Ban"
   name="EstateBanUser"
   type="alert">
Deny access for [EVIL_USER] for this estate only or for [ALL_ESTATES]?
    <tag>confirm</tag>
    <usetemplate
     name="yesnocancelbuttons"
     canceltext="Cancel"
     notext="All Estatees"
     yestext="This Estate"/>
  </notification>

  <notification
   icon="alert.tga"
   label="Confirm Ban"
   name="EstateBanUserMultiple"
   type="alert">
Deny access for the following residents this estate only or for [ALL_ESTATES]?

[RESIDENTS]
    <usetemplate
     name="yesnocancelbuttons"
     canceltext="Cancel"
     notext="All Estatees"
     yestext="This Estate"/>
  </notification>

  <notification
   icon="alertmodal.tga"
   name="EstateParcelAccessOverride"
   type="alertmodal">
Unchecking this option may remove restrictions that parcel owners have added to prevent griefing, maintain privacy, or protect underage residents from adult material. Please discuss with your parcel owners as needed.
    <tag>confirm</tag>
    <usetemplate
     name="okbutton"
     yestext="OK"/>
  </notification>

  <notification
   icon="alertmodal.tga"
   name="EstateParcelEnvironmentOverride"
   type="alertmodal">
(Estate-wide change: [ESTATENAME]) Unchecking this option will remove any custom environments that parcel owners have added to their parcels. Please discuss with your parcel owners as needed.
Do you wish to proceed?
    <tag>confirm</tag>
    <usetemplate
     name="okcancelbuttons"
     notext="Cancel"
     yestext="OK"/>
  </notification>
  
  
  <notification
   icon="alertmodal.tga"
   name="RegionEntryAccessBlocked"
   type="alertmodal">
   <tag>fail</tag>
    The region you’re trying to visit has a maturity rating exceeding your maximum maturity preference. Change this preference using Avatar &gt; Preferences &gt; General.

Complete information on maturity ratings can be found [https://community.secondlife.com/knowledgebase/english/maturity-ratings-r52/ here].
    <usetemplate
     name="okbutton"
     yestext="OK"/>
  </notification>

  <notification
   icon="alertmodal.tga"
   name="EstateChangeCovenant"
   type="alertmodal">
Are you sure you want to change the estate covenant?
    <tag>confirm</tag>
    <usetemplate
     name="okcancelbuttons"
     notext="Cancel"
     yestext="OK"/>
  </notification>
  
  <notification
    icon="alertmodal.tga"
    name="SLM_UPDATE_FOLDER"
    type="alertmodal">
    [MESSAGE]
  </notification>

   <notification
   icon="alertmodal.tga"
   name="RegionEntryAccessBlocked_AdultsOnlyContent"
   type="alertmodal">
   <tag>fail</tag>
    <tag>confirm</tag>
    The region you're trying to visit contains [REGIONMATURITY] content, which is accessible to adults only.
    <url option="0" name="url">
		http://wiki.secondlife.com/wiki/Linden_Lab_Official:Maturity_ratings:_an_overview
    </url>
    <usetemplate
     name="okcancelignore"
     yestext="Go to Knowledge Base"
	 notext="Close"
	 ignoretext="Region crossing: The region you&apos;re trying to visit contains content which is accessible to adults only."/>
  </notification>

  <notification
   icon="notifytip.tga"
   name="RegionEntryAccessBlocked_Notify"
   log_to_im="false"
   log_to_chat="true"
   type="notifytip">
   <tag>fail</tag>
The region you're trying to visit contains [REGIONMATURITY] content, but your current preferences are set to exclude [REGIONMATURITY] content.
  </notification>

  <notification
   icon="notifytip.tga"
   name="RegionEntryAccessBlocked_NotifyAdultsOnly"
   log_to_im="false"
   log_to_chat="true"
   type="notifytip">
    <tag>fail</tag>
    The region you're trying to visit contains [REGIONMATURITY] content, which is accessible to adults only.
  </notification>

  <notification
   icon="alertmodal.tga"
   name="RegionEntryAccessBlocked_Change"
   type="alertmodal">
    <tag>fail</tag>
    <tag>confirm</tag>
The region you're trying to visit contains [REGIONMATURITY] content, but your current preferences are set to exclude [REGIONMATURITY] content. We can change your preferences, or you can cancel. After your preferences are changed, you may attempt to enter the region again.
    <form name="form">
      <button
       index="0"
       name="OK"
       text="Change preferences"/>
      <button 
       default="true"
       index="1"
       name="Cancel"
       text="Cancel"/>
      <ignore name="ignore" text="Region crossing: The region you&apos;re trying to visit contains content excluded by your preferences."/>
    </form>
  </notification>

  <notification
   icon="alertmodal.tga"
   name="RegionEntryAccessBlocked_PreferencesOutOfSync"
   type="alertmodal">
    <tag>fail</tag>
    We are having technical difficulties with your region entry because your preferences are out of sync with the server.
    <usetemplate
     name="okbutton"
     yestext="OK"/>
  </notification>

  <notification
   icon="alertmodal.tga"
   name="TeleportEntryAccessBlocked"
   type="alertmodal">
    <tag>fail</tag>
    The region you’re trying to visit has a maturity rating exceeding your maximum maturity preference. Change this preference using Avatar &gt; Preferences &gt; General.

Complete information on maturity ratings can be found [https://community.secondlife.com/knowledgebase/english/maturity-ratings-r52/ here].
    <usetemplate
     name="okbutton"
     yestext="OK"/>
  </notification>

  <notification
   icon="alertmodal.tga"
   name="TeleportEntryAccessBlocked_AdultsOnlyContent"
   type="alertmodal">
    <unique>
      <context>REGIONMATURITY</context>
    </unique>
    <tag>fail</tag>
    <tag>confirm</tag>
    The region you're trying to visit contains [REGIONMATURITY] content, which is accessible to adults only.
    <url option="0" name="url">
      http://wiki.secondlife.com/wiki/Linden_Lab_Official:Maturity_ratings:_an_overview
    </url>
    <usetemplate
     name="okcancelignore"
     yestext="Go to Knowledge Base"
	 notext="Close"
	 ignoretext="Teleport: The region you&apos;re trying to visit contains content which is accessible to adults only."/>
  </notification>

  <notification
   icon="notifytip.tga"
   name="TeleportEntryAccessBlocked_Notify"
   log_to_im="false"
   log_to_chat="true"
   type="notifytip">
    <unique>
      <context>REGIONMATURITY</context>
    </unique>
    <tag>fail</tag>
    The region you're trying to visit contains [REGIONMATURITY] content, but your current preferences are set to exclude [REGIONMATURITY] content.
  </notification>

  <notification
   icon="notifytip.tga"
   name="TeleportEntryAccessBlocked_NotifyAdultsOnly"
   log_to_im="false"
   log_to_chat="true"
   type="notifytip">
    <unique>
      <context>REGIONMATURITY</context>
    </unique>
    <tag>fail</tag>
    The region you're trying to visit contains [REGIONMATURITY] content, which is accessible to adults only.
  </notification>

  <notification
   icon="alertmodal.tga"
   name="TeleportEntryAccessBlocked_ChangeAndReTeleport"
   type="alertmodal">
    <unique>
      <context>REGIONMATURITY</context>
    </unique>
    <tag>fail</tag>
    <tag>confirm</tag>
    The region you're trying to visit contains [REGIONMATURITY] content, but your current preferences are set to exclude [REGIONMATURITY] content. We can change your preferences and continue with the teleport, or you can cancel this teleport.
    <form name="form">
      <button
       index="0"
       name="OK"
       text="Change and continue"/>
      <button
       default="true"
       index="1"
       name="Cancel"
       text="Cancel"/>
      <ignore name="ignore" text="Teleport (restartable): The region you&apos;re trying to visit contains content excluded by your preferences."/>
    </form>
  </notification>

  <notification
   icon="alertmodal.tga"
   name="TeleportEntryAccessBlocked_Change"
   type="alertmodal">
    <unique>
      <context>REGIONMATURITY</context>
    </unique>
    <tag>fail</tag>
    <tag>confirm</tag>
    The region you're trying to visit contains [REGIONMATURITY] content, but your current preferences are set to exclude [REGIONMATURITY] content. We can change your preferences, or you can cancel the teleport. After your preferences are changed, you will need to attempt the teleport again.
    <form name="form">
      <button
       index="0"
       name="OK"
       text="Change preferences"/>
      <button
       default="true"
       index="1"
       name="Cancel"
       text="Cancel"/>
      <ignore name="ignore" text="Teleport (non-restartable): The region you&apos;re trying to visit contains content excluded by your preferences."/>
    </form>
  </notification>

  <notification
   icon="alertmodal.tga"
   name="TeleportEntryAccessBlocked_PreferencesOutOfSync"
   type="alertmodal">
    <tag>fail</tag>
    We are having technical difficulties with your teleport because your preferences are out of sync with the server.
    <usetemplate
     name="okbutton"
     yestext="OK"/>
  </notification>

  <notification
   icon="alertmodal.tga"
   name="RegionTPSpecialUsageBlocked"
   type="alertmodal">
    <tag>fail</tag>
    Unable to enter region. '[REGION_NAME]' is a Skill Gaming Region, and you must meet certain criteria in order to enter. For details, please review the [http://wiki.secondlife.com/wiki/Linden_Lab_Official:Second_Life_Skill_Gaming_FAQ Skill Gaming FAQ].
    <usetemplate
     name="okbutton"
     yestext="OK"/>
  </notification>

  <notification
   icon="alertmodal.tga"
   name="PreferredMaturityChanged"
   type="alertmodal">
You won't receive any more notifications that you're about to visit a region with [RATING] content.  You may change your content preferences in the future by using Avatar &gt; Preferences &gt; General from the menu bar.
  <tag>confirm</tag>
    <usetemplate
     name="okbutton"
     yestext="OK"/>
  </notification>

  <notification
   icon="alertmodal.tga"
   name="MaturityChangeError"
   type="alertmodal">
    We were unable to change your preferences to view [PREFERRED_MATURITY] content at this time.  Your preferences have been reset to view [ACTUAL_MATURITY] content.  You may attempt to change your preferences again by using Avatar &gt; Preferences &gt; General from the menu bar.
    <tag>confirm</tag>
    <usetemplate
     name="okbutton"
     yestext="OK"/>
  </notification>

  <notification
   icon="alertmodal.tga"
   name="LandClaimAccessBlocked"
   type="alertmodal">
    The land you're trying to claim has a maturity rating exceeding your current preferences.  You can change your preferences using Avatar &gt; Preferences &gt; General.

Complete information on maturity ratings can be found [https://community.secondlife.com/knowledgebase/english/maturity-ratings-r52/ here].
    <tag>fail</tag>
    <usetemplate
     name="okbutton"
     yestext="OK"/>
  </notification>

  <notification
   icon="alertmodal.tga"
   name="LandClaimAccessBlocked_AdultsOnlyContent"
   type="alertmodal">
    Only adults can claim this land.
    <tag>fail</tag>
    <tag>confirm</tag>
    <url option="0" name="url">
		http://wiki.secondlife.com/wiki/Linden_Lab_Official:Maturity_ratings:_an_overview
    </url>
    <usetemplate
     name="okcancelignore"
     yestext="Go to Knowledge Base"
	 notext="Close"
	 ignoretext="Only adults can claim this land."/>
  </notification>

  <notification
   icon="notifytip.tga"
   name="LandClaimAccessBlocked_Notify"
   log_to_im="false"
   log_to_chat="true"
   type="notifytip">
    The land you're trying to claim contains [REGIONMATURITY] content, but your current preferences are set to exclude [REGIONMATURITY] content.
    <tag>fail</tag>
  </notification>

  <notification
   icon="notifytip.tga"
   name="LandClaimAccessBlocked_NotifyAdultsOnly"
   log_to_im="false"
   log_to_chat="true"
   type="notifytip">
    <tag>fail</tag>
    The land you're trying to claim contains [REGIONMATURITY] content, which is accessible to adults only.
  </notification>

  <notification
   icon="alertmodal.tga"
   name="LandClaimAccessBlocked_Change"
   type="alertmodal">
    The land you're trying to claim contains [REGIONMATURITY] content, but your current preferences are set to exclude [REGIONMATURITY] content. We can change your preferences, then you can try claiming the land again.
    <tag>fail</tag>
    <tag>confirm</tag>
    <form name="form">
      <button
       index="0"
       name="OK"
       text="Change preferences"/>
      <button
       default="true"
       index="1"
       name="Cancel"
       text="Cancel"/>
      <ignore name="ignore" text="The land you&apos;re trying to claim contains content excluded by your preferences."/>
    </form>
  </notification>

  <notification
   icon="alertmodal.tga"
   name="LandBuyAccessBlocked"
   type="alertmodal">
    The land you're trying to buy has a maturity rating exceeding your current preferences.  You can change your preferences using Avatar &gt; Preferences &gt; General.

Complete information on maturity ratings can be found [https://community.secondlife.com/knowledgebase/english/maturity-ratings-r52/ here].
    <tag>fail</tag>
    <usetemplate
     name="okbutton"
     yestext="OK"/>
  </notification>

  <notification
   icon="alertmodal.tga"
   name="LandBuyAccessBlocked_AdultsOnlyContent"
   type="alertmodal">
    Only adults can buy this land.
    <tag>confirm</tag>
  <tag>fail</tag>
    <url option="0" name="url">
		http://wiki.secondlife.com/wiki/Linden_Lab_Official:Maturity_ratings:_an_overview
    </url>
    <usetemplate
     name="okcancelignore"
     yestext="Go to Knowledge Base"
	 notext="Close"
	 ignoretext="Only adults can buy this land."/>
  </notification>

  <notification
   icon="notifytip.tga"
   name="LandBuyAccessBlocked_Notify"
   log_to_im="false"
   log_to_chat="true"
   type="notifytip">
    The land you're trying to buy contains [REGIONMATURITY] content, but your current preferences are set to exclude [REGIONMATURITY] content.
    <tag>fail</tag>
  </notification>

  <notification
   icon="notifytip.tga"
   name="LandBuyAccessBlocked_NotifyAdultsOnly"
   log_to_im="false"
   log_to_chat="true"
   type="notifytip">
    <tag>fail</tag>
    The land you're trying to buy contains [REGIONMATURITY] content, which is accessible to adults only.
  </notification>

  <notification
   icon="alertmodal.tga"
   name="LandBuyAccessBlocked_Change"
   type="alertmodal">
    The land you're trying to buy contains [REGIONMATURITY] content, but your current preferences are set to exclude [REGIONMATURITY] content. We can change your preferences, then you can try buying the land again.
    <tag>confirm</tag>
    <tag>fail</tag>
    <form name="form">
      <button
       index="0"
       name="OK"
       text="Change preferences"/>
      <button
       default="true"
       index="1"
       name="Cancel"
       text="Cancel"/>
      <ignore name="ignore" text="The land you&apos;re trying to buy contains content excluded by your preferences."/>
    </form>
  </notification>

	<notification
	  icon="alertmodal.tga"
	  name="TooManyPrimsSelected"
	  type="alertmodal">
There are too many prims selected.  Please select [MAX_PRIM_COUNT] or fewer prims and try again.
  <tag>fail</tag>
		<usetemplate
		 name="okbutton"
		 yestext="OK"/>
	</notification>

	<notification
	  icon="alertmodal.tga"
	  name="TooManyScriptsSelected"
	  type="alertmodal">
Too many scripts in the objects selected.  Please select fewer objects and try again
  <tag>fail</tag>
		<usetemplate
		 name="okbutton"
		 yestext="OK"/>
	</notification>

	<notification
   icon="alertmodal.tga"
   name="ProblemImportingEstateCovenant"
   type="alertmodal">
Problem importing estate covenant.
  <tag>fail</tag>
    <usetemplate
     name="okbutton"
     yestext="OK"/>
  </notification>

  <notification
   icon="alertmodal.tga"
   name="ProblemAddingEstateManager"
   type="alertmodal">
Problems adding a new estate manager.  One or more estates may have a full manager list.
  <tag>fail</tag>
  </notification>

  <notification
   icon="alertmodal.tga"
   name="ProblemAddingEstateBanManager"
   type="alertmodal">
Unable to add estate owner or manager to ban list.
    <tag>fail</tag>
  </notification>

  <notification
   icon="alertmodal.tga"
   name="ProblemAddingEstateGeneric"
   type="alertmodal">
Problems adding to this estate list.  One or more estates may have a full list.
  <tag>fail</tag>
  </notification>

  <notification
   icon="alertmodal.tga"
   name="UnableToLoadNotecardAsset"
   type="alertmodal">
Unable to load notecard&apos;s asset at this time.
    <usetemplate
     name="okbutton"
     yestext="OK"/>
    <tag>fail</tag>
  </notification>

  <notification
   icon="alertmodal.tga"
   name="NotAllowedToViewNotecard"
   type="alertmodal">
Insufficient permissions to view notecard associated with asset ID requested.
    <usetemplate
     name="okbutton"
     yestext="OK"/>
    <tag>fail</tag>
  </notification>

  <notification
   icon="alertmodal.tga"
   name="MissingNotecardAssetID"
   type="alertmodal">
Asset ID for notecard is missing from database.
  <tag>fail</tag>
    <usetemplate
     name="okbutton"
     yestext="OK"/>
  </notification>

  <notification
   icon="alert.tga"
   name="PublishClassified"
   type="alert">
Remember: Classified ad fees are non-refundable.

Publish this classified now for L$[AMOUNT]?
    <tag>confirm</tag>
  <tag>funds</tag>
    <usetemplate
     name="okcancelbuttons"
     notext="Cancel"
     yestext="OK"/>
  </notification>

  <notification
   icon="alertmodal.tga"
   name="SetClassifiedMature"
   type="alertmodal">
Does this classified contain Moderate content?
    <tag>confirm</tag>
    <usetemplate
     canceltext="Cancel"
     name="yesnocancelbuttons"
     notext="No"
     yestext="Yes"/>
  </notification>

  <notification
   icon="alertmodal.tga"
   name="SetGroupMature"
   type="alertmodal">
Does this group contain Moderate content?
    <tag>group</tag>
    <tag>confirm</tag>
    <usetemplate
     canceltext="Cancel"
     name="yesnocancelbuttons"
     notext="No"
     yestext="Yes"/>
  </notification>

  <notification
   icon="alert.tga"
   label="Confirm restart"
   name="ConfirmRestart"
   type="alert">
Do you really want to schedule this region to restart?
    <tag>confirm</tag>
    <usetemplate
     name="okcancelbuttons"
     notext="Cancel"
     yestext="OK"/>
  </notification>

  <notification
   icon="alert.tga"
   label="Message everyone in this region"
   name="MessageRegion"
   type="alert">
Type a short announcement which will be sent to everyone in this region.
    <tag>confirm</tag>
    <form name="form">
      <input name="message" type="text" default="true"/>
      <button
       default="true"
       index="0"
       name="OK"
       text="OK"/>
      <button
       index="1"
       name="Cancel"
       text="Cancel"/>
    </form>
  </notification>

  <notification
   icon="alertmodal.tga"
   label="Changed Region Maturity"
   name="RegionMaturityChange"
   type="alertmodal">
The maturity rating for this region has been changed.
It may take some time for this change to be reflected on the map.
    <usetemplate
     name="okbutton"
     yestext="OK"/>
  </notification>

  <notification
   icon="alertmodal.tga"
   label="Voice Version Mismatch"
   name="VoiceVersionMismatch"
   type="alertmodal">
This version of [APP_NAME] is not compatible with the Voice Chat feature in this region. In order for Voice Chat to function correctly you will need to update [APP_NAME].
  <tag>fail</tag>
  <tag>voice</tag>
  </notification>

  <notification
   icon="alertmodal.tga"
   label="Cannot Buy Objects"
   name="BuyObjectOneOwner"
   type="alertmodal">
Cannot buy objects from different owners at the same time.
Please select only one object and try again.
  <tag>fail</tag>
  </notification>

  <notification
   icon="alertmodal.tga"
   label="Cannot Buy Contents"
   name="BuyContentsOneOnly"
   type="alertmodal">
Unable to buy the contents of more than one object at a time.
Please select only one object and try again.
  <tag>fail</tag>
  </notification>

  <notification
   icon="alertmodal.tga"
   label="Cannot Buy Contents"
   name="BuyContentsOneOwner"
   type="alertmodal">
Cannot buy objects from different owners at the same time.
Please select only one object and try again.
  <tag>fail</tag>
  </notification>

  <notification
   icon="alertmodal.tga"
   name="BuyOriginal"
   type="alertmodal">
Buy original object from [OWNER] for L$[PRICE]?
You will become the owner of this object.
You will be able to:
 Modify: [MODIFYPERM]
 Copy: [COPYPERM]
 Resell or Give Away: [RESELLPERM]
  <tag>confirm</tag>
  <tag>funds</tag>
    <usetemplate
     name="okcancelbuttons"
     notext="Cancel"
     yestext="OK"/>
  </notification>

  <notification
   icon="alertmodal.tga"
   name="BuyOriginalNoOwner"
   type="alertmodal">
Buy original object for L$[PRICE]?
You will become the owner of this object.
You will be able to:
 Modify: [MODIFYPERM]
 Copy: [COPYPERM]
 Resell or Give Away: [RESELLPERM]
  <tag>confirm</tag>
  <tag>funds</tag>
    <usetemplate
     name="okcancelbuttons"
     notext="Cancel"
     yestext="OK"/>
  </notification>

  <notification
   icon="alertmodal.tga"
   name="BuyCopy"
   type="alertmodal">
Buy a copy from [OWNER] for L$[PRICE]?
The object will be copied to your inventory.
You will be able to:
 Modify: [MODIFYPERM]
 Copy: [COPYPERM]
 Resell or Give Away: [RESELLPERM]
  <tag>confirm</tag>
  <tag>funds</tag>
    <usetemplate
     name="okcancelbuttons"
     notext="Cancel"
     yestext="OK"/>
  </notification>

  <notification
   icon="alertmodal.tga"
   name="BuyCopyNoOwner"
   type="alertmodal">
Buy a copy for L$[PRICE]?
The object will be copied to your inventory.
You will be able to:
 Modify: [MODIFYPERM]
 Copy: [COPYPERM]
 Resell or Give Away: [RESELLPERM]
  <tag>confirm</tag>
  <tag>funds</tag>
    <usetemplate
     name="okcancelbuttons"
     notext="Cancel"
     yestext="OK"/>
  </notification>

  <notification
   icon="alertmodal.tga"
   name="BuyContents"
   type="alertmodal">
Buy contents from [OWNER] for L$[PRICE]?
They will be copied to your inventory.
  <tag>confirm</tag>
  <tag>funds</tag>
    <usetemplate
     name="okcancelbuttons"
     notext="Cancel"
     yestext="OK"/>
  </notification>

  <notification
   icon="alertmodal.tga"
   name="BuyContentsNoOwner"
   type="alertmodal">
Buy contents for L$[PRICE]?
They will be copied to your inventory.
  <tag>confirm</tag>
  <tag>funds</tag>
    <usetemplate
     name="okcancelbuttons"
     notext="Cancel"
     yestext="OK"/>
  </notification>

  <notification
   icon="alertmodal.tga"
   name="ConfirmPurchase"
   type="alertmodal">
This transaction will:
[ACTION]

Are you sure you want to proceed with this purchase?
    <tag>confirm</tag>
    <tag>funds</tag>
    <usetemplate
     name="okcancelbuttons"
     notext="Cancel"
     yestext="OK"/>
  </notification>

  <notification
   icon="alertmodal.tga"
   name="ConfirmPurchasePassword"
   type="password">
This transaction will:
[ACTION]

Are you sure you want to proceed with this purchase?
Please re-enter your password and click OK.
    <tag>funds</tag>
    <tag>confirm</tag>
    <form name="form">
      <input
       name="message"
       type="password"
       default="true"/>
      <button
       default="true"
       index="0"
       name="ConfirmPurchase"
       text="OK"/>
      <button
       index="1"
       name="Cancel"
       text="Cancel"/>
    </form>
  </notification>

  <notification
   icon="alert.tga"
   name="SetPickLocation"
   type="alert">
Note:
You have updated the location of this pick but the other details will retain their original values.
    <usetemplate
     name="okbutton"
     yestext="OK"/>
  </notification>

  <notification
   icon="alertmodal.tga"
   name="ApplyInventoryToObject"
   type="alertmodal">
You are applying &apos;no copy&apos; inventory item.
This item will be moved to object's inventory, not copied.

Move the inventory item?
    <tag>confirm</tag>
    <usetemplate
     ignoretext="Warn me before I apply &apos;no-copy&apos; items to an object"
     name="okcancelignore"
     notext="Cancel"
     yestext="OK"/>
  </notification>

  <notification
   icon="alertmodal.tga"
   name="MoveInventoryFromObject"
   type="alertmodal">
You have selected &apos;no copy&apos; inventory items.
These items will be moved to your inventory, not copied.

Move the inventory item(s)?
    <tag>confirm</tag>
    <usetemplate
     ignoretext="Warn me before I move &apos;no-copy&apos; items from an object"
     name="okcancelignore"
     notext="Cancel"
     yestext="OK"/>
  </notification>

  <notification
   icon="alertmodal.tga"
   name="MoveInventoryFromScriptedObject"
   type="alertmodal">
You have selected &apos;no copy&apos; inventory items.  These items will be moved to your inventory, not copied.
Because this object is scripted, moving these items to your inventory may cause the script to malfunction.

Move the inventory item(s)?    
    <tag>confirm</tag>
    <usetemplate
     ignoretext="Warn me before I move &apos;no-copy&apos; items which might break a scripted object"
     name="okcancelignore"
     notext="Cancel"
     yestext="OK"/>
  </notification>

  <notification
   icon="alert.tga"
   name="ClickActionNotPayable"
   type="alert">
Warning: The &apos;Pay object&apos; click action has been set, but it will only work if a script is added with a money() event.
    <form name="form">
      <ignore name="ignore"
       text="I set the action &apos;Pay object&apos; when building an object without a money() script"/>
    </form>
  </notification>

  <notification
   icon="alertmodal.tga"
   name="PayConfirmation"
   type="alertmodal">
    Confirm that you want to pay L$[AMOUNT] to [TARGET].
    <tag>confirm</tag>
    <usetemplate
     name="okcancelbuttons"
     notext="Cancel"
     yestext="Pay"/>
  </notification>

  <notification
   icon="alertmodal.tga"
   name="PayObjectFailed"
   type="alertmodal">
    Payment failed: object was not found.
    <tag>fail</tag>
    <usetemplate
     name="okbutton"
     yestext="OK"/>
  </notification>

  <notification
   icon="alertmodal.tga"
   name="PaymentBlockedButtonMismatch"
   type="alertmodal">
    Payment stopped:  the price paid does not match any of the pay buttons set for this object.
    <tag>fail</tag>
    <usetemplate
     name="okbutton"
     yestext="OK"/>
  </notification>

  <notification
   icon="alertmodal.tga"
   name="OpenObjectCannotCopy"
   type="alertmodal">
There are no items in this object that you are allowed to copy.
  <tag>fail</tag>
  </notification>

  <notification
   icon="alertmodal.tga"
   name="WebLaunchAccountHistory"
   type="alertmodal">
Go to your [http://secondlife.com/account/ Dashboard] to see your account history?
    <tag>confirm</tag>
    <usetemplate
     ignoretext="Launch my browser to see my account history"
     name="okcancelignore"
     notext="Cancel"
     yestext="Go to page"/>
  </notification>

  <notification
   icon="alertmodal.tga"
   name="ConfirmAddingChatParticipants"
   type="alertmodal">
    <unique/>
When you add a person to an existing conversation, a new conversation will be created.  All participants will receive new conversation notifications.
    <tag>confirm</tag>
    <usetemplate
     ignoretext="Confirm adding chat paticipants"
     name="okcancelignore"
     notext="Cancel"
     yestext="OK"/>
  </notification>
 
  <notification
   icon="alertmodal.tga"
   name="ConfirmQuit"
   type="alertmodal">
    <unique/>
Are you sure you want to quit?
    <tag>confirm</tag>
    <usetemplate
     ignoretext="Confirm before I quit"
     name="okcancelignore"
     notext="Do not Quit"
     yestext="Quit"/>
  </notification>

  <notification
   icon="alertmodal.tga"
   name="ConfirmRestoreToybox"
   type="alertmodal">
    <unique/>
This action will restore your default buttons and toolbars.

You cannot undo this action.
    <usetemplate
     name="okcancelbuttons"
     notext="Cancel"
     yestext="OK"/>
  </notification>

  <notification
   icon="alertmodal.tga"
   name="ConfirmClearAllToybox"
   type="alertmodal">
    <unique/>
This action will return all buttons to the toolbox and your toolbars will be empty.
    
You cannot undo this action.
    <usetemplate
     name="okcancelbuttons"
     notext="Cancel"
     yestext="OK"/>
  </notification>

  <notification
   icon="alertmodal.tga"
   name="DeleteItems"
   type="alertmodal">
    <unique/>
    [QUESTION]
    <tag>confirm</tag>
    <form name="form">
     <ignore name="ignore"
      session_only="false"
      text="Confirm before deleting items"/>
      <button
       default="true"
       index="0"
       name="Yes"
       text="OK"/>
      <button
       index="1"
       name="No"
       text="Cancel"/>
    </form>
  </notification>

  <notification
   icon="alertmodal.tga"
   name="DeleteFilteredItems"
   type="alertmodal">
    <unique/>
    Your inventory is currently filtered and not all of the items you're about to delete are currently visible.

Are you sure you want to delete them?
    <tag>confirm</tag>
    <usetemplate
     ignoretext="Confirm before deleting filtered items"
     name="okcancelignore"
     notext="Cancel"
     yestext="OK"/>
  </notification>

  <notification
   icon="alertmodal.tga"
   name="DeleteThumbnail"
   type="alertmodal">
    <unique/>
    Delete the image for this item? There is no undo.
    <tag>confirm</tag>
    <usetemplate
     ignoretext="Confirm before deleting a thumbnail."
     name="okcancelignore"
     notext="Cancel"
     yestext="Delete"/>
  </notification>

  <notification
   icon="alertmodal.tga"
   name="ThumbnailDimentionsLimit"
   type="alertmodal">
    <unique/>
    Only square images from 64 to 256 pixels per side are allowed.
    <usetemplate
     name="okbutton"
     yestext="OK"/>
  </notification>

  <notification
   icon="alertmodal.tga"
   name="ThumbnailInsufficientPermissions"
   type="alertmodal">
    <unique/>
    Only copy and transfer free images can be assigned as thumbnails.
    <usetemplate
     name="okbutton"
     yestext="OK"/>
  </notification>

  <notification
   icon="alertmodal.tga"
   name="ThumbnailOutfitPhoto"
   type="alertmodal">
    <unique/>
    To add an image to an outfit, use the Outfit Gallery window, or right-click on the outfit folder and select "Image..."
    <usetemplate
     name="okbutton"
     yestext="OK"/>
  </notification>

  <notification
     icon="alertmodal.tga"
     name="ConfirmUnlink"
     type="alertmodal">
    <unique/>
    Do you really want to unlink the selected object?
    <tag>confirm</tag>
    <usetemplate
     name="okcancelbuttons"
     notext="Cancel"
     yestext="Unlink"/>
  </notification>
  
  <notification
   icon="alertmodal.tga"
   name="HelpReportAbuseConfirm"
   type="alertmodal">
   <unique/>
Thank you for taking the time to inform us of this issue. 
We will review your report for possible violations and take the appropriate action.
    <usetemplate
     name="okbutton"
     yestext="OK"/>
  </notification>
  
  <notification
   icon="alertmodal.tga"
   name="HelpReportAbuseSelectCategory"
   type="alertmodal">
Please select a category for this abuse report.
Selecting a category helps us file and process abuse reports.
  <tag>fail</tag>
  </notification>

  <notification
   icon="alertmodal.tga"
   name="HelpReportAbuseAbuserNameEmpty"
   type="alertmodal">
Please enter the name of the abuser.
Entering an accurate value helps us file and process abuse reports.
  <tag>fail</tag>
  </notification>

  <notification
   icon="alertmodal.tga"
   name="HelpReportAbuseAbuserLocationEmpty"
   type="alertmodal">
Please enter the location where the abuse took place.
Entering an accurate value helps us file and process abuse reports.
  <tag>fail</tag>
  </notification>

  <notification
   icon="alertmodal.tga"
   name="HelpReportAbuseSummaryEmpty"
   type="alertmodal">
Please enter a summary of the abuse that took place.
Entering an accurate summary helps us file and process abuse reports.
  <tag>fail</tag>
  </notification>

  <notification
   icon="alertmodal.tga"
   name="HelpReportAbuseDetailsEmpty"
   type="alertmodal">
Please enter a detailed description of the abuse that took place.
Be as specific as you can, including names and the details of the incident you are reporting.
Entering an accurate description helps us file and process abuse reports.
  <tag>fail</tag>
  </notification>

  <notification
   icon="alertmodal.tga"
   name="HelpReportAbuseContainsCopyright"
   type="alertmodal">
Dear Resident,

You appear to be reporting intellectual property infringement. Please make sure you are reporting it correctly:

(1) The Abuse Process. You may submit an abuse report if you believe a resident is exploiting the [CURRENT_GRID] permissions system, for example, by using CopyBot or similar copying tools, to infringe intellectual property rights. The Abuse Team investigates and issues appropriate disciplinary action for behavior that violates the [CURRENT_GRID] [http://secondlife.com/corporate/tos.php Terms of Service] or [http://secondlife.com/corporate/cs.php Community Standards]. However, the Abuse Team does not handle and will not respond to requests to remove content from the [CURRENT_GRID] world.

(2) The DMCA or Content Removal Process. To request removal of content from [CURRENT_GRID], you MUST submit a valid notification of infringement as provided in our [http://secondlife.com/corporate/dmca.php DMCA Policy].

If you still wish to continue with the abuse process, please close this window and finish submitting your report.  You may need to select the specific category &apos;CopyBot or Permissions Exploit&apos;.

Thank you,

Linden Lab
  </notification>

  <notification
   icon="alertmodal.tga"
   name="FailedRequirementsCheck"
   type="alertmodal">
The following required components are missing from [FLOATER]:
[COMPONENTS]
  <tag>fail</tag>
  </notification>

  <notification
   icon="alert.tga"
   label="Replace Existing Attachment"
   name="ReplaceAttachment"
   type="alert">
There is already an object attached to this point on your body.
Do you want to replace it with the selected object?
    <tag>confirm</tag>
    <form name="form">
      <ignore name="ignore"
       save_option="true"
       text="Replace an existing attachment with the selected item"/>
      <button
       default="true"
       ignore="Replace Automatically"
       index="0"
       name="Yes"
       text="OK"/>
      <button
       ignore="Never Replace"
       index="1"
       name="No"
       text="Cancel"/>
    </form>
  </notification>

  <notification
   icon="alertmodal.tga"
   name="TooManyWearables"
   type="alertmodal">
    You can't wear a folder containing more than [AMOUNT] items.  You can change this limit in Advanced &gt; Show Debug Settings &gt; WearFolderLimit.
    <tag>fail</tag>
  </notification>

  <notification
   icon="alert.tga"
   label="Unavailable Mode Warning"
   name="DoNotDisturbModePay"
   type="alert">
You have turned on Unavailable mode. You will not receive any items offered in exchange for this payment.

Would you like to turn off Unavailable mode before completing this transaction?
    <tag>confirm</tag>
    <form name="form">
      <ignore name="ignore"
       save_option="true"
       text="I am about to pay a person or object while I am in Unavailable mode"/>
      <button
       default="true"
       ignore="Always leave Unavailable Mode"
       index="0"
       name="Yes"
       text="OK"/>
      <button
       ignore="Never leave Unavailable Mode"
       index="1"
       name="No"
       text="Cancel"/>
    </form>
  </notification>

  <notification
   icon="notify.tga"
   label="Parcel is Playing Media"
   name="ParcelPlayingMedia"   
   persist="false"
   type="notify">
This location plays media:
[URL]
Would you like to play it?
    <tag>confirm</tag>
    <form name="form">
      <ignore name="ignore"
       checkbox_only="true"
       text="Always choose this option for this land."/>
      <button
       ignore="Play Media"
       index="1"
       name="Yes"
       text="Play"/>
      <button
       default="true"
       ignore="Ignore Media"
       index="0"
       name="No"
       text="Don't play"/>
    </form>
  </notification>

  <notification
   icon="alertmodal.tga"
   name="ConfirmDeleteProtectedCategory"
   type="alertmodal">
The folder &apos;[FOLDERNAME]&apos; is a system folder. Deleting system folders can cause instability.  Are you sure you want to delete it?
    <tag>confirm</tag>
    <usetemplate
     ignoretext="Confirm before I delete a system folder"
     name="okcancelignore"
     notext="Cancel"
     yestext="OK"/>
  </notification>

  <notification
   icon="alertmodal.tga"
   name="PurgeSelectedItems"
   type="alertmodal">
[COUNT] item(s) will be permanently deleted. Are you sure you want to permanently delete selected item(s) from your Trash?
    <tag>confirm</tag>
    <usetemplate
     name="okcancelbuttons"
     notext="Cancel"
     yestext="OK"/>
  </notification>

  <notification
   icon="alertmodal.tga"
   name="ConfirmEmptyTrash"
   type="alertmodal">
[COUNT] items and folders will be permanently deleted. Are you sure you want to permanently delete the contents of your Trash?
    <tag>confirm</tag>
    <usetemplate
     name="okcancelbuttons"
     notext="Cancel"
     yestext="OK"/>
  </notification>

  <notification
   icon="alertmodal.tga"
   name="TrashIsFull"
   type="alertmodal">
Your trash is overflowing. This may cause problems logging in.
      <tag>confirm</tag>
        <usetemplate
         name="okcancelbuttons"
         notext="I will empty trash later"
         yestext="Check trash folder"/>
  </notification>

  <notification
   icon="alertmodal.tga"
   name="InventoryLimitReachedAISAlert"
   type="alertmodal">
Your inventory is experiencing issues. Please contact support of your grid.
  <tag>fail</tag>
  </notification>

  <notification
   icon="notifytip.tga"
   name="InventoryLimitReachedAIS"
   type="notifytip">
Your inventory is experiencing issues. Please contact support of your grid.
  <tag>fail</tag>
  </notification>

  <notification
   icon="alertmodal.tga"
   name="ConfirmClearBrowserCache"
   type="alertmodal">
Are you sure you want to delete your travel, web, and search history?
    <tag>confirm</tag>
    <usetemplate
     name="okcancelbuttons"
     notext="Cancel"
     yestext="OK"/>
  </notification>
  
  <notification
   icon="alertmodal.tga"
   name="ConfirmClearCache"
   type="alertmodal">
Are you sure you want to clear your viewer cache?
    <tag>confirm</tag>
    <usetemplate
     name="okcancelbuttons"
     notext="Cancel"
     yestext="OK"/>
  </notification>
  
  <notification
   icon="alertmodal.tga"
   name="ConfirmClearInventoryCache"
   type="alertmodal">
Are you sure you want to clear your inventory cache?
    <tag>confirm</tag>
    <usetemplate
     name="okcancelbuttons"
     notext="Cancel"
     yestext="OK"/>
  </notification>
  
  <notification
   icon="alertmodal.tga"
   name="ConfirmClearWebBrowserCache"
   type="alertmodal">
Are you sure you want to clear your web browser cache (Requires Restart)?
    <tag>confirm</tag>
    <usetemplate
     name="okcancelbuttons"
     notext="Cancel"
     yestext="OK"/>
  </notification>

  <notification
   icon="alertmodal.tga"
   name="ConfirmClearCookies"
   type="alertmodal">
Are you sure you want to clear your cookies?
    <tag>confirm</tag>
    <usetemplate
     name="okcancelbuttons"
     notext="Cancel"
     yestext="Yes"/>
  </notification>

  <notification
   icon="alertmodal.tga"
   name="ConfirmClearMediaUrlList"
   type="alertmodal">
Are you sure you want to clear your list of saved URLs?
    <tag>confirm</tag>
    <usetemplate
     name="okcancelbuttons"
     notext="Cancel"
     yestext="Yes"/>
  </notification>

  <notification
   icon="alertmodal.tga"
   name="ConfirmEmptyLostAndFound"
   type="alertmodal">
Are you sure you want to permanently delete the contents of your Lost And Found?
    <tag>confirm</tag>
    <usetemplate
     ignoretext="Confirm before I empty the inventory Lost And Found folder"
     name="okcancelignore"
     notext="No"
     yestext="Yes"/>
  </notification>

  <notification
   icon="alertmodal.tga"
   name="ConfirmReplaceLink"
   type="alertmodal">
You're about to replace '[TYPE]' body part link with the item which doesn't match the type.
Are you sure you want to proceed?
    <tag>confirm</tag>
    <usetemplate
     ignoretext="Confirm before I replace link"
     name="okcancelignore"
     notext="No"
     yestext="Yes"/>
  </notification>
  
  <notification
   icon="alertmodal.tga"
   name="CopySLURL"
   type="alertmodal">
The following SLurl has been copied to your clipboard:
 [SLURL]

Link to this from a web page to give others easy access to this location, or try it out yourself by pasting it into the address bar of any web browser.
    <form name="form">
      <ignore name="ignore"
       text="SLurl is copied to my clipboard"/>
    </form>
  </notification>

  <notification
   icon="alertmodal.tga"
   name="WLSavePresetAlert"
   type="alertmodal">
   <unique/>
Do you wish to overwrite the saved preset?
    <tag>confirm</tag>
    <usetemplate
     name="okcancelbuttons"
     notext="No"
     yestext="Yes"/>
  </notification>

  <notification
   icon="alertmodal.tga"
   name="WLNoEditDefault"
   type="alertmodal">
You cannot edit or delete a default preset.
  <tag>fail</tag>
  </notification>

  <notification
   icon="alertmodal.tga"
   name="WLMissingSky"
   type="alertmodal">
This day cycle file references a missing sky file: [SKY].
  <tag>fail</tag>
  </notification>

  <notification
   icon="alertmodal.tga"
   name="WLRegionApplyFail"
   type="alertmodal">
Sorry, the settings couldn't be applied to the region. Reason: [FAIL_REASON]
  </notification>

  <notification
   icon="alertmodal.tga"
   name="WLLocalTextureDayBlock"
   type="alertmodal">
A Local texture is in use on track [TRACK], frame #[FRAMENO] ([FRAME]%) in field [FIELD].
Settings may not be saved using local textures.
  </notification>
    
  <notification
   icon="alertmodal.tga"
   name="WLLocalTextureFixedBlock"
   type="alertmodal">
A local texture is in use in field [FIELD].
Settings may not be saved using local textures.
  </notification>

  <notification
   functor="GenericAcknowledge"
   icon="alertmodal.tga"
   name="EnvCannotDeleteLastDayCycleKey"
   type="alertmodal">
Unable to delete the last key in this day cycle because you cannot have an empty day cycle.  You should modify the last remaining key instead of attempting to delete it and then to create a new one.
    <usetemplate
     name="okbutton"
     yestext="OK"/>
  </notification>

  <notification
   functor="GenericAcknowledge"
   icon="alertmodal.tga"
   name="DayCycleTooManyKeyframes"
   type="alertmodal">
You cannot add any more keyframes to this day cycle.  The maximum number of keyframes for day cycles of [SCOPE] scope is [MAX].
    <usetemplate
     name="okbutton"
     yestext="OK"/>
  </notification>

  <notification
   functor="GenericAcknowledge"
   icon="alertmodal.tga"
   name="EnvUpdateRate"
   type="alertmodal">
    You may only update region environmental settings every [WAIT] seconds.  Wait at least that long and then try again.
    <usetemplate
     name="okbutton"
     yestext="OK"/>
  </notification>

  <notification
   icon="alertmodal.tga"
   name="PPSaveEffectAlert"
   type="alertmodal">
PostProcess Effect exists. Do you still wish overwrite it?
    <usetemplate
     name="okcancelbuttons"
     notext="No"
     yestext="Yes"/>
  </notification>

  <notification
   icon="alertmodal.tga"
   name="ChatterBoxSessionStartError"
   type="alertmodal">
Unable to start a new chat session with [RECIPIENT].
[REASON]
  <tag>fail</tag>
    <usetemplate
     name="okbutton"
     yestext="OK"/>
  </notification>

  <notification
   icon="notifytip.tga"
   name="ChatterBoxSessionEventError"
   type="notifytip">
[EVENT]
<!--[REASON]-->
  <tag>fail</tag>
    <usetemplate
     name="okbutton"
     yestext="OK"/>
  </notification>

  <notification
   icon="alertmodal.tga"
   name="ForceCloseChatterBoxSession"
   type="alertmodal">
Your chat session with [NAME] must close.
[REASON]
    <usetemplate
     name="okbutton"
     yestext="OK"/>
  </notification>

  <notification
   icon="alertmodal.tga"
   name="Cannot_Purchase_an_Attachment"
   type="alertmodal">
You cannot buy an object while it is attached.
  <tag>fail</tag>
  </notification>

  <notification
   icon="alertmodal.tga"
   label="About Requests for the Debit Permission"
   name="DebitPermissionDetails"
   type="alertmodal">
Granting this request gives a script ongoing permission to take Linden dollars (L$) from your account. To revoke this permission, the object owner must delete the object or reset the scripts in the object.
    <usetemplate
     name="okbutton"
     yestext="OK"/>
  </notification>

  <notification
   icon="alertmodal.tga"
   name="AutoWearNewClothing"
   type="alertmodal">
Would you like to automatically wear the clothing you are about to create?
    <tag>confirm</tag>
    <usetemplate
     ignoretext="Wear the clothing I create while editing My Appearance"
     name="okcancelignore"
     notext="No"
     yestext="Yes"/>
  </notification>

  <notification
   icon="alertmodal.tga"
   name="NotAgeVerified"
   type="alertmodal">
    The location you're trying to visit is restricted to residents age 18 and over.
    <tag>fail</tag>
    <usetemplate
     ignoretext="I am not old enough to visit age restricted areas."
     name="okignore"
     yestext="OK"/>
  </notification>

  <notification
   icon="notifytip.tga"
   name="NotAgeVerified_Notify"
   type="notifytip">
    Location restricted to age 18 and over.
    <tag>fail</tag>
  </notification>

  <notification
   icon="alertmodal.tga"
   name="Cannot enter parcel: no payment info on file"
   type="alertmodal">
You must have payment information on file to visit this area.  Do you want to go to the [CURRENT_GRID] website and set this up?

[_URL]
    <tag>confirm</tag>
    <url option="0" name="url">

			https://secondlife.com/account/
    </url>
    <usetemplate
     ignoretext="I lack payment information on file"
     name="okcancelignore"
     notext="No"
     yestext="Yes"/>
  </notification>

  <notification
   icon="alertmodal.tga"
   name="MissingString"
   type="alertmodal">
The string [STRING_NAME] is missing from strings.xml.
  </notification>

  <notification
   icon="alert.tga"  
   name="EnableMediaFilter"
   type="alert"> 
Playing media or music can expose your identity to sites outside [CURRENT_GRID]. You can enable a filter that will allow you to select which sites will receive media requests, and give you better control over your privacy.

Enable the media filter?
(You can change this option later under Preferences &gt; Sound &amp; Media.)
   <form name="form">
    <button
         index="0"
         name="Enable"
         text="Enable"/>
        <button
         index="1"
         name="Disable"
         text="Disable"/>
   </form>
  </notification>

  <notification
   icon="alert.tga"  
   name="MediaAlert"
   type="alert"> 
This parcel provides media from:

Domain: [MEDIADOMAIN]
URL: [MEDIAURL]
   <form name="form">
    <button
         index="0"
         name="Allow"
         text="Allow"/>
        <button
         index="1"
         name="Deny"
         text="Deny"/>
   </form>
  </notification>

  <notification
   icon="alert.tga"  
   name="MediaAlert2"
   type="alert"> 
Do you want to remember your choice and [LCONDITION] allow media from this source?

Domain: [MEDIADOMAIN]
URL: [MEDIAURL]
   <form name="form">
    <button
         index="0"
         name="Do Now"
         text="[ACTION] Now"/>
        <button
         index="1"   
         name="RememberDomain"
         text="[CONDITION] Allow This Domain"/>
        <button
         index="2"
         name="RememberURL"
         text="[CONDITION] Allow This URL"/>
   </form>
  </notification>

  <notification
   icon="alert.tga"  
   name="MediaAlertSingle"
   type="alert"> 
This parcel provides media from:

Domain: [MEDIADOMAIN]
URL: [MEDIAURL]
   <form name="form">
		<button
         index="0"
         name="Allow"
         text="Allow"/>
        <button
         index="1"
         name="Deny"
         text="Deny"/>
        <button
         index="2"   
         name="BlacklistDomain"
         text="Blacklist"/>
        <button
         index="3"   
         name="WhitelistDomain"
         text="Whitelist"/>
   </form>
  </notification>

  <notification
   icon="alert.tga"  
   name="AudioAlert"
   type="alert"> 
This parcel provides music from:

Domain: [AUDIODOMAIN]
URL: [AUDIOURL]
   <form name="form">
    <button
         index="0"
         name="Allow"
         text="Allow"/>
        <button
         index="1"
         name="Deny"
         text="Deny"/>
   </form>
  </notification>

  <notification
   icon="alert.tga"  
   name="AudioAlert2"
   type="alert"> 
Do you want to remember your choice and [LCONDITION] allow music from this source?

Domain: [AUDIODOMAIN]
URL: [AUDIOURL]
   <form name="form">
    <button
         index="0"
         name="Do Now"
         text="[ACTION] Now"/>
        <button
         index="1"   
         name="RememberDomain"
         text="[CONDITION] Allow This Domain"/>
        <button
         index="2"
         name="RememberURL"
         text="[CONDITION] Allow This URL"/>
   </form>
  </notification>
  
  <notification
   icon="alert.tga"  
   name="AudioAlertSingle"
   type="alert"> 
Do you want to remember your choice and [LCONDITION] allow music from this source?

Domain: [AUDIODOMAIN]
URL: [AUDIOURL]
   <form name="form">
		<button
         index="0"
         name="Allow"
         text="Allow"/>
        <button
         index="1"
         name="Deny"
         text="Deny"/>
        <button
         index="2"   
         name="BlacklistDomain"
         text="Blacklist"/>
        <button
         index="3"
         name="WhitelistDomain"
         text="Whitelist"/>
   </form>
  </notification>

  <notification
   icon="notifytip.tga"
   name="SystemMessageTip"
   type="notifytip">
[MESSAGE]
  </notification>
  
  <notification
   icon="notifytip.tga"
   name="ChatSystemMessageTip"
   log_to_chat="true"
   type="notifytip">
[MESSAGE]
  </notification>

  <notification
   icon="notifytip.tga"
   name="IMSystemMessageTip"
   log_to_im="true"   
   log_to_chat="false"   
   type="notifytip">
[MESSAGE]
  </notification>

  <notification
   icon="notifytip.tga"
   name="Cancelled"
   type="notifytip">
Cancelled.
  </notification>

  <notification
   icon="notifytip.tga"
   name="CancelledAttach"
   type="notifytip">
Cancelled Attach.
  </notification>

  <notification
   icon="notifytip.tga"
   name="ReplacedMissingWearable"
   type="notifytip">
Replaced missing clothing/body part with default.
  </notification>

  <notification
   icon="groupnotify"
   name="GroupNotice"
   persist="true"
   type="groupnotify">
[SENDER], [GROUP]
Topic: [SUBJECT], Message: [MESSAGE]
    <tag>group</tag>
  </notification>

  <notification
   icon="notifytip.tga"
   name="FriendOnlineOffline"
   log_to_chat="false"
   type="notifytip">
    <tag>friendship</tag>
[NAME] is [STATUS].
    <unique combine="cancel_old">
      <context>NAME</context>
    </unique>
  </notification>

  <notification
   icon="notifytip.tga"
   name="AddSelfFriend"
   type="notifytip">
    <tag>friendship</tag>
Although you&apos;re very nice, you can&apos;t add yourself as a friend.
  </notification>

  <notification
   icon="notifytip.tga"
   name="AddSelfRenderExceptions"
   type="notifytip">
You can&apos;t add yourself to the rendering exceptions list.
  </notification>

  <notification
   icon="notifytip.tga"
   name="UploadingAuctionSnapshot"
   type="notifytip">
Uploading in-world and web site snapshots.
(Takes about 5 minutes.)
  </notification>

  <notification
   icon="notify.tga"
   name="UploadPayment"
   persist="true"
   type="notify">
You paid L$[AMOUNT] to upload.
<tag>funds</tag>
  </notification>

  <notification
   icon="notifytip.tga"
   name="UploadWebSnapshotDone"
   type="notifytip">
Web site snapshot upload done.
  </notification>

  <notification
   icon="notifytip.tga"
   name="UploadSnapshotDone"
   type="notifytip">
In-world snapshot upload is done.
  </notification>

  <notification
   icon="notifytip.tga"
   name="TerrainDownloaded"
   type="notifytip">
Terrain.raw downloaded.
  </notification>

  <notification
   icon="notifytip.tga"
   name="GestureMissing"
   type="notifytip">
Gesture [NAME] is missing from the database.
  <tag>fail</tag>
  </notification>

  <notification
   icon="notifytip.tga"
   name="UnableToLoadGesture"
   type="notifytip">
Unable to load gesture [NAME].
  <tag>fail</tag>
  </notification>

  <notification
   icon="notifytip.tga"
   name="LandmarkMissing"
   type="notifytip">
Landmark is missing from the database.
  <tag>fail</tag>
  </notification>

  <notification
   icon="notifytip.tga"
   name="UnableToLoadLandmark"
   type="notifytip">
Unable to load the landmark.  Please try again.
  <tag>fail</tag>
  </notification>

  <notification
   icon="notifytip.tga"
   name="CapsKeyOn"
   type="notifytip">
Your Caps Lock key is on.
This might affect your password.
  </notification>

  <notification
   icon="notifytip.tga"
   name="NotecardMissing"
   type="notifytip">
Notecard is missing from the database.
  <tag>fail</tag>
  </notification>

  <notification
   icon="notifytip.tga"
   name="NotecardNoPermissions"
   type="notifytip">
You do not have permission to view this notecard.
  <tag>fail</tag>
  </notification>

  <notification
   icon="notifytip.tga"
   name="MaterialMissing"
   type="notifytip">
    Material is missing from database.
    <tag>fail</tag>
  </notification>

  <notification
   icon="notifytip.tga"
   name="MaterialNoPermissions"
   type="notifytip">
    You don&apos;t have permission to view this material.
    <tag>fail</tag>
  </notification>

  <notification
   icon="notifytip.tga"
   name="RezItemNoPermissions"
   type="notifytip">
Insufficient permissions to rez the object(s).
  <tag>fail</tag>
  </notification>

  <notification
   icon="notifytip.tga"
   name="IMAcrossParentEstates"
   type="notifytip">
Unable to send IM across parent estates.
  </notification>

  <notification
   icon="notifytip.tga"
   name="TransferInventoryAcrossParentEstates"
   type="notifytip">
Unable to transfer inventory across parent estates.
  </notification>

  <notification
   icon="notifytip.tga"
   name="UnableToLoadNotecard"
   type="notifytip">
Unable to load the notecard.
Please try again.
  <tag>fail</tag>
  </notification>

  <notification
   icon="alertmodal.tga"
   name="UnableToLoadMaterial"
   type="alertmodal">
Unable to load material.
Please try again.
    <tag>fail</tag>
    <usetemplate
     name="okbutton"
     yestext="OK"/>
  </notification>

  <notification
   icon="notifytip.tga"
   name="MissingMaterialCaps"
   type="notifytip">
    <tag>fail</tag>
    Not connected to a materials capable region.
  </notification>

  <notification
   icon="notifytip.tga"
   name="ScriptMissing"
   type="notifytip">
Script is missing from the database.
  <tag>fail</tag>
  </notification>

  <notification
   icon="notifytip.tga"
   name="ScriptNoPermissions"
   type="notifytip">
Insufficient permissions to view the script.
  <tag>fail</tag>
  </notification>

  <notification
   icon="notifytip.tga"
   name="UnableToLoadScript"
   type="notifytip">
Unable to load the script.  Please try again.
  <tag>fail</tag>
  </notification>

  <notification
   icon="notifytip.tga"
   name="IncompleteInventory"
   type="notifytip">
Some of the contents are you trying to share cannot be given/transferred just yet. Please try offering these items again in a bit.
  <tag>fail</tag>
  </notification>

  <notification
   icon="notifytip.tga"
   name="IncompleteInventoryItem"
   type="notifytip">
The item you are accessing is not yet locally available. Please try again in a minute.
  <tag>fail</tag>
  </notification>

  <notification
   icon="notifytip.tga"
   name="CannotModifyProtectedCategories"
   type="notifytip">
You cannot modify protected categories.
  <tag>fail</tag>
  </notification>

  <notification
   icon="notifytip.tga"
   name="CannotRemoveProtectedCategories"
   type="notifytip">
You cannot remove protected categories.
  <tag>fail</tag>
  </notification>

  <notification
   icon="notifytip.tga"
   name="OfferedCard"
   type="notifytip">
You have offered a calling card to [NAME].
  </notification>

  <notification
   icon="notifytip.tga"
   name="UnableToBuyWhileDownloading"
   type="notifytip">
Unable to buy while downloading object data.
Please try again.
  <tag>fail</tag>
  </notification>

  <notification
   icon="notifytip.tga"
   name="UnableToLinkWhileDownloading"
   type="notifytip">
Unable to link while downloading object data.
Please try again.
  <tag>fail</tag>
  </notification>

  <notification
   icon="notifytip.tga"
   name="CannotBuyObjectsFromDifferentOwners"
   type="notifytip">
You can only buy objects from one owner at a time.
Please select a single object.
  <tag>fail</tag>
  </notification>

  <notification
   icon="notifytip.tga"
   name="ObjectNotForSale"
   type="notifytip">
This object is not for sale.
  <tag>fail</tag>
  </notification>

  <notification
   icon="notifytip.tga"
   name="EnteringGodMode"
   type="notifytip">
Entering god mode, level [LEVEL]
  </notification>

  <notification
   icon="notifytip.tga"
   name="LeavingGodMode"
   type="notifytip">
Now leaving god mode, level [LEVEL]
  </notification>

  <notification
   icon="notifytip.tga"
   name="CopyFailed"
   type="notifytip">
You do not have permission to copy this.
  <tag>fail</tag>
  </notification>

  <notification
   icon="notifytip.tga"
   name="InventoryAccepted"
   log_to_im="true"   
   log_to_chat="false"
   type="notifytip">
[NAME] received your inventory offer.
  </notification>

  <notification
   icon="notifytip.tga"
   name="InventoryDeclined"
   log_to_im="true"   
   log_to_chat="false"
   type="notifytip">
[NAME] declined your inventory offer.
  </notification>

  <notification
   icon="notifytip.tga"
   name="ObjectMessage"
   type="notifytip">
[NAME]: [MESSAGE]
  </notification>

  <notification
   icon="notifytip.tga"
   name="CallingCardAccepted"
   type="notifytip">
Your calling card was accepted.
  </notification>

  <notification
   icon="notifytip.tga"
   name="CallingCardDeclined"
   type="notifytip">
Your calling card was declined.
  </notification>

  <notification
 icon="notifytip.tga"
 name="TeleportToLandmark"
 type="notifytip">
    To teleport to locations like &apos;[NAME]&apos;, click on the &quot;Places&quot; button,
    then select the Landmarks tab in the window that opens. Click on any
    landmark to select it, then click &apos;Teleport&apos; at the bottom of the window.
    (You can also double-click on the landmark, or right-click it and
    choose &apos;Teleport&apos;.)
  </notification>

  <notification
   icon="notifytip.tga"
   name="TeleportToPerson"
   type="notifytip">
    To open a private conversation with someone, right-click on their avatar and choose &apos;IM&apos; from the menu.
  </notification>

  <notification
   icon="notifytip.tga"
   name="CantSelectLandFromMultipleRegions"
   type="notifytip">
Selected land is not all in the same region.
Try selecting a smaller piece of land.
  <tag>fail</tag>
  </notification>

  <notification
   icon="notifytip.tga"
   name="SearchWordBanned"
   type="notifytip">
Some terms in your search query were excluded due to content restrictions as clarified in the Community Standards.
  <tag>fail</tag>
  </notification>

  <notification
   icon="notifytip.tga"
   name="NoContentToSearch"
   type="notifytip">
Please select at least one type of content to search (General, Moderate, or Adult).
  <tag>fail</tag>
  </notification>

  <notification
   icon="notify.tga"
   name="SystemMessage"
   persist="true"
   type="notify">
[MESSAGE]
  </notification>

  <notification
   icon="notify.tga"
  name="FlickrConnect"
   type="notifytip">
   [MESSAGE]
  </notification>

  <notification
   icon="notify.tga"
   name="PaymentReceived"
   log_to_im="true"   
   persist="true"
   type="notify">
    <tag>funds</tag>
[MESSAGE]
  </notification>

  <notification
   icon="notify.tga"
   name="PaymentSent"
   log_to_im="true"   
   persist="true"
   type="notify">
    <tag>funds</tag>
[MESSAGE]
  </notification>

  <notification
   icon="notify.tga"
   name="PaymentFailure"
   persist="true"
   type="notify">
    <tag>funds</tag>
[MESSAGE]
  </notification>

   <!-- EventNotification couldn't be persist since server decide is it necessary to notify 
   user about subscribed event via LLEventNotifier-->
  <notification
   icon="notify.tga"
   name="EventNotification"
   type="notify">
Event Notification:

[NAME]
[DATE]
    <form name="form">
      <button
       index="0"
       name="Details"
       text="Details"/>
      <button
       index="1"
       name="Cancel"
       text="Cancel"/>
    </form>
  </notification>

  <notification
   icon="notify.tga"
   name="TransferObjectsHighlighted"
   persist="true"
   type="notify">
All objects on this parcel that will transfer to the purchaser of this parcel are now highlighted.

* Trees and grasses that will transfer are not highlighted.
    <form name="form">
      <button
       index="0"
       name="Done"
       text="Done"/>
    </form>
  </notification>

  <notification
   icon="notify.tga"
   name="DeactivatedGesturesTrigger"
   persist="true"
   type="notify">
Deactivated gestures with same trigger:
[NAMES]
  </notification>

  <notification
   icon="notify.tga"
   name="NoQuickTime"
   persist="true"
   type="notify">
Apple&apos;s QuickTime software does not appear to be installed on your system.
If you want to view streaming media on parcels that support it you should go to the [http://www.apple.com/quicktime QuickTime site] and install the QuickTime Player.
  <tag>fail</tag>
  </notification>

  <notification
   icon="notify.tga"
   name="NoPlugin"
   persist="true"
   type="notify">
No Media Plugin was found to handle the "[MIME_TYPE]" mime type.  Media of this type will be unavailable.
  <tag>fail</tag>
    <unique>
      <context>MIME_TYPE</context>
    </unique>

  </notification>
  <notification
   icon="alertmodal.tga"
   name="MediaPluginFailed"
   type="alertmodal">
The following Media Plugin has failed:
    [PLUGIN]

Please re-install the plugin or contact the vendor if you continue to experience problems.
  <tag>fail</tag>
    <form name="form">
      <ignore name="ignore"
       text="A Media Plugin fails to run"/>
    </form>
  </notification>
  <notification
   icon="notify.tga"
   name="OwnedObjectsReturned"
   persist="true"
   type="notify">
The objects you own on the selected parcel of land have been returned back to your inventory.
  </notification>

  <notification
   icon="notify.tga"
   name="OtherObjectsReturned"
   persist="true"
   type="notify">
The objects on the selected parcel of land that is owned by [NAME] have been returned to his or her inventory.
  </notification>

  <notification
   icon="notify.tga"
   name="OtherObjectsReturned2"
   persist="true"
   type="notify">
The objects on the selected parcel of land owned by the resident &apos;[NAME]&apos; have been returned to their owner.
  </notification>

  <notification
   icon="notify.tga"
   name="GroupObjectsReturned"
   persist="true"
   type="notify">
The objects on the selected parcel of land shared with the group &lt;nolink&gt;[GROUPNAME]&lt;/nolink&gt; have been returned back to their owner&apos;s inventory.
Transferable deeded objects have been returned to their previous owners.
Non-transferable objects that are deeded to the group have been deleted.
    <tag>group</tag>
  </notification>

  <notification
   icon="notify.tga"
   name="UnOwnedObjectsReturned"
   persist="true"
   type="notify">
The objects on the selected parcel that are *NOT* owned by you have been returned to their owners.
  </notification>

  <notification
   icon="notify.tga"
   name="ServerObjectMessage"
   log_to_im="true"   
   persist="true"
   type="notify">
Message from [NAME]:
&lt;nolink&gt;[MSG]&lt;/nolink&gt;
  </notification>

  <notification
   icon="notify.tga"
   name="NotSafe"
   persist="true"
   type="notify">
    <unique/>
This land has damage enabled.
You can be hurt here. If you die, you will be teleported to your home location.
  </notification>

  <notification
   icon="notify.tga"
   name="NoFly"
   persist="true"
   type="notify">
    <unique/>
   <tag>fail</tag>
This area has flying disabled.
You cannot fly here.
  </notification>

  <notification
   icon="notify.tga"
   name="PushRestricted"
   persist="true"
   type="notify">
    <unique/>    
This area does not allow pushing. You can&apos;t push others here unless you own the land.
  </notification>

  <notification
   icon="notify.tga"
   name="NoVoice"
   persist="true"
   type="notify">
    <unique/>    
This area has voice chat disabled. You will not be able to use voice chat here.
    <tag>voice</tag>
  </notification>

  <notification
   icon="notify.tga"
   name="NoBuild"
   persist="true"
   type="notify">
    <unique/>    
This area has building disabled. You can&apos;t build or rez objects here.
  </notification>

  <notification
     icon="alertmodal.tga"
     name="PathfindingDirty"
     persist="true"
     type="alertmodal">
    <unique/>
The region has pending pathfinding changes.  If you have build rights, you may rebake the region by clicking on the “Rebake” button.
    <usetemplate
     name="okcancelbuttons"
     yestext="Rebake"
     notext="Close" />
  </notification>

  <notification
   icon="notify.tga"
   name="PathfindingDirtyRebake"
   persist="true"
   type="notify">
   <unique/>
   The region has pending pathfinding changes.  If you have build rights, you may rebake the region by clicking on the “Rebake region” button.
   <usetemplate
     name="okbutton"
     yestext="Rebake region"
   />
  </notification>

  <notification
     icon="notify.tga"
     name="DynamicPathfindingDisabled"
     persist="true"
     type="notify">
    <unique/>
    Dynamic pathfinding is not enabled on this region.  Scripted objects using pathfinding LSL calls may not operate as expected on this region.
  </notification>

  <notification
   icon="alertmodal.tga"
   name="PathfindingCannotRebakeNavmesh"
   type="alertmodal">
    <unique/>
    An error occurred.  There may be a network or server problem, or you may not have build rights.  Sometimes logging out and back in will solve this problem.
    <usetemplate
     name="okbutton"
     yestext="OK"
     />
  </notification>

  <notification
   icon="notify.tga"
   name="SeeAvatars"
   persist="true"
   type="notify">
    <unique/>    
This parcel hides avatars and text chat from another parcel.   You can&apos;t see other residents outside the parcel, and those outside are not able to see you.  Regular text chat on channel 0 is also blocked.
  </notification>

  <notification
   icon="notify.tga"
   name="ScriptsStopped"
   persist="true"
   type="notify">
An administrator has temporarily stopped scripts in this region.
  </notification>

  <notification
   icon="notify.tga"
   name="ScriptsNotRunning"
   persist="true"
   type="notify">
This region is not running any scripts.
  </notification>

  <notification
   icon="notify.tga"
   name="NoOutsideScripts"
   persist="true"
   type="notify">
   <tag>fail</tag>
This land has outside scripts disabled.

No scripts will work here except those belonging to the land owner.
  </notification>

  <notification
   icon="notify.tga"
   name="ClaimPublicLand"
   persist="true"
   type="notify">
You can only claim public land that is in the same region as you.
  <tag>fail</tag>
  </notification>

  <notification
   icon="alertmodal.tga"
   name="RegionTPAccessBlocked"
   type="alertmodal">
   <tag>fail</tag>
    The region you’re trying to visit has a maturity rating exceeding your maximum maturity preference. Change this preference using Avatar &gt; Preferences &gt; General.

Complete information on maturity ratings can be found [https://community.secondlife.com/knowledgebase/english/maturity-ratings-r52/ here].
    <usetemplate
      name="okbutton"
      yestext="OK"/>
  </notification>

  <notification
	icon="notify.tga"
   name="RegionAboutToShutdown"
   persist="false"
   type="notify">
    <tag>fail</tag>
    The region you're trying to enter is about to shut down.
  </notification>
  
  <notification
	icon="notify.tga"
	name="URBannedFromRegion"
   persist="true"
	type="notify">
   <tag>fail</tag>
You are banned from the region.
  </notification>

  <notification
	icon="notify.tga"
	name="NoTeenGridAccess"
   persist="true"
	type="notify">
   <tag>fail</tag>
Your account cannot connect to this teen grid region.
  </notification>

  <notification
	icon="notify.tga"
	name="ImproperPaymentStatus"
   persist="true"
	type="notify">
   <tag>fail</tag>
You do not have proper payment status to enter this region.
  </notification>

  <notification
	icon="notify.tga"
	name="MustGetAgeRegion"
   persist="true"
	type="notify">
   <tag>fail</tag>
You must be age 18 or over to enter this region.
  </notification>

  <notification
	icon="notify.tga"
	name="MustGetAgeParcel"
   persist="true"
	type="notify">
   <tag>fail</tag>
    You must be age 18 or over to enter this parcel.
  </notification>

  <notification
	icon="notify.tga"
	name="NoDestRegion"
   persist="true"
	type="notify">
   <tag>fail</tag>
No destination region found.
  </notification>

  <notification
	icon="notify.tga"
	name="NotAllowedInDest"
   persist="true"
	type="notify">
   <tag>fail</tag>
You are not allowed into the destination.
  </notification>

  <notification
	icon="notify.tga"
	name="RegionParcelBan"
   persist="true"
	type="notify">
   <tag>fail</tag>
Cannot region cross into banned parcel. Try another way.
  </notification>

  <notification
	icon="notify.tga"
	name="TelehubRedirect"
   persist="true"
	type="notify">
   <tag>fail</tag>
You have been redirected to a telehub.
  </notification>

  <notification
	icon="notify.tga"
	name="CouldntTPCloser"
   persist="true"
	type="notify">
   <tag>fail</tag>
Could not teleport closer to destination.
  </notification>

  <notification
	icon="notify.tga"
	name="TPCancelled"
   persist="true"
	type="notify">
Teleport canceled.
  </notification>

  <notification
	icon="notify.tga"
	name="FullRegionTryAgain"
   persist="true"
	type="notify">
   <tag>fail</tag>
The region you are attempting to enter is currently full.
Please try again in a few moments.
  </notification>

  <notification
	icon="notify.tga"
	name="GeneralFailure"
   persist="true"
	type="notify">
   <tag>fail</tag>
General failure.
  </notification>

  <notification
	icon="notify.tga"
	name="RoutedWrongRegion"
   persist="true"
	type="notify">
   <tag>fail</tag>
Routed to wrong region. Please try again.
  </notification>

  <notification
	icon="notify.tga"
	name="NoValidAgentID"
   persist="true"
	type="notify">
   <tag>fail</tag>
No valid agent id.
  </notification>

  <notification
	icon="notify.tga"
	name="NoValidSession"
   persist="true"
	type="notify">
   <tag>fail</tag>
No valid session id.
  </notification>

  <notification
	icon="notify.tga"
	name="NoValidCircuit"
   persist="true"
	type="notify">
   <tag>fail</tag>
No valid circuit code.
  </notification>

  <notification
	icon="notify.tga"
	name="NoPendingConnection"
   persist="true"
	type="notify">
   <tag>fail</tag>
Unable to create pending connection.
  </notification>

  <notification
	icon="notify.tga"
	name="InternalUsherError"
   persist="true"
	type="notify">
   <tag>fail</tag>
Internal error attempting to connect agent usher.
  </notification>

  <notification
	icon="notify.tga"
	name="NoGoodTPDestination"
   persist="true"
	type="notify">
   <tag>fail</tag>
Unable to find a good teleport destination in this region.
  </notification>

  <notification
	icon="notify.tga"
	name="InternalErrorRegionResolver"
   persist="true"
	type="notify">
   <tag>fail</tag>
Internal error attempting to activate region resolver.
  </notification>

  <notification
	icon="notify.tga"
	name="NoValidLanding"
   persist="true"
	type="notify">
   <tag>fail</tag>
A valid landing point could not be found.
  </notification>

  <notification
	icon="notify.tga"
	name="NoValidParcel"
   persist="true"
	type="notify">
   <tag>fail</tag>
No valid parcel could be found.
  </notification>

  <notification
   icon="notify.tga"
   name="ObjectGiveItem"
   type="offer">
An object named &lt;nolink&gt;[OBJECTFROMNAME]&lt;/nolink&gt; owned by [NAME_SLURL] has given you this [OBJECTTYPE]:
&lt;nolink&gt;[ITEM_SLURL]&lt;/nolink&gt;
    <form name="form">
      <button
       index="0"
       name="Keep"
       text="Accept"/>
      <button
       index="1"
       name="Discard"
       text="Discard"/>
      <button
       index="2"
       name="Mute"
       text="Mute Owner"/>
    </form>
  </notification>

  <notification
   icon="notify.tga"
   name="OwnObjectGiveItem"
   type="offer">
Your object named &lt;nolink&gt;[OBJECTFROMNAME]&lt;/nolink&gt; has given you this [OBJECTTYPE]:
&lt;nolink&gt;[ITEM_SLURL]&lt;/nolink&gt;
    <form name="form">
      <button
       index="0"
       name="Keep"
       text="Accept"/>
      <button
       index="1"
       name="Discard"
       text="Discard"/>
    </form>
  </notification>

  <!-- FS:Ansariel: WARNING: Read LLOfferInfo::forceResponse in llviewermessage.cpp before changing the button order!!! -->
  <notification
   icon="notify.tga"
   name="UserGiveItem"
   label="Inventory offer from [NAME_LABEL]"
   log_to_im ="true"
   type="offer"
   sound="UISndInventoryOffer">
[NAME_SLURL] has given you this [OBJECTTYPE]:
[ITEM_SLURL]
Do you want to keep it? "Mute" will block all future offers or messages from [NAME_SLURL].
    <form name="form">
      <button
       index="3"
       name="Show"
       text="Show"/>
      <button
       index="0"
       name="Keep"
       text="Accept"/>
      <button
       index="1"
       name="Discard"
       text="Discard"/>
      <button
       index="2"
       name="Mute"
       text="Mute Sender"/>
    </form>
  </notification>

  <notification
   icon="notify.tga"
   name="UserGiveItemLegacy"
   label="Inventory offer from [NAME_LABEL]"
   log_to_im ="true"
   type="offer"
   sound="UISndInventoryOffer">
[NAME_SLURL] has given you this [OBJECTTYPE]:
[ITEM_SLURL]
Do you want to keep it? "Mute" will block all future offers or messages from [NAME_SLURL].
    <form name="form">
      <button
       index="3"
       name="Show"
       text="Show"/>
      <button
       index="0"
       name="Accept"
       text="Accept"/>
      <button
       index="1"
       name="Discard"
       text="Discard"/>
      <button
       index="6"
       name="ShowSilent"
       text="(Show)"/>
      <button
       index="4"
       name="AcceptSilent"
       text="(Accept)"/>
      <button
       index="5"
       name="DiscardSilent"
       text="(Discard)"/>
      <button
       index="2"
       name="Mute"
       text="Mute Sender"/>
    </form>
  </notification>

  <notification
   icon="notify.tga"
   name="GodMessage"
   persist="true"
   type="notify">
[NAME]

[MESSAGE]
  </notification>

  <notification
   icon="notify.tga"
   name="JoinGroup"
   persist="true"
   type="offer">
    <tag>group</tag>
[MESSAGE]
    <form name="form">
      <button
       index="0"
       name="Join"
       text="Join"/>
      <button
       index="1"
       name="Decline"
       text="Decline"/>
      <button
       index="2"
       name="Info"
       text="Info"/>
    </form>
  </notification>

  <notification
   icon="notify.tga"
   name="TeleportOffered"
   label="Teleport offer from [NAME_LABEL]"
   log_to_im="true"
   log_to_chat="false"
   fade_toast="false"
   type="offer"
   sound="UISndTeleportOffer">
[NAME_SLURL] has offered to teleport you to their location:

[MESSAGE]
&lt;icon&gt;[MATURITY_ICON]&lt;/icon&gt; - [MATURITY_STR]
    <tag>confirm</tag>
    <form name="form">
      <button
       index="0"
       name="Teleport"
       text="Teleport"/>
      <button
       index="1"
       name="Cancel"
       text="Cancel"/>
    </form>
  </notification>

  <notification
   icon="notify.tga"
   name="TeleportOffered_MaturityExceeded"
   log_to_im="true"
   log_to_chat="false"
   type="offer"
   sound="UISndTeleportOffer">
[NAME_SLURL] has offered to teleport you to their location:

[MESSAGE]
&lt;icon&gt;[MATURITY_ICON]&lt;/icon&gt; - [MATURITY_STR]

This region contains [REGION_CONTENT_MATURITY] content, but your current preferences are set to exclude [REGION_CONTENT_MATURITY] content.  We can change your preferences and continue with the teleport, or you can cancel this teleport.
    <tag>confirm</tag>
    <form name="form">
      <button
       index="0"
       name="Teleport"
       text="Change and Continue"/>
      <button
       index="1"
       name="Cancel"
       text="Cancel"/>
    </form>
  </notification>

  <notification
   icon="notify.tga"
   name="TeleportOffered_MaturityBlocked"
   log_to_im="true"
   log_to_chat="false"
   type="notifytip"
   sound="UISndTeleportOffer">
[NAME_SLURL] has offered to teleport you to their location:

[MESSAGE]
&lt;icon&gt;[MATURITY_ICON]&lt;/icon&gt; - [MATURITY_STR]

However, this region contains content accessible to adults only.
    <tag>fail</tag>
  </notification>

  <notification
   icon="notify.tga"
   name="TeleportOffered_SLUrl"
   label="Teleport offer from [NAME_LABEL]"
   log_to_im="true"
   log_to_chat="false"
   type="offer"
   sound="UISndTeleportOffer">
[NAME_SLURL] has offered to teleport you to their location ([POS_SLURL]):

[MESSAGE]
&lt;icon&gt;[MATURITY_ICON]&lt;/icon&gt; - [MATURITY_STR]
    <tag>confirm</tag>
    <form name="form">
      <button
       index="0"
       name="Teleport"
       text="Teleport"/>
      <button
       index="1"
       name="Cancel"
       text="Cancel"/>
    </form>
  </notification>

  <notification
   icon="notify.tga"
   name="TeleportOffered_MaturityExceeded_SLUrl"
   log_to_im="true"
   log_to_chat="false"
   type="offer"
   sound="UISndTeleportOffer">
[NAME_SLURL] has offered to teleport you to their location ([POS_SLURL]):

[MESSAGE]
&lt;icon&gt;[MATURITY_ICON]&lt;/icon&gt; - [MATURITY_STR]

This region contains [REGION_CONTENT_MATURITY] content, but your current preferences are set to exclude [REGION_CONTENT_MATURITY] content.  We can change your preferences and continue with the teleport, or you can cancel this teleport.
    <tag>confirm</tag>
    <form name="form">
      <button
       index="0"
       name="Teleport"
       text="Change and Continue"/>
      <button
       index="1"
       name="Cancel"
       text="Cancel"/>
    </form>
  </notification>

  <notification
   icon="notify.tga"
   name="TeleportOffered_MaturityBlocked_SLUrl"
   log_to_im="true"
   log_to_chat="false"
   type="notifytip"
   sound="UISndTeleportOffer">
[NAME_SLURL] has offered to teleport you to their location ([POS_SLURL]):

[MESSAGE]
&lt;icon&gt;[MATURITY_ICON]&lt;/icon&gt; - [MATURITY_STR]

However, this region contains content accessible to adults only.
    <tag>fail</tag>
  </notification>

  <notification
   icon="notify.tga"
   name="TeleportOfferSent"
   log_to_im="true"
   log_to_chat="false"
   show_toast="false"
   type="notify">
	Teleport offer sent to [TO_NAME]
  </notification>

  <notification
   icon="notify.tga"
   name="TeleportRequest"
   log_to_im="true"
   fade_toast="false"
   type="offer">
[NAME_SLURL] is requesting to be teleported to your location.
[MESSAGE]

Offer a teleport?
    <tag>confirm</tag>
    <form name="form">
      <button
       index="0"
       name="Yes"
       text="Yes"/>
      <button
       index="1"
       name="No"
       text="No"/>
    </form>
  </notification>

  <notification
   icon="notify.tga"
   name="GotoURL"
   persist="true"
   type="notify">
[MESSAGE]
[URL]
    <form name="form">
      <button
       index="0"
       name="Later"
       text="Later"/>
      <button
       index="1"
       name="GoNow..."
       text="Go Now..."/>
    </form>
  </notification>

  <notification
   icon="notify.tga"
   name="OfferFriendship"
   label="Friendship offer from [NAME_LABEL]"
   log_to_im="true"
   type="offer">
    <tag>friendship</tag>
    <tag>confirm</tag>
[NAME_SLURL] is offering friendship.

[MESSAGE]

(By default, you will be able to see each other&apos;s online status.)
    <form name="form">
      <button
       index="0"
       name="Accept"
       text="Accept"/>
      <button
       index="1"
       name="Decline"
       text="Decline"/>
    </form>
  </notification>

  <notification
   icon="notify.tga"
   name="FriendshipOffered"
   log_to_im="true"   
   type="notify">
    <tag>friendship</tag>
	You have offered friendship to [TO_NAME]
  </notification>

  <notification
   icon="notify.tga"
   name="OfferFriendshipNoMessage"
   label="Friendship offer from [NAME_LABEL]"
   persist="true"
   type="notify">
    <tag>friendship</tag>
[NAME_SLURL] is offering friendship.

(By default, you will be able to see each other&apos;s online status.)
    <form name="form">
      <button
       index="0"
       name="Accept"
       text="Accept"/>
      <button
       index="1"
       name="Decline"
       text="Decline"/>
    </form>
  </notification>

  <notification
   icon="notify.tga"
   name="FriendshipAccepted"
   log_to_im="true"   
   type="notify">
    <tag>friendship</tag>
&lt;nolink&gt;[NAME]&lt;/nolink&gt; accepted your friendship offer.
  </notification>

  <notification
   icon="notify.tga"
   name="FriendshipDeclined"
   log_to_im="true"   
   persist="true"
   type="notify">
    <tag>friendship</tag>
&lt;nolink&gt;[NAME]&lt;/nolink&gt; declined your friendship offer.
  </notification>
  
    <notification
   icon="notify.tga"
   name="FriendshipAcceptedByMe"
   log_to_im="true"   
   type="notify">
    <tag>friendship</tag>
Friendship offer accepted.
  </notification>

  <notification
   icon="notify.tga"
   name="FriendshipDeclinedByMe"
   log_to_im="true"   
   type="notify">
    <tag>friendship</tag>
Friendship offer declined.
  </notification>
  
  <notification
   icon="notify.tga"
   name="OfferCallingCard"
   persist="true"
   type="notify">
[NAME] is offering their calling card.
This will add a bookmark in your inventory so you can quickly IM this resident.
    <form name="form">
      <button
       index="0"
       name="Accept"
       text="Accept"/>
      <button
       index="1"
       name="Decline"
       text="Decline"/>
    </form>
  </notification>

  <notification
   icon="notify.tga"
   name="RegionRestartMinutes"
   show_toast="false"
   priority="high"
   type="notify">
The region "[NAME]" will restart in [MINUTES] minutes.
If you stay in this region when it shuts down, you will be logged out.
  </notification>

  <notification
   icon="notify.tga"
   name="RegionRestartSeconds"
   show_toast="false"
   priority="high"
   type="notify">
The region "[NAME]" will restart in [SECONDS] seconds.
If you stay in this region when it shuts down, you will be logged out.
  </notification>

  <notification
   icon="notify.tga"
   name="RegionRestartMinutesToast"
   priority="high"
   type="notify">
The region "[NAME]" will restart in [MINUTES] minutes.
If you stay in this region when it shuts down, you will be logged out.
  </notification>

  <notification
   icon="notify.tga"
   name="RegionRestartSecondsToast"
   priority="high"
   type="notify">
The region "[NAME]" will restart in [SECONDS] seconds.
If you stay in this region when it shuts down, you will be logged out.
  </notification>

  <notification
   icon="notify.tga"
   name="LoadWebPage"
   show_toast="false"
   type="notify">
Load web page [URL] ?

[MESSAGE]

From object: &lt;nolink&gt;[OBJECTNAME]&lt;/nolink&gt;, owner: [NAME_SLURL]
	<tag>confirm</tag>
    <form name="form">
      <button
       index="0"
       name="Gotopage"
       text="Go to page"/>
      <button
       index="1"
       name="Cancel"
       text="Cancel"/>
    </form>
  </notification>

  <notification
   icon="notify.tga"
   name="FailedToFindWearableUnnamed"
   persist="true"
   type="notify">
Failed to find [TYPE] in the database.
  <tag>fail</tag>
  </notification>

  <notification
   icon="notify.tga"
   name="FailedToFindWearable"
   persist="true"
   type="notify">
Failed to find [TYPE] named [DESC] in the database.
  <tag>fail</tag>
  </notification>

  <notification
   icon="notify.tga"
   name="InvalidWearable"
   persist="true"
   type="notify">
The item you are trying to wear uses a feature that your viewer cannot read. Please upgrade your version of [APP_NAME] to wear this item.
  <tag>fail</tag>
  </notification>

  <notification
   icon="notify.tga"
   name="ScriptQuestion"
   persist="true"
   type="notify">
&apos;&lt;nolink&gt;[OBJECTNAME]&lt;/nolink&gt;&apos;, an object owned by &apos;[NAME]&apos;, would like to:

[QUESTIONS]
Is this OK?
  <tag>confirm</tag>
    <form name="form">
      <button
       index="0"
       name="Yes"
       text="Yes"/>
      <button
       index="1"
       name="No"
       text="No"/>
      <button
       index="2"
       name="Mute"
       text="Block"/>
    </form>
  </notification>

  <notification
    icon="alertmodal.tga"
    name="ExperienceAcquireFailed"
    type="alertmodal">
Unable to acquire a new experience:
    [ERROR_MESSAGE]
    <tag>fail</tag>
    <usetemplate
      name="okbutton"
      yestext="OK"/>
  </notification>

  <notification
    icon="notify.tga"
    name="NotInGroupExperienceProfileMessage"
    persist="false"
    type="notify">
    A change to the experience group was ignored because the owner is not a member of the selected group.
  </notification>

  <notification
    icon="notify.tga"
    name="UneditableExperienceProfileMessage"
    persist="false"
    type="notify">
    The uneditable field '[field]' was ignored when updating the experience profile.
  </notification>

  <notification
    icon="notify.tga"
    name="RestrictedToOwnerExperienceProfileMessage"
    persist="false"
    type="notify">
    Ignored changes to the field '[field]' which can only be set by the experience owner.
  </notification>

  <notification
    icon="notify.tga"
    name="MaturityRatingExceedsOwnerExperienceProfileMessage"
    persist="false"
    type="notify">
    You may not set the maturity rating of an experience higher than that of the owner.
  </notification>

  <notification
    icon="notify.tga"
    name="RestrictedTermExperienceProfileMessage"
    persist="false"
    type="notify">
    The following terms prevented the update of the experience profile name and/or description: [extra_info]
  </notification>
  
  <notification
    icon="notify.tga"
    name="TeleportedHomeExperienceRemoved"
    persist="false"
    type="notify">
    You have been teleported from the region [region_name] for removing the experience secondlife:///app/experience/[public_id]/profile and are no longer permitted in the region.
    <form name="form">
      <ignore name="ignore"
              text="Kicked from region for removing an experience"/>
    </form>
  </notification>

  <notification
    icon="notify.tga"
    name="TrustedExperienceEntry"
    persist="false"
    type="notify">
    You have been allowed into the region [region_name] by participating in the key experience secondlife:///app/experience/[public_id]/profile removing this experience may kick you from the region.
    <form name="form">
      <ignore name="ignore"
              text="Allowed into a region by an experience"/>
    </form>
  </notification>

  <notification
    icon="notify.tga"
    name="TrustedExperiencesAvailable"
    persist="false"
    type="notify">
You do not have access to this destination. You may be allowed into the region by Accepting an experience below:

[EXPERIENCE_LIST]

Other Key Experiences may be available.
  </notification>
    

  <notification
    icon="notify.tga"
    name="ExperienceEvent"
    persist="false"
    type="notifytip">
    An object was allowed to [EventType] by the secondlife:///app/experience/[public_id]/profile experience.
    Owner: secondlife:///app/agent/[OwnerID]/inspect
    Object Name: [ObjectName]
    Parcel Name: [ParcelName]
  </notification>

  <notification
    icon="notify.tga"
    name="ExperienceEventAttachment"
    persist="false"
    type="notifytip">
    An attachment was allowed to [EventType] by the secondlife:///app/experience/[public_id]/profile experience.
    Owner: secondlife:///app/agent/[OwnerID]/inspect
  </notification>
  
  <notification
   icon="notify.tga"
   name="ScriptQuestionExperience"
   persist="false"
   fade_toast="false"
   type="notify">
&apos;&lt;nolink&gt;[OBJECTNAME]&lt;/nolink&gt;&apos;, an object owned by &apos;[NAME]&apos;, requests your participation in the [GRID_WIDE] experience:

[EXPERIENCE]

Once permission is granted you will not see this message again for this experience unless it is revoked from the experience profile.

Scripts associated with this experience will be able to do the following on regions where the experience is active: 

[QUESTIONS]Is this OK?

  <unique combine="combine_with_new">
    <context>experience</context>
  </unique>
  <tag>confirm</tag>
    <form name="form">
      <button
       index="3"
       name="BlockExperience"
       text="Block Experience"/>
      <button
        index="2"
        name="Mute"
        text="Block Object"/>
      <button
       index="0"
       name="Yes"
       text="Yes"/>
      <button
       index="1"
       name="No"
       text="No"/>
    </form>
  </notification>

  <notification
   icon="notify.tga"
   name="ScriptQuestionCaution"
   priority="critical"
   persist="true"
   type="notify">
The object &apos;&lt;nolink&gt;[OBJECTNAME]&lt;/nolink&gt;&apos; wants access to take money from your Linden Dollar account. If you allow this, it can take any or all of your money from you at any time, with no further warning or request.
   
Before allowing this access, make sure you know what the object is and why it is making this request, as well as whether you trust the creator. If you're not certain, click Deny.
  <tag>confirm</tag>
    <form name="form">
      <button
       index="0"
       name="Grant"
       text="Allow access"/>
      <button
       default="true"
       index="1"
       name="Deny"
       text="Deny"/>
    </form>
    <footer>
[FOOTERTEXT]
    </footer>
  </notification>

	<notification
   icon="notify.tga"
   name="ScriptDialog"
   show_toast="false"
   type="notify">
[NAME]&apos;s &apos;&lt;nolink&gt;[TITLE]&lt;/nolink&gt;&apos;
[MESSAGE]
    <form name="form">
      <button
       index="-2"
       name="Client_Side_Mute"
       text="Block"/>
      <button
       index="-1"
       name="Client_Side_Ignore"
       text="Ignore"/>
    </form>
  </notification>

  <notification
   icon="notify.tga"
   name="ScriptDialogGroup"
   show_toast="false"
   type="notify">
    <tag>group</tag>
&lt;nolink&gt;[GROUPNAME]&lt;/nolink&gt;&apos;s &apos;&lt;nolink&gt;[TITLE]&lt;/nolink&gt;&apos;
[MESSAGE]
    <form name="form">
      <button
       index="-2"
       name="Client_Side_Mute"
       text="Block"/>
      <button
       index="-1"
       name="Client_Side_Ignore"
       text="Ignore"/>
    </form>
  </notification>

<!--
  <notification
   icon="notify.tga"
   name="FirstBalanceIncrease"
   persist="true"
   type="notify">
   <tag>win</tag>
You just received L$[AMOUNT].
Your L$ balance is shown in the upper-right.
  </notification>

  <notification
   icon="notify.tga"
   name="FirstBalanceDecrease"
   persist="true"
   type="notify">
You just paid L$[AMOUNT].
Your L$ balance is shown in the upper-right.
  </notification>
-->

  <notification
   icon="notify.tga"
   name="BuyLindenDollarSuccess"
   persist="true"
   type="notify">
    <tag>funds</tag>
Thank you for your payment!

Your L$ balance will be updated when processing completes. If processing takes more than 20 mins, your transaction may be canceled. In that case, the purchase amount will be credited to your US$ balance.

The status of your payment can be checked on your Transaction History page on your [http://secondlife.com/account/ Dashboard]
  </notification>

  <notification
   icon="notify.tga"
   name="FirstOverrideKeys"
   persist="true"
   type="notify">
Your movement keys are now being handled by an object.
Try the arrow keys or AWSD to see what they do.
Some objects (like guns) require you to go into mouselook  to use them.
Press &apos;M&apos; to do this.
  </notification>

  <notification
   icon="notify.tga"
   name="FirstSandbox"
   persist="true"
   type="notify">
This is a sandbox area, and is meant to help residents learn how to build.

Things you build here will be deleted after you leave, so do not forget to right-click you items and choose &apos;Take&apos; to move your creation into your inventory.
  </notification>

  <notification
   icon="notifytip.tga"
   name="MaxListSelectMessage"
   type="notifytip">
You may only select up to [MAX_SELECT] items from this list.
  </notification>

  <notification
   icon="notify.tga"
   name="VoiceInviteP2P"
   type="notify">
[NAME] is inviting you to a Voice Chat call.
Click Accept to join the call or Decline to decline the invitation. Click mute to permanently block all messages this caller.
    <tag>confirm</tag>
    <tag>voice</tag>
    <unique>
      <context>NAME</context>
    </unique>
    <form name="form">
      <button
       index="0"
       name="Accept"
       text="Accept"/>
      <button
       index="1"
       name="Decline"
       text="Decline"/>
      <button
       index="2"
       name="Mute"
       text="Mute"/>
    </form>
  </notification>

  <notification
   icon="notify.tga"
   name="AutoUnmuteByIM"
   persist="true"
   type="notify">
[NAME] was sent an instant message and has been automatically unblocked.
  </notification>

  <notification
   icon="notify.tga"
   name="AutoUnmuteByMoney"
   persist="true"
   type="notify">
[NAME] was given money and has been automatically unblocked.
  </notification>

  <notification
   icon="notify.tga"
   name="AutoUnmuteByInventory"
   persist="true"
   type="notify">
[NAME] was offered inventory and has been automatically unblocked.
  </notification>

  <notification
   icon="notify.tga"
   name="VoiceInviteGroup"
   type="notify">
[NAME] has joined a Voice Chat call with the group &lt;nolink&gt;[GROUP]&lt;/nolink&gt;.
Click Accept to join the call or Decline to decline the invitation. Click mute to permanently block all messages from this caller.
    <tag>group</tag>
    <tag>confirm</tag>
    <tag>voice</tag>
    <unique>
      <context>NAME</context>
      <context>GROUP</context>
    </unique>
    <form name="form">
      <button
       index="0"
       name="Accept"
       text="Accept"/>
      <button
       index="1"
       name="Decline"
       text="Decline"/>
      <button
       index="2"
       name="Mute"
       text="Mute"/>
    </form>
  </notification>

  <notification
   icon="notify.tga"
   name="VoiceInviteAdHoc"
   type="notify">
[NAME] has joined a voice chat call with a conference chat.
Click Accept to join the call or Decline to decline the invitation. Click mute to permanently block all message from this caller.
  <tag>confirm</tag>
    <tag>voice</tag>
    <unique>
      <context>NAME</context>
    </unique>
    <form name="form">
      <button
       index="0"
       name="Accept"
       text="Accept"/>
      <button
       index="1"
       name="Decline"
       text="Decline"/>
      <button
       index="2"
       name="Mute"
       text="Mute"/>
    </form>
  </notification>

  <notification
   icon="notify.tga"
   name="InviteAdHoc"
   type="notify">
[NAME] is inviting you to a conference chat.
Click Accept to join the chat or Decline to decline the invitation. Click mute to permanently block all messages this caller.
  <tag>confirm</tag>
    <tag>voice</tag>
    <unique>
      <context>NAME</context>
    </unique>
    <form name="form">
      <button
       index="0"
       name="Accept"
       text="Accept"/>
      <button
       index="1"
       name="Decline"
       text="Decline"/>
      <button
       index="2"
       name="Mute"
       text="Mute"/>
    </form>
  </notification>

  <notification
   icon="notifytip.tga"
   name="VoiceChannelFull"
   type="notifytip">
The voice call you are trying to join, [VOICE_CHANNEL_NAME], has reached maximum capacity. Please try again later.
  <tag>fail</tag>
    <tag>voice</tag>
    <unique>
      <context>VOICE_CHANNEL_NAME</context>
    </unique>
  </notification>

  <notification
   icon="notifytip.tga"
   name="ProximalVoiceChannelFull"
   type="notifytip">
    <unique/>
This area has reached maximum capacity for voice conversations.  Please try to use voice in a different area.
    <tag>fail</tag>
    <tag>voice</tag>
  </notification>

  <notification
   icon="notifytip.tga"
   name="VoiceChannelDisconnected"
   type="notifytip">
You have been disconnected from [VOICE_CHANNEL_NAME].  You will now be reconnected to Nearby Voice Chat.
    <tag>voice</tag>
    <unique>
      <context>VOICE_CHANNEL_NAME</context>
    </unique>
  </notification>

  <notification
   icon="notifytip.tga"
   name="VoiceChannelDisconnectedP2P"
   type="notifytip">
[VOICE_CHANNEL_NAME] has ended the call.  You will now be reconnected to Nearby Voice Chat.
    <tag>voice</tag>
    <unique>
      <context>VOICE_CHANNEL_NAME</context>
    </unique>
  </notification>

  <notification
   icon="notifytip.tga"
   name="P2PCallDeclined"
   type="notifytip">
[VOICE_CHANNEL_NAME] has declined your call.  You will now be reconnected to Nearby Voice Chat.
    <tag>voice</tag>
    <tag>fail</tag>
    <unique>
      <context>VOICE_CHANNEL_NAME</context>
    </unique>
  </notification>

  <notification
   icon="notifytip.tga"
   name="P2PCallNoAnswer"
   type="notifytip">
[VOICE_CHANNEL_NAME] is not available to take your call.  You will now be reconnected to Nearby Voice Chat.
    <tag>fail</tag>
    <tag>voice</tag>
    <unique>
      <context>VOICE_CHANNEL_NAME</context>
    </unique>
  </notification>

  <notification
   icon="notifytip.tga"
   name="VoiceChannelJoinFailed"
   type="notifytip">
Failed to connect to [VOICE_CHANNEL_NAME], please try again later.  You will now be reconnected to Nearby Voice Chat.
    <tag>fail</tag>
    <tag>voice</tag>
    <unique>
      <context>VOICE_CHANNEL_NAME</context>
    </unique>
  </notification>

  <notification
   icon="notify.tga"
   name="VoiceEffectsExpired"
   sound="UISndAlert"
   persist="true"
   type="notify">
    <unique/>    
One or more of your subscribed Voice Morphs has expired.
[[URL] Click here] to renew your subscription.

If you are a Premium Member, [[PREMIUM_URL] click here] to receive your voice morphing perk.
  <tag>fail</tag>
  <tag>voice</tag>
  </notification>

  <notification
   icon="notify.tga"
   name="VoiceEffectsExpiredInUse"
   sound="UISndAlert"
   persist="true"
   type="notify">
    <unique/>
The active Voice Morph has expired, your normal voice settings have been applied.
[[URL] Click here] to renew your subscription.

If you are a Premium Member, [[PREMIUM_URL] click here] to receive your voice morphing perk.
    <tag>fail</tag>
    <tag>voice</tag>
  </notification>

  <notification
   icon="notify.tga"
   name="VoiceEffectsWillExpire"
   sound="UISndAlert"
   persist="true"
   type="notify">
    <unique/>    
One or more of your Voice Morphs will expire in less than [INTERVAL] days.
[[URL] Click here] to renew your subscription.

If you are a Premium Member, [[PREMIUM_URL] click here] to receive your voice morphing perk.
  <tag>fail</tag>
    <tag>voice</tag>
  </notification>

  <notification
   icon="notify.tga"
   name="VoiceEffectsNew"
   sound="UISndAlert"
   persist="true"
   type="notify">
    <unique/>    
New Voice Morphs are available!
   <tag>voice</tag>
  </notification>

  <notification
   icon="notifytip.tga"
   name="Cannot enter parcel: not a group member"
   type="notifytip">
   <tag>fail</tag>
    <tag>group</tag>
Only members of a certain group can visit this area.
  </notification>

  <notification
   icon="notifytip.tga"
   name="Cannot enter parcel: banned"
   type="notifytip">
   <tag>fail</tag>
Cannot enter parcel, you have been banned.
  </notification>

  <notification
   icon="notifytip.tga"
   name="Cannot enter parcel: not on access list"
   type="notifytip">
   <tag>fail</tag>
Cannot enter parcel, you are not on the access list.
  </notification>

  <notification
   icon="notifytip.tga"
   name="VoiceNotAllowed"
   type="notifytip">
You do not have permission to connect to voice chat for [VOICE_CHANNEL_NAME].
  <tag>fail</tag>
    <tag>voice</tag>
    <unique>
      <context>VOICE_CHANNEL_NAME</context>
    </unique>
  </notification>

  <notification
   icon="notifytip.tga"
   name="VoiceCallGenericError"
   type="notifytip">
An error has occurred while trying to connect to voice chat for [VOICE_CHANNEL_NAME].  Please try again later.
  <tag>fail</tag>
    <tag>voice</tag>
    <unique>
      <context>VOICE_CHANNEL_NAME</context>
    </unique>
  </notification>

  <notification
   icon="notifytip.tga"
   name="UnsupportedCommandSLURL"
   priority="high"
   type="notifytip">
The SLurl you clicked on is not supported.
  <tag>fail</tag>
  </notification>

  <notification
   icon="notifytip.tga"
   name="BlockedSLURL"
   priority="high"
   type="notifytip">
   <tag>security</tag>
A SLurl was received from an untrusted browser and has been blocked for your security.
  </notification>

  <notification
   icon="notifytip.tga"
   name="ThrottledSLURL"
   priority="high"
   type="notifytip">
   <tag>security</tag>
Multiple SLurls were received from an untrusted browser within a short period.
They will be blocked for a few seconds for your security.
  </notification>

  <notification name="IMToast" type="notifytoast">
[MESSAGE]
    <form name="form">
      <button index="0" name="respondbutton" text="Respond"/>
    </form>
  </notification>

  <notification
   icon="alert.tga"
   name="ConfirmCloseAll"
   type="alertmodal">
Are you sure you want to close all IMs?
  <tag>confirm</tag>
    <usetemplate
     name="okcancelignore"
     notext="Cancel"
     yestext="OK"
     ignoretext="Confirm before I close all IMs"/>
  </notification>

  <notification icon="notifytip.tga"
		name="AttachmentSaved" type="notifytip">
Attachment has been saved.
  </notification>
  
  <notification icon="notify.tga" persist="true"
		name="AppearanceToXMLSaved" type="notify">
Appearance has been saved to XML to [PATH]
  </notification>
  
    <notification icon="notifytip.tga"
		name="AppearanceToXMLFailed" type="notifytip">
Failed to save appearance to XML.
  </notification>

  <notification icon="notifytip.tga"
    name="SnapshotToComputerFailed" type="notifytip">
Failed to save snapshot to [PATH]: Disk is full. [NEED_MEMORY]KB is required but only [FREE_MEMORY]KB is free.
  </notification>

  <notification icon="notifytip.tga"
    name="SnapshotToLocalDirNotExist" type="notifytip">
Failed to save snapshot to [PATH]: Directory does not exist.
  </notification>

  <notification
    icon="notifytip.tga"
    name="PresetNotSaved"
    type="notifytip">
Error saving preset [NAME].
  </notification>
    
  <notification
    icon="notifytip.tga"
    name="DefaultPresetNotSaved"
    type="notifytip">
Can not overwrite default preset.
  </notification>

  <notification
    icon="alertmodal.tga"
    name="PresetAlreadyExists"
    type="alertmodal">
&apos;[NAME]&apos; is in use. You may replace
this preset or choose another name.
    <tag>fail</tag>
    <usetemplate
     name="okbutton"
     yestext="OK"/>
  </notification>

  <notification
    icon="notifytip.tga"
    name="PresetNotDeleted"
    type="notifytip">
Error deleting preset [NAME].
  </notification>

  <notification
    icon="alertmodal.tga"
    name="UnableToFindHelpTopic"
    type="alertmodal">
Unable to find the help topic for this element.
  <tag>fail</tag>
  </notification>

     <notification
 icon="alertmodal.tga"
 name="ObjectMediaFailure"
 type="alertmodal">
Server Error: Media update or get failed.
&apos;[ERROR]&apos;
  <tag>fail</tag>
        <usetemplate
         name="okbutton"
         yestext="OK"/>
    </notification>

    <notification
 icon="alertmodal.tga"
 name="TextChatIsMutedByModerator"
 type="alertmodal">
Your text chat has been muted by a moderator.
        <usetemplate
         name="okbutton"
         yestext="OK"/>
    </notification>

    <notification
 icon="alertmodal.tga"
 name="VoiceIsMutedByModerator"
 type="alertmodal">
Your voice has been muted by a moderator.
    <tag>voice</tag>
        <usetemplate
         name="okbutton"
         yestext="OK"/>
    </notification>

    <notification
        icon="alertmodal.tga"
        name="FailedToGetBenefits"
        type="alertmodal">
      Unfortunately, we were unable to get benefits information for this session. This should not happen in a normal production environment. Please contact support. This session will not work normally and we recommend that you restart.
      <usetemplate
          name="okbutton"
          yestext="OK"/>
    </notification>

   <notification
    icon="alertmodal.tga"
    name="BulkUploadCostConfirmation"
    type="alertmodal">
This will upload [COUNT] items at a total cost of L$[COST]. Do you wish to continue with the upload?
    <usetemplate
     ignoretext="Confirm bulk uploads"
     name="okcancelignore"
     notext="Cancel"
     yestext="Upload"/>
   </notification>

   <notification
    icon="alertmodal.tga"
    name="NotEnoughMoneyForBulkUpload"
    type="alertmodal">
Your current balance of L$[BALANCE] is not enough to upload [COUNT] items at a total cost of L$[COST].
    <usetemplate
     name="okbutton"
     yestext="OK"/>
   </notification>
  
   <notification
    icon="alertmodal.tga"
    name="BulkUploadNoCompatibleFiles"
    type="alertmodal">
Selected files can not be bulk-uploaded.
    <usetemplate
     name="okbutton"
     yestext="OK"/>
   </notification>

  <notification
   icon="alertmodal.tga"
   name="BulkUploadIncompatibleFiles"
   type="alertmodal">
Some of the selected files can not be bulk-uploaded.
    <usetemplate
     name="okbutton"
     yestext="OK"/>
  </notification>

   <notification
    icon="alertmodal.tga"
    name="UploadCostConfirmation"
    type="alertmodal">
This upload will cost L$[PRICE], do you wish to continue with the upload?
    <usetemplate
     name="okcancelbuttons"
     notext="Cancel"
     yestext="Upload"/>
  </notification>

  <notification
   icon="alertmodal.tga"
   name="ConfirmClearTeleportHistory"
   type="alertmodal">
This will delete the entire list of places you have visited, and cannot be undone. Continue?
  <tag>confirm</tag>
    <usetemplate
     name="okcancelbuttons"
     notext="Cancel"
     yestext="OK"/>
  </notification>

  <notification
   icon="alert.tga"
   name="BottomTrayButtonCanNotBeShown"
   type="alert">
Selected button cannot be shown right now.
The button will be shown when there is enough space for it.
  <tag>fail</tag>
  </notification>

  <notification
   icon="notifytip.tga"
   name="ShareNotification"
   type="notifytip">
Select residents to share with.
  </notification>

  <notification
    name="MeshUploadErrorDetails"
    icon="alert.tga"
    type="alert">
      [LABEL] failed to upload: [MESSAGE]
[DETAILS] See Firestorm.log for details
  </notification>

  <notification
    name="MeshUploadError"
    icon="alert.tga"
    type="alert">
      [LABEL] failed to upload: [MESSAGE]

See Firestorm.log for details
  </notification>
   
  <notification
    name="MeshUploadPermError"
    icon="alert.tga"
    type="alert">
    Error while requesting mesh upload permissons.
  </notification>
  
  <notification
    name="RegionCapabilityRequestError"
    icon="alert.tga"
    type="alert">
    Could not get region capability &apos;[CAPABILITY]&apos;.
  </notification>
   
  <notification
   icon="notifytip.tga"
   name="ShareItemsConfirmation"
   type="alertmodal">
Are you sure you want to share the following items:

&lt;nolink&gt;[ITEMS]&lt;/nolink&gt;

With the following residents:

&lt;nolink&gt;[RESIDENTS]&lt;/nolink&gt;
  <tag>confirm</tag>
	<usetemplate
     ignoretext="Confirm before I share an item"
     name="okcancelignore"
     notext="Cancel"
     yestext="OK"/>
  </notification>
  
  <notification
   icon="notifytip.tga"
   name="ShareFolderConfirmation"
   type="alertmodal">
Only one folder at a time can be shared.

Are you sure you want to share the following items:

&lt;nolink&gt;[ITEMS]&lt;/nolink&gt;

With the following Residents:

&lt;nolink&gt;[RESIDENTS]&lt;/nolink&gt;
  <tag>confirm</tag>
	<usetemplate
     name="okcancelbuttons"
     notext="Cancel"
     yestext="OK"/>
  </notification>
  
  <notification
   icon="notifytip.tga"
   name="ItemsShared"
   type="notifytip">
Items successfully shared.
  </notification>
  
  <notification
   icon="notifytip.tga"
   name="DeedToGroupFail"
   type="notifytip">
Deed to group failed.
    <tag>group</tag>
  <tag>fail</tag>
  </notification>

  <notification
   icon="notifytip.tga"
   name="ReleaseLandThrottled"
   type="notifytip">
The parcel [PARCEL_NAME] can not be abandoned at this time.
   <tag>fail</tag>
  </notification>
	
  <notification
   icon="notifytip.tga"
   name="ReleasedLandWithReclaim"
   type="notifytip">
The [AREA] m² parcel &apos;[PARCEL_NAME]&apos; has been released.

You will have [RECLAIM_PERIOD] hours to reclaim for L$0 before it is set for sale to anyone.
   <tag>fail</tag>
  </notification>
	
  <notification
   icon="notifytip.tga"
   name="ReleasedLandNoReclaim"
   type="notifytip">
The [AREA] m² parcel &apos;[PARCEL_NAME]&apos; has been released.

It is now available for purchase by anyone.
   <tag>fail</tag>
  </notification>

  <notification
   icon="notifytip.tga"
   name="AvatarRezNotification"
   type="notifytip">
( [EXISTENCE] seconds alive )
Avatar '[NAME]' declouded after [TIME] seconds.
  </notification>

  <notification
   icon="notifytip.tga"
   name="AvatarRezSelfBakedDoneNotification"
   type="notifytip">
( [EXISTENCE] seconds alive )
You finished baking your outfit after [TIME] seconds.
  </notification>

  <notification
   icon="notifytip.tga"
   name="AvatarRezSelfBakedUpdateNotification"
   type="notifytip">
( [EXISTENCE] seconds alive )
You sent out an update of your appearance after [TIME] seconds.
[STATUS]
  </notification>
  
  <notification
   icon="notifytip.tga"
   name="AvatarRezSelfBakeForceUpdateNotification"
   type="notifytip">
The viewer has detected that you may appear as a cloud and is attempting to fix this automatically.
  </notification>

  <notification
   icon="notifytip.tga"
   name="AvatarRezCloudNotification"
   type="notifytip">
( [EXISTENCE] seconds alive )
Avatar '[NAME]' became cloud.
  </notification>

  <notification
   icon="notifytip.tga"
   name="AvatarRezArrivedNotification"
   type="notifytip">
( [EXISTENCE] seconds alive )
Avatar '[NAME]' appeared.
  </notification>

  <notification
   icon="notifytip.tga"
   name="AvatarRezLeftCloudNotification"
   type="notifytip">
( [EXISTENCE] seconds alive )
Avatar '[NAME]' left after [TIME] seconds as cloud.
  </notification>

  <notification
   icon="notifytip.tga"
   name="AvatarRezEnteredAppearanceNotification"
   type="notifytip">
( [EXISTENCE] seconds alive )
Avatar '[NAME]' entered appearance mode.
  </notification>

  <notification
   icon="notifytip.tga"
   name="AvatarRezLeftAppearanceNotification"
   type="notifytip">
( [EXISTENCE] seconds alive )
Avatar '[NAME]' left appearance mode.
  </notification>

  <notification
   icon="alertmodal.tga"
   name="NoConnect"
   type="alertmodal">
We're having trouble connecting using [PROTOCOL] &lt;nolink&gt;[HOSTID]&lt;/nolink&gt;.
Please check your network and firewall setup.
  <tag>fail</tag>
    <usetemplate
     name="okbutton"
     yestext="OK"/>
  </notification>

  <notification
   icon="alertmodal.tga"
   name="NoVoiceConnect"
   type="alertmodal">
    <unique/>
We are unable to connect to the voice server:

&lt;nolink&gt;[HOSTID]&lt;/nolink&gt;

Ports that must be allowed for voice are:
:TCP: 80, 443
:UDP: 3478, 3479, 5060, 5062, 6250, 12000-32000

Please check your network and firewall setup.
Disable any SIP ALG feature in your router.

Voice communications will not be available.
https://wiki.firestormviewer.org/fs_voice
    <tag>voice</tag>
  <tag>fail</tag>
    <usetemplate
     ignoretext="Warn me when the viewer can't connect to the voice server"
     name="okignore"
     yestext="OK" />
  </notification>

  <notification
   icon="alertmodal.tga"
   name="NoVoiceConnect-GIAB"
   type="alertmodal">
We're having trouble connecting to your voice server.

Voice communications will not be available.
Please check your network and firewall setup.
[https://wiki.firestormviewer.org/fs_voice]
    <tag>voice</tag>
  <tag>fail</tag>
    <usetemplate
     name="okbutton"
     yestext="OK"/>
  </notification>

  <notification
   icon="notifytip.tga"
   name="AvatarRezLeftNotification"
   type="notifytip">
( [EXISTENCE] seconds alive )
Avatar '[NAME]' left as fully loaded.
  </notification>

  <notification
   icon="notifytip.tga"
   name="AvatarRezSelfBakedTextureUploadNotification"
   type="notifytip">
( [EXISTENCE] seconds alive )
You uploaded a [RESOLUTION] baked texture for '[BODYREGION]' after [TIME] seconds.
  </notification>

  <notification
   icon="notifytip.tga"
   name="AvatarRezSelfBakedTextureUpdateNotification"
   type="notifytip">
( [EXISTENCE] seconds alive )
You locally updated a [RESOLUTION] baked texture for '[BODYREGION]' after [TIME] seconds.
  </notification>
	
  <notification
   icon="alertmodal.tga"
   name="CannotUploadTexture"
   type="alertmodal">
Unable to upload texture.
[REASON]   
  <tag>fail</tag>  
  </notification>

  <notification
   icon="alertmodal.tga"
   name="CannotUploadMaterial"
   type="alertmodal">
There was a problem uploading the file
    <tag>fail</tag>
  </notification>

  <notification
 icon="alertmodal.tga"
 label="Save Material"
 name="SaveMaterialAs"
 type="alertmodal">
    <unique/>
    Name this material:
    <tag>confirm</tag>
    <form name="form">
      <input name="message" type="text">
        [DESC]
      </input>
      <button
       default="true"
       index="0"
       name="OK"
       text="OK"/>
      <button
       index="1"
       name="Cancel"
       text="Cancel"/>
    </form>
  </notification>

  <notification
   icon="alertmodal.tga"
   name="InvalidMaterialName"
   type="alertmodal">
Please enter a non-empty name
    <tag>fail</tag>
  </notification>

  <notification
   icon="alertmodal.tga"
   name="UsavedMaterialChanges"
   type="alertmodal">
    You have unsaved changes.
    <form name="form">
      <button
       index="0"
       name="discard"
       text="Discard changes"/>
      <button
       index="1"
       name="keep"
       text="Keep editing"/>
    </form>
  </notification>

  <notification
   icon="alertmodal.tga"
   name="LivePreviewUnavailable"
   type="alert">
We cannot display a preview of this texture because it is no-copy and/or no-transfer.
  <usetemplate
    ignoretext="Warn me that Live Preview mode is not available for no-copy and/or no-transfer textures"
    name="okignore"
    yestext="OK"/>
  </notification>

  <notification
   icon="alertmodal.tga"
   name="LivePreviewUnavailablePBR"
   type="alert">
   
We cannot display a preview of this material because it is no-copy, no-transfer, and/or no-modify.
  <usetemplate
    ignoretext="Warn me that Live Preview mode is not available for no-copy, no-transfer, and/or no-modify materials"
    name="okignore"
    yestext="OK"/>
  </notification>

  <notification
   icon="alertmodal.tga"
   name="FacePasteFailed"
   type="alertmodal">
Paste failed. [REASON]
   <usetemplate
    name="okbutton"
    yestext="OK"/>
  </notification>

  <notification
   icon="alertmodal.tga"
   name="FailedToApplyTextureNoCopyToMultiple"
   type="alertmodal">
Failed to apply texture. You can not apply a no-copy texture to multiple objects.
   <usetemplate
    name="okbutton"
    yestext="OK"/>
  </notification>

  <notification
   icon="alertmodal.tga"
   name="FailedToApplyGLTFNoCopyToMultiple"
   type="alertmodal">
Failed to apply GLTF material. You can not apply a no-copy material to multiple objects.
   <usetemplate
    name="okbutton"
    yestext="OK"/>
  </notification>

  <notification
   icon="alertmodal.tga"
   name="FacePasteTexturePermissions"
   type="alertmodal">
    You applied a texture with limited permissions, object will inherit permissions from texture.
    <usetemplate
     ignoretext="Paste: You applied a texture with limited permissions"
     name="notifyignore"/>
    <usetemplate
     name="okbutton"
     yestext="OK"/>
  </notification>

  <notification
   icon="alertmodal.tga"
   name="ConfirmLeaveCall"
   type="alertmodal">
Are you sure you want to leave this call?
    <tag>confirm</tag>
    <tag>voice</tag>
    <usetemplate
     ignoretext="Confirm before I leave call"
     name="okcancelignore"
     notext="No"
     yestext="Yes">
      <unique/>
    </usetemplate>
  </notification>

  <notification
   icon="alertmodal.tga"
   name="ConfirmMuteAll"
   type="alert">
You have selected to mute all participants in a group call.
This will also cause all residents that later join the call to be
muted, even after you have left the call.

Mute everyone?
    <tag>group</tag>
    <tag>confirm</tag>
    <tag>voice</tag>
    <usetemplate
     ignoretext="Confirm before I mute all participants in a group call"
     name="okcancelignore"
     yestext="OK"
     notext="Cancel">
      <unique/>
    </usetemplate>
  </notification>
  <notification
  name="HintChat"
  label="Chat"
  type="hint">
    <unique/>
    To join the conversation, type into the chat field below.
  </notification>

  <notification
  name="HintSit"
  label="Stand"
  type="hint">
    <unique/>
    To stand up and exit the sitting position, click the Stand button.
  </notification>

  <notification
  name="HintSpeak"
  label="Speak"
  type="hint">
    <unique/>    
Click the Speak button to turn your microphone on and off.

Click on the up arrow to see the voice control panel.

Hiding the Speak button will disable the voice feature.
  </notification>

  <notification
  name="HintDestinationGuide"
  label="Explore the World"
  type="hint">
    <unique/>
    The Destination Guide contains thousands of new places to discover. Select a location and choose Teleport to start exploring.
  </notification>

  <notification
    name="HintSidePanel"
    label="Side Panel"
    type="hint">
    <unique/>
    Get quick access to your inventory, outfits, profiles and more in the side panel.
  </notification>

  <notification
  name="HintMove"
  label="Move"
  type="hint">
    <unique/>
    To walk or run, open the Move Panel and use the directional arrows to navigate. You can also use the directional keys on your keyboard.
  </notification>

  <notification
  name="HintMoveClick"
  label=""
  type="hint">
    <unique/>    
1. Click to Walk
Click anywhere on the ground to walk to that spot.

2. Click and Drag to Rotate View
Click and drag anywhere on the world to rotate your view
    <tag>custom_skin</tag>
  </notification>

  <notification
  name="HintDisplayName"
  label="Display Name"
  type="hint">
    <unique/>
    Set your customizable display name here. This is in addition to your unique username, which can't be changed. You can change how you see other people's names in your preferences.
  </notification>


  <notification
  name="HintView"
  label="View"
  type="hint">
    <unique/>
    To change your camera view, use the Orbit and Pan controls. Reset your view by pressing Escape or walking.
    <tag>custom_skin</tag>
  </notification>

  <notification
  name="HintInventory"
  label="Inventory"
  type="hint">
    <unique/>
    Check your inventory to find items. Newest items can be easily found in the Recent tab.
  </notification>

  <notification
  name="HintLindenDollar"
  label="You've got Linden Dollars!"
  type="hint">
    <unique/>
    Here's your current balance of L$. Click Buy L$ to purchase more Linden Dollars.
    <tag>funds</tag>
  </notification>

   <notification
   icon="alertmodal.tga"
   name="LowMemory"
   type="alertmodal">
    Your memory pool is low. Some functions of SL are disabled to avoid crash. Please close other applications. Restart SL if this persists.
  </notification>

  <notification
     icon="alertmodal.tga"
     name="ForceQuitDueToLowMemory"
     type="alertmodal">
    SL will quit in 30 seconds due to out of memory.
  </notification>

  <notification
   icon="alertmodal.tga"
   name="SOCKS_NOT_PERMITTED"
   type="alertmodal">
	The SOCKS 5 proxy "[HOST]:[PORT]" refused the connection, not allowed by rule set.
	<tag>fail</tag>
   <usetemplate
     name="okbutton"
     yestext="OK"/>
  </notification>

  <notification
   icon="alertmodal.tga"
   name="SOCKS_CONNECT_ERROR"
   type="alertmodal">
	The SOCKS 5 proxy "[HOST]:[PORT]" refused the connection, could not open TCP channel.
	<tag>fail</tag>
   <usetemplate
     name="okbutton"
     yestext="OK"/>	 
  </notification>

  <notification
   icon="alertmodal.tga"
   name="SOCKS_NOT_ACCEPTABLE"
   type="alertmodal">
	The SOCKS 5 proxy "[HOST]:[PORT]" refused the selected authentication system.
	<tag>fail</tag>
   <usetemplate
     name="okbutton"
     yestext="OK"/>
  </notification>

  <notification
   icon="alertmodal.tga"
   name="SOCKS_AUTH_FAIL"
   type="alertmodal">
	The SOCKS 5 proxy "[HOST]:[PORT]" reported your credentials are invalid.
	<tag>fail</tag>
   <usetemplate
     name="okbutton"
     yestext="OK"/>
  </notification>

  <notification
   icon="alertmodal.tga"
   name="SOCKS_UDP_FWD_NOT_GRANTED"
   type="alertmodal">
	The SOCKS 5 proxy "[HOST]:[PORT]" refused the UDP associate request.
	<tag>fail</tag>
   <usetemplate
     name="okbutton"
     yestext="OK"/>
  </notification>

  <notification
   icon="alertmodal.tga"
   name="SOCKS_HOST_CONNECT_FAILED"
   type="alertmodal">
	Could not connect to SOCKS 5 proxy server "[HOST]:[PORT]".
	<tag>fail</tag>
   <usetemplate
     name="okbutton"
     yestext="OK"/>
  </notification>
  
  <notification
   icon="alertmodal.tga"
   name="SOCKS_UNKNOWN_STATUS"
   type="alertmodal">
	Unknown proxy error with server "[HOST]:[PORT]".
	<tag>fail</tag>
   <usetemplate
     name="okbutton"
     yestext="OK"/>
  </notification>
  
  <notification
   icon="alertmodal.tga"
   name="SOCKS_INVALID_HOST"
   type="alertmodal">
	Invalid SOCKS proxy address or port "[HOST]:[PORT]".
	<tag>fail</tag>
   <usetemplate
     name="okbutton"
     yestext="OK"/>
  </notification>
  
  <notification
   icon="alertmodal.tga"
   name="SOCKS_BAD_CREDS"
   type="alertmodal">
	Invalid SOCKS 5 username or password.
	<tag>fail</tag>
   <usetemplate
     name="okbutton"
     yestext="OK"/>
  </notification>
  
  <notification
   icon="alertmodal.tga"
   name="PROXY_INVALID_HTTP_HOST"
   type="alertmodal">
    Invalid HTTP proxy address or port "[HOST]:[PORT]".
	<tag>fail</tag>
   <usetemplate
     name="okbutton"
     yestext="OK"/>
  </notification>

  <notification
   icon="alertmodal.tga"
   name="PROXY_INVALID_SOCKS_HOST"
   type="alertmodal">
	Invalid SOCKS proxy address or port "[HOST]:[PORT]".
	<tag>fail</tag>
   <usetemplate
     name="okbutton"
     yestext="OK"/>
  </notification>

  <notification
   icon="alertmodal.tga"
   name="ChangeProxySettings"
   type="alert">
	Proxy settings take effect after you restart [APP_NAME].
	<tag>fail</tag>
   <usetemplate
     name="okbutton"
     yestext="OK"/>
  </notification>

  <notification
  name="AuthRequest"
  type="browser">
The site at &apos;&lt;nolink&gt;[HOST_NAME]&lt;/nolink&gt;&apos; in realm &apos;[REALM]&apos; requires a user name and password.
    <tag>confirm</tag>
    <form name="form">
      <input name="username" type="text" text="User Name" default="true"/>
      <input name="password" type="password" text="Password    "/>
      <button default="true"
              index="0"
              name="ok"
              text="Submit"/>
      <button index="1"
              name="cancel"
              text="Cancel"/>
    </form>
  </notification>

   <notification
	name="ModeChange"
	label=""
	type="alertmodal">
    <unique/>
Changing modes requires you to quit and restart.

Change mode and quit?
    <tag>confirm</tag>
    <usetemplate
   name="okcancelbuttons"
   yestext="OK"
   notext="Cancel"/>
    </notification>

  <notification

 name="NoClassifieds"
 label=""
 type="alertmodal">
    <unique/>
    <tag>fail</tag>
    <tag>confirm</tag>
    Creation and editing of Classifieds is only available in Advanced mode. Would you like to quit and change modes? The mode selector can be found on the login screen.
    <usetemplate
   name="okcancelbuttons"
   yestext="Quit"
   notext="Don't Quit"/>
    </notification>

  <notification
 name="NoGroupInfo"
 label=""
 type="alertmodal">
    <unique/>
    <tag>fail</tag>
    <tag>confirm</tag>
    Creation and editing of Groups is only available in Advanced mode. Would you like to quit and change modes? The mode selector can be found on the login screen.
    <usetemplate
   name="okcancelbuttons"
   yestext="Quit"
   notext="Don't Quit"/>
  </notification>

 <notification
 name="NoPlaceInfo"
 label=""
 type="alertmodal">
    <unique/>
    <tag>fail</tag>
    <tag>confirm</tag>
    Viewing place profile is only available in Advanced mode. Would you like to quit and change modes? The mode selector can be found on the login screen.
    <usetemplate
   name="okcancelbuttons"
   yestext="Quit"
   notext="Don't Quit"/>
</notification>

  <notification
 name="NoPicks"
 label=""
 type="alertmodal">
    <unique/>
    <tag>fail</tag>
    <tag>confirm</tag>
    Creation and editing of Picks is only available in Advanced mode. Would you like to quit and change modes? The mode selector can be found on the login screen.
    <usetemplate
   name="okcancelbuttons"
   yestext="Quit"
   notext="Don't Quit"/>
  </notification>

  <notification
 name="NoWorldMap"
 label=""
 type="alertmodal">
    <unique/>
    <tag>fail</tag>
    <tag>confirm</tag>
    Viewing of the world map is only available in Advanced mode. Would you like to quit and change modes? The mode selector can be found on the login screen.
    <usetemplate
   name="okcancelbuttons"
   yestext="Quit"
   notext="Don't Quit"/>
  </notification>

  <notification
 name="NoVoiceCall"
 label=""
 type="alertmodal">
    <unique/>
    <tag>fail</tag>
    <tag>confirm</tag>
    Voice calls are only available in Advanced mode. Would you like to logout and change modes?
    <usetemplate
   name="okcancelbuttons"
   yestext="Quit"
   notext="Don't Quit"/>
  </notification>

  <notification
 name="NoAvatarShare"
 label=""
 type="alertmodal">
    <unique/>
    <tag>fail</tag>
    <tag>confirm</tag>
    Sharing is only available in Advanced mode. Would you like to logout and change modes?
    <usetemplate
   name="okcancelbuttons"
   yestext="Quit"
   notext="Don't Quit"/>
  </notification>
  
  <notification
 name="NoAvatarPay"
 label=""
 type="alertmodal">
    <unique/>
    <tag>fail</tag>
    <tag>confirm</tag>
	  Paying other residents is only available in Advanced mode. Would you like to logout and change modes?
	  <usetemplate
   name="okcancelbuttons"
   yestext="Quit"
   notext="Don't Quit"/>
  </notification>

  <notification
 name="NoInventory"
 label=""
 type="alertmodal">
    <unique/>
    <tag>fail</tag>
    <tag>confirm</tag>
    Viewing inventory is only available in Advanced mode. Would you like to logout and change modes?
    <usetemplate
   name="okcancelbuttons"
   yestext="Quit"
   notext="Don't Quit"/>
  </notification>

  <notification
 name="NoAppearance"
 label=""
 type="alertmodal">
    <unique/>
    <tag>fail</tag>
    <tag>confirm</tag>
    The appearance editor is only available in Advanced mode. Would you like to logout and change modes?
    <usetemplate
   name="okcancelbuttons"
   yestext="Quit"
   notext="Don't Quit"/>
  </notification>

  <notification
 name="NoSearch"
 label=""
 type="alertmodal">
    <unique/>
    <tag>fail</tag>
    <tag>confirm</tag>
    Search is only available in Advanced mode. Would you like to logout and change modes?
    <usetemplate
   name="okcancelbuttons"
   yestext="Quit"
   notext="Don't Quit"/>
  </notification>

  <notification
    name="ConfirmHideUI"
    label=""
    type="alertmodal">
    <unique/>
    <tag>confirm</tag>
    This action will hide all menu items and buttons. To get them back, click [SHORTCUT] again.
    <usetemplate
      name="okcancelignore"
      yestext="OK"
      notext="Cancel"
      ignoretext="Confirm before hiding UI"/>
  </notification>

  <notification
   icon="alertmodal.tga"
   name="PathfindingLinksets_WarnOnPhantom"
   type="alertmodal">
Some selected linksets will have the Phantom flag toggled.

Do you wish to continue?
    <tag>confirm</tag>
    <usetemplate
     ignoretext="Some selected linksets phantom flag will be toggled."
     name="okcancelignore"
     notext="Cancel"
     yestext="OK"/>
  </notification>

  <notification
   icon="alertmodal.tga"
   name="PathfindingLinksets_MismatchOnRestricted"
   type="alertmodal">
Some selected linksets cannot be set to be '[REQUESTED_TYPE]' because of permission restrictions on the linkset.  These linksets will be set to be '[RESTRICTED_TYPE]' instead.

Do you wish to continue?
    <tag>confirm</tag>
    <usetemplate
     ignoretext="Some selected linksets cannot be set because of permission restrictions on the linkset."
     name="okcancelignore"
     notext="Cancel"
     yestext="OK"/>
  </notification>

  <notification
   icon="alertmodal.tga"
   name="PathfindingLinksets_MismatchOnVolume"
   type="alertmodal">
Some selected linksets cannot be set to be '[REQUESTED_TYPE]' because the shape is non-convex.

Do you wish to continue?
    <tag>confirm</tag>
    <usetemplate
     ignoretext="Some selected linksets cannot be set because the shape is non-convex"
     name="okcancelignore"
     notext="Cancel"
     yestext="OK"/>
  </notification>

  <notification
   icon="alertmodal.tga"
   name="PathfindingLinksets_WarnOnPhantom_MismatchOnRestricted"
   type="alertmodal">
Some selected linksets will have the Phantom flag toggled.

Some selected linksets cannot be set to be '[REQUESTED_TYPE]' because of permission restrictions on the linkset.  These linksets will be set to be '[RESTRICTED_TYPE]' instead.

Do you wish to continue?
    <tag>confirm</tag>
    <usetemplate
     ignoretext="Some selected linksets phantom flag will be toggled and others cannot be set because of permission restrictions on the linkset."
     name="okcancelignore"
     notext="Cancel"
     yestext="OK"/>
  </notification>

  <notification
   icon="alertmodal.tga"
   name="PathfindingLinksets_WarnOnPhantom_MismatchOnVolume"
   type="alertmodal">
Some selected linksets will have the Phantom flag toggled.

Some selected linksets cannot be set to be '[REQUESTED_TYPE]' because the shape is non-convex.

Do you wish to continue?
    <tag>confirm</tag>
    <usetemplate
     ignoretext="Some selected linksets phantom flag will be toggled and others cannot be set because the shape is non-convex"
     name="okcancelignore"
     notext="Cancel"
     yestext="OK"/>
  </notification>

  <notification
   icon="alertmodal.tga"
   name="PathfindingLinksets_MismatchOnRestricted_MismatchOnVolume"
   type="alertmodal">
Some selected linksets cannot be set to be '[REQUESTED_TYPE]' because of permission restrictions on the linkset.  These linksets will be set to be '[RESTRICTED_TYPE]' instead.

Some selected linksets cannot be set to be '[REQUESTED_TYPE]' because the shape is non-convex. These linksets&apos; use types will not change.

Do you wish to continue?
    <tag>confirm</tag>
    <usetemplate
     ignoretext="Some selected linksets cannot be set because of permission restrictions on the linkset and because the shape is non-convex."
     name="okcancelignore"
     notext="Cancel"
     yestext="OK"/>
  </notification>

  <notification
   icon="alertmodal.tga"
   name="PathfindingLinksets_WarnOnPhantom_MismatchOnRestricted_MismatchOnVolume"
   type="alertmodal">
Some selected linksets will have the Phantom flag toggled.

Some selected linksets cannot be set to be '[REQUESTED_TYPE]' because of permission restrictions on the linkset.  These linksets will be set to be '[RESTRICTED_TYPE]' instead.

Some selected linksets cannot be set to be '[REQUESTED_TYPE]' because the shape is non-convex. These linksets&apos; use types will not change.

Do you wish to continue?
    <tag>confirm</tag>
    <usetemplate
     ignoretext="Some selected linksets phantom flag will be toggled and others cannot be set because of permission restrictions on the linkset and because the shape is non-convex."
     name="okcancelignore"
     notext="Cancel"
     yestext="OK"/>
  </notification>

  <notification
   icon="alertmodal.tga"
   name="PathfindingLinksets_ChangeToFlexiblePath"
   type="alertmodal">
    The selected object affects the navmesh.  Changing it to a Flexible Path will remove it from the navmesh.
    <tag>confirm</tag>
    <usetemplate
     ignoretext="The selected object affects the navmesh. Changing it to a Flexible Path will remove it from the navmesh."
     name="okcancelignore"
     notext="Cancel"
     yestext="OK"/>
  </notification>

  <global name="UnsupportedIntelDriver">
The installed Intel graphics driver for [GPUNAME], version [VERSION], is significantly out of date and is known to cause excessive rates of program crashes. You are strongly advised to update to a current Intel driver.

Do you want to check the Intel driver website?
  </global>

  <global name="UnsupportedCPUAmount">
796
  </global>

  <global name="UnsupportedRAMAmount">
510
  </global>

  <global name="UnsupportedGPU">
- Your graphics card does not meet the minimum requirements.
  </global>

  <global name="UnsupportedCPU">
- Your CPU does not meet the minimum requirements.
  </global>

  <global name="UnsupportedRAM">
- Your system memory does not meet the minimum requirements.
  </global>
  
  <global name="LLLeapUpdaterFailure">
Failed to launch updater service [UPDATER_APP]. Please verify the viewer is installed correctly and has the necessary permissions to run. If you continue to experience issues, please visit the [SUPPORT_SITE].
  </global>

<!-- these are alert strings from server. the name needs to match entire the server string, and needs to be changed
	whenever the server string changes -->
   <global name="You can only set your 'Home Location' on your land or at a mainland Infohub.">
If you own a piece of land, you can make it your home location.
Otherwise, you can look at the Map and find places marked &quot;Infohub&quot;.
  </global>
  <global name="You died and have been teleported to your home location">
You died and have been teleported to your home location.
  </global>
<!-- <FS:AW>  opensim search support-->
  <notification
   icon="alertmodal.tga"
   name="ConfirmClearDebugSearchURL"
   type="alertmodal">
Are you sure you want to clear the debug search url?
    <tag>confirm</tag>
    <usetemplate
     ignoretext="Confirm clearing debug search url"
     name="okcancelignore"
     notext="Cancel"
     yestext="OK"/>
  </notification>
  <notification
   icon="alertmodal.tga"
   name="ConfirmPickDebugSearchURL"
   type="alertmodal">
Are you sure you want to pick the current search url as debug search url?
    <tag>confirm</tag>
    <usetemplate
     ignoretext="Confirm picking debug search url"
     name="okcancelignore"
     notext="Cancel"
     yestext="OK"/>
  </notification>
<!-- </FS:AW>  opensim search support-->
<!-- <FS:AW  grid management-->
  <notification
   icon="alertmodal.tga"
   name="ConfirmRemoveGrid"
   type="alertmodal">
Are you sure you want to remove [REMOVE_GRID] from the grid list?
    <tag>confirm</tag>
    <usetemplate
     ignoretext="Confirm removing grids"
     name="okcancelignore"
     notext="Cancel"
     yestext="OK"/>
  </notification>
  <notification
   icon="alertmodal.tga"
   name="CanNotRemoveConnectedGrid"
   type="alertmodal">
You can not remove [REMOVE_GRID] while being connected to it.
    <tag>confirm</tag>
    <usetemplate
     ignoretext="Warn that the grid connected to can not be removed."
     name="okcancelignore"
     notext="Cancel"
     yestext="OK"/>
  </notification>
<!-- </FS:AW  grid management-->

<!-- ## Zi: Animation Overrider -->
  <notification
   icon="alertmodal.tga"
   name="NewAOSet"
   type="alertmodal">
Specify a name for the new AO set:
(The name may contain any ASCII character, except for ":" or "|")
    <form name="form">
      <input name="message" type="text" default="true">
New AO Set
      </input>
      <button
       default="true"
       index="0"
       name="OK"
       text="OK"/>
      <button
       index="1"
       name="Cancel"
       text="Cancel"/>
    </form>
  </notification>

  <notification
   icon="alertmodal.tga"
   name="NewAOCantContainNonASCII"
   type="alertmodal">
Could not create new AO set "[AO_SET_NAME]".
The name may only contain ASCII characters, excluding ":" and "|".
    <usetemplate
     name="okbutton"
     yestext="OK"/>
  </notification>

  <notification
   icon="alertmodal.tga"
   name="RenameAOMustBeASCII"
   type="alertmodal">
Could not rename AO set "[AO_SET_NAME]".
The name may only contain ASCII characters, excluding ":" and "|".
    <usetemplate
     name="okbutton"
     yestext="OK"/>
  </notification>

<notification
   icon="alertmodal.tga"
   name="RemoveAOSet"
   type="alertmodal">
Remove AO set "[AO_SET_NAME]" from the list?
    <usetemplate
     name="okcancelbuttons"
     notext="Cancel"
     yestext="Remove"/>
  </notification>

  <notification
   icon="notifytip.tga"
   name="AOForeignItemsFound"
   type="alertmodal">
The animation overrider found at least one item that did not belong in the configuration. Please check your &quot;Lost and Found&quot; folder for items that were moved out of the animation overrider configuration.
  </notification>

  <notification
   icon="notifytip.tga"
   name="AOImportComplete"
   type="notifytip">
Animation Overrider notecard import complete!
  </notification>

  <notification
   icon="notifytip.tga"
   name="AOImportSetAlreadyExists"
   type="notifytip">
An animation set with this name already exists.
  </notification>

  <notification
   icon="notifytip.tga"
   name="AOImportPermissionDenied"
   type="notifytip">
Insufficient permissions to read notecard.
  </notification>

  <notification
   icon="notifytip.tga"
   name="AOImportCreateSetFailed"
   type="notifytip">
Error while creating import set.
  </notification>

  <notification
   icon="notifytip.tga"
   name="AOImportDownloadFailed"
   type="notifytip">
Could not download notecard.
  </notification>

  <notification
   icon="notifytip.tga"
   name="AOImportNoText"
   type="notifytip">
Notecard is empty or unreadable.
  </notification>

  <notification
   icon="notifytip.tga"
   name="AOImportNoFolder"
   type="notifytip">
Couldn't find folder to read the animations.
  </notification>

  <notification
   icon="notifytip.tga"
   name="AOImportNoStatePrefix"
   type="notifytip">
Notecard line [LINE] has no valid [ state prefix.
  </notification>

  <notification
   icon="notifytip.tga"
   name="AOImportNoValidDelimiter"
   type="notifytip">
Notecard line [LINE] has no valid ] delimiter.
  </notification>

  <notification
   icon="notifytip.tga"
   name="AOImportStateNameNotFound"
   type="notifytip">
State name [NAME] not found.
  </notification>

  <notification
   icon="notifytip.tga"
   name="AOImportAnimationNotFound"
   type="notifytip">
Couldn't find animation [NAME]. Please make sure it's present in the same folder as the import notecard.
  </notification>

  <notification
   icon="notifytip.tga"
   name="AOImportInvalid"
   type="notifytip">
Notecard didn't contain any usable data. Aborting import.
  </notification>

  <notification
   icon="notifytip.tga"
   name="AOImportRetryCreateSet"
   type="notifytip">
Could not create import folder for animation set [NAME]. Retrying ...
  </notification>

  <notification
   icon="notifytip.tga"
   name="AOImportAbortCreateSet"
   type="notifytip">
Could not create import folder for animation set [NAME]. Giving up.
  </notification>

  <notification
   icon="notifytip.tga"
   name="AOImportLinkFailed"
   type="notifytip">
Creating animation link for animation "[NAME]" failed!
  </notification>

<!-- ## Zi: Animation Overrider -->

<notification
   icon="alertmodal.tga"
   name="SendSysinfoToIM"
   type="alertmodal">
This will send the following information to the current IM session:

[SYSINFO]
    <usetemplate
     name="okcancelbuttons"
     yestext="Send"
     notext="Cancel" />
  </notification>

<!-- fsdata -->
  <notification
   icon="alertmodal.tga"
   name="BlockLoginInfo"
   type="alertmodal">
    [REASON]
    <usetemplate
     name="okbutton"
     yestext="OK"/>
  </notification>

  <notification
   icon="alertmodal.tga"
   name="TestversionExpired"
   type="alertmodal">
    This test version of [APP_NAME] has expired and cannot be used any further.
    <usetemplate
     name="okbutton"
     yestext="OK"/>
  </notification>

  <notification
   icon="alertmodal.tga"
   name="FireStormReqInfo"
   type="alertmodal">
    [NAME] is requesting that you send them information about your [APP_NAME] setup.
(This is the same information that can be found by going to Help->About [APP_NAME])
[REASON]
Would you like to send them this information?
    <form name="form">
      <button
       index="0"
       name="Yes"
       text="Yes"/>
      <button
       index="1"
       name="No"
       text="No"/>
    </form>
  </notification>

<!-- Firestorm Phantom -->

  <notification
   icon="notifytip.tga"
   name="PhantomOn"
   type="notifytip">
Phantom mode on.
  </notification>

  <notification
   icon="notifytip.tga"
   name="PhantomOff"
   type="notifytip">
Phantom mode off.
  </notification>

  <notification
   icon="notifytip.tga"
   name="MovelockEnabled"
   type="notifytip">
Movelock enabled. Use Avatar &gt; Movement &gt; Movelock to disable.
  </notification>

  <notification
   icon="notifytip.tga"
   name="MovelockDisabled"
   type="notifytip">
Movelock disabled.
  </notification>

  <notification
   icon="notifytip.tga"
   name="MovelockEnabling"
   type="notifytip">
Enabling movelock...
  </notification>

  <notification
   icon="notifytip.tga"
   name="MovelockDisabling"
   type="notifytip">
Disabling movelock...
  </notification>

  <notification
   icon="notifytip.tga"
   name="FlightAssistEnabled"
   type="notifytip">
Flight Assist is enabled
  </notification>

<!-- Firestorm Phantom -->

<!-- Firestorm Reset Settings -->
  <notification
    icon="alertmodal.tga"
    label="Reset all settings"
    name="FirestormClearSettingsPrompt"
    type="alertmodal">
    Resetting all settings may be helpful if you are experiencing problems; however, you will need to redo any customizations you have made to the default configuration. 

    Are you sure you want to reset all settings?
    <usetemplate
      name="okcancelbuttons"
      notext="Cancel"
      yestext="OK"/>
  </notification>

  <notification
    icon="alertmodal.tga"
    name="SettingsWillClear"
    type="alertmodal">
    Settings will be cleared after restarting [APP_NAME].
  </notification>
<!-- Firestorm Reset Settings -->

<!-- AW: opensim -->
  <notification icon="alertmodal.tga"
		name="CantAddGrid"
		type="alertmodal">
Could not add [GRID] to the grid list.
[REASON] contact support of [GRID].
    <usetemplate
     name="okbutton"
     yestext="OK"/>
  </notification>
<!-- AW: opensim -->

  <!-- ## Zi: Particle Editor -->
  <notification
   icon="alertmodal.tga"
   name="ParticleScriptFindFolderFailed"
   type="alertmodal">
Could not find a folder for the new script in inventory.
  </notification>

  <notification
   icon="alertmodal.tga"
   name="ParticleScriptCreationFailed"
   type="alertmodal">
Could not create new script for this particle system.
  </notification>

  <notification
   icon="alertmodal.tga"
   name="ParticleScriptNotFound"
   type="alertmodal">
Could not find the newly created script for this particle system.
  </notification>

  <notification
   icon="alertmodal.tga"
   name="ParticleScriptCreateTempFileFailed"
   type="alertmodal">
Could not create temporary file for script upload.
  </notification>

  <notification
   icon="notify.tga"
   name="ParticleScriptInjected"
   type="alertmodal">
Particle script was injected successfully.
   <form name="form">
      <ignore name="ignore"
       text="A particle script was injected to an object."/>
    </form>
  </notification>

  <notification
   icon="alertmodal.tga"
   name="ParticleScriptCapsFailed"
   type="alertmodal">
Failed to inject script into object. Request for capabilities returned an empty address.
  </notification>

  <notification
   icon="notify.tga"
   name="ParticleScriptCopiedToClipboard"
   type="alertmodal">
The LSL script to create this particle system has been copied to your clipboard. You can now paste it into a new script to use it.
   <form name="form">
      <ignore name="ignore"
       text="A particle script was copied to my clipboard"/>
    </form>
  </notification>
  <!-- ## Zi: Particle Editor -->

  <!-- ## Zi: Debug Settings Editor -->
  <notification
   icon="notify.tga"
   name="DebugSettingsWarning"
   type="alertmodal">
Warning! The use of the Debug Settings window is unsupported! Changing debug settings can severely impact your experience and might lead to loss of data, functionality or even access to the service. Please do not change any values without knowing exactly what you are doing.
   <form name="form">
      <ignore name="ignore"
       text="Debug Settings warning message"/>
    </form>
  </notification>

  <notification
   icon="notify.tga"
   name="ControlNameCopiedToClipboard"
   type="alertmodal">
This debug setting's name has been copied to your clipboard. You can now paste it somewhere else to use it.
   <form name="form">
      <ignore name="ignore"
       text="A debug setting's name was copied to my clipboard"/>
    </form>
  </notification>

  <notification
   icon="notify.tga"
   name="SanityCheck"
   type="alertmodal">
[APP_NAME] has detected a possible issue with your settings:

[SANITY_MESSAGE]

Reason: [SANITY_COMMENT]

Current setting: [CURRENT_VALUE]
   <form name="form">
      <button
       index="0"
       name="OK"
       text="Fix it"/>
      <button
       index="1"
       name="Cancel"
       text="Keep it"/>
      <ignore name="ignore"
       text="A settings control has failed the sanity check."/>
    </form>
  </notification>
  <!-- ## Zi: Debug Settings Editor -->

  <!-- <FS:Sei> LSL Default label missing FIRE-17710 -->
  <notification
   icon="alertmodal.tga"
   name="DefaultLabelMissing"
   type="alertmodal">
   <usetemplate
    ignoretext="A LSL script has switch statement without a default label"
    name="notifyignore"/>
The behavior for switch() statements without a default case was previously incorrect and has been fixed. 
See FIRE-17710 for details.
  </notification>
  <!-- </FS:Sei> -->

  <notification
   icon="alertmodal.tga"
   name="TeleportToAvatarNotPossible"
   type="alertmodal">
Teleport to this avatar not possible, because the exact position is unknown.
  <tag>fail</tag>
  </notification>

  <notification
   icon="alertmodal.tga"
   name="ZoomToAvatarNotPossible"
   type="alertmodal">
Cannot zoom to this avatar, because it is out of reach.
  <tag>fail</tag>
  </notification>

  <notification
   icon="alertmodal.tga"
   name="TrackAvatarNotPossible"
   type="alertmodal">
Cannot track this avatar, because it is beyond radar range.
  <tag>fail</tag>
  </notification>

  <notification
   icon="alertmodal.tga"
   name="CacheEmpty"
   type="alertmodal">
Your viewer cache is currently empty. Please be aware that you may experience slow framerates and inventory loading for a short time while new content downloads.
  </notification>

  <!-- <FS:Zi> Viewer version popup -->
  <notification
   icon="alertmodal.tga"
   name="FirstJoinSupportGroup2"
   type="alertmodal">
Welcome to the Phoenix/Firestorm Viewer Support Group!

To make support easier, it is recommended to announce your viewer's version to the group. This information includes current viewer version, viewer skin, operating system and RLVa status. You can choose to display your viewer's version in front of any chat you send to the group. Our support members can give you more meaningful advice right away if they know the viewer version you are on.

You can enable and disable this function at any time using the checkbox in the group chat floater.

Do you want to enable the automatic viewer version display?

    <form name="form">
      <button
       index="0"
       name="OK_okcancelignore"
       text="Yes"/>
      <button
       default="true"
       index="1"
       name="Cancel_okcancelignore"
       text="No"/>
      <ignore
	   name="ignore"
       text="The Phoenix/Firestorm Support Group was joined"
       save_option="true" />
    </form>

  </notification>
  <!-- <FS:Zi> Viewer version popup -->
  <notification
     icon="alertmodal.tga"
     name="ConfirmScriptModify"
    type="alertmodal">
    Are you sure you want to modify scripts in selected objects?
    <tag>confirm</tag>
    <usetemplate
    ignoretext="Confirm before I modify scripts in selection"
     name="okcancelignore"
     notext="Cancel"
     yestext="OK"/>
  </notification>

  <notification
   icon="alertmodal.tga"
   name="LocalBitmapsUpdateFileNotFound"
   persist="true"
   type="notify">
[FNAME] could not be updated because the file could no longer be found.
Disabling future updates for this file.
  </notification>


  <notification
   icon="alertmodal.tga"
   name="NoTransNoSaveToContents"
   type="notify">
    <tag>fail</tag>
    Cannot save &lt;nolink&gt;'[OBJ_NAME]'&lt;/nolink&gt; to object contents because you do not have permission to transfer the object's ownership.
  </notification>

  <notification
   icon="alertmodal.tga"
   name="LocalBitmapsUpdateFailedFinal"
   persist="true"
   type="notify">
[FNAME] could not be opened or decoded for [NRETRIES] attempts, and is now considered broken.
Disabling future updates for this file.
  </notification>

  <notification
   icon="alertmodal.tga"
   name="LocalBitmapsVerifyFail"
   persist="true"
   type="notify">
Attempted to add an invalid or unreadable image file [FNAME] which could not be opened or decoded.
Attempt canceled.
  </notification>

  <notification
   icon="alertmodal.tga"
   name="LocalGLTFVerifyFail"
   persist="true"
   type="notify">
Attempted to add an invalid or unreadable GLTF material [FNAME] which could not be opened or decoded.
Attempt cancelled.
  </notification>

  <notification
   icon="alertmodal.tga"
   name="PathfindingReturnMultipleItems"
   type="alertmodal">
    You are returning [NUM_ITEMS] items.  Are you sure you want to continue?
    <tag>confirm</tag>
    <usetemplate
     ignoretext="Are you sure you want to return multiple items?"
     name="okcancelignore"
     notext="No"
     yestext="Yes"/>
  </notification>

  <notification
   icon="alertmodal.tga"
   name="PathfindingDeleteMultipleItems"
   type="alertmodal">
    You are deleting [NUM_ITEMS] items.  Are you sure you want to continue?
    <tag>confirm</tag>
    <usetemplate
     ignoretext="Are you sure you want to delete multiple items?"
     name="okcancelignore"
     notext="No"
     yestext="Yes"/>
  </notification>


  <notification
   icon="alertmodal.tga"
   name="AvatarFrozen"
   type="notify">
   <tag>fail</tag>
[AV_FREEZER] has frozen you. You cannot move or interact with the world.
  </notification>

  <notification
   icon="alertmodal.tga"
   name="AvatarFrozenDuration"
   type="notify">
   <tag>fail</tag>
[AV_FREEZER] has frozen you for [AV_FREEZE_TIME] seconds. You cannot move or interact with the world.
  </notification>

  <notification
   icon="alertmodal.tga"
   name="YouFrozeAvatar"
   type="notify">
   <tag>fail</tag>
Avatar frozen.
  </notification>

  <notification
   icon="alertmodal.tga"
   name="AvatarHasUnFrozenYou"
   type="notify">
   <tag>fail</tag>
[AV_FREEZER] has unfrozen you.
  </notification>

  <notification
   icon="alertmodal.tga"
   name="AvatarUnFrozen"
   type="notify">
   <tag>fail</tag>
Avatar unfrozen.
  </notification>

  <notification
   icon="alertmodal.tga"
   name="AvatarFreezeFailure"
   type="notify">
   <tag>fail</tag>
Freeze failed because you don't have admin permission for that parcel.
  </notification>

  <notification
   icon="alertmodal.tga"
   name="AvatarFreezeThaw"
   type="notify">
   <tag>fail</tag>
Your freeze expired, go about your business.
  </notification>

  <notification
   icon="alertmodal.tga"
   name="AvatarCantFreeze"
   type="notify">
   <tag>fail</tag>
Sorry, can't freeze that user.
  </notification>

  <notification
   icon="alertmodal.tga"
   name="NowOwnObject"
   type="notify">
   <tag>fail</tag>
You are now the owner of object [OBJECT_NAME]
  </notification>

  <notification
   icon="alertmodal.tga"
   name="CantRezOnLand"
   type="notify">
   <tag>fail</tag>
Can't rez object at [OBJECT_POS] because the owner of this land does not allow it.  Use the land tool to see land ownership.
  </notification>

  <notification
   icon="alertmodal.tga"
   name="RezFailTooManyRequests"
   type="notify">
   <tag>fail</tag>
Object can not be rezzed because there are too many requests.
  </notification>
 
  <notification
   icon="alertmodal.tga"
   name="SitFailCantMove"
   type="notify">
   <tag>fail</tag>
You cannot sit because you cannot move at this time.
  </notification>

  <notification
   icon="alertmodal.tga"
   name="SitFailNotAllowedOnLand"
   type="notify">
   <tag>fail</tag>
You cannot sit because you are not allowed on that land.
  </notification>
 
  <notification
   icon="alertmodal.tga"
   name="SitFailNotSameRegion"
   type="notify">
   <tag>fail</tag>
Try moving closer.  Can't sit on object because
it is not in the same region as you.
  </notification>
  
  <notification
   icon="alert.tga"
   name="ChatHistoryIsBusyAlert"
   type="alertmodal">
   Chat history file is busy with previous operation. Please try again in a few minutes or choose chat with another person.
    <usetemplate
     name="okbutton"
     yestext="OK"/>
  </notification>
  
  <notification
   icon="alertmodal.tga"
   name="NoNewObjectRegionFull"
   type="notify">
   <tag>fail</tag>
Unable to create new object. The region is full.
  </notification>

  <notification
   icon="alertmodal.tga"
   name="FailedToPlaceObject"
   type="notify">
   <tag>fail</tag>
Failed to place object at specified location.  Please try again.
  </notification>

  <notification
   icon="alertmodal.tga"
   name="NoOwnNoGardening"
   type="notify">
   <tag>fail</tag>
You can't create trees and grass on land you don't own.
  </notification>

  <notification
   icon="alertmodal.tga"
   name="NoCopyPermsNoObject"
   type="notify">
   <tag>fail</tag>
Copy failed because you lack permission to copy the object &lt;nolink&gt;'[OBJ_NAME]'&lt;/nolink&gt;.
  </notification>

  <notification
   icon="alertmodal.tga"
   name="NoTransPermsNoObject"
   type="notify">
   <tag>fail</tag>
Copy failed because the object &lt;nolink&gt;'[OBJ_NAME]'&lt;/nolink&gt; cannot be transferred to you.
  </notification>

  <notification
   icon="alertmodal.tga"
   name="AddToNavMeshNoCopy"
   type="notify">
   <tag>fail</tag>
Copy failed because the object &lt;nolink&gt;'[OBJ_NAME]'&lt;/nolink&gt; contributes to navmesh.
  </notification>

  <notification
   icon="alertmodal.tga"
   name="DupeWithNoRootsSelected"
   type="notify">
   <tag>fail</tag>
Duplicate with no root objects selected.
  </notification>

  <notification
   icon="alertmodal.tga"
   name="CantDupeCuzRegionIsFull"
   type="notify">
   <tag>fail</tag>
Can't duplicate objects because the region is full.
  </notification>

  <notification
   icon="alertmodal.tga"
   name="CantDupeCuzParcelNotFound"
   type="notify">
   <tag>fail</tag>
Can't duplicate objects - Can't find the parcel they are on.
  </notification>

  <notification
   icon="alertmodal.tga"
   name="CantCreateCuzParcelFull"
   type="notify">
   <tag>fail</tag>
Can't create object because 
the parcel is full.
  </notification>

  <notification
   icon="alertmodal.tga"
   name="RezAttemptFailed"
   type="notify">
   <tag>fail</tag>
Attempt to rez an object failed.
  </notification>

  <notification
   icon="alertmodal.tga"
   name="ToxicInvRezAttemptFailed"
   type="notify">
   <tag>fail</tag>
Unable to create item that has caused problems on this region.
  </notification>

  <notification
   icon="alertmodal.tga"
   name="InvItemIsBlacklisted"
   type="notify">
   <tag>fail</tag>
That inventory item has been blacklisted.
  </notification>

  <notification
   icon="alertmodal.tga"
   name="NoCanRezObjects"
   type="notify">
   <tag>fail</tag>
You are not currently allowed to create objects.
  </notification>
 
  <notification
   icon="alertmodal.tga"
   name="LandSearchBlocked"
   type="notify">
   <tag>fail</tag>
Land Search Blocked.
You have performed too many land searches too quickly.
Please try again in a minute.
  </notification>

  <notification
   icon="alertmodal.tga"
   name="NotEnoughResourcesToAttach"
   type="notify">
   <tag>fail</tag>
Not enough script resources available to attach object!
  </notification>

  <notification
   icon="notifytip.tga"
   name="YouDiedAndGotTPHome"
   type="notifytip">
   <tag>fail</tag>
You died and have been teleported to your home location
  </notification>

  <notification
   icon="alertmodal.tga"
   name="EjectComingSoon"
   type="notify">
   <tag>fail</tag>
You are no longer allowed here and have [EJECT_TIME] seconds to leave.
  </notification>

  <notification
   icon="alertmodal.tga"
   name="NoEnterRegionMaybeFull"
   type="notify">
   <tag>fail</tag>
You can't enter region "[NAME]".
It may be full or restarting soon.
  </notification>

  <notification
   icon="alertmodal.tga"
   name="SaveBackToInvDisabled"
   type="notify">
   <tag>fail</tag>
Save Back To Inventory has been disabled.
  </notification>

  <notification
   icon="alertmodal.tga"
   name="NoExistNoSaveToContents"
   type="notify">
   <tag>fail</tag>
Cannot save &lt;nolink&gt;'[OBJ_NAME]'&lt;/nolink&gt; to object contents because the object it was rezzed from no longer exists.
  </notification>

  <notification
   icon="alertmodal.tga"
   name="NoModNoSaveToContents"
   type="notify">
   <tag>fail</tag>
Cannot save &lt;nolink&gt;'[OBJ_NAME]'&lt;/nolink&gt; to object contents because you do not have permission to modify the object &lt;nolink&gt;'[DEST_NAME]'&lt;/nolink&gt;.
  </notification>

  <notification
   icon="alertmodal.tga"
   name="NoSaveBackToInvDisabled"
   type="notify">
   <tag>fail</tag>
Cannot save &lt;nolink&gt;'[OBJ_NAME]'&lt;/nolink&gt; back to inventory -- this operation has been disabled.
  </notification>

  <notification
   icon="alertmodal.tga"
   name="NoCopyNoSelCopy"
   type="notify">
   <tag>fail</tag>
You cannot copy your selection because you do not have permission to copy the object &lt;nolink&gt;'[OBJ_NAME]'&lt;/nolink&gt;.
  </notification>

  <notification
   icon="alertmodal.tga"
   name="NoTransNoSelCopy"
   type="notify">
   <tag>fail</tag>
You cannot copy your selection because the object &lt;nolink&gt;'[OBJ_NAME]'&lt;/nolink&gt; is not transferable.
  </notification>

  <notification
   icon="alertmodal.tga"
   name="NoTransNoCopy"
   type="notify">
   <tag>fail</tag>
You cannot copy your selection because the object &lt;nolink&gt;'[OBJ_NAME]'&lt;/nolink&gt; is not transferable.
  </notification>

  <notification
   icon="alertmodal.tga"
   name="NoPermsNoRemoval"
   type="notify">
   <tag>fail</tag>
Removal of the object &lt;nolink&gt;'[OBJ_NAME]'&lt;/nolink&gt; from the simulator is disallowed by the permissions system.
  </notification>

  <notification
   icon="alertmodal.tga"
   name="NoModNoSaveSelection"
   type="notify">
   <tag>fail</tag>
Cannot save your selection because you do not have permission to modify the object &lt;nolink&gt;'[OBJ_NAME]'&lt;/nolink&gt;.
  </notification>

  <notification
   icon="alertmodal.tga"
   name="NoCopyNoSaveSelection"
   type="notify">
   <tag>fail</tag>
Cannot save your selection because the object &lt;nolink&gt;'[OBJ_NAME]'&lt;/nolink&gt; is not copyable.
  </notification>

  <notification
   icon="alertmodal.tga"
   name="NoModNoTaking"
   type="notify">
   <tag>fail</tag>
You cannot take your selection because you do not have permission to modify the object &lt;nolink&gt;'[OBJ_NAME]'&lt;/nolink&gt;.
  </notification>

  <notification
   icon="alertmodal.tga"
   name="RezDestInternalError"
   type="notify">
   <tag>fail</tag>
Internal Error: Unknown destination type.
  </notification>

  <notification
   icon="alertmodal.tga"
   name="DeleteFailObjNotFound"
   type="notify">
   <tag>fail</tag>
Delete failed because object not found
  </notification>

  <notification
   icon="alertmodal.tga"
   name="SorryCantEjectUser"
   type="notify">
   <tag>fail</tag>
Sorry, can't eject that user.
  </notification>

  <notification
   icon="alertmodal.tga"
   name="RegionSezNotAHome"
   type="notify">
   <tag>fail</tag>
This region does not allow you to set your home location here.
  </notification>

  <notification
   icon="alertmodal.tga"
   name="HomeLocationLimits"
   type="notify">
   <tag>fail</tag>
You can only set your 'Home Location' on your land or at a mainland Infohub.
   </notification>

  <notification
   icon="alertmodal.tga"
   name="HomePositionSet"
   type="notify">
   <tag>fail</tag>
Home position set.
  </notification>

  <notification
   icon="notifytip.tga"
   name="AvatarEjected"
   type="notifytip">
   <tag>fail</tag>
Avatar ejected.
  </notification>

  <notification
   icon="alertmodal.tga"
   name="AvatarEjectFailed"
   type="notify">
   <tag>fail</tag>
Eject failed because you don't have admin permission for that parcel.
  </notification>

  <notification
   icon="alertmodal.tga"
   name="CMOParcelFull"
   type="notify">
   <tag>fail</tag>
Can't move object '[O]' to
[P] in region [R] because the parcel is full.
  </notification>

  <notification
   icon="alertmodal.tga"
   name="CMOParcelPerms"
   type="notify">
   <tag>fail</tag>
Can't move object '[O]' to
[P] in region [R] because your objects are not allowed on this parcel.
  </notification>

  <notification
   icon="alertmodal.tga"
   name="CMOParcelResources"
   type="notify">
   <tag>fail</tag>
Can't move object '[O]' to
[P] in region [R] because there are not enough resources for this object on this parcel.
  </notification>

  <notification
   icon="alertmodal.tga"
   name="NoParcelPermsNoObject"
   type="notify">
   <tag>fail</tag>
Copy failed because you lack access to that parcel.
  </notification>

  <notification
   icon="alertmodal.tga"
   name="CMORegionVersion"
   type="notify">
    <tag>fail</tag>
    Can't move object '[O]' to
    [P] in region [R] because the other region is running an older version which does not support receiving this object via region crossing.
  </notification>

  <notification
   icon="alertmodal.tga"
   name="CMONavMesh"
   type="notify">
   <tag>fail</tag>
Can't move object '[O]' to
[P] in region [R] because you cannot modify the navmesh across region boundaries.
  </notification>

  <notification
   icon="alertmodal.tga"
   name="CMOWTF"
   type="notify">
   <tag>fail</tag>
Can't move object '[O]' to
[P] in region [R] because of an unknown reason. ([F])
  </notification>

  <notification
   icon="alertmodal.tga"
   name="NoPermModifyObject"
   type="notify">
   <tag>fail</tag>
You don't have permission to modify that object
  </notification>

  <notification
   icon="alertmodal.tga"
   name="TooMuchObjectInventorySelected"
   type="alertmodal">
    <tag>fail</tag>
    Too many objects with large inventory are selected. Please select fewer objects and try again.
    <usetemplate
     name="okbutton"
     yestext="OK"/>
  </notification>

  <notification
   icon="alertmodal.tga"
   name="CantEnablePhysObjContributesToNav"
   type="notify">
   <tag>fail</tag>
Can't enable physics for an object that contributes to the navmesh.
  </notification>

  <notification
   icon="alertmodal.tga"
   name="CantEnablePhysKeyframedObj"
   type="notify">
   <tag>fail</tag>
Can't enable physics for keyframed objects.
  </notification>

  <notification
   icon="alertmodal.tga"
   name="CantEnablePhysNotEnoughLandResources"
   type="notify">
   <tag>fail</tag>
Can't enable physics for object -- insufficient land resources.
  </notification>

  <notification
   icon="alertmodal.tga"
   name="CantEnablePhysCostTooGreat"
   persist="true"
   type="notify">
   <tag>fail</tag>
Can't enable physics for object with physics resource cost greater than [MAX_OBJECTS]
  </notification>

  <notification
   icon="alertmodal.tga"
   name="PhantomWithConcavePiece"
   type="notify">
   <tag>fail</tag>
This object cannot have a concave piece because it is phantom and contributes to the navmesh.
  </notification>

  <notification
   icon="alertmodal.tga"
   name="UnableAddItem"
   type="notify">
   <tag>fail</tag>
Unable to add item!
  </notification>

  <notification
   icon="alertmodal.tga"
   name="UnableEditItem"
   type="notify">
   <tag>fail</tag>
Unable to edit this!
  </notification>

  <notification
   icon="alertmodal.tga"
   name="NoPermToEdit"
   type="notify">
   <tag>fail</tag>
Not permitted to edit this.
  </notification>

  <notification
   icon="alertmodal.tga"
   name="NoPermToCopyInventory"
   type="notify">
   <tag>fail</tag>
Not permitted to copy that inventory.
  </notification>

  <notification
   icon="alertmodal.tga"
   name="CantSaveItemDoesntExist"
   type="notify">
   <tag>fail</tag>
Cannot save to object contents: Item no longer exists.
  </notification>

  <notification
   icon="alertmodal.tga"
   name="CantSaveItemAlreadyExists"
   type="notify">
   <tag>fail</tag>
Cannot save to object contents: Item with that name already exists in inventory
  </notification>

  <notification
   icon="alertmodal.tga"
   name="CantSaveModifyAttachment"
   type="notify">
   <tag>fail</tag>
Cannot save to object contents: This would modify the attachment permissions.
  </notification>

  <notification
   icon="alertmodal.tga"
   name="AttachmentHasTooMuchInventory"
   type="notify">
   <tag>fail</tag>
Your attachments contain too much inventory to add more.
  </notification>

  <notification
   icon="alertmodal.tga"
   name="IllegalAttachment"
   type="notify">
   <tag>fail</tag>
The attachment has requested a nonexistent point on the avatar. It has been attached to the chest instead.
  </notification>

  <notification
   icon="alertmodal.tga"
   name="TooManyScripts"
   type="notify">
   <tag>fail</tag>
Too many scripts.
  </notification>

  <notification
   icon="alertmodal.tga"
   name="UnableAddScript"
   type="notify">
   <tag>fail</tag>
Unable to add script!
  </notification>

  <notification
   icon="alertmodal.tga"
   name="AssetServerTimeoutObjReturn"
   type="notify">
   <tag>fail</tag>
Asset server didn't respond in a timely fashion.  Object returned to the region.
  </notification>

  <notification
   icon="alertmodal.tga"
   name="RegionDisablePhysicsShapes"
   type="notify">
   <tag>fail</tag>
This region does not have physics shapes enabled.
  </notification>

  <notification
   icon="alertmodal.tga"
   name="NoModNavmeshAcrossRegions"
   type="notify">
   <tag>fail</tag>
You cannot modify the navmesh across region boundaries.
  </notification>

  <notification
   icon="alertmodal.tga"
   name="NoSetPhysicsPropertiesOnObjectType"
   type="notify">
   <tag>fail</tag>
Cannot set physics properties on that object type.
  </notification>

  <notification
   icon="alertmodal.tga"
   name="NoSetRootPrimWithNoShape"
   type="notify">
   <tag>fail</tag>
Cannot set root prim to have no shape.
  </notification>

  <notification
   icon="alertmodal.tga"
   name="NoRegionSupportPhysMats"
   type="notify">
   <tag>fail</tag>
This region does not have physics materials enabled.
  </notification>

  <notification
   icon="alertmodal.tga"
   name="OnlyRootPrimPhysMats"
   type="notify">
   <tag>fail</tag>
Only root prims may have their physics materials adjusted.
  </notification>

  <notification
   icon="alertmodal.tga"
   name="NoSupportCharacterPhysMats"
   type="notify">
   <tag>fail</tag>
Setting physics materials on characters is not yet supported.
  </notification>

  <notification
   icon="alertmodal.tga"
   name="InvalidPhysMatProperty"
   type="notify">
   <tag>fail</tag>
One or more of the specified physics material properties was invalid.
  </notification>

  <notification
   icon="alertmodal.tga"
   name="NoPermsAlterStitchingMeshObj"
   type="notify">
   <tag>fail</tag>
You may not alter the stitching type of a mesh object.
  </notification>

  <notification
   icon="alertmodal.tga"
   name="NoPermsAlterShapeMeshObj"
   type="notify">
   <tag>fail</tag>
You may not alter the shape of a mesh object
  </notification>

  <notification
   icon="alertmodal.tga"
   name="FullRegionCantEnter"
   type="notify">
   <tag>fail</tag>
You can't enter this region because the region is full.
  </notification>

  <notification
   icon="alertmodal.tga"
   name="LinkFailedOwnersDiffer"
   type="notify">
   <tag>fail</tag>
Link failed -- owners differ
  </notification>

  <notification
   icon="alertmodal.tga"
   name="LinkFailedNoModNavmeshAcrossRegions"
   type="notify">
   <tag>fail</tag>
Link failed -- cannot modify the navmesh across region boundaries.
  </notification>

  <notification
   icon="alertmodal.tga"
   name="LinkFailedNoPermToEdit"
   type="notify">
   <tag>fail</tag>
Link failed because you do not have edit permission.
  </notification>

  <notification
   icon="alertmodal.tga"
   name="LinkFailedTooManyPrims"
   type="notify">
   <tag>fail</tag>
Link failed -- too many primitives
  </notification>

  <notification
   icon="alertmodal.tga"
   name="LinkFailedCantLinkNoCopyNoTrans"
   type="notify">
   <tag>fail</tag>
Link failed -- cannot link no-copy with no-transfer
  </notification>

  <notification
   icon="alertmodal.tga"
   name="LinkFailedNothingLinkable"
   type="notify">
   <tag>fail</tag>
Link failed -- nothing linkable.
  </notification>

  <notification
   icon="alertmodal.tga"
   name="LinkFailedTooManyPathfindingChars"
   type="notify">
   <tag>fail</tag>
Link failed -- too many pathfinding characters
  </notification>

  <notification
   icon="alertmodal.tga"
   name="LinkFailedInsufficientLand"
   type="notify">
   <tag>fail</tag>
Link failed -- insufficient land resources
  </notification>

  <notification
   icon="alertmodal.tga"
   name="LinkFailedTooMuchPhysics"
   type="notify">
   <tag>fail</tag>
Object uses too many physics resources -- its dynamics have been disabled.
  </notification>

  <notification
   icon="alertmodal.tga"
   name="EstateManagerFailedllTeleportHome"
   persist="false"
   type="notify">
    <tag>fail</tag>
The object '[OBJECT_NAME]' at [SLURL] cannot teleport estate managers home.
  </notification>

  <notification
   icon="alertmodal.tga"
   name="TeleportedHomeByObjectOnParcel"
   persist="false"
   type="notify">
   <tag>fail</tag>
You have been teleported home by the object '[OBJECT_NAME]' on the parcel '[PARCEL_NAME]'
  </notification>

  <notification
   icon="alertmodal.tga"
   name="TeleportedHomeByObject"
   persist="false"
   type="notify">
   <tag>fail</tag>
You have been teleported home by the object '[OBJECT_NAME]'
  </notification>

  <notification
   icon="alertmodal.tga"
   name="TeleportedByAttachment"
   type="notify">
   <tag>fail</tag>
You have been teleported by an attachment on [ITEM_ID]
   <usetemplate
    ignoretext="Teleport: You have been teleported by an attachment"
    name="notifyignore"/>
  </notification>

  <notification
   icon="alertmodal.tga"
   name="TeleportedByObjectOnParcel"
   type="notify">
   <tag>fail</tag>
You have been teleported by the object '[OBJECT_NAME]' on the parcel '[PARCEL_NAME]'
   <usetemplate
    ignoretext="Teleport: You have been teleported by an object on a parcel"
    name="notifyignore"/>
  </notification>

  <notification
   icon="alertmodal.tga"
   name="TeleportedByObjectOwnedBy"
   type="notify">
   <tag>fail</tag>
You have been teleported by the object '[OBJECT_NAME]' owned by [OWNER_ID]
  </notification>

  <notification
   icon="alertmodal.tga"
   name="TeleportedByObjectUnknownUser"
   type="notify">
   <tag>fail</tag>
You have been teleported by the object '[OBJECT_NAME]' owned by an unknown user.
  </notification>

  <notification
   icon="alertmodal.tga"
   name="StandDeniedByObject"
   type="notify">
    <tag>fail</tag>
'[OBJECT_NAME]' will not allow you to stand at this time.
  </notification>

  <notification
   icon="alertmodal.tga"
   name="ResitDeniedByObject"
   type="notify">
    <tag>fail</tag>
'[OBJECT_NAME]' will not allow you to change your seat at this time.
  </notification>

  <notification
   icon="alertmodal.tga"
   name="CantCreateObjectRegionFull"
   type="notify">
   <tag>fail</tag>
Unable to create requested object. The region is full.
  </notification>

   <notification
    icon="alertmodal.tga"
   name="CantCreateAnimatedObjectTooLarge"
   type="notify">
   <tag>fail</tag>
Unable to create requested animated object because it exceeds the rigged triangle limit.
  </notification>

  <notification
   icon="alertmodal.tga"
   name="CantAttackMultipleObjOneSpot"
   type="notify">
   <tag>fail</tag>
You can't attach multiple objects to one spot.
  </notification>

  <notification
   icon="alertmodal.tga"
   name="CantCreateMultipleObjAtLoc"
   type="notify">
   <tag>fail</tag>
You can't create multiple objects here.
  </notification>

  <notification
   icon="alertmodal.tga"
   name="UnableToCreateObjTimeOut"
   type="notify">
   <tag>fail</tag>
Unable to create requested object. Object is missing from database.
  </notification>

  <notification
   icon="alertmodal.tga"
   name="UnableToCreateObjUnknown"
   type="notify">
   <tag>fail</tag>
Unable to create requested object. The request timed out. Please try again.
  </notification>

  <notification
   icon="alertmodal.tga"
   name="UnableToCreateObjMissingFromDB"
   type="notify">
   <tag>fail</tag>
Unable to create requested object. Please try again.
  </notification>

  <notification
   icon="alertmodal.tga"
   name="RezFailureTookTooLong"
   type="notify">
   <tag>fail</tag>
Rez failed, requested object took too long to load.
  </notification>

  <notification
   icon="alertmodal.tga"
   name="FailedToPlaceObjAtLoc"
   type="notify">
   <tag>fail</tag>
Failed to place object at specified location.  Please try again.
  </notification>

  <notification
   icon="alertmodal.tga"
   name="CantCreatePlantsOnLand"
   type="notify">
   <tag>fail</tag>
You cannot create plants on this land.
  </notification>

  <notification
   icon="alertmodal.tga"
   name="CantRestoreObjectNoWorldPos"
   type="notify">
   <tag>fail</tag>
Cannot restore object. No world position found.
  </notification>

  <notification
   icon="alertmodal.tga"
   name="CantRezObjectInvalidMeshData"
   type="notify">
   <tag>fail</tag>
Unable to rez object because its mesh data is invalid.
  </notification>

  <notification
   icon="alertmodal.tga"
   name="CantRezObjectTooManyScripts"
   type="notify">
   <tag>fail</tag>
Unable to rez object because there are already too many scripts in this region.
  </notification>

  <notification
   icon="alertmodal.tga"
   name="CantCreateObjectNoAccess"
   type="notify">
   <tag>fail</tag>
Your access privileges don't allow you to create objects there.
  </notification>

  <notification
   icon="alertmodal.tga"
   name="CantCreateObject"
   type="notify">
   <tag>fail</tag>
You are not currently allowed to create objects.
  </notification>

  <notification
   icon="alertmodal.tga"
   name="InvalidObjectParams"
   type="notify">
   <tag>fail</tag>
Invalid object parameters
  </notification>

  <notification
   icon="alertmodal.tga"
   name="CantDuplicateObjectNoAcess"
   type="notify">
   <tag>fail</tag>
Your access privileges don't allow you to duplicate objects here.
  </notification>

  <notification
   icon="alertmodal.tga"
   name="CantChangeShape"
   type="notify">
   <tag>fail</tag>
You are not allowed to change this shape.
  </notification>

  <notification
   icon="alertmodal.tga"
   name="NoPermsTooManyAttachedAnimatedObjects"
   type="notify">
   <tag>fail</tag>
Operation would cause the number of attached animated objects to exceed the limit.
  </notification>

  <notification
   icon="alertmodal.tga"
   name="NoPermsLinkAnimatedObjectTooLarge"
   type="notify">
   <tag>fail</tag>
Can't link these objects because the resulting animated object would exceed the rigged triangle limit.
  </notification>

  <notification
   icon="alertmodal.tga"
   name="NoPermsSetFlagAnimatedObjectTooLarge"
   type="notify">
   <tag>fail</tag>
Can't make this object into an animated object because it would exceed the rigged triangle limit.
  </notification>

  <notification
   icon="alertmodal.tga"
   name="CantChangeAnimatedObjectStateInsufficientLand"
   type="notify">
   <tag>fail</tag>
Can't change animated object state for this object because it would cause parcel limit to be exceeded.
  </notification>

  <notification
   icon="alertmodal.tga"
   name="ErrorNoMeshData"
   type="notify">
   <tag>fail</tag>
Server error: cannot complete this operation because mesh data is not loaded.
  </notification>

  <notification
   icon="alertmodal.tga"
   name="NoAccessToClaimObjects"
   type="notify">
   <tag>fail</tag>
Your access privileges don't allow you to claim objects here.
  </notification>

  <notification
   icon="alertmodal.tga"
   name="DeedFailedNoPermToDeedForGroup"
   type="notify">
   <tag>fail</tag>
Deed failed because you do not have permission to deed objects for your group.
  </notification>

  <notification
   icon="alertmodal.tga"
   name="NoPrivsToBuyObject"
   type="notify">
   <tag>fail</tag>
Your access privileges don't allow you to buy objects here.
  </notification>

  <notification
   icon="alertmodal.tga"
   name="CantAttachObjectAvatarSittingOnIt"
   type="notify">
   <tag>fail</tag>
Cannot attach object because an avatar is sitting on it.
  </notification>

  <notification
   icon="alertmodal.tga"
   name="WhyAreYouTryingToWearShrubbery"
   type="notify">
   <tag>fail</tag>
Trees and grasses cannot be worn as attachments.
  </notification>

  <notification
   icon="alertmodal.tga"
   name="CantAttachGroupOwnedObjs"
   type="notify">
   <tag>fail</tag>
Cannot attach group-owned objects.
  </notification>

  <notification
   icon="alertmodal.tga"
   name="CantAttachObjectsNotOwned"
   type="notify">
   <tag>fail</tag>
Cannot attach objects that you don't own.
  </notification>

  <notification
   icon="alertmodal.tga"
   name="CantAttachNavmeshObjects"
   type="notify">
   <tag>fail</tag>
Cannot attach objects that contribute to navmesh.
  </notification>

  <notification
   icon="alertmodal.tga"
   name="CantAttachObjectNoMovePermissions"
   type="notify">
   <tag>fail</tag>
Cannot attach object because you do not have permission to move it.
  </notification>

  <notification
   icon="alertmodal.tga"
   name="CantAttachNotEnoughScriptResources"
   type="notify">
   <tag>fail</tag>
Not enough script resources available to attach object!
  </notification>

  <notification
   icon="alertmodal.tga"
   name="CantAttachObjectBeingRemoved"
   type="notify">
    <tag>fail</tag>
    Cannot attach object because it is already being removed.
  </notification>

  <notification
   icon="alertmodal.tga"
   name="CantDropItemTrialUser"
   type="notify">
   <tag>fail</tag>
You can't drop objects here; try the Free Trial area.
  </notification>

  <notification
   icon="alertmodal.tga"
   name="CantDropMeshAttachment"
   type="notify">
   <tag>fail</tag>
You can't drop mesh attachments. Detach to inventory and then rez in world.
  </notification>

  <notification
   icon="alertmodal.tga"
   name="CantDropAttachmentNoPermission"
   type="notify">
   <tag>fail</tag>
Failed to drop attachment: you don't have permission to drop there.
  </notification>

  <notification
   icon="alertmodal.tga"
   name="CantDropAttachmentInsufficientLandResources"
   type="notify">
   <tag>fail</tag>
Failed to drop attachment: insufficient available land resource.
  </notification>

  <notification
   icon="alertmodal.tga"
   name="CantDropAttachmentInsufficientResources"
   type="notify">
   <tag>fail</tag>
Failed to drop attachments: insufficient available resources.
  </notification>

  <notification
   icon="alertmodal.tga"
   name="CantDropObjectFullParcel"
   type="notify">
   <tag>fail</tag>
Cannot drop object here.  Parcel is full.
  </notification>

  <notification
   icon="alertmodal.tga"
   name="CantTouchObjectBannedFromParcel"
   type="notify">
   <tag>fail</tag>
Can't touch/grab this object because you are banned from the land parcel.
  </notification>

  <notification
   icon="alertmodal.tga"
   name="PlzNarrowDeleteParams"
   type="notify">
   <tag>fail</tag>
Please narrow your delete parameters.
  </notification>

  <notification
   icon="alertmodal.tga"
   name="UnableToUploadAsset"
   type="notify">
   <tag>fail</tag>
Unable to upload asset.
  </notification>

  <notification
   icon="alertmodal.tga"
   name="CantTeleportCouldNotFindUser"
   type="notify">
   <tag>fail</tag>
Could not find user to teleport home
  </notification>

  <notification
   icon="alertmodal.tga"
   name="GodlikeRequestFailed"
   type="notify">
   <tag>fail</tag>
godlike request failed
  </notification>

  <notification
   icon="alertmodal.tga"
   name="GenericRequestFailed"
   type="notify">
   <tag>fail</tag>
generic request failed
  </notification>

  <notification
   icon="alertmodal.tga"
   name="CantUploadPostcard"
   type="notify">
   <tag>fail</tag>
Unable to upload postcard.  Try again later.
  </notification>

  <notification
   icon="alertmodal.tga"
   name="CantFetchInventoryForGroupNotice"
   type="notify">
   <tag>fail</tag>
Unable to fetch inventory details for the group notice.
  </notification>

  <notification
   icon="alertmodal.tga"
   name="CantSendGroupNoticeNotPermitted"
   type="notify">
   <tag>fail</tag>
Unable to send group notice -- not permitted.
  </notification>

  <notification
   icon="alertmodal.tga"
   name="CantSendGroupNoticeCantConstructInventory"
   type="notify">
   <tag>fail</tag>
Unable to send group notice -- could not construct inventory.
  </notification>

  <notification
   icon="alertmodal.tga"
   name="CantParceInventoryInNotice"
   type="notify">
   <tag>fail</tag>
Unable to parse inventory in notice.
  </notification>

  <notification
   icon="alertmodal.tga"
   name="TerrainUploadFailed"
   type="notify">
   <tag>fail</tag>
Terrain upload failed.
  </notification>

  <notification
   icon="alertmodal.tga"
   name="TerrainFileWritten"
   type="notify">
   <tag>fail</tag>
Terrain file written.
  </notification>

  <notification
   icon="alertmodal.tga"
   name="TerrainFileWrittenStartingDownload"
   type="notify">
   <tag>fail</tag>
Terrain file written, starting download...
  </notification>

  <notification
   icon="alertmodal.tga"
   name="TerrainBaked"
   type="notify">
   <tag>fail</tag>
Terrain baked.
  </notification>

  <notification
   icon="alertmodal.tga"
   name="TenObjectsDisabledPlzRefresh"
   type="notify">
   <tag>fail</tag>
Only the first 10 selected objects have been disabled. Refresh and make additional selections if required.
  </notification>

  <notification
   icon="alertmodal.tga"
   name="UpdateViewerBuyParcel"
   type="notify">
   <tag>fail</tag>
You need to update your viewer to buy this parcel.
  </notification>  

  <notification
   icon="alertmodal.tga"
   name="CantBuyParcelNotForSale"
   type="notify">
   <tag>fail</tag>
Unable to buy, this parcel is not for sale.
  </notification>

  <notification
   icon="alertmodal.tga"
   name="CantBuySalePriceOrLandAreaChanged"
   type="notify">
   <tag>fail</tag>
Unable to buy, the sale price or land area has changed.
  </notification>

  <notification
   icon="alertmodal.tga"
   name="CantBuyParcelNotAuthorized"
   type="notify">
   <tag>fail</tag>
You are not the authorized buyer for this parcel.
  </notification>

  <notification
   icon="alertmodal.tga"
   name="CantBuyParcelAwaitingPurchaseAuth"
   type="notify">
   <tag>fail</tag>
You cannot purchase this parcel because it is already awaiting purchase aut
  </notification>

  <notification
   icon="alertmodal.tga"
   name="CantBuildOverflowParcel"
   type="notify">
   <tag>fail</tag>
You cannot build objects here because doing so would overflow the parcel.
  </notification>

  <notification
   icon="alertmodal.tga"
   name="SelectedMultipleOwnedLand"
   type="notify">
   <tag>fail</tag>
You selected land with different owners. Please select a smaller area and try again.
  </notification>

  <notification
   icon="alertmodal.tga"
   name="CantJoinTooFewLeasedParcels"
   type="notify">
   <tag>fail</tag>
Not enough leased parcels in selection to join.
  </notification>

  <notification
   icon="alertmodal.tga"
   name="CantDivideLandMultipleParcelsSelected"
   type="notify">
   <tag>fail</tag>
Can't divide land.
There is more than one parcel selected.
Try selecting a smaller piece of land.
  </notification>

  <notification
   icon="alertmodal.tga"
   name="CantDivideLandCantFindParcel"
   type="notify">
   <tag>fail</tag>
Can't divide land.
Can't find the parcel.
Please report with Help -> Report Problem...
  </notification>

  <notification
   icon="alertmodal.tga"
   name="CantDivideLandWholeParcelSelected"
   type="notify">
   <tag>fail</tag>
Can't divide land. Whole parcel is selected.
Try selecting a smaller piece of land.
  </notification>

  <notification
   icon="alertmodal.tga"
   name="LandHasBeenDivided"
   type="notify">
   <tag>fail</tag>
Land has been divided.
  </notification>

  <notification
   icon="alertmodal.tga"
   name="PassPurchased"
   type="notify">
   <tag>fail</tag>
You purchased a pass.
  </notification>

  <notification
   icon="alertmodal.tga"
   name="RegionDisallowsClassifieds"
   type="notify">
   <tag>fail</tag>
Region does not allow classified advertisements.
  </notification>

  <notification
   icon="alertmodal.tga"
   name="LandPassExpireSoon"
   type="notify">
   <tag>fail</tag>
Your pass to this land is about to expire.
  </notification>

  <notification
   icon="alertmodal.tga"
   name="CantSitNoSuitableSurface"
   type="notify">
   <tag>fail</tag>
There is no suitable surface to sit on, try another spot.
  </notification>

  <notification
   icon="alertmodal.tga"
   name="CantSitNoRoom"
   type="notify">
   <tag>fail</tag>
No room to sit here, try another spot.
  </notification>

  <notification
   icon="alertmodal.tga"
   name="ClaimObjectFailedNoPermission"
   type="notify">
   <tag>fail</tag>
Claim object failed because you don't have permission
  </notification>

  <notification
   icon="alertmodal.tga"
   name="ClaimObjectFailedNoMoney"
   type="notify">
   <tag>fail</tag>
Claim object failed because you don't have enough L$.
  </notification>

  <notification
   icon="alertmodal.tga"
   name="CantDeedGroupLand"
   type="notify">
   <tag>fail</tag>
Cannot deed group-owned land.
  </notification>

  <notification
   icon="alertmodal.tga"
   name="BuyObjectFailedNoMoney"
   type="notify">
   <tag>fail</tag>
Buy object failed because you don't have enough L$.
  </notification>

  <notification
   icon="alertmodal.tga"
   name="BuyInventoryFailedNoMoney"
   type="notify">
   <tag>fail</tag>
Buy inventory failed because you do not have enough L$
  </notification>

  <notification
   icon="alertmodal.tga"
   name="BuyPassFailedNoMoney"
   type="notify">
   <tag>fail</tag>
You don't have enough L$ to buy a pass to this land.
  </notification>

  <notification
   icon="alertmodal.tga"
   name="CantBuyPassTryAgain"
   type="notify">
   <tag>fail</tag>
Unable to buy pass right now.  Try again later.
  </notification>

  <notification
   icon="alertmodal.tga"
   name="CantCreateObjectParcelFull"
   type="notify">
   <tag>fail</tag>
Can't create object because the parcel is full.
  </notification>

  <notification
   icon="alertmodal.tga"
   name="FailedPlacingObject"
   type="notify">
   <tag>fail</tag>
Failed to place object at specified location.  Please try again.
  </notification>

  <notification
   icon="alertmodal.tga"
   name="CantCreateLandmarkForEvent"
   type="notify">
   <tag>fail</tag>
Unable to create landmark for event.
  </notification>

  <notification
   icon="alertmodal.tga"
   name="GodBeatsFreeze"
   type="notify">
   <tag>fail</tag>
Your godlike powers break the freeze!
  </notification>

  <notification
   icon="alertmodal.tga"
   name="SpecialPowersRequestFailedLogged"
   type="notify">
   <tag>fail</tag>
Request for special powers failed. This request has been logged.
  </notification>

  <notification
   icon="alertmodal.tga"
   name="ExpireExplanation"
   type="notify">
   <tag>fail</tag>
The system is currently unable to process your request. The request timed out.
  </notification>

  <notification
   icon="alertmodal.tga"
   name="DieExplanation"
   type="notify">
   <tag>fail</tag>
The system is unable to process your request.
  </notification>

  <notification
   icon="alertmodal.tga"
   name="AddPrimitiveFailure"
   type="notify">
   <tag>fail</tag>
Insufficient funds to create primitve.
  </notification>

  <notification
   icon="alertmodal.tga"
   name="RezObjectFailure"
   type="notify">
   <tag>fail</tag>
Insufficient funds to create object.
  </notification>

  <notification
   icon="alertmodal.tga"
   name="ResetHomePositionNotLegal"
   type="notify">
   <tag>fail</tag>
Reset Home position since Home wasn't legal.
  </notification>

  <notification
   icon="alertmodal.tga"
   name="CantInviteRegionFull"
   type="notify">
   <tag>fail</tag>
You cannot currently invite anyone to your location because the region is full. Try again later.
  </notification>

  <notification
   icon="alertmodal.tga"
   name="CantSetHomeAtRegion"
   type="notify">
   <tag>fail</tag>
This region does not allow you to set your home location here.
  </notification>

  <notification
   icon="alertmodal.tga"
   name="ListValidHomeLocations"
   type="notify">
   <tag>fail</tag>
You can only set your 'Home Location' on your land or at a mainland Infohub.
  </notification>

  <notification
   icon="alertmodal.tga"
   name="SetHomePosition"
   type="notify">
   <tag>fail</tag>
Home position set.
  </notification>

  <notification
   icon="alertmodal.tga"
   name="CantDerezInventoryError"
   type="notify">
   <tag>fail</tag>
Cannot derez object due to inventory fault.
  </notification>

  <notification
   icon="alertmodal.tga"
   name="CantCreateRequestedInv"
   type="notify">
   <tag>fail</tag>
Cannot create requested inventory.
  </notification>

  <notification
   icon="alertmodal.tga"
   name="CantCreateRequestedInvFolder"
   type="notify">
   <tag>fail</tag>
Cannot create requested inventory folder.
  </notification>

  <notification
   icon="alertmodal.tga"
   name="CantCreateInventory"
   type="notify">
   <tag>fail</tag>
Cannot create that inventory.
  </notification>

  <notification
   icon="alertmodal.tga"
   name="CantCreateLandmark"
   type="notify">
   <tag>fail</tag>
Cannot create landmark.
  </notification>

  <notification
   icon="alertmodal.tga"
   name="CantCreateOutfit"
   type="notify">
   <tag>fail</tag>
Cannot create outfit right now. Try again in a minute.
  </notification>

  <notification
   icon="alertmodal.tga"
   name="InventoryNotForSale"
   type="notify">
   <tag>fail</tag>
Inventory is not for sale.
  </notification>

  <notification
   icon="alertmodal.tga"
   name="CantFindInvItem"
   type="notify">
   <tag>fail</tag>
Unable to find inventory item.
  </notification>

  <notification
   icon="alertmodal.tga"
   name="CantFindObject"
   type="notify">
   <tag>fail</tag>
Unable to find object.
  </notification>

  <notification
   icon="alertmodal.tga"
   name="CantTransfterMoneyRegionDisabled"
   type="notify">
   <tag>fail</tag>
Money transfers to objects are currently disabled in this region.
  </notification>

  <notification
   icon="alertmodal.tga"
   name="DroppedMoneyTransferRequest"
   type="notify">
   <tag>fail</tag>
Unable to make payment due to system load.
  </notification>

  <notification
   icon="alertmodal.tga"
   name="CantPayNoAgent"
   type="notify">
   <tag>fail</tag>
Could not figure out who to pay.
  </notification>

  <notification
   icon="alertmodal.tga"
   name="CantDonateToPublicObjects"
   type="notify">
   <tag>fail</tag>
You cannot give L$ to public objects.
  </notification>

  <notification
   icon="alertmodal.tga"
   name="InventoryCreationInWorldObjectFailed"
   type="notify">
   <tag>fail</tag>
Inventory creation on in-world object failed.
  </notification>

  <notification
   icon="alertmodal.tga"
   name="UserBalanceOrLandUsageError"
   type="notify">
   <tag>fail</tag>
An internal error prevented us from properly updating your viewer.  The L$ balance or parcel holdings displayed in your viewer may not reflect your actual balance on the servers.
  </notification>

  <notification
   icon="alertmodal.tga"
   name="LargePrimAgentIntersect"
   type="notify">
   <tag>fail</tag>
Cannot create large prims that intersect other residents.  Please re-try when other residents have moved.
  </notification>

  <notification
   icon="alertmodal.tga"
   name="RLVaChangeStrings"
   type="alertmodal">
Changes won't take effect until after you restart [APP_NAME].
  </notification>

  <notification
   icon="notify.tga"
   name="RLVaListRequested"
   label="Restriction request from [NAME_LABEL]"
   log_to_im="true"
   log_to_chat="false"
   type="offer">
[NAME_SLURL] has requested to be sent a list of your currently active RLV restrictions.
    <tag>confirm</tag>
    <form name="form">
      <button
       index="0"
       default="true"
       name="Allow"
       text="Allow"/>
      <button
       index="1"
       name="Always Allow"
       text="Always Allow"/>
      <button
       index="2"
       name="Deny"
       text="Deny"/>
      <ignore name="ignore" text="Confirm before sending anyone a list of my current RLV restrictions."/>
    </form>
  </notification>

  <notification
   icon="alertmodal.tga"
   name="InventoryValidationFailed"
   label="Inventory Validation Errors"
   log_to_im="true"
   log_to_chat="false"
   type="alertmodal">
      <usetemplate
      ignoretext="Warn if inventory validation errors have been detected."
      name="okignore"
      yestext="OK"/>
Corruption has been found in your inventory. 
Please contact [HELP] with the following list of issues.
They can use http://opensimulator.org/wiki/inventory to fix the issues.

[ERRORS]
      <tag>fail</tag>
  </notification>

  <notification
   icon="alertmodal.tga"
   name="PreferenceChatClearLog"
   type="alertmodal">
    This will delete the logs of previous conversations, and any backups of that file.
    <tag>confirm</tag>
    <usetemplate
     ignoretext="Confirm before I delete the log of previous conversations."
     name="okcancelignore"
     notext="Cancel"
     yestext="OK"/>
  </notification>
  
  <notification
   icon="alertmodal.tga"
   name="PreferenceControlsDefaults"
   type="alertmodal">
    Do you want to restore default values for controls?
    <tag>confirm</tag>
    <usetemplate
       canceltext="Cancel"
       name="yesnocancelbuttons"
       notext="Current mode"
       yestext="All modes"/>
  </notification>
    
  <notification
   icon="alertmodal.tga"
   name="PreferenceChatDeleteTranscripts"
   type="alertmodal">
    This will delete the transcripts for all previous conversations. The list of past conversations will not be affected. All files with the suffixes .txt and txt.backup in the folder [FOLDER] will be deleted.
    <tag>confirm</tag>
    <usetemplate
     ignoretext="Confirm before I delete transcripts."
     name="okcancelignore"
     notext="Cancel"
     yestext="OK"/>
  </notification>

  <notification
   icon="alert.tga"
   name="PreferenceChatPathChanged"
   type="alert">
   Unable to move files. Restored previous path.
    <usetemplate
     ignoretext="Unable to move files. Restored previous path."
     name="okignore"
     yestext="OK"/>
  </notification>

  <notification
   icon="alertmodal.tga"
   name="DefaultObjectPermissions"
   type="alert">
	There was a problem saving the default object permissions: [REASON].  Please try setting the default permissions later.
	<tag>fail</tag>
   <usetemplate
     name="okbutton"
     yestext="OK"/>
  </notification>
  
  <notification
   icon="alert.tga"
   name="OutfitPhotoLoadError"
   type="alertmodal">
    [REASON]
    <tag>fail</tag>
    <usetemplate
     name="okbutton"
     yestext="OK"/>
  </notification>

  <notification
   icon="alertmodal.tga"
   name="AddPaymentMethod"
   type="alertmodal">
On the following page, choose a L$ amount
and click a place Order button. You will be
able to add a payment method at checkout.
    <tag>confirm</tag>
    <form name="form">
      <button
       default="true"
       index="0"
       width="120"
       name="Continue"
       text="Continue"/>
      <button
       index="1"
       name="Cancel"
       text="Cancel"/>
    </form>
  </notification>
  
<!-- <FS:Zi> Add float LSL color entry widgets -->
  <notification
   icon="notify.tga"
   name="LSLColorCopiedToClipboard"
   type="alertmodal">
The LSL color string has been copied to your clipboard. You can now paste it into your script to use it.
   <form name="form">
      <ignore name="ignore"
       text="An LSL color string was copied to my clipboard"/>
    </form>
  </notification>
  <!-- <FS:Zi> Add float LSL color entry widgets -->

  <!-- <FS:HG> FIRE-6340, FIRE-6567 - Setting Bandwidth issues-->
  <!-- <FS:TS> FIRE-6795: Remove warning at every login -->
  <notification
   icon="alertmodal.tga"
   name="FSBWTooHigh"
   type="alertmodal">
We strongly recommend that you not set the bandwidth above 1500 KBPS. This is unlikely to work well and will almost certainly not improve your performance.
    <usetemplate
     name="okbutton"
     yestext="OK"/>
  </notification>
  <!-- </FS:TS> FIRE-6795 -->
  <!-- </FS:HG> FIRE-6340, FIRE-6567 - Setting Bandwidth issues-->

  <notification
   icon="alertmodal.tga"
   name="FirstUseFlyOverride"
   type="alertmodal">
Caution: Use the Fly Override responsibly! Using the Fly Override without the land owner's permission may result in your avatar being banned from the parcel in which you are flying.
    <usetemplate
     name="okbutton"
     yestext="OK"/>
  </notification>

  <notification
   icon="notifytip.tga" 
   name="ServerVersionChanged"
   type="notifytip">
The region you have entered is running a different simulator version.
Current simulator: [NEWVERSION]
Previous simulator: [OLDVERSION]
  </notification>
  
  <notification
   icon="alertmodal.tga"
   name="RegExFail"
   type="alertmodal">
Error in the regular expression:
[EWHAT]
  <tag>fail</tag>
  </notification>
	
  <notification
    icon="alertmodal.tga"
	name="NoHavok"
	type="alertmodal">
	Some functions like [FEATURE] are not included in this version of [APP_NAME]. If you would like to use [FEATURE], please download a version of [APP_NAME] containing Havok support from
[DOWNLOAD_URL]
	<form name="form">
		<ignore name="ignore"
		text="No Havok Warning"/>
	</form>
	</notification>

	<notification
		icon="notify.tga"
		name="StreamListExportSuccess"
		type="notify">
		Successfully exported stream list to XML to [FILENAME].
	</notification>
	
	<notification
		icon="notify.tga"
		name="StreamListImportSuccess"
		type="notify">
		Successfully imported stream list from XML.
	</notification>
	
    <notification
        icon="notifytip.tga"
        name="StreamMetadata"
		log_to_chat="false"
        type="notifytip">
        <tag>StreamMetadata</tag>
♫ Now Playing:
  [TITLE]
  [ARTIST] ♫
    </notification>
    <notification
        icon="notifytip.tga"
        name="StreamMetadataNoArtist"
		log_to_chat="false"
        type="notifytip">
        <tag>StreamMetadata</tag>
♫ Now Playing:
  [TITLE] ♫
    </notification>
    
    <notification
        icon="notifytip.tga"
        name="RadarAlert"
		log_to_chat="false"
        type="notifytip">
		[NAME] [MESSAGE]
	</notification>

	
   <!-- <FS:Zi> Backup Settings -->
  <notification
   icon="alertmodal.tga"
   name="BackupFinished"
   type="alertmodal">
Your settings have been backed up.
  </notification>

  <notification
   icon="alertmodal.tga"
   name="BackupPathEmpty"
   type="alertmodal">
The backup path is empty. Please provide a location to back up and restore your settings first.
  </notification>

  <notification
   icon="alertmodal.tga"
   name="BackupPathDoesNotExistOrCreateFailed"
   type="alertmodal">
The backup path could not be found or created.
  </notification>

  <notification
   icon="alertmodal.tga"
   name="BackupPathDoesNotExist"
   type="alertmodal">
The backup path could not be found.
  </notification>

  <notification
   icon="alertmodal.tga"
   name="SettingsConfirmBackup"
   type="alertmodal">
Are you sure you want to save a backup to this directory?

[DIRECTORY]

Any existing backups in that location will be overwritten!
    <usetemplate
     name="okcancelbuttons"
     notext="Cancel"
     yestext="Save backup"/>
  </notification>

  <notification
   icon="alertmodal.tga"
   name="SettingsRestoreNeedsLogout"
   type="alertmodal">
Settings restore requires a viewer restart. Do you want to restore your settings and quit the viewer now?
    <usetemplate
     name="okcancelbuttons"
     notext="Cancel"
     yestext="Restore and Quit"/>
  </notification>

  <notification
   icon="alertmodal.tga"
   name="RestoreFinished"
   type="alertmodal">
Restore complete! Please restart your viewer now.
    <usetemplate
     name="okbutton"
     yestext="Quit"/>
  </notification>
  <!-- </FS:Zi> -->

  <notification
   icon="alertmodal.tga"
   name="ConfirmRestoreQuickPrefsDefaults"
   type="alertmodal">
    <tag>confirm</tag>
This action will immediately restore your quick preferences to their default settings.

You cannot undo this action.
    <usetemplate
     ignoretext="Confirm restore quick prefs defaults"
     name="okcancelignore"
     notext="Cancel"
     yestext="OK"/>
    </notification>

    <notification
     icon="alertmodal.tga"
     name="QuickPrefsDuplicateControl"
     type="alertmodal">
     <tag>fail</tag>
Setting has already been added. Please select a different one.
    <usetemplate
     name="okbutton"
     yestext="OK"/>
    </notification>
    
    <notification
     icon="alertmodal.tga"
     name="ExportFinished"
     type="notify">
      <tag>Export</tag>
Export finished and saved to [FILENAME].
    </notification>
    
    <notification
     icon="alertmodal.tga"
     name="ExportFailed"
     type="notify">
      <tag>Export</tag>
Export failed unexpectedly. Please see the log for details.
    </notification>
    
    <notification
     icon="alertmodal.tga"
     name="ExportColladaSuccess"
     type="notify">
      <tag>Export</tag>
		Successfully saved [OBJECT] to [FILENAME].
    </notification>

    <notification
     icon="alertmodal.tga"
     name="ExportColladaFailure"
     type="notify">
      <tag>Export</tag>
		Export of [OBJECT] to [FILENAME] failed.
    </notification>

    <notification
     icon="alertmodal.tga"
     name="MeshMaxConcurrentReqTooHigh"
     type="alertmodal">
The value you set, [VALUE], for the number of concurrent requests to load mesh objects (debug setting [DEBUGNAME]) is higher than the maximum of [MAX]. It has been reset to the default of [DEFAULT].
    <tag>fail</tag>
    </notification>
	
    <notification
     icon="alertmodal.tga"
     name="ImportSuccess"
     type="notify">
        <tag>Export</tag>
        Successfully imported [COUNT] [OBJECT].
    </notification>
    
    <notification
      icon="notifytip.tga"
      name="AntiSpamBlocked"
      log_to_chat="true"
      type="notifytip">
AntiSpam: Blocked [SOURCE] for spamming a [QUEUE] ([COUNT]) times in [PERIOD] seconds.
    </notification>

    <notification
      icon="notifytip.tga"
      name="AntiSpamImNewLineFloodBlocked"
      log_to_chat="true"
      type="notifytip">
AntiSpam: Blocked [SOURCE] for sending an instant message with more than [COUNT] lines.
    </notification>

    <notification
      icon="notifytip.tga"
      name="AntiSpamChatNewLineFloodBlocked"
      log_to_chat="true"
      type="notifytip">
AntiSpam: Blocked [SOURCE] for sending a chat message with more than [COUNT] lines.
    </notification>

  <!-- <FS:Zi> Notification template for changed settings when selecting certain skins -->
  <!--         The actual texts for the messages are in strings.xml -->
  <notification
   icon="notify.tga"
   name="SkinDefaultsChangeSettings"
   type="alertmodal">
[MESSAGE]
   <form name="form">
      <ignore name="ignore"
       text="A preferences setting was changed to the skin's default value."/>
    </form>
  </notification>
  <!-- <FS:Zi> Notification template for changed settings when selecting certain skins -->

  <notification
   icon="alertmodal.tga"
   name="AddNewContactSet"
   type="alertmodal">
    <tag>contact set</tag>
Create new contact set with the name:
    <tag>confirm</tag>
    <form name="form">
      <input name="message" type="text" default="true">
      New Contact Set
      </input>
      <button
       default="true"
       index="0"
       name="Create"
       text="Create"/>
      <button
       index="1"
       name="Cancel"
       text="Cancel"/>
    </form>
  </notification>

  <notification
   icon="alertmodal.tga"
   name="RemoveContactSet"
   type="alertmodal">
Are you sure you want to remove [SET_NAME]? You won&apos;t be able to restore it.
    <tag>contact set</tag>
    <tag>confirm</tag>
    <usetemplate
     ignoretext="Confirm before removing a contact set"
     name="okcancelignore"
     notext="Cancel"
     yestext="OK"/>
  </notification>

  <notification
   icon="alertmodal.tga"
   name="RemoveContactFromSet"
   type="alertmodal">
Are you sure you want to remove [TARGET] from [SET_NAME]?
    <tag>contact set</tag>
    <tag>confirm</tag>
    <usetemplate
     ignoretext="Confirm before removing someone from a contact set"
     name="okcancelignore"
     notext="Cancel"
     yestext="OK"/>
  </notification>

  <notification
   icon="alertmodal.tga"
   name="RemoveContactsFromSet"
   type="alertmodal">
Are you sure you want to remove these [TARGET] avatars from [SET_NAME]?
    <tag>contact set</tag>
    <tag>confirm</tag>
    <usetemplate
     ignoretext="Confirm before removing multiple avatars from a contact set"
     name="okcancelignore"
     notext="Cancel"
     yestext="OK"/>
  </notification>

  <notification
   icon="alertmodal.tga"
   name="AddToContactSetSingleSuccess"
   type="notify">
    <tag>contact set</tag>
[NAME] was added to [SET].
  </notification>

  <notification
   icon="alertmodal.tga"
   name="AddToContactSetMultipleSuccess"
   type="notify">
    <tag>contact set</tag>
[COUNT] avatars were added to [SET].
  </notification>

  <notification
   icon="alertmodal.tga"
   name="SetAvatarPseudonym"
   type="alertmodal">
    <tag>contact set</tag>
Enter an alias for [AVATAR]:
    <tag>confirm</tag>
    <form name="form">
      <input name="message" type="text" default="true" />
      <button
       default="true"
       index="0"
       name="Create"
       text="Create"/>
      <button
       index="1"
       name="Cancel"
       text="Cancel"/>
    </form>
  </notification>

  <notification
   icon="alertmodal.tga"
   name="RenameContactSetFailure"
   type="alertmodal">
    <tag>contact set</tag>
Could not rename set &apos;[SET]&apos; to &apos;[NEW_NAME]&apos; because a set with the same name already exists or the new name is invalid.
  </notification>

  <notification
   icon="notifytip.tga"
   name="ShapeImportGenericFail"
   type="notifytip">
    <tag>fail</tag>
There was a problem importing [FILENAME]. Please see the log for more details.
  </notification>
  <notification
   icon="notifytip.tga"
   name="ShapeImportVersionFail"
   type="notifytip">
    <tag>fail</tag>
Shape import failed. Are you sure [FILENAME] is an avatar file?
  </notification>

  <notification
   icon="alertmodal.tga"
   name="AddToMediaList"
   type="alertmodal">
Enter a domain name to be added to the [LIST]:
    <tag>confirm</tag>
    <form name="form">
      <input name="url" type="text" default="true" />
      <button
       default="true"
       index="0"
       name="Add"
       text="Add"/>
      <button
       index="1"
       name="Cancel"
       text="Cancel"/>
    </form>
  </notification>

   <!-- <FS:Zi> Do not allow "Restore To Last Position" for no-copy items -->
  <notification
   icon="alertmodal.tga"
   name="CantRestoreToWorldNoCopy"
   type="alertmodal">
Restore to Last Position is not allowed for no copy items to prevent possible content loss.
  </notification>
  <!-- <FS:Zi> Do not allow "Restore To Last Position" for no-copy items -->

  <notification
   icon="alertmodal.tga"
   name="ConfirmRemoveCredential"
   type="alertmodal">
Delete saved login for &lt;nolink&gt;[NAME]&lt;/nolink&gt;?
    <tag>confirm</tag>
    <form name="form">
      <button
       index="0"
       name="OK"
       text="OK"/>
      <button
       default="true"
       index="1"
       name="Cancel"
       text="Cancel"/>
    </form>
  </notification>

  <!-- <FS:TS> FIRE-5453: Flickr upload support (from Exodus) -->
  <notification
   icon="alertmodal.tga"
   name="ExodusFlickrVerificationExplanation"
   type="alertmodal">
To use the Flickr upload feature you must authorize [APP_NAME] to access your account. If you proceed, your web browser will open Flickr's website, where you will be prompted to log in and authorize [APP_NAME]. You will then be given a code to copy back into [APP_NAME].

Would you like to authorize [APP_NAME] to post to your Flickr account?
    <tag>fail</tag>
    <usetemplate
     name="okcancelbuttons"
     notext="No"
     yestext="Yes"/>
  </notification>

  <notification
   icon="alertmodal.tga"
   name="ExodusFlickrVerificationPrompt"
   type="alertmodal">
Please authorize [APP_NAME] to post to your Flickr account in your web browser, then type the code given by the website below:
    <tag>confirm</tag>
    <form name="form">
      <input name="oauth_verifier" type="text" default="true"/>
      <button
       index="0"
       name="OK"
       text="OK"/>
      <button
       index="1"
       name="Cancel"
       text="Cancel"/>
    </form>
  </notification>

  <notification
   icon="alertmodal.tga"
   name="ExodusFlickrVerificationFailed"
   type="alertmodal">
Flickr verification failed. Please try again, and be sure to double check the verification code.
    <tag>fail</tag>
    <usetemplate
     name="okbutton"
     yestext="OK"/>
  </notification>

  <notification
   icon="notifytip.tga"
   name="ExodusFlickrUploadComplete"
   type="notifytip">
Your snapshot can now be viewed [http://www.flickr.com/photos/upload/edit/?ids=[ID] here].
  </notification>
  <!-- </FS:TS> FIRE-5453 -->

  <notification
   icon="alert.tga"
   name="RegionTrackerAdd"
   type="alert">
What label would you like to use for
the region &quot;[REGION]&quot;?
    <tag>confirm</tag>
    <form name="form">
      <input name="label" type="text">[LABEL]</input>
      <button
       default="true"
       index="0"
       name="OK"
       text="OK"/>
      <button
       index="1"
       name="Cancel"
       text="Cancel"/>
    </form>
  </notification>

   <notification
    icon="alertmodal.tga"
    name="SnoozeDuration"
    type="alertmodal">
    <unique/>
    Time in seconds to snooze group chat:
    <tag>confirm</tag>
    <form name="form">
      <input name="duration" type="text" default="true">
        [DURATION]
      </input>
      <button
       default="true"
       index="0"
       name="OK"
       text="OK"/>
      <button
       index="1"
       name="Cancel"
       text="Cancel"/>
    </form>
   </notification>
   <notification
    icon="alertmodal.tga"
    name="SnoozeDurationInvalidInput"
    type="alertmodal">
    Please enter a valid number for the snooze duration!
    <tag>fail</tag>
    <usetemplate
     name="okbutton"
     yestext="OK"/>
  </notification>
  <notification
   name="PickLimitReached"
   label=""
   type="alertmodal">
    <unique/>
    <tag>fail</tag>
    <tag>confirm</tag>
    Can't create another pick because the maximum number of picks have been created already.
    <usetemplate
     name="okbutton"
     yestext="OK"/>
  </notification>
  <notification
   icon="alertmodal.tga"
   name="GlobalOnlineStatusToggle"
   type="alertmodal">
Due to server load, mass toggling online status visibility can take a while to become effective. Please be patient.
    <usetemplate
     ignoretext="Inform me that toggling online status visibility may take a while"
     name="okignore"
     yestext="OK"/>
  </notification>
  <notification
   icon="alert.tga"
   name="RenderVolumeLODFactorWarning"
   type="alert">
    WARNING: The Level of Detail (LOD) Factor is set high

For everyday use, LOD Factor in the range of 1-3 suffices. 
Consider replacing objects that look deformed at such values.

LOD Factor >3: Adds to lag. Advised only for photography. 
LOD Factor >4: Use in special circumstances. Reverts after relog.
LOD Factor >8: Has no real effect. May cause errors.
    <usetemplate
     name="okbutton"
     yestext="OK"/>
  </notification>
  <notification
   icon="alertmodal.tga"
   name="CurrencyURIOverrideReceived"
   type="alertmodal">
This region has elected to specify a third-party currency portal. 
Please note that currency purchases made through Firestorm Viewer are transactions between you (the user) and the provider(s) or seller(s) of the currency. 
Neither Firestorm Viewer, the Phoenix Firestorm Viewer Project Inc., nor its team shall be liable for any cost or damage arising either directly or indirectly from any such transaction. 
If you do not agree to these terms of use, then no financial transactions should be conducted using this viewer.
   <usetemplate
    ignoretext="When the region sets a new currency helper."
    name="okignore"
    yestext="OK"/>
  </notification>
  <notification
   icon="alertmodal.tga"
   name="EnableHiDPI"
   type="alertmodal">
Enabling HiDPI support may have adverse effects and may impair performance.
  </notification>

  <notification
   icon="notify.tga"
   name="FailedToFindSettings"
   persist="true"
   type="alertmodal">
Could not load the settings for [NAME] from the database.
  <tag>fail</tag>
  </notification>
  
  <notification
   icon="notify.tga"
   name="FailedToLoadSettingsApply"
   persist="true"
   type="alertmodal">
Unable to apply those settings to the environment.
  <tag>fail</tag>
  </notification>
  
  <notification
   icon="notify.tga"
   name="FailedToBuildSettingsDay"
   persist="true"
   type="alertmodal">
Unable to apply those settings to the environment.
  <tag>fail</tag>
  </notification>

  <notification
   icon="notify.tga"
   name="NoEnvironmentSettings"
   persist="true"
   type="alertmodal">
This Region does not support environmental settings.
  <tag>fail</tag>
  </notification>
 
  <notification
   icon="alertmodal.tga"
   label="Save Environmental Settings"
   name="SaveSettingAs"
   type="alertmodal">
    <unique/>
    Save current environmental settings as:
    <tag>confirm</tag>
    <form name="form">
      <input name="message" type="text">
        [DESC] (new)
      </input>
      <button
       default="true"
       index="0"
       name="OK"
       text="OK"/>
      <button
       index="1"
       name="Cancel"
       text="Cancel"/>
    </form>
  </notification>

  <notification
   icon="notify.tga"
   name="WLImportFail"
   persist="true"
   type="alertmodal">
Unable to import legacy Windlight settings [NAME] from 
[FILE].

[REASONS]
  <tag>fail</tag>
  </notification>

  <notification
   icon="notify.tga"
   name="WLParcelApplyFail"
   persist="true"
   type="alertmodal">
Unable to set the environment for this parcel.
Please enter or select a parcel that you have rights to modify.
  <tag>fail</tag>
  </notification>

  <notification
   icon="notify.tga"
   name="SettingsUnsuported"
   persist="true"
   type="alertmodal">
Settings are not supported on this region. 
Please move to a settings enabled region and retry your action.
  <tag>fail</tag>
  </notification>

  <notification
   icon="alertmodal.tga"
   name="SettingsConfirmLoss"
   type="alertmodal">
You are about to lose the changes you have made to this [TYPE] named "[NAME]".
Are you sure you want to continue?
    <tag>confirm</tag>
    <usetemplate
     ignoretext="Are you sure you want to lose changes?"
     name="okcancelignore"
     notext="No"
     yestext="Yes"/>
  </notification>

  <notification
   icon="alertmodal.tga"
   name="SettingsConfirmReset"
   type="alertmodal">
You are about to remove all applied settings.
Are you sure you want to continue?
    <tag>confirm</tag>
    <usetemplate
     name="okcancelbuttons"
     notext="No"
     yestext="Yes"/>
  </notification>

  <notification
 icon="alertmodal.tga"
 name="PersonalSettingsConfirmReset"
 type="alertmodal">
You are about to remove all applied Personal lighting settings.
Are you sure you want to continue?
    <tag>confirm</tag>
    <usetemplate
     name="okcancelbuttons"
     notext="No"
     yestext="Yes"/>
  </notification>

  <notification
   icon="alertmodal.tga"
   name="SettingsMakeNoTrans"
   type="alertmodal">
You are about to import non-transferable settings into this daycycle. Continuing will cause the settings you are editing to become non-transferable also. 

This change can not be undone.

Are you sure you want to continue?
    <tag>confirm</tag>
    <usetemplate
     ignoretext="Are you sure you want to make settings non-transferable?"
     name="okcancelignore"
     notext="No"
     yestext="Yes"/>
  </notification>
  
  <notification
   icon="notify.tga"
   name="NoEditFromLibrary"
   persist="true"
   type="alertmodal">
You may not edit settings directly from the libary.  
Please copy to your own inventory and try again.
  <tag>fail</tag>
  </notification>

    <notification
   icon="notify.tga"
   name="EnvironmentApplyFailed"
   persist="true"
   type="alertmodal">
We have encountered an issue with these settings.  They can not be saved or applied at this time.
  <tag>fail</tag>
  </notification>

    <notification
   icon="notify.tga"
   name="TrackLoadFailed"
   persist="true"
   type="alertmodal">
Unable to load the track into [TRACK].
  <tag>fail</tag>
  </notification>

    <notification
   icon="notify.tga"
   name="TrackLoadMismatch"
   persist="true"
   type="alertmodal">
Unable to load the track from [TRACK1] into [TRACK2].
  <tag>fail</tag>
  </notification>

  <notification
   icon="alertmodal.tga"
   name="CompressionTestResults"
   type="alertmodal">
Test result for gzip level 6 file compression with [FILE] of size [SIZE] KB:
Packing: [PACK_TIME]s [PSIZE]KB
Unpacking: [UNPACK_TIME]s [USIZE]KB
    <tag>fail</tag>
  </notification>

    <notification
     icon="alertmodal.tga"
     label="Prompt for MFA Token"
     name="PromptMFAToken"
     type="alertmodal">
        [MESSAGE]
        <tag>confirm</tag>
        <form name="form">
            <input name="token" type="text" width="400" />
            <button
             default="true"
             index="0"
             name="continue"
             text="Continue"/>
            <button
             index="1"
             name="cancel"
             text="Cancel"/>
        </form>
    </notification>


    <notification
   icon="alertmodal.tga"
   label="Prompt for MFA Token"
   name="PromptMFATokenWithSave"
   type="alertmodal">
    [MESSAGE]
    <tag>confirm</tag>
    <form name="form">
      <input name="token" type="text" width="400" />
      <ignore
       name="ignore"
       checkbox_only="true"
       text="Remember this computer for 30 days."/>
      <button
       default="true"
       index="0"
       name="continue"
       text="Continue"/>
      <button
       index="1"
       name="cancel"
       text="Cancel"/>
    </form>
  </notification>

  <notification
   icon="alertmodal.tga"
   label="Create subfolder"
   name="CreateSubfolder"
   type="alertmodal">
    <unique/>
    Name the new folder:
    <tag>confirm</tag>
    <form name="form">
      <input name="message" type="text">
        [DESC]
      </input>
      <button
       default="true"
       index="0"
       name="OK"
       text="OK"/>
      <button
       index="1"
       name="Cancel"
       text="Cancel"/>
    </form>
  </notification>
  <notification
   icon="alertmodal.tga"
   name="SameFolderRequired"
   type="alert">
    Selected items must be in the same folder.
    <tag>fail</tag>
    <usetemplate
      name="okbutton"
      yestext="OK"/>
  </notification>

  <notification
    icon="alertmodal.tga"
    name="RiggedMeshAttachedToHUD"
    type="alertmodal">
    An object "[NAME]" attached to HUD point "[POINT]" contains rigged mesh.

Rigged mesh objects are designed for attachment to the avatar. Neither you nor anyone else will see this object.

If you want to see this object, remove it and re-attach it to an avatar attachment point.
    <tag>confirm</tag>
    <usetemplate
        ignoretext="Warn me when rigged mesh is attached to HUD point."
        name="okignore"
        yestext="OK"/>
  </notification>

  <notification
<<<<<<< HEAD
=======
   icon="alertmodal.tga"
   name="EnableAutoFPSWarning"
   type="alertmodal">
You are about to enable AutoFPS. All unsaved graphics settings will be lost.

Would you like to save them first?
      <tag>confirm</tag>
      <usetemplate
       name="okcancelbuttons"
       notext="No"
       yestext="Yes"/>
  </notification>

  <notification
   icon="alertmodal.tga"
   name="ConfirmOverwriteOutfit"
   type="alertmodal">
      <unique/>
This will replace the items in the
selected outfit with the items you
are wearing now.
      <tag>confirm</tag>
      <usetemplate
       ignoretext="Confirm before overwriting outfit"
       name="okcancelignore"
       notext="Cancel"
       yestext="Save"/>
  </notification>
    
  <notification
    icon="alertmodal.tga"
    name="ClearInventoryThumbnailsWarning"
    type="alertmodal">
        You are about to remove thumbnail images from the inventory items in the list. This change cannot be undone.

        Would you like to proceed?
   <tag>confirm</tag>
   <usetemplate
       name="okcancelbuttons"
       notext="No"
       yestext="Yes"/>
  </notification>

  <notification
    icon="alertmodal.tga"
    name="WriteInventoryThumbnailsWarning"
    type="alertmodal">
        You are about to overwrite thumbnail images for some or all of the inventory items in the list. This change cannot be undone.

        Would you like to proceed?
   <tag>confirm</tag>
   <usetemplate
       name="okcancelbuttons"
       notext="No"
       yestext="Yes"/>
  </notification>
    
  <notification
>>>>>>> aed6313d
    icon="notifytip.tga"
    name="ReflectionProbeApplied"
    persist="true"
    type="alertmodal">
    WARNING: You have made your object a Reflection Probe.  This will implicitly change the object to mimic its influence volume and will make irreversible changes to the object.  Do you want to continue?
   <usetemplate
       ignoretext="Reflection Probe tips"
       name="okcancelignore"
       notext="Cancel"
       yestext="OK"/>
  </notification>

  <notification
    icon="notifytip.tga"
    name="AutoAdjustHDRSky"
    type="alertmodal">
      You are editing a non-HDR sky that has been automatically converted to HDR. To remove HDR and tone mapping, set Reflection Probe Ambiance to zero.
    <usetemplate
        ignoretext="HDR Sky adjustment warning"
        name="okignore"
        yestext="OK"/>
  </notification>
  

  <notification
   icon="alertmodal.tga"
   name="EnableAutoFPSWarning"
   type="alertmodal">
You are about to enable AutoFPS. All unsaved graphics settings will be lost.

Would you like to save them first?
      <tag>confirm</tag>
      <usetemplate
       name="okcancelbuttons"
       notext="No"
       yestext="Yes"/>
  </notification>
    
  <notification
   icon="notify.tga"
   name="NoValidEnvSettingFound"
   persist="true"
   type="alertmodal">
No valid environment setting selected.

Please note that "Shared Environment" and "Day cycle based" cannot be selected!
  <tag>fail</tag>
  </notification>

  <notification
   icon="alertmodal.tga"
   name="CantCreateInventoryName"
   type="notify">
   <tag>fail</tag>
Cannot create inventory item: [NAME]
  </notification>

  <notification
   icon="notifytip.tga"
   name="WindlightBulkImportFinished"
   type="notifytip">
Bulk import of Windlights has finished.
  </notification>

  <notification
   icon = "notifytip.tga"
   name = "FSAOScriptedNotification"
   type = "notifytip"
   log_to_chat = "false">
   <unique combine = "cancel_old">
     <context>FSAOScriptedNotification</context>
   </unique>
Firestorm Animation Overrider: [AO_MESSAGE]
   <usetemplate
    ignoretext="Warn me when the Firestorm Animation Overrider gets accessed by a scripted object"
    name="notifyignore"/>
  </notification>
  <notification
   icon="alertmodal.tga"
   name="WarnForceLoginURL"
   type="alertmodal">
    <unique/>
Login splash screen URL is overridden for testing purposes.

Reset the URL to default?
    <usetemplate
     name="okcancelbuttons"
     notext="Remind me next time"
     yestext="Reset"/>
  </notification>

  <notification
   icon="notifytip.tga"
   name="WarnScriptedCamera"
   type="notifytip">
Camera reset might be inhibited by the following objects:

[SOURCES]
  </notification>

  <notification
   icon="alertmodal.tga"
   label="Ungroup folder"
   name="UngroupFolder"
   type="alertmodal">
    <unique/>
    Ungroup the folder "[FOLDER_NAME]"?
    <tag>confirm</tag>
    <usetemplate
     name="okcancelbuttons"
     notext="Cancel"
     yestext="Okay"/>
  </notification>

  <!-- <FS:Zi> detect and strip empty alpha layers from images on upload -->
  <notification
   icon="alertmodal.tga"
   label="Image Contains Empty Alpha Channel"
   name="ImageEmptyAlphaLayer"
   type="alertmodal">
    The image you are trying to upload contains an empty, or almost empty alpha channel (transparency information). This is almost always not desired and should be stripped off. Adding an alpha channel to an image will lead to textures flipping on top of each other at different camera angles, and it makes rendering slower. So, unless you really need this texture to have an empty / almost empty alpha channel, consider stripping it out.
    <tag>confirm_strip</tag>
    <form name="form">
      <button
       default="true"
       index="0"
       name="strip"
       text="Strip Alpha"/>
      <button
       index="1"
       name="use_as_is"
       text="Use As Is"/>
    </form>
  </notification>
  <!-- </FS:Zi> -->

</notifications><|MERGE_RESOLUTION|>--- conflicted
+++ resolved
@@ -14173,29 +14173,11 @@
   </notification>
 
   <notification
-<<<<<<< HEAD
-=======
-   icon="alertmodal.tga"
-   name="EnableAutoFPSWarning"
-   type="alertmodal">
-You are about to enable AutoFPS. All unsaved graphics settings will be lost.
-
-Would you like to save them first?
-      <tag>confirm</tag>
-      <usetemplate
-       name="okcancelbuttons"
-       notext="No"
-       yestext="Yes"/>
-  </notification>
-
-  <notification
    icon="alertmodal.tga"
    name="ConfirmOverwriteOutfit"
    type="alertmodal">
       <unique/>
-This will replace the items in the
-selected outfit with the items you
-are wearing now.
+This will replace the items in the selected outfit with the items you are wearing now.
       <tag>confirm</tag>
       <usetemplate
        ignoretext="Confirm before overwriting outfit"
@@ -14233,7 +14215,6 @@
   </notification>
     
   <notification
->>>>>>> aed6313d
     icon="notifytip.tga"
     name="ReflectionProbeApplied"
     persist="true"
