<?xml version="1.0" ?>
<notifications>
    <global name="skipnexttime">

		Do not show me this again
  </global>

  <global name="skipnexttimesessiononly">
Don&apos;t show me this again
(for current session)
  </global>

  <global name="alwayschoose">

		Always choose this option
  </global>

  <global name="implicitclosebutton">
		Close
  </global>

  <template name="okbutton">
    <form>
      <button
       default="true"
       index="0"
       name="OK_okbutton"
       text="$yestext"/>
    </form>
  </template>

  <template name="okignore">
    <form>
      <button
       default="true"
       index="0"
       name="OK_okignore"
       text="$yestext"/>
      <ignore text="$ignoretext"/>
    </form>
  </template>

  <template name="notifyignore">
    <form>
      <ignore text="$ignoretext"/>
    </form>
  </template>

  <template name="okcancelbuttons">
    <form>
      <button
       default="true"
       index="0"
       name="OK_okcancelbuttons"
       text="$yestext"/>
      <button
       index="1"
       name="Cancel_okcancelbuttons"
       text="$notext"/>
    </form>
  </template>

  <template name="okcancelignore">
    <form>
      <button
       default="true"
       index="0"
       name="OK_okcancelignore"
       text="$yestext"/>
      <button
       index="1"
       name="Cancel_okcancelignore"
       text="$notext"/>
      <ignore text="$ignoretext"/>
    </form>
  </template>

  <template name="okhelpbuttons">
    <form>
      <button
       default="true"
       index="0"
       name="OK_okhelpbuttons"
       text="$yestext"/>
      <button
       index="1"
       name="Help"
       text="$helptext"/>
    </form>
  </template>

  <template name="okhelpignore">
    <form>
      <button
       default="true"
       index="0"
       name="OK_okhelpignore"
       text="$yestext"/>
      <button
       index="1"
       name="Help_okhelpignore"
       text="$helptext"/>
      <ignore text="$ignoretext"/>
    </form>
  </template>

  <template name="yesnocancelbuttons">
    <form>
      <button
       default="true"
       index="0"
       name="Yes"
       text="$yestext"/>
      <button
       index="1"
       name="No"
       text="$notext"/>
      <button
       index="2"
       name="Cancel_yesnocancelbuttons"
       text="$canceltext"/>
    </form>
  </template>

  <notification
 functor="GenericAcknowledge"
   icon="notify.tga"
   name="MissingAlert"
   label="Unknown Notification Message"
   type="notify">
Your version of [APP_NAME] does not know how to display the notification it just received.  Please verify that you have the latest version of [APP_NAME] installed.

Error details: The notification called &apos;[_NAME]&apos; was not found in notifications.xml.
    <tag>fail</tag>
    <usetemplate
     name="okbutton"
     yestext="OK"/>
  </notification>

  <notification
   icon="alertmodal.tga"
   name="FloaterNotFound"
   type="alertmodal">
Floater error: Could not find the following controls:

[CONTROLS]
    <tag>fail</tag>
    <usetemplate
     name="okbutton"
     yestext="OK"/>
  </notification>

  <notification
   icon="alertmodal.tga"
   name="TutorialNotFound"
   type="alertmodal">
No tutorial is currently available.
    <tag>fail</tag>
    <usetemplate
     name="okbutton"
     yestext="OK"/>
  </notification>

  <notification
   icon="alertmodal.tga"
   name="GenericAlert"
   type="alertmodal">
[MESSAGE]
  </notification>

  <notification
   icon="alertmodal.tga"
   name="GenericAlertYesCancel"
   type="alertmodal">
[MESSAGE]
    <usetemplate
     name="okcancelbuttons"
     notext="Cancel"
     yestext="Yes"/>
  </notification>

  <notification
   icon="alertmodal.tga"
   name="GenericAlertOK"
   type="alertmodal">
[MESSAGE]
    <usetemplate
     name="okbutton"
     yestext="OK"/>
  </notification>

  <notification
   icon="alertmodal.tga"
   name="BadInstallation"
   type="alertmodal">
 Installation of [APP_NAME] is defective. Please [https://www.firestormviewer.org/downloads download a new copy] of the Viewer and reinstall.
    <tag>fail</tag>
    <usetemplate
     name="okbutton"
     yestext="OK"/>
  </notification>

  <notification
   icon="alertmodal.tga"
   name="LoginFailedNoNetwork"
   type="alertmodal">
    <tag>fail</tag>
    Could not connect to the [CURRENT_GRID].
    &apos;[DIAGNOSTIC]&apos;
Make sure your Internet connection is working properly.
	<usetemplate
     name="okbutton"
     yestext="OK"/>
  </notification>

  <notification
   icon="alertmodal.tga"
   name="LoginFailedToParse"
   type="alertmodal">
    <tag>fail</tag>
Viewer received malformed response from server. Please, make sure your Internet connection is working properly and try again later.

If you feel this is in error, please contact Support.
    <usetemplate
       name="okbutton"
       yestext="OK"/>
  </notification>

  <notification
   icon="alertmodal.tga"
   name="MessageTemplateNotFound"
   type="alertmodal">
Message Template [PATH] not found.
   <tag>fail</tag>
	<usetemplate
     name="okbutton"
     yestext="OK"/>
  </notification>

  <notification
   icon="alertmodal.tga"
   name="WearableSave"
   type="alertmodal">
Save changes to current clothing/body part?
    <usetemplate
     canceltext="Cancel"
     name="yesnocancelbuttons"
     notext="Don&apos;t Save"
     yestext="Save"/>
  </notification>

  <notification
   icon="alertmodal.tga"
     name="ConfirmNoCopyToOutbox"
     type="alertmodal">
You don't have permission to copy one or more of these items to the Merchant Outbox.  You can move them or leave them behind.
    <usetemplate
     name="okcancelbuttons"
     notext="Don't move item(s)"
     yestext="Move item(s)"/>
  </notification>

  <notification
   icon="OutboxStatus_Success"
   name="OutboxFolderCreated"
   type="alertmodal">
    <unique/>
A new folder has been created for each item you have transferred into the top level of your Merchant Outbox.

    <usetemplate
     ignoretext="A new folder was created in the Merchant Outbox"
     name="okignore"
     yestext="OK"/>
  </notification>

  <notification
   icon="OutboxStatus_Success"
   name="OutboxImportComplete"
   type="alertmodal">
Success

All folders were successfully sent to the Marketplace.

        <usetemplate
         ignoretext="All folders sent to the Marketplace"
         name="okignore"
         yestext="OK"/>
  </notification>

  <notification
   icon="OutboxStatus_Warning"
   name="OutboxImportHadErrors"
   type="alertmodal">
Some folders did not transfer

Errors occurred when some folders were sent to the Marketplace.  Those folders are still in your Merchant Outbox.

See the [[MARKETPLACE_IMPORTS_URL] error log] for more information.

        <usetemplate
         name="okbutton"
         yestext="OK"/>
  </notification>

  <notification
   icon="OutboxStatus_Error"
   name="OutboxImportFailed"
   type="alertmodal">
Transfer failed with error &apos;[ERROR_CODE]&apos;

No folders were sent to the Marketplace because of a system or network error.  Try again later.

        <usetemplate
         name="okbutton"
         yestext="OK"/>
  </notification>

  <notification
   icon="OutboxStatus_Error"
   name="OutboxInitFailed"
   type="alertmodal">
Marketplace initialization failed with error &apos;[ERROR_CODE]&apos;

Initialization with the Marketplace failed because of a system or network error.  Try again later.

        <usetemplate
         name="okbutton"
         yestext="OK"/>
  </notification>

    <notification
        icon="OutboxStatus_Error"
        name="StockPasteFailed"
        type="alertmodal">
        Copy or move to Stock Folder failed with error :
        
        &apos;[ERROR_CODE]&apos;
        
        <usetemplate
        name="okbutton"
        yestext="OK"/>
    </notification>
  
    <notification
        icon="OutboxStatus_Error"
        name="MyOutfitsPasteFailed"
        type="alertmodal">
       One or more items can't be used inside "Outfits"
      <usetemplate
        name="okbutton"
        yestext="OK"/>
    </notification>
    
    <notification
        icon="OutboxStatus_Error"
        name="MerchantPasteFailed"
        type="alertmodal">
        Copy or move to Marketplace Listings failed with error :
        
        &apos;[ERROR_CODE]&apos;
        
        <usetemplate
        name="okbutton"
        yestext="OK"/>
    </notification>
    
    <notification
        icon="OutboxStatus_Error"
        name="MerchantTransactionFailed"
        type="alertmodal">
        The transaction with the Marketplace failed with the following error :
        
        [ERROR_REASON][ERROR_DESCRIPTION]
        
        <usetemplate
        name="okbutton"
        yestext="OK"/>
    </notification>
    
    <notification
        icon="OutboxStatus_Error"
        name="MerchantUnprocessableEntity"
        type="alertmodal">
        We are unable to list this product or activate the version folder. Usually this is caused by missing information in the listing description form, but it may be due to errors in the folder structure. Either edit the listing or check the listing folder for errors.
        
        <usetemplate
        name="okbutton"
        yestext="OK"/>
    </notification>

    <notification
        icon="OutboxStatus_Error"
        name="MerchantListingFailed"
        type="alertmodal">
        Listing to Marketplace failed with error :
        
        &apos;[ERROR_CODE]&apos;
        
        <usetemplate
        name="okbutton"
        yestext="OK"/>
    </notification>
    
    <notification
        icon="OutboxStatus_Error"
        name="MerchantFolderActivationFailed"
        type="alertmodal">
        Activating this version folder failed with error :

        &apos;[ERROR_CODE]&apos;

        <usetemplate
        name="okbutton"
        yestext="OK"/>
    </notification>

    <notification
        icon="alertmodal.tga"
        name="MerchantForceValidateListing"
        type="alertmodal">
        In order to create your listing, we fixed the hierarchy of your listing contents.
        <tag>confirm</tag>
        <usetemplate
            ignoretext="Warn me that creating a listing fixes the hierarchy of the content"
            name="okignore" 
            yestext="OK"/>
    </notification>

    <notification
        icon="alertmodal.tga"
        name="ConfirmMerchantActiveChange"
        type="alertmodal">
        This action will change the active content of this listing. Do you want to continue?
        <tag>confirm</tag>
        <usetemplate
        ignoretext="Confirm before I change an active listing on the marketplace"
        name="okcancelignore"
        notext="Cancel"
        yestext="OK"/>
    </notification>

    <notification
        icon="alertmodal.tga"
        name="ConfirmMerchantMoveInventory"
        type="alertmodal">
        Items dragged to the Marketplace Listings window are moved from their original locations, not copied. Do you want to continue?
        <tag>confirm</tag>
        <usetemplate
        ignoretext="Confirm before I move an item from the inventory to the marketplace"
        name="okcancelignore"
        notext="Cancel"
        yestext="OK"/>
    </notification>
    
    <notification
        icon="alertmodal.tga"
        name="ConfirmListingCutOrDelete"
        type="alertmodal">
        Moving or deleting a listing folder will delete your Marketplace listing. If you would like to keep the Marketplace listing, move or delete the contents of the version folder you would like to modify. Do you want to continue?
        <tag>confirm</tag>
        <usetemplate
        ignoretext="Confirm before I move or delete a listing from the marketplace"
        name="okcancelignore"
        notext="Cancel"
        yestext="OK"/>
    </notification>
    
    <notification
        icon="alertmodal.tga"
        name="ConfirmCopyToMarketplace"
        type="alertmodal">
        You don't have permission to copy one or more of these items to the Marketplace. You can move them or leave them behind.
        <tag>confirm</tag>
        <usetemplate
        ignoretext="Confirm before I try to copy a selection containing no copy items to the marketplace"
        name="yesnocancelbuttons"
        yestext="Move item(s)"
        notext="Don't move item(s)"
        canceltext="Cancel"/>
    </notification>
    
    <notification
        icon="alertmodal.tga"
        name="ConfirmMerchantUnlist"
        type="alertmodal">
        This action will unlist this listing. Do you want to continue?
        <tag>confirm</tag>
        <usetemplate
        ignoretext="Confirm before I unlist an active listing on the marketplace"
        name="okcancelignore"
        notext="Cancel"
        yestext="OK"/>
    </notification>
    
    <notification
        icon="alertmodal.tga"
        name="ConfirmMerchantClearVersion"
        type="alertmodal">
        This action will deactivate the version folder of the current listing. Do you want to continue?
        <tag>confirm</tag>
        <usetemplate
        ignoretext="Confirm before I deactivate the version folder of a listing on the marketplace"
        name="okcancelignore"
        notext="Cancel"
        yestext="OK"/>
    </notification>

    <notification
        icon="alertmodal.tga"
        name="AlertMerchantListingNotUpdated"
        type="alertmodal">
This listing could not be updated.
[[URL] Click here] to edit it on the Marketplace.
        <usetemplate
        name="okbutton"
        yestext="OK"/>
    </notification>

    <notification
        icon="alertmodal.tga"
        name="AlertMerchantListingCannotWear"
        type="alertmodal">
        You cannot wear clothes or body parts that are in the Marketplace Listings folder.
        <tag>fail</tag>
    </notification>
    
    <notification
        icon="alertmodal.tga"
        name="AlertMerchantListingInvalidID"
        type="alertmodal">
        Invalid listing ID.
        <tag>fail</tag>
    </notification>
    
    <notification
        icon="alertmodal.tga"
        name="AlertMerchantListingActivateRequired"
        type="alertmodal">
        There are several or no version folders in this listing. You will need to select and activate one independently later.
        <tag>confirm</tag>
        <usetemplate
        ignoretext="Alert about version folder activation when I create a listing with several version folders"
        name="okignore"
        yestext="OK"/>
    </notification>

    <notification
        icon="alertmodal.tga"
        name="AlertMerchantStockFolderSplit"
        type="alertmodal">
        We have separated stock items of different types into separate stock folders, so your folder is arranged in a way that we can list it.
        <tag>confirm</tag>
        <usetemplate
        ignoretext="Alert when stock folder is being split before being listed"
        name="okignore"
        yestext="OK"/>
    </notification>
    
    <notification
        icon="alertmodal.tga"
        name="AlertMerchantStockFolderEmpty"
        type="alertmodal">
        We have unlisted your listing because the stock is empty. You need to add more units to the stock folder to list the listing again.
        <tag>confirm</tag>
        <usetemplate
        ignoretext="Alert when a listing is unlisted because stock folder is empty"
        name="okignore"
        yestext="OK"/>
    </notification>

    <notification
        icon="alertmodal.tga"
        name="AlertMerchantVersionFolderEmpty"
        type="alertmodal">
        We have unlisted your listing because the version folder is empty. You need to add items to the version folder to list the listing again.
        <tag>confirm</tag>
        <usetemplate
        ignoretext="Alert when a listing is unlisted because version folder is empty"
        name="okignore"
        yestext="OK"/>
    </notification>

  <notification
   icon="alertmodal.tga"
   name="WriteAnimationFail"
   type="alertmodal">
There was a problem writing animation data.  Please try again later.
    <tag>fail</tag>
  </notification>

  <notification
   icon="alertmodal.tga"
   name="UploadAuctionSnapshotFail"
   type="alertmodal">
There was a problem uploading the auction snapshot due to the following reason: [REASON]
    <tag>fail</tag>
  </notification>

  <notification
   icon="alertmodal.tga"
   name="UnableToViewContentsMoreThanOne"
   type="alertmodal">
Unable to view the contents of more than one item at a time.
Please select only one object and try again.
    <tag>fail</tag>
  </notification>

  <notification
   icon="alertmodal.tga"
   name="SaveClothingBodyChanges"
   type="alertmodal">
Save all changes to clothing/body parts?
<tag>confirm</tag>
<usetemplate
     canceltext="Cancel"
     name="yesnocancelbuttons"
     notext="Don&apos;t Save"
     yestext="Save All"/>
  </notification>

  <notification
   icon="alertmodal.tga"
   name="FriendsAndGroupsOnly"
   type="alertmodal">
    Non-friends won't know that you've chosen to ignore their calls and instant messages.
    <usetemplate
     name="okbutton"
     yestext="OK"/>
  </notification>

  <notification
   icon="alertmodal.tga"
   name="FavoritesOnLogin"
   type="alertmodal">    
    Note: When you turn on this option, anyone who uses this computer can see your list of favorite locations.
    <usetemplate
     name="okbutton"
     yestext="OK"/>
  </notification>

  <notification
   icon="alertmodal.tga"
   name="AllowMultipleViewers"
   type="alertmodal">
    Running multiple [APP_NAME] viewers is not supported. It can lead to texture cache collisions, corruption and degraded visuals and performance.
    <usetemplate
     name="okbutton"
     yestext="OK"/>
  </notification>

  <notification
   icon="alertmodal.tga"
   name="GrantModifyRights"
   type="alertmodal">
Granting modify rights to another resident allows them to change, delete or take ANY objects you may have in-world. Be VERY careful when handing out this permission.
Do you want to grant modify rights for [NAME]?
<tag>confirm</tag>
    <usetemplate
     name="okcancelbuttons"
     notext="No"
     yestext="Yes"/>
  </notification>

  <notification
   icon="alertmodal.tga"
   name="GrantModifyRightsMultiple"
   type="alertmodal">
Granting modify rights to another Resident allows them to change ANY objects you may have in-world. Be VERY careful when handing out this permission.
Do you want to grant modify rights for the selected Residents?
<tag>confirm</tag>
    <usetemplate
     name="okcancelbuttons"
     notext="No"
     yestext="Yes"/>
  </notification>

  <notification
   icon="alertmodal.tga"
   name="RevokeModifyRights"
   type="alertmodal">
Do you want to revoke modify rights for [NAME]?
<tag>confirm</tag>
    <usetemplate
     name="okcancelbuttons"
     notext="No"
     yestext="Yes"/>
  </notification>

  <notification
   icon="alertmodal.tga"
   name="RevokeModifyRightsMultiple"
   type="alertmodal">
Do you want to revoke modify rights for the selected Residents?
<tag>confirm</tag>
    <usetemplate
     name="okcancelbuttons"
     notext="No"
     yestext="Yes"/>
  </notification>

  <notification
   icon="alertmodal.tga"
   name="GroupNameLengthWarning"
   type="alertmodal">
A group name must be between [MIN_LEN] and [MAX_LEN] characters.
    <tag>group</tag>
    <tag>fail</tag>
    <usetemplate
       name="okbutton"
       yestext="OK"/>
  </notification>
  
  <notification
   icon="alertmodal.tga"
   name="UnableToCreateGroup"
   type="alertmodal">
Unable to create group.
[MESSAGE]
    <tag>group</tag>
    <tag>fail</tag>
  <usetemplate
     name="okbutton"
     yestext="OK"/>
  </notification>

  <notification
   icon="alertmodal.tga"
   name="PanelGroupApply"
   type="alertmodal">
[NEEDS_APPLY_MESSAGE]
[WANT_APPLY_MESSAGE]
    <tag>confirm</tag>
    <tag>group</tag>
  <usetemplate
     canceltext="Cancel"
     name="yesnocancelbuttons"
     notext="Ignore Changes"
     yestext="Apply Changes"/>
  </notification>

  <notification
   icon="alertmodal.tga"
   name="MustSpecifyGroupNoticeSubject"
   type="alertmodal">
You must specify a subject to send a group notice.
  <tag>group</tag>
  <tag>fail</tag>
  <usetemplate
     name="okbutton"
     yestext="OK"/>
  </notification>

  <notification
   icon="alertmodal.tga"
   name="AddGroupOwnerWarning"
   type="alertmodal">
You are about to add group members to the role of [ROLE_NAME].
Members cannot be removed from that role.
The members must resign from the role themselves.
Are you sure you want to continue?
    <tag>group</tag>
    <tag>confirm</tag>
    <usetemplate
     ignoretext="Confirm before I add a new group Owner"
     name="okcancelignore"
     notext="No"
     yestext="Yes"/>
  </notification>

  <notification
   icon="alertmodal.tga"
   name="AssignDangerousActionWarning"
   type="alertmodal">
You are about to add the Ability &apos;[ACTION_NAME]&apos; to the Role &apos;[ROLE_NAME]&apos;.

 *WARNING*
 Any Member in a role with this ability can assign themselves -- and any other member -- to roles that have more powers than they  currently have, potentially elevating themselves to near-Owner power. Be sure you know what you are doing before assigning this ability.

Add this ability to &apos;[ROLE_NAME]&apos;?
    <usetemplate
     name="okcancelbuttons"
     notext="No"
     yestext="Yes"/>
  </notification>

  <notification
   icon="alertmodal.tga"
   name="AssignDangerousAbilityWarning"
   type="alertmodal">
You are about to add the ability &apos;[ACTION_NAME]&apos; to the role &apos;[ROLE_NAME]&apos;.

 *WARNING*
 Any Member in a role with this ability can assign themselves -- and any other member -- all abilities, elevating themselves to near-Owner power.

Add this ability to &apos;[ROLE_NAME]&apos;?
    <usetemplate
     name="okcancelbuttons"
     notext="No"
     yestext="Yes"/>
  </notification>

  <notification
    icon="alertmodal.tga"
    name="AssignBanAbilityWarning"
    type="alertmodal">
You are about to add the Ability &apos;[ACTION_NAME]&apos; to the Role &apos;[ROLE_NAME]&apos;.

 *WARNING*
Any Member in a Role with this Ability will also be granted the Abilities &apos;[ACTION_NAME_2]&apos; and &apos;[ACTION_NAME_3]&apos;
    <usetemplate
      name="okbutton"
     yestext="OK"/>
  </notification>

  <notification
  icon="alertmodal.tga"
  name="RemoveBanAbilityWarning"
  type="alertmodal">
You are removing the Ability &apos;[ACTION_NAME]&apos; to the Role &apos;[ROLE_NAME]&apos;.

 *WARNING*
Removing this ability will NOT remove the Abilities &apos;[ACTION_NAME_2]&apos; and &apos;[ACTION_NAME_3]&apos;.
 
If you no longer wish to have these abilities granted to this role, disable them immediately!
    <usetemplate
     name="okbutton"
     yestext="OK"/>
  </notification>

  <notification
    icon="alertmodal.tga"
    name="EjectGroupMemberWarning"
    type="alertmodal">
     You are about to eject [AVATAR_NAME] from the group.
     <tag>group</tag>
     <tag>confirm</tag>
     <usetemplate
      ignoretext="Confirm ejecting a participant from group"
      name="okcancelignore"
      notext="Cancel"
      yestext="Eject"/>
  </notification>
  <notification
    icon="alertmodal.tga"
    name="EjectGroupMembersWarning"
    type="alertmodal">
     You are about to eject [COUNT] members from the group.
     <tag>group</tag>
     <tag>confirm</tag>
     <usetemplate
      ignoretext="Confirm ejecting multiple members from group"
      name="okcancelignore"
      notext="Cancel"
      yestext="Eject"/>
  </notification>
  
  <notification
    icon="alertmodal.tga"
    name="BanGroupMemberWarning"
    type="alertmodal">
     You are about to ban [AVATAR_NAME] from the group.
     <tag>group</tag>
     <tag>confirm</tag>
     <usetemplate
      ignoretext="Confirm banning a participant from group"
      name="okcancelignore"
      notext="Cancel"
      yestext="Ban"/>
  </notification>
  <notification
    icon="alertmodal.tga"
    name="BanGroupMembersWarning"
    type="alertmodal">
     You are about to ban [COUNT] members from group.
     <tag>group</tag>
     <tag>confirm</tag>
     <usetemplate
      ignoretext="Confirm banning multiple members from group"
      name="okcancelignore"
      notext="Cancel"
      yestext="Ban"/>
  </notification>

  <notification
    icon="notify.tga"
    name="GroupBanUserOnBanlist"
    type="notify">
Some residents have not been sent an invite due to being banned from the group.
  </notification>

  <notification
   icon="alertmodal.tga"
   name="AttachmentDrop"
   type="alertmodal">
    You are about to drop your attachment.
    Are you sure you want to continue?
    <tag>confirm</tag>
    <usetemplate
     ignoretext="Confirm before dropping attachments"
     name="okcancelignore"
     notext="No"
     yestext="Yes"/>
  </notification>
  <notification
   icon="alertmodal.tga"
   name="JoinGroupCanAfford"
   type="alertmodal">
Joining this group costs L$[COST].
Do you wish to proceed?
    <tag>confirm</tag>
    <tag>funds</tag>
    <tag>group</tag>
    <usetemplate
     name="okcancelbuttons"
     notext="Cancel"
     yestext="Join"/>
  </notification>

  <notification
   icon="alertmodal.tga"
   name="JoinGroupNoCost"
   type="alertmodal">
You are joining group &lt;nolink&gt;[NAME]&lt;/nolink&gt;.
Do you wish to proceed?
    <tag>group</tag>
    <tag>confirm</tag>
    <usetemplate
     name="okcancelbuttons"
     notext="Cancel"
     yestext="Join"/>
  </notification>


  <notification
   icon="alertmodal.tga"
   name="JoinGroupCannotAfford"
   type="alertmodal">
Joining this group costs L$[COST].
You do not have enough L$ to join this group.
    <tag>group</tag>
    <tag>fail</tag>
    <tag>funds</tag>
  </notification>

  <notification
   icon="alertmodal.tga"
   name="CreateGroupCost"
   type="alertmodal">
Creating this group will cost L$[COST].
Groups need more than one member, or they are deleted forever.
Please invite members within 48 hours.
    <tag>group</tag>
    <tag>funds</tag>
    <usetemplate
     canceltext="Cancel"
     name="okcancelbuttons"
     notext="Cancel"
     yestext="Create group for L$[COST]"/>
  </notification>

  <notification
   icon="alertmodal.tga"
   name="JoinGroupInaccessible"
   type="alertmodal">
This group is not accessible to you.
    <tag>group_id</tag>
    <tag>success</tag>
    <usetemplate
       name="okbutton"
       yestext="OK"/>
  </notification>

  <notification
   icon="alertmodal.tga"
   name="JoinGroupError"
   type="alertmodal">
Error processing your group membership request.
    <tag>group_id</tag>
    <tag>success</tag>
    <usetemplate
       name="okbutton"
       yestext="OK"/>
  </notification>

  <notification
   icon="alertmodal.tga"
   name="JoinGroupErrorReason"
   type="alertmodal">
Unable to join group: [reason]
    <tag>group_id</tag>
    <tag>success</tag>
    <tag>reason</tag>
    <usetemplate
       name="okbutton"
       yestext="OK"/>
  </notification>

  <notification
   icon="alertmodal.tga"
   name="JoinGroupTrialUser"
   type="alertmodal">
Sorry, trial users can't join groups.
    <tag>group_id</tag>
    <tag>success</tag>
    <usetemplate
       name="okbutton"
       yestext="OK"/>
  </notification>

  <notification
   icon="alertmodal.tga"
   name="JoinGroupMaxGroups"
   type="alertmodal">
You cannot join &apos;&lt;nolink&gt;[group_name]&lt;/nolink&gt;&apos;:
You are already a member of [group_count] groups, the maximum number allowed is [max_groups]
    <tag>success</tag>
    <tag>group_id</tag>
    <tag>group_name</tag>
    <tag>group_count</tag>
    <tag>max_groups</tag>
    <usetemplate
       name="okbutton"
       yestext="OK"/>
  </notification>

  <notification
   icon="alertmodal.tga"
   name="JoinGroupClosedEnrollment"
   type="alertmodal">
You cannot join &apos;&lt;nolink&gt;[group_name]&lt;/nolink&gt;&apos;:
The group no longer has open enrollment.
    <tag>group_id</tag>
    <tag>success</tag>
    <usetemplate
       name="okbutton"
       yestext="OK"/>
  </notification>

  <notification
   icon="alertmodal.tga"
   name="JoinGroupInsufficientFunds"
   type="alertmodal">
Unable to transfer the required L$ [membership_fee] membership fee.
    <tag>group_id</tag>
    <tag>success</tag>
    <usetemplate
       name="okbutton"
       yestext="OK"/>
  </notification>
  
  <notification
   icon="alertmodal.tga"
   name="LandBuyPass"
   type="alertmodal">
   <tag>fail</tag>
For L$[COST] you can enter this land (&apos;[PARCEL_NAME]&apos;) for [TIME] hours.  Buy a pass?
    <tag>funds</tag>
    <tag>confirm</tag>
    <usetemplate
     name="okcancelbuttons"
     notext="Cancel"
     yestext="OK"/>
  </notification>

  <notification
   icon="alertmodal.tga"
   name="SalePriceRestriction"
   type="alertmodal">
Sale price must be set to more than L$0 if selling to anyone.
Please select an individual to sell to if selling for L$0.
  <tag>fail</tag>
  </notification>

  <notification
   icon="alertmodal.tga"
   name="ConfirmLandSaleChange"
   priority="high"
   type="alertmodal">
The selected [LAND_SIZE] m² land is being set for sale.
Your selling price will be L$[SALE_PRICE] and will be authorized for sale to [NAME].
    <tag>confirm</tag>
    <usetemplate
     name="okcancelbuttons"
     notext="Cancel"
     yestext="OK"/>
  </notification>

  <notification
   icon="alertmodal.tga"
   name="ConfirmLandSaleToAnyoneChange"
   type="alertmodal">
ATTENTION: Clicking &apos;Sell to anyone&apos; makes your land available to the entire [CURRENT_GRID] community, even those not in this region.

The selected [LAND_SIZE] m² land is being set for sale.
Your selling price will be L$[SALE_PRICE] and will be authorized for sale to [NAME].
    <tag>confirm</tag>
    <usetemplate
     name="okcancelbuttons"
     notext="Cancel"
     yestext="OK"/>
  </notification>

  <notification
   icon="alertmodal.tga"
   name="ReturnObjectsDeededToGroup"
   type="alertmodal">
Are you sure you want to return all objects shared with the group &apos;&lt;nolink&gt;[NAME]&lt;/nolink&gt;&apos; on this parcel of land back to their previous owner&apos;s inventory?

*WARNING* This will delete the non-transferable objects deeded to the group!

Objects: [N]
    <tag>confirm</tag>
    <tag>group</tag>
    <usetemplate
     name="okcancelbuttons"
     notext="Cancel"
     yestext="OK"/>
  </notification>

  <notification
   icon="alertmodal.tga"
   name="ReturnObjectsOwnedByUser"
   type="alertmodal">
Are you sure you want to return all objects owned by the resident &apos;[NAME]&apos; on this parcel of land back to their inventory?

Objects: [N]
    <tag>confirm</tag>
    <usetemplate
     name="okcancelbuttons"
     notext="Cancel"
     yestext="OK"/>
  </notification>

  <notification
   icon="alertmodal.tga"
   name="ReturnObjectsOwnedBySelf"
   type="alertmodal">
Are you sure you want to return all objects owned by you on this parcel of land back to your inventory?

Objects: [N]
    <tag>confirm</tag>
    <usetemplate
     name="okcancelbuttons"
     notext="Cancel"
     yestext="OK"/>
  </notification>

  <notification
   icon="alertmodal.tga"
   name="ReturnObjectsNotOwnedBySelf"
   type="alertmodal">
Are you sure you want to return all objects *NOT* owned by you on this parcel of land back to their owner&apos;s inventory?
Transferable objects deeded to a group will be returned to their previous owners.

*WARNING* This will delete the non-transferable objects deeded to the group!

Objects: [N]
    <tag>confirm</tag>
    <usetemplate
     name="okcancelbuttons"
     notext="Cancel"
     yestext="OK"/>
  </notification>

  <notification
   icon="alertmodal.tga"
   name="ReturnObjectsNotOwnedByUser"
   type="alertmodal">
Are you sure you want to return all objects *NOT* owned by [NAME] on this parcel of land back to their owner&apos;s inventory?
Transferable objects deeded to a group will be returned to their previous owners.

*WARNING* This will delete the non-transferable objects deeded to the group!

Objects: [N]
    <tag>confirm</tag>
    <usetemplate
     name="okcancelbuttons"
     notext="Cancel"
     yestext="OK"/>
  </notification>

  <notification
   icon="alertmodal.tga"
   name="ReturnAllTopObjects"
   type="alertmodal">
Are you sure you want to return all listed objects back to their owner&apos;s inventory? This will return ALL scripted objects in the region!
    <tag>confirm</tag>
    <usetemplate
     name="okcancelbuttons"
     notext="Cancel"
     yestext="OK"/>
  </notification>

  <notification
   icon="alertmodal.tga"
   name="DisableAllTopObjects"
   type="alertmodal">
Are you sure you want to disable all objects in this region?
    <tag>confirm</tag>
    <usetemplate
     name="okcancelbuttons"
     notext="Cancel"
     yestext="OK"/>
  </notification>

  <notification
   icon="alertmodal.tga"
   name="ReturnObjectsNotOwnedByGroup"
   type="alertmodal">
Return the objects on this parcel of land that are NOT shared with the group &lt;nolink&gt;[NAME]&lt;/nolink&gt; back to their owners?

Objects: [N]
    <tag>confirm</tag>
    <tag>group</tag>
    <usetemplate
     name="okcancelbuttons"
     notext="Cancel"
     yestext="OK"/>
  </notification>

  <notification
   icon="alertmodal.tga"
   name="UnableToDisableOutsideScripts"
   type="alertmodal">
Cannot disable scripts.
This entire region is damage enabled.
Scripts must be allowed to run for weapons to work.
  <tag>fail</tag>
  </notification>

<notification
   icon="alertmodal.tga"
   name="MultipleFacesSelected"
   type="alertmodal">
Multiple faces are currently selected.
If you continue this action, separate instances of media will be set on multiple faces of the object.
To place the media on only one face, choose Select Face and click on the desired face of that object then click &apos;Add&apos;.
    <tag>confirm</tag>
    <usetemplate
      ignoretext="Media will be set on multiple selected faces"
      name="okcancelignore"
      notext="Cancel"
      yestext="OK"/>
  </notification>

  <notification
   icon="alertmodal.tga"
   name="MustBeInParcel"
   type="alertmodal">
You must be standing inside the land parcel to set its landing point.
  <tag>fail</tag>
  </notification>

  <notification
   icon="alertmodal.tga"
   name="PromptRecipientEmail"
   type="alertmodal">
Please enter a valid email address for the recipient(s).
  <tag>fail</tag>
  </notification>

  <notification
   icon="alertmodal.tga"
   name="PromptSelfEmail"
   type="alertmodal">
Please enter your email address.
  <tag>fail</tag>
  </notification>

  <notification
   icon="alertmodal.tga"
   name="PromptMissingSubjMsg"
   type="alertmodal">
Email snapshot with the default subject or message?
    <tag>confirm</tag>
    <usetemplate
     name="okcancelbuttons"
     notext="Cancel"
     yestext="OK"/>
  </notification>

  <notification
   icon="alertmodal.tga"
   name="ErrorProcessingSnapshot"
   type="alertmodal">
Error processing snapshot data.
  <tag>fail</tag>
  </notification>

  <notification
   icon="alertmodal.tga"
   name="ErrorEncodingSnapshot"
   type="alertmodal">
Error encoding snapshot.
  <tag>fail</tag>
  </notification>

  <notification
   icon="alertmodal.tga"
   name="ErrorPhotoCannotAfford"
   type="alertmodal">
    You need L$[COST] to save a photo to your inventory. You may either buy L$ or save the photo to your computer instead.
    <tag>fail</tag>
  </notification>
  
  <notification
   icon="alertmodal.tga"
   name="ErrorCannotAffordUpload"
   type="alertmodal">
    You need L$[COST] to upload this item.
    <tag>fail</tag>
  </notification>
  
  <notification
   icon="alertmodal.tga"
   name="ErrorTextureCannotAfford"
   type="alertmodal">
    You need L$[COST] to save a texture to your inventory. You may either buy L$ or save the photo to your computer instead.
    <tag>fail</tag>
  </notification>

  <notification
   icon="alertmodal.tga"
   name="ErrorUploadingPostcard"
   type="alertmodal">
There was a problem sending a snapshot due to the following reason: [REASON]
  <tag>fail</tag>
  </notification>

  <notification
   icon="alertmodal.tga"
   name="ErrorUploadingReportScreenshot"
   type="alertmodal">
There was a problem uploading a report screenshot due to the following reason: [REASON]
  <tag>fail</tag>
  </notification>

  <notification
   icon="alertmodal.tga"
   name="MustAgreeToLogIn"
   type="alertmodal">
   <tag>fail</tag>
You must agree to the Terms and Conditions, Privacy Policy, and Terms of Service to continue logging into [CURRENT_GRID].
  </notification>

  <notification
   icon="alertmodal.tga"
   name="CouldNotBuyCurrency"
   type="alertmodal">
[TITLE]
[MESSAGE]
   <tag>fail</tag>
   <usetemplate
     name="okbutton"
     yestext="OK"/>
  </notification>

  <notification
   icon="alertmodal.tga"
   name="CouldNotBuyCurrencyOS"
   type="alertmodal">
[TITLE]
[MESSAGE]
    <tag>confirm</tag>
    <url
	option="0"
	name="url"
	target = "_external">
		[LINK]
    </url>
    <usetemplate
     name="okcancelbuttons"
     notext="No"
     yestext="OK"/>
  </notification>
  
  <notification
   icon="alertmodal.tga"
   name="CouldNotPutOnOutfit"
   type="alertmodal">
Could not put on outfit.
The outfit folder contains no clothing, body parts, or attachments.
  <tag>fail</tag>
  </notification>

  <notification
   icon="alertmodal.tga"
   name="CannotWearTrash"
   type="alertmodal">
You cannot wear clothes or body parts that are in the trash.
  <tag>fail</tag>
  </notification>

  <notification
   icon="alertmodal.tga"
   name="MaxAttachmentsOnOutfit"
   type="alertmodal">
Could not attach object.
Exceeds the attachments limit of [MAX_ATTACHMENTS] objects. Please detach another object first.
  <tag>fail</tag>
  </notification>

  <notification
   icon="alertmodal.tga"
   name="CannotWearInfoNotComplete"
   type="alertmodal">
You cannot wear this item because it has not yet loaded. Please try again in a minute.
  <tag>fail</tag>
  </notification>

    <notification
   icon="alertmodal.tga"
   name="MustEnterPasswordToLogIn"
   type="alertmodal">
   <tag>fail</tag>
Please enter your Password to log in.
  </notification>
  
  <notification
   icon="alertmodal.tga"
   name="MustHaveAccountToLogIn"
   type="alertmodal">
You need to enter the Username name of your avatar.

You need an account to enter [CURRENT_GRID]. Would you like to create one now?
    <tag>confirm</tag>
    <url
	option="0"
	name="url"
	target = "_external">
		[create_account_url]
    </url>
    <usetemplate
     name="okcancelbuttons"
     notext="Try again"
     yestext="Create a new account"/>
  </notification>

  <notification
   icon="alertmodal.tga"
   name="InvalidCredentialFormat"
   type="alertmodal">
   <tag>fail</tag>
You need to enter either the Username or both the First and Last name of your avatar into the Username field, then login again.
  </notification>
  
  <notification
   icon="alertmodal.tga"
   name="InvalidGrid"
   type="alertmodal">
   <tag>fail</tag>
'[GRID]' is not a valid grid identifier.
  </notification>
  
  <notification
   icon="alertmodal.tga"
   name="InvalidLocationSLURL"
   type="alertmodal">
   <tag>fail</tag>
Your start location did not specify a valid grid.
  </notification>
  
  <notification
   icon="alertmodal.tga"
   name="DeleteClassified"
   type="alertmodal">
Delete classified &apos;[NAME]&apos;?
There is no reimbursement for fees paid.
    <tag>confirm</tag>
    <usetemplate
     name="okcancelbuttons"
     notext="Cancel"
     yestext="OK"/>
  </notification>


<notification
   icon="alertmodal.tga"
   name="DeleteMedia"
   type="alertmodal">
You have selected to delete the media associated with this face.
Are you sure you want to continue?
    <tag>confirm</tag>
    <usetemplate
     ignoretext="Confirm before I delete media from an object"
     name="okcancelignore"
     notext="No"
     yestext="Yes"/>
  </notification>

  <notification
   icon="alertmodal.tga"
   name="ClassifiedSave"
   type="alertmodal">
Save changes to classified [NAME]?
    <tag>confirm</tag>
    <usetemplate
     canceltext="Cancel"
     name="yesnocancelbuttons"
     notext="Don&apos;t Save"
     yestext="Save"/>
  </notification>

  <notification
   icon="alertmodal.tga"
   name="ClassifiedInsufficientFunds"
   type="alertmodal">
Insufficient funds to create classified.
    <tag>fail</tag>
    <usetemplate
     name="okbutton"
     yestext="OK"/>
  </notification>

  <notification
   icon="alertmodal.tga"
   name="ProfileDeleteClassified"
   type="alertmodal">
Delete classified &lt;nolink&gt;[CLASSIFIED]&lt;/nolink&gt;?
    <tag>confirm</tag>
    <usetemplate
     name="okcancelbuttons"
     notext="Cancel"
     yestext="OK"/>
  </notification>

  <notification
   icon="alertmodal.tga"
   name="ProfileDeletePick"
   type="alertmodal">
Delete pick &lt;nolink&gt;[PICK]&lt;/nolink&gt;?
    <tag>confirm</tag>
    <usetemplate
     name="okcancelbuttons"
     notext="Cancel"
     yestext="OK"/>
  </notification>

  <notification
   icon="alert.tga"
   name="ProfileUnpublishedClassified"
   type="alertmodal">
    You have unpublished classifieds. They will be lost if you close the window.
    <tag>confirm</tag>
    <usetemplate
     name="okcancelbuttons"
     notext="Cancel"
     yestext="OK"/>
  </notification>

  <notification
   icon="alert.tga"
   name="ProfileUnsavedChanges"
<<<<<<< HEAD
   type="alert">
    You have unsaved changes.
=======
   type="alertmodal">
    You have usaved changes.
>>>>>>> eaf86980
    <tag>confirm</tag>
    <tag>save</tag>
    <usetemplate
     canceltext="Cancel"
     name="yesnocancelbuttons"
     notext="Discard"
     yestext="Save"/>
  </notification>

  <notification
   icon="alertmodal.tga"
   name="DeleteOutfits"
   type="alertmodal">
    Delete the selected outfit?
    <tag>confirm</tag>
    <usetemplate
     name="okcancelbuttons"
     notext="Cancel"
     yestext="OK"/>
  </notification>

  <notification
   icon="alertmodal.tga"
   name="DeleteOutfitsWithName"
   type="alertmodal">
    Delete outfit &quot;[NAME]&quot;?
    <tag>confirm</tag>
    <usetemplate
     name="okcancelbuttons"
     notext="Cancel"
     yestext="OK"/>
  </notification>

  <notification
   icon="alertmodal.tga"
   name="PromptGoToEventsPage"
   type="alertmodal">
Go to the [CURRENT_GRID] events web page?
    <tag>confirm</tag>
    <url option="0" name="url">

			https://secondlife.com/my/community/events
    </url>
    <usetemplate
     name="okcancelbuttons"
     notext="Cancel"
     yestext="OK"/>
  </notification>

  <notification
   icon="alertmodal.tga"
   name="SelectProposalToView"
   type="alertmodal">
Please select a proposal to view.
  <tag>fail</tag>
  </notification>

  <notification
   icon="alertmodal.tga"
   name="SelectHistoryItemToView"
   type="alertmodal">
Please select a history item to view.
  <tag>fail</tag>
  </notification>

<!--
  <notification
   icon="alertmodal.tga"
   name="ResetShowNextTimeDialogs"
   type="alertmodal">
Would you like to re-enable all these popups, which you previously indicated &apos;Do not show me again&apos;?
    <usetemplate
     name="okcancelbuttons"
     notext="Cancel"
     yestext="OK"/>
  </notification>

  <notification
   icon="alertmodal.tga"
   name="SkipShowNextTimeDialogs"
   type="alertmodal">
Would you like to disable all popups which can be skipped?
    <usetemplate
     name="okcancelbuttons"
     notext="Cancel"
     yestext="OK"/>
  </notification>
-->

  <notification
   icon="alertmodal.tga"
   name="CacheWillClear"
   type="alertmodal">
Cache will be cleared after restarting [APP_NAME].
  </notification>

  <notification
 icon="alertmodal.tga"
 name="DisableJavascriptBreaksSearch"
 type="alertmodal">
If you disable Javascript, the search function will not work properly, and you will not be able to use it.
  </notification>
  
  <notification
   icon="alertmodal.tga"
   name="CacheWillBeMoved"
   type="alertmodal">
Cache will be moved after restarting [APP_NAME].
Note: This will also clear the cache.
  </notification>
  
  <notification
   icon="alertmodal.tga"
   name="SoundCacheWillBeMoved"
   type="alertmodal">
Sound cache will be moved after restarting [APP_NAME].
  </notification>

  <notification
   icon="alertmodal.tga"
   name="ChangeConnectionPort"
   type="alertmodal">
Port settings take effect after restarting [APP_NAME].
  </notification>

  <notification
   icon="alertmodal.tga"
   name="ChangeDeferredDebugSetting"
   type="alertmodal">
This debug setting change will take effect after you restart [APP_NAME].
  </notification>

  <notification
   icon="alertmodal.tga"
   name="ChangeSkin"
   type="alertmodal">
The new skin will appear after restarting [APP_NAME].
Would you like to shutdown the viewer and launch it manually again in order to apply this change?
    <usetemplate
     name="okcancelbuttons"
     notext="Later"
     yestext="Shutdown now"/>
  </notification>

  <notification
   icon="alertmodal.tga"
   name="ChangeLanguage"
   type="alertmodal">
The selected language will be applied after restarting [APP_NAME].
  </notification>

  <notification
   icon="alertmodal.tga"
   name="GoToAuctionPage"
   type="alertmodal">
    Go to the [CURRENT_GRID] web page to see auction details or make a bid?
    <tag>confirm</tag>
    <url option="0" name="url">
			http://secondlife.com/auctions/auction-detail.php?id=[AUCTION_ID]
    </url>
    <usetemplate
     name="okcancelbuttons"
     notext="Cancel"
     yestext="OK"/>
  </notification>

  <notification
   icon="alertmodal.tga"
   name="SaveChanges"
   type="alertmodal">
Save Changes?
    <tag>confirm</tag>
    <usetemplate
     canceltext="Cancel"
     name="yesnocancelbuttons"
     notext="Don&apos;t Save"
     yestext="Save"/>
  </notification>

  <notification
   icon="alertmodal.tga"
   name="DeleteNotecard"
   type="alertmodal">
   <unique/>
Are you sure you want to delete this notecard?
    <tag>confirm</tag>
    <usetemplate
     ignoretext="Confirm notecard deletion"
     name="okcancelignore"
     notext="Cancel"
     yestext="OK"/>
  </notification>
  
  <notification
   icon="alertmodal.tga"
   name="LoadPreviousReportScreenshot"
   type="alertmodal">
   <unique/>
Do you want to use previous screenshot for your report?
    <tag>confirm</tag>
    <usetemplate
     name="okcancelbuttons"
     notext="Cancel"
     yestext="OK"/>
  </notification>
  
  <notification
   icon="alertmodal.tga"
   name="GestureSaveFailedTooManySteps"
   type="alertmodal">
Gesture save failed.
This gesture has too many steps.
Try removing some steps, then save again.
<tag>fail</tag>
  </notification>

  <notification
   icon="alertmodal.tga"
   name="GestureSaveFailedTryAgain"
   type="alertmodal">
Gesture save failed.  Please try again in a minute.
<tag>fail</tag>
  </notification>

  <notification
   icon="alertmodal.tga"
   name="GestureSaveFailedObjectNotFound"
   type="alertmodal">
Could not save gesture because the object or the associated object inventory could not be found.
The object may be out of range or may have been deleted.
<tag>fail</tag>
  </notification>

  <notification
   icon="alertmodal.tga"
   name="GestureSaveFailedReason"
   type="alertmodal">
There was a problem saving a gesture due to the following reason: [REASON].  Please try resaving the gesture later.
<tag>fail</tag>
  </notification>

  <notification
   icon="alertmodal.tga"
   name="SaveNotecardFailObjectNotFound"
   type="alertmodal">
Could not save notecard because the object or the associated object inventory could not be found.
The object may be out of range or may have been deleted.
<tag>fail</tag>
  </notification>

  <notification
   icon="alertmodal.tga"
   name="SaveNotecardFailReason"
   type="alertmodal">
There was a problem saving a notecard due to the following reason: [REASON].  Please try re-saving the notecard later.
<tag>fail</tag>
  </notification>

  <notification
   icon="alertmodal.tga"
   name="ScriptCannotUndo"
   type="alertmodal">
Could not undo all changes in your version of the script.
Would you like to load the server&apos;s last saved version?
(**Warning** This operation cannot be undone.)
    <tag>confirm</tag>
    <usetemplate
     name="okcancelbuttons"
     notext="Cancel"
     yestext="OK"/>
  </notification>

  <notification
   icon="alertmodal.tga"
   name="SaveScriptFailObjectNotFound"
   type="alertmodal">
Could not save the script because the object it is in could not be found.
The object may be out of range or may have been deleted.
<tag>fail</tag>
  </notification>

  <notification
   icon="alertmodal.tga"
   name="StartRegionEmpty"
   type="alertmodal">
Your Start Region is not defined.
Please type the Region name in Start Location box or choose My Last Location or My Home as your Start Location.
<tag>fail</tag>
    <usetemplate
     name="okbutton"
     yestext="OK"/>
  </notification>

  <notification
   icon="alertmodal.tga"
   name="CouldNotStartStopScript"
   type="alertmodal">
Could not start or stop the script because the object it is on could not be found.
The object may be out of range or may have been deleted.
  <tag>fail</tag>
  </notification>

  <notification
   icon="alertmodal.tga"
   name="CannotDownloadFile"
   type="alertmodal">
    Unable to download file
    <tag>fail</tag>
  </notification>

  <notification
  name="MediaFileDownloadUnsupported"
  label=""
  type="alert">
    <unique/>
    <tag>confirm</tag>
    You have requested a file download, which is not supported within [APP_NAME].
    <usetemplate
     ignoretext="Warn about unsupported file downloads"
     name="okignore"
     yestext="OK"/>
  </notification>
  
  <notification
   icon="alertmodal.tga"
   name="CannotWriteFile"
   type="alertmodal">
Unable to write file [[FILE]]
  <tag>fail</tag>
  </notification>

  <notification
   icon="alertmodal.tga"
   name="UnsupportedHardware"
   type="alertmodal">
Just so you know, your computer may not meet [APP_NAME]&apos;s minimum system requirements. You may experience poor performance. Unfortunately, the [SUPPORT_SITE] can't provide technical support for unsupported system configurations.

[MINSPECS]

Visit [_URL] for more information?
    <tag>confirm</tag>
    <url option="0" name="url">

			https://wiki.firestormviewer.org/fs_system_requirements
    </url>
    <usetemplate
     ignoretext="My computer hardware is not supported"
     name="okcancelignore"
     notext="No"
     yestext="Yes"/>
  <tag>fail</tag>
  </notification>

  <notification
   icon="alertmodal.tga"
   name="OldGPUDriver"
   type="alertmodal">
     There is likely a newer driver for your graphics chip.  Updating graphics drivers can substantially improve performance.

    Visit [URL] to check for driver updates?
    <tag>confirm</tag>
    <url option="0" name="url">
    [URL]
    </url>
    <usetemplate
     ignoretext="My graphics driver is out of date"
     name="okcancelignore"
     notext="No"
     yestext="Yes"/>
    <tag>fail</tag>
  </notification>

  <notification
   icon="alertmodal.tga"
   name="UnknownGPU"
   type="alertmodal">
Your system contains a graphics card that [APP_NAME] doesn't recognize.
This is often the case with new hardware that has not been tested yet with [APP_NAME].  It will probably be ok, but you may need to adjust your graphics settings.
(Avatar &gt; Preferences &gt; Graphics).
    <form name="form">
      <ignore name="ignore"
       text="My graphics card could not be identified"/>
    </form>
  <tag>fail</tag>
  </notification>

  <notification
   icon="alertmodal.tga"
   name="DisplaySettingsNoShaders"
   type="alertmodal">
[APP_NAME] crashed while initializing graphics drivers.
Graphics Quality will be set to Low to avoid some common driver errors. This will disable some graphics features.
We recommend updating your graphics card drivers.
Graphics Quality can be raised in Preferences &gt; Graphics.
  <tag>fail</tag>
  </notification>

  <notification
   icon="alertmodal.tga"
   name="RegionNoTerraforming"
   type="alertmodal">
The region [REGION] does not allow terraforming.
  <tag>fail</tag>
  </notification>
  
  <notification
   icon="alertmodal.tga"
   name="ParcelNoTerraforming"
   type="notify">
You are not allowed to terraform parcel [PARCEL].
  <tag>fail</tag>
  </notification>

  <notification
   icon="alertmodal.tga"
   name="CannotCopyWarning"
   type="alertmodal">
You do not have permission to copy the following items:
&lt;nolink&gt;[ITEMS]&lt;/nolink&gt;
and will lose it from your inventory if you give it away. Do you really want to offer these items?
    <tag>confirm</tag>
    <usetemplate
     name="okcancelbuttons"
     notext="No"
     yestext="Yes"/>
  <tag>fail</tag>
  </notification>

  <notification
   icon="alertmodal.tga"
   name="CannotGiveItem"
   type="alertmodal">
Unable to give inventory item.
  <tag>fail</tag>
  </notification>

  <notification
   icon="alertmodal.tga"
   name="TransactionCancelled"
   type="alertmodal">
Transaction canceled.
  </notification>

  <notification
   icon="alertmodal.tga"
   name="TooManyItems"
   type="alertmodal">
Cannot give more than 42 items in a single inventory transfer.
  <tag>fail</tag>
  </notification>

  <notification
   icon="alertmodal.tga"
   name="NoItems"
   type="alertmodal">
You do not have permission to transfer the selected items.
  <tag>fail</tag>
  </notification>

  <notification
   icon="alertmodal.tga"
   name="CannotCopyCountItems"
   type="alertmodal">
You do not have permission to copy [COUNT] of the selected items. You will lose these items from your inventory.
Do you really want to give these items?
    <tag>confirm</tag>
  <tag>fail</tag>
    <usetemplate
     name="okcancelbuttons"
     notext="No"
     yestext="Yes"/>
  </notification>

  <notification
   icon="alertmodal.tga"
   name="CannotGiveCategory"
   type="alertmodal">
You do not have permission to transfer the selected folder.
  <tag>fail</tag>
  </notification>

  <notification
   icon="alertmodal.tga"
   name="FreezeAvatar"
   type="alertmodal">
Freeze this avatar?
He or she will temporarily be unable to move, chat, or interact with the world.
    <tag>confirm</tag>
    <usetemplate
     canceltext="Cancel"
     name="yesnocancelbuttons"
     notext="Unfreeze"
     yestext="Freeze"/>
  </notification>

  <notification
   icon="alertmodal.tga"
   name="FreezeAvatarFullname"
   type="alertmodal">
Freeze [AVATAR_NAME]?
He or she will temporarily be unable to move, chat, or interact with the world.
    <tag>confirm</tag>
    <usetemplate
     canceltext="Cancel"
     name="yesnocancelbuttons"
     notext="Unfreeze"
     yestext="Freeze"/>
  </notification>
  
  <notification
    icon="alertmodal.tga"
    name="FreezeAvatarMultiple"
    type="alertmodal">
 Freeze the following avatars?
 
 [RESIDENTS]
 
 They will temporarily be unable to move, chat, or interact with the world.
     <usetemplate
      canceltext="Cancel"
      name="yesnocancelbuttons"
      notext="Unfreeze"
      yestext="Freeze"/>
  </notification>  

  <notification
   icon="alertmodal.tga"
   name="EjectAvatarFullname"
   type="alertmodal">
Eject [AVATAR_NAME] from your land?
    <tag>confirm</tag>
    <usetemplate
     canceltext="Cancel"
     name="yesnocancelbuttons"
     notext="Eject and Ban"
     yestext="Eject"/>
  </notification>

  <notification
   icon="alertmodal.tga"
   name="EjectAvatarNoBan"
   type="alertmodal">
Eject this avatar from your land?
    <tag>confirm</tag>
    <usetemplate
     name="okcancelbuttons"
     notext="Cancel"
     yestext="Eject"/>
  </notification>

  <notification
   icon="alertmodal.tga"
   name="EjectAvatarFullnameNoBan"
   type="alertmodal">
Eject [AVATAR_NAME] from your land?
    <tag>confirm</tag>
    <usetemplate
     name="okcancelbuttons"
     notext="Cancel"
     yestext="Eject"/>
  </notification>

  <notification
    icon="alertmodal.tga"
    name="EjectAvatarMultiple"
    type="alertmodal">
Eject the following avatars from your land?

[RESIDENTS]
    <usetemplate
     canceltext="Cancel"
     name="yesnocancelbuttons"
     notext="Eject and Ban"
     yestext="Eject"/>
  </notification>

  <notification
   icon="alertmodal.tga"
   name="EjectAvatarMultipleNoBan"
   type="alertmodal">
Eject the following avatars from your land?

[RESIDENTS]
    <usetemplate
     name="okcancelbuttons"
     notext="Cancel"
     yestext="Eject"/>
  </notification>

  <notification
   icon="alertmodal.tga"
   name="EjectAvatarFromGroup"
   persist="true"
   type="notify">
You ejected [AVATAR_NAME] from group &lt;nolink&gt;[GROUP_NAME]&lt;/nolink&gt;.
    <tag>group</tag>
  </notification>

  <notification
   icon="alertmodal.tga"
   name="AcquireErrorTooManyObjects"
   type="alertmodal">
ACQUIRE ERROR: Too many objects selected.
  <tag>fail</tag>
  </notification>

  <notification
   icon="alertmodal.tga"
   name="AcquireErrorObjectSpan"
   type="alertmodal">
ACQUIRE ERROR: Objects span more than one region.
Please move all objects to be acquired onto the same region.
  <tag>fail</tag>
  </notification>

  <notification
   icon="alertmodal.tga"
   name="PromptGoToCurrencyPage"
   type="alertmodal">
[EXTRA]

Go to [_URL] for information on purchasing L$?
    <tag>confirm</tag>
    <url option="0" name="url">

			http://secondlife.com/app/currency/
    </url>
    <usetemplate
     name="okcancelbuttons"
     notext="Cancel"
     yestext="OK"/>
  </notification>
  
  <notification
   icon="alertmodal.tga"
   name="MuteLimitReached"
   persist="false"
   type="notify">
Unable to add new entry to block list because you reached the limit of [MUTE_LIMIT] entries.
  <tag>fail</tag>
  </notification>
  
  <notification
   icon="alertmodal.tga"
   name="UnableToLinkObjects"
   type="alertmodal">
Unable to link these [COUNT] objects.
You can link a maximum of [MAX] objects.
  <tag>fail</tag>
  </notification>

  <notification
   icon="alertmodal.tga"
   name="CannotLinkIncompleteSet"
   type="alertmodal">
You can only link complete sets of objects, and must select more than one object.
  <tag>fail</tag>
  </notification>

  <notification
   icon="alertmodal.tga"
   name="CannotLinkModify"
   type="alertmodal">
Unable to link because you do not have modify permission on all the objects.

Please make sure none are locked, and that you own all of them.
  <tag>fail</tag>
  </notification>

  <notification
   icon="alertmodal.tga"
   name="CannotLinkPermanent"
   type="alertmodal">
    Objects cannot be linked across region boundaries.
    <tag>fail</tag>
  </notification>

  <notification
   icon="alertmodal.tga"
   name="CannotLinkAcrossRegions"
   type="alertmodal">
Objects cannot be linked across region boundaries.
    <tag>fail</tag>
  </notification>

  <notification
   icon="alertmodal.tga"
   name="CannotLinkDifferentOwners"
   type="alertmodal">
Unable to link because not all of the objects have the same owner.

Please make sure you own all of the selected objects.
  <tag>fail</tag>
  </notification>

  <notification
   icon="alertmodal.tga"
   name="NoFileExtension"
   type="alertmodal">
No file extension for the file: &apos;[FILE]&apos;

Please make sure the file has a correct file extension.
  <tag>fail</tag>
  </notification>

  <notification
   icon="alertmodal.tga"
   name="InvalidFileExtension"
   type="alertmodal">
Invalid file extension [EXTENSION].
Expected [VALIDS].
    <usetemplate
     name="okbutton"
     yestext="OK"/>
  <tag>fail</tag>
  </notification>

  <notification
   icon="alertmodal.tga"
   name="CannotUploadSoundFile"
   type="alertmodal">
Could not open uploaded sound file for reading:
[FILE]
  <tag>fail</tag>
  </notification>

  <notification
   icon="alertmodal.tga"
   name="SoundFileNotRIFF"
   type="alertmodal">
File does not appear to be a RIFF WAVE file:
[FILE]
  <tag>fail</tag>
  </notification>

  <notification
   icon="alertmodal.tga"
   name="SoundFileNotPCM"
   type="alertmodal">
File does not appear to be a PCM WAVE audio file:
[FILE]
  <tag>fail</tag>
  </notification>

  <notification
   icon="alertmodal.tga"
   name="SoundFileInvalidChannelCount"
   type="alertmodal">
File has invalid number of channels (must be mono or stereo):
[FILE]
  <tag>fail</tag>
  </notification>

  <notification
   icon="alertmodal.tga"
   name="SoundFileInvalidSampleRate"
   type="alertmodal">
File does not appear to be a supported sample rate (must be 44.1k):
[FILE]
  <tag>fail</tag>
  </notification>

  <notification
   icon="alertmodal.tga"
   name="SoundFileInvalidWordSize"
   type="alertmodal">
File does not appear to be a supported word size (must be 8 or 16 bit):
[FILE]
  <tag>fail</tag>
  </notification>

  <notification
   icon="alertmodal.tga"
   name="SoundFileInvalidHeader"
   type="alertmodal">
Could not find &apos;data&apos; chunk in WAV header:
[FILE]
  <tag>fail</tag>
  </notification>

  <notification
   icon="alertmodal.tga"
   name="SoundFileInvalidChunkSize"
   type="alertmodal">
Wrong chunk size in WAV file:
[FILE]
  <tag>fail</tag>
  </notification>

  <notification
   icon="alertmodal.tga"
   name="SoundFileInvalidTooLong"
   type="alertmodal">
Audio file is too long ([MAX_LENGTH] second maximum):
[FILE]
  <tag>fail</tag>
  </notification>

  <notification
   icon="alertmodal.tga"
   name="ProblemWithFile"
   type="alertmodal">
Problem with file [FILE]:

[REASON]
  <tag>fail</tag>
  </notification>

  <notification
   icon="alertmodal.tga"
   name="CannotOpenTemporarySoundFile"
   type="alertmodal">
Couldn&apos;t open temporary compressed sound file for writing: [FILE]
  <tag>fail</tag>
  </notification>

  <notification
   icon="alertmodal.tga"
   name="UnknownVorbisEncodeFailure"
   type="alertmodal">
Unknown Vorbis encode failure on: [FILE]
  <tag>fail</tag>
  </notification>

  <notification
   icon="alertmodal.tga"
   name="CannotEncodeFile"
   type="alertmodal">
Unable to encode file: [FILE]
  <tag>fail</tag>
  </notification>

  <notification
   icon="alertmodal.tga"
   name="CorruptedProtectedDataStore"
   type="alertmodal">
   We were unable to decode the file storing your saved login credentials. At this point saving or deleting credentials will erase all those that were previously stored.
   This may happen when you change network setup. Restarting the viewer with previous network configuration may help recovering your saved login credentials.
    
  <tag>fail</tag>
    <usetemplate
     name="okbutton"
     yestext="OK"/>
  </notification>
    
  <notification
   icon="alertmodal.tga"
   name="CorruptResourceFile"
   type="alertmodal">
Corrupt resource file: [FILE]
  <tag>fail</tag>
  </notification>

  <notification
   icon="alertmodal.tga"
   name="UnknownResourceFileVersion"
   type="alertmodal">
Unknown Linden resource file version in file: [FILE]
  <tag>fail</tag>
  </notification>

  <notification
   icon="alertmodal.tga"
   name="UnableToCreateOutputFile"
   type="alertmodal">
Unable to create output file: [FILE]
  <tag>fail</tag>
  </notification>

  <notification
   icon="alertmodal.tga"
   name="DoNotSupportBulkAnimationUpload"
   type="alertmodal">
    <unique/>
[APP_NAME] does not currently support bulk upload of BVH format animation files.
  <tag>fail</tag>
  </notification>

  <notification
   icon="alertmodal.tga"
   name="CannotUploadReason"
   type="alertmodal">
Unable to upload [FILE] due to the following reason: [REASON]
Please try again later.
  <tag>fail</tag>
  </notification>

  <notification
   icon="notifytip.tga"
   name="LandmarkCreated"
   log_to_chat="false"
   type="notifytip">
You have added "[LANDMARK_NAME]" to your [FOLDER_NAME] folder.
  </notification>

  <notification
   icon="alert.tga"
   name="LandmarkAlreadyExists"
   type="alert">
You already have a landmark for this location.
    <usetemplate
     name="okbutton"
     yestext="OK"/>
  <tag>fail</tag>
  </notification>

  <notification
   icon="alertmodal.tga"
   name="CannotCreateLandmarkNotOwner"
   type="alertmodal">
You cannot create a landmark here because the owner of the land does not allow it.
  <tag>fail</tag>
  </notification>

  <notification
 icon="alertmodal.tga"
 label="Create folder"
 name="CreateLandmarkFolder"
 type="alertmodal">
    <unique/>
    Choose a name for the folder:
    <tag>confirm</tag>
    <form name="form">
      <input name="message" type="text">
      </input>
      <button
       default="true"
       index="0"
       name="OK"
       text="OK"/>
      <button
       index="1"
       name="Cancel"
       text="Cancel"/>
    </form>
  </notification>

  <notification
   icon="alertmodal.tga"
   name="CannotRecompileSelectObjectsNoScripts"
   type="alertmodal">
Not able to perform &apos;recompilation&apos;.
Select an object with a script.
  <tag>fail</tag>
  </notification>

  <notification
   icon="alertmodal.tga"
   name="CannotRecompileSelectObjectsNoPermission"
   type="alertmodal">
Not able to perform &apos;recompilation&apos;.

Select objects with scripts that you have permission to modify.
  <tag>fail</tag>
  </notification>

  <notification
   icon="alertmodal.tga"
   name="CannotResetSelectObjectsNoScripts"
   type="alertmodal">
Not able to perform &apos;reset&apos;.

Select objects with scripts.
  <tag>fail</tag>
  </notification>
  
   <notification
    icon="alertmodal.tga"
    name="CannotdeleteSelectObjectsNoScripts"
    type="alertmodal">
Not able to perform &apos;remove&apos;.

Select objects with scripts.
  <tag>fail</tag>
  </notification>

  <notification
   icon="alertmodal.tga"
   name="CannotResetSelectObjectsNoPermission"
   type="alertmodal">
Not able to perform &apos;reset&apos;.

Select objects with scripts that you have permission to modify.
  <tag>fail</tag>
  </notification>

  <notification
   icon="alertmodal.tga"
   name="CannotOpenScriptObjectNoMod"
   type="alertmodal">
    Unable to open script in object without modify permissions.
  <tag>fail</tag>
  </notification>

  <notification
   icon="alertmodal.tga"
   name="CannotSetRunningSelectObjectsNoScripts"
   type="alertmodal">
Not able to set any scripts to &apos;running&apos;.

Select objects with scripts.
  <tag>fail</tag>
  </notification>

  <notification
   icon="alertmodal.tga"
   name="CannotSetRunningNotSelectObjectsNoScripts"
   type="alertmodal">
Unable to set any scripts to &apos;not running&apos;.

Select objects with scripts.
  <tag>fail</tag>
  </notification>

  <notification
   icon="alertmodal.tga"
   name="NoFrontmostFloater"
   type="alertmodal">
No frontmost floater to save.
  <tag>fail</tag>
  </notification>

  <notification
   icon="notifytip.tga"
   name="SeachFilteredOnShortWords"
   type="notifytip">
Your search query was modified and the words that were too short were removed.

Searched for: [FINALQUERY]
  </notification>

  <notification
   icon="alertmodal.tga"
   name="SeachFilteredOnShortWordsEmpty"
   type="alertmodal">
Your search terms were too short so no search was performed.
  <tag>fail</tag>
  </notification>

  <!-- Generic Teleport failure modes - strings will be inserted from
       teleport_strings.xml if available. -->
  <notification
   icon="alertmodal.tga"
   name="CouldNotTeleportReason"
   type="alertmodal">
    <unique/>
Teleport failed.
[REASON]
  <tag>fail</tag>
  </notification>

  <!-- Teleport failure modes not delivered via the generic mechanism
       above (for example, delivered as an AlertMessage on
       region-crossing :( ) - these paths should really be merged
       in the future. -->
  <notification
   icon="alertmodal.tga"
   name="invalid_tport"
   type="alertmodal">
Teleport attempts are limited to 6 per minute. If you are having trouble, wait one minute and try teleporting again. If the problem persists, log out and log in again.
    <tag>fail</tag>
  </notification>
  <notification
   icon="alertmodal.tga"
   name="invalid_region_handoff"
   type="alertmodal">
Problem encountered processing your region crossing. You may need to log back in before you can cross regions.
If you continue to get this message, please check the [SUPPORT_SITE].
  <tag>fail</tag>
  </notification>
  <notification
   icon="alertmodal.tga"
   name="blocked_tport"
   type="alertmodal">
Sorry, teleport is currently blocked. Try again in a moment.  If you still cannot teleport, please log out and log back in to resolve the problem.
  <tag>fail</tag>
  </notification>
  <notification
   icon="alertmodal.tga"
   name="nolandmark_tport"
   type="alertmodal">
Sorry, but system was unable to locate landmark destination.
  <tag>fail</tag>
  </notification>
  <notification
   icon="alertmodal.tga"
   name="timeout_tport"
   type="alertmodal">
   <tag>fail</tag>
Sorry, but system was unable to complete the teleport connection.  Try again in a moment.
  </notification>
  <notification
   icon="alertmodal.tga"
   name="noaccess_tport"
   type="alertmodal">
   <tag>fail</tag>
Sorry, you do not have access to that teleport destination.
  </notification>
  <notification
   icon="alertmodal.tga"
   name="missing_attach_tport"
   type="alertmodal">
   <tag>fail</tag>
Your attachments have not arrived yet. Try waiting for a few more seconds or log out and back in again before attempting to teleport.
  </notification>
  <notification
   icon="alertmodal.tga"
   name="too_many_uploads_tport"
   type="alertmodal">
   <tag>fail</tag>
The asset queue in this region is currently clogged so your teleport request will not be able to succeed in a timely manner. Please try again in a few minutes or go to a less busy area.
  </notification>
  <notification
   icon="alertmodal.tga"
   name="expired_tport"
   type="alertmodal">
   <tag>fail</tag>
Sorry, but the system was unable to complete your teleport request in a timely fashion. Please try again in a few minutes.
  </notification>
  <notification
   icon="alertmodal.tga"
   name="expired_region_handoff"
   type="alertmodal">
   <tag>fail</tag>
Sorry, but the system was unable to complete your region crossing in a timely fashion. Please try again in a few minutes.
  </notification>
  <notification
   icon="alertmodal.tga"
   name="preexisting_tport"
   type="alertmodal">
   <tag>fail</tag>
Sorry, but the system was unable to start your teleport. Please try again in a few minutes.
  </notification>
  <notification
   icon="alertmodal.tga"
   name="no_host"
   type="alertmodal">
   <tag>fail</tag>
Unable to find teleport destination. The destination may be temporarily unavailable or no longer exists. Please try again in a few minutes.
  </notification>
  <notification
   icon="alertmodal.tga"
   name="no_inventory_host"
   type="alertmodal">
The inventory system is currently unavailable.
  <tag>fail</tag>
  </notification>

  <notification
   icon="alertmodal.tga"
   name="CannotSetLandOwnerNothingSelected"
   type="alertmodal">
Unable to set land owner:
No parcel selected.
  <tag>fail</tag>
  </notification>

  <notification
   icon="alertmodal.tga"
   name="CannotSetLandOwnerMultipleRegions"
   type="alertmodal">
Unable to force land ownership because selection spans multiple regions. Please select a smaller area and try again.
  <tag>fail</tag>
  </notification>

  <notification
   icon="alertmodal.tga"
   name="ForceOwnerAuctionWarning"
   type="alertmodal">
This parcel is up for auction. Forcing ownership will cancel the auction and potentially make some residents unhappy if bidding has begun.
Force ownership?
    <tag>confirm</tag>
    <usetemplate
     name="okcancelbuttons"
     notext="Cancel"
     yestext="OK"/>
  </notification>

  <notification
   icon="alertmodal.tga"
   name="CannotContentifyNothingSelected"
   type="alertmodal">
Unable to contentify:
No parcel selected.
  <tag>fail</tag>
  </notification>

  <notification
   icon="alertmodal.tga"
   name="CannotContentifyNoRegion"
   type="alertmodal">
Unable to contentify:
No region selected.
  <tag>fail</tag>
  </notification>

  <notification
   icon="alertmodal.tga"
   name="CannotReleaseLandNothingSelected"
   type="alertmodal">
Unable to abandon land:
No parcel selected.
  <tag>fail</tag>
  </notification>

  <notification
   icon="alertmodal.tga"
   name="CannotReleaseLandNoRegion"
   type="alertmodal">
Unable to abandon land:
Cannot find region.
  <tag>fail</tag>
  </notification>

  <notification
   icon="alertmodal.tga"
   name="CannotBuyLandNothingSelected"
   type="alertmodal">
Unable to buy land:
No parcel selected.
  <tag>fail</tag>
  </notification>

  <notification
   icon="alertmodal.tga"
   name="CannotBuyLandNoRegion"
   type="alertmodal">
Unable to buy land:
Cannot find the region this land is in.
  <tag>fail</tag>
  </notification>

  <notification
   icon="alertmodal.tga"
   name="CannotCloseFloaterBuyLand"
   type="alertmodal">
You cannot close the Buy Land window until [APP_NAME] estimates the price of this transaction.
  <tag>fail</tag>
  </notification>

  <notification
   icon="alertmodal.tga"
   name="CannotDeedLandNothingSelected"
   type="alertmodal">
Unable to deed land:
No parcel selected.
  <tag>fail</tag>
  </notification>

  <notification
   icon="alertmodal.tga"
   name="CannotDeedLandNoGroup"
   type="alertmodal">
Unable to deed land:
No Group selected.
    <tag>group</tag>
  <tag>fail</tag>
  </notification>

  <notification
   icon="alertmodal.tga"
   name="CannotDeedLandNoRegion"
   type="alertmodal">
Unable to deed land:
Cannot find the region this land is in.
  <tag>fail</tag>
  </notification>

  <notification
   icon="alertmodal.tga"
   name="CannotDeedLandMultipleSelected"
   type="alertmodal">
Unable to deed land:
Multiple parcels selected.

Try selecting a single parcel.
  <tag>fail</tag>
  </notification>

  <notification
   icon="alertmodal.tga"
   name="ParcelCanPlayMedia"
   type="alertmodal">   
This location provides streaming media, which may require more of your network bandwidth.

Play streaming media when available?
(You can change this option later under Preferences &gt; Sound &amp; Media.)
   <form name="form">
    <button
         index="0"
         name="Play Media Now"
         text="Play Media Now"/>
        <button
         index="1"
         name="Always Play Media"  
         text="Always Play Media"/>
        <button
         index="2"   
         name="Do Not Pley Media"
         text="Do Not Play Media"/>
   </form>
  </notification>


  <notification
   icon="alertmodal.tga"
   name="CannotDeedLandWaitingForServer"
   type="alertmodal">
Unable to deed land:
Waiting for server to report ownership.

Please try again.
  <tag>fail</tag>
  </notification>

  <notification
   icon="alertmodal.tga"
   name="CannotDeedLandNoTransfer"
   type="alertmodal">
Unable to deed land:
The region [REGION] does not allow transfer of land.
  <tag>fail</tag>
  </notification>

  <notification
   icon="alertmodal.tga"
   name="CannotReleaseLandWatingForServer"
   type="alertmodal">
Unable to abandon land:
Waiting for server to update parcel information.

Try again in a few seconds.
  <tag>fail</tag>
  </notification>

  <notification
   icon="alertmodal.tga"
   name="CannotReleaseLandSelected"
   type="alertmodal">
Unable to abandon land:
You do not own all the parcels selected.

Please select a single parcel.
  <tag>fail</tag>
  </notification>

  <notification
   icon="alertmodal.tga"
   name="CannotReleaseLandDontOwn"
   type="alertmodal">
Unable to abandon land:
You do not have permission to release this parcel.
Parcels you own appear in green.
  <tag>fail</tag>
  </notification>

  <notification
   icon="alertmodal.tga"
   name="CannotReleaseLandRegionNotFound"
   type="alertmodal">
Unable to abandon land:
Cannot find the region this land is in.
  <tag>fail</tag>
  </notification>

  <notification
   icon="alertmodal.tga"
   name="CannotReleaseLandNoTransfer"
   type="alertmodal">
Unable to abandon land:
The region [REGION] does not allow transfer of land.
  <tag>fail</tag>
  </notification>

  <notification
   icon="alertmodal.tga"
   name="CannotReleaseLandPartialSelection"
   type="alertmodal">
Unable to abandon land:
You must select an entire parcel to release it.

Select an entire parcel, or divide your parcel first.
  <tag>fail</tag>
  </notification>

  <notification
   icon="alertmodal.tga"
   name="ReleaseLandWarning"
   type="alertmodal">
You are about to release [AREA] m² of land.
Releasing this parcel will remove it from your land holdings, but will not grant any L$.

Release this land?
    <tag>confirm</tag>
    <usetemplate
     name="okcancelbuttons"
     notext="Cancel"
     yestext="OK"/>
  </notification>

  <notification
   icon="alertmodal.tga"
   name="CannotDivideLandNothingSelected"
   type="alertmodal">
Unable to divide land:

No parcels selected.
  <tag>fail</tag>
  </notification>

  <notification
   icon="alertmodal.tga"
   name="CannotDivideLandPartialSelection"
   type="alertmodal">
Unable to divide land:

You have an entire parcel selected.
Try selecting a part of the parcel.
  <tag>fail</tag>
  </notification>

  <notification
   icon="alertmodal.tga"
   name="LandDivideWarning"
   type="alertmodal">
Dividing this land will split this parcel into two and each parcel can have its own settings. Some settings will be reset to defaults after the operation.

Divide land?
    <tag>confirm</tag>
    <usetemplate
     name="okcancelbuttons"
     notext="Cancel"
     yestext="OK"/>
  </notification>

  <notification
   icon="alertmodal.tga"
   name="CannotDivideLandNoRegion"
   type="alertmodal">
Unable to divide land:
Cannot find the region this land is in.
  <tag>fail</tag>
  </notification>

  <notification
   icon="alertmodal.tga"
   name="CannotJoinLandNoRegion"
   type="alertmodal">
Unable to join land:
Cannot find the region this land is in.
  <tag>fail</tag>
  </notification>

  <notification
   icon="alertmodal.tga"
   name="CannotJoinLandNothingSelected"
   type="alertmodal">
Unable to join land:
No parcels selected.
  <tag>fail</tag>
  </notification>

  <notification
   icon="alertmodal.tga"
   name="CannotJoinLandEntireParcelSelected"
   type="alertmodal">
Unable to join land:
You only have one parcel selected.

Select land across both parcels.
  <tag>fail</tag>
  </notification>

  <notification
   icon="alertmodal.tga"
   name="CannotJoinLandSelection"
   type="alertmodal">
Unable to join land:
You must select more than one parcel.

Select land across both parcels.
  <tag>fail</tag>
  </notification>

  <notification
   icon="alertmodal.tga"
   name="JoinLandWarning"
   type="alertmodal">
Joining this land will create one large parcel out of all parcels intersecting the selected rectangle.
You will need to reset the name and options of the new parcel.

Join land?
    <tag>confirm</tag>
    <usetemplate
     name="okcancelbuttons"
     notext="Cancel"
     yestext="OK"/>
  </notification>

  <notification
   icon="alertmodal.tga"
   name="ConfirmNotecardSave"
   type="alertmodal">
This notecard needs to be saved before the item can be copied or viewed. Save notecard?
    <tag>confirm</tag>
    <usetemplate
     name="okcancelbuttons"
     notext="Cancel"
     yestext="OK"/>
  </notification>

  <notification
   icon="alertmodal.tga"
   name="ConfirmItemCopy"
   type="alertmodal">
Copy this item to your inventory?
    <tag>confirm</tag>
    <usetemplate
     name="okcancelbuttons"
     notext="Cancel"
     yestext="Copy"/>
  </notification>

  <notification
   icon="alertmodal.tga"
   name="ResolutionSwitchFail"
   type="alertmodal">
Failed to switch resolution to [RESX] by [RESY].
  <tag>fail</tag>
  </notification>

  <notification
   icon="alertmodal.tga"
   name="ErrorUndefinedGrasses"
   type="alertmodal">
Error: Undefined grasses: [SPECIES]
  <tag>fail</tag>
  </notification>

  <notification
   icon="alertmodal.tga"
   name="ErrorUndefinedTrees"
   type="alertmodal">
Error: Undefined trees: [SPECIES]
  <tag>fail</tag>
  </notification>

  <notification
   icon="alertmodal.tga"
   name="CannotSaveWearableOutOfSpace"
   type="alertmodal">
Unable to save &apos;[NAME]&apos; to wearable file.  You will need to free up some space on your computer and save the wearable again.
  <tag>fail</tag>
  </notification>

  <notification
   icon="alertmodal.tga"
   name="CannotSaveToAssetStore"
   type="alertmodal">
Unable to save [NAME] to central asset store.
This is usually a temporary failure. Please customize and save the wearable again in a few minutes.
  <tag>fail</tag>
  </notification>

  <notification
   icon="alertmodal.tga"
   name="YouHaveBeenLoggedOut"
   type="alertmodal">
You have been logged out of [CURRENT_GRID].

[MESSAGE]
    <usetemplate
     name="okcancelbuttons"
     notext="Quit"
     yestext="View IM &amp; Chat"/>
  </notification>

  <notification
   icon="alertmodal.tga"
   name="InventoryUnusable"
   type="alertmodal">
There was a problem loading your inventory. First, try logging out and logging in again. If you see this message again, contact Support to correct the problem.
    <tag>fail</tag>
  </notification>

  <notification
   icon="alertmodal.tga"
   name="OnlyOfficerCanBuyLand"
   type="alertmodal">
Unable to buy land for the group:
You do not have permission to buy land for your active group.
    <tag>group</tag>
  <tag>fail</tag>
  </notification>

  <notification
   icon="alertmodal.tga"
   label="Add Friend"
   name="AddFriendWithMessage"
   type="alertmodal">
    <tag>friendship</tag>
Friends can give permissions to track each other on the map and receive online status updates.

Offer friendship to [NAME]?
    <tag>confirm</tag>
    <form name="form">
      <input name="message" type="text" default="true">
Would you be my friend?
      </input>
      <button
       default="true"
       index="0"
       name="Offer"
       text="OK"/>
      <button
       index="1"
       name="Cancel"
       text="Cancel"/>
    </form>
  </notification>

  <notification
   icon="alertmodal.tga"
   label="Add Auto-Replace List"
   name="AddAutoReplaceList"
   type="alertmodal">
    <tag>addlist</tag>
    Name for the new list:
    <tag>confirm</tag>
    <form name="form">
      <input name="listname" type="text"/>
      <button
       default="true"
       index="0"
       name="SetName"
       text="OK"/>
      <button
       index="1"
       name="Cancel"
       text="Cancel"/>
    </form>
  </notification>

  <notification
   icon="alertmodal.tga"
   label="Rename Auto-Replace List"
   name="RenameAutoReplaceList"
   type="alertmodal">
    The name '[DUPNAME]' is in use
    Enter a new unique name:
    <tag>confirm</tag>
    <form name="form">
      <input name="listname" type="text"/>
      <button
       default="false"
       index="0"
       name="ReplaceList"
       text="Replace Current List"/>
      <button
       default="true"
       index="1"
       name="SetName"
       text="Use New Name"/>
    </form>
  </notification>

  <notification
   icon="alertmodal.tga"
   name="InvalidAutoReplaceEntry"
   type="alertmodal">
    The keyword must be a single word, and the replacement may not be empty.
    <tag>fail</tag>
  </notification>

  <notification
   icon="alertmodal.tga"
   name="InvalidAutoReplaceList"
   type="alertmodal">
    That replacement list is not valid.
    <tag>fail</tag>
  </notification>

  <notification
   icon="alertmodal.tga"
   name="SpellingDictImportRequired"
   type="alertmodal">
    You must specify a file, a name, and a language.
    <tag>fail</tag>
  </notification>

  <notification
   icon="alertmodal.tga"
   name="SpellingDictIsSecondary"
   type="alertmodal">
The dictionary [DIC_NAME] does not appear to have an "aff" file; this means that it is a "secondary" dictionary.
It can be used as an additional dictionary, but not as your Main dictionary.

See https://wiki.secondlife.com/wiki/Adding_Spelling_Dictionaries
    <tag>confirm</tag>
  </notification>

  <notification
   icon="alertmodal.tga"
   name="SpellingDictImportFailed"
   type="alertmodal">
    Unable to copy
    [FROM_NAME]
    to
    [TO_NAME]
    <tag>fail</tag>
  </notification>

  <notification
 icon="alertmodal.tga"
 label="Save Outfit"
 name="SaveOutfitAs"
 type="alertmodal">
    <unique/>
    Save what I'm wearing as a new Outfit:
    <tag>confirm</tag>
    <form name="form">
      <input name="message" type="text" default="true">
        [DESC] (new)
      </input>
      <button
       default="true"
       index="0"
       name="OK"
       text="OK"/>
      <button
       index="1"
       name="Cancel"
       text="Cancel"/>
    </form>
  </notification>

  <notification
 icon="alertmodal.tga"
 label="Save Wearable"
 name="SaveWearableAs"
 type="alertmodal">
    Save item to my inventory as:
    <tag>confirm</tag>
    <form name="form">
      <input name="message" type="text" default="true">
        [DESC] (new)
      </input>
      <button
       default="true"
       index="0"
       name="OK"
       text="OK"/>
      <button
       index="1"
       name="Cancel"
       text="Cancel"/>
    </form>
  </notification>


  <notification
   icon="alertmodal.tga"
   label="Rename Outfit"
   name="RenameOutfit"
   type="alertmodal">
    New outfit name:
    <tag>confirm</tag>
    <form name="form">
      <input name="new_name" type="text" width="300" default="true">
        [NAME]
      </input>
      <button
       default="true"
       index="0"
       name="OK"
       text="OK"/>
      <button
       index="1"
       name="Cancel"
       text="Cancel"/>
    </form>
  </notification>

  <notification
   icon="alertmodal.tga"
   label="Rename Gesture"
   name="RenameGesture"
   type="alertmodal">
    New gesture name:
    <tag>confirm</tag>
    <form name="form">
      <input name="new_name" type="text" width="300">
        [NAME]
      </input>
      <button
       default="true"
       index="0"
       name="OK"
       text="OK"/>
      <button
       index="1"
       name="Cancel"
       text="Cancel"/>
    </form>
  </notification>

  <notification
   icon="alertmodal.tga"
   label="Rename Landmark"
   name="RenameLandmark"
   type="alertmodal">
    Choose a new name for [NAME]
    <tag>confirm</tag>
    <form name="form">
      <input name="new_name" type="text" width="300">
        [NAME]
      </input>
      <button
       default="true"
       index="0"
       name="OK"
       text="OK"/>
      <button
       index="1"
       name="Cancel"
       text="Cancel"/>
    </form>
  </notification>

  <notification
   icon="alertmodal.tga"
   name="RemoveFromFriends"
   type="alertmodal">
Are you sure you want to remove [NAME] from your Friends List?
    <tag>friendship</tag>
    <tag>confirm</tag>
    <usetemplate
     name="okcancelbuttons"
     notext="Cancel"
     yestext="OK"/>
  </notification>

  <notification
   icon="alertmodal.tga"
   name="RemoveMultipleFromFriends"
   type="alertmodal">
Are you sure you want to remove multiple friends from your Friends list?
    <tag>friendship</tag>
    <tag>confirm</tag>
    <usetemplate
     name="okcancelbuttons"
     notext="Cancel"
     yestext="OK"/>
  </notification>

  <notification
   icon="alertmodal.tga"
   name="GodDeleteAllScriptedPublicObjectsByUser"
   type="alertmodal">
Are you sure you want to delete all scripted objects owned by
** [AVATAR_NAME] **
on all others land in this region?
    <tag>confirm</tag>
    <usetemplate
     name="okcancelbuttons"
     notext="Cancel"
     yestext="OK"/>
  </notification>

  <notification
   icon="alertmodal.tga"
   name="GodDeleteAllScriptedObjectsByUser"
   type="alertmodal">
Are you sure you want to DELETE ALL scripted objects owned by
** [AVATAR_NAME] **
on ALL LAND in this region?
    <tag>confirm</tag>
    <usetemplate
     name="okcancelbuttons"
     notext="Cancel"
     yestext="OK"/>
  </notification>

  <notification
   icon="alertmodal.tga"
   name="GodDeleteAllObjectsByUser"
   type="alertmodal">
Are you sure you want to DELETE ALL objects (scripted or not) owned by
** [AVATAR_NAME] **
on ALL LAND in this region?
    <tag>confirm</tag>
    <usetemplate
     name="okcancelbuttons"
     notext="Cancel"
     yestext="OK"/>
  </notification>

  <notification
   icon="alertmodal.tga"
   name="BlankClassifiedName"
   type="alertmodal">
You must specify a name for your classified.
  <tag>fail</tag>
  </notification>

  <notification
   icon="alertmodal.tga"
   name="MinClassifiedPrice"
   type="alertmodal">
Price to pay for listing must be at least L$[MIN_PRICE].

Please enter a higher price.
  <tag>fail</tag>
  </notification>

  <notification
   icon="alertmodal.tga"
   name="ConfirmItemDeleteHasLinks"
   type="alertmodal">
At least one of the items you have selected has link items that point to it.  If you delete this item, its links will permanently stop working.  It is strongly advised to delete the links first.

Are you sure you want to delete these items?
    <tag>confirm</tag>
    <usetemplate
     name="okcancelbuttons"
     notext="Cancel"
     yestext="OK"/>
  </notification>

  <notification
   icon="alertmodal.tga"
   name="ConfirmObjectDeleteLock"
   type="alertmodal">
At least one of the items you have selected is locked.

Are you sure you want to delete these items?
    <tag>confirm</tag>
    <usetemplate
     name="okcancelbuttons"
     notext="Cancel"
     yestext="OK"/>
  </notification>

  <notification
   icon="alertmodal.tga"
   name="ConfirmObjectDeleteNoCopy"
   type="alertmodal">
At least one of the items you have selected is not copyable.

Are you sure you want to delete these items?
    <tag>confirm</tag>
    <usetemplate
     name="okcancelbuttons"
     notext="Cancel"
     yestext="OK"/>
  </notification>

  <notification
   icon="alertmodal.tga"
   name="ConfirmObjectDeleteNoOwn"
   type="alertmodal">
You do not own at least one of the items you have selected.

Are you sure you want to delete these items?
    <tag>confirm</tag>
    <usetemplate
     name="okcancelbuttons"
     notext="Cancel"
     yestext="OK"/>
  </notification>

  <notification
   icon="alertmodal.tga"
   name="ConfirmObjectDeleteLockNoCopy"
   type="alertmodal">
At least one object is locked.
At least one object is not copyable.

Are you sure you want to delete these items?
    <tag>confirm</tag>
    <usetemplate
     name="okcancelbuttons"
     notext="Cancel"
     yestext="OK"/>
  </notification>

  <notification
   icon="alertmodal.tga"
   name="ConfirmObjectDeleteLockNoOwn"
   type="alertmodal">
At least one object is locked.
You do not own at least one object.

Are you sure you want to delete these items?
    <tag>confirm</tag>
    <usetemplate
     name="okcancelbuttons"
     notext="Cancel"
     yestext="OK"/>
  </notification>

  <notification
   icon="alertmodal.tga"
   name="ConfirmObjectDeleteNoCopyNoOwn"
   type="alertmodal">
At least one object is not copyable.
You do not own at least one object.

Are you sure you want to delete these items?
    <tag>confirm</tag>
    <usetemplate
     name="okcancelbuttons"
     notext="Cancel"
     yestext="OK"/>
  </notification>

  <notification
   icon="alertmodal.tga"
   name="ConfirmObjectDeleteLockNoCopyNoOwn"
   type="alertmodal">
At least one object is locked.
At least one object is not copyable.
You do not own at least one object.

Are you sure you want to delete these items?
    <tag>confirm</tag>
    <usetemplate
     name="okcancelbuttons"
     notext="Cancel"
     yestext="OK"/>
  </notification>

  <notification
   icon="alertmodal.tga"
   name="ConfirmObjectTakeLock"
   type="alertmodal">
At least one object is locked.

Are you sure you want to take these items?
    <tag>confirm</tag>
    <usetemplate
     name="okcancelbuttons"
     notext="Cancel"
     yestext="OK"/>
  </notification>

  <notification
   icon="alertmodal.tga"
   name="ConfirmObjectTakeNoOwn"
   type="alertmodal">
You do not own all of the objects you are taking.
If you continue, next owner permissions will be applied and possibly restrict your ability to modify or copy them.

Are you sure you want to take these items?
    <tag>confirm</tag>
    <usetemplate
     name="okcancelbuttons"
     notext="Cancel"
     yestext="OK"/>
  </notification>

  <notification
   icon="alertmodal.tga"
   name="ConfirmObjectTakeLockNoOwn"
   type="alertmodal">
At least one object is locked.
You do not own all of the objects you are taking.
If you continue, next owner permissions will be applied and possibly restrict your ability to modify or copy them.
However, you can take the current selection.

Are you sure you want to take these items?
    <tag>confirm</tag>
    <usetemplate
     name="okcancelbuttons"
     notext="Cancel"
     yestext="OK"/>
  </notification>

  <notification
   icon="alertmodal.tga"
   name="CantBuyLandAcrossMultipleRegions"
   type="alertmodal">
Unable to buy land because selection spans multiple regions.

Please select a smaller area and try again.
  <tag>fail</tag>
  </notification>

  <notification
   icon="alertmodal.tga"
   name="DeedLandToGroup"
   type="alertmodal">
By deeding this parcel, the group will be required to have and maintain sufficient land use credits.
The purchase price of the land is not refunded to the owner. If a deeded parcel is sold, the sale price will be divided evenly among group members.

Deed this [AREA] m² of land to the group &apos;&lt;nolink&gt;[GROUP_NAME]&lt;/nolink&gt;&apos;?
    <tag>group</tag>
    <tag>confirm</tag>
    <usetemplate
     name="okcancelbuttons"
     notext="Cancel"
     yestext="OK"/>
  </notification>

  <notification
   icon="alertmodal.tga"
   name="DeedLandToGroupWithContribution"
   type="alertmodal">
By deeding this parcel, the group will be required to have and maintain sufficient land use credits.
The deed will include a simultaneous land contribution to the group from &apos;[NAME]&apos;.
The purchase price of the land is not refunded to the owner. If a deeded parcel is sold, the sale price will be divided evenly among group members.

Deed this [AREA] m² of land to the group &apos;&lt;nolink&gt;[GROUP_NAME]&lt;/nolink&gt;&apos;?
    <tag>group</tag>
    <tag>confirm</tag>
    <usetemplate
     name="okcancelbuttons"
     notext="Cancel"
     yestext="OK"/>
  </notification>

  <notification
   icon="alertmodal.tga"
   name="DisplaySetToSafe"
   type="alertmodal">
Display settings have been set to safe levels because you have specified the -safe option.
  </notification>

  <notification
   icon="alertmodal.tga"
   name="DisplaySetToRecommendedGPUChange"
   type="alertmodal">
Display settings have been set to recommended levels because your graphics card changed
from &apos;[LAST_GPU]&apos;
to &apos;[THIS_GPU]&apos;
  </notification>

  <notification
   icon="alertmodal.tga"
   name="DisplaySetToRecommendedFeatureChange"
   type="alertmodal">
Display settings have been set to recommended levels because of a change to the rendering subsystem.
  </notification>

  <notification
   icon="alertmodal.tga"
   name="ErrorMessage"
   type="alertmodal">
    <unique>
      <context>ERROR_MESSAGE</context>
    </unique>
[ERROR_MESSAGE]
  <tag>fail</tag>
    <usetemplate
     name="okbutton"
     yestext="OK"/>
  </notification>

  <notification
   icon="alertmodal.tga"
   name="AvatarMovedDesired"
   type="alertmodal">
   <tag>fail</tag>
Your desired location is not currently available.
You have been moved into a nearby region.
  </notification>

  <notification
   icon="alertmodal.tga"
   name="AvatarMovedLast"
   type="alertmodal">
   <tag>fail</tag>
Your requested location is not currently available.
You have been moved into a nearby region.
  </notification>

  <notification
   icon="alertmodal.tga"
   name="AvatarMovedHome"
   type="alertmodal">
   <tag>fail</tag>
Your home location is not currently available.
You have been moved into a nearby region.
You may want to set a new home location.
  </notification>

  <notification
   icon="alertmodal.tga"
   name="ClothingLoading"
   type="alertmodal">
   <tag>fail</tag>
Your clothing is still downloading.
You can use [APP_NAME] normally and other people will see you correctly.
    <form name="form">
      <ignore name="ignore"
       text="Clothing is taking a long time to download"/>
    </form>
  </notification>

  <notification
   icon = "notifytip.tga"
   name = "AgentComplexityWithVisibility"
   type = "notifytip"
   log_to_chat = "false">
   <unique combine = "cancel_old">
     <context>AgentComplexityNotice</context>
   </unique>
Your [https://community.secondlife.com/t5/English-Knowledge-Base/Avatar-Rendering-Complexity/ta-p/2967838 avatar complexity] is [AGENT_COMPLEXITY].
[OVERLIMIT_MSG]
   <usetemplate
    ignoretext="Warn me if my avatar complexity may be too high"
    name="notifyignore"/>
  </notification>

  <notification
   icon = "notifytip.tga"
   name = "AgentComplexity"
   type = "notifytip"
   log_to_chat = "false">
   <unique combine = "cancel_old">
     <context>AgentComplexityNotice</context>
   </unique>
Your [https://community.secondlife.com/t5/English-Knowledge-Base/Avatar-Rendering-Complexity/ta-p/2967838 avatar complexity] is [AGENT_COMPLEXITY].
    <usetemplate
     ignoretext="Warn me about my avatar complexity changes"
     name="notifyignore"/>
  </notification>

  <notification
   icon = "notifytip.tga"
   name = "HUDComplexityWarning"
   type = "notifytip"
   log_to_chat = "false">
    <unique combine = "cancel_old">
      <context>HUDComplexityWarning</context>
    </unique>
    [HUD_REASON]. It is likely to negatively affect your performance.
    <usetemplate
     ignoretext="Warn me when my HUD complexity is too high"
     name="notifyignore"/>
  </notification>

  <notification
   icon="alertmodal.tga"
   name="FirstRun"
   type="alertmodal">

[APP_NAME] installation is complete.

If this is your first time using [CURRENT_GRID], you will need to create an account before you can log in.
    <tag>confirm</tag>
    <usetemplate
     name="okcancelbuttons"
     notext="Continue"
     yestext="Create Account..."/>
  </notification>

  <notification
   icon="alertmodal.tga"
   name="LoginCantRemoveUsername"
   type="alertmodal">
    <tag>fail</tag>
Already remembered user can be forgotten from Me &gt; Preferences &gt; Advanced &gt; Remembered Usernames.
  </notification>

  <notification
   icon="alertmodal.tga"
   name="LoginCantRemoveCurUsername"
   type="alertmodal">
    <tag>confirm</tag>
Forgetting the logged-in user requires you to log out.
    <usetemplate
     name="okcancelbuttons"
     notext="Cancel"
     yestext="Confirm and log out"/>
  </notification>

  <notification
   icon="alertmodal.tga"
   name="LoginPacketNeverReceived"
   type="alertmodal">
   <tag>fail</tag>
We&apos;re having trouble connecting. There may be a problem with your Internet connection or the [CURRENT_GRID].

You can either check your Internet connection and try again in a few minutes, click Help to view the [SUPPORT_SITE], or click Teleport to attempt to teleport home.
    <url option="1" name="url">

			https://www.firestormviewer.org/support/
    </url>
    <form name="form">
      <button
       default="true"
       index="0"
       name="OK"
       text="OK"/>
      <button
       index="1"
       name="Help"
       text="Help"/>
      <button
       index="2"
       name="Teleport"
       text="Teleport"/>
    </form>
  </notification>

  <notification
   icon="alertmodal.tga"
   name="LoginPacketNeverReceivedNoTP"
   type="alertmodal">
    <tag>fail</tag>
We&apos;re having trouble connecting. There may be a problem with your Internet connection or the [CURRENT_GRID].

You can either check your Internet connection and try again in a few minutes or click Help to view the [SUPPORT_SITE].
    <url option="1" name="url">
			https://www.firestormviewer.org/support/
    </url>
    <form name="form">
      <button
       default="true"
       index="0"
       name="OK"
       text="OK"/>
      <button
       index="1"
       name="Help"
       text="Help"/>
    </form>
  </notification>

  <notification
   icon="alertmodal.tga"
   name="LoginRemoveMultiGridUserData"
   type="alertmodal">
    <tag>confirm</tag>
Local Data you are deleting is shared between multiple grids, are you sure you want to delete it?
    <usetemplate
     name="okcancelbuttons"
     notext="Cancel"
     yestext="Confirm"/>
  </notification>

  <notification
   icon="alertmodal.tga"
   name="WelcomeChooseSex"
   type="alertmodal">
Your character will appear in a moment.

Use arrow keys to walk.
Press the F1 key at any time for help or to learn more about [CURRENT_GRID].
Please choose the male or female avatar. You can change your mind later.
    <usetemplate
     name="okcancelbuttons"
     notext="Female"
     yestext="Male"/>
  </notification>
  <notification icon="alertmodal.tga"
		name="CantTeleportToGrid"
		type="alertmodal">
Could not teleport to [SLURL] as it's on a different grid ([GRID]) than the current grid ([CURRENT_GRID]).  Please close your viewer and try again.
  <tag>fail</tag>
    <usetemplate
     name="okbutton"
     yestext="OK"/>
  </notification>

  <notification icon="alertmodal.tga"
		name="GeneralCertificateErrorShort"
		type="alertmodal">
Could not connect to the server.
[REASON]
    <tag>fail</tag>
    <usetemplate
     name="okbutton"
     yestext="OK"/>
  </notification>

  <notification icon="alertmodal.tga"
		name="GeneralCertificateError"
		type="alertmodal">
Could not connect to the server.
[REASON]

SubjectName: [SUBJECT_NAME_STRING]
IssuerName: [ISSUER_NAME_STRING]
Valid From: [VALID_FROM]
Valid To: [VALID_TO]
MD5 Fingerprint: [SHA1_DIGEST]
SHA1 Fingerprint: [MD5_DIGEST]
Key Usage: [KEYUSAGE]
Extended Key Usage: [EXTENDEDKEYUSAGE]
Subject Key Identifier: [SUBJECTKEYIDENTIFIER]
  <tag>fail</tag>
    <usetemplate
     name="okbutton"
     yestext="OK"/>
   </notification>

  <notification icon="alertmodal.tga"
		name="TrustCertificateError"
		type="alertmodal">
The certification authority for this server is not known.

Certificate Information:
SubjectName: [SUBJECT_NAME_STRING]
IssuerName: [ISSUER_NAME_STRING]
Valid From: [VALID_FROM]
Valid To: [VALID_TO]
MD5 Fingerprint: [SHA1_DIGEST]
SHA1 Fingerprint: [MD5_DIGEST]
Key Usage: [KEYUSAGE]
Extended Key Usage: [EXTENDEDKEYUSAGE]
Subject Key Identifier: [SUBJECTKEYIDENTIFIER]

Would you like to trust this authority?
    <tag>confirm</tag>
    <usetemplate
     name="okcancelbuttons"
     notext="Cancel"
     yestext="Trust"/>
  </notification>

  <notification
   icon="alertmodal.tga"
   name="NotEnoughCurrency"
   type="alertmodal">
[NAME] L$ [PRICE] You do not have enough L$ to do that.
  <tag>fail</tag>
  <tag>funds</tag>
  </notification>

  <notification
   icon="alertmodal.tga"
   name="GrantedModifyRights"
   persist="true"
   log_to_im="true"   
   type="notify">
[NAME] has given you permission to edit their objects.
  </notification>

  <notification
   icon="alertmodal.tga"
   name="RevokedModifyRights"
   persist="true"
   log_to_im="true"   
   type="notify">
Your privilege to modify [NAME]&apos;s objects has been revoked.
  </notification>

  <notification
   icon="alertmodal.tga"
   name="FlushMapVisibilityCaches"
   type="alertmodal">
This will flush the map caches on this region.
This is really only useful for debugging.
(In production, wait 5 minutes, then everyone&apos;s map will update after they relog.)
    <usetemplate
     name="okcancelbuttons"
     notext="Cancel"
     yestext="OK"/>
  </notification>

  <notification
   icon="alertmodal.tga"
   name="BuyOneObjectOnly"
   type="alertmodal">
Unable to buy more than one object at a time.  Please select only one object and try again.
  <tag>fail</tag>
  </notification>

  <notification
   icon="alertmodal.tga"
   name="OnlyCopyContentsOfSingleItem"
   type="alertmodal">
Unable to copy the contents of more than one item at a time.
Please select only one object and try again.
  <tag>fail</tag>
    <usetemplate
     name="okcancelbuttons"
     notext="Cancel"
     yestext="OK"/>
  </notification>

  <notification
   icon="alertmodal.tga"
   name="KickUsersFromRegion"
   type="alertmodal">
Teleport all residents in this region home?
    <tag>confirm</tag>
    <usetemplate
     name="okcancelbuttons"
     notext="Cancel"
     yestext="OK"/>
  </notification>

  <notification
   icon="alertmodal.tga"
   name="ChangeObjectBonusFactor"
   type="alertmodal">
    Lowering the object bonus after builds have been established in a region may cause objects to be returned or deleted. Are you sure you want to change object bonus?
    <tag>confirm</tag>
    <usetemplate
     ignoretext="Confirm changing object bonus factor"
     name="okcancelignore"
     notext="Cancel"
     yestext="OK"/>
  </notification>

  <notification
   icon="alertmodal.tga"
   name="EstateObjectReturn"
   type="alertmodal">
Are you sure you want to return objects owned by [USER_NAME]?
    <tag>confirm</tag>
    <usetemplate
     name="okcancelbuttons"
     notext="Cancel"
     yestext="OK"/>
  </notification>

  <notification
   icon="alertmodal.tga"
   name="InvalidTerrainBitDepth"
   type="alertmodal">
Could not set region textures:
Terrain texture [TEXTURE_NUM] has an invalid bit depth of [TEXTURE_BIT_DEPTH].

Replace texture [TEXTURE_NUM] with a 24-bit 1024x1024 or smaller image then click &quot;Apply&quot; again.
  <tag>fail</tag>
  </notification>

  <notification
   icon="alertmodal.tga"
   name="InvalidTerrainSize"
   type="alertmodal">
Could not set region textures:
Terrain texture [TEXTURE_NUM] is too large at [TEXTURE_SIZE_X]x[TEXTURE_SIZE_Y].

Replace texture [TEXTURE_NUM] with a 24-bit 1024x1024 or smaller image then click &quot;Apply&quot; again.
  </notification>

  <notification
   icon="alertmodal.tga"
   name="RawUploadStarted"
   type="alertmodal">
Upload started. It may take up to two minutes, depending on your connection speed.
  </notification>

  <notification
   icon="alertmodal.tga"
   name="ConfirmBakeTerrain"
   type="alertmodal">
Do you really want to bake the current terrain, make it the center for terrain raise/lower limits, and the default for the &apos;Revert&apos; tool?
    <tag>confirm</tag>
    <usetemplate
     name="okcancelbuttons"
     notext="Cancel"
     yestext="OK"/>
  </notification>

  <notification
   icon="alertmodal.tga"
   name="ConfirmTextureHeights"
   type="alertmodal">
You're about to use low values greater than high ones for Elevation Ranges. Proceed?
   <tag>confirm</tag>
   <usetemplate
    name="yesnocancelbuttons"
    yestext="Ok"
    notext="Cancel"
    canceltext="Don't ask"/>
  </notification>

  <notification
   icon="alertmodal.tga"
   name="MaxAllowedAgentOnRegion"
   type="alertmodal">
You can only have [MAX_AGENTS] allowed residents.
  </notification>

  <notification
   icon="alertmodal.tga"
   name="MaxBannedAgentsOnRegion"
   type="alertmodal">
You can only have [MAX_BANNED] banned residents.
  </notification>

  <notification
   icon="alertmodal.tga"
   name="MaxAgentOnRegionBatch"
   type="alertmodal">
Failure while attempting to add [NUM_ADDED] agents:
Exceeds the [MAX_AGENTS] [LIST_TYPE] limit by [NUM_EXCESS].
  </notification>

  <notification
   icon="alertmodal.tga"
   name="MaxAllowedGroupsOnRegion"
   type="alertmodal">
You can only have [MAX_GROUPS] groups.
    <tag>group</tag>
    <usetemplate
     name="okcancelbuttons"
     notext="Cancel"
     yestext="Bake"/>
  </notification>

  <notification
   icon="alertmodal.tga"
   name="MaxManagersOnRegion"
   type="alertmodal">
You can only have [MAX_MANAGER] estate managers.
  </notification>

  <notification
   icon="alertmodal.tga"
   name="OwnerCanNotBeDenied"
   type="alertmodal">
Cannot add estate owner to estate &apos;Banned resident&apos; list.
  </notification>

  <notification
   icon="alertmodal.tga"
   name="ProblemAddingEstateManagerBanned"
   type="alertmodal">
Unable to add banned resident to estate manager list.
  </notification>
    
  <notification
   icon="alertmodal.tga"
   name="ProblemBanningEstateManager"
   type="alertmodal">
Unable to add estate manager [AGENT] to banned list.
  </notification>
  
  <notification
   icon="alertmodal.tga"
   name="GroupIsAlreadyInList"
   type="alertmodal">
&lt;nolink&gt;[GROUP]&lt;/nolink&gt; is already in the Allowed Groups list.
  </notification>
    
  <notification
   icon="alertmodal.tga"
   name="AgentIsAlreadyInList"
   type="alertmodal">
[AGENT] is already in your [LIST_TYPE] list.
  </notification>
    
  <notification
   icon="alertmodal.tga"
   name="AgentsAreAlreadyInList"
   type="alertmodal">
[AGENT] are already in your [LIST_TYPE] list.
  </notification>
    
  <notification
   icon="alertmodal.tga"
   name="AgentWasAddedToList"
   type="alertmodal">
[AGENT] was added to [LIST_TYPE] list of [ESTATE].
  </notification>
    
  <notification
   icon="alertmodal.tga"
   name="AgentsWereAddedToList"
   type="alertmodal">
[AGENT] were added to [LIST_TYPE] list of [ESTATE].

  </notification>
      <notification
   icon="alertmodal.tga"
   name="AgentWasRemovedFromList"
   type="alertmodal">
[AGENT] was removed from [LIST_TYPE] list of [ESTATE].
  </notification>
    
  <notification
   icon="alertmodal.tga"
   name="AgentsWereRemovedFromList"
   type="alertmodal">
[AGENT] were removed from [LIST_TYPE] list of [ESTATE].
  </notification>

  <notification
   icon="alertmodal.tga"
   name="CanNotChangeAppearanceUntilLoaded"
   type="alertmodal">
Cannot change appearance until clothing and shape are loaded.
  </notification>

  <notification
   icon="alertmodal.tga"
   name="ClassifiedMustBeAlphanumeric"
   type="alertmodal">
The name of your classified must start with a letter from A to Z or a number.  No punctuation is allowed.
  </notification>

  <notification
   icon="alertmodal.tga"
   name="CantSetBuyObject"
   type="alertmodal">
Cannot set &apos;Buy Object&apos; because the object is not for sale.
Please set the object for sale and try again.
  </notification>

  <notification
   icon="alertmodal.tga"
   name="FinishedRawDownload"
   type="alertmodal">
Finished download of raw terrain file to:
[DOWNLOAD_PATH].
  </notification>

  <!-- RequiredUpdate does not display release notes URL because we don't get
       that from login.cgi's login failure message. -->
  <notification
   icon="alertmodal.tga"
   name="RequiredUpdate"
   type="alertmodal">
Version [VERSION] is required for login.
Please download from https://secondlife.com/support/downloads/
    <tag>confirm</tag>
    <usetemplate
     name="okbutton"
     yestext="OK"/>
  </notification>

  <notification
   icon="alertmodal.tga"
   name="PauseForUpdate"
   type="alertmodal">
Version [VERSION] is required for login.
Release notes: [URL]

Click OK to download and install.
    <tag>confirm</tag>
    <usetemplate
     name="okbutton"
     yestext="OK"/>
  </notification>

  <notification
   icon="alertmodal.tga"
   name="OptionalUpdateReady"
   type="alertmodal">
Version [VERSION] has been downloaded and is ready to install.
Release notes: [URL]

Click OK to install.
    <tag>confirm</tag>
    <usetemplate
     name="okbutton"
     yestext="OK"/>
  </notification>

  <notification
   icon="alertmodal.tga"
   name="PromptOptionalUpdate"
   type="alertmodal">
Version [VERSION] has been downloaded and is ready to install.
Release notes: [URL]

Proceed?
    <tag>confirm</tag>
    <usetemplate
     canceltext="Not Now"
     name="yesnocancelbuttons"
     notext="Skip"
     yestext="Install"/>
  </notification>

  <notification
   icon="alertmodal.tga"
   name="LoginFailedUnknown"
   type="alertmodal">
Sorry, login failed for an unrecognized reason.
If you continue to get this message, please check the [SUPPORT_SITE].
    <tag>confirm</tag>
    <usetemplate
     name="okbutton"
     yestext="Quit"/>
  </notification>

  <notification
   icon="alertmodal.tga"
   name="DeedObjectToGroup"
   type="alertmodal">
Deeding this object will cause the group to:
* Receive L$ paid into the object
    <tag>group</tag>
    <tag>confirm</tag>
    <usetemplate
     ignoretext="Confirm before I deed an object to a group"
     name="okcancelignore"
     notext="Cancel"
     yestext="Deed"/>
  </notification>

  <notification
   icon="alertmodal.tga"
   name="WebLaunchExternalTarget"
   type="alertmodal">
Do you want to open your Web browser to view this content?
Opening webpages from an unknown source may place your computer at risk.
    <tag>confirm</tag>
    <usetemplate
     ignoretext="Launch my browser to view a web page"
     name="okcancelignore"
     notext="Cancel"
     yestext="OK"/>
  </notification>

  <notification
   icon="alertmodal.tga"
   name="WebLaunchJoinNow"
   type="alertmodal">
Go to your [http://secondlife.com/account/ Dashboard] to manage your account?
    <tag>confirm</tag>
    <usetemplate
     ignoretext="Launch my browser to manage my account"
     name="okcancelignore"
     notext="Cancel"
     yestext="OK"/>
  </notification>

  <notification
   icon="alertmodal.tga"
   name="WebLaunchSecurityIssues"
   type="alertmodal">
Visit the [CURRENT_GRID] Wiki for details of how to report a security issue.
    <tag>confirm</tag>
    <usetemplate
     ignoretext="Launch my browser to learn how to report a Security Issue"
     name="okcancelignore"
     notext="Cancel"
     yestext="OK"/>
  </notification>

  <notification
   icon="alertmodal.tga"
   name="WebLaunchQAWiki"
   type="alertmodal">
Visit the [CURRENT_GRID] QA Wiki.
    <tag>confirm</tag>
    <usetemplate
     ignoretext="Launch my browser to view the QA Wiki"
     name="okcancelignore"
     notext="Cancel"
     yestext="OK"/>
  </notification>

  <notification
   icon="alertmodal.tga"
   name="WebLaunchPublicIssue"
   type="alertmodal">
Visit the [CURRENT_GRID] Public Issue Tracker, where you can report bugs and other issues.
    <tag>confirm</tag>
    <usetemplate
     ignoretext="Launch my browser to use the Public Issue Tracker"
     name="okcancelignore"
     notext="Cancel"
     yestext="Go to page"/>
  </notification>

  <notification
   icon="alertmodal.tga"
   name="WebLaunchSupportWiki"
   type="alertmodal">
Go to the Official Linden Blog, for the latest news and information.
    <tag>confirm</tag>
    <usetemplate
     ignoretext="Launch my browser to view the blog"
     name="okcancelignore"
     notext="Cancel"
     yestext="OK"/>
  </notification>

  <notification
   icon="alertmodal.tga"
   name="WebLaunchLSLGuide"
   type="alertmodal">
Do you want to open the Scripting Guide for help with scripting?
    <tag>confirm</tag>
    <usetemplate
     ignoretext="Launch my browser to view the Scripting Guide"
     name="okcancelignore"
     notext="Cancel"
     yestext="OK"/>
  </notification>

  <notification
   icon="alertmodal.tga"
   name="WebLaunchLSLWiki"
   type="alertmodal">
Do you want to visit the LSL Portal for help with scripting?
    <tag>confirm</tag>
    <usetemplate
     ignoretext="Launch my browser to view the LSL Portal"
     name="okcancelignore"
     notext="Cancel"
     yestext="Go to page"/>
  </notification>

  <notification
   icon="alertmodal.tga"
   name="ReturnToOwner"
   type="alertmodal">
Are you sure you want to return the selected objects to their owners? Transferable deeded objects will be returned to their previous owners.

*WARNING* No-transfer deeded objects will be deleted!
    <tag>confirm</tag>
    <usetemplate
     ignoretext="Confirm before I return objects to their owners"
     name="okcancelignore"
     notext="Cancel"
     yestext="OK"/>
  </notification>

  <notification
   icon="alert.tga"
   name="GroupLeaveConfirmMember"
   type="alert">
You are currently a member of the group &lt;nolink&gt;[GROUP]&lt;/nolink&gt;.
Leave Group?
    <tag>group</tag>
    <tag>confirm</tag>
    <usetemplate
     name="okcancelbuttons"
     notext="Cancel"
     yestext="OK"/>
  </notification>


  <notification
   icon="alert.tga"
   name="GroupLeaveConfirmMemberWithFee"
   type="alert">
You are currently a member of the group &lt;nolink&gt;[GROUP]&lt;/nolink&gt;. Joining again will cost L$[AMOUNT].
Leave Group?
    <tag>group</tag>
    <tag>confirm</tag>
    <usetemplate
     name="okcancelbuttons"
     notext="Cancel"
     yestext="OK"/>
  </notification>

  <notification
   icon="alertmodal.tga"
   name="OwnerCannotLeaveGroup"
   type="alertmodal">
    Unable to leave group. You cannot leave the group because you are the last owner of the group. Please assign another member to the owner role first.
    <tag>group</tag>
    <usetemplate
     name="okbutton"
     yestext="OK"/>
  </notification>

  <notification
   icon="alertmodal.tga"
   name="GroupDepartError"
   type="alertmodal">
    Unable to leave group.
    <tag>group</tag>
    <usetemplate
     name="okbutton"
     yestext="OK"/>
  </notification>

  <notification
   icon="alert.tga"
   name="ConfirmKick"
   type="alert">
Do you REALLY want to kick all residents off the grid?
    <tag>confirm</tag>
    <usetemplate
     name="okcancelbuttons"
     notext="Cancel"
     yestext="Kick All Residents"/>
  </notification>

  <notification
   icon="alertmodal.tga"
   name="MuteLinden"
   type="alertmodal">
Sorry, you cannot block a Linden.
  <tag>fail</tag>
    <usetemplate
     name="okbutton"
     yestext="OK"/>
  </notification>

  <notification
   icon="alertmodal.tga"
   name="CannotStartAuctionAlreadyForSale"
   type="alertmodal">
    You cannot start an auction on a parcel which is already set for sale.  Disable the land sale if you are sure you want to start an auction.
    <tag>fail</tag>
  </notification>

  <notification
   icon="alertmodal.tga"
   label="Block object by name failed"
   name="MuteByNameFailed"
   type="alertmodal">
You already have blocked/muted this name.
  <tag>fail</tag>
    <usetemplate
     name="okbutton"
     yestext="OK"/>
  </notification>

  <notification
   icon="alert.tga"
   name="RemoveItemWarn"
   type="alert">
Though permitted, deleting contents may damage the object. Do you want to delete that item?
    <tag>confirm</tag>
    <usetemplate
     name="okcancelbuttons"
     notext="Cancel"
     yestext="OK"/>
  </notification>

  <notification
   icon="alert.tga"
   name="CantOfferCallingCard"
   type="alert">
Cannot offer a calling card at this time. Please try again in a moment.
    <tag>fail</tag>
    <usetemplate
     name="okbutton"
     yestext="OK"/>
  </notification>

  <notification
   icon="alert.tga"
   name="CantOfferFriendship"
   type="alert">
    <tag>friendship</tag>
    <tag>fail</tag>
Cannot offer friendship at this time. Please try again in a moment.
    <usetemplate
     name="okbutton"
     yestext="OK"/>
  </notification>

  <notification
   icon="alert.tga"
   name="DoNotDisturbModeSet"
   type="alert">
Unavailable mode is on.  You will not be notified of incoming communications.

- Other residents will receive your Unavailable mode response (set in Preferences &gt; Privacy &gt; Autoresponse).
- Voice calls will be rejected.
    <usetemplate
     ignoretext="I change my status to unavailable"
     name="okignore"
     yestext="OK"/>
  </notification>
  
    <notification
   icon="alert.tga"
   name="AutorespondModeSet"
   type="alert">
Autorespond mode is on.
Incoming instant messages will now be answered with your configured autoresponse.
    <usetemplate
     ignoretext="I change my status to autorespond mode"
     name="okignore"
     yestext="OK"/>
  </notification>

    <notification
   icon="alert.tga"
   name="AutorespondNonFriendsModeSet"
   type="alert">
Autorespond mode for non-friends is on.
Incoming instant messages from anyone who is not your friend will now be answered with your configured autoresponse.
    <usetemplate
     ignoretext="I change my status to autorespond mode for non-friends"
     name="okignore"
     yestext="OK"/>
  </notification>

    <notification
   icon="alert.tga"
   name="RejectTeleportOffersModeSet"
   type="alert">
Reject all incoming teleport offers and requests mode is on.
Incoming teleport offers and requests from anyone will now be rejected with your configured autoresponse. You will not be notified because of that fact.
    <usetemplate
     ignoretext="I change my status to reject all teleport offers and requests mode"
     name="okignore"
     yestext="OK"/>
  </notification>

    <notification
   icon="alert.tga"
   name="RejectTeleportOffersModeWarning"
   type="alert">
You cannot send a teleport request at the moment, because 'reject all incoming teleport offers and requests' mode is on.
Go to the 'Comm' &gt; 'Online Status' menu if you wish to disable it.
    <usetemplate
     name="okbutton"
     yestext="OK"/>
  </notification>

    <notification
   icon="alert.tga"
   name="RejectFriendshipRequestsModeSet"
   type="alert">
Reject all incoming friendship requests mode is on.
Incoming friendship requests from anyone will now be rejected with your configured autoresponse. You will not be notified because of that fact.
    <usetemplate
     ignoretext="I change my status to reject all friendship requests mode"
     name="okignore"
     yestext="OK"/>
  </notification>

    <notification
   icon="alert.tga"
   name="RejectAllGroupInvitesModeSet"
   type="alert">
Reject all incoming group invites mode is on.
Incoming group invites from anyone will now be rejected automatically. You will not be notified because of that fact.
    <usetemplate
     ignoretext="I change my status to reject all group invites mode"
     name="okignore"
     yestext="OK"/>
  </notification>

  <notification
   icon="alert.tga"
   name="JoinedTooManyGroupsMember"
   type="alert">
You have reached your maximum number of groups. Please leave another group before joining this one, or decline the offer.
[NAME] has invited you to join a group as a member.
    <tag>group</tag>
    <tag>fail</tag>
    <usetemplate
     name="okcancelbuttons"
     notext="Decline"
     yestext="Join"/>
  </notification>

  <notification
   icon="alert.tga"
   name="JoinedTooManyGroups"
   type="alert">
You have reached your maximum number of groups. Please leave some group before joining or creating a new one.
    <tag>group</tag>
    <tag>fail</tag>
    <usetemplate
     name="okbutton"
     yestext="OK"/>
  </notification>

  <notification
   icon="alert.tga"
   name="GroupLimitInfo"
   type="alert">
Residents with Basic memberships may join up to [MAX_BASIC] groups.
Premium memberships allow up to [MAX_PREMIUM]. [https://secondlife.com/my/account/membership.php? Learn more or upgrade]
    <tag>group</tag>
    <usetemplate
     name="okbutton"
     yestext="Close"/>
  </notification>

  <notification
   icon="alert.tga"
   name="GroupLimitInfoPlus"
   type="alert">
Residents with Basic memberships may join up to [MAX_BASIC] groups.
Premium memberships allow up to [MAX_PREMIUM]. Premium Plus
memberships allow up to [MAX_PREMIUM_PLUS]. [https://secondlife.com/my/account/membership.php? Learn more or upgrade]
    <tag>group</tag>
    <usetemplate
     name="okbutton"
     yestext="Close"/>
  </notification>

  <notification
   icon="alert.tga"
   name="KickUser"
   type="alert">
   <tag>win</tag>
Kick this Resident with what message?
    <tag>confirm</tag>
    <form name="form">
      <input name="message" type="text" default="true">
An administrator has logged you off.
      </input>
      <button
       default="true"
       index="0"
       name="OK"
       text="OK"/>
      <button
       index="1"
       name="Cancel"
       text="Cancel"/>
    </form>
  </notification>

  <notification
   icon="alert.tga"
   name="KickAllUsers"
   type="alert">
   <tag>win</tag>
Kick everyone currently on the grid with what message?
    <tag>confirm</tag>
    <form name="form">
      <input name="message" type="text" default="true">
An administrator has logged you off.
      </input>
      <button
       default="true"
       index="0"
       name="OK"
       text="OK"/>
      <button
       index="1"
       name="Cancel"
       text="Cancel"/>
    </form>
  </notification>

  <notification
   icon="alert.tga"
   name="FreezeUser"
   type="alert">
    <tag>win</tag>
    <tag>confirm</tag>
Freeze this Resident with what message?
    <form name="form">
      <input name="message" type="text" default="true">
You have been frozen. You cannot move or chat. An administrator will contact you via instant message (IM).
      </input>
      <button
       default="true"
       index="0"
       name="OK"
       text="OK"/>
      <button
       index="1"
       name="Cancel"
       text="Cancel"/>
    </form>
  </notification>

  <notification
   icon="alert.tga"
   name="UnFreezeUser"
   type="alert">
   <tag>win</tag>
    <tag>confirm</tag>
Unfreeze this Resident with what message?
    <form name="form">
      <input name="message" type="text" default="true">
You are no longer frozen.
      </input>
      <button
       default="true"
       index="0"
       name="OK"
       text="OK"/>
      <button
       index="1"
       name="Cancel"
       text="Cancel"/>
    </form>
  </notification>

  <notification
   icon="alertmodal.tga"
   name="SetDisplayNameSuccess"
   type="alert">
Hi [DISPLAY_NAME]!

Just like in real life, it takes a while for everyone to learn about a new name.  Please allow several days for [http://wiki.secondlife.com/wiki/Setting_your_display_name your name to update] in objects, scripts, search, etc.
  </notification>

  <notification
 icon="alertmodal.tga"
 name="SetDisplayNameBlocked"
 type="alert">
Sorry, you cannot change your display name. If you feel this is in error, please contact the grid support.
  <tag>fail</tag>
  </notification>

  <notification
   icon="alertmodal.tga"
   name="SetDisplayNameFailedLength"
   type="alertmodal">
Sorry, that name is too long.  Display names can have a maximum of [LENGTH] characters.

Please try a shorter name.
  <tag>fail</tag>
  </notification>

  <notification
   icon="alertmodal.tga"
   name="SetDisplayNameFailedGeneric"
   type="alertmodal">
    Sorry, we could not set your display name.  Please try again later.
    <tag>fail</tag>
  </notification>

  <notification
   icon="alertmodal.tga"
   name="SetDisplayNameMismatch"
   type="alertmodal">
    The display names you entered do not match. Please re-enter.
    <tag>fail</tag>
  </notification>

  <!-- *NOTE: This should never happen -->
  <notification
   icon="alertmodal.tga"
   name="AgentDisplayNameUpdateThresholdExceeded"
   type="alertmodal">
Sorry, you have to wait longer before you can change your display name.

See http://wiki.secondlife.com/wiki/Setting_your_display_name

Please try again later.
  <tag>fail</tag>
  </notification>

  <notification
   icon="alertmodal.tga"
   name="AgentDisplayNameSetBlocked"
   type="alertmodal">
 Sorry, we could not set your requested name because it contains a banned word.
 
 Please try a different name.
 <tag>fail</tag>
  </notification>

  <notification
   icon="alertmodal.tga"
 name="AgentDisplayNameSetInvalidUnicode"
 type="alertmodal">
    The display name you wish to set contains invalid characters.
    <tag>fail</tag>
  </notification>

  <notification
   icon="alertmodal.tga"
 name="AgentDisplayNameSetOnlyPunctuation"
 type="alertmodal">
    Your display name must contain letters other than punctuation.
    <tag>fail</tag>
  </notification>


  <notification
   icon="notifytip.tga"
   name="DisplayNameUpdate"
   type="notifytip">
    [OLD_NAME] ([SLID]) is now known as [NEW_NAME].
  </notification>

  <notification
icon="notifytip.tga"
name="DisplayNameUpdateRemoveAlias"
type="notify">
    [OLD_NAME] ([SLID]) is now known as [NEW_NAME].
    This agent has a set alias that will replace [NEW_NAME]
    Would you like to remove it?
    <form name="form">
      <button
       index="0"
       name="Yes"
       text="Yes"/>
      <button
       index="1"
       name="No"
       text="No"/>
    </form>
  </notification> 

  <notification
   icon="alertmodal.tga"
   name="OfferTeleport"
   type="alertmodal">
Offer a teleport to your location with the following message?
    <tag>confirm</tag>
    <form name="form">
      <input name="message" type="text" default="true">
Join me in [REGION]
      </input>
			<button
       default="true"
       index="0"
       name="OK"
       text="OK"/>
      <button
       index="1"
       name="Cancel"
       text="Cancel"/>
    </form>
  </notification>

  <notification
   icon="alertmodal.tga"
   name="TeleportRequestPrompt"
   type="alertmodal">
Request a teleport to [NAME] with the following message
    <tag>confirm</tag>
    <form name="form">
      <input name="message" type="text">

      </input>
      <button
       default="true"
       index="0"
       name="OK"
       text="OK"/>
      <button
       index="1"
       name="Cancel"
       text="Cancel"/>
    </form>
  </notification>
  <notification
   icon="alertmodal.tga"
   name="TooManyTeleportOffers"
   type="alertmodal">
You attempted to make [OFFERS] teleport offers
which exceeds the limit of [LIMIT].
    <tag>group</tag>
    <tag>fail</tag>
  <usetemplate
     name="okbutton"
     yestext="OK"/>
  </notification>

  <notification
   icon="alertmodal.tga"
   name="OfferTeleportFromGod"
   type="alertmodal">
God summon this resident to your location?
    <tag>confirm</tag>
    <form name="form">
      <input name="message" type="text" default="true">
Join me in [REGION]
      </input>
      <button
       default="true"
       index="0"
       name="OK"
       text="OK"/>
      <button
       index="1"
       name="Cancel"
       text="Cancel"/>
    </form>
  </notification>

  <notification
   icon="alertmodal.tga"
   name="TeleportFromLandmark"
   type="alertmodal">
Are you sure you want to teleport to &lt;nolink&gt;[LOCATION]&lt;/nolink&gt;?
    <tag>confirm</tag>
    <usetemplate
     ignoretext="Confirm that I want to teleport to a landmark"
     name="okcancelignore"
     notext="Cancel"
     yestext="Teleport"/>
  </notification>
  
  <notification
   icon="alertmodal.tga"
   name="TeleportViaSLAPP"
   type="alertmodal">
Are you sure you want to teleport to &lt;nolink&gt;[LOCATION]&lt;/nolink&gt;?
    <tag>confirm</tag>
    <usetemplate
     ignoretext="Confirm that I want to teleport via SLAPP"
     name="okcancelignore"
     notext="Cancel"
     yestext="Teleport"/>
  </notification>	

  <notification
   icon="alertmodal.tga"
   name="TeleportToPick"
   type="alertmodal">
    Teleport to [PICK]?
    <tag>confirm</tag>
    <usetemplate
     ignoretext="Confirm that I want to teleport to a location in Picks"
     name="okcancelignore"
     notext="Cancel"
     yestext="Teleport"/>
  </notification>

  <notification
   icon="alertmodal.tga"
   name="TeleportToClassified"
   type="alertmodal">
    Teleport to [CLASSIFIED]?
    <tag>confirm</tag>
    <usetemplate
     ignoretext="Confirm that I want to teleport to a location in Classifieds"
     name="okcancelignore"
     notext="Cancel"
     yestext="Teleport"/>
  </notification>

  <notification
   icon="alertmodal.tga"
   name="TeleportToHistoryEntry"
   type="alertmodal">
Teleport to [HISTORY_ENTRY]?
    <tag>confirm</tag>
    <usetemplate
     ignoretext="Confirm that I want to teleport to a history location"
     name="okcancelignore"
     notext="Cancel"
     yestext="Teleport"/>
  </notification>

  <notification
   icon="alert.tga"
   label="Message everyone in your Estate"
   name="MessageEstate"
   type="alert">
Type a short announcement which will be sent to everyone currently in your estate.
    <tag>confirm</tag>
    <form name="form">
      <input name="message" type="text" default="true"/>
      <button
       default="true"
       index="0"
       name="OK"
       text="OK"/>
      <button
       index="1"
       name="Cancel"
       text="Cancel"/>
    </form>
  </notification>

  <notification
   icon="alert.tga"
   label="Change Linden Estate"
   name="ChangeLindenEstate"
   type="alert">
You are about to change a Linden owned estate (mainland, teen grid, orientation, etc.).

This is EXTREMELY DANGEROUS because it can fundamentally affect the resident experience.  On the mainland, it will change thousands of regions and make the spaceserver hiccup.

Proceed?
    <tag>confirm</tag>
    <usetemplate
     name="okcancelbuttons"
     notext="Cancel"
     yestext="OK"/>
  </notification>

  <notification
   icon="alert.tga"
   label="Change Linden Estate Access"
   name="ChangeLindenAccess"
   type="alert">
You are about to change the access list for a Linden owned estate (mainland, teen grid, orientation, etc.).

This is DANGEROUS and should only be done to invoke the hack allowing objects/L$ to be transferred in/out of a grid.
It will change thousands of regions and make the spaceserver hiccup.
    <tag>confirm</tag>
    <usetemplate
     name="okcancelbuttons"
     notext="Cancel"
     yestext="OK"/>
  </notification>

  <notification
   icon="alert.tga"
   label="Select estate"
   name="EstateAllowedAgentAdd"
   type="alert">
Add to allowed list for this estate only or for [ALL_ESTATES]?
    <tag>confirm</tag>
    <usetemplate
     canceltext="Cancel"
     name="yesnocancelbuttons"
     notext="All Estates"
     yestext="This Estate"/>
  </notification>

  <notification
   icon="alert.tga"
   label="Select estate"
   name="EstateAllowedAgentRemove"
   type="alertmodal">
    <unique/>
Remove from allowed list for this estate only or for [ALL_ESTATES]?
    <tag>confirm</tag>
    <usetemplate
     canceltext="Cancel"
     name="yesnocancelbuttons"
     notext="All Estates"
     yestext="This Estate"/>
  </notification>

  <notification
   icon="alert.tga"
   label="Select estate"
   name="EstateAllowedGroupAdd"
   type="alert">
Add to group allowed list for this estate only or for [ALL_ESTATES]?
    <tag>group</tag>
    <tag>confirm</tag>
    <usetemplate
     canceltext="Cancel"
     name="yesnocancelbuttons"
     notext="All Estates"
     yestext="This Estate"/>
  </notification>

  <notification
   icon="alert.tga"
   label="Select estate"
   name="EstateAllowedGroupRemove"
   type="alertmodal">
    <unique/>
Remove from group allowed list for this estate only or [ALL_ESTATES]?
    <tag>group</tag>
    <tag>confirm</tag>
    <usetemplate
     canceltext="Cancel"
     name="yesnocancelbuttons"
     notext="All Estates"
     yestext="This Estate"/>
  </notification>

  <notification
   icon="alert.tga"
   label="Select estate"
   name="EstateBannedAgentAdd"
   type="alert">
Deny access for this estate only or for [ALL_ESTATES]?
    <tag>confirm</tag>
    <usetemplate
     canceltext="Cancel"
     name="yesnocancelbuttons"
     notext="All Estates"
     yestext="This Estate"/>
  </notification>

  <notification
   icon="alert.tga"
   label="Select estate"
   name="EstateBannedAgentRemove"
   type="alertmodal">
    <unique/>
Remove this Resident from the ban list for access for this estate only or for [ALL_ESTATES]?
    <tag>confirm</tag>
    <usetemplate
     canceltext="Cancel"
     name="yesnocancelbuttons"
     notext="All Estates"
     yestext="This Estate"/>
  </notification>

  <notification
   icon="alert.tga"
   label="Select estate"
   name="EstateManagerAdd"
   type="alert">
Add estate manager for this estate only or for [ALL_ESTATES]?
    <tag>confirm</tag>
    <usetemplate
     canceltext="Cancel"
     name="yesnocancelbuttons"
     notext="All Estates"
     yestext="This Estate"/>
  </notification>

  <notification
   icon="alert.tga"
   label="Select estate"
   name="EstateManagerRemove"
   type="alertmodal">
    <unique/>
Remove estate manager for this estate only or for [ALL_ESTATES]?
    <tag>confirm</tag>
    <usetemplate
     canceltext="Cancel"
     name="yesnocancelbuttons"
     notext="All Estates"
     yestext="This Estate"/>
  </notification>

  <notification
   icon="alert.tga"
   label="Select estate"
   name="EstateAllowedExperienceAdd"
   type="alert">
    Add to allowed list for this estate only or for [ALL_ESTATES]?
    <tag>confirm</tag>
    <usetemplate
     canceltext="Cancel"
     name="yesnocancelbuttons"
     notext="All Estates"
     yestext="This Estate"/>
  </notification>

  <notification
   icon="alert.tga"
   label="Select estate"
   name="EstateAllowedExperienceRemove"
   type="alert">
    Remove from allowed list for this estate only or for [ALL_ESTATES]?
    <tag>confirm</tag>
    <usetemplate
     canceltext="Cancel"
     name="yesnocancelbuttons"
     notext="All Estates"
     yestext="This Estate"/>
  </notification>

  <notification
   icon="alert.tga"
   label="Select estate"
   name="EstateBlockedExperienceAdd"
   type="alert">
    Add to blocked list for this estate only or for [ALL_ESTATES]?
    <tag>confirm</tag>
    <usetemplate
     canceltext="Cancel"
     name="yesnocancelbuttons"
     notext="All Estates"
     yestext="This Estate"/>
  </notification>

  <notification
   icon="alert.tga"
   label="Select estate"
   name="EstateBlockedExperienceRemove"
   type="alert">
    Remove from blocked list for this estate only or for [ALL_ESTATES]?
    <tag>confirm</tag>
    <usetemplate
     canceltext="Cancel"
     name="yesnocancelbuttons"
     notext="All Estates"
     yestext="This Estate"/>
  </notification>

  <notification
   icon="alert.tga"
   label="Select estate"
   name="EstateTrustedExperienceAdd"
   type="alert">
    Add to key list for this estate only or for [ALL_ESTATES]?
    <tag>confirm</tag>
    <usetemplate
     canceltext="Cancel"
     name="yesnocancelbuttons"
     notext="All Estates"
     yestext="This Estate"/>
  </notification>

  <notification
   icon="alert.tga"
   label="Select estate"
   name="EstateTrustedExperienceRemove"
   type="alert">
    Remove from key list for this estate only or for [ALL_ESTATES]?
    <tag>confirm</tag>
    <usetemplate
     canceltext="Cancel"
     name="yesnocancelbuttons"
     notext="All Estates"
     yestext="This Estate"/>
  </notification>  

  <notification
   icon="alert.tga"
   label="Confirm Kick"
   name="EstateKickUser"
   type="alert">
Kick [EVIL_USER] from this estate?
    <tag>confirm</tag>
    <usetemplate
     name="okcancelbuttons"
     notext="Cancel"
     yestext="OK"/>
  </notification>

  <notification
   icon="alert.tga"
   label="Confirm Kick"
   name="EstateKickMultiple"
   type="alert">
Kick the following residents from this estate?

[RESIDENTS]
    <usetemplate
     name="okcancelbuttons"
     notext="Cancel"
     yestext="OK"/>
  </notification>

  <notification
   icon="alert.tga"
   label="Confirm Teleport Home"
   name="EstateTeleportHomeUser"
   type="alert">
Teleport [AVATAR_NAME] home?
    <usetemplate
     name="okcancelbuttons"
     notext="Cancel"
     yestext="OK"/>
  </notification>

  <notification
   icon="alert.tga"
   label="Confirm Teleport Home"
   name="EstateTeleportHomeMultiple"
   type="alert">
Teleport the following residents home?

[RESIDENTS]
    <usetemplate
     name="okcancelbuttons"
     notext="Cancel"
     yestext="OK"/>
  </notification>

  <notification
   icon="alert.tga"
   label="Confirm Ban"
   name="EstateBanUser"
   type="alert">
Deny access for [EVIL_USER] for this estate only or for [ALL_ESTATES]?
    <tag>confirm</tag>
    <usetemplate
     name="yesnocancelbuttons"
     canceltext="Cancel"
     notext="All Estatees"
     yestext="This Estate"/>
  </notification>

  <notification
   icon="alert.tga"
   label="Confirm Ban"
   name="EstateBanUserMultiple"
   type="alert">
Deny access for the following residents this estate only or for [ALL_ESTATES]?

[RESIDENTS]
    <usetemplate
     name="yesnocancelbuttons"
     canceltext="Cancel"
     notext="All Estatees"
     yestext="This Estate"/>
  </notification>

  <notification
   icon="alertmodal.tga"
   name="EstateParcelAccessOverride"
   type="alertmodal">
Unchecking this option may remove restrictions that parcel owners have added to prevent griefing, maintain privacy, or protect underage residents from adult material. Please discuss with your parcel owners as needed.
    <tag>confirm</tag>
    <usetemplate
     name="okbutton"
     yestext="OK"/>
  </notification>

  <notification
   icon="alertmodal.tga"
   name="EstateParcelEnvironmentOverride"
   type="alertmodal">
(Estate-wide change: [ESTATENAME]) Unchecking this option will remove any custom environments that parcel owners have added to their parcels. Please discuss with your parcel owners as needed.
Do you wish to proceed?
    <tag>confirm</tag>
    <usetemplate
     name="okcancelbuttons"
     notext="Cancel"
     yestext="OK"/>
  </notification>
  
  
  <notification
   icon="alertmodal.tga"
   name="RegionEntryAccessBlocked"
   type="alertmodal">
   <tag>fail</tag>
    The region you’re trying to visit has a maturity rating exceeding your maximum maturity preference. Change this preference using Avatar &gt; Preferences &gt; General.

Complete information on maturity ratings can be found [https://community.secondlife.com/knowledgebase/english/maturity-ratings-r52/ here].
    <usetemplate
     name="okbutton"
     yestext="OK"/>
  </notification>

  <notification
   icon="alertmodal.tga"
   name="EstateChangeCovenant"
   type="alertmodal">
Are you sure you want to change the estate covenant?
    <tag>confirm</tag>
    <usetemplate
     name="okcancelbuttons"
     notext="Cancel"
     yestext="OK"/>
  </notification>
  
  <notification
    icon="alertmodal.tga"
    name="SLM_UPDATE_FOLDER"
    type="alertmodal">
    [MESSAGE]
  </notification>

   <notification
   icon="alertmodal.tga"
   name="RegionEntryAccessBlocked_AdultsOnlyContent"
   type="alertmodal">
   <tag>fail</tag>
    <tag>confirm</tag>
    The region you're trying to visit contains [REGIONMATURITY] content, which is accessible to adults only.
    <url option="0" name="url">
		http://wiki.secondlife.com/wiki/Linden_Lab_Official:Maturity_ratings:_an_overview
    </url>
    <usetemplate
     name="okcancelignore"
     yestext="Go to Knowledge Base"
	 notext="Close"
	 ignoretext="Region crossing: The region you&apos;re trying to visit contains content which is accessible to adults only."/>
  </notification>

  <notification
   icon="notifytip.tga"
   name="RegionEntryAccessBlocked_Notify"
   log_to_im="false"
   log_to_chat="true"
   type="notifytip">
   <tag>fail</tag>
The region you're trying to visit contains [REGIONMATURITY] content, but your current preferences are set to exclude [REGIONMATURITY] content.
  </notification>

  <notification
   icon="notifytip.tga"
   name="RegionEntryAccessBlocked_NotifyAdultsOnly"
   log_to_im="false"
   log_to_chat="true"
   type="notifytip">
    <tag>fail</tag>
    The region you're trying to visit contains [REGIONMATURITY] content, which is accessible to adults only.
  </notification>

  <notification
   icon="alertmodal.tga"
   name="RegionEntryAccessBlocked_Change"
   type="alertmodal">
    <tag>fail</tag>
    <tag>confirm</tag>
The region you're trying to visit contains [REGIONMATURITY] content, but your current preferences are set to exclude [REGIONMATURITY] content. We can change your preferences, or you can cancel. After your preferences are changed, you may attempt to enter the region again.
    <form name="form">
      <button
       index="0"
       name="OK"
       text="Change preferences"/>
      <button 
       default="true"
       index="1"
       name="Cancel"
       text="Cancel"/>
      <ignore name="ignore" text="Region crossing: The region you&apos;re trying to visit contains content excluded by your preferences."/>
    </form>
  </notification>

  <notification
   icon="alertmodal.tga"
   name="RegionEntryAccessBlocked_PreferencesOutOfSync"
   type="alertmodal">
    <tag>fail</tag>
    We are having technical difficulties with your region entry because your preferences are out of sync with the server.
    <usetemplate
     name="okbutton"
     yestext="OK"/>
  </notification>

  <notification
   icon="alertmodal.tga"
   name="TeleportEntryAccessBlocked"
   type="alertmodal">
    <tag>fail</tag>
    The region you’re trying to visit has a maturity rating exceeding your maximum maturity preference. Change this preference using Avatar &gt; Preferences &gt; General.

Complete information on maturity ratings can be found [https://community.secondlife.com/knowledgebase/english/maturity-ratings-r52/ here].
    <usetemplate
     name="okbutton"
     yestext="OK"/>
  </notification>

  <notification
   icon="alertmodal.tga"
   name="TeleportEntryAccessBlocked_AdultsOnlyContent"
   type="alertmodal">
    <unique>
      <context>REGIONMATURITY</context>
    </unique>
    <tag>fail</tag>
    <tag>confirm</tag>
    The region you're trying to visit contains [REGIONMATURITY] content, which is accessible to adults only.
    <url option="0" name="url">
      http://wiki.secondlife.com/wiki/Linden_Lab_Official:Maturity_ratings:_an_overview
    </url>
    <usetemplate
     name="okcancelignore"
     yestext="Go to Knowledge Base"
	 notext="Close"
	 ignoretext="Teleport: The region you&apos;re trying to visit contains content which is accessible to adults only."/>
  </notification>

  <notification
   icon="notifytip.tga"
   name="TeleportEntryAccessBlocked_Notify"
   log_to_im="false"
   log_to_chat="true"
   type="notifytip">
    <unique>
      <context>REGIONMATURITY</context>
    </unique>
    <tag>fail</tag>
    The region you're trying to visit contains [REGIONMATURITY] content, but your current preferences are set to exclude [REGIONMATURITY] content.
  </notification>

  <notification
   icon="notifytip.tga"
   name="TeleportEntryAccessBlocked_NotifyAdultsOnly"
   log_to_im="false"
   log_to_chat="true"
   type="notifytip">
    <unique>
      <context>REGIONMATURITY</context>
    </unique>
    <tag>fail</tag>
    The region you're trying to visit contains [REGIONMATURITY] content, which is accessible to adults only.
  </notification>

  <notification
   icon="alertmodal.tga"
   name="TeleportEntryAccessBlocked_ChangeAndReTeleport"
   type="alertmodal">
    <unique>
      <context>REGIONMATURITY</context>
    </unique>
    <tag>fail</tag>
    <tag>confirm</tag>
    The region you're trying to visit contains [REGIONMATURITY] content, but your current preferences are set to exclude [REGIONMATURITY] content. We can change your preferences and continue with the teleport, or you can cancel this teleport.
    <form name="form">
      <button
       index="0"
       name="OK"
       text="Change and continue"/>
      <button
       default="true"
       index="1"
       name="Cancel"
       text="Cancel"/>
      <ignore name="ignore" text="Teleport (restartable): The region you&apos;re trying to visit contains content excluded by your preferences."/>
    </form>
  </notification>

  <notification
   icon="alertmodal.tga"
   name="TeleportEntryAccessBlocked_Change"
   type="alertmodal">
    <unique>
      <context>REGIONMATURITY</context>
    </unique>
    <tag>fail</tag>
    <tag>confirm</tag>
    The region you're trying to visit contains [REGIONMATURITY] content, but your current preferences are set to exclude [REGIONMATURITY] content. We can change your preferences, or you can cancel the teleport. After your preferences are changed, you will need to attempt the teleport again.
    <form name="form">
      <button
       index="0"
       name="OK"
       text="Change preferences"/>
      <button
       default="true"
       index="1"
       name="Cancel"
       text="Cancel"/>
      <ignore name="ignore" text="Teleport (non-restartable): The region you&apos;re trying to visit contains content excluded by your preferences."/>
    </form>
  </notification>

  <notification
   icon="alertmodal.tga"
   name="TeleportEntryAccessBlocked_PreferencesOutOfSync"
   type="alertmodal">
    <tag>fail</tag>
    We are having technical difficulties with your teleport because your preferences are out of sync with the server.
    <usetemplate
     name="okbutton"
     yestext="OK"/>
  </notification>

  <notification
   icon="alertmodal.tga"
   name="RegionTPSpecialUsageBlocked"
   type="alertmodal">
    <tag>fail</tag>
    Unable to enter region. '[REGION_NAME]' is a Skill Gaming Region, and you must meet certain criteria in order to enter. For details, please review the [http://wiki.secondlife.com/wiki/Linden_Lab_Official:Second_Life_Skill_Gaming_FAQ Skill Gaming FAQ].
    <usetemplate
     name="okbutton"
     yestext="OK"/>
  </notification>

  <notification
   icon="alertmodal.tga"
   name="PreferredMaturityChanged"
   type="alertmodal">
You won't receive any more notifications that you're about to visit a region with [RATING] content.  You may change your content preferences in the future by using Avatar &gt; Preferences &gt; General from the menu bar.
  <tag>confirm</tag>
    <usetemplate
     name="okbutton"
     yestext="OK"/>
  </notification>

  <notification
   icon="alertmodal.tga"
   name="MaturityChangeError"
   type="alertmodal">
    We were unable to change your preferences to view [PREFERRED_MATURITY] content at this time.  Your preferences have been reset to view [ACTUAL_MATURITY] content.  You may attempt to change your preferences again by using Avatar &gt; Preferences &gt; General from the menu bar.
    <tag>confirm</tag>
    <usetemplate
     name="okbutton"
     yestext="OK"/>
  </notification>

  <notification
   icon="alertmodal.tga"
   name="LandClaimAccessBlocked"
   type="alertmodal">
    The land you're trying to claim has a maturity rating exceeding your current preferences.  You can change your preferences using Avatar &gt; Preferences &gt; General.

Complete information on maturity ratings can be found [https://community.secondlife.com/knowledgebase/english/maturity-ratings-r52/ here].
    <tag>fail</tag>
    <usetemplate
     name="okbutton"
     yestext="OK"/>
  </notification>

  <notification
   icon="alertmodal.tga"
   name="LandClaimAccessBlocked_AdultsOnlyContent"
   type="alertmodal">
    Only adults can claim this land.
    <tag>fail</tag>
    <tag>confirm</tag>
    <url option="0" name="url">
		http://wiki.secondlife.com/wiki/Linden_Lab_Official:Maturity_ratings:_an_overview
    </url>
    <usetemplate
     name="okcancelignore"
     yestext="Go to Knowledge Base"
	 notext="Close"
	 ignoretext="Only adults can claim this land."/>
  </notification>

  <notification
   icon="notifytip.tga"
   name="LandClaimAccessBlocked_Notify"
   log_to_im="false"
   log_to_chat="true"
   type="notifytip">
    The land you're trying to claim contains [REGIONMATURITY] content, but your current preferences are set to exclude [REGIONMATURITY] content.
    <tag>fail</tag>
  </notification>

  <notification
   icon="notifytip.tga"
   name="LandClaimAccessBlocked_NotifyAdultsOnly"
   log_to_im="false"
   log_to_chat="true"
   type="notifytip">
    <tag>fail</tag>
    The land you're trying to claim contains [REGIONMATURITY] content, which is accessible to adults only.
  </notification>

  <notification
   icon="alertmodal.tga"
   name="LandClaimAccessBlocked_Change"
   type="alertmodal">
    The land you're trying to claim contains [REGIONMATURITY] content, but your current preferences are set to exclude [REGIONMATURITY] content. We can change your preferences, then you can try claiming the land again.
    <tag>fail</tag>
    <tag>confirm</tag>
    <form name="form">
      <button
       index="0"
       name="OK"
       text="Change preferences"/>
      <button
       default="true"
       index="1"
       name="Cancel"
       text="Cancel"/>
      <ignore name="ignore" text="The land you&apos;re trying to claim contains content excluded by your preferences."/>
    </form>
  </notification>

  <notification
   icon="alertmodal.tga"
   name="LandBuyAccessBlocked"
   type="alertmodal">
    The land you're trying to buy has a maturity rating exceeding your current preferences.  You can change your preferences using Avatar &gt; Preferences &gt; General.

Complete information on maturity ratings can be found [https://community.secondlife.com/knowledgebase/english/maturity-ratings-r52/ here].
    <tag>fail</tag>
    <usetemplate
     name="okbutton"
     yestext="OK"/>
  </notification>

  <notification
   icon="alertmodal.tga"
   name="LandBuyAccessBlocked_AdultsOnlyContent"
   type="alertmodal">
    Only adults can buy this land.
    <tag>confirm</tag>
  <tag>fail</tag>
    <url option="0" name="url">
		http://wiki.secondlife.com/wiki/Linden_Lab_Official:Maturity_ratings:_an_overview
    </url>
    <usetemplate
     name="okcancelignore"
     yestext="Go to Knowledge Base"
	 notext="Close"
	 ignoretext="Only adults can buy this land."/>
  </notification>

  <notification
   icon="notifytip.tga"
   name="LandBuyAccessBlocked_Notify"
   log_to_im="false"
   log_to_chat="true"
   type="notifytip">
    The land you're trying to buy contains [REGIONMATURITY] content, but your current preferences are set to exclude [REGIONMATURITY] content.
    <tag>fail</tag>
  </notification>

  <notification
   icon="notifytip.tga"
   name="LandBuyAccessBlocked_NotifyAdultsOnly"
   log_to_im="false"
   log_to_chat="true"
   type="notifytip">
    <tag>fail</tag>
    The land you're trying to buy contains [REGIONMATURITY] content, which is accessible to adults only.
  </notification>

  <notification
   icon="alertmodal.tga"
   name="LandBuyAccessBlocked_Change"
   type="alertmodal">
    The land you're trying to buy contains [REGIONMATURITY] content, but your current preferences are set to exclude [REGIONMATURITY] content. We can change your preferences, then you can try buying the land again.
    <tag>confirm</tag>
    <tag>fail</tag>
    <form name="form">
      <button
       index="0"
       name="OK"
       text="Change preferences"/>
      <button
       default="true"
       index="1"
       name="Cancel"
       text="Cancel"/>
      <ignore name="ignore" text="The land you&apos;re trying to buy contains content excluded by your preferences."/>
    </form>
  </notification>

	<notification
	  icon="alertmodal.tga"
	  name="TooManyPrimsSelected"
	  type="alertmodal">
There are too many prims selected.  Please select [MAX_PRIM_COUNT] or fewer prims and try again.
  <tag>fail</tag>
		<usetemplate
		 name="okbutton"
		 yestext="OK"/>
	</notification>

	<notification
	  icon="alertmodal.tga"
	  name="TooManyScriptsSelected"
	  type="alertmodal">
Too many scripts in the objects selected.  Please select fewer objects and try again
  <tag>fail</tag>
		<usetemplate
		 name="okbutton"
		 yestext="OK"/>
	</notification>

	<notification
   icon="alertmodal.tga"
   name="ProblemImportingEstateCovenant"
   type="alertmodal">
Problem importing estate covenant.
  <tag>fail</tag>
    <usetemplate
     name="okbutton"
     yestext="OK"/>
  </notification>

  <notification
   icon="alertmodal.tga"
   name="ProblemAddingEstateManager"
   type="alertmodal">
Problems adding a new estate manager.  One or more estates may have a full manager list.
  <tag>fail</tag>
  </notification>

  <notification
   icon="alertmodal.tga"
   name="ProblemAddingEstateBanManager"
   type="alertmodal">
Unable to add estate owner or manager to ban list.
    <tag>fail</tag>
  </notification>

  <notification
   icon="alertmodal.tga"
   name="ProblemAddingEstateGeneric"
   type="alertmodal">
Problems adding to this estate list.  One or more estates may have a full list.
  <tag>fail</tag>
  </notification>

  <notification
   icon="alertmodal.tga"
   name="UnableToLoadNotecardAsset"
   type="alertmodal">
Unable to load notecard&apos;s asset at this time.
    <usetemplate
     name="okbutton"
     yestext="OK"/>
    <tag>fail</tag>
  </notification>

  <notification
   icon="alertmodal.tga"
   name="NotAllowedToViewNotecard"
   type="alertmodal">
Insufficient permissions to view notecard associated with asset ID requested.
    <usetemplate
     name="okbutton"
     yestext="OK"/>
    <tag>fail</tag>
  </notification>

  <notification
   icon="alertmodal.tga"
   name="MissingNotecardAssetID"
   type="alertmodal">
Asset ID for notecard is missing from database.
  <tag>fail</tag>
    <usetemplate
     name="okbutton"
     yestext="OK"/>
  </notification>

  <notification
   icon="alert.tga"
   name="PublishClassified"
   type="alert">
Remember: Classified ad fees are non-refundable.

Publish this classified now for L$[AMOUNT]?
    <tag>confirm</tag>
  <tag>funds</tag>
    <usetemplate
     name="okcancelbuttons"
     notext="Cancel"
     yestext="OK"/>
  </notification>

  <notification
   icon="alertmodal.tga"
   name="SetClassifiedMature"
   type="alertmodal">
Does this classified contain Moderate content?
    <tag>confirm</tag>
    <usetemplate
     canceltext="Cancel"
     name="yesnocancelbuttons"
     notext="No"
     yestext="Yes"/>
  </notification>

  <notification
   icon="alertmodal.tga"
   name="SetGroupMature"
   type="alertmodal">
Does this group contain Moderate content?
    <tag>group</tag>
    <tag>confirm</tag>
    <usetemplate
     canceltext="Cancel"
     name="yesnocancelbuttons"
     notext="No"
     yestext="Yes"/>
  </notification>

  <notification
   icon="alert.tga"
   label="Confirm restart"
   name="ConfirmRestart"
   type="alert">
Do you really want to schedule this region to restart?
    <tag>confirm</tag>
    <usetemplate
     name="okcancelbuttons"
     notext="Cancel"
     yestext="OK"/>
  </notification>

  <notification
   icon="alert.tga"
   label="Message everyone in this region"
   name="MessageRegion"
   type="alert">
Type a short announcement which will be sent to everyone in this region.
    <tag>confirm</tag>
    <form name="form">
      <input name="message" type="text" default="true"/>
      <button
       default="true"
       index="0"
       name="OK"
       text="OK"/>
      <button
       index="1"
       name="Cancel"
       text="Cancel"/>
    </form>
  </notification>

  <notification
   icon="alertmodal.tga"
   label="Changed Region Maturity"
   name="RegionMaturityChange"
   type="alertmodal">
The maturity rating for this region has been changed.
It may take some time for this change to be reflected on the map.
    <usetemplate
     name="okbutton"
     yestext="OK"/>
  </notification>

  <notification
   icon="alertmodal.tga"
   label="Voice Version Mismatch"
   name="VoiceVersionMismatch"
   type="alertmodal">
This version of [APP_NAME] is not compatible with the Voice Chat feature in this region. In order for Voice Chat to function correctly you will need to update [APP_NAME].
  <tag>fail</tag>
  <tag>voice</tag>
  </notification>

  <notification
   icon="alertmodal.tga"
   label="Cannot Buy Objects"
   name="BuyObjectOneOwner"
   type="alertmodal">
Cannot buy objects from different owners at the same time.
Please select only one object and try again.
  <tag>fail</tag>
  </notification>

  <notification
   icon="alertmodal.tga"
   label="Cannot Buy Contents"
   name="BuyContentsOneOnly"
   type="alertmodal">
Unable to buy the contents of more than one object at a time.
Please select only one object and try again.
  <tag>fail</tag>
  </notification>

  <notification
   icon="alertmodal.tga"
   label="Cannot Buy Contents"
   name="BuyContentsOneOwner"
   type="alertmodal">
Cannot buy objects from different owners at the same time.
Please select only one object and try again.
  <tag>fail</tag>
  </notification>

  <notification
   icon="alertmodal.tga"
   name="BuyOriginal"
   type="alertmodal">
Buy original object from [OWNER] for L$[PRICE]?
You will become the owner of this object.
You will be able to:
 Modify: [MODIFYPERM]
 Copy: [COPYPERM]
 Resell or Give Away: [RESELLPERM]
  <tag>confirm</tag>
  <tag>funds</tag>
    <usetemplate
     name="okcancelbuttons"
     notext="Cancel"
     yestext="OK"/>
  </notification>

  <notification
   icon="alertmodal.tga"
   name="BuyOriginalNoOwner"
   type="alertmodal">
Buy original object for L$[PRICE]?
You will become the owner of this object.
You will be able to:
 Modify: [MODIFYPERM]
 Copy: [COPYPERM]
 Resell or Give Away: [RESELLPERM]
  <tag>confirm</tag>
  <tag>funds</tag>
    <usetemplate
     name="okcancelbuttons"
     notext="Cancel"
     yestext="OK"/>
  </notification>

  <notification
   icon="alertmodal.tga"
   name="BuyCopy"
   type="alertmodal">
Buy a copy from [OWNER] for L$[PRICE]?
The object will be copied to your inventory.
You will be able to:
 Modify: [MODIFYPERM]
 Copy: [COPYPERM]
 Resell or Give Away: [RESELLPERM]
  <tag>confirm</tag>
  <tag>funds</tag>
    <usetemplate
     name="okcancelbuttons"
     notext="Cancel"
     yestext="OK"/>
  </notification>

  <notification
   icon="alertmodal.tga"
   name="BuyCopyNoOwner"
   type="alertmodal">
Buy a copy for L$[PRICE]?
The object will be copied to your inventory.
You will be able to:
 Modify: [MODIFYPERM]
 Copy: [COPYPERM]
 Resell or Give Away: [RESELLPERM]
  <tag>confirm</tag>
  <tag>funds</tag>
    <usetemplate
     name="okcancelbuttons"
     notext="Cancel"
     yestext="OK"/>
  </notification>

  <notification
   icon="alertmodal.tga"
   name="BuyContents"
   type="alertmodal">
Buy contents from [OWNER] for L$[PRICE]?
They will be copied to your inventory.
  <tag>confirm</tag>
  <tag>funds</tag>
    <usetemplate
     name="okcancelbuttons"
     notext="Cancel"
     yestext="OK"/>
  </notification>

  <notification
   icon="alertmodal.tga"
   name="BuyContentsNoOwner"
   type="alertmodal">
Buy contents for L$[PRICE]?
They will be copied to your inventory.
  <tag>confirm</tag>
  <tag>funds</tag>
    <usetemplate
     name="okcancelbuttons"
     notext="Cancel"
     yestext="OK"/>
  </notification>

  <notification
   icon="alertmodal.tga"
   name="ConfirmPurchase"
   type="alertmodal">
This transaction will:
[ACTION]

Are you sure you want to proceed with this purchase?
    <tag>confirm</tag>
    <tag>funds</tag>
    <usetemplate
     name="okcancelbuttons"
     notext="Cancel"
     yestext="OK"/>
  </notification>

  <notification
   icon="alertmodal.tga"
   name="ConfirmPurchasePassword"
   type="password">
This transaction will:
[ACTION]

Are you sure you want to proceed with this purchase?
Please re-enter your password and click OK.
    <tag>funds</tag>
    <tag>confirm</tag>
    <form name="form">
      <input
       name="message"
       type="password"
       default="true"/>
      <button
       default="true"
       index="0"
       name="ConfirmPurchase"
       text="OK"/>
      <button
       index="1"
       name="Cancel"
       text="Cancel"/>
    </form>
  </notification>

  <notification
   icon="alert.tga"
   name="SetPickLocation"
   type="alert">
Note:
You have updated the location of this pick but the other details will retain their original values.
    <usetemplate
     name="okbutton"
     yestext="OK"/>
  </notification>

  <notification
   icon="alertmodal.tga"
   name="MoveInventoryFromObject"
   type="alertmodal">
You have selected &apos;no copy&apos; inventory items.
These items will be moved to your inventory, not copied.

Move the inventory item(s)?
    <tag>confirm</tag>
    <usetemplate
     ignoretext="Warn me before I move &apos;no-copy&apos; items from an object"
     name="okcancelignore"
     notext="Cancel"
     yestext="OK"/>
  </notification>

  <notification
   icon="alertmodal.tga"
   name="MoveInventoryFromScriptedObject"
   type="alertmodal">
You have selected &apos;no copy&apos; inventory items.  These items will be moved to your inventory, not copied.
Because this object is scripted, moving these items to your inventory may cause the script to malfunction.

Move the inventory item(s)?    
    <tag>confirm</tag>
    <usetemplate
     ignoretext="Warn me before I move &apos;no-copy&apos; items which might break a scripted object"
     name="okcancelignore"
     notext="Cancel"
     yestext="OK"/>
  </notification>

  <notification
   icon="alert.tga"
   name="ClickActionNotPayable"
   type="alert">
Warning: The &apos;Pay object&apos; click action has been set, but it will only work if a script is added with a money() event.
    <form name="form">
      <ignore name="ignore"
       text="I set the action &apos;Pay object&apos; when building an object without a money() script"/>
    </form>
  </notification>

  <notification
   icon="alertmodal.tga"
   name="PayConfirmation"
   type="alertmodal">
    Confirm that you want to pay L$[AMOUNT] to [TARGET].
    <tag>confirm</tag>
    <usetemplate
     name="okcancelbuttons"
     notext="Cancel"
     yestext="Pay"/>
  </notification>

  <notification
   icon="alertmodal.tga"
   name="PayObjectFailed"
   type="alertmodal">
    Payment failed: object was not found.
    <tag>fail</tag>
    <usetemplate
     name="okbutton"
     yestext="OK"/>
  </notification>

  <notification
   icon="alertmodal.tga"
   name="PaymentBlockedButtonMismatch"
   type="alertmodal">
    Payment stopped:  the price paid does not match any of the pay buttons set for this object.
    <tag>fail</tag>
    <usetemplate
     name="okbutton"
     yestext="OK"/>
  </notification>

  <notification
   icon="alertmodal.tga"
   name="OpenObjectCannotCopy"
   type="alertmodal">
There are no items in this object that you are allowed to copy.
  <tag>fail</tag>
  </notification>

  <notification
   icon="alertmodal.tga"
   name="WebLaunchAccountHistory"
   type="alertmodal">
Go to your [http://secondlife.com/account/ Dashboard] to see your account history?
    <tag>confirm</tag>
    <usetemplate
     ignoretext="Launch my browser to see my account history"
     name="okcancelignore"
     notext="Cancel"
     yestext="Go to page"/>
  </notification>

  <notification
   icon="alertmodal.tga"
   name="ConfirmAddingChatParticipants"
   type="alertmodal">
    <unique/>
When you add a person to an existing conversation, a new conversation will be created.  All participants will receive new conversation notifications.
    <tag>confirm</tag>
    <usetemplate
     ignoretext="Confirm adding chat paticipants"
     name="okcancelignore"
     notext="Cancel"
     yestext="OK"/>
  </notification>
 
  <notification
   icon="alertmodal.tga"
   name="ConfirmQuit"
   type="alertmodal">
    <unique/>
Are you sure you want to quit?
    <tag>confirm</tag>
    <usetemplate
     ignoretext="Confirm before I quit"
     name="okcancelignore"
     notext="Do not Quit"
     yestext="Quit"/>
  </notification>

  <notification
   icon="alertmodal.tga"
   name="ConfirmRestoreToybox"
   type="alertmodal">
    <unique/>
This action will restore your default buttons and toolbars.

You cannot undo this action.
    <usetemplate
     name="okcancelbuttons"
     notext="Cancel"
     yestext="OK"/>
  </notification>

  <notification
   icon="alertmodal.tga"
   name="ConfirmClearAllToybox"
   type="alertmodal">
    <unique/>
This action will return all buttons to the toolbox and your toolbars will be empty.
    
You cannot undo this action.
    <usetemplate
     name="okcancelbuttons"
     notext="Cancel"
     yestext="OK"/>
  </notification>

  <notification
   icon="alertmodal.tga"
   name="DeleteItems"
   type="alertmodal">
    <unique/>
    [QUESTION]
    <tag>confirm</tag>
    <form name="form">
     <ignore name="ignore"
      session_only="false"
      text="Confirm before deleting items"/>
      <button
       default="true"
       index="0"
       name="Yes"
       text="OK"/>
      <button
       index="1"
       name="No"
       text="Cancel"/>
    </form>
  </notification>

  <notification
   icon="alertmodal.tga"
   name="DeleteFilteredItems"
   type="alertmodal">
    <unique/>
    Your inventory is currently filtered and not all of the items you're about to delete are currently visible.

Are you sure you want to delete them?
    <tag>confirm</tag>
    <usetemplate
     ignoretext="Confirm before deleting filtered items"
     name="okcancelignore"
     notext="Cancel"
     yestext="OK"/>
  </notification>
  
  <notification
     icon="alertmodal.tga"
     name="ConfirmUnlink"
     type="alertmodal">
    <unique/>
    Do you really want to unlink the selected object?
    <tag>confirm</tag>
    <usetemplate
     name="okcancelbuttons"
     notext="Cancel"
     yestext="Unlink"/>
  </notification>
  
  <notification
   icon="alertmodal.tga"
   name="HelpReportAbuseConfirm"
   type="alertmodal">
   <unique/>
Thank you for taking the time to inform us of this issue. 
We will review your report for possible violations and take the appropriate action.
    <usetemplate
     name="okbutton"
     yestext="OK"/>
  </notification>
  
  <notification
   icon="alertmodal.tga"
   name="HelpReportAbuseSelectCategory"
   type="alertmodal">
Please select a category for this abuse report.
Selecting a category helps us file and process abuse reports.
  <tag>fail</tag>
  </notification>

  <notification
   icon="alertmodal.tga"
   name="HelpReportAbuseAbuserNameEmpty"
   type="alertmodal">
Please enter the name of the abuser.
Entering an accurate value helps us file and process abuse reports.
  <tag>fail</tag>
  </notification>

  <notification
   icon="alertmodal.tga"
   name="HelpReportAbuseAbuserLocationEmpty"
   type="alertmodal">
Please enter the location where the abuse took place.
Entering an accurate value helps us file and process abuse reports.
  <tag>fail</tag>
  </notification>

  <notification
   icon="alertmodal.tga"
   name="HelpReportAbuseSummaryEmpty"
   type="alertmodal">
Please enter a summary of the abuse that took place.
Entering an accurate summary helps us file and process abuse reports.
  <tag>fail</tag>
  </notification>

  <notification
   icon="alertmodal.tga"
   name="HelpReportAbuseDetailsEmpty"
   type="alertmodal">
Please enter a detailed description of the abuse that took place.
Be as specific as you can, including names and the details of the incident you are reporting.
Entering an accurate description helps us file and process abuse reports.
  <tag>fail</tag>
  </notification>

  <notification
   icon="alertmodal.tga"
   name="HelpReportAbuseContainsCopyright"
   type="alertmodal">
Dear Resident,

You appear to be reporting intellectual property infringement. Please make sure you are reporting it correctly:

(1) The Abuse Process. You may submit an abuse report if you believe a resident is exploiting the [CURRENT_GRID] permissions system, for example, by using CopyBot or similar copying tools, to infringe intellectual property rights. The Abuse Team investigates and issues appropriate disciplinary action for behavior that violates the [CURRENT_GRID] [http://secondlife.com/corporate/tos.php Terms of Service] or [http://secondlife.com/corporate/cs.php Community Standards]. However, the Abuse Team does not handle and will not respond to requests to remove content from the [CURRENT_GRID] world.

(2) The DMCA or Content Removal Process. To request removal of content from [CURRENT_GRID], you MUST submit a valid notification of infringement as provided in our [http://secondlife.com/corporate/dmca.php DMCA Policy].

If you still wish to continue with the abuse process, please close this window and finish submitting your report.  You may need to select the specific category &apos;CopyBot or Permissions Exploit&apos;.

Thank you,

Linden Lab
  </notification>

  <notification
   icon="alertmodal.tga"
   name="FailedRequirementsCheck"
   type="alertmodal">
The following required components are missing from [FLOATER]:
[COMPONENTS]
  <tag>fail</tag>
  </notification>

  <notification
   icon="alert.tga"
   label="Replace Existing Attachment"
   name="ReplaceAttachment"
   type="alert">
There is already an object attached to this point on your body.
Do you want to replace it with the selected object?
    <tag>confirm</tag>
    <form name="form">
      <ignore name="ignore"
       save_option="true"
       text="Replace an existing attachment with the selected item"/>
      <button
       default="true"
       ignore="Replace Automatically"
       index="0"
       name="Yes"
       text="OK"/>
      <button
       ignore="Never Replace"
       index="1"
       name="No"
       text="Cancel"/>
    </form>
  </notification>

  <notification
   icon="alertmodal.tga"
   name="TooManyWearables"
   type="alertmodal">
    You can't wear a folder containing more than [AMOUNT] items.  You can change this limit in Advanced &gt; Show Debug Settings &gt; WearFolderLimit.
    <tag>fail</tag>
  </notification>

  <notification
   icon="alert.tga"
   label="Unavailable Mode Warning"
   name="DoNotDisturbModePay"
   type="alert">
You have turned on Unavailable mode. You will not receive any items offered in exchange for this payment.

Would you like to turn off Unavailable mode before completing this transaction?
    <tag>confirm</tag>
    <form name="form">
      <ignore name="ignore"
       save_option="true"
       text="I am about to pay a person or object while I am in Unavailable mode"/>
      <button
       default="true"
       ignore="Always leave Unavailable Mode"
       index="0"
       name="Yes"
       text="OK"/>
      <button
       ignore="Never leave Unavailable Mode"
       index="1"
       name="No"
       text="Cancel"/>
    </form>
  </notification>

  <notification
   icon="notify.tga"
   label="Parcel is Playing Media"
   name="ParcelPlayingMedia"   
   persist="false"
   type="notify">
This location plays media:
[URL]
Would you like to play it?
    <tag>confirm</tag>
    <form name="form">
      <ignore name="ignore"
       checkbox_only="true"
       text="Always choose this option for this land."/>
      <button
       ignore="Play Media"
       index="1"
       name="Yes"
       text="Play"/>
      <button
       default="true"
       ignore="Ignore Media"
       index="0"
       name="No"
       text="Don't play"/>
    </form>
  </notification>

  <notification
   icon="alertmodal.tga"
   name="ConfirmDeleteProtectedCategory"
   type="alertmodal">
The folder &apos;[FOLDERNAME]&apos; is a system folder. Deleting system folders can cause instability.  Are you sure you want to delete it?
    <tag>confirm</tag>
    <usetemplate
     ignoretext="Confirm before I delete a system folder"
     name="okcancelignore"
     notext="Cancel"
     yestext="OK"/>
  </notification>

  <notification
   icon="alertmodal.tga"
   name="PurgeSelectedItems"
   type="alertmodal">
[COUNT] item(s) will be permanently deleted. Are you sure you want to permanently delete selected item(s) from your Trash?
    <tag>confirm</tag>
    <usetemplate
     name="okcancelbuttons"
     notext="Cancel"
     yestext="OK"/>
  </notification>

  <notification
   icon="alertmodal.tga"
   name="ConfirmEmptyTrash"
   type="alertmodal">
[COUNT] items and folders will be permanently deleted. Are you sure you want to permanently delete the contents of your Trash?
    <tag>confirm</tag>
    <usetemplate
     name="okcancelbuttons"
     notext="Cancel"
     yestext="OK"/>
  </notification>

  <notification
   icon="alertmodal.tga"
   name="TrashIsFull"
   type="alertmodal">
Your trash is overflowing. This may cause problems logging in.
      <tag>confirm</tag>
        <usetemplate
         name="okcancelbuttons"
         notext="I will empty trash later"
         yestext="Check trash folder"/>
  </notification>

  <notification
   icon="alertmodal.tga"
   name="ConfirmClearBrowserCache"
   type="alertmodal">
Are you sure you want to delete your travel, web, and search history?
    <tag>confirm</tag>
    <usetemplate
     name="okcancelbuttons"
     notext="Cancel"
     yestext="OK"/>
  </notification>
  
  <notification
   icon="alertmodal.tga"
   name="ConfirmClearCache"
   type="alertmodal">
Are you sure you want to clear your viewer cache?
    <tag>confirm</tag>
    <usetemplate
     name="okcancelbuttons"
     notext="Cancel"
     yestext="OK"/>
  </notification>
  
  <notification
   icon="alertmodal.tga"
   name="ConfirmClearInventoryCache"
   type="alertmodal">
Are you sure you want to clear your inventory cache?
    <tag>confirm</tag>
    <usetemplate
     name="okcancelbuttons"
     notext="Cancel"
     yestext="OK"/>
  </notification>
  
  <notification
   icon="alertmodal.tga"
   name="ConfirmClearWebBrowserCache"
   type="alertmodal">
Are you sure you want to clear your web browser cache (Requires Restart)?
    <tag>confirm</tag>
    <usetemplate
     name="okcancelbuttons"
     notext="Cancel"
     yestext="OK"/>
  </notification>

  <notification
   icon="alertmodal.tga"
   name="ConfirmClearCookies"
   type="alertmodal">
Are you sure you want to clear your cookies?
    <tag>confirm</tag>
    <usetemplate
     name="okcancelbuttons"
     notext="Cancel"
     yestext="Yes"/>
  </notification>

  <notification
   icon="alertmodal.tga"
   name="ConfirmClearMediaUrlList"
   type="alertmodal">
Are you sure you want to clear your list of saved URLs?
    <tag>confirm</tag>
    <usetemplate
     name="okcancelbuttons"
     notext="Cancel"
     yestext="Yes"/>
  </notification>

  <notification
   icon="alertmodal.tga"
   name="ConfirmEmptyLostAndFound"
   type="alertmodal">
Are you sure you want to permanently delete the contents of your Lost And Found?
    <tag>confirm</tag>
    <usetemplate
     ignoretext="Confirm before I empty the inventory Lost And Found folder"
     name="okcancelignore"
     notext="No"
     yestext="Yes"/>
  </notification>

  <notification
   icon="alertmodal.tga"
   name="ConfirmReplaceLink"
   type="alertmodal">
You're about to replace '[TYPE]' body part link with the item which doesn't match the type.
Are you sure you want to proceed?
    <tag>confirm</tag>
    <usetemplate
     ignoretext="Confirm before I replace link"
     name="okcancelignore"
     notext="No"
     yestext="Yes"/>
  </notification>
  
  <notification
   icon="alertmodal.tga"
   name="CopySLURL"
   type="alertmodal">
The following SLurl has been copied to your clipboard:
 [SLURL]

Link to this from a web page to give others easy access to this location, or try it out yourself by pasting it into the address bar of any web browser.
    <form name="form">
      <ignore name="ignore"
       text="SLurl is copied to my clipboard"/>
    </form>
  </notification>

  <notification
   icon="alertmodal.tga"
   name="WLSavePresetAlert"
   type="alertmodal">
   <unique/>
Do you wish to overwrite the saved preset?
    <tag>confirm</tag>
    <usetemplate
     name="okcancelbuttons"
     notext="No"
     yestext="Yes"/>
  </notification>

  <notification
   icon="alertmodal.tga"
   name="WLNoEditDefault"
   type="alertmodal">
You cannot edit or delete a default preset.
  <tag>fail</tag>
  </notification>

  <notification
   icon="alertmodal.tga"
   name="WLMissingSky"
   type="alertmodal">
This day cycle file references a missing sky file: [SKY].
  <tag>fail</tag>
  </notification>

  <notification
   icon="alertmodal.tga"
   name="WLRegionApplyFail"
   type="alertmodal">
Sorry, the settings couldn't be applied to the region. Reason: [FAIL_REASON]
  </notification>

  <notification
   icon="alertmodal.tga"
   name="WLLocalTextureDayBlock"
   type="alertmodal">
A Local texture is in use on track [TRACK], frame #[FRAMENO] ([FRAME]%) in field [FIELD].
Settings may not be saved using local textures.
  </notification>
    
  <notification
   icon="alertmodal.tga"
   name="WLLocalTextureFixedBlock"
   type="alertmodal">
A local texture is in use in field [FIELD].
Settings may not be saved using local textures.
  </notification>

  <notification
   functor="GenericAcknowledge"
   icon="alertmodal.tga"
   name="EnvCannotDeleteLastDayCycleKey"
   type="alertmodal">
Unable to delete the last key in this day cycle because you cannot have an empty day cycle.  You should modify the last remaining key instead of attempting to delete it and then to create a new one.
    <usetemplate
     name="okbutton"
     yestext="OK"/>
  </notification>

  <notification
   functor="GenericAcknowledge"
   icon="alertmodal.tga"
   name="DayCycleTooManyKeyframes"
   type="alertmodal">
You cannot add any more keyframes to this day cycle.  The maximum number of keyframes for day cycles of [SCOPE] scope is [MAX].
    <usetemplate
     name="okbutton"
     yestext="OK"/>
  </notification>

  <notification
   functor="GenericAcknowledge"
   icon="alertmodal.tga"
   name="EnvUpdateRate"
   type="alertmodal">
    You may only update region environmental settings every [WAIT] seconds.  Wait at least that long and then try again.
    <usetemplate
     name="okbutton"
     yestext="OK"/>
  </notification>

  <notification
   icon="alertmodal.tga"
   name="PPSaveEffectAlert"
   type="alertmodal">
PostProcess Effect exists. Do you still wish overwrite it?
    <usetemplate
     name="okcancelbuttons"
     notext="No"
     yestext="Yes"/>
  </notification>

  <notification
   icon="alertmodal.tga"
   name="ChatterBoxSessionStartError"
   type="alertmodal">
Unable to start a new chat session with [RECIPIENT].
[REASON]
  <tag>fail</tag>
    <usetemplate
     name="okbutton"
     yestext="OK"/>
  </notification>

  <notification
   icon="notifytip.tga"
   name="ChatterBoxSessionEventError"
   type="notifytip">
[EVENT]
<!--[REASON]-->
  <tag>fail</tag>
    <usetemplate
     name="okbutton"
     yestext="OK"/>
  </notification>

  <notification
   icon="alertmodal.tga"
   name="ForceCloseChatterBoxSession"
   type="alertmodal">
Your chat session with [NAME] must close.
[REASON]
    <usetemplate
     name="okbutton"
     yestext="OK"/>
  </notification>

  <notification
   icon="alertmodal.tga"
   name="Cannot_Purchase_an_Attachment"
   type="alertmodal">
You cannot buy an object while it is attached.
  <tag>fail</tag>
  </notification>

  <notification
   icon="alertmodal.tga"
   label="About Requests for the Debit Permission"
   name="DebitPermissionDetails"
   type="alertmodal">
Granting this request gives a script ongoing permission to take Linden dollars (L$) from your account. To revoke this permission, the object owner must delete the object or reset the scripts in the object.
    <usetemplate
     name="okbutton"
     yestext="OK"/>
  </notification>

  <notification
   icon="alertmodal.tga"
   name="AutoWearNewClothing"
   type="alertmodal">
Would you like to automatically wear the clothing you are about to create?
    <tag>confirm</tag>
    <usetemplate
     ignoretext="Wear the clothing I create while editing My Appearance"
     name="okcancelignore"
     notext="No"
     yestext="Yes"/>
  </notification>

  <notification
   icon="alertmodal.tga"
   name="NotAgeVerified"
   type="alertmodal">
    The location you're trying to visit is restricted to residents age 18 and over.
    <tag>fail</tag>
    <usetemplate
     ignoretext="I am not old enough to visit age restricted areas."
     name="okignore"
     yestext="OK"/>
  </notification>

  <notification
   icon="notifytip.tga"
   name="NotAgeVerified_Notify"
   type="notifytip">
    Location restricted to age 18 and over.
    <tag>fail</tag>
  </notification>

  <notification
   icon="alertmodal.tga"
   name="Cannot enter parcel: no payment info on file"
   type="alertmodal">
You must have payment information on file to visit this area.  Do you want to go to the [CURRENT_GRID] website and set this up?

[_URL]
    <tag>confirm</tag>
    <url option="0" name="url">

			https://secondlife.com/account/
    </url>
    <usetemplate
     ignoretext="I lack payment information on file"
     name="okcancelignore"
     notext="No"
     yestext="Yes"/>
  </notification>

  <notification
   icon="alertmodal.tga"
   name="MissingString"
   type="alertmodal">
The string [STRING_NAME] is missing from strings.xml.
  </notification>

  <notification
   icon="alert.tga"  
   name="EnableMediaFilter"
   type="alert"> 
Playing media or music can expose your identity to sites outside [CURRENT_GRID]. You can enable a filter that will allow you to select which sites will receive media requests, and give you better control over your privacy.

Enable the media filter?
(You can change this option later under Preferences &gt; Sound &amp; Media.)
   <form name="form">
    <button
         index="0"
         name="Enable"
         text="Enable"/>
        <button
         index="1"
         name="Disable"
         text="Disable"/>
   </form>
  </notification>

  <notification
   icon="alert.tga"  
   name="MediaAlert"
   type="alert"> 
This parcel provides media from:

Domain: [MEDIADOMAIN]
URL: [MEDIAURL]
   <form name="form">
    <button
         index="0"
         name="Allow"
         text="Allow"/>
        <button
         index="1"
         name="Deny"
         text="Deny"/>
   </form>
  </notification>

  <notification
   icon="alert.tga"  
   name="MediaAlert2"
   type="alert"> 
Do you want to remember your choice and [LCONDITION] allow media from this source?

Domain: [MEDIADOMAIN]
URL: [MEDIAURL]
   <form name="form">
    <button
         index="0"
         name="Do Now"
         text="[ACTION] Now"/>
        <button
         index="1"   
         name="RememberDomain"
         text="[CONDITION] Allow This Domain"/>
        <button
         index="2"
         name="RememberURL"
         text="[CONDITION] Allow This URL"/>
   </form>
  </notification>

  <notification
   icon="alert.tga"  
   name="MediaAlertSingle"
   type="alert"> 
This parcel provides media from:

Domain: [MEDIADOMAIN]
URL: [MEDIAURL]
   <form name="form">
		<button
         index="0"
         name="Allow"
         text="Allow"/>
        <button
         index="1"
         name="Deny"
         text="Deny"/>
        <button
         index="2"   
         name="BlacklistDomain"
         text="Blacklist"/>
        <button
         index="3"   
         name="WhitelistDomain"
         text="Whitelist"/>
   </form>
  </notification>

  <notification
   icon="alert.tga"  
   name="AudioAlert"
   type="alert"> 
This parcel provides music from:

Domain: [AUDIODOMAIN]
URL: [AUDIOURL]
   <form name="form">
    <button
         index="0"
         name="Allow"
         text="Allow"/>
        <button
         index="1"
         name="Deny"
         text="Deny"/>
   </form>
  </notification>

  <notification
   icon="alert.tga"  
   name="AudioAlert2"
   type="alert"> 
Do you want to remember your choice and [LCONDITION] allow music from this source?

Domain: [AUDIODOMAIN]
URL: [AUDIOURL]
   <form name="form">
    <button
         index="0"
         name="Do Now"
         text="[ACTION] Now"/>
        <button
         index="1"   
         name="RememberDomain"
         text="[CONDITION] Allow This Domain"/>
        <button
         index="2"
         name="RememberURL"
         text="[CONDITION] Allow This URL"/>
   </form>
  </notification>
  
  <notification
   icon="alert.tga"  
   name="AudioAlertSingle"
   type="alert"> 
Do you want to remember your choice and [LCONDITION] allow music from this source?

Domain: [AUDIODOMAIN]
URL: [AUDIOURL]
   <form name="form">
		<button
         index="0"
         name="Allow"
         text="Allow"/>
        <button
         index="1"
         name="Deny"
         text="Deny"/>
        <button
         index="2"   
         name="BlacklistDomain"
         text="Blacklist"/>
        <button
         index="3"
         name="WhitelistDomain"
         text="Whitelist"/>
   </form>
  </notification>

  <notification
   icon="notifytip.tga"
   name="SystemMessageTip"
   type="notifytip">
[MESSAGE]
  </notification>
  
  <notification
   icon="notifytip.tga"
   name="ChatSystemMessageTip"
   log_to_chat="true"
   type="notifytip">
[MESSAGE]
  </notification>

  <notification
   icon="notifytip.tga"
   name="IMSystemMessageTip"
   log_to_im="true"   
   log_to_chat="false"   
   type="notifytip">
[MESSAGE]
  </notification>

  <notification
   icon="notifytip.tga"
   name="Cancelled"
   type="notifytip">
Cancelled.
  </notification>

  <notification
   icon="notifytip.tga"
   name="CancelledAttach"
   type="notifytip">
Cancelled Attach.
  </notification>

  <notification
   icon="notifytip.tga"
   name="ReplacedMissingWearable"
   type="notifytip">
Replaced missing clothing/body part with default.
  </notification>

  <notification
   icon="groupnotify"
   name="GroupNotice"
   persist="true"
   type="groupnotify">
[SENDER], [GROUP]
Topic: [SUBJECT], Message: [MESSAGE]
    <tag>group</tag>
  </notification>

  <notification
   icon="notifytip.tga"
   name="FriendOnlineOffline"
   log_to_chat="false"
   type="notifytip">
    <tag>friendship</tag>
[NAME] is [STATUS].
    <unique combine="cancel_old">
      <context>NAME</context>
    </unique>
  </notification>

  <notification
   icon="notifytip.tga"
   name="AddSelfFriend"
   type="notifytip">
    <tag>friendship</tag>
Although you&apos;re very nice, you can&apos;t add yourself as a friend.
  </notification>

  <notification
   icon="notifytip.tga"
   name="AddSelfRenderExceptions"
   type="notifytip">
You can&apos;t add yourself to the rendering exceptions list.
  </notification>

  <notification
   icon="notifytip.tga"
   name="UploadingAuctionSnapshot"
   type="notifytip">
Uploading in-world and web site snapshots.
(Takes about 5 minutes.)
  </notification>

  <notification
   icon="notify.tga"
   name="UploadPayment"
   persist="true"
   type="notify">
You paid L$[AMOUNT] to upload.
<tag>funds</tag>
  </notification>

  <notification
   icon="notifytip.tga"
   name="UploadWebSnapshotDone"
   type="notifytip">
Web site snapshot upload done.
  </notification>

  <notification
   icon="notifytip.tga"
   name="UploadSnapshotDone"
   type="notifytip">
In-world snapshot upload is done.
  </notification>

  <notification
   icon="notifytip.tga"
   name="TerrainDownloaded"
   type="notifytip">
Terrain.raw downloaded.
  </notification>

  <notification
   icon="notifytip.tga"
   name="GestureMissing"
   type="notifytip">
Gesture [NAME] is missing from the database.
  <tag>fail</tag>
  </notification>

  <notification
   icon="notifytip.tga"
   name="UnableToLoadGesture"
   type="notifytip">
Unable to load gesture [NAME].
  <tag>fail</tag>
  </notification>

  <notification
   icon="notifytip.tga"
   name="LandmarkMissing"
   type="notifytip">
Landmark is missing from the database.
  <tag>fail</tag>
  </notification>

  <notification
   icon="notifytip.tga"
   name="UnableToLoadLandmark"
   type="notifytip">
Unable to load the landmark.  Please try again.
  <tag>fail</tag>
  </notification>

  <notification
   icon="notifytip.tga"
   name="CapsKeyOn"
   type="notifytip">
Your Caps Lock key is on.
This might affect your password.
  </notification>

  <notification
   icon="notifytip.tga"
   name="NotecardMissing"
   type="notifytip">
Notecard is missing from the database.
  <tag>fail</tag>
  </notification>

  <notification
   icon="notifytip.tga"
   name="NotecardNoPermissions"
   type="notifytip">
You do not have permission to view this notecard.
  <tag>fail</tag>
  </notification>

  <notification
   icon="notifytip.tga"
   name="RezItemNoPermissions"
   type="notifytip">
Insufficient permissions to rez the object(s).
  <tag>fail</tag>
  </notification>

  <notification
   icon="notifytip.tga"
   name="IMAcrossParentEstates"
   type="notifytip">
Unable to send IM across parent estates.
  </notification>

  <notification
   icon="notifytip.tga"
   name="TransferInventoryAcrossParentEstates"
   type="notifytip">
Unable to transfer inventory across parent estates.
  </notification>

  <notification
   icon="notifytip.tga"
   name="UnableToLoadNotecard"
   type="notifytip">
Unable to load the notecard.
Please try again.
  <tag>fail</tag>
  </notification>

  <notification
   icon="notifytip.tga"
   name="ScriptMissing"
   type="notifytip">
Script is missing from the database.
  <tag>fail</tag>
  </notification>

  <notification
   icon="notifytip.tga"
   name="ScriptNoPermissions"
   type="notifytip">
Insufficient permissions to view the script.
  <tag>fail</tag>
  </notification>

  <notification
   icon="notifytip.tga"
   name="UnableToLoadScript"
   type="notifytip">
Unable to load the script.  Please try again.
  <tag>fail</tag>
  </notification>

  <notification
   icon="notifytip.tga"
   name="IncompleteInventory"
   type="notifytip">
Some of the contents are you trying to share cannot be given/transferred just yet. Please try offering these items again in a bit.
  <tag>fail</tag>
  </notification>

  <notification
   icon="notifytip.tga"
   name="IncompleteInventoryItem"
   type="notifytip">
The item you are accessing is not yet locally available. Please try again in a minute.
  <tag>fail</tag>
  </notification>

  <notification
   icon="notifytip.tga"
   name="CannotModifyProtectedCategories"
   type="notifytip">
You cannot modify protected categories.
  <tag>fail</tag>
  </notification>

  <notification
   icon="notifytip.tga"
   name="CannotRemoveProtectedCategories"
   type="notifytip">
You cannot remove protected categories.
  <tag>fail</tag>
  </notification>

  <notification
   icon="notifytip.tga"
   name="OfferedCard"
   type="notifytip">
You have offered a calling card to [NAME].
  </notification>

  <notification
   icon="notifytip.tga"
   name="UnableToBuyWhileDownloading"
   type="notifytip">
Unable to buy while downloading object data.
Please try again.
  <tag>fail</tag>
  </notification>

  <notification
   icon="notifytip.tga"
   name="UnableToLinkWhileDownloading"
   type="notifytip">
Unable to link while downloading object data.
Please try again.
  <tag>fail</tag>
  </notification>

  <notification
   icon="notifytip.tga"
   name="CannotBuyObjectsFromDifferentOwners"
   type="notifytip">
You can only buy objects from one owner at a time.
Please select a single object.
  <tag>fail</tag>
  </notification>

  <notification
   icon="notifytip.tga"
   name="ObjectNotForSale"
   type="notifytip">
This object is not for sale.
  <tag>fail</tag>
  </notification>

  <notification
   icon="notifytip.tga"
   name="EnteringGodMode"
   type="notifytip">
Entering god mode, level [LEVEL]
  </notification>

  <notification
   icon="notifytip.tga"
   name="LeavingGodMode"
   type="notifytip">
Now leaving god mode, level [LEVEL]
  </notification>

  <notification
   icon="notifytip.tga"
   name="CopyFailed"
   type="notifytip">
You do not have permission to copy this.
  <tag>fail</tag>
  </notification>

  <notification
   icon="notifytip.tga"
   name="InventoryAccepted"
   log_to_im="true"   
   log_to_chat="false"
   type="notifytip">
[NAME] received your inventory offer.
  </notification>

  <notification
   icon="notifytip.tga"
   name="InventoryDeclined"
   log_to_im="true"   
   log_to_chat="false"
   type="notifytip">
[NAME] declined your inventory offer.
  </notification>

  <notification
   icon="notifytip.tga"
   name="ObjectMessage"
   type="notifytip">
[NAME]: [MESSAGE]
  </notification>

  <notification
   icon="notifytip.tga"
   name="CallingCardAccepted"
   type="notifytip">
Your calling card was accepted.
  </notification>

  <notification
   icon="notifytip.tga"
   name="CallingCardDeclined"
   type="notifytip">
Your calling card was declined.
  </notification>

  <notification
 icon="notifytip.tga"
 name="TeleportToLandmark"
 type="notifytip">
    To teleport to locations like &apos;[NAME]&apos;, click on the &quot;Places&quot; button,
    then select the Landmarks tab in the window that opens. Click on any
    landmark to select it, then click &apos;Teleport&apos; at the bottom of the window.
    (You can also double-click on the landmark, or right-click it and
    choose &apos;Teleport&apos;.)
  </notification>

  <notification
   icon="notifytip.tga"
   name="TeleportToPerson"
   type="notifytip">
    To open a private conversation with someone, right-click on their avatar and choose &apos;IM&apos; from the menu.
  </notification>

  <notification
   icon="notifytip.tga"
   name="CantSelectLandFromMultipleRegions"
   type="notifytip">
Selected land is not all in the same region.
Try selecting a smaller piece of land.
  <tag>fail</tag>
  </notification>

  <notification
   icon="notifytip.tga"
   name="SearchWordBanned"
   type="notifytip">
Some terms in your search query were excluded due to content restrictions as clarified in the Community Standards.
  <tag>fail</tag>
  </notification>

  <notification
   icon="notifytip.tga"
   name="NoContentToSearch"
   type="notifytip">
Please select at least one type of content to search (General, Moderate, or Adult).
  <tag>fail</tag>
  </notification>

  <notification
   icon="notify.tga"
   name="SystemMessage"
   persist="true"
   type="notify">
[MESSAGE]
  </notification>

  <notification
   icon="notify.tga"
  name="FlickrConnect"
   type="notifytip">
   [MESSAGE]
  </notification>

  <notification
   icon="notify.tga"
   name="PaymentReceived"
   log_to_im="true"   
   persist="true"
   type="notify">
    <tag>funds</tag>
[MESSAGE]
  </notification>

  <notification
   icon="notify.tga"
   name="PaymentSent"
   log_to_im="true"   
   persist="true"
   type="notify">
    <tag>funds</tag>
[MESSAGE]
  </notification>

  <notification
   icon="notify.tga"
   name="PaymentFailure"
   persist="true"
   type="notify">
    <tag>funds</tag>
[MESSAGE]
  </notification>

   <!-- EventNotification couldn't be persist since server decide is it necessary to notify 
   user about subscribed event via LLEventNotifier-->
  <notification
   icon="notify.tga"
   name="EventNotification"
   type="notify">
Event Notification:

[NAME]
[DATE]
    <form name="form">
      <button
       index="0"
       name="Details"
       text="Details"/>
      <button
       index="1"
       name="Cancel"
       text="Cancel"/>
    </form>
  </notification>

  <notification
   icon="notify.tga"
   name="TransferObjectsHighlighted"
   persist="true"
   type="notify">
All objects on this parcel that will transfer to the purchaser of this parcel are now highlighted.

* Trees and grasses that will transfer are not highlighted.
    <form name="form">
      <button
       index="0"
       name="Done"
       text="Done"/>
    </form>
  </notification>

  <notification
   icon="notify.tga"
   name="DeactivatedGesturesTrigger"
   persist="true"
   type="notify">
Deactivated gestures with same trigger:
[NAMES]
  </notification>

  <notification
   icon="notify.tga"
   name="NoQuickTime"
   persist="true"
   type="notify">
Apple&apos;s QuickTime software does not appear to be installed on your system.
If you want to view streaming media on parcels that support it you should go to the [http://www.apple.com/quicktime QuickTime site] and install the QuickTime Player.
  <tag>fail</tag>
  </notification>

  <notification
   icon="notify.tga"
   name="NoPlugin"
   persist="true"
   type="notify">
No Media Plugin was found to handle the "[MIME_TYPE]" mime type.  Media of this type will be unavailable.
  <tag>fail</tag>
    <unique>
      <context>MIME_TYPE</context>
    </unique>

  </notification>
  <notification
   icon="alertmodal.tga"
   name="MediaPluginFailed"
   type="alertmodal">
The following Media Plugin has failed:
    [PLUGIN]

Please re-install the plugin or contact the vendor if you continue to experience problems.
  <tag>fail</tag>
    <form name="form">
      <ignore name="ignore"
       text="A Media Plugin fails to run"/>
    </form>
  </notification>
  <notification
   icon="notify.tga"
   name="OwnedObjectsReturned"
   persist="true"
   type="notify">
The objects you own on the selected parcel of land have been returned back to your inventory.
  </notification>

  <notification
   icon="notify.tga"
   name="OtherObjectsReturned"
   persist="true"
   type="notify">
The objects on the selected parcel of land that is owned by [NAME] have been returned to his or her inventory.
  </notification>

  <notification
   icon="notify.tga"
   name="OtherObjectsReturned2"
   persist="true"
   type="notify">
The objects on the selected parcel of land owned by the resident &apos;[NAME]&apos; have been returned to their owner.
  </notification>

  <notification
   icon="notify.tga"
   name="GroupObjectsReturned"
   persist="true"
   type="notify">
The objects on the selected parcel of land shared with the group &lt;nolink&gt;[GROUPNAME]&lt;/nolink&gt; have been returned back to their owner&apos;s inventory.
Transferable deeded objects have been returned to their previous owners.
Non-transferable objects that are deeded to the group have been deleted.
    <tag>group</tag>
  </notification>

  <notification
   icon="notify.tga"
   name="UnOwnedObjectsReturned"
   persist="true"
   type="notify">
The objects on the selected parcel that are *NOT* owned by you have been returned to their owners.
  </notification>

  <notification
   icon="notify.tga"
   name="ServerObjectMessage"
   log_to_im="true"   
   persist="true"
   type="notify">
Message from [NAME]:
&lt;nolink&gt;[MSG]&lt;/nolink&gt;
  </notification>

  <notification
   icon="notify.tga"
   name="NotSafe"
   persist="true"
   type="notify">
    <unique/>
This land has damage enabled.
You can be hurt here. If you die, you will be teleported to your home location.
  </notification>

  <notification
   icon="notify.tga"
   name="NoFly"
   persist="true"
   type="notify">
    <unique/>
   <tag>fail</tag>
This area has flying disabled.
You cannot fly here.
  </notification>

  <notification
   icon="notify.tga"
   name="PushRestricted"
   persist="true"
   type="notify">
    <unique/>    
This area does not allow pushing. You can&apos;t push others here unless you own the land.
  </notification>

  <notification
   icon="notify.tga"
   name="NoVoice"
   persist="true"
   type="notify">
    <unique/>    
This area has voice chat disabled. You will not be able to use voice chat here.
    <tag>voice</tag>
  </notification>

  <notification
   icon="notify.tga"
   name="NoBuild"
   persist="true"
   type="notify">
    <unique/>    
This area has building disabled. You can&apos;t build or rez objects here.
  </notification>

  <notification
     icon="alertmodal.tga"
     name="PathfindingDirty"
     persist="true"
     type="alertmodal">
    <unique/>
The region has pending pathfinding changes.  If you have build rights, you may rebake the region by clicking on the “Rebake” button.
    <usetemplate
     name="okcancelbuttons"
     yestext="Rebake"
     notext="Close" />
  </notification>

  <notification
   icon="notify.tga"
   name="PathfindingDirtyRebake"
   persist="true"
   type="notify">
   <unique/>
   The region has pending pathfinding changes.  If you have build rights, you may rebake the region by clicking on the “Rebake region” button.
   <usetemplate
     name="okbutton"
     yestext="Rebake region"
   />
  </notification>

  <notification
     icon="notify.tga"
     name="DynamicPathfindingDisabled"
     persist="true"
     type="notify">
    <unique/>
    Dynamic pathfinding is not enabled on this region.  Scripted objects using pathfinding LSL calls may not operate as expected on this region.
  </notification>

  <notification
   icon="alertmodal.tga"
   name="PathfindingCannotRebakeNavmesh"
   type="alertmodal">
    <unique/>
    An error occurred.  There may be a network or server problem, or you may not have build rights.  Sometimes logging out and back in will solve this problem.
    <usetemplate
     name="okbutton"
     yestext="OK"
     />
  </notification>

  <notification
   icon="notify.tga"
   name="SeeAvatars"
   persist="true"
   type="notify">
    <unique/>    
This parcel hides avatars and text chat from another parcel.   You can&apos;t see other residents outside the parcel, and those outside are not able to see you.  Regular text chat on channel 0 is also blocked.
  </notification>

  <notification
   icon="notify.tga"
   name="ScriptsStopped"
   persist="true"
   type="notify">
An administrator has temporarily stopped scripts in this region.
  </notification>

  <notification
   icon="notify.tga"
   name="ScriptsNotRunning"
   persist="true"
   type="notify">
This region is not running any scripts.
  </notification>

  <notification
   icon="notify.tga"
   name="NoOutsideScripts"
   persist="true"
   type="notify">
   <tag>fail</tag>
This land has outside scripts disabled.

No scripts will work here except those belonging to the land owner.
  </notification>

  <notification
   icon="notify.tga"
   name="ClaimPublicLand"
   persist="true"
   type="notify">
You can only claim public land that is in the same region as you.
  <tag>fail</tag>
  </notification>

  <notification
   icon="alertmodal.tga"
   name="RegionTPAccessBlocked"
   type="alertmodal">
   <tag>fail</tag>
    The region you’re trying to visit has a maturity rating exceeding your maximum maturity preference. Change this preference using Avatar &gt; Preferences &gt; General.

Complete information on maturity ratings can be found [https://community.secondlife.com/knowledgebase/english/maturity-ratings-r52/ here].
    <usetemplate
      name="okbutton"
      yestext="OK"/>
  </notification>

  <notification
	icon="notify.tga"
   name="RegionAboutToShutdown"
   persist="false"
   type="notify">
    <tag>fail</tag>
    The region you're trying to enter is about to shut down.
  </notification>
  
  <notification
	icon="notify.tga"
	name="URBannedFromRegion"
   persist="true"
	type="notify">
   <tag>fail</tag>
You are banned from the region.
  </notification>

  <notification
	icon="notify.tga"
	name="NoTeenGridAccess"
   persist="true"
	type="notify">
   <tag>fail</tag>
Your account cannot connect to this teen grid region.
  </notification>

  <notification
	icon="notify.tga"
	name="ImproperPaymentStatus"
   persist="true"
	type="notify">
   <tag>fail</tag>
You do not have proper payment status to enter this region.
  </notification>

  <notification
	icon="notify.tga"
	name="MustGetAgeRegion"
   persist="true"
	type="notify">
   <tag>fail</tag>
You must be age 18 or over to enter this region.
  </notification>

  <notification
	icon="notify.tga"
	name="MustGetAgeParcel"
   persist="true"
	type="notify">
   <tag>fail</tag>
    You must be age 18 or over to enter this parcel.
  </notification>

  <notification
	icon="notify.tga"
	name="NoDestRegion"
   persist="true"
	type="notify">
   <tag>fail</tag>
No destination region found.
  </notification>

  <notification
	icon="notify.tga"
	name="NotAllowedInDest"
   persist="true"
	type="notify">
   <tag>fail</tag>
You are not allowed into the destination.
  </notification>

  <notification
	icon="notify.tga"
	name="RegionParcelBan"
   persist="true"
	type="notify">
   <tag>fail</tag>
Cannot region cross into banned parcel. Try another way.
  </notification>

  <notification
	icon="notify.tga"
	name="TelehubRedirect"
   persist="true"
	type="notify">
   <tag>fail</tag>
You have been redirected to a telehub.
  </notification>

  <notification
	icon="notify.tga"
	name="CouldntTPCloser"
   persist="true"
	type="notify">
   <tag>fail</tag>
Could not teleport closer to destination.
  </notification>

  <notification
	icon="notify.tga"
	name="TPCancelled"
   persist="true"
	type="notify">
Teleport canceled.
  </notification>

  <notification
	icon="notify.tga"
	name="FullRegionTryAgain"
   persist="true"
	type="notify">
   <tag>fail</tag>
The region you are attempting to enter is currently full.
Please try again in a few moments.
  </notification>

  <notification
	icon="notify.tga"
	name="GeneralFailure"
   persist="true"
	type="notify">
   <tag>fail</tag>
General failure.
  </notification>

  <notification
	icon="notify.tga"
	name="RoutedWrongRegion"
   persist="true"
	type="notify">
   <tag>fail</tag>
Routed to wrong region. Please try again.
  </notification>

  <notification
	icon="notify.tga"
	name="NoValidAgentID"
   persist="true"
	type="notify">
   <tag>fail</tag>
No valid agent id.
  </notification>

  <notification
	icon="notify.tga"
	name="NoValidSession"
   persist="true"
	type="notify">
   <tag>fail</tag>
No valid session id.
  </notification>

  <notification
	icon="notify.tga"
	name="NoValidCircuit"
   persist="true"
	type="notify">
   <tag>fail</tag>
No valid circuit code.
  </notification>

  <notification
	icon="notify.tga"
	name="NoPendingConnection"
   persist="true"
	type="notify">
   <tag>fail</tag>
Unable to create pending connection.
  </notification>

  <notification
	icon="notify.tga"
	name="InternalUsherError"
   persist="true"
	type="notify">
   <tag>fail</tag>
Internal error attempting to connect agent usher.
  </notification>

  <notification
	icon="notify.tga"
	name="NoGoodTPDestination"
   persist="true"
	type="notify">
   <tag>fail</tag>
Unable to find a good teleport destination in this region.
  </notification>

  <notification
	icon="notify.tga"
	name="InternalErrorRegionResolver"
   persist="true"
	type="notify">
   <tag>fail</tag>
Internal error attempting to activate region resolver.
  </notification>

  <notification
	icon="notify.tga"
	name="NoValidLanding"
   persist="true"
	type="notify">
   <tag>fail</tag>
A valid landing point could not be found.
  </notification>

  <notification
	icon="notify.tga"
	name="NoValidParcel"
   persist="true"
	type="notify">
   <tag>fail</tag>
No valid parcel could be found.
  </notification>

  <notification
   icon="notify.tga"
   name="ObjectGiveItem"
   type="offer">
An object named &lt;nolink&gt;[OBJECTFROMNAME]&lt;/nolink&gt; owned by [NAME_SLURL] has given you this [OBJECTTYPE]:
&lt;nolink&gt;[ITEM_SLURL]&lt;/nolink&gt;
    <form name="form">
      <button
       index="0"
       name="Keep"
       text="Accept"/>
      <button
       index="1"
       name="Discard"
       text="Discard"/>
      <button
       index="2"
       name="Mute"
       text="Mute Owner"/>
    </form>
  </notification>

  <notification
   icon="notify.tga"
   name="OwnObjectGiveItem"
   type="offer">
Your object named &lt;nolink&gt;[OBJECTFROMNAME]&lt;/nolink&gt; has given you this [OBJECTTYPE]:
&lt;nolink&gt;[ITEM_SLURL]&lt;/nolink&gt;
    <form name="form">
      <button
       index="0"
       name="Keep"
       text="Accept"/>
      <button
       index="1"
       name="Discard"
       text="Discard"/>
    </form>
  </notification>

  <!-- FS:Ansariel: WARNING: Read LLOfferInfo::forceResponse in llviewermessage.cpp before changing the button order!!! -->
  <notification
   icon="notify.tga"
   name="UserGiveItem"
   label="Inventory offer from [NAME_LABEL]"
   log_to_im ="true"
   type="offer"
   sound="UISndInventoryOffer">
[NAME_SLURL] has given you this [OBJECTTYPE]:
[ITEM_SLURL]
Do you want to keep it? "Mute" will block all future offers or messages from [NAME_SLURL].
    <form name="form">
      <button
       index="3"
       name="Show"
       text="Show"/>
      <button
       index="0"
       name="Keep"
       text="Accept"/>
      <button
       index="1"
       name="Discard"
       text="Discard"/>
      <button
       index="2"
       name="Mute"
       text="Mute Sender"/>
    </form>
  </notification>

  <notification
   icon="notify.tga"
   name="UserGiveItemLegacy"
   label="Inventory offer from [NAME_LABEL]"
   log_to_im ="true"
   type="offer"
   sound="UISndInventoryOffer">
[NAME_SLURL] has given you this [OBJECTTYPE]:
[ITEM_SLURL]
Do you want to keep it? "Mute" will block all future offers or messages from [NAME_SLURL].
    <form name="form">
      <button
       index="3"
       name="Show"
       text="Show"/>
      <button
       index="0"
       name="Accept"
       text="Accept"/>
      <button
       index="1"
       name="Discard"
       text="Discard"/>
      <button
       index="6"
       name="ShowSilent"
       text="(Show)"/>
      <button
       index="4"
       name="AcceptSilent"
       text="(Accept)"/>
      <button
       index="5"
       name="DiscardSilent"
       text="(Discard)"/>
      <button
       index="2"
       name="Mute"
       text="Mute Sender"/>
    </form>
  </notification>

  <notification
   icon="notify.tga"
   name="GodMessage"
   persist="true"
   type="notify">
[NAME]

[MESSAGE]
  </notification>

  <notification
   icon="notify.tga"
   name="JoinGroup"
   persist="true"
   type="offer">
    <tag>group</tag>
[MESSAGE]
    <form name="form">
      <button
       index="0"
       name="Join"
       text="Join"/>
      <button
       index="1"
       name="Decline"
       text="Decline"/>
      <button
       index="2"
       name="Info"
       text="Info"/>
    </form>
  </notification>

  <notification
   icon="notify.tga"
   name="TeleportOffered"
   label="Teleport offer from [NAME_LABEL]"
   log_to_im="true"
   log_to_chat="false"
   fade_toast="false"
   type="offer"
   sound="UISndTeleportOffer">
[NAME_SLURL] has offered to teleport you to their location:

[MESSAGE]
&lt;icon&gt;[MATURITY_ICON]&lt;/icon&gt; - [MATURITY_STR]
    <tag>confirm</tag>
    <form name="form">
      <button
       index="0"
       name="Teleport"
       text="Teleport"/>
      <button
       index="1"
       name="Cancel"
       text="Cancel"/>
    </form>
  </notification>

  <notification
   icon="notify.tga"
   name="TeleportOffered_MaturityExceeded"
   log_to_im="true"
   log_to_chat="false"
   type="offer"
   sound="UISndTeleportOffer">
[NAME_SLURL] has offered to teleport you to their location:

[MESSAGE]
&lt;icon&gt;[MATURITY_ICON]&lt;/icon&gt; - [MATURITY_STR]

This region contains [REGION_CONTENT_MATURITY] content, but your current preferences are set to exclude [REGION_CONTENT_MATURITY] content.  We can change your preferences and continue with the teleport, or you can cancel this teleport.
    <tag>confirm</tag>
    <form name="form">
      <button
       index="0"
       name="Teleport"
       text="Change and Continue"/>
      <button
       index="1"
       name="Cancel"
       text="Cancel"/>
    </form>
  </notification>

  <notification
   icon="notify.tga"
   name="TeleportOffered_MaturityBlocked"
   log_to_im="true"
   log_to_chat="false"
   type="notifytip"
   sound="UISndTeleportOffer">
[NAME_SLURL] has offered to teleport you to their location:

[MESSAGE]
&lt;icon&gt;[MATURITY_ICON]&lt;/icon&gt; - [MATURITY_STR]

However, this region contains content accessible to adults only.
    <tag>fail</tag>
  </notification>

  <notification
   icon="notify.tga"
   name="TeleportOffered_SLUrl"
   label="Teleport offer from [NAME_LABEL]"
   log_to_im="true"
   log_to_chat="false"
   type="offer"
   sound="UISndTeleportOffer">
[NAME_SLURL] has offered to teleport you to their location ([POS_SLURL]):

[MESSAGE]
&lt;icon&gt;[MATURITY_ICON]&lt;/icon&gt; - [MATURITY_STR]
    <tag>confirm</tag>
    <form name="form">
      <button
       index="0"
       name="Teleport"
       text="Teleport"/>
      <button
       index="1"
       name="Cancel"
       text="Cancel"/>
    </form>
  </notification>

  <notification
   icon="notify.tga"
   name="TeleportOffered_MaturityExceeded_SLUrl"
   log_to_im="true"
   log_to_chat="false"
   type="offer"
   sound="UISndTeleportOffer">
[NAME_SLURL] has offered to teleport you to their location ([POS_SLURL]):

[MESSAGE]
&lt;icon&gt;[MATURITY_ICON]&lt;/icon&gt; - [MATURITY_STR]

This region contains [REGION_CONTENT_MATURITY] content, but your current preferences are set to exclude [REGION_CONTENT_MATURITY] content.  We can change your preferences and continue with the teleport, or you can cancel this teleport.
    <tag>confirm</tag>
    <form name="form">
      <button
       index="0"
       name="Teleport"
       text="Change and Continue"/>
      <button
       index="1"
       name="Cancel"
       text="Cancel"/>
    </form>
  </notification>

  <notification
   icon="notify.tga"
   name="TeleportOffered_MaturityBlocked_SLUrl"
   log_to_im="true"
   log_to_chat="false"
   type="notifytip"
   sound="UISndTeleportOffer">
[NAME_SLURL] has offered to teleport you to their location ([POS_SLURL]):

[MESSAGE]
&lt;icon&gt;[MATURITY_ICON]&lt;/icon&gt; - [MATURITY_STR]

However, this region contains content accessible to adults only.
    <tag>fail</tag>
  </notification>

  <notification
   icon="notify.tga"
   name="TeleportOfferSent"
   log_to_im="true"
   log_to_chat="false"
   show_toast="false"
   type="notify">
	Teleport offer sent to [TO_NAME]
  </notification>

  <notification
   icon="notify.tga"
   name="TeleportRequest"
   log_to_im="true"
   fade_toast="false"
   type="offer">
[NAME_SLURL] is requesting to be teleported to your location.
[MESSAGE]

Offer a teleport?
    <tag>confirm</tag>
    <form name="form">
      <button
       index="0"
       name="Yes"
       text="Yes"/>
      <button
       index="1"
       name="No"
       text="No"/>
    </form>
  </notification>

  <notification
   icon="notify.tga"
   name="GotoURL"
   persist="true"
   type="notify">
[MESSAGE]
[URL]
    <form name="form">
      <button
       index="0"
       name="Later"
       text="Later"/>
      <button
       index="1"
       name="GoNow..."
       text="Go Now..."/>
    </form>
  </notification>

  <notification
   icon="notify.tga"
   name="OfferFriendship"
   label="Friendship offer from [NAME_LABEL]"
   log_to_im="true"
   type="offer">
    <tag>friendship</tag>
    <tag>confirm</tag>
[NAME_SLURL] is offering friendship.

[MESSAGE]

(By default, you will be able to see each other&apos;s online status.)
    <form name="form">
      <button
       index="0"
       name="Accept"
       text="Accept"/>
      <button
       index="1"
       name="Decline"
       text="Decline"/>
    </form>
  </notification>

  <notification
   icon="notify.tga"
   name="FriendshipOffered"
   log_to_im="true"   
   type="notify">
    <tag>friendship</tag>
	You have offered friendship to [TO_NAME]
  </notification>

  <notification
   icon="notify.tga"
   name="OfferFriendshipNoMessage"
   label="Friendship offer from [NAME_LABEL]"
   persist="true"
   type="notify">
    <tag>friendship</tag>
[NAME_SLURL] is offering friendship.

(By default, you will be able to see each other&apos;s online status.)
    <form name="form">
      <button
       index="0"
       name="Accept"
       text="Accept"/>
      <button
       index="1"
       name="Decline"
       text="Decline"/>
    </form>
  </notification>

  <notification
   icon="notify.tga"
   name="FriendshipAccepted"
   log_to_im="true"   
   type="notify">
    <tag>friendship</tag>
&lt;nolink&gt;[NAME]&lt;/nolink&gt; accepted your friendship offer.
  </notification>

  <notification
   icon="notify.tga"
   name="FriendshipDeclined"
   log_to_im="true"   
   persist="true"
   type="notify">
    <tag>friendship</tag>
&lt;nolink&gt;[NAME]&lt;/nolink&gt; declined your friendship offer.
  </notification>
  
    <notification
   icon="notify.tga"
   name="FriendshipAcceptedByMe"
   log_to_im="true"   
   type="notify">
    <tag>friendship</tag>
Friendship offer accepted.
  </notification>

  <notification
   icon="notify.tga"
   name="FriendshipDeclinedByMe"
   log_to_im="true"   
   type="notify">
    <tag>friendship</tag>
Friendship offer declined.
  </notification>
  
  <notification
   icon="notify.tga"
   name="OfferCallingCard"
   persist="true"
   type="notify">
[NAME] is offering their calling card.
This will add a bookmark in your inventory so you can quickly IM this resident.
    <form name="form">
      <button
       index="0"
       name="Accept"
       text="Accept"/>
      <button
       index="1"
       name="Decline"
       text="Decline"/>
    </form>
  </notification>

  <notification
   icon="notify.tga"
   name="RegionRestartMinutes"
   show_toast="false"
   priority="high"
   type="notify">
The region "[NAME]" will restart in [MINUTES] minutes.
If you stay in this region when it shuts down, you will be logged out.
  </notification>

  <notification
   icon="notify.tga"
   name="RegionRestartSeconds"
   show_toast="false"
   priority="high"
   type="notify">
The region "[NAME]" will restart in [SECONDS] seconds.
If you stay in this region when it shuts down, you will be logged out.
  </notification>

  <notification
   icon="notify.tga"
   name="RegionRestartMinutesToast"
   priority="high"
   type="notify">
The region "[NAME]" will restart in [MINUTES] minutes.
If you stay in this region when it shuts down, you will be logged out.
  </notification>

  <notification
   icon="notify.tga"
   name="RegionRestartSecondsToast"
   priority="high"
   type="notify">
The region "[NAME]" will restart in [SECONDS] seconds.
If you stay in this region when it shuts down, you will be logged out.
  </notification>

  <notification
   icon="notify.tga"
   name="LoadWebPage"
   show_toast="false"
   type="notify">
Load web page [URL] ?

[MESSAGE]

From object: &lt;nolink&gt;[OBJECTNAME]&lt;/nolink&gt;, owner: [NAME_SLURL]
	<tag>confirm</tag>
    <form name="form">
      <button
       index="0"
       name="Gotopage"
       text="Go to page"/>
      <button
       index="1"
       name="Cancel"
       text="Cancel"/>
    </form>
  </notification>

  <notification
   icon="notify.tga"
   name="FailedToFindWearableUnnamed"
   persist="true"
   type="notify">
Failed to find [TYPE] in the database.
  <tag>fail</tag>
  </notification>

  <notification
   icon="notify.tga"
   name="FailedToFindWearable"
   persist="true"
   type="notify">
Failed to find [TYPE] named [DESC] in the database.
  <tag>fail</tag>
  </notification>

  <notification
   icon="notify.tga"
   name="InvalidWearable"
   persist="true"
   type="notify">
The item you are trying to wear uses a feature that your viewer cannot read. Please upgrade your version of [APP_NAME] to wear this item.
  <tag>fail</tag>
  </notification>

  <notification
   icon="notify.tga"
   name="ScriptQuestion"
   persist="true"
   type="notify">
&apos;&lt;nolink&gt;[OBJECTNAME]&lt;/nolink&gt;&apos;, an object owned by &apos;[NAME]&apos;, would like to:

[QUESTIONS]
Is this OK?
  <tag>confirm</tag>
    <form name="form">
      <button
       index="0"
       name="Yes"
       text="Yes"/>
      <button
       index="1"
       name="No"
       text="No"/>
      <button
       index="2"
       name="Mute"
       text="Block"/>
    </form>
  </notification>

  <notification
    icon="alertmodal.tga"
    name="ExperienceAcquireFailed"
    type="alertmodal">
Unable to acquire a new experience:
    [ERROR_MESSAGE]
    <tag>fail</tag>
    <usetemplate
      name="okbutton"
      yestext="OK"/>
  </notification>

  <notification
    icon="notify.tga"
    name="NotInGroupExperienceProfileMessage"
    persist="false"
    type="notify">
    A change to the experience group was ignored because the owner is not a member of the selected group.
  </notification>

  <notification
    icon="notify.tga"
    name="UneditableExperienceProfileMessage"
    persist="false"
    type="notify">
    The uneditable field '[field]' was ignored when updating the experience profile.
  </notification>

  <notification
    icon="notify.tga"
    name="RestrictedToOwnerExperienceProfileMessage"
    persist="false"
    type="notify">
    Ignored changes to the field '[field]' which can only be set by the experience owner.
  </notification>

  <notification
    icon="notify.tga"
    name="MaturityRatingExceedsOwnerExperienceProfileMessage"
    persist="false"
    type="notify">
    You may not set the maturity rating of an experience higher than that of the owner.
  </notification>

  <notification
    icon="notify.tga"
    name="RestrictedTermExperienceProfileMessage"
    persist="false"
    type="notify">
    The following terms prevented the update of the experience profile name and/or description: [extra_info]
  </notification>
  
  <notification
    icon="notify.tga"
    name="TeleportedHomeExperienceRemoved"
    persist="false"
    type="notify">
    You have been teleported from the region [region_name] for removing the experience secondlife:///app/experience/[public_id]/profile and are no longer permitted in the region.
    <form name="form">
      <ignore name="ignore"
              text="Kicked from region for removing an experience"/>
    </form>
  </notification>

  <notification
    icon="notify.tga"
    name="TrustedExperienceEntry"
    persist="false"
    type="notify">
    You have been allowed into the region [region_name] by participating in the key experience secondlife:///app/experience/[public_id]/profile removing this experience may kick you from the region.
    <form name="form">
      <ignore name="ignore"
              text="Allowed into a region by an experience"/>
    </form>
  </notification>

  <notification
    icon="notify.tga"
    name="TrustedExperiencesAvailable"
    persist="false"
    type="notify">
You do not have access to this destination. You may be allowed into the region by Accepting an experience below:

[EXPERIENCE_LIST]

Other Key Experiences may be available.
  </notification>
    

  <notification
    icon="notify.tga"
    name="ExperienceEvent"
    persist="false"
    type="notifytip">
    An object was allowed to [EventType] by the secondlife:///app/experience/[public_id]/profile experience.
    Owner: secondlife:///app/agent/[OwnerID]/inspect
    Object Name: [ObjectName]
    Parcel Name: [ParcelName]
  </notification>

  <notification
    icon="notify.tga"
    name="ExperienceEventAttachment"
    persist="false"
    type="notifytip">
    An attachment was allowed to [EventType] by the secondlife:///app/experience/[public_id]/profile experience.
    Owner: secondlife:///app/agent/[OwnerID]/inspect
  </notification>
  
  <notification
   icon="notify.tga"
   name="ScriptQuestionExperience"
   persist="false"
   fade_toast="false"
   type="notify">
&apos;&lt;nolink&gt;[OBJECTNAME]&lt;/nolink&gt;&apos;, an object owned by &apos;[NAME]&apos;, requests your participation in the [GRID_WIDE] experience:

[EXPERIENCE]

Once permission is granted you will not see this message again for this experience unless it is revoked from the experience profile.

Scripts associated with this experience will be able to do the following on regions where the experience is active: 

[QUESTIONS]Is this OK?

  <unique combine="combine_with_new">
    <context>experience</context>
  </unique>
  <tag>confirm</tag>
    <form name="form">
      <button
       index="3"
       name="BlockExperience"
       text="Block Experience"/>
      <button
        index="2"
        name="Mute"
        text="Block Object"/>
      <button
       index="0"
       name="Yes"
       text="Yes"/>
      <button
       index="1"
       name="No"
       text="No"/>
    </form>
  </notification>

  <notification
   icon="notify.tga"
   name="ScriptQuestionCaution"
   priority="critical"
   persist="true"
   type="notify">
The object &apos;&lt;nolink&gt;[OBJECTNAME]&lt;/nolink&gt;&apos; wants access to take money from your Linden Dollar account. If you allow this, it can take any or all of your money from you at any time, with no further warning or request.
   
Before allowing this access, make sure you know what the object is and why it is making this request, as well as whether you trust the creator. If you're not certain, click Deny.
  <tag>confirm</tag>
    <form name="form">
      <button
       index="0"
       name="Grant"
       text="Allow access"/>
      <button
       default="true"
       index="1"
       name="Deny"
       text="Deny"/>
    </form>
    <footer>
[FOOTERTEXT]
    </footer>
  </notification>

	<notification
   icon="notify.tga"
   name="ScriptDialog"
   show_toast="false"
   type="notify">
[NAME]&apos;s &apos;&lt;nolink&gt;[TITLE]&lt;/nolink&gt;&apos;
[MESSAGE]
    <form name="form">
      <button
       index="-2"
       name="Client_Side_Mute"
       text="Block"/>
      <button
       index="-1"
       name="Client_Side_Ignore"
       text="Ignore"/>
    </form>
  </notification>

  <notification
   icon="notify.tga"
   name="ScriptDialogGroup"
   show_toast="false"
   type="notify">
    <tag>group</tag>
&lt;nolink&gt;[GROUPNAME]&lt;/nolink&gt;&apos;s &apos;&lt;nolink&gt;[TITLE]&lt;/nolink&gt;&apos;
[MESSAGE]
    <form name="form">
      <button
       index="-2"
       name="Client_Side_Mute"
       text="Block"/>
      <button
       index="-1"
       name="Client_Side_Ignore"
       text="Ignore"/>
    </form>
  </notification>

<!--
  <notification
   icon="notify.tga"
   name="FirstBalanceIncrease"
   persist="true"
   type="notify">
   <tag>win</tag>
You just received L$[AMOUNT].
Your L$ balance is shown in the upper-right.
  </notification>

  <notification
   icon="notify.tga"
   name="FirstBalanceDecrease"
   persist="true"
   type="notify">
You just paid L$[AMOUNT].
Your L$ balance is shown in the upper-right.
  </notification>
-->

  <notification
   icon="notify.tga"
   name="BuyLindenDollarSuccess"
   persist="true"
   type="notify">
    <tag>funds</tag>
Thank you for your payment!

Your L$ balance will be updated when processing completes. If processing takes more than 20 mins, your transaction may be canceled. In that case, the purchase amount will be credited to your US$ balance.

The status of your payment can be checked on your Transaction History page on your [http://secondlife.com/account/ Dashboard]
  </notification>

  <notification
   icon="notify.tga"
   name="FirstOverrideKeys"
   persist="true"
   type="notify">
Your movement keys are now being handled by an object.
Try the arrow keys or AWSD to see what they do.
Some objects (like guns) require you to go into mouselook  to use them.
Press &apos;M&apos; to do this.
  </notification>

  <notification
   icon="notify.tga"
   name="FirstSandbox"
   persist="true"
   type="notify">
This is a sandbox area, and is meant to help residents learn how to build.

Things you build here will be deleted after you leave, so do not forget to right-click you items and choose &apos;Take&apos; to move your creation into your inventory.
  </notification>

  <notification
   icon="notifytip.tga"
   name="MaxListSelectMessage"
   type="notifytip">
You may only select up to [MAX_SELECT] items from this list.
  </notification>

  <notification
   icon="notify.tga"
   name="VoiceInviteP2P"
   type="notify">
[NAME] is inviting you to a Voice Chat call.
Click Accept to join the call or Decline to decline the invitation. Click mute to permanently block all messages this caller.
    <tag>confirm</tag>
    <tag>voice</tag>
    <unique>
      <context>NAME</context>
    </unique>
    <form name="form">
      <button
       index="0"
       name="Accept"
       text="Accept"/>
      <button
       index="1"
       name="Decline"
       text="Decline"/>
      <button
       index="2"
       name="Mute"
       text="Mute"/>
    </form>
  </notification>

  <notification
   icon="notify.tga"
   name="AutoUnmuteByIM"
   persist="true"
   type="notify">
[NAME] was sent an instant message and has been automatically unblocked.
  </notification>

  <notification
   icon="notify.tga"
   name="AutoUnmuteByMoney"
   persist="true"
   type="notify">
[NAME] was given money and has been automatically unblocked.
  </notification>

  <notification
   icon="notify.tga"
   name="AutoUnmuteByInventory"
   persist="true"
   type="notify">
[NAME] was offered inventory and has been automatically unblocked.
  </notification>

  <notification
   icon="notify.tga"
   name="VoiceInviteGroup"
   type="notify">
[NAME] has joined a Voice Chat call with the group &lt;nolink&gt;[GROUP]&lt;/nolink&gt;.
Click Accept to join the call or Decline to decline the invitation. Click mute to permanently block all messages from this caller.
    <tag>group</tag>
    <tag>confirm</tag>
    <tag>voice</tag>
    <unique>
      <context>NAME</context>
      <context>GROUP</context>
    </unique>
    <form name="form">
      <button
       index="0"
       name="Accept"
       text="Accept"/>
      <button
       index="1"
       name="Decline"
       text="Decline"/>
      <button
       index="2"
       name="Mute"
       text="Mute"/>
    </form>
  </notification>

  <notification
   icon="notify.tga"
   name="VoiceInviteAdHoc"
   type="notify">
[NAME] has joined a voice chat call with a conference chat.
Click Accept to join the call or Decline to decline the invitation. Click mute to permanently block all message from this caller.
  <tag>confirm</tag>
    <tag>voice</tag>
    <unique>
      <context>NAME</context>
    </unique>
    <form name="form">
      <button
       index="0"
       name="Accept"
       text="Accept"/>
      <button
       index="1"
       name="Decline"
       text="Decline"/>
      <button
       index="2"
       name="Mute"
       text="Mute"/>
    </form>
  </notification>

  <notification
   icon="notify.tga"
   name="InviteAdHoc"
   type="notify">
[NAME] is inviting you to a conference chat.
Click Accept to join the chat or Decline to decline the invitation. Click mute to permanently block all messages this caller.
  <tag>confirm</tag>
    <tag>voice</tag>
    <unique>
      <context>NAME</context>
    </unique>
    <form name="form">
      <button
       index="0"
       name="Accept"
       text="Accept"/>
      <button
       index="1"
       name="Decline"
       text="Decline"/>
      <button
       index="2"
       name="Mute"
       text="Mute"/>
    </form>
  </notification>

  <notification
   icon="notifytip.tga"
   name="VoiceChannelFull"
   type="notifytip">
The voice call you are trying to join, [VOICE_CHANNEL_NAME], has reached maximum capacity. Please try again later.
  <tag>fail</tag>
    <tag>voice</tag>
    <unique>
      <context>VOICE_CHANNEL_NAME</context>
    </unique>
  </notification>

  <notification
   icon="notifytip.tga"
   name="ProximalVoiceChannelFull"
   type="notifytip">
    <unique/>
This area has reached maximum capacity for voice conversations.  Please try to use voice in a different area.
    <tag>fail</tag>
    <tag>voice</tag>
  </notification>

  <notification
   icon="notifytip.tga"
   name="VoiceChannelDisconnected"
   type="notifytip">
You have been disconnected from [VOICE_CHANNEL_NAME].  You will now be reconnected to Nearby Voice Chat.
    <tag>voice</tag>
    <unique>
      <context>VOICE_CHANNEL_NAME</context>
    </unique>
  </notification>

  <notification
   icon="notifytip.tga"
   name="VoiceChannelDisconnectedP2P"
   type="notifytip">
[VOICE_CHANNEL_NAME] has ended the call.  You will now be reconnected to Nearby Voice Chat.
    <tag>voice</tag>
    <unique>
      <context>VOICE_CHANNEL_NAME</context>
    </unique>
  </notification>

  <notification
   icon="notifytip.tga"
   name="P2PCallDeclined"
   type="notifytip">
[VOICE_CHANNEL_NAME] has declined your call.  You will now be reconnected to Nearby Voice Chat.
    <tag>voice</tag>
    <tag>fail</tag>
    <unique>
      <context>VOICE_CHANNEL_NAME</context>
    </unique>
  </notification>

  <notification
   icon="notifytip.tga"
   name="P2PCallNoAnswer"
   type="notifytip">
[VOICE_CHANNEL_NAME] is not available to take your call.  You will now be reconnected to Nearby Voice Chat.
    <tag>fail</tag>
    <tag>voice</tag>
    <unique>
      <context>VOICE_CHANNEL_NAME</context>
    </unique>
  </notification>

  <notification
   icon="notifytip.tga"
   name="VoiceChannelJoinFailed"
   type="notifytip">
Failed to connect to [VOICE_CHANNEL_NAME], please try again later.  You will now be reconnected to Nearby Voice Chat.
    <tag>fail</tag>
    <tag>voice</tag>
    <unique>
      <context>VOICE_CHANNEL_NAME</context>
    </unique>
  </notification>

  <notification
   icon="notify.tga"
   name="VoiceEffectsExpired"
   sound="UISndAlert"
   persist="true"
   type="notify">
    <unique/>    
One or more of your subscribed Voice Morphs has expired.
[[URL] Click here] to renew your subscription.

If you are a Premium Member, [[PREMIUM_URL] click here] to receive your voice morphing perk.
  <tag>fail</tag>
  <tag>voice</tag>
  </notification>

  <notification
   icon="notify.tga"
   name="VoiceEffectsExpiredInUse"
   sound="UISndAlert"
   persist="true"
   type="notify">
    <unique/>
The active Voice Morph has expired, your normal voice settings have been applied.
[[URL] Click here] to renew your subscription.

If you are a Premium Member, [[PREMIUM_URL] click here] to receive your voice morphing perk.
    <tag>fail</tag>
    <tag>voice</tag>
  </notification>

  <notification
   icon="notify.tga"
   name="VoiceEffectsWillExpire"
   sound="UISndAlert"
   persist="true"
   type="notify">
    <unique/>    
One or more of your Voice Morphs will expire in less than [INTERVAL] days.
[[URL] Click here] to renew your subscription.

If you are a Premium Member, [[PREMIUM_URL] click here] to receive your voice morphing perk.
  <tag>fail</tag>
    <tag>voice</tag>
  </notification>

  <notification
   icon="notify.tga"
   name="VoiceEffectsNew"
   sound="UISndAlert"
   persist="true"
   type="notify">
    <unique/>    
New Voice Morphs are available!
   <tag>voice</tag>
  </notification>

  <notification
   icon="notifytip.tga"
   name="Cannot enter parcel: not a group member"
   type="notifytip">
   <tag>fail</tag>
    <tag>group</tag>
Only members of a certain group can visit this area.
  </notification>

  <notification
   icon="notifytip.tga"
   name="Cannot enter parcel: banned"
   type="notifytip">
   <tag>fail</tag>
Cannot enter parcel, you have been banned.
  </notification>

  <notification
   icon="notifytip.tga"
   name="Cannot enter parcel: not on access list"
   type="notifytip">
   <tag>fail</tag>
Cannot enter parcel, you are not on the access list.
  </notification>

  <notification
   icon="notifytip.tga"
   name="VoiceNotAllowed"
   type="notifytip">
You do not have permission to connect to voice chat for [VOICE_CHANNEL_NAME].
  <tag>fail</tag>
    <tag>voice</tag>
    <unique>
      <context>VOICE_CHANNEL_NAME</context>
    </unique>
  </notification>

  <notification
   icon="notifytip.tga"
   name="VoiceCallGenericError"
   type="notifytip">
An error has occurred while trying to connect to voice chat for [VOICE_CHANNEL_NAME].  Please try again later.
  <tag>fail</tag>
    <tag>voice</tag>
    <unique>
      <context>VOICE_CHANNEL_NAME</context>
    </unique>
  </notification>

  <notification
   icon="notifytip.tga"
   name="UnsupportedCommandSLURL"
   priority="high"
   type="notifytip">
The SLurl you clicked on is not supported.
  <tag>fail</tag>
  </notification>

  <notification
   icon="notifytip.tga"
   name="BlockedSLURL"
   priority="high"
   type="notifytip">
   <tag>security</tag>
A SLurl was received from an untrusted browser and has been blocked for your security.
  </notification>

  <notification
   icon="notifytip.tga"
   name="ThrottledSLURL"
   priority="high"
   type="notifytip">
   <tag>security</tag>
Multiple SLurls were received from an untrusted browser within a short period.
They will be blocked for a few seconds for your security.
  </notification>

  <notification name="IMToast" type="notifytoast">
[MESSAGE]
    <form name="form">
      <button index="0" name="respondbutton" text="Respond"/>
    </form>
  </notification>

  <notification
   icon="alert.tga"
   name="ConfirmCloseAll"
   type="alertmodal">
Are you sure you want to close all IMs?
  <tag>confirm</tag>
    <usetemplate
     name="okcancelignore"
     notext="Cancel"
     yestext="OK"
     ignoretext="Confirm before I close all IMs"/>
  </notification>

  <notification icon="notifytip.tga"
		name="AttachmentSaved" type="notifytip">
Attachment has been saved.
  </notification>
  
  <notification icon="notify.tga" persist="true"
		name="AppearanceToXMLSaved" type="notify">
Appearance has been saved to XML to [PATH]
  </notification>
  
    <notification icon="notifytip.tga"
		name="AppearanceToXMLFailed" type="notifytip">
Failed to save appearance to XML.
  </notification>

  <notification icon="notifytip.tga"
    name="SnapshotToComputerFailed" type="notifytip">
Failed to save snapshot to [PATH]: Disk is full. [NEED_MEMORY]KB is required but only [FREE_MEMORY]KB is free.
  </notification>

  <notification icon="notifytip.tga"
    name="SnapshotToLocalDirNotExist" type="notifytip">
Failed to save snapshot to [PATH]: Directory does not exist.
  </notification>

  <notification
    icon="notifytip.tga"
    name="PresetNotSaved"
    type="notifytip">
Error saving preset [NAME].
  </notification>
    
  <notification
    icon="notifytip.tga"
    name="DefaultPresetNotSaved"
    type="notifytip">
Can not overwrite default preset.
  </notification>

  <notification
    icon="alertmodal.tga"
    name="PresetAlreadyExists"
    type="alertmodal">
&apos;[NAME]&apos; is in use. You may replace
this preset or choose another name.
    <tag>fail</tag>
    <usetemplate
     name="okbutton"
     yestext="OK"/>
  </notification>

  <notification
    icon="notifytip.tga"
    name="PresetNotDeleted"
    type="notifytip">
Error deleting preset [NAME].
  </notification>

  <notification
    icon="alertmodal.tga"
    name="UnableToFindHelpTopic"
    type="alertmodal">
Unable to find the help topic for this element.
  <tag>fail</tag>
  </notification>

     <notification
 icon="alertmodal.tga"
 name="ObjectMediaFailure"
 type="alertmodal">
Server Error: Media update or get failed.
&apos;[ERROR]&apos;
  <tag>fail</tag>
        <usetemplate
         name="okbutton"
         yestext="OK"/>
    </notification>

    <notification
 icon="alertmodal.tga"
 name="TextChatIsMutedByModerator"
 type="alertmodal">
Your text chat has been muted by a moderator.
        <usetemplate
         name="okbutton"
         yestext="OK"/>
    </notification>

    <notification
 icon="alertmodal.tga"
 name="VoiceIsMutedByModerator"
 type="alertmodal">
Your voice has been muted by a moderator.
    <tag>voice</tag>
        <usetemplate
         name="okbutton"
         yestext="OK"/>
    </notification>

    <notification
        icon="alertmodal.tga"
        name="FailedToGetBenefits"
        type="alertmodal">
      Unfortunately, we were unable to get benefits information for this session. This should not happen in a normal production environment. Please contact support. This session will not work normally and we recommend that you restart.
      <usetemplate
          name="okbutton"
          yestext="OK"/>
    </notification>

   <notification
    icon="alertmodal.tga"
    name="BulkUploadCostConfirmation"
    type="alertmodal">
This will upload [COUNT] items at a total cost of L$[COST]. Do you wish to continue with the upload?
    <usetemplate
     ignoretext="Confirm bulk uploads"
     name="okcancelignore"
     notext="Cancel"
     yestext="Upload"/>
   </notification>

   <notification
    icon="alertmodal.tga"
    name="NotEnoughMoneyForBulkUpload"
    type="alertmodal">
Your current balance of L$[BALANCE] is not enough to upload [COUNT] items at a total cost of L$[COST].
    <usetemplate
     name="okbutton"
     yestext="OK"/>
   </notification>
  
   <notification
    icon="alertmodal.tga"
    name="BulkUploadNoCompatibleFiles"
    type="alertmodal">
Selected files can not be bulk-uploaded.
    <usetemplate
     name="okbutton"
     yestext="OK"/>
   </notification>

  <notification
   icon="alertmodal.tga"
   name="BulkUploadIncompatibleFiles"
   type="alertmodal">
Some of the selected files can not be bulk-uploaded.
    <usetemplate
     name="okbutton"
     yestext="OK"/>
  </notification>

   <notification
    icon="alertmodal.tga"
    name="UploadCostConfirmation"
    type="alertmodal">
This upload will cost L$[PRICE], do you wish to continue with the upload?
    <usetemplate
     name="okcancelbuttons"
     notext="Cancel"
     yestext="Upload"/>
  </notification>

  <notification
   icon="alertmodal.tga"
   name="ConfirmClearTeleportHistory"
   type="alertmodal">
This will delete the entire list of places you have visited, and cannot be undone. Continue?
  <tag>confirm</tag>
    <usetemplate
     name="okcancelbuttons"
     notext="Cancel"
     yestext="OK"/>
  </notification>

  <notification
   icon="alert.tga"
   name="BottomTrayButtonCanNotBeShown"
   type="alert">
Selected button cannot be shown right now.
The button will be shown when there is enough space for it.
  <tag>fail</tag>
  </notification>

  <notification
   icon="notifytip.tga"
   name="ShareNotification"
   type="notifytip">
Select residents to share with.
  </notification>

  <notification
    name="MeshUploadErrorDetails"
    icon="alert.tga"
    type="alert">
      [LABEL] failed to upload: [MESSAGE]
[DETAILS] See Firestorm.log for details
  </notification>

  <notification
    name="MeshUploadError"
    icon="alert.tga"
    type="alert">
      [LABEL] failed to upload: [MESSAGE]

See Firestorm.log for details
  </notification>
   
  <notification
    name="MeshUploadPermError"
    icon="alert.tga"
    type="alert">
    Error while requesting mesh upload permissons.
  </notification>
  
  <notification
    name="RegionCapabilityRequestError"
    icon="alert.tga"
    type="alert">
    Could not get region capability &apos;[CAPABILITY]&apos;.
  </notification>
   
  <notification
   icon="notifytip.tga"
   name="ShareItemsConfirmation"
   type="alertmodal">
Are you sure you want to share the following items:

&lt;nolink&gt;[ITEMS]&lt;/nolink&gt;

With the following residents:

&lt;nolink&gt;[RESIDENTS]&lt;/nolink&gt;
  <tag>confirm</tag>
	<usetemplate
     ignoretext="Confirm before I share an item"
     name="okcancelignore"
     notext="Cancel"
     yestext="OK"/>
  </notification>
  
  <notification
   icon="notifytip.tga"
   name="ShareFolderConfirmation"
   type="alertmodal">
Only one folder at a time can be shared.

Are you sure you want to share the following items:

&lt;nolink&gt;[ITEMS]&lt;/nolink&gt;

With the following Residents:

&lt;nolink&gt;[RESIDENTS]&lt;/nolink&gt;
  <tag>confirm</tag>
	<usetemplate
     name="okcancelbuttons"
     notext="Cancel"
     yestext="OK"/>
  </notification>
  
  <notification
   icon="notifytip.tga"
   name="ItemsShared"
   type="notifytip">
Items successfully shared.
  </notification>
  
  <notification
   icon="notifytip.tga"
   name="DeedToGroupFail"
   type="notifytip">
Deed to group failed.
    <tag>group</tag>
  <tag>fail</tag>
  </notification>

  <notification
   icon="notifytip.tga"
   name="ReleaseLandThrottled"
   type="notifytip">
The parcel [PARCEL_NAME] can not be abandoned at this time.
   <tag>fail</tag>
  </notification>
	
  <notification
   icon="notifytip.tga"
   name="ReleasedLandWithReclaim"
   type="notifytip">
The [AREA] m² parcel &apos;[PARCEL_NAME]&apos; has been released.

You will have [RECLAIM_PERIOD] hours to reclaim for L$0 before it is set for sale to anyone.
   <tag>fail</tag>
  </notification>
	
  <notification
   icon="notifytip.tga"
   name="ReleasedLandNoReclaim"
   type="notifytip">
The [AREA] m² parcel &apos;[PARCEL_NAME]&apos; has been released.

It is now available for purchase by anyone.
   <tag>fail</tag>
  </notification>

  <notification
   icon="notifytip.tga"
   name="AvatarRezNotification"
   type="notifytip">
( [EXISTENCE] seconds alive )
Avatar '[NAME]' declouded after [TIME] seconds.
  </notification>

  <notification
   icon="notifytip.tga"
   name="AvatarRezSelfBakedDoneNotification"
   type="notifytip">
( [EXISTENCE] seconds alive )
You finished baking your outfit after [TIME] seconds.
  </notification>

  <notification
   icon="notifytip.tga"
   name="AvatarRezSelfBakedUpdateNotification"
   type="notifytip">
( [EXISTENCE] seconds alive )
You sent out an update of your appearance after [TIME] seconds.
[STATUS]
  </notification>
  
  <notification
   icon="notifytip.tga"
   name="AvatarRezSelfBakeForceUpdateNotification"
   type="notifytip">
The viewer has detected that you may appear as a cloud and is attempting to fix this automatically.
  </notification>

  <notification
   icon="notifytip.tga"
   name="AvatarRezCloudNotification"
   type="notifytip">
( [EXISTENCE] seconds alive )
Avatar '[NAME]' became cloud.
  </notification>

  <notification
   icon="notifytip.tga"
   name="AvatarRezArrivedNotification"
   type="notifytip">
( [EXISTENCE] seconds alive )
Avatar '[NAME]' appeared.
  </notification>

  <notification
   icon="notifytip.tga"
   name="AvatarRezLeftCloudNotification"
   type="notifytip">
( [EXISTENCE] seconds alive )
Avatar '[NAME]' left after [TIME] seconds as cloud.
  </notification>

  <notification
   icon="notifytip.tga"
   name="AvatarRezEnteredAppearanceNotification"
   type="notifytip">
( [EXISTENCE] seconds alive )
Avatar '[NAME]' entered appearance mode.
  </notification>

  <notification
   icon="notifytip.tga"
   name="AvatarRezLeftAppearanceNotification"
   type="notifytip">
( [EXISTENCE] seconds alive )
Avatar '[NAME]' left appearance mode.
  </notification>

  <notification
   icon="alertmodal.tga"
   name="NoConnect"
   type="alertmodal">
We're having trouble connecting using [PROTOCOL] &lt;nolink&gt;[HOSTID]&lt;/nolink&gt;.
Please check your network and firewall setup.
  <tag>fail</tag>
    <usetemplate
     name="okbutton"
     yestext="OK"/>
  </notification>

  <notification
   icon="alertmodal.tga"
   name="NoVoiceConnect"
   type="alertmodal">
    <unique/>
We are unable to connect to the voice server:

&lt;nolink&gt;[HOSTID]&lt;/nolink&gt;

Ports that must be allowed for voice are:
:TCP: 80, 443
:UDP: 3478, 3479, 5060, 5062, 6250, 12000-32000

Please check your network and firewall setup.
Disable any SIP ALG feature in your router.

Voice communications will not be available.
https://wiki.firestormviewer.org/fs_voice
    <tag>voice</tag>
  <tag>fail</tag>
    <usetemplate
     ignoretext="Warn me when the viewer can't connect to the voice server"
     name="okignore"
     yestext="OK" />
  </notification>

  <notification
   icon="alertmodal.tga"
   name="NoVoiceConnect-GIAB"
   type="alertmodal">
We're having trouble connecting to your voice server.

Voice communications will not be available.
Please check your network and firewall setup.
[https://wiki.firestormviewer.org/fs_voice]
    <tag>voice</tag>
  <tag>fail</tag>
    <usetemplate
     name="okbutton"
     yestext="OK"/>
  </notification>

  <notification
   icon="notifytip.tga"
   name="AvatarRezLeftNotification"
   type="notifytip">
( [EXISTENCE] seconds alive )
Avatar '[NAME]' left as fully loaded.
  </notification>

  <notification
   icon="notifytip.tga"
   name="AvatarRezSelfBakedTextureUploadNotification"
   type="notifytip">
( [EXISTENCE] seconds alive )
You uploaded a [RESOLUTION] baked texture for '[BODYREGION]' after [TIME] seconds.
  </notification>

  <notification
   icon="notifytip.tga"
   name="AvatarRezSelfBakedTextureUpdateNotification"
   type="notifytip">
( [EXISTENCE] seconds alive )
You locally updated a [RESOLUTION] baked texture for '[BODYREGION]' after [TIME] seconds.
  </notification>
	
  <notification
   icon="alertmodal.tga"
   name="CannotUploadTexture"
   type="alertmodal">
Unable to upload texture.
[REASON]   
  <tag>fail</tag>  
  </notification>
  
  <notification
   icon="alertmodal.tga"
   name="LivePreviewUnavailable"
   type="alert">
We cannot display a preview of this texture because it is no-copy and/or no-transfer.
  <usetemplate
    ignoretext="Warn me that Live Preview mode is not available for no-copy and/or no-transfer textures"
    name="okignore"
    yestext="OK"/>
  </notification>

  <notification
   icon="alertmodal.tga"
   name="FacePasteFailed"
   type="alertmodal">
Paste failed. [REASON]
   <usetemplate
    name="okbutton"
    yestext="OK"/>
  </notification>

  <notification
   icon="alertmodal.tga"
   name="FacePasteTexturePermissions"
   type="alertmodal">
    You applied a texture with limited permissions, object will inherit permissions from texture.
    <usetemplate
     ignoretext="Paste: You applied a texture with limited permissions"
     name="notifyignore"/>
    <usetemplate
     name="okbutton"
     yestext="OK"/>
  </notification>

  <notification
   icon="alertmodal.tga"
   name="ConfirmLeaveCall"
   type="alertmodal">
Are you sure you want to leave this call?
    <tag>confirm</tag>
    <tag>voice</tag>
    <usetemplate
     ignoretext="Confirm before I leave call"
     name="okcancelignore"
     notext="No"
     yestext="Yes">
      <unique/>
    </usetemplate>
  </notification>

  <notification
   icon="alertmodal.tga"
   name="ConfirmMuteAll"
   type="alert">
You have selected to mute all participants in a group call.
This will also cause all residents that later join the call to be
muted, even after you have left the call.

Mute everyone?
    <tag>group</tag>
    <tag>confirm</tag>
    <tag>voice</tag>
    <usetemplate
     ignoretext="Confirm before I mute all participants in a group call"
     name="okcancelignore"
     yestext="OK"
     notext="Cancel">
      <unique/>
    </usetemplate>
  </notification>
  <notification
  name="HintChat"
  label="Chat"
  type="hint">
    <unique/>
    To join the conversation, type into the chat field below.
  </notification>

  <notification
  name="HintSit"
  label="Stand"
  type="hint">
    <unique/>
    To stand up and exit the sitting position, click the Stand button.
  </notification>

  <notification
  name="HintSpeak"
  label="Speak"
  type="hint">
    <unique/>    
Click the Speak button to turn your microphone on and off.

Click on the up arrow to see the voice control panel.

Hiding the Speak button will disable the voice feature.
  </notification>

  <notification
  name="HintDestinationGuide"
  label="Explore the World"
  type="hint">
    <unique/>
    The Destination Guide contains thousands of new places to discover. Select a location and choose Teleport to start exploring.
  </notification>

  <notification
    name="HintSidePanel"
    label="Side Panel"
    type="hint">
    <unique/>
    Get quick access to your inventory, outfits, profiles and more in the side panel.
  </notification>

  <notification
  name="HintMove"
  label="Move"
  type="hint">
    <unique/>
    To walk or run, open the Move Panel and use the directional arrows to navigate. You can also use the directional keys on your keyboard.
  </notification>

  <notification
  name="HintMoveClick"
  label=""
  type="hint">
    <unique/>    
1. Click to Walk
Click anywhere on the ground to walk to that spot.

2. Click and Drag to Rotate View
Click and drag anywhere on the world to rotate your view
    <tag>custom_skin</tag>
  </notification>

  <notification
  name="HintDisplayName"
  label="Display Name"
  type="hint">
    <unique/>
    Set your customizable display name here. This is in addition to your unique username, which can't be changed. You can change how you see other people's names in your preferences.
  </notification>


  <notification
  name="HintView"
  label="View"
  type="hint">
    <unique/>
    To change your camera view, use the Orbit and Pan controls. Reset your view by pressing Escape or walking.
    <tag>custom_skin</tag>
  </notification>

  <notification
  name="HintInventory"
  label="Inventory"
  type="hint">
    <unique/>
    Check your inventory to find items. Newest items can be easily found in the Recent tab.
  </notification>

  <notification
  name="HintLindenDollar"
  label="You've got Linden Dollars!"
  type="hint">
    <unique/>
    Here's your current balance of L$. Click Buy L$ to purchase more Linden Dollars.
    <tag>funds</tag>
  </notification>

   <notification
   icon="alertmodal.tga"
   name="LowMemory"
   type="alertmodal">
    Your memory pool is low. Some functions of SL are disabled to avoid crash. Please close other applications. Restart SL if this persists.
  </notification>

  <notification
     icon="alertmodal.tga"
     name="ForceQuitDueToLowMemory"
     type="alertmodal">
    SL will quit in 30 seconds due to out of memory.
  </notification>

  <notification
   icon="alertmodal.tga"
   name="SOCKS_NOT_PERMITTED"
   type="alertmodal">
	The SOCKS 5 proxy "[HOST]:[PORT]" refused the connection, not allowed by rule set.
	<tag>fail</tag>
   <usetemplate
     name="okbutton"
     yestext="OK"/>
  </notification>

  <notification
   icon="alertmodal.tga"
   name="SOCKS_CONNECT_ERROR"
   type="alertmodal">
	The SOCKS 5 proxy "[HOST]:[PORT]" refused the connection, could not open TCP channel.
	<tag>fail</tag>
   <usetemplate
     name="okbutton"
     yestext="OK"/>	 
  </notification>

  <notification
   icon="alertmodal.tga"
   name="SOCKS_NOT_ACCEPTABLE"
   type="alertmodal">
	The SOCKS 5 proxy "[HOST]:[PORT]" refused the selected authentication system.
	<tag>fail</tag>
   <usetemplate
     name="okbutton"
     yestext="OK"/>
  </notification>

  <notification
   icon="alertmodal.tga"
   name="SOCKS_AUTH_FAIL"
   type="alertmodal">
	The SOCKS 5 proxy "[HOST]:[PORT]" reported your credentials are invalid.
	<tag>fail</tag>
   <usetemplate
     name="okbutton"
     yestext="OK"/>
  </notification>

  <notification
   icon="alertmodal.tga"
   name="SOCKS_UDP_FWD_NOT_GRANTED"
   type="alertmodal">
	The SOCKS 5 proxy "[HOST]:[PORT]" refused the UDP associate request.
	<tag>fail</tag>
   <usetemplate
     name="okbutton"
     yestext="OK"/>
  </notification>

  <notification
   icon="alertmodal.tga"
   name="SOCKS_HOST_CONNECT_FAILED"
   type="alertmodal">
	Could not connect to SOCKS 5 proxy server "[HOST]:[PORT]".
	<tag>fail</tag>
   <usetemplate
     name="okbutton"
     yestext="OK"/>
  </notification>
  
  <notification
   icon="alertmodal.tga"
   name="SOCKS_UNKNOWN_STATUS"
   type="alertmodal">
	Unknown proxy error with server "[HOST]:[PORT]".
	<tag>fail</tag>
   <usetemplate
     name="okbutton"
     yestext="OK"/>
  </notification>
  
  <notification
   icon="alertmodal.tga"
   name="SOCKS_INVALID_HOST"
   type="alertmodal">
	Invalid SOCKS proxy address or port "[HOST]:[PORT]".
	<tag>fail</tag>
   <usetemplate
     name="okbutton"
     yestext="OK"/>
  </notification>
  
  <notification
   icon="alertmodal.tga"
   name="SOCKS_BAD_CREDS"
   type="alertmodal">
	Invalid SOCKS 5 username or password.
	<tag>fail</tag>
   <usetemplate
     name="okbutton"
     yestext="OK"/>
  </notification>
  
  <notification
   icon="alertmodal.tga"
   name="PROXY_INVALID_HTTP_HOST"
   type="alertmodal">
    Invalid HTTP proxy address or port "[HOST]:[PORT]".
	<tag>fail</tag>
   <usetemplate
     name="okbutton"
     yestext="OK"/>
  </notification>

  <notification
   icon="alertmodal.tga"
   name="PROXY_INVALID_SOCKS_HOST"
   type="alertmodal">
	Invalid SOCKS proxy address or port "[HOST]:[PORT]".
	<tag>fail</tag>
   <usetemplate
     name="okbutton"
     yestext="OK"/>
  </notification>

  <notification
   icon="alertmodal.tga"
   name="ChangeProxySettings"
   type="alert">
	Proxy settings take effect after you restart [APP_NAME].
	<tag>fail</tag>
   <usetemplate
     name="okbutton"
     yestext="OK"/>
  </notification>

  <notification
  name="AuthRequest"
  type="browser">
The site at &apos;&lt;nolink&gt;[HOST_NAME]&lt;/nolink&gt;&apos; in realm &apos;[REALM]&apos; requires a user name and password.
    <tag>confirm</tag>
    <form name="form">
      <input name="username" type="text" text="User Name" default="true"/>
      <input name="password" type="password" text="Password    "/>
      <button default="true"
              index="0"
              name="ok"
              text="Submit"/>
      <button index="1"
              name="cancel"
              text="Cancel"/>
    </form>
  </notification>

   <notification
	name="ModeChange"
	label=""
	type="alertmodal">
    <unique/>
Changing modes requires you to quit and restart.

Change mode and quit?
    <tag>confirm</tag>
    <usetemplate
   name="okcancelbuttons"
   yestext="OK"
   notext="Cancel"/>
    </notification>

  <notification

 name="NoClassifieds"
 label=""
 type="alertmodal">
    <unique/>
    <tag>fail</tag>
    <tag>confirm</tag>
    Creation and editing of Classifieds is only available in Advanced mode. Would you like to quit and change modes? The mode selector can be found on the login screen.
    <usetemplate
   name="okcancelbuttons"
   yestext="Quit"
   notext="Don't Quit"/>
    </notification>

  <notification
 name="NoGroupInfo"
 label=""
 type="alertmodal">
    <unique/>
    <tag>fail</tag>
    <tag>confirm</tag>
    Creation and editing of Groups is only available in Advanced mode. Would you like to quit and change modes? The mode selector can be found on the login screen.
    <usetemplate
   name="okcancelbuttons"
   yestext="Quit"
   notext="Don't Quit"/>
  </notification>

 <notification
 name="NoPlaceInfo"
 label=""
 type="alertmodal">
    <unique/>
    <tag>fail</tag>
    <tag>confirm</tag>
    Viewing place profile is only available in Advanced mode. Would you like to quit and change modes? The mode selector can be found on the login screen.
    <usetemplate
   name="okcancelbuttons"
   yestext="Quit"
   notext="Don't Quit"/>
</notification>

  <notification
 name="NoPicks"
 label=""
 type="alertmodal">
    <unique/>
    <tag>fail</tag>
    <tag>confirm</tag>
    Creation and editing of Picks is only available in Advanced mode. Would you like to quit and change modes? The mode selector can be found on the login screen.
    <usetemplate
   name="okcancelbuttons"
   yestext="Quit"
   notext="Don't Quit"/>
  </notification>

  <notification
 name="NoWorldMap"
 label=""
 type="alertmodal">
    <unique/>
    <tag>fail</tag>
    <tag>confirm</tag>
    Viewing of the world map is only available in Advanced mode. Would you like to quit and change modes? The mode selector can be found on the login screen.
    <usetemplate
   name="okcancelbuttons"
   yestext="Quit"
   notext="Don't Quit"/>
  </notification>

  <notification
 name="NoVoiceCall"
 label=""
 type="alertmodal">
    <unique/>
    <tag>fail</tag>
    <tag>confirm</tag>
    Voice calls are only available in Advanced mode. Would you like to logout and change modes?
    <usetemplate
   name="okcancelbuttons"
   yestext="Quit"
   notext="Don't Quit"/>
  </notification>

  <notification
 name="NoAvatarShare"
 label=""
 type="alertmodal">
    <unique/>
    <tag>fail</tag>
    <tag>confirm</tag>
    Sharing is only available in Advanced mode. Would you like to logout and change modes?
    <usetemplate
   name="okcancelbuttons"
   yestext="Quit"
   notext="Don't Quit"/>
  </notification>
  
  <notification
 name="NoAvatarPay"
 label=""
 type="alertmodal">
    <unique/>
    <tag>fail</tag>
    <tag>confirm</tag>
	  Paying other residents is only available in Advanced mode. Would you like to logout and change modes?
	  <usetemplate
   name="okcancelbuttons"
   yestext="Quit"
   notext="Don't Quit"/>
  </notification>

  <notification
 name="NoInventory"
 label=""
 type="alertmodal">
    <unique/>
    <tag>fail</tag>
    <tag>confirm</tag>
    Viewing inventory is only available in Advanced mode. Would you like to logout and change modes?
    <usetemplate
   name="okcancelbuttons"
   yestext="Quit"
   notext="Don't Quit"/>
  </notification>

  <notification
 name="NoAppearance"
 label=""
 type="alertmodal">
    <unique/>
    <tag>fail</tag>
    <tag>confirm</tag>
    The appearance editor is only available in Advanced mode. Would you like to logout and change modes?
    <usetemplate
   name="okcancelbuttons"
   yestext="Quit"
   notext="Don't Quit"/>
  </notification>

  <notification
 name="NoSearch"
 label=""
 type="alertmodal">
    <unique/>
    <tag>fail</tag>
    <tag>confirm</tag>
    Search is only available in Advanced mode. Would you like to logout and change modes?
    <usetemplate
   name="okcancelbuttons"
   yestext="Quit"
   notext="Don't Quit"/>
  </notification>

  <notification
    name="ConfirmHideUI"
    label=""
    type="alertmodal">
    <unique/>
    <tag>confirm</tag>
    This action will hide all menu items and buttons. To get them back, click [SHORTCUT] again.
    <usetemplate
      name="okcancelignore"
      yestext="OK"
      notext="Cancel"
      ignoretext="Confirm before hiding UI"/>
  </notification>

  <notification
   icon="alertmodal.tga"
   name="PathfindingLinksets_WarnOnPhantom"
   type="alertmodal">
Some selected linksets will have the Phantom flag toggled.

Do you wish to continue?
    <tag>confirm</tag>
    <usetemplate
     ignoretext="Some selected linksets phantom flag will be toggled."
     name="okcancelignore"
     notext="Cancel"
     yestext="OK"/>
  </notification>

  <notification
   icon="alertmodal.tga"
   name="PathfindingLinksets_MismatchOnRestricted"
   type="alertmodal">
Some selected linksets cannot be set to be '[REQUESTED_TYPE]' because of permission restrictions on the linkset.  These linksets will be set to be '[RESTRICTED_TYPE]' instead.

Do you wish to continue?
    <tag>confirm</tag>
    <usetemplate
     ignoretext="Some selected linksets cannot be set because of permission restrictions on the linkset."
     name="okcancelignore"
     notext="Cancel"
     yestext="OK"/>
  </notification>

  <notification
   icon="alertmodal.tga"
   name="PathfindingLinksets_MismatchOnVolume"
   type="alertmodal">
Some selected linksets cannot be set to be '[REQUESTED_TYPE]' because the shape is non-convex.

Do you wish to continue?
    <tag>confirm</tag>
    <usetemplate
     ignoretext="Some selected linksets cannot be set because the shape is non-convex"
     name="okcancelignore"
     notext="Cancel"
     yestext="OK"/>
  </notification>

  <notification
   icon="alertmodal.tga"
   name="PathfindingLinksets_WarnOnPhantom_MismatchOnRestricted"
   type="alertmodal">
Some selected linksets will have the Phantom flag toggled.

Some selected linksets cannot be set to be '[REQUESTED_TYPE]' because of permission restrictions on the linkset.  These linksets will be set to be '[RESTRICTED_TYPE]' instead.

Do you wish to continue?
    <tag>confirm</tag>
    <usetemplate
     ignoretext="Some selected linksets phantom flag will be toggled and others cannot be set because of permission restrictions on the linkset."
     name="okcancelignore"
     notext="Cancel"
     yestext="OK"/>
  </notification>

  <notification
   icon="alertmodal.tga"
   name="PathfindingLinksets_WarnOnPhantom_MismatchOnVolume"
   type="alertmodal">
Some selected linksets will have the Phantom flag toggled.

Some selected linksets cannot be set to be '[REQUESTED_TYPE]' because the shape is non-convex.

Do you wish to continue?
    <tag>confirm</tag>
    <usetemplate
     ignoretext="Some selected linksets phantom flag will be toggled and others cannot be set because the shape is non-convex"
     name="okcancelignore"
     notext="Cancel"
     yestext="OK"/>
  </notification>

  <notification
   icon="alertmodal.tga"
   name="PathfindingLinksets_MismatchOnRestricted_MismatchOnVolume"
   type="alertmodal">
Some selected linksets cannot be set to be '[REQUESTED_TYPE]' because of permission restrictions on the linkset.  These linksets will be set to be '[RESTRICTED_TYPE]' instead.

Some selected linksets cannot be set to be '[REQUESTED_TYPE]' because the shape is non-convex. These linksets&apos; use types will not change.

Do you wish to continue?
    <tag>confirm</tag>
    <usetemplate
     ignoretext="Some selected linksets cannot be set because of permission restrictions on the linkset and because the shape is non-convex."
     name="okcancelignore"
     notext="Cancel"
     yestext="OK"/>
  </notification>

  <notification
   icon="alertmodal.tga"
   name="PathfindingLinksets_WarnOnPhantom_MismatchOnRestricted_MismatchOnVolume"
   type="alertmodal">
Some selected linksets will have the Phantom flag toggled.

Some selected linksets cannot be set to be '[REQUESTED_TYPE]' because of permission restrictions on the linkset.  These linksets will be set to be '[RESTRICTED_TYPE]' instead.

Some selected linksets cannot be set to be '[REQUESTED_TYPE]' because the shape is non-convex. These linksets&apos; use types will not change.

Do you wish to continue?
    <tag>confirm</tag>
    <usetemplate
     ignoretext="Some selected linksets phantom flag will be toggled and others cannot be set because of permission restrictions on the linkset and because the shape is non-convex."
     name="okcancelignore"
     notext="Cancel"
     yestext="OK"/>
  </notification>

  <notification
   icon="alertmodal.tga"
   name="PathfindingLinksets_ChangeToFlexiblePath"
   type="alertmodal">
    The selected object affects the navmesh.  Changing it to a Flexible Path will remove it from the navmesh.
    <tag>confirm</tag>
    <usetemplate
     ignoretext="The selected object affects the navmesh. Changing it to a Flexible Path will remove it from the navmesh."
     name="okcancelignore"
     notext="Cancel"
     yestext="OK"/>
  </notification>

  <global name="UnsupportedIntelDriver">
The installed Intel graphics driver for [GPUNAME], version [VERSION], is significantly out of date and is known to cause excessive rates of program crashes. You are strongly advised to update to a current Intel driver.

Do you want to check the Intel driver website?
  </global>

  <global name="UnsupportedCPUAmount">
796
  </global>

  <global name="UnsupportedRAMAmount">
510
  </global>

  <global name="UnsupportedGPU">
- Your graphics card does not meet the minimum requirements.
  </global>

  <global name="UnsupportedCPU">
- Your CPU does not meet the minimum requirements.
  </global>

  <global name="UnsupportedRAM">
- Your system memory does not meet the minimum requirements.
  </global>
  
  <global name="LLLeapUpdaterFailure">
Failed to launch updater service [UPDATER_APP]. Please verify the viewer is installed correctly and has the necessary permissions to run. If you continue to experience issues, please visit the [SUPPORT_SITE].
  </global>

<!-- these are alert strings from server. the name needs to match entire the server string, and needs to be changed
	whenever the server string changes -->
   <global name="You can only set your 'Home Location' on your land or at a mainland Infohub.">
If you own a piece of land, you can make it your home location.
Otherwise, you can look at the Map and find places marked &quot;Infohub&quot;.
  </global>
  <global name="You died and have been teleported to your home location">
You died and have been teleported to your home location.
  </global>
<!-- <FS:AW>  opensim search support-->
  <notification
   icon="alertmodal.tga"
   name="ConfirmClearDebugSearchURL"
   type="alertmodal">
Are you sure you want to clear the debug search url?
    <tag>confirm</tag>
    <usetemplate
     ignoretext="Confirm clearing debug search url"
     name="okcancelignore"
     notext="Cancel"
     yestext="OK"/>
  </notification>
  <notification
   icon="alertmodal.tga"
   name="ConfirmPickDebugSearchURL"
   type="alertmodal">
Are you sure you want to pick the current search url as debug search url?
    <tag>confirm</tag>
    <usetemplate
     ignoretext="Confirm picking debug search url"
     name="okcancelignore"
     notext="Cancel"
     yestext="OK"/>
  </notification>
<!-- </FS:AW>  opensim search support-->
<!-- <FS:AW  grid management-->
  <notification
   icon="alertmodal.tga"
   name="ConfirmRemoveGrid"
   type="alertmodal">
Are you sure you want to remove [REMOVE_GRID] from the grid list?
    <tag>confirm</tag>
    <usetemplate
     ignoretext="Confirm removing grids"
     name="okcancelignore"
     notext="Cancel"
     yestext="OK"/>
  </notification>
  <notification
   icon="alertmodal.tga"
   name="CanNotRemoveConnectedGrid"
   type="alertmodal">
You can not remove [REMOVE_GRID] while being connected to it.
    <tag>confirm</tag>
    <usetemplate
     ignoretext="Warn that the grid connected to can not be removed."
     name="okcancelignore"
     notext="Cancel"
     yestext="OK"/>
  </notification>
<!-- </FS:AW  grid management-->

<!-- ## Zi: Animation Overrider -->
  <notification
   icon="alertmodal.tga"
   name="NewAOSet"
   type="alertmodal">
Specify a name for the new AO set:
(The name may contain any ASCII character, except for ":" or "|")
    <form name="form">
      <input name="message" type="text" default="true">
New AO Set
      </input>
      <button
       default="true"
       index="0"
       name="OK"
       text="OK"/>
      <button
       index="1"
       name="Cancel"
       text="Cancel"/>
    </form>
  </notification>

  <notification
   icon="alertmodal.tga"
   name="NewAOCantContainNonASCII"
   type="alertmodal">
Could not create new AO set "[AO_SET_NAME]".
The name may only contain ASCII characters, excluding ":" and "|".
    <usetemplate
     name="okbutton"
     yestext="OK"/>
  </notification>

  <notification
   icon="alertmodal.tga"
   name="RenameAOMustBeASCII"
   type="alertmodal">
Could not rename AO set "[AO_SET_NAME]".
The name may only contain ASCII characters, excluding ":" and "|".
    <usetemplate
     name="okbutton"
     yestext="OK"/>
  </notification>

<notification
   icon="alertmodal.tga"
   name="RemoveAOSet"
   type="alertmodal">
Remove AO set "[AO_SET_NAME]" from the list?
    <usetemplate
     name="okcancelbuttons"
     notext="Cancel"
     yestext="Remove"/>
  </notification>

  <notification
   icon="notifytip.tga"
   name="AOForeignItemsFound"
   type="alertmodal">
The animation overrider found at least one item that did not belong in the configuration. Please check your &quot;Lost and Found&quot; folder for items that were moved out of the animation overrider configuration.
  </notification>

  <notification
   icon="notifytip.tga"
   name="AOImportSetAlreadyExists"
   type="notifytip">
An animation set with this name already exists.
  </notification>

  <notification
   icon="notifytip.tga"
   name="AOImportPermissionDenied"
   type="notifytip">
Insufficient permissions to read notecard.
  </notification>

  <notification
   icon="notifytip.tga"
   name="AOImportCreateSetFailed"
   type="notifytip">
Error while creating import set.
  </notification>

  <notification
   icon="notifytip.tga"
   name="AOImportDownloadFailed"
   type="notifytip">
Could not download notecard.
  </notification>

  <notification
   icon="notifytip.tga"
   name="AOImportNoText"
   type="notifytip">
Notecard is empty or unreadable.
  </notification>

  <notification
   icon="notifytip.tga"
   name="AOImportNoFolder"
   type="notifytip">
Couldn't find folder to read the animations.
  </notification>

  <notification
   icon="notifytip.tga"
   name="AOImportNoStatePrefix"
   type="notifytip">
Notecard line [LINE] has no valid [ state prefix.
  </notification>

  <notification
   icon="notifytip.tga"
   name="AOImportNoValidDelimiter"
   type="notifytip">
Notecard line [LINE] has no valid ] delimiter.
  </notification>

  <notification
   icon="notifytip.tga"
   name="AOImportStateNameNotFound"
   type="notifytip">
State name [NAME] not found.
  </notification>

  <notification
   icon="notifytip.tga"
   name="AOImportAnimationNotFound"
   type="notifytip">
Couldn't find animation [NAME]. Please make sure it's present in the same folder as the import notecard.
  </notification>

  <notification
   icon="notifytip.tga"
   name="AOImportInvalid"
   type="notifytip">
Notecard didn't contain any usable data. Aborting import.
  </notification>

  <notification
   icon="notifytip.tga"
   name="AOImportRetryCreateSet"
   type="notifytip">
Could not create import folder for animation set [NAME]. Retrying ...
  </notification>

  <notification
   icon="notifytip.tga"
   name="AOImportAbortCreateSet"
   type="notifytip">
Could not create import folder for animation set [NAME]. Giving up.
  </notification>

  <notification
   icon="notifytip.tga"
   name="AOImportLinkFailed"
   type="notifytip">
Creating animation link for animation "[NAME]" failed!
  </notification>

<!-- ## Zi: Animation Overrider -->

<notification
   icon="alertmodal.tga"
   name="SendSysinfoToIM"
   type="alertmodal">
This will send the following information to the current IM session:

[SYSINFO]
    <usetemplate
     name="okcancelbuttons"
     yestext="Send"
     notext="Cancel" />
  </notification>

<!-- fsdata -->
  <notification
   icon="alertmodal.tga"
   name="BlockLoginInfo"
   type="alertmodal">
    [REASON]
    <usetemplate
     name="okbutton"
     yestext="OK"/>
  </notification>

  <notification
   icon="alertmodal.tga"
   name="TestversionExpired"
   type="alertmodal">
    This test version of [APP_NAME] has expired and cannot be used any further.
    <usetemplate
     name="okbutton"
     yestext="OK"/>
  </notification>

  <notification
   icon="alertmodal.tga"
   name="FireStormReqInfo"
   type="alertmodal">
    [NAME] is requesting that you send them information about your [APP_NAME] setup.
(This is the same information that can be found by going to Help->About [APP_NAME])
[REASON]
Would you like to send them this information?
    <form name="form">
      <button
       index="0"
       name="Yes"
       text="Yes"/>
      <button
       index="1"
       name="No"
       text="No"/>
    </form>
  </notification>

<!-- Firestorm Phantom -->

  <notification
   icon="notifytip.tga"
   name="PhantomOn"
   type="notifytip">
Phantom mode on.
  </notification>

  <notification
   icon="notifytip.tga"
   name="PhantomOff"
   type="notifytip">
Phantom mode off.
  </notification>

  <notification
   icon="notifytip.tga"
   name="MovelockEnabled"
   type="notifytip">
Movelock enabled. Use Avatar &gt; Movement &gt; Movelock to disable.
  </notification>

  <notification
   icon="notifytip.tga"
   name="MovelockDisabled"
   type="notifytip">
Movelock disabled.
  </notification>

  <notification
   icon="notifytip.tga"
   name="MovelockEnabling"
   type="notifytip">
Enabling movelock...
  </notification>

  <notification
   icon="notifytip.tga"
   name="MovelockDisabling"
   type="notifytip">
Disabling movelock...
  </notification>

  <notification
   icon="notifytip.tga"
   name="FlightAssistEnabled"
   type="notifytip">
Flight Assist is enabled
  </notification>

<!-- Firestorm Phantom -->

<!-- Firestorm Reset Settings -->
  <notification
    icon="alertmodal.tga"
    label="Reset all settings"
    name="FirestormClearSettingsPrompt"
    type="alertmodal">
    Resetting all settings may be helpful if you are experiencing problems; however, you will need to redo any customizations you have made to the default configuration. 

    Are you sure you want to reset all settings?
    <usetemplate
      name="okcancelbuttons"
      notext="Cancel"
      yestext="OK"/>
  </notification>

  <notification
    icon="alertmodal.tga"
    name="SettingsWillClear"
    type="alertmodal">
    Settings will be cleared after restarting [APP_NAME].
  </notification>
<!-- Firestorm Reset Settings -->

<!-- AW: opensim -->
  <notification icon="alertmodal.tga"
		name="CantAddGrid"
		type="alertmodal">
Could not add [GRID] to the grid list.
[REASON] contact support of [GRID].
    <usetemplate
     name="okbutton"
     yestext="OK"/>
  </notification>
<!-- AW: opensim -->

  <!-- ## Zi: Particle Editor -->
  <notification
   icon="alertmodal.tga"
   name="ParticleScriptFindFolderFailed"
   type="alertmodal">
Could not find a folder for the new script in inventory.
  </notification>

  <notification
   icon="alertmodal.tga"
   name="ParticleScriptCreationFailed"
   type="alertmodal">
Could not create new script for this particle system.
  </notification>

  <notification
   icon="alertmodal.tga"
   name="ParticleScriptNotFound"
   type="alertmodal">
Could not find the newly created script for this particle system.
  </notification>

  <notification
   icon="alertmodal.tga"
   name="ParticleScriptCreateTempFileFailed"
   type="alertmodal">
Could not create temporary file for script upload.
  </notification>

  <notification
   icon="notify.tga"
   name="ParticleScriptInjected"
   type="alertmodal">
Particle script was injected successfully.
   <form name="form">
      <ignore name="ignore"
       text="A particle script was injected to an object."/>
    </form>
  </notification>

  <notification
   icon="alertmodal.tga"
   name="ParticleScriptCapsFailed"
   type="alertmodal">
Failed to inject script into object. Request for capabilities returned an empty address.
  </notification>

  <notification
   icon="notify.tga"
   name="ParticleScriptCopiedToClipboard"
   type="alertmodal">
The LSL script to create this particle system has been copied to your clipboard. You can now paste it into a new script to use it.
   <form name="form">
      <ignore name="ignore"
       text="A particle script was copied to my clipboard"/>
    </form>
  </notification>
  <!-- ## Zi: Particle Editor -->

  <!-- ## Zi: Debug Settings Editor -->
  <notification
   icon="notify.tga"
   name="DebugSettingsWarning"
   type="alertmodal">
Warning! The use of the Debug Settings window is unsupported! Changing debug settings can severely impact your experience and might lead to loss of data, functionality or even access to the service. Please do not change any values without knowing exactly what you are doing.
   <form name="form">
      <ignore name="ignore"
       text="Debug Settings warning message"/>
    </form>
  </notification>

  <notification
   icon="notify.tga"
   name="ControlNameCopiedToClipboard"
   type="alertmodal">
This debug setting's name has been copied to your clipboard. You can now paste it somewhere else to use it.
   <form name="form">
      <ignore name="ignore"
       text="A debug setting's name was copied to my clipboard"/>
    </form>
  </notification>

  <notification
   icon="notify.tga"
   name="SanityCheck"
   type="alertmodal">
[APP_NAME] has detected a possible issue with your settings:

[SANITY_MESSAGE]

Reason: [SANITY_COMMENT]

Current setting: [CURRENT_VALUE]
   <form name="form">
      <button
       index="0"
       name="OK"
       text="Fix it"/>
      <button
       index="1"
       name="Cancel"
       text="Keep it"/>
      <ignore name="ignore"
       text="A settings control has failed the sanity check."/>
    </form>
  </notification>
  <!-- ## Zi: Debug Settings Editor -->

  <!-- <FS:Sei> LSL Default label missing FIRE-17710 -->
  <notification
   icon="alertmodal.tga"
   name="DefaultLabelMissing"
   type="alertmodal">
   <usetemplate
    ignoretext="A LSL script has switch statement without a default label"
    name="notifyignore"/>
The behavior for switch() statements without a default case was previously incorrect and has been fixed. 
See FIRE-17710 for details.
  </notification>
  <!-- </FS:Sei> -->

  <notification
   icon="alertmodal.tga"
   name="TeleportToAvatarNotPossible"
   type="alertmodal">
Teleport to this avatar not possible, because the exact position is unknown.
  <tag>fail</tag>
  </notification>

  <notification
   icon="alertmodal.tga"
   name="ZoomToAvatarNotPossible"
   type="alertmodal">
Cannot zoom to this avatar, because it is out of reach.
  <tag>fail</tag>
  </notification>

  <notification
   icon="alertmodal.tga"
   name="TrackAvatarNotPossible"
   type="alertmodal">
Cannot track this avatar, because it is beyond radar range.
  <tag>fail</tag>
  </notification>

  <notification
   icon="alertmodal.tga"
   name="CacheEmpty"
   type="alertmodal">
Your viewer cache is currently empty. Please be aware that you may experience slow framerates and inventory loading for a short time while new content downloads.
  </notification>

  <!-- <FS:Zi> Viewer version popup -->
  <notification
   icon="alertmodal.tga"
   name="FirstJoinSupportGroup2"
   type="alertmodal">
Welcome to the Phoenix/Firestorm Viewer Support Group!

To make support easier, it is recommended to announce your viewer's version to the group. This information includes current viewer version, viewer skin, operating system and RLVa status. You can choose to display your viewer's version in front of any chat you send to the group. Our support members can give you more meaningful advice right away if they know the viewer version you are on.

You can enable and disable this function at any time using the checkbox in the group chat floater.

Do you want to enable the automatic viewer version display?

    <form name="form">
      <button
       index="0"
       name="OK_okcancelignore"
       text="Yes"/>
      <button
       default="true"
       index="1"
       name="Cancel_okcancelignore"
       text="No"/>
      <ignore
	   name="ignore"
       text="The Phoenix/Firestorm Support Group was joined"
       save_option="true" />
    </form>

  </notification>
  <!-- <FS:Zi> Viewer version popup -->
  <notification
     icon="alertmodal.tga"
     name="ConfirmScriptModify"
    type="alertmodal">
    Are you sure you want to modify scripts in selected objects?
    <tag>confirm</tag>
    <usetemplate
    ignoretext="Confirm before I modify scripts in selection"
     name="okcancelignore"
     notext="Cancel"
     yestext="OK"/>
  </notification>

  <notification
   icon="alertmodal.tga"
   name="LocalBitmapsUpdateFileNotFound"
   persist="true"
   type="notify">
[FNAME] could not be updated because the file could no longer be found.
Disabling future updates for this file.
  </notification>


  <notification
   icon="alertmodal.tga"
   name="NoTransNoSaveToContents"
   type="notify">
    <tag>fail</tag>
    Cannot save &lt;nolink&gt;'[OBJ_NAME]'&lt;/nolink&gt; to object contents because you do not have permission to transfer the object's ownership.
  </notification>

  <notification
   icon="alertmodal.tga"
   name="LocalBitmapsUpdateFailedFinal"
   persist="true"
   type="notify">
[FNAME] could not be opened or decoded for [NRETRIES] attempts, and is now considered broken.
Disabling future updates for this file.
  </notification>

  <notification
   icon="alertmodal.tga"
   name="LocalBitmapsVerifyFail"
   persist="true"
   type="notify">
Attempted to add an invalid or unreadable image file [FNAME] which could not be opened or decoded.
Attempt canceled.
  </notification>

  <notification
   icon="alertmodal.tga"
   name="PathfindingReturnMultipleItems"
   type="alertmodal">
    You are returning [NUM_ITEMS] items.  Are you sure you want to continue?
    <tag>confirm</tag>
    <usetemplate
     ignoretext="Are you sure you want to return multiple items?"
     name="okcancelignore"
     notext="No"
     yestext="Yes"/>
  </notification>

  <notification
   icon="alertmodal.tga"
   name="PathfindingDeleteMultipleItems"
   type="alertmodal">
    You are deleting [NUM_ITEMS] items.  Are you sure you want to continue?
    <tag>confirm</tag>
    <usetemplate
     ignoretext="Are you sure you want to delete multiple items?"
     name="okcancelignore"
     notext="No"
     yestext="Yes"/>
  </notification>


  <notification
   icon="alertmodal.tga"
   name="AvatarFrozen"
   type="notify">
   <tag>fail</tag>
[AV_FREEZER] has frozen you. You cannot move or interact with the world.
  </notification>

  <notification
   icon="alertmodal.tga"
   name="AvatarFrozenDuration"
   type="notify">
   <tag>fail</tag>
[AV_FREEZER] has frozen you for [AV_FREEZE_TIME] seconds. You cannot move or interact with the world.
  </notification>

  <notification
   icon="alertmodal.tga"
   name="YouFrozeAvatar"
   type="notify">
   <tag>fail</tag>
Avatar frozen.
  </notification>

  <notification
   icon="alertmodal.tga"
   name="AvatarHasUnFrozenYou"
   type="notify">
   <tag>fail</tag>
[AV_FREEZER] has unfrozen you.
  </notification>

  <notification
   icon="alertmodal.tga"
   name="AvatarUnFrozen"
   type="notify">
   <tag>fail</tag>
Avatar unfrozen.
  </notification>

  <notification
   icon="alertmodal.tga"
   name="AvatarFreezeFailure"
   type="notify">
   <tag>fail</tag>
Freeze failed because you don't have admin permission for that parcel.
  </notification>

  <notification
   icon="alertmodal.tga"
   name="AvatarFreezeThaw"
   type="notify">
   <tag>fail</tag>
Your freeze expired, go about your business.
  </notification>

  <notification
   icon="alertmodal.tga"
   name="AvatarCantFreeze"
   type="notify">
   <tag>fail</tag>
Sorry, can't freeze that user.
  </notification>

  <notification
   icon="alertmodal.tga"
   name="NowOwnObject"
   type="notify">
   <tag>fail</tag>
You are now the owner of object [OBJECT_NAME]
  </notification>

  <notification
   icon="alertmodal.tga"
   name="CantRezOnLand"
   type="notify">
   <tag>fail</tag>
Can't rez object at [OBJECT_POS] because the owner of this land does not allow it.  Use the land tool to see land ownership.
  </notification>

  <notification
   icon="alertmodal.tga"
   name="RezFailTooManyRequests"
   type="notify">
   <tag>fail</tag>
Object can not be rezzed because there are too many requests.
  </notification>
 
  <notification
   icon="alertmodal.tga"
   name="SitFailCantMove"
   type="notify">
   <tag>fail</tag>
You cannot sit because you cannot move at this time.
  </notification>

  <notification
   icon="alertmodal.tga"
   name="SitFailNotAllowedOnLand"
   type="notify">
   <tag>fail</tag>
You cannot sit because you are not allowed on that land.
  </notification>
 
  <notification
   icon="alertmodal.tga"
   name="SitFailNotSameRegion"
   type="notify">
   <tag>fail</tag>
Try moving closer.  Can't sit on object because
it is not in the same region as you.
  </notification>
  
  <notification
   icon="alert.tga"
   name="ChatHistoryIsBusyAlert"
   type="alertmodal">
   Chat history file is busy with previous operation. Please try again in a few minutes or choose chat with another person.
    <usetemplate
     name="okbutton"
     yestext="OK"/>
  </notification>
  
  <notification
   icon="alertmodal.tga"
   name="NoNewObjectRegionFull"
   type="notify">
   <tag>fail</tag>
Unable to create new object. The region is full.
  </notification>

  <notification
   icon="alertmodal.tga"
   name="FailedToPlaceObject"
   type="notify">
   <tag>fail</tag>
Failed to place object at specified location.  Please try again.
  </notification>

  <notification
   icon="alertmodal.tga"
   name="NoOwnNoGardening"
   type="notify">
   <tag>fail</tag>
You can't create trees and grass on land you don't own.
  </notification>

  <notification
   icon="alertmodal.tga"
   name="NoCopyPermsNoObject"
   type="notify">
   <tag>fail</tag>
Copy failed because you lack permission to copy the object &lt;nolink&gt;'[OBJ_NAME]'&lt;/nolink&gt;.
  </notification>

  <notification
   icon="alertmodal.tga"
   name="NoTransPermsNoObject"
   type="notify">
   <tag>fail</tag>
Copy failed because the object &lt;nolink&gt;'[OBJ_NAME]'&lt;/nolink&gt; cannot be transferred to you.
  </notification>

  <notification
   icon="alertmodal.tga"
   name="AddToNavMeshNoCopy"
   type="notify">
   <tag>fail</tag>
Copy failed because the object &lt;nolink&gt;'[OBJ_NAME]'&lt;/nolink&gt; contributes to navmesh.
  </notification>

  <notification
   icon="alertmodal.tga"
   name="DupeWithNoRootsSelected"
   type="notify">
   <tag>fail</tag>
Duplicate with no root objects selected.
  </notification>

  <notification
   icon="alertmodal.tga"
   name="CantDupeCuzRegionIsFull"
   type="notify">
   <tag>fail</tag>
Can't duplicate objects because the region is full.
  </notification>

  <notification
   icon="alertmodal.tga"
   name="CantDupeCuzParcelNotFound"
   type="notify">
   <tag>fail</tag>
Can't duplicate objects - Can't find the parcel they are on.
  </notification>

  <notification
   icon="alertmodal.tga"
   name="CantCreateCuzParcelFull"
   type="notify">
   <tag>fail</tag>
Can't create object because 
the parcel is full.
  </notification>

  <notification
   icon="alertmodal.tga"
   name="RezAttemptFailed"
   type="notify">
   <tag>fail</tag>
Attempt to rez an object failed.
  </notification>

  <notification
   icon="alertmodal.tga"
   name="ToxicInvRezAttemptFailed"
   type="notify">
   <tag>fail</tag>
Unable to create item that has caused problems on this region.
  </notification>

  <notification
   icon="alertmodal.tga"
   name="InvItemIsBlacklisted"
   type="notify">
   <tag>fail</tag>
That inventory item has been blacklisted.
  </notification>

  <notification
   icon="alertmodal.tga"
   name="NoCanRezObjects"
   type="notify">
   <tag>fail</tag>
You are not currently allowed to create objects.
  </notification>
 
  <notification
   icon="alertmodal.tga"
   name="LandSearchBlocked"
   type="notify">
   <tag>fail</tag>
Land Search Blocked.
You have performed too many land searches too quickly.
Please try again in a minute.
  </notification>

  <notification
   icon="alertmodal.tga"
   name="NotEnoughResourcesToAttach"
   type="notify">
   <tag>fail</tag>
Not enough script resources available to attach object!
  </notification>

  <notification
   icon="notifytip.tga"
   name="YouDiedAndGotTPHome"
   type="notifytip">
   <tag>fail</tag>
You died and have been teleported to your home location
  </notification>

  <notification
   icon="alertmodal.tga"
   name="EjectComingSoon"
   type="notify">
   <tag>fail</tag>
You are no longer allowed here and have [EJECT_TIME] seconds to leave.
  </notification>

  <notification
   icon="alertmodal.tga"
   name="NoEnterRegionMaybeFull"
   type="notify">
   <tag>fail</tag>
You can't enter region "[NAME]".
It may be full or restarting soon.
  </notification>

  <notification
   icon="alertmodal.tga"
   name="SaveBackToInvDisabled"
   type="notify">
   <tag>fail</tag>
Save Back To Inventory has been disabled.
  </notification>

  <notification
   icon="alertmodal.tga"
   name="NoExistNoSaveToContents"
   type="notify">
   <tag>fail</tag>
Cannot save &lt;nolink&gt;'[OBJ_NAME]'&lt;/nolink&gt; to object contents because the object it was rezzed from no longer exists.
  </notification>

  <notification
   icon="alertmodal.tga"
   name="NoModNoSaveToContents"
   type="notify">
   <tag>fail</tag>
Cannot save &lt;nolink&gt;'[OBJ_NAME]'&lt;/nolink&gt; to object contents because you do not have permission to modify the object &lt;nolink&gt;'[DEST_NAME]'&lt;/nolink&gt;.
  </notification>

  <notification
   icon="alertmodal.tga"
   name="NoSaveBackToInvDisabled"
   type="notify">
   <tag>fail</tag>
Cannot save &lt;nolink&gt;'[OBJ_NAME]'&lt;/nolink&gt; back to inventory -- this operation has been disabled.
  </notification>

  <notification
   icon="alertmodal.tga"
   name="NoCopyNoSelCopy"
   type="notify">
   <tag>fail</tag>
You cannot copy your selection because you do not have permission to copy the object &lt;nolink&gt;'[OBJ_NAME]'&lt;/nolink&gt;.
  </notification>

  <notification
   icon="alertmodal.tga"
   name="NoTransNoSelCopy"
   type="notify">
   <tag>fail</tag>
You cannot copy your selection because the object &lt;nolink&gt;'[OBJ_NAME]'&lt;/nolink&gt; is not transferable.
  </notification>

  <notification
   icon="alertmodal.tga"
   name="NoTransNoCopy"
   type="notify">
   <tag>fail</tag>
You cannot copy your selection because the object &lt;nolink&gt;'[OBJ_NAME]'&lt;/nolink&gt; is not transferable.
  </notification>

  <notification
   icon="alertmodal.tga"
   name="NoPermsNoRemoval"
   type="notify">
   <tag>fail</tag>
Removal of the object &lt;nolink&gt;'[OBJ_NAME]'&lt;/nolink&gt; from the simulator is disallowed by the permissions system.
  </notification>

  <notification
   icon="alertmodal.tga"
   name="NoModNoSaveSelection"
   type="notify">
   <tag>fail</tag>
Cannot save your selection because you do not have permission to modify the object &lt;nolink&gt;'[OBJ_NAME]'&lt;/nolink&gt;.
  </notification>

  <notification
   icon="alertmodal.tga"
   name="NoCopyNoSaveSelection"
   type="notify">
   <tag>fail</tag>
Cannot save your selection because the object &lt;nolink&gt;'[OBJ_NAME]'&lt;/nolink&gt; is not copyable.
  </notification>

  <notification
   icon="alertmodal.tga"
   name="NoModNoTaking"
   type="notify">
   <tag>fail</tag>
You cannot take your selection because you do not have permission to modify the object &lt;nolink&gt;'[OBJ_NAME]'&lt;/nolink&gt;.
  </notification>

  <notification
   icon="alertmodal.tga"
   name="RezDestInternalError"
   type="notify">
   <tag>fail</tag>
Internal Error: Unknown destination type.
  </notification>

  <notification
   icon="alertmodal.tga"
   name="DeleteFailObjNotFound"
   type="notify">
   <tag>fail</tag>
Delete failed because object not found
  </notification>

  <notification
   icon="alertmodal.tga"
   name="SorryCantEjectUser"
   type="notify">
   <tag>fail</tag>
Sorry, can't eject that user.
  </notification>

  <notification
   icon="alertmodal.tga"
   name="RegionSezNotAHome"
   type="notify">
   <tag>fail</tag>
This region does not allow you to set your home location here.
  </notification>

  <notification
   icon="alertmodal.tga"
   name="HomeLocationLimits"
   type="notify">
   <tag>fail</tag>
You can only set your 'Home Location' on your land or at a mainland Infohub.
   </notification>

  <notification
   icon="alertmodal.tga"
   name="HomePositionSet"
   type="notify">
   <tag>fail</tag>
Home position set.
  </notification>

  <notification
   icon="notifytip.tga"
   name="AvatarEjected"
   type="notifytip">
   <tag>fail</tag>
Avatar ejected.
  </notification>

  <notification
   icon="alertmodal.tga"
   name="AvatarEjectFailed"
   type="notify">
   <tag>fail</tag>
Eject failed because you don't have admin permission for that parcel.
  </notification>

  <notification
   icon="alertmodal.tga"
   name="CMOParcelFull"
   type="notify">
   <tag>fail</tag>
Can't move object '[O]' to
[P] in region [R] because the parcel is full.
  </notification>

  <notification
   icon="alertmodal.tga"
   name="CMOParcelPerms"
   type="notify">
   <tag>fail</tag>
Can't move object '[O]' to
[P] in region [R] because your objects are not allowed on this parcel.
  </notification>

  <notification
   icon="alertmodal.tga"
   name="CMOParcelResources"
   type="notify">
   <tag>fail</tag>
Can't move object '[O]' to
[P] in region [R] because there are not enough resources for this object on this parcel.
  </notification>

  <notification
   icon="alertmodal.tga"
   name="NoParcelPermsNoObject"
   type="notify">
   <tag>fail</tag>
Copy failed because you lack access to that parcel.
  </notification>

  <notification
   icon="alertmodal.tga"
   name="CMORegionVersion"
   type="notify">
    <tag>fail</tag>
    Can't move object '[O]' to
    [P] in region [R] because the other region is running an older version which does not support receiving this object via region crossing.
  </notification>

  <notification
   icon="alertmodal.tga"
   name="CMONavMesh"
   type="notify">
   <tag>fail</tag>
Can't move object '[O]' to
[P] in region [R] because you cannot modify the navmesh across region boundaries.
  </notification>

  <notification
   icon="alertmodal.tga"
   name="CMOWTF"
   type="notify">
   <tag>fail</tag>
Can't move object '[O]' to
[P] in region [R] because of an unknown reason. ([F])
  </notification>

  <notification
   icon="alertmodal.tga"
   name="NoPermModifyObject"
   type="notify">
   <tag>fail</tag>
You don't have permission to modify that object
  </notification>

  <notification
   icon="alertmodal.tga"
   name="TooMuchObjectInventorySelected"
   type="alertmodal">
    <tag>fail</tag>
    Too many objects with large inventory are selected. Please select fewer objects and try again.
    <usetemplate
     name="okbutton"
     yestext="OK"/>
  </notification>

  <notification
   icon="alertmodal.tga"
   name="CantEnablePhysObjContributesToNav"
   type="notify">
   <tag>fail</tag>
Can't enable physics for an object that contributes to the navmesh.
  </notification>

  <notification
   icon="alertmodal.tga"
   name="CantEnablePhysKeyframedObj"
   type="notify">
   <tag>fail</tag>
Can't enable physics for keyframed objects.
  </notification>

  <notification
   icon="alertmodal.tga"
   name="CantEnablePhysNotEnoughLandResources"
   type="notify">
   <tag>fail</tag>
Can't enable physics for object -- insufficient land resources.
  </notification>

  <notification
   icon="alertmodal.tga"
   name="CantEnablePhysCostTooGreat"
   persist="true"
   type="notify">
   <tag>fail</tag>
Can't enable physics for object with physics resource cost greater than [MAX_OBJECTS]
  </notification>

  <notification
   icon="alertmodal.tga"
   name="PhantomWithConcavePiece"
   type="notify">
   <tag>fail</tag>
This object cannot have a concave piece because it is phantom and contributes to the navmesh.
  </notification>

  <notification
   icon="alertmodal.tga"
   name="UnableAddItem"
   type="notify">
   <tag>fail</tag>
Unable to add item!
  </notification>

  <notification
   icon="alertmodal.tga"
   name="UnableEditItem"
   type="notify">
   <tag>fail</tag>
Unable to edit this!
  </notification>

  <notification
   icon="alertmodal.tga"
   name="NoPermToEdit"
   type="notify">
   <tag>fail</tag>
Not permitted to edit this.
  </notification>

  <notification
   icon="alertmodal.tga"
   name="NoPermToCopyInventory"
   type="notify">
   <tag>fail</tag>
Not permitted to copy that inventory.
  </notification>

  <notification
   icon="alertmodal.tga"
   name="CantSaveItemDoesntExist"
   type="notify">
   <tag>fail</tag>
Cannot save to object contents: Item no longer exists.
  </notification>

  <notification
   icon="alertmodal.tga"
   name="CantSaveItemAlreadyExists"
   type="notify">
   <tag>fail</tag>
Cannot save to object contents: Item with that name already exists in inventory
  </notification>

  <notification
   icon="alertmodal.tga"
   name="CantSaveModifyAttachment"
   type="notify">
   <tag>fail</tag>
Cannot save to object contents: This would modify the attachment permissions.
  </notification>

  <notification
   icon="alertmodal.tga"
   name="AttachmentHasTooMuchInventory"
   type="notify">
   <tag>fail</tag>
Your attachments contain too much inventory to add more.
  </notification>

  <notification
   icon="alertmodal.tga"
   name="IllegalAttachment"
   type="notify">
   <tag>fail</tag>
The attachment has requested a nonexistent point on the avatar. It has been attached to the chest instead.
  </notification>

  <notification
   icon="alertmodal.tga"
   name="TooManyScripts"
   type="notify">
   <tag>fail</tag>
Too many scripts.
  </notification>

  <notification
   icon="alertmodal.tga"
   name="UnableAddScript"
   type="notify">
   <tag>fail</tag>
Unable to add script!
  </notification>

  <notification
   icon="alertmodal.tga"
   name="AssetServerTimeoutObjReturn"
   type="notify">
   <tag>fail</tag>
Asset server didn't respond in a timely fashion.  Object returned to the region.
  </notification>

  <notification
   icon="alertmodal.tga"
   name="RegionDisablePhysicsShapes"
   type="notify">
   <tag>fail</tag>
This region does not have physics shapes enabled.
  </notification>

  <notification
   icon="alertmodal.tga"
   name="NoModNavmeshAcrossRegions"
   type="notify">
   <tag>fail</tag>
You cannot modify the navmesh across region boundaries.
  </notification>

  <notification
   icon="alertmodal.tga"
   name="NoSetPhysicsPropertiesOnObjectType"
   type="notify">
   <tag>fail</tag>
Cannot set physics properties on that object type.
  </notification>

  <notification
   icon="alertmodal.tga"
   name="NoSetRootPrimWithNoShape"
   type="notify">
   <tag>fail</tag>
Cannot set root prim to have no shape.
  </notification>

  <notification
   icon="alertmodal.tga"
   name="NoRegionSupportPhysMats"
   type="notify">
   <tag>fail</tag>
This region does not have physics materials enabled.
  </notification>

  <notification
   icon="alertmodal.tga"
   name="OnlyRootPrimPhysMats"
   type="notify">
   <tag>fail</tag>
Only root prims may have their physics materials adjusted.
  </notification>

  <notification
   icon="alertmodal.tga"
   name="NoSupportCharacterPhysMats"
   type="notify">
   <tag>fail</tag>
Setting physics materials on characters is not yet supported.
  </notification>

  <notification
   icon="alertmodal.tga"
   name="InvalidPhysMatProperty"
   type="notify">
   <tag>fail</tag>
One or more of the specified physics material properties was invalid.
  </notification>

  <notification
   icon="alertmodal.tga"
   name="NoPermsAlterStitchingMeshObj"
   type="notify">
   <tag>fail</tag>
You may not alter the stitching type of a mesh object.
  </notification>

  <notification
   icon="alertmodal.tga"
   name="NoPermsAlterShapeMeshObj"
   type="notify">
   <tag>fail</tag>
You may not alter the shape of a mesh object
  </notification>

  <notification
   icon="alertmodal.tga"
   name="FullRegionCantEnter"
   type="notify">
   <tag>fail</tag>
You can't enter this region because the region is full.
  </notification>

  <notification
   icon="alertmodal.tga"
   name="LinkFailedOwnersDiffer"
   type="notify">
   <tag>fail</tag>
Link failed -- owners differ
  </notification>

  <notification
   icon="alertmodal.tga"
   name="LinkFailedNoModNavmeshAcrossRegions"
   type="notify">
   <tag>fail</tag>
Link failed -- cannot modify the navmesh across region boundaries.
  </notification>

  <notification
   icon="alertmodal.tga"
   name="LinkFailedNoPermToEdit"
   type="notify">
   <tag>fail</tag>
Link failed because you do not have edit permission.
  </notification>

  <notification
   icon="alertmodal.tga"
   name="LinkFailedTooManyPrims"
   type="notify">
   <tag>fail</tag>
Link failed -- too many primitives
  </notification>

  <notification
   icon="alertmodal.tga"
   name="LinkFailedCantLinkNoCopyNoTrans"
   type="notify">
   <tag>fail</tag>
Link failed -- cannot link no-copy with no-transfer
  </notification>

  <notification
   icon="alertmodal.tga"
   name="LinkFailedNothingLinkable"
   type="notify">
   <tag>fail</tag>
Link failed -- nothing linkable.
  </notification>

  <notification
   icon="alertmodal.tga"
   name="LinkFailedTooManyPathfindingChars"
   type="notify">
   <tag>fail</tag>
Link failed -- too many pathfinding characters
  </notification>

  <notification
   icon="alertmodal.tga"
   name="LinkFailedInsufficientLand"
   type="notify">
   <tag>fail</tag>
Link failed -- insufficient land resources
  </notification>

  <notification
   icon="alertmodal.tga"
   name="LinkFailedTooMuchPhysics"
   type="notify">
   <tag>fail</tag>
Object uses too many physics resources -- its dynamics have been disabled.
  </notification>

  <notification
   icon="alertmodal.tga"
   name="EstateManagerFailedllTeleportHome"
   persist="false"
   type="notify">
    <tag>fail</tag>
The object '[OBJECT_NAME]' at [SLURL] cannot teleport estate managers home.
  </notification>

  <notification
   icon="alertmodal.tga"
   name="TeleportedHomeByObjectOnParcel"
   persist="false"
   type="notify">
   <tag>fail</tag>
You have been teleported home by the object '[OBJECT_NAME]' on the parcel '[PARCEL_NAME]'
  </notification>

  <notification
   icon="alertmodal.tga"
   name="TeleportedHomeByObject"
   persist="false"
   type="notify">
   <tag>fail</tag>
You have been teleported home by the object '[OBJECT_NAME]'
  </notification>

  <notification
   icon="alertmodal.tga"
   name="TeleportedByAttachment"
   type="notify">
   <tag>fail</tag>
You have been teleported by an attachment on [ITEM_ID]
   <usetemplate
    ignoretext="Teleport: You have been teleported by an attachment"
    name="notifyignore"/>
  </notification>

  <notification
   icon="alertmodal.tga"
   name="TeleportedByObjectOnParcel"
   type="notify">
   <tag>fail</tag>
You have been teleported by the object '[OBJECT_NAME]' on the parcel '[PARCEL_NAME]'
   <usetemplate
    ignoretext="Teleport: You have been teleported by an object on a parcel"
    name="notifyignore"/>
  </notification>

  <notification
   icon="alertmodal.tga"
   name="TeleportedByObjectOwnedBy"
   type="notify">
   <tag>fail</tag>
You have been teleported by the object '[OBJECT_NAME]' owned by [OWNER_ID]
  </notification>

  <notification
   icon="alertmodal.tga"
   name="TeleportedByObjectUnknownUser"
   type="notify">
   <tag>fail</tag>
You have been teleported by the object '[OBJECT_NAME]' owned by an unknown user.
  </notification>

  <notification
   icon="alertmodal.tga"
   name="StandDeniedByObject"
   type="notify">
    <tag>fail</tag>
'[OBJECT_NAME]' will not allow you to stand at this time.
  </notification>

  <notification
   icon="alertmodal.tga"
   name="ResitDeniedByObject"
   type="notify">
    <tag>fail</tag>
'[OBJECT_NAME]' will not allow you to change your seat at this time.
  </notification>

  <notification
   icon="alertmodal.tga"
   name="CantCreateObjectRegionFull"
   type="notify">
   <tag>fail</tag>
Unable to create requested object. The region is full.
  </notification>

   <notification
    icon="alertmodal.tga"
   name="CantCreateAnimatedObjectTooLarge"
   type="notify">
   <tag>fail</tag>
Unable to create requested animated object because it exceeds the rigged triangle limit.
  </notification>

  <notification
   icon="alertmodal.tga"
   name="CantAttackMultipleObjOneSpot"
   type="notify">
   <tag>fail</tag>
You can't attach multiple objects to one spot.
  </notification>

  <notification
   icon="alertmodal.tga"
   name="CantCreateMultipleObjAtLoc"
   type="notify">
   <tag>fail</tag>
You can't create multiple objects here.
  </notification>

  <notification
   icon="alertmodal.tga"
   name="UnableToCreateObjTimeOut"
   type="notify">
   <tag>fail</tag>
Unable to create requested object. Object is missing from database.
  </notification>

  <notification
   icon="alertmodal.tga"
   name="UnableToCreateObjUnknown"
   type="notify">
   <tag>fail</tag>
Unable to create requested object. The request timed out. Please try again.
  </notification>

  <notification
   icon="alertmodal.tga"
   name="UnableToCreateObjMissingFromDB"
   type="notify">
   <tag>fail</tag>
Unable to create requested object. Please try again.
  </notification>

  <notification
   icon="alertmodal.tga"
   name="RezFailureTookTooLong"
   type="notify">
   <tag>fail</tag>
Rez failed, requested object took too long to load.
  </notification>

  <notification
   icon="alertmodal.tga"
   name="FailedToPlaceObjAtLoc"
   type="notify">
   <tag>fail</tag>
Failed to place object at specified location.  Please try again.
  </notification>

  <notification
   icon="alertmodal.tga"
   name="CantCreatePlantsOnLand"
   type="notify">
   <tag>fail</tag>
You cannot create plants on this land.
  </notification>

  <notification
   icon="alertmodal.tga"
   name="CantRestoreObjectNoWorldPos"
   type="notify">
   <tag>fail</tag>
Cannot restore object. No world position found.
  </notification>

  <notification
   icon="alertmodal.tga"
   name="CantRezObjectInvalidMeshData"
   type="notify">
   <tag>fail</tag>
Unable to rez object because its mesh data is invalid.
  </notification>

  <notification
   icon="alertmodal.tga"
   name="CantRezObjectTooManyScripts"
   type="notify">
   <tag>fail</tag>
Unable to rez object because there are already too many scripts in this region.
  </notification>

  <notification
   icon="alertmodal.tga"
   name="CantCreateObjectNoAccess"
   type="notify">
   <tag>fail</tag>
Your access privileges don't allow you to create objects there.
  </notification>

  <notification
   icon="alertmodal.tga"
   name="CantCreateObject"
   type="notify">
   <tag>fail</tag>
You are not currently allowed to create objects.
  </notification>

  <notification
   icon="alertmodal.tga"
   name="InvalidObjectParams"
   type="notify">
   <tag>fail</tag>
Invalid object parameters
  </notification>

  <notification
   icon="alertmodal.tga"
   name="CantDuplicateObjectNoAcess"
   type="notify">
   <tag>fail</tag>
Your access privileges don't allow you to duplicate objects here.
  </notification>

  <notification
   icon="alertmodal.tga"
   name="CantChangeShape"
   type="notify">
   <tag>fail</tag>
You are not allowed to change this shape.
  </notification>

  <notification
   icon="alertmodal.tga"
   name="NoPermsTooManyAttachedAnimatedObjects"
   type="notify">
   <tag>fail</tag>
Operation would cause the number of attached animated objects to exceed the limit.
  </notification>

  <notification
   icon="alertmodal.tga"
   name="NoPermsLinkAnimatedObjectTooLarge"
   type="notify">
   <tag>fail</tag>
Can't link these objects because the resulting animated object would exceed the rigged triangle limit.
  </notification>

  <notification
   icon="alertmodal.tga"
   name="NoPermsSetFlagAnimatedObjectTooLarge"
   type="notify">
   <tag>fail</tag>
Can't make this object into an animated object because it would exceed the rigged triangle limit.
  </notification>

  <notification
   icon="alertmodal.tga"
   name="CantChangeAnimatedObjectStateInsufficientLand"
   type="notify">
   <tag>fail</tag>
Can't change animated object state for this object because it would cause parcel limit to be exceeded.
  </notification>

  <notification
   icon="alertmodal.tga"
   name="ErrorNoMeshData"
   type="notify">
   <tag>fail</tag>
Server error: cannot complete this operation because mesh data is not loaded.
  </notification>

  <notification
   icon="alertmodal.tga"
   name="NoAccessToClaimObjects"
   type="notify">
   <tag>fail</tag>
Your access privileges don't allow you to claim objects here.
  </notification>

  <notification
   icon="alertmodal.tga"
   name="DeedFailedNoPermToDeedForGroup"
   type="notify">
   <tag>fail</tag>
Deed failed because you do not have permission to deed objects for your group.
  </notification>

  <notification
   icon="alertmodal.tga"
   name="NoPrivsToBuyObject"
   type="notify">
   <tag>fail</tag>
Your access privileges don't allow you to buy objects here.
  </notification>

  <notification
   icon="alertmodal.tga"
   name="CantAttachObjectAvatarSittingOnIt"
   type="notify">
   <tag>fail</tag>
Cannot attach object because an avatar is sitting on it.
  </notification>

  <notification
   icon="alertmodal.tga"
   name="WhyAreYouTryingToWearShrubbery"
   type="notify">
   <tag>fail</tag>
Trees and grasses cannot be worn as attachments.
  </notification>

  <notification
   icon="alertmodal.tga"
   name="CantAttachGroupOwnedObjs"
   type="notify">
   <tag>fail</tag>
Cannot attach group-owned objects.
  </notification>

  <notification
   icon="alertmodal.tga"
   name="CantAttachObjectsNotOwned"
   type="notify">
   <tag>fail</tag>
Cannot attach objects that you don't own.
  </notification>

  <notification
   icon="alertmodal.tga"
   name="CantAttachNavmeshObjects"
   type="notify">
   <tag>fail</tag>
Cannot attach objects that contribute to navmesh.
  </notification>

  <notification
   icon="alertmodal.tga"
   name="CantAttachObjectNoMovePermissions"
   type="notify">
   <tag>fail</tag>
Cannot attach object because you do not have permission to move it.
  </notification>

  <notification
   icon="alertmodal.tga"
   name="CantAttachNotEnoughScriptResources"
   type="notify">
   <tag>fail</tag>
Not enough script resources available to attach object!
  </notification>

  <notification
   icon="alertmodal.tga"
   name="CantAttachObjectBeingRemoved"
   type="notify">
    <tag>fail</tag>
    Cannot attach object because it is already being removed.
  </notification>

  <notification
   icon="alertmodal.tga"
   name="CantDropItemTrialUser"
   type="notify">
   <tag>fail</tag>
You can't drop objects here; try the Free Trial area.
  </notification>

  <notification
   icon="alertmodal.tga"
   name="CantDropMeshAttachment"
   type="notify">
   <tag>fail</tag>
You can't drop mesh attachments. Detach to inventory and then rez in world.
  </notification>

  <notification
   icon="alertmodal.tga"
   name="CantDropAttachmentNoPermission"
   type="notify">
   <tag>fail</tag>
Failed to drop attachment: you don't have permission to drop there.
  </notification>

  <notification
   icon="alertmodal.tga"
   name="CantDropAttachmentInsufficientLandResources"
   type="notify">
   <tag>fail</tag>
Failed to drop attachment: insufficient available land resource.
  </notification>

  <notification
   icon="alertmodal.tga"
   name="CantDropAttachmentInsufficientResources"
   type="notify">
   <tag>fail</tag>
Failed to drop attachments: insufficient available resources.
  </notification>

  <notification
   icon="alertmodal.tga"
   name="CantDropObjectFullParcel"
   type="notify">
   <tag>fail</tag>
Cannot drop object here.  Parcel is full.
  </notification>

  <notification
   icon="alertmodal.tga"
   name="CantTouchObjectBannedFromParcel"
   type="notify">
   <tag>fail</tag>
Can't touch/grab this object because you are banned from the land parcel.
  </notification>

  <notification
   icon="alertmodal.tga"
   name="PlzNarrowDeleteParams"
   type="notify">
   <tag>fail</tag>
Please narrow your delete parameters.
  </notification>

  <notification
   icon="alertmodal.tga"
   name="UnableToUploadAsset"
   type="notify">
   <tag>fail</tag>
Unable to upload asset.
  </notification>

  <notification
   icon="alertmodal.tga"
   name="CantTeleportCouldNotFindUser"
   type="notify">
   <tag>fail</tag>
Could not find user to teleport home
  </notification>

  <notification
   icon="alertmodal.tga"
   name="GodlikeRequestFailed"
   type="notify">
   <tag>fail</tag>
godlike request failed
  </notification>

  <notification
   icon="alertmodal.tga"
   name="GenericRequestFailed"
   type="notify">
   <tag>fail</tag>
generic request failed
  </notification>

  <notification
   icon="alertmodal.tga"
   name="CantUploadPostcard"
   type="notify">
   <tag>fail</tag>
Unable to upload postcard.  Try again later.
  </notification>

  <notification
   icon="alertmodal.tga"
   name="CantFetchInventoryForGroupNotice"
   type="notify">
   <tag>fail</tag>
Unable to fetch inventory details for the group notice.
  </notification>

  <notification
   icon="alertmodal.tga"
   name="CantSendGroupNoticeNotPermitted"
   type="notify">
   <tag>fail</tag>
Unable to send group notice -- not permitted.
  </notification>

  <notification
   icon="alertmodal.tga"
   name="CantSendGroupNoticeCantConstructInventory"
   type="notify">
   <tag>fail</tag>
Unable to send group notice -- could not construct inventory.
  </notification>

  <notification
   icon="alertmodal.tga"
   name="CantParceInventoryInNotice"
   type="notify">
   <tag>fail</tag>
Unable to parse inventory in notice.
  </notification>

  <notification
   icon="alertmodal.tga"
   name="TerrainUploadFailed"
   type="notify">
   <tag>fail</tag>
Terrain upload failed.
  </notification>

  <notification
   icon="alertmodal.tga"
   name="TerrainFileWritten"
   type="notify">
   <tag>fail</tag>
Terrain file written.
  </notification>

  <notification
   icon="alertmodal.tga"
   name="TerrainFileWrittenStartingDownload"
   type="notify">
   <tag>fail</tag>
Terrain file written, starting download...
  </notification>

  <notification
   icon="alertmodal.tga"
   name="TerrainBaked"
   type="notify">
   <tag>fail</tag>
Terrain baked.
  </notification>

  <notification
   icon="alertmodal.tga"
   name="TenObjectsDisabledPlzRefresh"
   type="notify">
   <tag>fail</tag>
Only the first 10 selected objects have been disabled. Refresh and make additional selections if required.
  </notification>

  <notification
   icon="alertmodal.tga"
   name="UpdateViewerBuyParcel"
   type="notify">
   <tag>fail</tag>
You need to update your viewer to buy this parcel.
  </notification>  

  <notification
   icon="alertmodal.tga"
   name="CantBuyParcelNotForSale"
   type="notify">
   <tag>fail</tag>
Unable to buy, this parcel is not for sale.
  </notification>

  <notification
   icon="alertmodal.tga"
   name="CantBuySalePriceOrLandAreaChanged"
   type="notify">
   <tag>fail</tag>
Unable to buy, the sale price or land area has changed.
  </notification>

  <notification
   icon="alertmodal.tga"
   name="CantBuyParcelNotAuthorized"
   type="notify">
   <tag>fail</tag>
You are not the authorized buyer for this parcel.
  </notification>

  <notification
   icon="alertmodal.tga"
   name="CantBuyParcelAwaitingPurchaseAuth"
   type="notify">
   <tag>fail</tag>
You cannot purchase this parcel because it is already awaiting purchase aut
  </notification>

  <notification
   icon="alertmodal.tga"
   name="CantBuildOverflowParcel"
   type="notify">
   <tag>fail</tag>
You cannot build objects here because doing so would overflow the parcel.
  </notification>

  <notification
   icon="alertmodal.tga"
   name="SelectedMultipleOwnedLand"
   type="notify">
   <tag>fail</tag>
You selected land with different owners. Please select a smaller area and try again.
  </notification>

  <notification
   icon="alertmodal.tga"
   name="CantJoinTooFewLeasedParcels"
   type="notify">
   <tag>fail</tag>
Not enough leased parcels in selection to join.
  </notification>

  <notification
   icon="alertmodal.tga"
   name="CantDivideLandMultipleParcelsSelected"
   type="notify">
   <tag>fail</tag>
Can't divide land.
There is more than one parcel selected.
Try selecting a smaller piece of land.
  </notification>

  <notification
   icon="alertmodal.tga"
   name="CantDivideLandCantFindParcel"
   type="notify">
   <tag>fail</tag>
Can't divide land.
Can't find the parcel.
Please report with Help -> Report Problem...
  </notification>

  <notification
   icon="alertmodal.tga"
   name="CantDivideLandWholeParcelSelected"
   type="notify">
   <tag>fail</tag>
Can't divide land. Whole parcel is selected.
Try selecting a smaller piece of land.
  </notification>

  <notification
   icon="alertmodal.tga"
   name="LandHasBeenDivided"
   type="notify">
   <tag>fail</tag>
Land has been divided.
  </notification>

  <notification
   icon="alertmodal.tga"
   name="PassPurchased"
   type="notify">
   <tag>fail</tag>
You purchased a pass.
  </notification>

  <notification
   icon="alertmodal.tga"
   name="RegionDisallowsClassifieds"
   type="notify">
   <tag>fail</tag>
Region does not allow classified advertisements.
  </notification>

  <notification
   icon="alertmodal.tga"
   name="LandPassExpireSoon"
   type="notify">
   <tag>fail</tag>
Your pass to this land is about to expire.
  </notification>

  <notification
   icon="alertmodal.tga"
   name="CantSitNoSuitableSurface"
   type="notify">
   <tag>fail</tag>
There is no suitable surface to sit on, try another spot.
  </notification>

  <notification
   icon="alertmodal.tga"
   name="CantSitNoRoom"
   type="notify">
   <tag>fail</tag>
No room to sit here, try another spot.
  </notification>

  <notification
   icon="alertmodal.tga"
   name="ClaimObjectFailedNoPermission"
   type="notify">
   <tag>fail</tag>
Claim object failed because you don't have permission
  </notification>

  <notification
   icon="alertmodal.tga"
   name="ClaimObjectFailedNoMoney"
   type="notify">
   <tag>fail</tag>
Claim object failed because you don't have enough L$.
  </notification>

  <notification
   icon="alertmodal.tga"
   name="CantDeedGroupLand"
   type="notify">
   <tag>fail</tag>
Cannot deed group-owned land.
  </notification>

  <notification
   icon="alertmodal.tga"
   name="BuyObjectFailedNoMoney"
   type="notify">
   <tag>fail</tag>
Buy object failed because you don't have enough L$.
  </notification>

  <notification
   icon="alertmodal.tga"
   name="BuyInventoryFailedNoMoney"
   type="notify">
   <tag>fail</tag>
Buy inventory failed because you do not have enough L$
  </notification>

  <notification
   icon="alertmodal.tga"
   name="BuyPassFailedNoMoney"
   type="notify">
   <tag>fail</tag>
You don't have enough L$ to buy a pass to this land.
  </notification>

  <notification
   icon="alertmodal.tga"
   name="CantBuyPassTryAgain"
   type="notify">
   <tag>fail</tag>
Unable to buy pass right now.  Try again later.
  </notification>

  <notification
   icon="alertmodal.tga"
   name="CantCreateObjectParcelFull"
   type="notify">
   <tag>fail</tag>
Can't create object because the parcel is full.
  </notification>

  <notification
   icon="alertmodal.tga"
   name="FailedPlacingObject"
   type="notify">
   <tag>fail</tag>
Failed to place object at specified location.  Please try again.
  </notification>

  <notification
   icon="alertmodal.tga"
   name="CantCreateLandmarkForEvent"
   type="notify">
   <tag>fail</tag>
Unable to create landmark for event.
  </notification>

  <notification
   icon="alertmodal.tga"
   name="GodBeatsFreeze"
   type="notify">
   <tag>fail</tag>
Your godlike powers break the freeze!
  </notification>

  <notification
   icon="alertmodal.tga"
   name="SpecialPowersRequestFailedLogged"
   type="notify">
   <tag>fail</tag>
Request for special powers failed. This request has been logged.
  </notification>

  <notification
   icon="alertmodal.tga"
   name="ExpireExplanation"
   type="notify">
   <tag>fail</tag>
The system is currently unable to process your request. The request timed out.
  </notification>

  <notification
   icon="alertmodal.tga"
   name="DieExplanation"
   type="notify">
   <tag>fail</tag>
The system is unable to process your request.
  </notification>

  <notification
   icon="alertmodal.tga"
   name="AddPrimitiveFailure"
   type="notify">
   <tag>fail</tag>
Insufficient funds to create primitve.
  </notification>

  <notification
   icon="alertmodal.tga"
   name="RezObjectFailure"
   type="notify">
   <tag>fail</tag>
Insufficient funds to create object.
  </notification>

  <notification
   icon="alertmodal.tga"
   name="ResetHomePositionNotLegal"
   type="notify">
   <tag>fail</tag>
Reset Home position since Home wasn't legal.
  </notification>

  <notification
   icon="alertmodal.tga"
   name="CantInviteRegionFull"
   type="notify">
   <tag>fail</tag>
You cannot currently invite anyone to your location because the region is full. Try again later.
  </notification>

  <notification
   icon="alertmodal.tga"
   name="CantSetHomeAtRegion"
   type="notify">
   <tag>fail</tag>
This region does not allow you to set your home location here.
  </notification>

  <notification
   icon="alertmodal.tga"
   name="ListValidHomeLocations"
   type="notify">
   <tag>fail</tag>
You can only set your 'Home Location' on your land or at a mainland Infohub.
  </notification>

  <notification
   icon="alertmodal.tga"
   name="SetHomePosition"
   type="notify">
   <tag>fail</tag>
Home position set.
  </notification>

  <notification
   icon="alertmodal.tga"
   name="CantDerezInventoryError"
   type="notify">
   <tag>fail</tag>
Cannot derez object due to inventory fault.
  </notification>

  <notification
   icon="alertmodal.tga"
   name="CantCreateRequestedInv"
   type="notify">
   <tag>fail</tag>
Cannot create requested inventory.
  </notification>

  <notification
   icon="alertmodal.tga"
   name="CantCreateRequestedInvFolder"
   type="notify">
   <tag>fail</tag>
Cannot create requested inventory folder.
  </notification>

  <notification
   icon="alertmodal.tga"
   name="CantCreateInventory"
   type="notify">
   <tag>fail</tag>
Cannot create that inventory.
  </notification>

  <notification
   icon="alertmodal.tga"
   name="CantCreateLandmark"
   type="notify">
   <tag>fail</tag>
Cannot create landmark.
  </notification>

  <notification
   icon="alertmodal.tga"
   name="CantCreateOutfit"
   type="notify">
   <tag>fail</tag>
Cannot create outfit right now. Try again in a minute.
  </notification>

  <notification
   icon="alertmodal.tga"
   name="InventoryNotForSale"
   type="notify">
   <tag>fail</tag>
Inventory is not for sale.
  </notification>

  <notification
   icon="alertmodal.tga"
   name="CantFindInvItem"
   type="notify">
   <tag>fail</tag>
Unable to find inventory item.
  </notification>

  <notification
   icon="alertmodal.tga"
   name="CantFindObject"
   type="notify">
   <tag>fail</tag>
Unable to find object.
  </notification>

  <notification
   icon="alertmodal.tga"
   name="CantTransfterMoneyRegionDisabled"
   type="notify">
   <tag>fail</tag>
Money transfers to objects are currently disabled in this region.
  </notification>

  <notification
   icon="alertmodal.tga"
   name="DroppedMoneyTransferRequest"
   type="notify">
   <tag>fail</tag>
Unable to make payment due to system load.
  </notification>

  <notification
   icon="alertmodal.tga"
   name="CantPayNoAgent"
   type="notify">
   <tag>fail</tag>
Could not figure out who to pay.
  </notification>

  <notification
   icon="alertmodal.tga"
   name="CantDonateToPublicObjects"
   type="notify">
   <tag>fail</tag>
You cannot give L$ to public objects.
  </notification>

  <notification
   icon="alertmodal.tga"
   name="InventoryCreationInWorldObjectFailed"
   type="notify">
   <tag>fail</tag>
Inventory creation on in-world object failed.
  </notification>

  <notification
   icon="alertmodal.tga"
   name="UserBalanceOrLandUsageError"
   type="notify">
   <tag>fail</tag>
An internal error prevented us from properly updating your viewer.  The L$ balance or parcel holdings displayed in your viewer may not reflect your actual balance on the servers.
  </notification>

  <notification
   icon="alertmodal.tga"
   name="LargePrimAgentIntersect"
   type="notify">
   <tag>fail</tag>
Cannot create large prims that intersect other residents.  Please re-try when other residents have moved.
  </notification>

  <notification
   icon="alertmodal.tga"
   name="RLVaChangeStrings"
   type="alertmodal">
Changes won't take effect until after you restart [APP_NAME].
  </notification>

  <notification
   icon="notify.tga"
   name="RLVaListRequested"
   label="Restriction request from [NAME_LABEL]"
   log_to_im="true"
   log_to_chat="false"
   type="offer">
[NAME_SLURL] has requested to be sent a list of your currently active RLV restrictions.
    <tag>confirm</tag>
    <form name="form">
      <button
       index="0"
       default="true"
       name="Allow"
       text="Allow"/>
      <button
       index="1"
       name="Always Allow"
       text="Always Allow"/>
      <button
       index="2"
       name="Deny"
       text="Deny"/>
      <ignore name="ignore" text="Confirm before sending anyone a list of my current RLV restrictions."/>
    </form>
  </notification>

  <notification
   icon="alertmodal.tga"
   name="InventoryValidationFailed"
   label="Inventory Validation Errors"
   log_to_im="true"
   log_to_chat="false"
   type="alertmodal">
      <usetemplate
      ignoretext="Warn if inventory validation errors have been detected."
      name="okignore"
      yestext="OK"/>
Corruption has been found in your inventory. 
Please contact [HELP] with the following list of issues.
They can use http://opensimulator.org/wiki/inventory to fix the issues.

[ERRORS]
      <tag>fail</tag>
  </notification>

  <notification
   icon="alertmodal.tga"
   name="PreferenceChatClearLog"
   type="alertmodal">
    This will delete the logs of previous conversations, and any backups of that file.
    <tag>confirm</tag>
    <usetemplate
     ignoretext="Confirm before I delete the log of previous conversations."
     name="okcancelignore"
     notext="Cancel"
     yestext="OK"/>
  </notification>
  
  <notification
   icon="alertmodal.tga"
   name="PreferenceControlsDefaults"
   type="alertmodal">
    Do you want to restore default values for controls?
    <tag>confirm</tag>
    <usetemplate
       canceltext="Cancel"
       name="yesnocancelbuttons"
       notext="Current mode"
       yestext="All modes"/>
  </notification>
    
  <notification
   icon="alertmodal.tga"
   name="PreferenceChatDeleteTranscripts"
   type="alertmodal">
    This will delete the transcripts for all previous conversations. The list of past conversations will not be affected. All files with the suffixes .txt and txt.backup in the folder [FOLDER] will be deleted.
    <tag>confirm</tag>
    <usetemplate
     ignoretext="Confirm before I delete transcripts."
     name="okcancelignore"
     notext="Cancel"
     yestext="OK"/>
  </notification>

  <notification
   icon="alert.tga"
   name="PreferenceChatPathChanged"
   type="alert">
   Unable to move files. Restored previous path.
    <usetemplate
     ignoretext="Unable to move files. Restored previous path."
     name="okignore"
     yestext="OK"/>
  </notification>

  <notification
   icon="alertmodal.tga"
   name="DefaultObjectPermissions"
   type="alert">
	There was a problem saving the default object permissions: [REASON].  Please try setting the default permissions later.
	<tag>fail</tag>
   <usetemplate
     name="okbutton"
     yestext="OK"/>
  </notification>
  
  <notification
   icon="alert.tga"
   name="OutfitPhotoLoadError"
   type="alertmodal">
    [REASON]
    <tag>fail</tag>
    <usetemplate
     name="okbutton"
     yestext="OK"/>
  </notification>

  <notification
   icon="alertmodal.tga"
   name="AddPaymentMethod"
   type="alertmodal">
On the following page, choose a L$ amount
and click a place Order button. You will be
able to add a payment method at checkout.
    <tag>confirm</tag>
    <form name="form">
      <button
       default="true"
       index="0"
       width="120"
       name="Continue"
       text="Continue"/>
      <button
       index="1"
       name="Cancel"
       text="Cancel"/>
    </form>
  </notification>
  
<!-- <FS:Zi> Add float LSL color entry widgets -->
  <notification
   icon="notify.tga"
   name="LSLColorCopiedToClipboard"
   type="alertmodal">
The LSL color string has been copied to your clipboard. You can now paste it into your script to use it.
   <form name="form">
      <ignore name="ignore"
       text="An LSL color string was copied to my clipboard"/>
    </form>
  </notification>
  <!-- <FS:Zi> Add float LSL color entry widgets -->

  <!-- <FS:HG> FIRE-6340, FIRE-6567 - Setting Bandwidth issues-->
  <!-- <FS:TS> FIRE-6795: Remove warning at every login -->
  <notification
   icon="alertmodal.tga"
   name="FSBWTooHigh"
   type="alertmodal">
We strongly recommend that you not set the bandwidth above 1500 KBPS. This is unlikely to work well and will almost certainly not improve your performance.
    <usetemplate
     name="okbutton"
     yestext="OK"/>
  </notification>
  <!-- </FS:TS> FIRE-6795 -->
  <!-- </FS:HG> FIRE-6340, FIRE-6567 - Setting Bandwidth issues-->

  <notification
   icon="alertmodal.tga"
   name="FirstUseFlyOverride"
   type="alertmodal">
Caution: Use the Fly Override responsibly! Using the Fly Override without the land owner's permission may result in your avatar being banned from the parcel in which you are flying.
    <usetemplate
     name="okbutton"
     yestext="OK"/>
  </notification>

  <notification
   icon="notifytip.tga" 
   name="ServerVersionChanged"
   type="notifytip">
The region you have entered is running a different simulator version.
Current simulator: [NEWVERSION]
Previous simulator: [OLDVERSION]
  </notification>
  
  <notification
   icon="alertmodal.tga"
   name="RegExFail"
   type="alertmodal">
Error in the regular expression:
[EWHAT]
  <tag>fail</tag>
  </notification>
	
  <notification
    icon="alertmodal.tga"
	name="NoHavok"
	type="alertmodal">
	Some functions like [FEATURE] are not included in this version of [APP_NAME]. If you would like to use [FEATURE], please download a version of [APP_NAME] containing Havok support from
[DOWNLOAD_URL]
	<form name="form">
		<ignore name="ignore"
		text="No Havok Warning"/>
	</form>
	</notification>

	<notification
		icon="notify.tga"
		name="StreamListExportSuccess"
		type="notify">
		Successfully exported stream list to XML to [FILENAME].
	</notification>
	
	<notification
		icon="notify.tga"
		name="StreamListImportSuccess"
		type="notify">
		Successfully imported stream list from XML.
	</notification>
	
    <notification
        icon="notifytip.tga"
        name="StreamMetadata"
		log_to_chat="false"
        type="notifytip">
        <tag>StreamMetadata</tag>
♫ Now Playing:
  [TITLE]
  [ARTIST] ♫
    </notification>
    <notification
        icon="notifytip.tga"
        name="StreamMetadataNoArtist"
		log_to_chat="false"
        type="notifytip">
        <tag>StreamMetadata</tag>
♫ Now Playing:
  [TITLE] ♫
    </notification>
    
    <notification
        icon="notifytip.tga"
        name="RadarAlert"
		log_to_chat="false"
        type="notifytip">
		[NAME] [MESSAGE]
	</notification>

	
   <!-- <FS:Zi> Backup Settings -->
  <notification
   icon="alertmodal.tga"
   name="BackupFinished"
   type="alertmodal">
Your settings have been backed up.
  </notification>

  <notification
   icon="alertmodal.tga"
   name="BackupPathEmpty"
   type="alertmodal">
The backup path is empty. Please provide a location to back up and restore your settings first.
  </notification>

  <notification
   icon="alertmodal.tga"
   name="BackupPathDoesNotExistOrCreateFailed"
   type="alertmodal">
The backup path could not be found or created.
  </notification>

  <notification
   icon="alertmodal.tga"
   name="BackupPathDoesNotExist"
   type="alertmodal">
The backup path could not be found.
  </notification>

  <notification
   icon="alertmodal.tga"
   name="SettingsConfirmBackup"
   type="alertmodal">
Are you sure you want to save a backup to this directory?

[DIRECTORY]

Any existing backups in that location will be overwritten!
    <usetemplate
     name="okcancelbuttons"
     notext="Cancel"
     yestext="Save backup"/>
  </notification>

  <notification
   icon="alertmodal.tga"
   name="SettingsRestoreNeedsLogout"
   type="alertmodal">
Settings restore requires a viewer restart. Do you want to restore your settings and quit the viewer now?
    <usetemplate
     name="okcancelbuttons"
     notext="Cancel"
     yestext="Restore and Quit"/>
  </notification>

  <notification
   icon="alertmodal.tga"
   name="RestoreFinished"
   type="alertmodal">
Restore complete! Please restart your viewer now.
    <usetemplate
     name="okbutton"
     yestext="Quit"/>
  </notification>
  <!-- </FS:Zi> -->

  <notification
   icon="alertmodal.tga"
   name="ConfirmRestoreQuickPrefsDefaults"
   type="alertmodal">
    <tag>confirm</tag>
This action will immediately restore your quick preferences to their default settings.

You cannot undo this action.
    <usetemplate
     ignoretext="Confirm restore quick prefs defaults"
     name="okcancelignore"
     notext="Cancel"
     yestext="OK"/>
    </notification>

    <notification
     icon="alertmodal.tga"
     name="QuickPrefsDuplicateControl"
     type="alertmodal">
     <tag>fail</tag>
Setting has already been added. Please select a different one.
    <usetemplate
     name="okbutton"
     yestext="OK"/>
    </notification>
    
    <notification
     icon="alertmodal.tga"
     name="ExportFinished"
     type="notify">
      <tag>Export</tag>
Export finished and saved to [FILENAME].
    </notification>
    
    <notification
     icon="alertmodal.tga"
     name="ExportFailed"
     type="notify">
      <tag>Export</tag>
Export failed unexpectedly. Please see the log for details.
    </notification>
    
    <notification
     icon="alertmodal.tga"
     name="ExportColladaSuccess"
     type="notify">
      <tag>Export</tag>
		Successfully saved [OBJECT] to [FILENAME].
    </notification>

    <notification
     icon="alertmodal.tga"
     name="ExportColladaFailure"
     type="notify">
      <tag>Export</tag>
		Export of [OBJECT] to [FILENAME] failed.
    </notification>

    <notification
     icon="alertmodal.tga"
     name="MeshMaxConcurrentReqTooHigh"
     type="alertmodal">
The value you set, [VALUE], for the number of concurrent requests to load mesh objects (debug setting [DEBUGNAME]) is higher than the maximum of [MAX]. It has been reset to the default of [DEFAULT].
    <tag>fail</tag>
    </notification>
	
    <notification
     icon="alertmodal.tga"
     name="ImportSuccess"
     type="notify">
        <tag>Export</tag>
        Successfully imported [COUNT] [OBJECT].
    </notification>
    
    <notification
      icon="notifytip.tga"
      name="AntiSpamBlocked"
      log_to_chat="true"
      type="notifytip">
AntiSpam: Blocked [SOURCE] for spamming a [QUEUE] ([COUNT]) times in [PERIOD] seconds.
    </notification>

    <notification
      icon="notifytip.tga"
      name="AntiSpamImNewLineFloodBlocked"
      log_to_chat="true"
      type="notifytip">
AntiSpam: Blocked [SOURCE] for sending an instant message with more than [COUNT] lines.
    </notification>

    <notification
      icon="notifytip.tga"
      name="AntiSpamChatNewLineFloodBlocked"
      log_to_chat="true"
      type="notifytip">
AntiSpam: Blocked [SOURCE] for sending a chat message with more than [COUNT] lines.
    </notification>

  <!-- <FS:Zi> Notification template for changed settings when selecting certain skins -->
  <!--         The actual texts for the messages are in strings.xml -->
  <notification
   icon="notify.tga"
   name="SkinDefaultsChangeSettings"
   type="alertmodal">
[MESSAGE]
   <form name="form">
      <ignore name="ignore"
       text="A preferences setting was changed to the skin's default value."/>
    </form>
  </notification>
  <!-- <FS:Zi> Notification template for changed settings when selecting certain skins -->

  <notification
   icon="alertmodal.tga"
   name="AddNewContactSet"
   type="alertmodal">
    <tag>contact set</tag>
Create new contact set with the name:
    <tag>confirm</tag>
    <form name="form">
      <input name="message" type="text" default="true">
      New Contact Set
      </input>
      <button
       default="true"
       index="0"
       name="Create"
       text="Create"/>
      <button
       index="1"
       name="Cancel"
       text="Cancel"/>
    </form>
  </notification>

  <notification
   icon="alertmodal.tga"
   name="RemoveContactSet"
   type="alertmodal">
Are you sure you want to remove [SET_NAME]? You won&apos;t be able to restore it.
    <tag>contact set</tag>
    <tag>confirm</tag>
    <usetemplate
     ignoretext="Confirm before removing a contact set"
     name="okcancelignore"
     notext="Cancel"
     yestext="OK"/>
  </notification>

  <notification
   icon="alertmodal.tga"
   name="RemoveContactFromSet"
   type="alertmodal">
Are you sure you want to remove [TARGET] from [SET_NAME]?
    <tag>contact set</tag>
    <tag>confirm</tag>
    <usetemplate
     ignoretext="Confirm before removing someone from a contact set"
     name="okcancelignore"
     notext="Cancel"
     yestext="OK"/>
  </notification>

  <notification
   icon="alertmodal.tga"
   name="RemoveContactsFromSet"
   type="alertmodal">
Are you sure you want to remove these [TARGET] avatars from [SET_NAME]?
    <tag>contact set</tag>
    <tag>confirm</tag>
    <usetemplate
     ignoretext="Confirm before removing multiple avatars from a contact set"
     name="okcancelignore"
     notext="Cancel"
     yestext="OK"/>
  </notification>

  <notification
   icon="alertmodal.tga"
   name="AddToContactSetSingleSuccess"
   type="notify">
    <tag>contact set</tag>
[NAME] was added to [SET].
  </notification>

  <notification
   icon="alertmodal.tga"
   name="AddToContactSetMultipleSuccess"
   type="notify">
    <tag>contact set</tag>
[COUNT] avatars were added to [SET].
  </notification>

  <notification
   icon="alertmodal.tga"
   name="SetAvatarPseudonym"
   type="alertmodal">
    <tag>contact set</tag>
Enter an alias for [AVATAR]:
    <tag>confirm</tag>
    <form name="form">
      <input name="message" type="text" default="true" />
      <button
       default="true"
       index="0"
       name="Create"
       text="Create"/>
      <button
       index="1"
       name="Cancel"
       text="Cancel"/>
    </form>
  </notification>

  <notification
   icon="alertmodal.tga"
   name="RenameContactSetFailure"
   type="alertmodal">
    <tag>contact set</tag>
Could not rename set &apos;[SET]&apos; to &apos;[NEW_NAME]&apos; because a set with the same name already exists or the new name is invalid.
  </notification>

  <notification
   icon="notifytip.tga"
   name="ShapeImportGenericFail"
   type="notifytip">
    <tag>fail</tag>
There was a problem importing [FILENAME]. Please see the log for more details.
  </notification>
  <notification
   icon="notifytip.tga"
   name="ShapeImportVersionFail"
   type="notifytip">
    <tag>fail</tag>
Shape import failed. Are you sure [FILENAME] is an avatar file?
  </notification>

  <notification
   icon="alertmodal.tga"
   name="AddToMediaList"
   type="alertmodal">
Enter a domain name to be added to the [LIST]:
    <tag>confirm</tag>
    <form name="form">
      <input name="url" type="text" default="true" />
      <button
       default="true"
       index="0"
       name="Add"
       text="Add"/>
      <button
       index="1"
       name="Cancel"
       text="Cancel"/>
    </form>
  </notification>

   <!-- <FS:Zi> Do not allow "Restore To Last Position" for no-copy items -->
  <notification
   icon="alertmodal.tga"
   name="CantRestoreToWorldNoCopy"
   type="alertmodal">
Restore to Last Position is not allowed for no copy items to prevent possible content loss.
  </notification>
  <!-- <FS:Zi> Do not allow "Restore To Last Position" for no-copy items -->

  <notification
   icon="alertmodal.tga"
   name="ConfirmRemoveCredential"
   type="alertmodal">
Delete saved login for &lt;nolink&gt;[NAME]&lt;/nolink&gt;?
    <tag>confirm</tag>
    <form name="form">
      <button
       index="0"
       name="OK"
       text="OK"/>
      <button
       default="true"
       index="1"
       name="Cancel"
       text="Cancel"/>
    </form>
  </notification>

  <!-- <FS:TS> FIRE-5453: Flickr upload support (from Exodus) -->
  <notification
   icon="alertmodal.tga"
   name="ExodusFlickrVerificationExplanation"
   type="alertmodal">
To use the Flickr upload feature you must authorize [APP_NAME] to access your account. If you proceed, your web browser will open Flickr's website, where you will be prompted to log in and authorize [APP_NAME]. You will then be given a code to copy back into [APP_NAME].

Would you like to authorize [APP_NAME] to post to your Flickr account?
    <tag>fail</tag>
    <usetemplate
     name="okcancelbuttons"
     notext="No"
     yestext="Yes"/>
  </notification>

  <notification
   icon="alertmodal.tga"
   name="ExodusFlickrVerificationPrompt"
   type="alertmodal">
Please authorize [APP_NAME] to post to your Flickr account in your web browser, then type the code given by the website below:
    <tag>confirm</tag>
    <form name="form">
      <input name="oauth_verifier" type="text" default="true"/>
      <button
       index="0"
       name="OK"
       text="OK"/>
      <button
       index="1"
       name="Cancel"
       text="Cancel"/>
    </form>
  </notification>

  <notification
   icon="alertmodal.tga"
   name="ExodusFlickrVerificationFailed"
   type="alertmodal">
Flickr verification failed. Please try again, and be sure to double check the verification code.
    <tag>fail</tag>
    <usetemplate
     name="okbutton"
     yestext="OK"/>
  </notification>

  <notification
   icon="notifytip.tga"
   name="ExodusFlickrUploadComplete"
   type="notifytip">
Your snapshot can now be viewed [http://www.flickr.com/photos/upload/edit/?ids=[ID] here].
  </notification>
  <!-- </FS:TS> FIRE-5453 -->

  <notification
   icon="alert.tga"
   name="RegionTrackerAdd"
   type="alert">
What label would you like to use for
the region &quot;[REGION]&quot;?
    <tag>confirm</tag>
    <form name="form">
      <input name="label" type="text">[LABEL]</input>
      <button
       default="true"
       index="0"
       name="OK"
       text="OK"/>
      <button
       index="1"
       name="Cancel"
       text="Cancel"/>
    </form>
  </notification>

   <notification
    icon="alertmodal.tga"
    name="SnoozeDuration"
    type="alertmodal">
    <unique/>
    Time in seconds to snooze group chat:
    <tag>confirm</tag>
    <form name="form">
      <input name="duration" type="text" default="true">
        [DURATION]
      </input>
      <button
       default="true"
       index="0"
       name="OK"
       text="OK"/>
      <button
       index="1"
       name="Cancel"
       text="Cancel"/>
    </form>
   </notification>
   <notification
    icon="alertmodal.tga"
    name="SnoozeDurationInvalidInput"
    type="alertmodal">
    Please enter a valid number for the snooze duration!
    <tag>fail</tag>
    <usetemplate
     name="okbutton"
     yestext="OK"/>
  </notification>
  <notification
   name="PickLimitReached"
   label=""
   type="alertmodal">
    <unique/>
    <tag>fail</tag>
    <tag>confirm</tag>
    Can't create another pick because the maximum number of picks have been created already.
    <usetemplate
     name="okbutton"
     yestext="OK"/>
  </notification>
  <notification
   icon="alertmodal.tga"
   name="GlobalOnlineStatusToggle"
   type="alertmodal">
Due to server load, mass toggling online status visibility can take a while to become effective. Please be patient.
    <usetemplate
     ignoretext="Inform me that toggling online status visibility may take a while"
     name="okignore"
     yestext="OK"/>
  </notification>
  <notification
   icon="alert.tga"
   name="RenderVolumeLODFactorWarning"
   type="alert">
    WARNING: The Level of Detail (LOD) Factor is set high

For everyday use, LOD Factor in the range of 1-3 suffices. 
Consider replacing objects that look deformed at such values.

LOD Factor >3: Adds to lag. Advised only for photography. 
LOD Factor >4: Use in special circumstances. Reverts after relog.
LOD Factor >8: Has no real effect. May cause errors.
    <usetemplate
     name="okbutton"
     yestext="OK"/>
  </notification>
  <notification
   icon="alertmodal.tga"
   name="CurrencyURIOverrideReceived"
   type="alertmodal">
This region has elected to specify a third-party currency portal. 
Please note that currency purchases made through Firestorm Viewer are transactions between you (the user) and the provider(s) or seller(s) of the currency. 
Neither Firestorm Viewer, the Phoenix Firestorm Viewer Project Inc., nor its team shall be liable for any cost or damage arising either directly or indirectly from any such transaction. 
If you do not agree to these terms of use, then no financial transactions should be conducted using this viewer.
   <usetemplate
    ignoretext="When the region sets a new currency helper."
    name="okignore"
    yestext="OK"/>
  </notification>
  <notification
   icon="alertmodal.tga"
   name="EnableHiDPI"
   type="alertmodal">
Enabling HiDPI support may have adverse effects and may impair performance.
  </notification>

  <notification
   icon="notify.tga"
   name="FailedToFindSettings"
   persist="true"
   type="alertmodal">
Could not load the settings for [NAME] from the database.
  <tag>fail</tag>
  </notification>
  
  <notification
   icon="notify.tga"
   name="FailedToLoadSettingsApply"
   persist="true"
   type="alertmodal">
Unable to apply those settings to the environment.
  <tag>fail</tag>
  </notification>
  
  <notification
   icon="notify.tga"
   name="FailedToBuildSettingsDay"
   persist="true"
   type="alertmodal">
Unable to apply those settings to the environment.
  <tag>fail</tag>
  </notification>

  <notification
   icon="notify.tga"
   name="NoEnvironmentSettings"
   persist="true"
   type="alertmodal">
This Region does not support environmental settings.
  <tag>fail</tag>
  </notification>
 
  <notification
   icon="alertmodal.tga"
   label="Save Environmental Settings"
   name="SaveSettingAs"
   type="alertmodal">
    <unique/>
    Save current environmental settings as:
    <tag>confirm</tag>
    <form name="form">
      <input name="message" type="text">
        [DESC] (new)
      </input>
      <button
       default="true"
       index="0"
       name="OK"
       text="OK"/>
      <button
       index="1"
       name="Cancel"
       text="Cancel"/>
    </form>
  </notification>

  <notification
   icon="notify.tga"
   name="WLImportFail"
   persist="true"
   type="alertmodal">
Unable to import legacy Windlight settings [NAME] from 
[FILE].

[REASONS]
  <tag>fail</tag>
  </notification>

  <notification
   icon="notify.tga"
   name="WLParcelApplyFail"
   persist="true"
   type="alertmodal">
Unable to set the environment for this parcel.
Please enter or select a parcel that you have rights to modify.
  <tag>fail</tag>
  </notification>

  <notification
   icon="notify.tga"
   name="SettingsUnsuported"
   persist="true"
   type="alertmodal">
Settings are not supported on this region. 
Please move to a settings enabled region and retry your action.
  <tag>fail</tag>
  </notification>

  <notification
   icon="alertmodal.tga"
   name="SettingsConfirmLoss"
   type="alertmodal">
You are about to lose the changes you have made to this [TYPE] named "[NAME]".
Are you sure you want to continue?
    <tag>confirm</tag>
    <usetemplate
     ignoretext="Are you sure you want to lose changes?"
     name="okcancelignore"
     notext="No"
     yestext="Yes"/>
  </notification>

  <notification
   icon="alertmodal.tga"
   name="SettingsConfirmReset"
   type="alertmodal">
You are about to remove all applied settings.
Are you sure you want to continue?
    <tag>confirm</tag>
    <usetemplate
     name="okcancelbuttons"
     notext="No"
     yestext="Yes"/>
  </notification>

  <notification
 icon="alertmodal.tga"
 name="PersonalSettingsConfirmReset"
 type="alertmodal">
You are about to remove all applied Personal lighting settings.
Are you sure you want to continue?
    <tag>confirm</tag>
    <usetemplate
     name="okcancelbuttons"
     notext="No"
     yestext="Yes"/>
  </notification>

  <notification
   icon="alertmodal.tga"
   name="SettingsMakeNoTrans"
   type="alertmodal">
You are about to import non-transferable settings into this daycycle. Continuing will cause the settings you are editing to become non-transferable also. 

This change can not be undone.

Are you sure you want to continue?
    <tag>confirm</tag>
    <usetemplate
     ignoretext="Are you sure you want to make settings non-transferable?"
     name="okcancelignore"
     notext="No"
     yestext="Yes"/>
  </notification>
  
  <notification
   icon="notify.tga"
   name="NoEditFromLibrary"
   persist="true"
   type="alertmodal">
You may not edit settings directly from the libary.  
Please copy to your own inventory and try again.
  <tag>fail</tag>
  </notification>

    <notification
   icon="notify.tga"
   name="EnvironmentApplyFailed"
   persist="true"
   type="alertmodal">
We have encountered an issue with these settings.  They can not be saved or applied at this time.
  <tag>fail</tag>
  </notification>

    <notification
   icon="notify.tga"
   name="TrackLoadFailed"
   persist="true"
   type="alertmodal">
Unable to load the track into [TRACK].
  <tag>fail</tag>
  </notification>

    <notification
   icon="notify.tga"
   name="TrackLoadMismatch"
   persist="true"
   type="alertmodal">
Unable to load the track from [TRACK1] into [TRACK2].
  <tag>fail</tag>
  </notification>

  <notification
   icon="alertmodal.tga"
   name="CompressionTestResults"
   type="alertmodal">
Test result for gzip level 6 file compression with [FILE] of size [SIZE] KB:
Packing: [PACK_TIME]s [PSIZE]KB
Unpacking: [UNPACK_TIME]s [USIZE]KB
    <tag>fail</tag>
  </notification>
  

    <notification
   icon="alertmodal.tga"
   label="Prompt for MFA Token"
   name="PromptMFAToken"
   type="alertmodal">
    [MESSAGE]
    <tag>confirm</tag>
    <form name="form">
      <input name="token" type="text" width="400" />
      <button
       default="true"
       index="0"
       name="continue"
       text="Continue"/>
      <button
       index="1"
       name="cancel"
       text="Cancel"/>
    </form>
  </notification>

  <notification
   icon="alertmodal.tga"
   label="Create subfolder"
   name="CreateSubfolder"
   type="alertmodal">
    <unique/>
    Name the new folder:
    <tag>confirm</tag>
    <form name="form">
      <input name="message" type="text">
        [DESC]
      </input>
      <button
       default="true"
       index="0"
       name="OK"
       text="OK"/>
      <button
       index="1"
       name="Cancel"
       text="Cancel"/>
    </form>
  </notification>
  <notification
   icon="alertmodal.tga"
   name="SameFolderRequired"
   type="alert">
    Selected items must be in the same folder.
    <tag>fail</tag>
    <usetemplate
      name="okbutton"
      yestext="OK"/>
  </notification>

  <notification
    icon="alertmodal.tga"
    name="RiggedMeshAttachedToHUD"
    type="alertmodal">
    An object "[NAME]" attached to HUD point "[POINT]" contains rigged mesh.

Rigged mesh objects are designed for attachment to the avatar. Neither you nor anyone else will see this object.

If you want to see this object, remove it and re-attach it to an avatar attachment point.
    <tag>confirm</tag>
    <usetemplate
        ignoretext="Warn me when rigged mesh is attached to HUD point."
        name="okignore"
        yestext="OK"/>
  </notification>

  <notification
   icon="notify.tga"
   name="NoValidEnvSettingFound"
   persist="true"
   type="alertmodal">
No valid environment setting selected.

Please note that "Shared Environment" and "Day cycle based" cannot be selected!
  <tag>fail</tag>
  </notification>

  <notification
   icon="alertmodal.tga"
   name="CantCreateInventoryName"
   type="notify">
   <tag>fail</tag>
Cannot create inventory item: [NAME]
  </notification>

  <notification
   icon="notifytip.tga"
   name="WindlightBulkImportFinished"
   type="notifytip">
Bulk import of Windlights has finished.
  </notification>

  <notification
   icon = "notifytip.tga"
   name = "FSAOScriptedNotification"
   type = "notifytip"
   log_to_chat = "false">
   <unique combine = "cancel_old">
     <context>FSAOScriptedNotification</context>
   </unique>
Firestorm Animation Overrider: [AO_MESSAGE]
   <usetemplate
    ignoretext="Warn me when the Firestorm Animation Overrider gets accessed by a scripted object"
    name="notifyignore"/>
  </notification>
  <notification
   icon="alertmodal.tga"
   name="WarnForceLoginURL"
   type="alertmodal">
    <unique/>
Login splash screen URL is overridden for testing purposes.

Reset the URL to default?
    <usetemplate
     name="okcancelbuttons"
     notext="Remind me next time"
     yestext="Reset"/>
  </notification>

  <notification
   icon="notifytip.tga"
   name="WarnScriptedCamera"
   type="notifytip">
Camera reset might be inhibited by the following objects:

[SOURCES]
  </notification>

</notifications><|MERGE_RESOLUTION|>--- conflicted
+++ resolved
@@ -1551,13 +1551,8 @@
   <notification
    icon="alert.tga"
    name="ProfileUnsavedChanges"
-<<<<<<< HEAD
-   type="alert">
+   type="alertmodal">
     You have unsaved changes.
-=======
-   type="alertmodal">
-    You have usaved changes.
->>>>>>> eaf86980
     <tag>confirm</tag>
     <tag>save</tag>
     <usetemplate
