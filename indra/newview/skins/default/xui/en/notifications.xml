--- conflicted
+++ resolved
@@ -1169,11 +1169,7 @@
    icon="alertmodal.tga"
    name="ReturnObjectsNotOwnedByGroup"
    type="alertmodal">
-<<<<<<< HEAD
-Return the objects on this parcel of land that are *NOT* shared with the group [NAME] back to their owners?
-=======
 Return the objects on this parcel of land that are NOT shared with the group &lt;nolink&gt;[NAME]&lt;/nolink&gt; back to their owners?
->>>>>>> 2b6ab452
 
 Objects: [N]
     <tag>confirm</tag>
@@ -2040,11 +2036,7 @@
    name="EjectAvatarFromGroup"
    persist="true"
    type="notify">
-<<<<<<< HEAD
-You ejected [AVATAR_NAME] from group [GROUP_NAME].
-=======
-You ejected [AVATAR_NAME] from group &lt;nolink&gt;[GROUP_NAME]&lt;/nolink&gt;
->>>>>>> 2b6ab452
+You ejected [AVATAR_NAME] from group &lt;nolink&gt;[GROUP_NAME]&lt;/nolink&gt;.
     <tag>group</tag>
   </notification>
 
@@ -8864,13 +8856,8 @@
    icon="notify.tga"
    name="VoiceInviteGroup"
    type="notify">
-<<<<<<< HEAD
-[NAME] has joined a Voice Chat call with the group [GROUP].
+[NAME] has joined a Voice Chat call with the group &lt;nolink&gt;[GROUP]&lt;/nolink&gt;.
 Click Accept to join the call or Decline to decline the invitation. Click mute to permanently block all messages from this caller.
-=======
-[NAME] has joined a Voice Chat call with the group &lt;nolink&gt;[GROUP]&lt;/nolink&gt;.
-Click Accept to join the call or Decline to decline the invitation. Click Block to block this caller.
->>>>>>> 2b6ab452
     <tag>group</tag>
     <tag>confirm</tag>
     <tag>voice</tag>
