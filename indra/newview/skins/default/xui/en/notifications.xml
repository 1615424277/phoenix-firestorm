--- conflicted
+++ resolved
@@ -11047,11 +11047,7 @@
    name="YouDiedAndGotTPHome"
    type="notifytip">
    <tag>fail</tag>
-<<<<<<< HEAD
 You died and have been teleported to your home location
-=======
-Asset server didn't respond in a timely fashion.  Object returned to the region.
->>>>>>> 8576eaa3
   </notification>
 
   <notification
@@ -11438,7 +11434,7 @@
    name="AssetServerTimeoutObjReturn"
    type="notify">
    <tag>fail</tag>
-Asset server didn't respond in a timely fashion.  Object returned to sim.
+Asset server didn't respond in a timely fashion.  Object returned to the region.
   </notification>
 
   <notification
