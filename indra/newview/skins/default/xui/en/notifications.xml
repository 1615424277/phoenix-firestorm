--- conflicted
+++ resolved
@@ -3625,8 +3625,6 @@
 
   <notification
    icon="alertmodal.tga"
-<<<<<<< HEAD
-=======
    name="LoginRemoveMultiGridUserData"
    type="alertmodal">
     <tag>confirm</tag>
@@ -3639,7 +3637,6 @@
 
   <notification
    icon="alertmodal.tga"
->>>>>>> a52ef7ad
    name="WelcomeChooseSex"
    type="alertmodal">
 Your character will appear in a moment.
@@ -6097,11 +6094,7 @@
    name="ParcelPlayingMedia"   
    persist="false"
    type="notify">
-<<<<<<< HEAD
-This land has media:
-=======
 This location plays media:
->>>>>>> a52ef7ad
 [URL]
 Would you like to play it?
     <tag>confirm</tag>
@@ -6119,11 +6112,7 @@
        ignore="Ignore Media"
        index="0"
        name="No"
-<<<<<<< HEAD
-       text="Ignore"/>
-=======
        text="Don't play"/>
->>>>>>> a52ef7ad
     </form>
   </notification>
 
