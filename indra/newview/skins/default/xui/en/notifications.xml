<?xml version="1.0" ?>
<notifications>
    <global name="skipnexttime">

		Do not show me this again
  </global>

  <global name="alwayschoose">

		Always choose this option
  </global>

  <global name="implicitclosebutton">
		Close
  </global>

  <template name="okbutton">
    <form>
      <button
       default="true"
       index="0"
       name="OK_okbutton"
       text="$yestext"/>
    </form>
  </template>

  <template name="okignore">
    <form>
      <button
       default="true"
       index="0"
       name="OK_okignore"
       text="$yestext"/>
      <ignore text="$ignoretext"/>
    </form>
  </template>

  <template name="notifyignore">
    <form>
      <ignore text="$ignoretext"/>
    </form>
  </template>

  <template name="okcancelbuttons">
    <form>
      <button
       default="true"
       index="0"
       name="OK_okcancelbuttons"
       text="$yestext"/>
      <button
       index="1"
       name="Cancel_okcancelbuttons"
       text="$notext"/>
    </form>
  </template>

  <template name="okcancelignore">
    <form>
      <button
       default="true"
       index="0"
       name="OK_okcancelignore"
       text="$yestext"/>
      <button
       index="1"
       name="Cancel_okcancelignore"
       text="$notext"/>
      <ignore text="$ignoretext"/>
    </form>
  </template>

  <template name="okhelpbuttons">
    <form>
      <button
       default="true"
       index="0"
       name="OK_okhelpbuttons"
       text="$yestext"/>
      <button
       index="1"
       name="Help"
       text="$helptext"/>
    </form>
  </template>

  <template name="okhelpignore">
    <form>
      <button
       default="true"
       index="0"
       name="OK_okhelpignore"
       text="$yestext"/>
      <button
       index="1"
       name="Help_okhelpignore"
       text="$helptext"/>
      <ignore text="$ignoretext"/>
    </form>
  </template>

  <template name="yesnocancelbuttons">
    <form>
      <button
       default="true"
       index="0"
       name="Yes"
       text="$yestext"/>
      <button
       index="1"
       name="No"
       text="$notext"/>
      <button
       index="2"
       name="Cancel_yesnocancelbuttons"
       text="$canceltext"/>
    </form>
  </template>

  <notification
 functor="GenericAcknowledge"
   icon="notify.tga"
   name="MissingAlert"
   label="Unknown Notification Message"
   type="notify">
Your version of [APP_NAME] does not know how to display the notification it just received.  Please verify that you have the latest version of [APP_NAME] installed.

Error details: The notification called &apos;[_NAME]&apos; was not found in notifications.xml.
    <tag>fail</tag>
    <usetemplate
     name="okbutton"
     yestext="OK"/>
  </notification>

  <notification
   icon="alertmodal.tga"
   name="FloaterNotFound"
   type="alertmodal">
Floater error: Could not find the following controls:

[CONTROLS]
    <tag>fail</tag>
    <usetemplate
     name="okbutton"
     yestext="OK"/>
  </notification>

  <notification
   icon="alertmodal.tga"
   name="TutorialNotFound"
   type="alertmodal">
No tutorial is currently available.
    <tag>fail</tag>
    <usetemplate
     name="okbutton"
     yestext="OK"/>
  </notification>

  <notification
   icon="alertmodal.tga"
   name="GenericAlert"
   type="alertmodal">
[MESSAGE]
  </notification>

  <notification
   icon="alertmodal.tga"
   name="GenericAlertYesCancel"
   type="alertmodal">
[MESSAGE]
    <usetemplate
     name="okcancelbuttons"
     notext="Cancel"
     yestext="Yes"/>
  </notification>

  <notification
   icon="alertmodal.tga"
   name="GenericAlertOK"
   type="alertmodal">
[MESSAGE]
    <usetemplate
     name="okbutton"
     yestext="OK"/>
  </notification>

  <notification
   icon="alertmodal.tga"
   name="BadInstallation"
   type="alertmodal">
 An error occurred while updating [APP_NAME].  Please [http://get.secondlife.com download the latest version] of the Viewer.
    <tag>fail</tag>
    <usetemplate
     name="okbutton"
     yestext="OK"/>
  </notification>

  <notification
   icon="alertmodal.tga"
   name="LoginFailedNoNetwork"
   type="alertmodal">
    <tag>fail</tag>
    Could not connect to the [SECOND_LIFE_GRID].
    &apos;[DIAGNOSTIC]&apos;
Make sure your Internet connection is working properly.
	<usetemplate
     name="okbutton"
     yestext="OK"/>
  </notification>

  <notification
   icon="alertmodal.tga"
   name="MessageTemplateNotFound"
   type="alertmodal">
Message Template [PATH] not found.
   <tag>fail</tag>
	<usetemplate
     name="okbutton"
     yestext="OK"/>
  </notification>

  <notification
   icon="alertmodal.tga"
   name="WearableSave"
   type="alertmodal">
Save changes to current clothing/body part?
    <usetemplate
     canceltext="Cancel"
     name="yesnocancelbuttons"
     notext="Don&apos;t Save"
     yestext="Save"/>
  </notification>

  <notification
   icon="alertmodal.tga"
     name="ConfirmNoCopyToOutbox"
     type="alertmodal">
You don't have permission to copy one or more of these items to the Merchant Outbox.  You can move them or leave them behind.
    <usetemplate
     name="okcancelbuttons"
     notext="Don't move item(s)"
     yestext="Move item(s)"/>
  </notification>

  <notification
   icon="OutboxStatus_Success"
   name="OutboxFolderCreated"
   type="alertmodal">
    <unique/>
A new folder has been created for each item you have transferred into the top level of your Merchant Outbox.

    <usetemplate
     ignoretext="A new folder was created in the Merchant Outbox"
     name="okignore"
     yestext="OK"/>
  </notification>

  <notification
   icon="OutboxStatus_Success"
   name="OutboxImportComplete"
   type="alertmodal">
Success

All folders were successfully sent to the Marketplace.

        <usetemplate
         ignoretext="All folders sent to the Marketplace"
         name="okignore"
         yestext="OK"/>
  </notification>

  <notification
   icon="OutboxStatus_Warning"
   name="OutboxImportHadErrors"
   type="alertmodal">
Some folders did not transfer

Errors occurred when some folders were sent to the Marketplace.  Those folders are still in your Merchant Outbox.

See the [[MARKETPLACE_IMPORTS_URL] error log] for more information.

        <usetemplate
         name="okbutton"
         yestext="OK"/>
  </notification>

  <notification
   icon="OutboxStatus_Error"
   name="OutboxImportFailed"
   type="alertmodal">
Transfer failed with error &apos;[ERROR_CODE]&apos;

No folders were sent to the Marketplace because of a system or network error.  Try again later.

        <usetemplate
         name="okbutton"
         yestext="OK"/>
  </notification>

  <notification
   icon="OutboxStatus_Error"
   name="OutboxInitFailed"
   type="alertmodal">
Marketplace initialization failed with error &apos;[ERROR_CODE]&apos;

Initialization with the Marketplace failed because of a system or network error.  Try again later.

        <usetemplate
         name="okbutton"
         yestext="OK"/>
  </notification>

    <notification
        icon="OutboxStatus_Error"
        name="StockPasteFailed"
        type="alertmodal">
        Copy or move to Stock Folder failed with error :
        
        &apos;[ERROR_CODE]&apos;
        
        <usetemplate
        name="okbutton"
        yestext="OK"/>
    </notification>
    
    <notification
        icon="OutboxStatus_Error"
        name="MerchantPasteFailed"
        type="alertmodal">
        Copy or move to Marketplace Listings failed with error :
        
        &apos;[ERROR_CODE]&apos;
        
        <usetemplate
        name="okbutton"
        yestext="OK"/>
    </notification>
    
    <notification
        icon="OutboxStatus_Error"
        name="MerchantTransactionFailed"
        type="alertmodal">
        The transaction with the Marketplace failed with the following error :
        
        [ERROR_REASON][ERROR_DESCRIPTION]
        
        <usetemplate
        name="okbutton"
        yestext="OK"/>
    </notification>
    
    <notification
        icon="OutboxStatus_Error"
        name="MerchantUnprocessableEntity"
        type="alertmodal">
        We are unable to list this product or activate the version folder. Usually this is caused by missing information in the listing description form, but it may be due to errors in the folder structure. Either edit the listing or check the listing folder for errors.
        
        <usetemplate
        name="okbutton"
        yestext="OK"/>
    </notification>

    <notification
        icon="OutboxStatus_Error"
        name="MerchantListingFailed"
        type="alertmodal">
        Listing to Marketplace failed with error :
        
        &apos;[ERROR_CODE]&apos;
        
        <usetemplate
        name="okbutton"
        yestext="OK"/>
    </notification>
    
    <notification
        icon="OutboxStatus_Error"
        name="MerchantFolderActivationFailed"
        type="alertmodal">
        Activating this version folder failed with error :

        &apos;[ERROR_CODE]&apos;

        <usetemplate
        name="okbutton"
        yestext="OK"/>
    </notification>

    <notification
        icon="alertmodal.tga"
        name="MerchantForceValidateListing"
        type="alertmodal">
        In order to create your listing, we fixed the hierarchy of your listing contents.
        <tag>confirm</tag>
        <usetemplate
            ignoretext="Warn me that creating a listing fixes the hierarchy of the content"
            name="okignore" 
            yestext="OK"/>
    </notification>

    <notification
        icon="alertmodal.tga"
        name="ConfirmMerchantActiveChange"
        type="alertmodal">
        This action will change the active content of this listing. Do you want to continue?
        <tag>confirm</tag>
        <usetemplate
        ignoretext="Confirm before I change an active listing on the marketplace"
        name="okcancelignore"
        notext="Cancel"
        yestext="OK"/>
    </notification>

    <notification
        icon="alertmodal.tga"
        name="ConfirmMerchantMoveInventory"
        type="alertmodal">
        Items dragged to the Marketplace Listings window are moved from their original locations, not copied. Do you want to continue?
        <tag>confirm</tag>
        <usetemplate
        ignoretext="Confirm before I move an item from the inventory to the marketplace"
        name="okcancelignore"
        notext="Cancel"
        yestext="OK"/>
    </notification>
    
    <notification
        icon="alertmodal.tga"
        name="ConfirmListingCutOrDelete"
        type="alertmodal">
        Moving or deleting a listing folder will delete your Marketplace listing. If you would like to keep the Marketplace listing, move or delete the contents of the version folder you would like to modify. Do you want to continue?
        <tag>confirm</tag>
        <usetemplate
        ignoretext="Confirm before I move or delete a listing from the marketplace"
        name="okcancelignore"
        notext="Cancel"
        yestext="OK"/>
    </notification>
    
    <notification
        icon="alertmodal.tga"
        name="ConfirmCopyToMarketplace"
        type="alertmodal">
        You don't have permission to copy one or more of these items to the Marketplace. You can move them or leave them behind.
        <tag>confirm</tag>
        <usetemplate
        ignoretext="Confirm before I try to copy a selection containing no copy items to the marketplace"
        name="yesnocancelbuttons"
        yestext="Move item(s)"
        notext="Don't move item(s)"
        canceltext="Cancel"/>
    </notification>
    
    <notification
        icon="alertmodal.tga"
        name="ConfirmMerchantUnlist"
        type="alertmodal">
        This action will unlist this listing. Do you want to continue?
        <tag>confirm</tag>
        <usetemplate
        ignoretext="Confirm before I unlist an active listing on the marketplace"
        name="okcancelignore"
        notext="Cancel"
        yestext="OK"/>
    </notification>
    
    <notification
        icon="alertmodal.tga"
        name="ConfirmMerchantClearVersion"
        type="alertmodal">
        This action will deactivate the version folder of the current listing. Do you want to continue?
        <tag>confirm</tag>
        <usetemplate
        ignoretext="Confirm before I deactivate the version folder of a listing on the marketplace"
        name="okcancelignore"
        notext="Cancel"
        yestext="OK"/>
    </notification>

    <notification
        icon="alertmodal.tga"
        name="AlertMerchantListingNotUpdated"
        type="alertmodal">
This listing could not be updated.
[[URL] Click here] to edit it on the Marketplace.
        <usetemplate
        name="okbutton"
        yestext="OK"/>
    </notification>

    <notification
        icon="alertmodal.tga"
        name="AlertMerchantListingCannotWear"
        type="alertmodal">
        You cannot wear clothes or body parts that are in the Marketplace Listings folder.
        <tag>fail</tag>
    </notification>
    
    <notification
        icon="alertmodal.tga"
        name="AlertMerchantListingInvalidID"
        type="alertmodal">
        Invalid listing ID.
        <tag>fail</tag>
    </notification>
    
    <notification
        icon="alertmodal.tga"
        name="AlertMerchantListingActivateRequired"
        type="alertmodal">
        There are several or no version folders in this listing. You will need to select and activate one independently later.
        <tag>confirm</tag>
        <usetemplate
        ignoretext="Alert about version folder activation when I create a listing with several version folders"
        name="okignore"
        yestext="OK"/>
    </notification>

    <notification
        icon="alertmodal.tga"
        name="AlertMerchantStockFolderSplit"
        type="alertmodal">
        We have separated stock items of different types into separate stock folders, so your folder is arranged in a way that we can list it.
        <tag>confirm</tag>
        <usetemplate
        ignoretext="Alert when stock folder is being split before being listed"
        name="okignore"
        yestext="OK"/>
    </notification>
    
    <notification
        icon="alertmodal.tga"
        name="AlertMerchantStockFolderEmpty"
        type="alertmodal">
        We have unlisted your listing because the stock is empty. You need to add more units to the stock folder to list the listing again.
        <tag>confirm</tag>
        <usetemplate
        ignoretext="Alert when a listing is unlisted because stock folder is empty"
        name="okignore"
        yestext="OK"/>
    </notification>

    <notification
        icon="alertmodal.tga"
        name="AlertMerchantVersionFolderEmpty"
        type="alertmodal">
        We have unlisted your listing because the version folder is empty. You need to add items to the version folder to list the listing again.
        <tag>confirm</tag>
        <usetemplate
        ignoretext="Alert when a listing is unlisted because version folder is empty"
        name="okignore"
        yestext="OK"/>
    </notification>

  <notification
   icon="alertmodal.tga"
   name="WriteAnimationFail"
   type="alertmodal">
There was a problem writing animation data.  Please try again later.
    <tag>fail</tag>
  </notification>

  <notification
   icon="alertmodal.tga"
   name="UploadAuctionSnapshotFail"
   type="alertmodal">
There was a problem uploading the auction snapshot due to the following reason: [REASON]
    <tag>fail</tag>
  </notification>

  <notification
   icon="alertmodal.tga"
   name="UnableToViewContentsMoreThanOne"
   type="alertmodal">
Unable to view the contents of more than one item at a time.
Please select only one object and try again.
    <tag>fail</tag>
  </notification>

  <notification
   icon="alertmodal.tga"
   name="SaveClothingBodyChanges"
   type="alertmodal">
Save all changes to clothing/body parts?
<tag>confirm</tag>
<usetemplate
     canceltext="Cancel"
     name="yesnocancelbuttons"
     notext="Don&apos;t Save"
     yestext="Save All"/>
  </notification>

  <notification
   icon="alertmodal.tga"
   name="FriendsAndGroupsOnly"
   type="alertmodal">
    Non-friends won't know that you've chosen to ignore their calls and instant messages.
    <usetemplate
     name="okbutton"
     yestext="OK"/>
  </notification>

  <notification
   icon="alertmodal.tga"
   name="FavoritesOnLogin"
   type="alertmodal">    
    Note: When you turn on this option, anyone who uses this computer can see your list of favorite locations.
    <usetemplate
     name="okbutton"
     yestext="OK"/>
  </notification>

  <notification
   icon="alertmodal.tga"
   name="GrantModifyRights"
   type="alertmodal">
Granting modify rights to another resident allows them to change, delete or take ANY objects you may have in-world. Be VERY careful when handing out this permission.
Do you want to grant modify rights for [NAME]?
<tag>confirm</tag>
    <usetemplate
     name="okcancelbuttons"
     notext="No"
     yestext="Yes"/>
  </notification>

  <notification
   icon="alertmodal.tga"
   name="GrantModifyRightsMultiple"
   type="alertmodal">
Granting modify rights to another Resident allows them to change ANY objects you may have in-world. Be VERY careful when handing out this permission.
Do you want to grant modify rights for the selected Residents?
<tag>confirm</tag>
    <usetemplate
     name="okcancelbuttons"
     notext="No"
     yestext="Yes"/>
  </notification>

  <notification
   icon="alertmodal.tga"
   name="RevokeModifyRights"
   type="alertmodal">
Do you want to revoke modify rights for [NAME]?
<tag>confirm</tag>
    <usetemplate
     name="okcancelbuttons"
     notext="No"
     yestext="Yes"/>
  </notification>

  <notification
   icon="alertmodal.tga"
   name="RevokeModifyRightsMultiple"
   type="alertmodal">
Do you want to revoke modify rights for the selected Residents?
<tag>confirm</tag>
    <usetemplate
     name="okcancelbuttons"
     notext="No"
     yestext="Yes"/>
  </notification>

  <notification
   icon="alertmodal.tga"
   name="UnableToCreateGroup"
   type="alertmodal">
Unable to create group.
[MESSAGE]
    <tag>group</tag>
    <tag>fail</tag>
  <usetemplate
     name="okbutton"
     yestext="OK"/>
  </notification>

  <notification
   icon="alertmodal.tga"
   name="PanelGroupApply"
   type="alertmodal">
[NEEDS_APPLY_MESSAGE]
[WANT_APPLY_MESSAGE]
    <tag>confirm</tag>
    <tag>group</tag>
  <usetemplate
     canceltext="Cancel"
     name="yesnocancelbuttons"
     notext="Ignore Changes"
     yestext="Apply Changes"/>
  </notification>

  <notification
   icon="alertmodal.tga"
   name="MustSpecifyGroupNoticeSubject"
   type="alertmodal">
You must specify a subject to send a group notice.
  <tag>group</tag>
  <tag>fail</tag>
  <usetemplate
     name="okbutton"
     yestext="OK"/>
  </notification>

  <notification
   icon="alertmodal.tga"
   name="AddGroupOwnerWarning"
   type="alertmodal">
You are about to add group members to the role of [ROLE_NAME].
Members cannot be removed from that role.
The members must resign from the role themselves.
Are you sure you want to continue?
    <tag>group</tag>
    <tag>confirm</tag>
    <usetemplate
     ignoretext="Confirm before I add a new group Owner"
     name="okcancelignore"
     notext="No"
     yestext="Yes"/>
  </notification>

  <notification
   icon="alertmodal.tga"
   name="AssignDangerousActionWarning"
   type="alertmodal">
You are about to add the Ability &apos;[ACTION_NAME]&apos; to the Role &apos;[ROLE_NAME]&apos;.

 *WARNING*
 Any Member in a role with this ability can assign themselves -- and any other member -- to roles that have more powers than they  currently have, potentially elevating themselves to near-Owner power. Be sure you know what you are doing before assigning this ability.

Add this ability to &apos;[ROLE_NAME]&apos;?
    <usetemplate
     name="okcancelbuttons"
     notext="No"
     yestext="Yes"/>
  </notification>

  <notification
   icon="alertmodal.tga"
   name="AssignDangerousAbilityWarning"
   type="alertmodal">
You are about to add the ability &apos;[ACTION_NAME]&apos; to the role &apos;[ROLE_NAME]&apos;.

 *WARNING*
 Any Member in a role with this ability can assign themselves -- and any other member -- all abilities, elevating themselves to near-Owner power.

Add this ability to &apos;[ROLE_NAME]&apos;?
    <usetemplate
     name="okcancelbuttons"
     notext="No"
     yestext="Yes"/>
  </notification>

  <notification
    icon="alertmodal.tga"
    name="AssignBanAbilityWarning"
    type="alertmodal">
You are about to add the Ability &apos;[ACTION_NAME]&apos; to the Role &apos;[ROLE_NAME]&apos;.

 *WARNING*
Any Member in a Role with this Ability will also be granted the Abilities &apos;[ACTION_NAME_2]&apos; and &apos;[ACTION_NAME_3]&apos;
    <usetemplate
      name="okbutton"
     yestext="OK"/>
  </notification>

  <notification
  icon="alertmodal.tga"
  name="RemoveBanAbilityWarning"
  type="alertmodal">
You are removing the Ability &apos;[ACTION_NAME]&apos; to the Role &apos;[ROLE_NAME]&apos;.

 *WARNING*
Removing this ability will NOT remove the Abilities &apos;[ACTION_NAME_2]&apos; and &apos;[ACTION_NAME_3]&apos;.
 
If you no longer wish to have these abilities granted to this role, disable them immediately!
    <usetemplate
     name="okbutton"
     yestext="OK"/>
  </notification>

  <notification
    icon="alertmodal.tga"
    name="EjectGroupMemberWarning"
    type="alertmodal">
     You are about to eject [AVATAR_NAME] from the group.
     <tag>group</tag>
     <tag>confirm</tag>
     <usetemplate
      ignoretext="Confirm ejecting a participant from group"
      name="okcancelignore"
      notext="Cancel"
      yestext="Eject"/>
  </notification>
  <notification
    icon="alertmodal.tga"
    name="EjectGroupMembersWarning"
    type="alertmodal">
     You are about to eject [COUNT] members from the group.
     <tag>group</tag>
     <tag>confirm</tag>
     <usetemplate
      ignoretext="Confirm ejecting multiple members from group"
      name="okcancelignore"
      notext="Cancel"
      yestext="Eject"/>
  </notification>
  
  <notification
    icon="alertmodal.tga"
    name="BanGroupMemberWarning"
    type="alertmodal">
     You are about to ban [AVATAR_NAME] from the group.
     <tag>group</tag>
     <tag>confirm</tag>
     <usetemplate
      ignoretext="Confirm banning a participant from group"
      name="okcancelignore"
      notext="Cancel"
      yestext="Ban"/>
  </notification>
  <notification
    icon="alertmodal.tga"
    name="BanGroupMembersWarning"
    type="alertmodal">
     You are about to ban [COUNT] members from group.
     <tag>group</tag>
     <tag>confirm</tag>
     <usetemplate
      ignoretext="Confirm banning multiple members from group"
      name="okcancelignore"
      notext="Cancel"
      yestext="Ban"/>
  </notification>

  <notification
    icon="notify.tga"
    name="GroupBanUserOnBanlist"
    type="notify">
Some residents have not been sent an invite due to being banned from the group.
  </notification>

  <notification
   icon="alertmodal.tga"
   name="AttachmentDrop"
   type="alertmodal">
    You are about to drop your attachment.
    Are you sure you want to continue?
    <tag>confirm</tag>
    <usetemplate
     ignoretext="Confirm before dropping attachments"
     name="okcancelignore"
     notext="No"
     yestext="Yes"/>
  </notification>
  <notification
   icon="alertmodal.tga"
   name="JoinGroupCanAfford"
   type="alertmodal">
Joining this group costs L$[COST].
Do you wish to proceed?
    <tag>confirm</tag>
    <tag>funds</tag>
    <tag>group</tag>
    <usetemplate
     name="okcancelbuttons"
     notext="Cancel"
     yestext="Join"/>
  </notification>

  <notification
   icon="alertmodal.tga"
   name="JoinGroupNoCost"
   type="alertmodal">
You are joining group [NAME].
Do you wish to proceed?
    <tag>group</tag>
    <tag>confirm</tag>
    <usetemplate
     name="okcancelbuttons"
     notext="Cancel"
     yestext="Join"/>
  </notification>


  <notification
   icon="alertmodal.tga"
   name="JoinGroupCannotAfford"
   type="alertmodal">
Joining this group costs L$[COST].
You do not have enough L$ to join this group.
    <tag>group</tag>
    <tag>fail</tag>
    <tag>funds</tag>
  </notification>

  <notification
   icon="alertmodal.tga"
   name="CreateGroupCost"
   type="alertmodal">
Creating this group will cost L$[COST].
Groups need more than one member, or they are deleted forever.
Please invite members within 48 hours.
    <tag>group</tag>
    <tag>funds</tag>
    <usetemplate
     canceltext="Cancel"
     name="okcancelbuttons"
     notext="Cancel"
     yestext="Create group for L$[COST]"/>
  </notification>

  <notification
   icon="alertmodal.tga"
   name="LandBuyPass"
   type="alertmodal">
   <tag>fail</tag>
For L$[COST] you can enter this land (&apos;[PARCEL_NAME]&apos;) for [TIME] hours.  Buy a pass?
    <tag>funds</tag>
    <tag>confirm</tag>
    <usetemplate
     name="okcancelbuttons"
     notext="Cancel"
     yestext="OK"/>
  </notification>

  <notification
   icon="alertmodal.tga"
   name="SalePriceRestriction"
   type="alertmodal">
Sale price must be set to more than L$0 if selling to anyone.
Please select an individual to sell to if selling for L$0.
  <tag>fail</tag>
  </notification>

  <notification
   icon="alertmodal.tga"
   name="ConfirmLandSaleChange"
   priority="high"
   type="alertmodal">
The selected [LAND_SIZE] m² land is being set for sale.
Your selling price will be L$[SALE_PRICE] and will be authorized for sale to [NAME].
    <tag>confirm</tag>
    <usetemplate
     name="okcancelbuttons"
     notext="Cancel"
     yestext="OK"/>
  </notification>

  <notification
   icon="alertmodal.tga"
   name="ConfirmLandSaleToAnyoneChange"
   type="alertmodal">
ATTENTION: Clicking &apos;Sell to anyone&apos; makes your land available to the entire [CURRENT_GRID] community, even those not in this region.

The selected [LAND_SIZE] m² land is being set for sale.
Your selling price will be L$[SALE_PRICE] and will be authorized for sale to [NAME].
    <tag>confirm</tag>
    <usetemplate
     name="okcancelbuttons"
     notext="Cancel"
     yestext="OK"/>
  </notification>

  <notification
   icon="alertmodal.tga"
   name="ReturnObjectsDeededToGroup"
   type="alertmodal">
Are you sure you want to return all objects shared with the group &apos;[NAME]&apos; on this parcel of land back to their previous owner&apos;s inventory?

*WARNING* This will delete the non-transferable objects deeded to the group!

Objects: [N]
    <tag>confirm</tag>
    <tag>group</tag>
    <usetemplate
     name="okcancelbuttons"
     notext="Cancel"
     yestext="OK"/>
  </notification>

  <notification
   icon="alertmodal.tga"
   name="ReturnObjectsOwnedByUser"
   type="alertmodal">
Are you sure you want to return all objects owned by the resident &apos;[NAME]&apos; on this parcel of land back to their inventory?

Objects: [N]
    <tag>confirm</tag>
    <usetemplate
     name="okcancelbuttons"
     notext="Cancel"
     yestext="OK"/>
  </notification>

  <notification
   icon="alertmodal.tga"
   name="ReturnObjectsOwnedBySelf"
   type="alertmodal">
Are you sure you want to return all objects owned by you on this parcel of land back to your inventory?

Objects: [N]
    <tag>confirm</tag>
    <usetemplate
     name="okcancelbuttons"
     notext="Cancel"
     yestext="OK"/>
  </notification>

  <notification
   icon="alertmodal.tga"
   name="ReturnObjectsNotOwnedBySelf"
   type="alertmodal">
Are you sure you want to return all objects *NOT* owned by you on this parcel of land back to their owner&apos;s inventory?
Transferable objects deeded to a group will be returned to their previous owners.

*WARNING* This will delete the non-transferable objects deeded to the group!

Objects: [N]
    <tag>confirm</tag>
    <usetemplate
     name="okcancelbuttons"
     notext="Cancel"
     yestext="OK"/>
  </notification>

  <notification
   icon="alertmodal.tga"
   name="ReturnObjectsNotOwnedByUser"
   type="alertmodal">
Are you sure you want to return all objects *NOT* owned by [NAME] on this parcel of land back to their owner&apos;s inventory?
Transferable objects deeded to a group will be returned to their previous owners.

*WARNING* This will delete the non-transferable objects deeded to the group!

Objects: [N]
    <tag>confirm</tag>
    <usetemplate
     name="okcancelbuttons"
     notext="Cancel"
     yestext="OK"/>
  </notification>

  <notification
   icon="alertmodal.tga"
   name="ReturnAllTopObjects"
   type="alertmodal">
Are you sure you want to return all listed objects back to their owner&apos;s inventory? This will return ALL scripted objects in the region!
    <tag>confirm</tag>
    <usetemplate
     name="okcancelbuttons"
     notext="Cancel"
     yestext="OK"/>
  </notification>

  <notification
   icon="alertmodal.tga"
   name="DisableAllTopObjects"
   type="alertmodal">
Are you sure you want to disable all objects in this region?
    <tag>confirm</tag>
    <usetemplate
     name="okcancelbuttons"
     notext="Cancel"
     yestext="OK"/>
  </notification>

  <notification
   icon="alertmodal.tga"
   name="ReturnObjectsNotOwnedByGroup"
   type="alertmodal">
Return the objects on this parcel of land that are *NOT* shared with the group [NAME] back to their owners?

Objects: [N]
    <tag>confirm</tag>
    <tag>group</tag>
    <usetemplate
     name="okcancelbuttons"
     notext="Cancel"
     yestext="OK"/>
  </notification>

  <notification
   icon="alertmodal.tga"
   name="UnableToDisableOutsideScripts"
   type="alertmodal">
Cannot disable scripts.
This entire region is damage enabled.
Scripts must be allowed to run for weapons to work.
  <tag>fail</tag>
  </notification>

<notification
   icon="alertmodal.tga"
   name="MultipleFacesSelected"
   type="alertmodal">
Multiple faces are currently selected.
If you continue this action, separate instances of media will be set on multiple faces of the object.
To place the media on only one face, choose Select Face and click on the desired face of that object then click &apos;Add&apos;.
    <tag>confirm</tag>
    <usetemplate
      ignoretext="Media will be set on multiple selected faces"
      name="okcancelignore"
      notext="Cancel"
      yestext="OK"/>
  </notification>

  <notification
   icon="alertmodal.tga"
   name="MustBeInParcel"
   type="alertmodal">
You must be standing inside the land parcel to set its landing point.
  <tag>fail</tag>
  </notification>

  <notification
   icon="alertmodal.tga"
   name="PromptRecipientEmail"
   type="alertmodal">
Please enter a valid email address for the recipient(s).
  <tag>fail</tag>
  </notification>

  <notification
   icon="alertmodal.tga"
   name="PromptSelfEmail"
   type="alertmodal">
Please enter your email address.
  <tag>fail</tag>
  </notification>

  <notification
   icon="alertmodal.tga"
   name="PromptMissingSubjMsg"
   type="alertmodal">
Email snapshot with the default subject or message?
    <tag>confirm</tag>
    <usetemplate
     name="okcancelbuttons"
     notext="Cancel"
     yestext="OK"/>
  </notification>

  <notification
   icon="alertmodal.tga"
   name="ErrorProcessingSnapshot"
   type="alertmodal">
Error processing snapshot data.
  <tag>fail</tag>
  </notification>

  <notification
   icon="alertmodal.tga"
   name="ErrorEncodingSnapshot"
   type="alertmodal">
Error encoding snapshot.
  <tag>fail</tag>
  </notification>

  <notification
   icon="alertmodal.tga"
   name="ErrorPhotoCannotAfford"
   type="alertmodal">
    You need L$[COST] to save a photo to your inventory. You may either buy L$ or save the photo to your computer instead.
    <tag>fail</tag>
  </notification>
  
  <notification
   icon="alertmodal.tga"
   name="ErrorTextureCannotAfford"
   type="alertmodal">
    You need L$[COST] to save a texture to your inventory. You may either buy L$ or save the photo to your computer instead.
    <tag>fail</tag>
  </notification>

  <notification
   icon="alertmodal.tga"
   name="ErrorUploadingPostcard"
   type="alertmodal">
There was a problem sending a snapshot due to the following reason: [REASON]
  <tag>fail</tag>
  </notification>

  <notification
   icon="alertmodal.tga"
   name="ErrorUploadingReportScreenshot"
   type="alertmodal">
There was a problem uploading a report screenshot due to the following reason: [REASON]
  <tag>fail</tag>
  </notification>

  <notification
   icon="alertmodal.tga"
   name="MustAgreeToLogIn"
   type="alertmodal">
   <tag>fail</tag>
You must agree to the Terms of Service to continue logging into [CURRENT_GRID].
  </notification>

  <notification
   icon="alertmodal.tga"
   name="CouldNotPutOnOutfit"
   type="alertmodal">
Could not put on outfit.
The outfit folder contains no clothing, body parts, or attachments.
  <tag>fail</tag>
  </notification>

  <notification
   icon="alertmodal.tga"
   name="CannotWearTrash"
   type="alertmodal">
You cannot wear clothes or body parts that are in the trash.
  <tag>fail</tag>
  </notification>

  <notification
   icon="alertmodal.tga"
   name="MaxAttachmentsOnOutfit"
   type="alertmodal">
Could not attach object.
Exceeds the attachments limit of [MAX_ATTACHMENTS] objects. Please detach another object first.
  <tag>fail</tag>
  </notification>

  <notification
   icon="alertmodal.tga"
   name="CannotWearInfoNotComplete"
   type="alertmodal">
You cannot wear this item because it has not yet loaded. Please try again in a minute.
  <tag>fail</tag>
  </notification>

    <notification
   icon="alertmodal.tga"
   name="MustEnterPasswordToLogIn"
   type="alertmodal">
   <tag>fail</tag>
Please enter your Password to log in.
  </notification>
  
  <notification
   icon="alertmodal.tga"
   name="MustHaveAccountToLogIn"
   type="alertmodal">
You need to enter the Username name of your avatar.

You need an account to enter [CURRENT_GRID]. Would you like to create one now?
    <tag>confirm</tag>
    <url
	option="0"
	name="url"
	target = "_external">
		[create_account_url]
    </url>
    <usetemplate
     name="okcancelbuttons"
     notext="Try again"
     yestext="Create a new account"/>
  </notification>

  <notification
   icon="alertmodal.tga"
   name="InvalidCredentialFormat"
   type="alertmodal">
   <tag>fail</tag>
You need to enter either the Username or both the First and Last name of your avatar into the Username field, then login again.
  </notification>
  
  <notification
   icon="alertmodal.tga"
   name="InvalidGrid"
   type="alertmodal">
   <tag>fail</tag>
'[GRID]' is not a valid grid identifier.
  </notification>
  
  <notification
   icon="alertmodal.tga"
   name="InvalidLocationSLURL"
   type="alertmodal">
   <tag>fail</tag>
Your start location did not specify a valid grid.
  </notification>
  
  <notification
   icon="alertmodal.tga"
   name="DeleteClassified"
   type="alertmodal">
Delete classified &apos;[NAME]&apos;?
There is no reimbursement for fees paid.
    <tag>confirm</tag>
    <usetemplate
     name="okcancelbuttons"
     notext="Cancel"
     yestext="OK"/>
  </notification>


<notification
   icon="alertmodal.tga"
   name="DeleteMedia"
   type="alertmodal">
You have selected to delete the media associated with this face.
Are you sure you want to continue?
    <tag>confirm</tag>
    <usetemplate
     ignoretext="Confirm before I delete media from an object"
     name="okcancelignore"
     notext="No"
     yestext="Yes"/>
  </notification>

  <notification
   icon="alertmodal.tga"
   name="ClassifiedSave"
   type="alertmodal">
Save changes to classified [NAME]?
    <tag>confirm</tag>
    <usetemplate
     canceltext="Cancel"
     name="yesnocancelbuttons"
     notext="Don&apos;t Save"
     yestext="Save"/>
  </notification>

  <notification
   icon="alertmodal.tga"
   name="ClassifiedInsufficientFunds"
   type="alertmodal">
Insufficient funds to create classified.
    <tag>fail</tag>
    <usetemplate
     name="okbutton"
     yestext="OK"/>
  </notification>

  <notification
   icon="alertmodal.tga"
   name="DeleteAvatarPick"
   type="alertmodal">
Delete pick &lt;nolink&gt;[PICK]&lt;/nolink&gt;?
    <tag>confirm</tag>
    <usetemplate
     name="okcancelbuttons"
     notext="Cancel"
     yestext="OK"/>
  </notification>

  <notification
   icon="alertmodal.tga"
   name="DeleteOutfits"
   type="alertmodal">
    Delete the selected outfit?
    <tag>confirm</tag>
    <usetemplate
     name="okcancelbuttons"
     notext="Cancel"
     yestext="OK"/>
  </notification>

  <notification
   icon="alertmodal.tga"
   name="DeleteOutfitsWithName"
   type="alertmodal">
    Delete outfit &quot;[NAME]&quot;?
    <tag>confirm</tag>
    <usetemplate
     name="okcancelbuttons"
     notext="Cancel"
     yestext="OK"/>
  </notification>

  <notification
   icon="alertmodal.tga"
   name="PromptGoToEventsPage"
   type="alertmodal">
Go to the [CURRENT_GRID] events web page?
    <tag>confirm</tag>
    <url option="0" name="url">

			http://secondlife.com/events/
    </url>
    <usetemplate
     name="okcancelbuttons"
     notext="Cancel"
     yestext="OK"/>
  </notification>

  <notification
   icon="alertmodal.tga"
   name="SelectProposalToView"
   type="alertmodal">
Please select a proposal to view.
  <tag>fail</tag>
  </notification>

  <notification
   icon="alertmodal.tga"
   name="SelectHistoryItemToView"
   type="alertmodal">
Please select a history item to view.
  <tag>fail</tag>
  </notification>

<!--
  <notification
   icon="alertmodal.tga"
   name="ResetShowNextTimeDialogs"
   type="alertmodal">
Would you like to re-enable all these popups, which you previously indicated &apos;Do not show me again&apos;?
    <usetemplate
     name="okcancelbuttons"
     notext="Cancel"
     yestext="OK"/>
  </notification>

  <notification
   icon="alertmodal.tga"
   name="SkipShowNextTimeDialogs"
   type="alertmodal">
Would you like to disable all popups which can be skipped?
    <usetemplate
     name="okcancelbuttons"
     notext="Cancel"
     yestext="OK"/>
  </notification>
-->

  <notification
   icon="alertmodal.tga"
   name="CacheWillClear"
   type="alertmodal">
Cache will be cleared after restarting [APP_NAME].
  </notification>

  <notification
 icon="alertmodal.tga"
 name="DisableCookiesBreaksSearch"
 type="alertmodal">
If you disable cookies, the search function will not work properly, and you will not be able to use it.
  </notification>

  <notification
 icon="alertmodal.tga"
 name="DisableJavascriptBreaksSearch"
 type="alertmodal">
If you disable Javascript, the search function will not work properly, and you will not be able to use it.
  </notification>
  
  <notification
   icon="alertmodal.tga"
   name="CacheWillBeMoved"
   type="alertmodal">
Cache will be moved after restarting [APP_NAME].
Note: This will also clear the cache.
  </notification>
  
  <notification
   icon="alertmodal.tga"
   name="SoundCacheWillBeMoved"
   type="alertmodal">
Sound cache will be moved after restarting [APP_NAME].
  </notification>

  <notification
   icon="alertmodal.tga"
   name="ChangeConnectionPort"
   type="alertmodal">
Port settings take effect after restarting [APP_NAME].
  </notification>

  <notification
   icon="alertmodal.tga"
   name="ChangeDeferredDebugSetting"
   type="alertmodal">
This debug setting change will take effect after you restart [APP_NAME].
  </notification>

  <notification
   icon="alertmodal.tga"
   name="ChangeSkin"
   type="alertmodal">
The new skin will appear after restarting [APP_NAME].
    <usetemplate
     name="okcancelbuttons"
     notext="OK"
     yestext="Restart"/>
  </notification>

  <notification
   icon="alertmodal.tga"
   name="ChangeLanguage"
   type="alertmodal">
The selected language will be applied after restarting [APP_NAME].
  </notification>

  <notification
   icon="alertmodal.tga"
   name="GoToAuctionPage"
   type="alertmodal">
    Go to the [CURRENT_GRID] web page to see auction details or make a bid?
    <tag>confirm</tag>
    <url option="0" name="url">
			http://secondlife.com/auctions/auction-detail.php?id=[AUCTION_ID]
    </url>
    <usetemplate
     name="okcancelbuttons"
     notext="Cancel"
     yestext="OK"/>
  </notification>

  <notification
   icon="alertmodal.tga"
   name="SaveChanges"
   type="alertmodal">
Save Changes?
    <tag>confirm</tag>
    <usetemplate
     canceltext="Cancel"
     name="yesnocancelbuttons"
     notext="Don&apos;t Save"
     yestext="Save"/>
  </notification>

  <notification
   icon="alertmodal.tga"
   name="DeleteNotecard"
   type="alertmodal">
   <unique/>
Are you sure you want to delete this notecard?
    <tag>confirm</tag>
    <usetemplate
     ignoretext="Confirm notecard deletion"
     name="okcancelignore"
     notext="Cancel"
     yestext="OK"/>
  </notification>
  
  <notification
   icon="alertmodal.tga"
   name="LoadPreviousReportScreenshot"
   type="alertmodal">
   <unique/>
Do you want to use previous screenshot for your report?
    <tag>confirm</tag>
    <usetemplate
     name="okcancelbuttons"
     notext="Cancel"
     yestext="OK"/>
  </notification>
  
  <notification
   icon="alertmodal.tga"
   name="GestureSaveFailedTooManySteps"
   type="alertmodal">
Gesture save failed.
This gesture has too many steps.
Try removing some steps, then save again.
<tag>fail</tag>
  </notification>

  <notification
   icon="alertmodal.tga"
   name="GestureSaveFailedTryAgain"
   type="alertmodal">
Gesture save failed.  Please try again in a minute.
<tag>fail</tag>
  </notification>

  <notification
   icon="alertmodal.tga"
   name="GestureSaveFailedObjectNotFound"
   type="alertmodal">
Could not save gesture because the object or the associated object inventory could not be found.
The object may be out of range or may have been deleted.
<tag>fail</tag>
  </notification>

  <notification
   icon="alertmodal.tga"
   name="GestureSaveFailedReason"
   type="alertmodal">
There was a problem saving a gesture due to the following reason: [REASON].  Please try resaving the gesture later.
<tag>fail</tag>
  </notification>

  <notification
   icon="alertmodal.tga"
   name="SaveNotecardFailObjectNotFound"
   type="alertmodal">
Could not save notecard because the object or the associated object inventory could not be found.
The object may be out of range or may have been deleted.
<tag>fail</tag>
  </notification>

  <notification
   icon="alertmodal.tga"
   name="SaveNotecardFailReason"
   type="alertmodal">
There was a problem saving a notecard due to the following reason: [REASON].  Please try re-saving the notecard later.
<tag>fail</tag>
  </notification>

  <notification
   icon="alertmodal.tga"
   name="ScriptCannotUndo"
   type="alertmodal">
Could not undo all changes in your version of the script.
Would you like to load the server&apos;s last saved version?
(**Warning** This operation cannot be undone.)
    <tag>confirm</tag>
    <usetemplate
     name="okcancelbuttons"
     notext="Cancel"
     yestext="OK"/>
  </notification>

  <notification
   icon="alertmodal.tga"
   name="SaveScriptFailObjectNotFound"
   type="alertmodal">
Could not save the script because the object it is in could not be found.
The object may be out of range or may have been deleted.
<tag>fail</tag>
  </notification>

  <notification
   icon="alertmodal.tga"
   name="StartRegionEmpty"
   type="alertmodal">
Your Start Region is not defined.
Please type the Region name in Start Location box or choose My Last Location or My Home as your Start Location.
<tag>fail</tag>
    <usetemplate
     name="okbutton"
     yestext="OK"/>
  </notification>

  <notification
   icon="alertmodal.tga"
   name="CouldNotStartStopScript"
   type="alertmodal">
Could not start or stop the script because the object it is on could not be found.
The object may be out of range or may have been deleted.
  <tag>fail</tag>
  </notification>

  <notification
   icon="alertmodal.tga"
   name="CannotDownloadFile"
   type="alertmodal">
    Unable to download file
    <tag>fail</tag>
  </notification>

  <notification
  name="MediaFileDownloadUnsupported"
  label=""
  type="alert">
    <unique/>
    <tag>confirm</tag>
    You have requested a file download, which is not supported within [APP_NAME].
    <usetemplate
     ignoretext="Warn about unsupported file downloads"
     name="okignore"
     yestext="OK"/>
  </notification>
  
  <notification
   icon="alertmodal.tga"
   name="CannotWriteFile"
   type="alertmodal">
Unable to write file [[FILE]]
  <tag>fail</tag>
  </notification>

  <notification
   icon="alertmodal.tga"
   name="UnsupportedHardware"
   type="alertmodal">
Just so you know, your computer may not meet [APP_NAME]&apos;s minimum system requirements. You may experience poor performance. Unfortunately, the [SUPPORT_SITE] can't provide technical support for unsupported system configurations.

Visit [_URL] for more information?
    <tag>confirm</tag>
    <url option="0" name="url">

			http://www.secondlife.com/corporate/sysreqs.php
    </url>
    <usetemplate
     ignoretext="My computer hardware is not supported"
     name="okcancelignore"
     notext="No"
     yestext="Yes"/>
  <tag>fail</tag>
  </notification>

  <notification
   icon="alertmodal.tga"
   name="OldGPUDriver"
   type="alertmodal">
     There is likely a newer driver for your graphics chip.  Updating graphics drivers can substantially improve performance.

    Visit [URL] to check for driver updates?
    <tag>confirm</tag>
    <url option="0" name="url">
    [URL]
    </url>
    <usetemplate
     ignoretext="My graphics driver is out of date"
     name="okcancelignore"
     notext="No"
     yestext="Yes"/>
    <tag>fail</tag>
  </notification>

  <notification
   icon="alertmodal.tga"
   name="UnknownGPU"
   type="alertmodal">
Your system contains a graphics card that [APP_NAME] doesn't recognize.
This is often the case with new hardware that has not been tested yet with [APP_NAME].  It will probably be ok, but you may need to adjust your graphics settings.
(Avatar &gt; Preferences &gt; Graphics).
    <form name="form">
      <ignore name="ignore"
       text="My graphics card could not be identified"/>
    </form>
  <tag>fail</tag>
  </notification>

  <notification
   icon="alertmodal.tga"
   name="DisplaySettingsNoShaders"
   type="alertmodal">
[APP_NAME] crashed while initializing graphics drivers.
Graphics Quality will be set to Low to avoid some common driver errors. This will disable some graphics features.
We recommend updating your graphics card drivers.
Graphics Quality can be raised in Preferences &gt; Graphics.
  <tag>fail</tag>
  </notification>

  <notification
   icon="alertmodal.tga"
   name="RegionNoTerraforming"
   type="alertmodal">
The region [REGION] does not allow terraforming.
  <tag>fail</tag>
  </notification>
  
  <notification
   icon="alertmodal.tga"
   name="ParcelNoTerraforming"
   type="notify">
You are not allowed to terraform parcel [PARCEL].
  <tag>fail</tag>
  </notification>

  <notification
   icon="alertmodal.tga"
   name="CannotCopyWarning"
   type="alertmodal">
You do not have permission to copy the following items:
[ITEMS]
and will lose it from your inventory if you give it away. Do you really want to offer these items?
    <tag>confirm</tag>
    <usetemplate
     name="okcancelbuttons"
     notext="No"
     yestext="Yes"/>
  <tag>fail</tag>
  </notification>

  <notification
   icon="alertmodal.tga"
   name="CannotGiveItem"
   type="alertmodal">
Unable to give inventory item.
  <tag>fail</tag>
  </notification>

  <notification
   icon="alertmodal.tga"
   name="TransactionCancelled"
   type="alertmodal">
Transaction canceled.
  </notification>

  <notification
   icon="alertmodal.tga"
   name="TooManyItems"
   type="alertmodal">
Cannot give more than 42 items in a single inventory transfer.
  <tag>fail</tag>
  </notification>

  <notification
   icon="alertmodal.tga"
   name="NoItems"
   type="alertmodal">
You do not have permission to transfer the selected items.
  <tag>fail</tag>
  </notification>

  <notification
   icon="alertmodal.tga"
   name="CannotCopyCountItems"
   type="alertmodal">
You do not have permission to copy [COUNT] of the selected items. You will lose these items from your inventory.
Do you really want to give these items?
    <tag>confirm</tag>
  <tag>fail</tag>
    <usetemplate
     name="okcancelbuttons"
     notext="No"
     yestext="Yes"/>
  </notification>

  <notification
   icon="alertmodal.tga"
   name="CannotGiveCategory"
   type="alertmodal">
You do not have permission to transfer the selected folder.
  <tag>fail</tag>
  </notification>

  <notification
   icon="alertmodal.tga"
   name="FreezeAvatar"
   type="alertmodal">
Freeze this avatar?
He or she will temporarily be unable to move, chat, or interact with the world.
    <tag>confirm</tag>
    <usetemplate
     canceltext="Cancel"
     name="yesnocancelbuttons"
     notext="Unfreeze"
     yestext="Freeze"/>
  </notification>

  <notification
   icon="alertmodal.tga"
   name="FreezeAvatarFullname"
   type="alertmodal">
Freeze [AVATAR_NAME]?
He or she will temporarily be unable to move, chat, or interact with the world.
    <tag>confirm</tag>
    <usetemplate
     canceltext="Cancel"
     name="yesnocancelbuttons"
     notext="Unfreeze"
     yestext="Freeze"/>
  </notification>
  
  <notification
    icon="alertmodal.tga"
    name="FreezeAvatarMultiple"
    type="alertmodal">
 Freeze the following avatars?
 
 [RESIDENTS]
 
 They will temporarily be unable to move, chat, or interact with the world.
     <usetemplate
      canceltext="Cancel"
      name="yesnocancelbuttons"
      notext="Unfreeze"
      yestext="Freeze"/>
  </notification>  

  <notification
   icon="alertmodal.tga"
   name="EjectAvatarFullname"
   type="alertmodal">
Eject [AVATAR_NAME] from your land?
    <tag>confirm</tag>
    <usetemplate
     canceltext="Cancel"
     name="yesnocancelbuttons"
     notext="Eject and Ban"
     yestext="Eject"/>
  </notification>

  <notification
   icon="alertmodal.tga"
   name="EjectAvatarNoBan"
   type="alertmodal">
Eject this avatar from your land?
    <tag>confirm</tag>
    <usetemplate
     name="okcancelbuttons"
     notext="Cancel"
     yestext="Eject"/>
  </notification>

  <notification
   icon="alertmodal.tga"
   name="EjectAvatarFullnameNoBan"
   type="alertmodal">
Eject [AVATAR_NAME] from your land?
    <tag>confirm</tag>
    <usetemplate
     name="okcancelbuttons"
     notext="Cancel"
     yestext="Eject"/>
  </notification>

  <notification
    icon="alertmodal.tga"
    name="EjectAvatarMultiple"
    type="alertmodal">
Eject the following avatars from your land?

[RESIDENTS]
    <usetemplate
     canceltext="Cancel"
     name="yesnocancelbuttons"
     notext="Eject and Ban"
     yestext="Eject"/>
  </notification>

  <notification
   icon="alertmodal.tga"
   name="EjectAvatarMultipleNoBan"
   type="alertmodal">
Eject the following avatars from your land?

[RESIDENTS]
    <usetemplate
     name="okcancelbuttons"
     notext="Cancel"
     yestext="Eject"/>
  </notification>

  <notification
   icon="alertmodal.tga"
   name="EjectAvatarFromGroup"
   persist="true"
   type="notify">
You ejected [AVATAR_NAME] from group [GROUP_NAME].
    <tag>group</tag>
  </notification>

  <notification
   icon="alertmodal.tga"
   name="AcquireErrorTooManyObjects"
   type="alertmodal">
ACQUIRE ERROR: Too many objects selected.
  <tag>fail</tag>
  </notification>

  <notification
   icon="alertmodal.tga"
   name="AcquireErrorObjectSpan"
   type="alertmodal">
ACQUIRE ERROR: Objects span more than one region.
Please move all objects to be acquired onto the same region.
  <tag>fail</tag>
  </notification>

  <notification
   icon="alertmodal.tga"
   name="PromptGoToCurrencyPage"
   type="alertmodal">
[EXTRA]

Go to [_URL] for information on purchasing L$?
    <tag>confirm</tag>
    <url option="0" name="url">

			http://secondlife.com/app/currency/
    </url>
    <usetemplate
     name="okcancelbuttons"
     notext="Cancel"
     yestext="OK"/>
  </notification>
  
  <notification
   icon="alertmodal.tga"
   name="MuteLimitReached"
   persist="false"
   type="notify">
Unable to add new entry to block list because you reached the limit of [MUTE_LIMIT] entries.
  <tag>fail</tag>
  </notification>
  
  <notification
   icon="alertmodal.tga"
   name="UnableToLinkObjects"
   type="alertmodal">
Unable to link these [COUNT] objects.
You can link a maximum of [MAX] objects.
  <tag>fail</tag>
  </notification>

  <notification
   icon="alertmodal.tga"
   name="CannotLinkIncompleteSet"
   type="alertmodal">
You can only link complete sets of objects, and must select more than one object.
  <tag>fail</tag>
  </notification>

  <notification
   icon="alertmodal.tga"
   name="CannotLinkModify"
   type="alertmodal">
Unable to link because you do not have modify permission on all the objects.

Please make sure none are locked, and that you own all of them.
  <tag>fail</tag>
  </notification>

  <notification
   icon="alertmodal.tga"
   name="CannotLinkPermanent"
   type="alertmodal">
    Objects cannot be linked across region boundaries.
    <tag>fail</tag>
  </notification>

  <notification
   icon="alertmodal.tga"
   name="CannotLinkAcrossRegions"
   type="alertmodal">
Objects cannot be linked across region boundaries.
    <tag>fail</tag>
  </notification>

  <notification
   icon="alertmodal.tga"
   name="CannotLinkDifferentOwners"
   type="alertmodal">
Unable to link because not all of the objects have the same owner.

Please make sure you own all of the selected objects.
  <tag>fail</tag>
  </notification>

  <notification
   icon="alertmodal.tga"
   name="NoFileExtension"
   type="alertmodal">
No file extension for the file: &apos;[FILE]&apos;

Please make sure the file has a correct file extension.
  <tag>fail</tag>
  </notification>

  <notification
   icon="alertmodal.tga"
   name="InvalidFileExtension"
   type="alertmodal">
Invalid file extension [EXTENSION].
Expected [VALIDS].
    <usetemplate
     name="okbutton"
     yestext="OK"/>
  <tag>fail</tag>
  </notification>

  <notification
   icon="alertmodal.tga"
   name="CannotUploadSoundFile"
   type="alertmodal">
Could not open uploaded sound file for reading:
[FILE]
  <tag>fail</tag>
  </notification>

  <notification
   icon="alertmodal.tga"
   name="SoundFileNotRIFF"
   type="alertmodal">
File does not appear to be a RIFF WAVE file:
[FILE]
  <tag>fail</tag>
  </notification>

  <notification
   icon="alertmodal.tga"
   name="SoundFileNotPCM"
   type="alertmodal">
File does not appear to be a PCM WAVE audio file:
[FILE]
  <tag>fail</tag>
  </notification>

  <notification
   icon="alertmodal.tga"
   name="SoundFileInvalidChannelCount"
   type="alertmodal">
File has invalid number of channels (must be mono or stereo):
[FILE]
  <tag>fail</tag>
  </notification>

  <notification
   icon="alertmodal.tga"
   name="SoundFileInvalidSampleRate"
   type="alertmodal">
File does not appear to be a supported sample rate (must be 44.1k):
[FILE]
  <tag>fail</tag>
  </notification>

  <notification
   icon="alertmodal.tga"
   name="SoundFileInvalidWordSize"
   type="alertmodal">
File does not appear to be a supported word size (must be 8 or 16 bit):
[FILE]
  <tag>fail</tag>
  </notification>

  <notification
   icon="alertmodal.tga"
   name="SoundFileInvalidHeader"
   type="alertmodal">
Could not find &apos;data&apos; chunk in WAV header:
[FILE]
  <tag>fail</tag>
  </notification>

  <notification
   icon="alertmodal.tga"
   name="SoundFileInvalidChunkSize"
   type="alertmodal">
Wrong chunk size in WAV file:
[FILE]
  <tag>fail</tag>
  </notification>

  <notification
   icon="alertmodal.tga"
   name="SoundFileInvalidTooLong"
   type="alertmodal">
Audio file is too long ([MAX_LENGTH] second maximum):
[FILE]
  <tag>fail</tag>
  </notification>

  <notification
   icon="alertmodal.tga"
   name="ProblemWithFile"
   type="alertmodal">
Problem with file [FILE]:

[REASON]
  <tag>fail</tag>
  </notification>

  <notification
   icon="alertmodal.tga"
   name="CannotOpenTemporarySoundFile"
   type="alertmodal">
Couldn&apos;t open temporary compressed sound file for writing: [FILE]
  <tag>fail</tag>
  </notification>

  <notification
   icon="alertmodal.tga"
   name="UnknownVorbisEncodeFailure"
   type="alertmodal">
Unknown Vorbis encode failure on: [FILE]
  <tag>fail</tag>
  </notification>

  <notification
   icon="alertmodal.tga"
   name="CannotEncodeFile"
   type="alertmodal">
Unable to encode file: [FILE]
  <tag>fail</tag>
  </notification>

  <notification
   icon="alertmodal.tga"
   name="CorruptedProtectedDataStore"
   type="alertmodal">
   We were unable to decode the file storing your saved login credentials. At this point saving or deleting credentials will erase all those that were previously stored.
   This may happen when you change network setup. Restarting the viewer with previous network configuration may help recovering your saved login credentials.
    
  <tag>fail</tag>
    <usetemplate
     name="okbutton"
     yestext="OK"/>
  </notification>
    
  <notification
   icon="alertmodal.tga"
   name="CorruptResourceFile"
   type="alertmodal">
Corrupt resource file: [FILE]
  <tag>fail</tag>
  </notification>

  <notification
   icon="alertmodal.tga"
   name="UnknownResourceFileVersion"
   type="alertmodal">
Unknown Linden resource file version in file: [FILE]
  <tag>fail</tag>
  </notification>

  <notification
   icon="alertmodal.tga"
   name="UnableToCreateOutputFile"
   type="alertmodal">
Unable to create output file: [FILE]
  <tag>fail</tag>
  </notification>

  <notification
   icon="alertmodal.tga"
   name="DoNotSupportBulkAnimationUpload"
   type="alertmodal">
[APP_NAME] does not currently support bulk upload of BVH format animation files.
  <tag>fail</tag>
  </notification>

  <notification
   icon="alertmodal.tga"
   name="CannotUploadReason"
   type="alertmodal">
Unable to upload [FILE] due to the following reason: [REASON]
Please try again later.
  <tag>fail</tag>
  </notification>

  <notification
   icon="notifytip.tga"
   name="LandmarkCreated"
   type="notifytip">
You have added "[LANDMARK_NAME]" to your [FOLDER_NAME] folder.
  </notification>

  <notification
   icon="alert.tga"
   name="LandmarkAlreadyExists"
   type="alert">
You already have a landmark for this location.
    <usetemplate
     name="okbutton"
     yestext="OK"/>
  <tag>fail</tag>
  </notification>

  <notification
   icon="alertmodal.tga"
   name="CannotCreateLandmarkNotOwner"
   type="alertmodal">
You cannot create a landmark here because the owner of the land does not allow it.
  <tag>fail</tag>
  </notification>

  <notification
   icon="alertmodal.tga"
   name="CannotRecompileSelectObjectsNoScripts"
   type="alertmodal">
Not able to perform &apos;recompilation&apos;.
Select an object with a script.
  <tag>fail</tag>
  </notification>

  <notification
   icon="alertmodal.tga"
   name="CannotRecompileSelectObjectsNoPermission"
   type="alertmodal">
Not able to perform &apos;recompilation&apos;.

Select objects with scripts that you have permission to modify.
  <tag>fail</tag>
  </notification>

  <notification
   icon="alertmodal.tga"
   name="CannotResetSelectObjectsNoScripts"
   type="alertmodal">
Not able to perform &apos;reset&apos;.

Select objects with scripts.
  <tag>fail</tag>
  </notification>
  
   <notification
    icon="alertmodal.tga"
    name="CannotdeleteSelectObjectsNoScripts"
    type="alertmodal">
Not able to perform &apos;remove&apos;.

Select objects with scripts.
  <tag>fail</tag>
  </notification>

  <notification
   icon="alertmodal.tga"
   name="CannotResetSelectObjectsNoPermission"
   type="alertmodal">
Not able to perform &apos;reset&apos;.

Select objects with scripts that you have permission to modify.
  <tag>fail</tag>
  </notification>

  <notification
   icon="alertmodal.tga"
   name="CannotOpenScriptObjectNoMod"
   type="alertmodal">
    Unable to open script in object without modify permissions.
  <tag>fail</tag>
  </notification>

  <notification
   icon="alertmodal.tga"
   name="CannotSetRunningSelectObjectsNoScripts"
   type="alertmodal">
Not able to set any scripts to &apos;running&apos;.

Select objects with scripts.
  <tag>fail</tag>
  </notification>

  <notification
   icon="alertmodal.tga"
   name="CannotSetRunningNotSelectObjectsNoScripts"
   type="alertmodal">
Unable to set any scripts to &apos;not running&apos;.

Select objects with scripts.
  <tag>fail</tag>
  </notification>

  <notification
   icon="alertmodal.tga"
   name="NoFrontmostFloater"
   type="alertmodal">
No frontmost floater to save.
  <tag>fail</tag>
  </notification>

  <notification
   icon="notifytip.tga"
   name="SeachFilteredOnShortWords"
   type="notifytip">
Your search query was modified and the words that were too short were removed.

Searched for: [FINALQUERY]
  </notification>

  <notification
   icon="alertmodal.tga"
   name="SeachFilteredOnShortWordsEmpty"
   type="alertmodal">
Your search terms were too short so no search was performed.
  <tag>fail</tag>
  </notification>

  <!-- Generic Teleport failure modes - strings will be inserted from
       teleport_strings.xml if available. -->
  <notification
   icon="alertmodal.tga"
   name="CouldNotTeleportReason"
   type="alertmodal">
Teleport failed.
[REASON]
  <tag>fail</tag>
  </notification>

  <!-- Teleport failure modes not delivered via the generic mechanism
       above (for example, delivered as an AlertMessage on
       region-crossing :( ) - these paths should really be merged
       in the future. -->
  <notification
   icon="alertmodal.tga"
   name="invalid_tport"
   type="alertmodal">
Problem encountered processing your teleport request. You may need to log back in before you can teleport.
If you continue to get this message, please check the [SUPPORT_SITE].
  <tag>fail</tag>
  </notification>
  <notification
   icon="alertmodal.tga"
   name="invalid_region_handoff"
   type="alertmodal">
Problem encountered processing your region crossing. You may need to log back in before you can cross regions.
If you continue to get this message, please check the [SUPPORT_SITE].
  <tag>fail</tag>
  </notification>
  <notification
   icon="alertmodal.tga"
   name="blocked_tport"
   type="alertmodal">
Sorry, teleport is currently blocked. Try again in a moment.  If you still cannot teleport, please log out and log back in to resolve the problem.
  <tag>fail</tag>
  </notification>
  <notification
   icon="alertmodal.tga"
   name="nolandmark_tport"
   type="alertmodal">
Sorry, but system was unable to locate landmark destination.
  <tag>fail</tag>
  </notification>
  <notification
   icon="alertmodal.tga"
   name="timeout_tport"
   type="alertmodal">
   <tag>fail</tag>
Sorry, but system was unable to complete the teleport connection.  Try again in a moment.
  </notification>
  <notification
   icon="alertmodal.tga"
   name="noaccess_tport"
   type="alertmodal">
   <tag>fail</tag>
Sorry, you do not have access to that teleport destination.
  </notification>
  <notification
   icon="alertmodal.tga"
   name="missing_attach_tport"
   type="alertmodal">
   <tag>fail</tag>
Your attachments have not arrived yet. Try waiting for a few more seconds or log out and back in again before attempting to teleport.
  </notification>
  <notification
   icon="alertmodal.tga"
   name="too_many_uploads_tport"
   type="alertmodal">
   <tag>fail</tag>
The asset queue in this region is currently clogged so your teleport request will not be able to succeed in a timely manner. Please try again in a few minutes or go to a less busy area.
  </notification>
  <notification
   icon="alertmodal.tga"
   name="expired_tport"
   type="alertmodal">
   <tag>fail</tag>
Sorry, but the system was unable to complete your teleport request in a timely fashion. Please try again in a few minutes.
  </notification>
  <notification
   icon="alertmodal.tga"
   name="expired_region_handoff"
   type="alertmodal">
   <tag>fail</tag>
Sorry, but the system was unable to complete your region crossing in a timely fashion. Please try again in a few minutes.
  </notification>
  <notification
   icon="alertmodal.tga"
   name="no_host"
   type="alertmodal">
   <tag>fail</tag>
Unable to find teleport destination. The destination may be temporarily unavailable or no longer exists. Please try again in a few minutes.
  </notification>
  <notification
   icon="alertmodal.tga"
   name="no_inventory_host"
   type="alertmodal">
The inventory system is currently unavailable.
  <tag>fail</tag>
  </notification>

  <notification
   icon="alertmodal.tga"
   name="CannotSetLandOwnerNothingSelected"
   type="alertmodal">
Unable to set land owner:
No parcel selected.
  <tag>fail</tag>
  </notification>

  <notification
   icon="alertmodal.tga"
   name="CannotSetLandOwnerMultipleRegions"
   type="alertmodal">
Unable to force land ownership because selection spans multiple regions. Please select a smaller area and try again.
  <tag>fail</tag>
  </notification>

  <notification
   icon="alertmodal.tga"
   name="ForceOwnerAuctionWarning"
   type="alertmodal">
This parcel is up for auction. Forcing ownership will cancel the auction and potentially make some residents unhappy if bidding has begun.
Force ownership?
    <tag>confirm</tag>
    <usetemplate
     name="okcancelbuttons"
     notext="Cancel"
     yestext="OK"/>
  </notification>

  <notification
   icon="alertmodal.tga"
   name="CannotContentifyNothingSelected"
   type="alertmodal">
Unable to contentify:
No parcel selected.
  <tag>fail</tag>
  </notification>

  <notification
   icon="alertmodal.tga"
   name="CannotContentifyNoRegion"
   type="alertmodal">
Unable to contentify:
No region selected.
  <tag>fail</tag>
  </notification>

  <notification
   icon="alertmodal.tga"
   name="CannotReleaseLandNothingSelected"
   type="alertmodal">
Unable to abandon land:
No parcel selected.
  <tag>fail</tag>
  </notification>

  <notification
   icon="alertmodal.tga"
   name="CannotReleaseLandNoRegion"
   type="alertmodal">
Unable to abandon land:
Cannot find region.
  <tag>fail</tag>
  </notification>

  <notification
   icon="alertmodal.tga"
   name="CannotBuyLandNothingSelected"
   type="alertmodal">
Unable to buy land:
No parcel selected.
  <tag>fail</tag>
  </notification>

  <notification
   icon="alertmodal.tga"
   name="CannotBuyLandNoRegion"
   type="alertmodal">
Unable to buy land:
Cannot find the region this land is in.
  <tag>fail</tag>
  </notification>

  <notification
   icon="alertmodal.tga"
   name="CannotCloseFloaterBuyLand"
   type="alertmodal">
You cannot close the Buy Land window until [APP_NAME] estimates the price of this transaction.
  <tag>fail</tag>
  </notification>

  <notification
   icon="alertmodal.tga"
   name="CannotDeedLandNothingSelected"
   type="alertmodal">
Unable to deed land:
No parcel selected.
  <tag>fail</tag>
  </notification>

  <notification
   icon="alertmodal.tga"
   name="CannotDeedLandNoGroup"
   type="alertmodal">
Unable to deed land:
No Group selected.
    <tag>group</tag>
  <tag>fail</tag>
  </notification>

  <notification
   icon="alertmodal.tga"
   name="CannotDeedLandNoRegion"
   type="alertmodal">
Unable to deed land:
Cannot find the region this land is in.
  <tag>fail</tag>
  </notification>

  <notification
   icon="alertmodal.tga"
   name="CannotDeedLandMultipleSelected"
   type="alertmodal">
Unable to deed land:
Multiple parcels selected.

Try selecting a single parcel.
  <tag>fail</tag>
  </notification>

  <notification
   icon="alertmodal.tga"
   name="ParcelCanPlayMedia"
   type="alertmodal">   
This location provides streaming media, which may require more of your network bandwidth.

Play streaming media when available?
(You can change this option later under Preferences &gt; Sound &amp; Media.)
   <form name="form">
    <button
         index="0"
         name="Play Media Now"
         text="Play Media Now"/>
        <button
         index="1"
         name="Always Play Media"  
         text="Always Play Media"/>
        <button
         index="2"   
         name="Do Not Pley Media"
         text="Do Not Play Media"/>
   </form>
  </notification>


  <notification
   icon="alertmodal.tga"
   name="CannotDeedLandWaitingForServer"
   type="alertmodal">
Unable to deed land:
Waiting for server to report ownership.

Please try again.
  <tag>fail</tag>
  </notification>

  <notification
   icon="alertmodal.tga"
   name="CannotDeedLandNoTransfer"
   type="alertmodal">
Unable to deed land:
The region [REGION] does not allow transfer of land.
  <tag>fail</tag>
  </notification>

  <notification
   icon="alertmodal.tga"
   name="CannotReleaseLandWatingForServer"
   type="alertmodal">
Unable to abandon land:
Waiting for server to update parcel information.

Try again in a few seconds.
  <tag>fail</tag>
  </notification>

  <notification
   icon="alertmodal.tga"
   name="CannotReleaseLandSelected"
   type="alertmodal">
Unable to abandon land:
You do not own all the parcels selected.

Please select a single parcel.
  <tag>fail</tag>
  </notification>

  <notification
   icon="alertmodal.tga"
   name="CannotReleaseLandDontOwn"
   type="alertmodal">
Unable to abandon land:
You do not have permission to release this parcel.
Parcels you own appear in green.
  <tag>fail</tag>
  </notification>

  <notification
   icon="alertmodal.tga"
   name="CannotReleaseLandRegionNotFound"
   type="alertmodal">
Unable to abandon land:
Cannot find the region this land is in.
  <tag>fail</tag>
  </notification>

  <notification
   icon="alertmodal.tga"
   name="CannotReleaseLandNoTransfer"
   type="alertmodal">
Unable to abandon land:
The region [REGION] does not allow transfer of land.
  <tag>fail</tag>
  </notification>

  <notification
   icon="alertmodal.tga"
   name="CannotReleaseLandPartialSelection"
   type="alertmodal">
Unable to abandon land:
You must select an entire parcel to release it.

Select an entire parcel, or divide your parcel first.
  <tag>fail</tag>
  </notification>

  <notification
   icon="alertmodal.tga"
   name="ReleaseLandWarning"
   type="alertmodal">
You are about to release [AREA] m² of land.
Releasing this parcel will remove it from your land holdings, but will not grant any L$.

Release this land?
    <tag>confirm</tag>
    <usetemplate
     name="okcancelbuttons"
     notext="Cancel"
     yestext="OK"/>
  </notification>

  <notification
   icon="alertmodal.tga"
   name="CannotDivideLandNothingSelected"
   type="alertmodal">
Unable to divide land:

No parcels selected.
  <tag>fail</tag>
  </notification>

  <notification
   icon="alertmodal.tga"
   name="CannotDivideLandPartialSelection"
   type="alertmodal">
Unable to divide land:

You have an entire parcel selected.
Try selecting a part of the parcel.
  <tag>fail</tag>
  </notification>

  <notification
   icon="alertmodal.tga"
   name="LandDivideWarning"
   type="alertmodal">
Dividing this land will split this parcel into two and each parcel can have its own settings. Some settings will be reset to defaults after the operation.

Divide land?
    <tag>confirm</tag>
    <usetemplate
     name="okcancelbuttons"
     notext="Cancel"
     yestext="OK"/>
  </notification>

  <notification
   icon="alertmodal.tga"
   name="CannotDivideLandNoRegion"
   type="alertmodal">
Unable to divide land:
Cannot find the region this land is in.
  <tag>fail</tag>
  </notification>

  <notification
   icon="alertmodal.tga"
   name="CannotJoinLandNoRegion"
   type="alertmodal">
Unable to join land:
Cannot find the region this land is in.
  <tag>fail</tag>
  </notification>

  <notification
   icon="alertmodal.tga"
   name="CannotJoinLandNothingSelected"
   type="alertmodal">
Unable to join land:
No parcels selected.
  <tag>fail</tag>
  </notification>

  <notification
   icon="alertmodal.tga"
   name="CannotJoinLandEntireParcelSelected"
   type="alertmodal">
Unable to join land:
You only have one parcel selected.

Select land across both parcels.
  <tag>fail</tag>
  </notification>

  <notification
   icon="alertmodal.tga"
   name="CannotJoinLandSelection"
   type="alertmodal">
Unable to join land:
You must select more than one parcel.

Select land across both parcels.
  <tag>fail</tag>
  </notification>

  <notification
   icon="alertmodal.tga"
   name="JoinLandWarning"
   type="alertmodal">
Joining this land will create one large parcel out of all parcels intersecting the selected rectangle.
You will need to reset the name and options of the new parcel.

Join land?
    <tag>confirm</tag>
    <usetemplate
     name="okcancelbuttons"
     notext="Cancel"
     yestext="OK"/>
  </notification>

  <notification
   icon="alertmodal.tga"
   name="ConfirmNotecardSave"
   type="alertmodal">
This notecard needs to be saved before the item can be copied or viewed. Save notecard?
    <tag>confirm</tag>
    <usetemplate
     name="okcancelbuttons"
     notext="Cancel"
     yestext="OK"/>
  </notification>

  <notification
   icon="alertmodal.tga"
   name="ConfirmItemCopy"
   type="alertmodal">
Copy this item to your inventory?
    <tag>confirm</tag>
    <usetemplate
     name="okcancelbuttons"
     notext="Cancel"
     yestext="Copy"/>
  </notification>

  <notification
   icon="alertmodal.tga"
   name="ResolutionSwitchFail"
   type="alertmodal">
Failed to switch resolution to [RESX] by [RESY].
  <tag>fail</tag>
  </notification>

  <notification
   icon="alertmodal.tga"
   name="ErrorUndefinedGrasses"
   type="alertmodal">
Error: Undefined grasses: [SPECIES]
  <tag>fail</tag>
  </notification>

  <notification
   icon="alertmodal.tga"
   name="ErrorUndefinedTrees"
   type="alertmodal">
Error: Undefined trees: [SPECIES]
  <tag>fail</tag>
  </notification>

  <notification
   icon="alertmodal.tga"
   name="CannotSaveWearableOutOfSpace"
   type="alertmodal">
Unable to save &apos;[NAME]&apos; to wearable file.  You will need to free up some space on your computer and save the wearable again.
  <tag>fail</tag>
  </notification>

  <notification
   icon="alertmodal.tga"
   name="CannotSaveToAssetStore"
   type="alertmodal">
Unable to save [NAME] to central asset store.
This is usually a temporary failure. Please customize and save the wearable again in a few minutes.
  <tag>fail</tag>
  </notification>

  <notification
   icon="alertmodal.tga"
   name="YouHaveBeenLoggedOut"
   type="alertmodal">
You have been logged out of [CURRENT_GRID].

[MESSAGE]
    <usetemplate
     name="okcancelbuttons"
     notext="Quit"
     yestext="View IM &amp; Chat"/>
  </notification>

  <notification
   icon="alertmodal.tga"
   name="OnlyOfficerCanBuyLand"
   type="alertmodal">
Unable to buy land for the group:
You do not have permission to buy land for your active group.
    <tag>group</tag>
  <tag>fail</tag>
  </notification>

  <notification
   icon="alertmodal.tga"
   label="Add Friend"
   name="AddFriendWithMessage"
   type="alertmodal">
    <tag>friendship</tag>
Friends can give permissions to track each other on the map and receive online status updates.

Offer friendship to [NAME]?
    <tag>confirm</tag>
    <form name="form">
      <input name="message" type="text" default="true">
Would you be my friend?
      </input>
      <button
       default="true"
       index="0"
       name="Offer"
       text="OK"/>
      <button
       index="1"
       name="Cancel"
       text="Cancel"/>
    </form>
  </notification>

  <notification
   icon="alertmodal.tga"
   label="Add Auto-Replace List"
   name="AddAutoReplaceList"
   type="alertmodal">
    <tag>addlist</tag>
    Name for the new list:
    <tag>confirm</tag>
    <form name="form">
      <input name="listname" type="text"/>
      <button
       default="true"
       index="0"
       name="SetName"
       text="OK"/>
    </form>
  </notification>

  <notification
   icon="alertmodal.tga"
   label="Rename Auto-Replace List"
   name="RenameAutoReplaceList"
   type="alertmodal">
    The name '[DUPNAME]' is in use
    Enter a new unique name:
    <tag>confirm</tag>
    <form name="form">
      <input name="listname" type="text"/>
      <button
       default="false"
       index="0"
       name="ReplaceList"
       text="Replace Current List"/>
      <button
       default="true"
       index="1"
       name="SetName"
       text="Use New Name"/>
    </form>
  </notification>

  <notification
   icon="alertmodal.tga"
   name="InvalidAutoReplaceEntry"
   type="alertmodal">
    The keyword must be a single word, and the replacement may not be empty.
    <tag>fail</tag>
  </notification>

  <notification
   icon="alertmodal.tga"
   name="InvalidAutoReplaceList"
   type="alertmodal">
    That replacement list is not valid.
    <tag>fail</tag>
  </notification>

  <notification
   icon="alertmodal.tga"
   name="SpellingDictImportRequired"
   type="alertmodal">
    You must specify a file, a name, and a language.
    <tag>fail</tag>
  </notification>

  <notification
   icon="alertmodal.tga"
   name="SpellingDictIsSecondary"
   type="alertmodal">
The dictionary [DIC_NAME] does not appear to have an "aff" file; this means that it is a "secondary" dictionary.
It can be used as an additional dictionary, but not as your Main dictionary.

See https://wiki.secondlife.com/wiki/Adding_Spelling_Dictionaries
    <tag>confirm</tag>
  </notification>

  <notification
   icon="alertmodal.tga"
   name="SpellingDictImportFailed"
   type="alertmodal">
    Unable to copy
    [FROM_NAME]
    to
    [TO_NAME]
    <tag>fail</tag>
  </notification>

  <notification
 icon="alertmodal.tga"
 label="Save Outfit"
 name="SaveOutfitAs"
 type="alertmodal">
    <unique/>
    Save what I'm wearing as a new Outfit:
    <tag>confirm</tag>
    <form name="form">
      <input name="message" type="text" default="true">
        [DESC] (new)
      </input>
      <button
       default="true"
       index="0"
       name="OK"
       text="OK"/>
      <button
       index="1"
       name="Cancel"
       text="Cancel"/>
    </form>
  </notification>

  <notification
 icon="alertmodal.tga"
 label="Save Wearable"
 name="SaveWearableAs"
 type="alertmodal">
    Save item to my inventory as:
    <tag>confirm</tag>
    <form name="form">
      <input name="message" type="text" default="true">
        [DESC] (new)
      </input>
      <button
       default="true"
       index="0"
       name="OK"
       text="OK"/>
      <button
       index="1"
       name="Cancel"
       text="Cancel"/>
    </form>
  </notification>


  <notification
   icon="alertmodal.tga"
   label="Rename Outfit"
   name="RenameOutfit"
   type="alertmodal">
    New outfit name:
    <tag>confirm</tag>
    <form name="form">
      <input name="new_name" type="text" width="300" default="true">
        [NAME]
      </input>
      <button
       default="true"
       index="0"
       name="OK"
       text="OK"/>
      <button
       index="1"
       name="Cancel"
       text="Cancel"/>
    </form>
  </notification>

  <notification
   icon="alertmodal.tga"
   name="RemoveFromFriends"
   type="alertmodal">
Are you sure you want to remove [NAME] from your Friends List?
    <tag>friendship</tag>
    <tag>confirm</tag>
    <usetemplate
     name="okcancelbuttons"
     notext="Cancel"
     yestext="OK"/>
  </notification>

  <notification
   icon="alertmodal.tga"
   name="RemoveMultipleFromFriends"
   type="alertmodal">
Are you sure you want to remove multiple friends from your Friends list?
    <tag>friendship</tag>
    <tag>confirm</tag>
    <usetemplate
     name="okcancelbuttons"
     notext="Cancel"
     yestext="OK"/>
  </notification>

  <notification
   icon="alertmodal.tga"
   name="GodDeleteAllScriptedPublicObjectsByUser"
   type="alertmodal">
Are you sure you want to delete all scripted objects owned by
** [AVATAR_NAME] **
on all others land in this region?
    <tag>confirm</tag>
    <usetemplate
     name="okcancelbuttons"
     notext="Cancel"
     yestext="OK"/>
  </notification>

  <notification
   icon="alertmodal.tga"
   name="GodDeleteAllScriptedObjectsByUser"
   type="alertmodal">
Are you sure you want to DELETE ALL scripted objects owned by
** [AVATAR_NAME] **
on ALL LAND in this region?
    <tag>confirm</tag>
    <usetemplate
     name="okcancelbuttons"
     notext="Cancel"
     yestext="OK"/>
  </notification>

  <notification
   icon="alertmodal.tga"
   name="GodDeleteAllObjectsByUser"
   type="alertmodal">
Are you sure you want to DELETE ALL objects (scripted or not) owned by
** [AVATAR_NAME] **
on ALL LAND in this region?
    <tag>confirm</tag>
    <usetemplate
     name="okcancelbuttons"
     notext="Cancel"
     yestext="OK"/>
  </notification>

  <notification
   icon="alertmodal.tga"
   name="BlankClassifiedName"
   type="alertmodal">
You must specify a name for your classified.
  <tag>fail</tag>
  </notification>

  <notification
   icon="alertmodal.tga"
   name="MinClassifiedPrice"
   type="alertmodal">
Price to pay for listing must be at least L$[MIN_PRICE].

Please enter a higher price.
  <tag>fail</tag>
  </notification>

  <notification
   icon="alertmodal.tga"
   name="ConfirmItemDeleteHasLinks"
   type="alertmodal">
At least one of the items you have selected has link items that point to it.  If you delete this item, its links will permanently stop working.  It is strongly advised to delete the links first.

Are you sure you want to delete these items?
    <tag>confirm</tag>
    <usetemplate
     name="okcancelbuttons"
     notext="Cancel"
     yestext="OK"/>
  </notification>

  <notification
   icon="alertmodal.tga"
   name="ConfirmObjectDeleteLock"
   type="alertmodal">
At least one of the items you have selected is locked.

Are you sure you want to delete these items?
    <tag>confirm</tag>
    <usetemplate
     name="okcancelbuttons"
     notext="Cancel"
     yestext="OK"/>
  </notification>

  <notification
   icon="alertmodal.tga"
   name="ConfirmObjectDeleteNoCopy"
   type="alertmodal">
At least one of the items you have selected is not copyable.

Are you sure you want to delete these items?
    <tag>confirm</tag>
    <usetemplate
     name="okcancelbuttons"
     notext="Cancel"
     yestext="OK"/>
  </notification>

  <notification
   icon="alertmodal.tga"
   name="ConfirmObjectDeleteNoOwn"
   type="alertmodal">
You do not own at least one of the items you have selected.

Are you sure you want to delete these items?
    <tag>confirm</tag>
    <usetemplate
     name="okcancelbuttons"
     notext="Cancel"
     yestext="OK"/>
  </notification>

  <notification
   icon="alertmodal.tga"
   name="ConfirmObjectDeleteLockNoCopy"
   type="alertmodal">
At least one object is locked.
At least one object is not copyable.

Are you sure you want to delete these items?
    <tag>confirm</tag>
    <usetemplate
     name="okcancelbuttons"
     notext="Cancel"
     yestext="OK"/>
  </notification>

  <notification
   icon="alertmodal.tga"
   name="ConfirmObjectDeleteLockNoOwn"
   type="alertmodal">
At least one object is locked.
You do not own at least one object.

Are you sure you want to delete these items?
    <tag>confirm</tag>
    <usetemplate
     name="okcancelbuttons"
     notext="Cancel"
     yestext="OK"/>
  </notification>

  <notification
   icon="alertmodal.tga"
   name="ConfirmObjectDeleteNoCopyNoOwn"
   type="alertmodal">
At least one object is not copyable.
You do not own at least one object.

Are you sure you want to delete these items?
    <tag>confirm</tag>
    <usetemplate
     name="okcancelbuttons"
     notext="Cancel"
     yestext="OK"/>
  </notification>

  <notification
   icon="alertmodal.tga"
   name="ConfirmObjectDeleteLockNoCopyNoOwn"
   type="alertmodal">
At least one object is locked.
At least one object is not copyable.
You do not own at least one object.

Are you sure you want to delete these items?
    <tag>confirm</tag>
    <usetemplate
     name="okcancelbuttons"
     notext="Cancel"
     yestext="OK"/>
  </notification>

  <notification
   icon="alertmodal.tga"
   name="ConfirmObjectTakeLock"
   type="alertmodal">
At least one object is locked.

Are you sure you want to take these items?
    <tag>confirm</tag>
    <usetemplate
     name="okcancelbuttons"
     notext="Cancel"
     yestext="OK"/>
  </notification>

  <notification
   icon="alertmodal.tga"
   name="ConfirmObjectTakeNoOwn"
   type="alertmodal">
You do not own all of the objects you are taking.
If you continue, next owner permissions will be applied and possibly restrict your ability to modify or copy them.

Are you sure you want to take these items?
    <tag>confirm</tag>
    <usetemplate
     name="okcancelbuttons"
     notext="Cancel"
     yestext="OK"/>
  </notification>

  <notification
   icon="alertmodal.tga"
   name="ConfirmObjectTakeLockNoOwn"
   type="alertmodal">
At least one object is locked.
You do not own all of the objects you are taking.
If you continue, next owner permissions will be applied and possibly restrict your ability to modify or copy them.
However, you can take the current selection.

Are you sure you want to take these items?
    <tag>confirm</tag>
    <usetemplate
     name="okcancelbuttons"
     notext="Cancel"
     yestext="OK"/>
  </notification>

  <notification
   icon="alertmodal.tga"
   name="CantBuyLandAcrossMultipleRegions"
   type="alertmodal">
Unable to buy land because selection spans multiple regions.

Please select a smaller area and try again.
  <tag>fail</tag>
  </notification>

  <notification
   icon="alertmodal.tga"
   name="DeedLandToGroup"
   type="alertmodal">
By deeding this parcel, the group will be required to have and maintain sufficient land use credits.
The purchase price of the land is not refunded to the owner. If a deeded parcel is sold, the sale price will be divided evenly among group members.

Deed this [AREA] m² of land to the group &apos;[GROUP_NAME]&apos;?
    <tag>group</tag>
    <tag>confirm</tag>
    <usetemplate
     name="okcancelbuttons"
     notext="Cancel"
     yestext="OK"/>
  </notification>

  <notification
   icon="alertmodal.tga"
   name="DeedLandToGroupWithContribution"
   type="alertmodal">
By deeding this parcel, the group will be required to have and maintain sufficient land use credits.
The deed will include a simultaneous land contribution to the group from &apos;[NAME]&apos;.
The purchase price of the land is not refunded to the owner. If a deeded parcel is sold, the sale price will be divided evenly among group members.

Deed this [AREA] m² of land to the group &apos;[GROUP_NAME]&apos;?
    <tag>group</tag>
    <tag>confirm</tag>
    <usetemplate
     name="okcancelbuttons"
     notext="Cancel"
     yestext="OK"/>
  </notification>

  <notification
   icon="alertmodal.tga"
   name="DisplaySetToSafe"
   type="alertmodal">
Display settings have been set to safe levels because you have specified the -safe option.
  </notification>

  <notification
   icon="alertmodal.tga"
   name="DisplaySetToRecommendedGPUChange"
   type="alertmodal">
Display settings have been set to recommended levels because your graphics card changed
from &apos;[LAST_GPU]&apos;
to &apos;[THIS_GPU]&apos;
  </notification>

  <notification
   icon="alertmodal.tga"
   name="DisplaySetToRecommendedFeatureChange"
   type="alertmodal">
Display settings have been set to recommended levels because of a change to the rendering subsystem.
  </notification>

  <notification
   icon="alertmodal.tga"
   name="ErrorMessage"
   type="alertmodal">
[ERROR_MESSAGE]
  <tag>fail</tag>
    <usetemplate
     name="okbutton"
     yestext="OK"/>
  </notification>

  <notification
   icon="alertmodal.tga"
   name="AvatarMovedDesired"
   type="alertmodal">
   <tag>fail</tag>
Your desired location is not currently available.
You have been moved into a nearby region.
  </notification>

  <notification
   icon="alertmodal.tga"
   name="AvatarMovedLast"
   type="alertmodal">
   <tag>fail</tag>
Your requested location is not currently available.
You have been moved into a nearby region.
  </notification>

  <notification
   icon="alertmodal.tga"
   name="AvatarMovedHome"
   type="alertmodal">
   <tag>fail</tag>
Your home location is not currently available.
You have been moved into a nearby region.
You may want to set a new home location.
  </notification>

  <notification
   icon="alertmodal.tga"
   name="ClothingLoading"
   type="alertmodal">
   <tag>fail</tag>
Your clothing is still downloading.
You can use [APP_NAME] normally and other people will see you correctly.
    <form name="form">
      <ignore name="ignore"
       text="Clothing is taking a long time to download"/>
    </form>
  </notification>

  <notification
   icon = "notifytip.tga"
   name = "AgentComplexityWithVisibility"
   type = "notifytip"
   log_to_chat = "false">
   <unique combine = "cancel_old">
     <context>AgentComplexityNotice</context>
   </unique>
Your [https://community.secondlife.com/t5/English-Knowledge-Base/Avatar-Rendering-Complexity/ta-p/2967838 avatar complexity] is [AGENT_COMPLEXITY].
[OVERLIMIT_MSG]
   <usetemplate
    ignoretext="Warn me if my avatar complexity may be too high"
    name="notifyignore"/>
  </notification>

  <notification
   icon = "notifytip.tga"
   name = "AgentComplexity"
   type = "notifytip"
   log_to_chat = "false">
   <unique combine = "cancel_old">
     <context>AgentComplexityNotice</context>
   </unique>
Your [https://community.secondlife.com/t5/English-Knowledge-Base/Avatar-Rendering-Complexity/ta-p/2967838 avatar complexity] is [AGENT_COMPLEXITY].
    <usetemplate
     ignoretext="Warn me about my avatar complexity changes"
     name="notifyignore"/>
  </notification>

  <notification
   icon = "notifytip.tga"
   name = "HUDComplexityWarning"
   type = "notifytip"
   log_to_chat = "false">
    <unique combine = "cancel_old">
      <context>HUDComplexityWarning</context>
    </unique>
    [HUD_REASON]. It is likely to negatively affect your performance.
    <usetemplate
     ignoretext="Warn me when my HUD complexity is too high"
     name="notifyignore"/>
  </notification>

  <notification
   icon="alertmodal.tga"
   name="FirstRun"
   type="alertmodal">

[APP_NAME] installation is complete.

If this is your first time using [CURRENT_GRID], you will need to create an account before you can log in.
    <tag>confirm</tag>
    <usetemplate
     name="okcancelbuttons"
     notext="Continue"
     yestext="Create Account..."/>
  </notification>

  <notification
   icon="alertmodal.tga"
   name="LoginPacketNeverReceived"
   type="alertmodal">
   <tag>fail</tag>
We&apos;re having trouble connecting. There may be a problem with your Internet connection or the [SECOND_LIFE_GRID].

You can either check your Internet connection and try again in a few minutes, click Help to view the [SUPPORT_SITE], or click Teleport to attempt to teleport home.
    <url option="1" name="url">

			http://secondlife.com/support/
    </url>
    <form name="form">
      <button
       default="true"
       index="0"
       name="OK"
       text="OK"/>
      <button
       index="1"
       name="Help"
       text="Help"/>
      <button
       index="2"
       name="Teleport"
       text="Teleport"/>
    </form>
  </notification>

  <notification
   icon="alertmodal.tga"
   name="WelcomeChooseSex"
   type="alertmodal">
Your character will appear in a moment.

Use arrow keys to walk.
Press the F1 key at any time for help or to learn more about [CURRENT_GRID].
Please choose the male or female avatar. You can change your mind later.
    <usetemplate
     name="okcancelbuttons"
     notext="Female"
     yestext="Male"/>
  </notification>
  <notification icon="alertmodal.tga"
		name="CantTeleportToGrid"
		type="alertmodal">
Could not teleport to [SLURL] as it's on a different grid ([GRID]) than the current grid ([CURRENT_GRID]).  Please close your viewer and try again.
  <tag>fail</tag>
    <usetemplate
     name="okbutton"
     yestext="OK"/>
  </notification>

  <notification icon="alertmodal.tga"
		name="GeneralCertificateError"
		type="alertmodal">
Could not connect to the server.
[REASON]

SubjectName: [SUBJECT_NAME_STRING]
IssuerName: [ISSUER_NAME_STRING]
Valid From: [VALID_FROM]
Valid To: [VALID_TO]
MD5 Fingerprint: [SHA1_DIGEST]
SHA1 Fingerprint: [MD5_DIGEST]
Key Usage: [KEYUSAGE]
Extended Key Usage: [EXTENDEDKEYUSAGE]
Subject Key Identifier: [SUBJECTKEYIDENTIFIER]
  <tag>fail</tag>
    <usetemplate
     name="okbutton"
     yestext="OK"/>
   </notification>

  <notification icon="alertmodal.tga"
		name="TrustCertificateError"
		type="alertmodal">
The certification authority for this server is not known.

Certificate Information:
SubjectName: [SUBJECT_NAME_STRING]
IssuerName: [ISSUER_NAME_STRING]
Valid From: [VALID_FROM]
Valid To: [VALID_TO]
MD5 Fingerprint: [SHA1_DIGEST]
SHA1 Fingerprint: [MD5_DIGEST]
Key Usage: [KEYUSAGE]
Extended Key Usage: [EXTENDEDKEYUSAGE]
Subject Key Identifier: [SUBJECTKEYIDENTIFIER]

Would you like to trust this authority?
    <tag>confirm</tag>
    <usetemplate
     name="okcancelbuttons"
     notext="Cancel"
     yestext="Trust"/>
  </notification>

  <notification
   icon="alertmodal.tga"
   name="NotEnoughCurrency"
   type="alertmodal">
[NAME] L$ [PRICE] You do not have enough L$ to do that.
  <tag>fail</tag>
  <tag>funds</tag>
  </notification>

  <notification
   icon="alertmodal.tga"
   name="GrantedModifyRights"
   persist="true"
   log_to_im="true"   
   type="notify">
[NAME] has given you permission to edit their objects.
  </notification>

  <notification
   icon="alertmodal.tga"
   name="RevokedModifyRights"
   persist="true"
   log_to_im="true"   
   type="notify">
Your privilege to modify [NAME]&apos;s objects has been revoked.
  </notification>

  <notification
   icon="alertmodal.tga"
   name="FlushMapVisibilityCaches"
   type="alertmodal">
This will flush the map caches on this region.
This is really only useful for debugging.
(In production, wait 5 minutes, then everyone&apos;s map will update after they relog.)
    <usetemplate
     name="okcancelbuttons"
     notext="Cancel"
     yestext="OK"/>
  </notification>

  <notification
   icon="alertmodal.tga"
   name="BuyOneObjectOnly"
   type="alertmodal">
Unable to buy more than one object at a time.  Please select only one object and try again.
  <tag>fail</tag>
  </notification>

  <notification
   icon="alertmodal.tga"
   name="OnlyCopyContentsOfSingleItem"
   type="alertmodal">
Unable to copy the contents of more than one item at a time.
Please select only one object and try again.
  <tag>fail</tag>
    <usetemplate
     name="okcancelbuttons"
     notext="Cancel"
     yestext="OK"/>
  </notification>

  <notification
   icon="alertmodal.tga"
   name="KickUsersFromRegion"
   type="alertmodal">
Teleport all residents in this region home?
    <tag>confirm</tag>
    <usetemplate
     name="okcancelbuttons"
     notext="Cancel"
     yestext="OK"/>
  </notification>

  <notification
   icon="alertmodal.tga"
   name="ChangeObjectBonusFactor"
   type="alertmodal">
    Lowering the object bonus after builds have been established in a region may cause objects to be returned or deleted. Are you sure you want to change object bonus?
    <tag>confirm</tag>
    <usetemplate
     ignoretext="Confirm changing object bonus factor"
     name="okcancelignore"
     notext="Cancel"
     yestext="OK"/>
  </notification>

  <notification
   icon="alertmodal.tga"
   name="EstateObjectReturn"
   type="alertmodal">
Are you sure you want to return objects owned by [USER_NAME]?
    <tag>confirm</tag>
    <usetemplate
     name="okcancelbuttons"
     notext="Cancel"
     yestext="OK"/>
  </notification>

  <notification
   icon="alertmodal.tga"
   name="InvalidTerrainBitDepth"
   type="alertmodal">
Could not set region textures:
Terrain texture [TEXTURE_NUM] has an invalid bit depth of [TEXTURE_BIT_DEPTH].

Replace texture [TEXTURE_NUM] with a 24-bit 1024x1024 or smaller image then click &quot;Apply&quot; again.
  <tag>fail</tag>
  </notification>

  <notification
   icon="alertmodal.tga"
   name="InvalidTerrainSize"
   type="alertmodal">
Could not set region textures:
Terrain texture [TEXTURE_NUM] is too large at [TEXTURE_SIZE_X]x[TEXTURE_SIZE_Y].

Replace texture [TEXTURE_NUM] with a 24-bit 1024x1024 or smaller image then click &quot;Apply&quot; again.
  </notification>

  <notification
   icon="alertmodal.tga"
   name="RawUploadStarted"
   type="alertmodal">
Upload started. It may take up to two minutes, depending on your connection speed.
  </notification>

  <notification
   icon="alertmodal.tga"
   name="ConfirmBakeTerrain"
   type="alertmodal">
Do you really want to bake the current terrain, make it the center for terrain raise/lower limits, and the default for the &apos;Revert&apos; tool?
    <tag>confirm</tag>
    <usetemplate
     name="okcancelbuttons"
     notext="Cancel"
     yestext="OK"/>
  </notification>

  <notification
   icon="alertmodal.tga"
   name="ConfirmTextureHeights"
   type="alertmodal">
You're about to use low values greater than high ones for Elevation Ranges. Proceed?
   <tag>confirm</tag>
   <usetemplate
    name="yesnocancelbuttons"
    yestext="Ok"
    notext="Cancel"
    canceltext="Don't ask"/>
  </notification>

  <notification
   icon="alertmodal.tga"
   name="MaxAllowedAgentOnRegion"
   type="alertmodal">
You can only have [MAX_AGENTS] allowed residents.
  </notification>

  <notification
   icon="alertmodal.tga"
   name="MaxBannedAgentsOnRegion"
   type="alertmodal">
You can only have [MAX_BANNED] banned residents.
  </notification>

  <notification
   icon="alertmodal.tga"
   name="MaxAgentOnRegionBatch"
   type="alertmodal">
Failure while attempting to add [NUM_ADDED] agents:
Exceeds the [MAX_AGENTS] [LIST_TYPE] limit by [NUM_EXCESS].
  </notification>

  <notification
   icon="alertmodal.tga"
   name="MaxAllowedGroupsOnRegion"
   type="alertmodal">
You can only have [MAX_GROUPS] groups.
    <tag>group</tag>
    <usetemplate
     name="okcancelbuttons"
     notext="Cancel"
     yestext="Bake"/>
  </notification>

  <notification
   icon="alertmodal.tga"
   name="MaxManagersOnRegion"
   type="alertmodal">
You can only have [MAX_MANAGER] estate managers.
  </notification>

  <notification
   icon="alertmodal.tga"
   name="OwnerCanNotBeDenied"
   type="alertmodal">
Cannot add estate owner to estate &apos;Banned resident&apos; list.
  </notification>

  <notification
   icon="alertmodal.tga"
   name="ProblemAddingEstateManagerBanned"
   type="alertmodal">
Unable to add banned resident to estate manager list.
  </notification>

  <notification
   icon="alertmodal.tga"
   name="CanNotChangeAppearanceUntilLoaded"
   type="alertmodal">
Cannot change appearance until clothing and shape are loaded.
  </notification>

  <notification
   icon="alertmodal.tga"
   name="ClassifiedMustBeAlphanumeric"
   type="alertmodal">
The name of your classified must start with a letter from A to Z or a number.  No punctuation is allowed.
  </notification>

  <notification
   icon="alertmodal.tga"
   name="CantSetBuyObject"
   type="alertmodal">
Cannot set &apos;Buy Object&apos; because the object is not for sale.
Please set the object for sale and try again.
  </notification>

  <notification
   icon="alertmodal.tga"
   name="FinishedRawDownload"
   type="alertmodal">
Finished download of raw terrain file to:
[DOWNLOAD_PATH].
  </notification>

  <notification
   icon="alertmodal.tga"
   name="DownloadWindowsMandatory"
   type="alertmodal">
A new version of [APP_NAME] is available.
[MESSAGE]
You must download this update to use [APP_NAME].
    <tag>confirm</tag>
    <usetemplate
     name="okcancelbuttons"
     notext="Quit"
     yestext="Download"/>
  </notification>

  <notification
   icon="alertmodal.tga"
   name="DownloadWindows"
   type="alertmodal">
An updated version of [APP_NAME] is available.
[MESSAGE]
This update is not required, but we suggest you install it to improve performance and stability.
    <tag>confirm</tag>
    <usetemplate
     name="okcancelbuttons"
     notext="Continue"
     yestext="Download"/>
  </notification>

  <notification
   icon="alertmodal.tga"
   name="DownloadWindowsReleaseForDownload"
   type="alertmodal">
An updated version of [APP_NAME] is available.
[MESSAGE]
This update is not required, but we suggest you install it to improve performance and stability.
    <tag>confirm</tag>
    <usetemplate
     name="okcancelbuttons"
     notext="Continue"
     yestext="Download"/>
  </notification>

  <notification
   icon="alertmodal.tga"
   name="DownloadLinuxMandatory"
   type="alertmodal">
A new version of [APP_NAME] is available.
[MESSAGE]
You must download this update to use [APP_NAME].
    <tag>confirm</tag>
    <usetemplate
     name="okcancelbuttons"
     notext="Quit"
     yestext="Download"/>
  </notification>

  <notification
   icon="alertmodal.tga"
   name="DownloadLinux"
   type="alertmodal">
An updated version of [APP_NAME] is available.
[MESSAGE]
This update is not required, but we suggest you install it to improve performance and stability.
    <tag>confirm</tag>
    <usetemplate
     name="okcancelbuttons"
     notext="Continue"
     yestext="Download"/>
  </notification>

  <notification
   icon="alertmodal.tga"
   name="DownloadLinuxReleaseForDownload"
   type="alertmodal">
An updated version of [APP_NAME] is available.
[MESSAGE]
This update is not required, but we suggest you install it to improve performance and stability.
    <tag>confirm</tag>
    <usetemplate
     name="okcancelbuttons"
     notext="Continue"
     yestext="Download"/>
  </notification>

  <notification
   icon="alertmodal.tga"
   name="DownloadMacMandatory"
   type="alertmodal">
A new version of [APP_NAME] is available.
[MESSAGE]
You must download this update to use [APP_NAME].

Download to your Applications folder?
    <tag>confirm</tag>
    <usetemplate
     name="okcancelbuttons"
     notext="Quit"
     yestext="Download"/>
  </notification>

  <notification
   icon="alertmodal.tga"
   name="DownloadMac"
   type="alertmodal">
An updated version of [APP_NAME] is available.
[MESSAGE]
This update is not required, but we suggest you install it to improve performance and stability.

Download to your Applications folder?
    <tag>confirm</tag>
    <usetemplate
     name="okcancelbuttons"
     notext="Continue"
     yestext="Download"/>
  </notification>

  <notification
   icon="alertmodal.tga"
   name="DownloadMacReleaseForDownload"
   type="alertmodal">
An updated version of [APP_NAME] is available.
[MESSAGE]
This update is not required, but we suggest you install it to improve performance and stability.

Download to your Applications folder?
    <tag>confirm</tag>
    <usetemplate
     name="okcancelbuttons"
     notext="Continue"
     yestext="Download"/>
  </notification>

  <notification
   icon="alertmodal.tga"
   name="FailedUpdateInstall"
   type="alertmodal">
An error occurred installing the viewer update.
Please download and install the latest viewer from
http://secondlife.com/download.
    <usetemplate
     name="okbutton"
     yestext="OK"/>
  </notification>

  <notification
   icon="alertmodal.tga"
   name="FailedRequiredUpdateInstall"
   type="alertmodal">
We were unable to install a required update. 
You will be unable to log in until [APP_NAME] has been updated.

Please download and install the latest viewer from
http://secondlife.com/download.
  <tag>fail</tag>
    <usetemplate
     name="okbutton"
     yestext="Quit"/>
  </notification>

  <notification
   icon="alertmodal.tga"
   name="UpdaterServiceNotRunning"
   type="alertmodal">
There is a required update for your Second Life Installation.

You may download this update from http://www.secondlife.com/downloads
or you can install it now.
    <tag>confirm</tag>
    <usetemplate
     name="okcancelbuttons"
     notext="Quit Second Life"
     yestext="Download and install now"/>
  </notification>

  <notification
   icon="notify.tga"
   name="DownloadBackgroundTip"
   type="notify">
We have downloaded an update to your [APP_NAME] installation.
Version [VERSION] [[INFO_URL] Information about this update]
    <tag>confirm</tag>
    <usetemplate
     name="okcancelbuttons"
     notext="Later..."
     yestext="Install now and restart [APP_NAME]"/>
  </notification>

  <notification
 icon="alertmodal.tga"
 name="DownloadBackgroundDialog"
 type="alertmodal">
We have downloaded an update to your [APP_NAME] installation.
    Version [VERSION] [[INFO_URL] Information about this update]
    <tag>confirm</tag>
    <usetemplate
     name="okcancelbuttons"
     notext="Later..."
     yestext="Install now and restart [APP_NAME]"/>
  </notification>
  
  <notification
   icon="alertmodal.tga"
   name="RequiredUpdateDownloadedVerboseDialog"
   type="alertmodal"
   force_urls_external="true">
We have downloaded a required software update.
Version [VERSION] [[INFO_URL] Information about this update]

We must restart [APP_NAME] to install the update.
    <tag>confirm</tag>
    <usetemplate
     name="okbutton"
     yestext="OK"/>
  </notification>
  
  <notification
   icon="alertmodal.tga"
   name="RequiredUpdateDownloadedDialog"
   type="alertmodal"
   force_urls_external="true">
We must restart [APP_NAME] to install the update.
[[INFO_URL] Information about this update]
    <tag>confirm</tag>
    <usetemplate
     name="okbutton"
     yestext="OK"/>
  </notification>

  <notification
   icon="notify.tga"
   name="OtherChannelDownloadBackgroundTip"
   type="notify">
We have downloaded an update to your [APP_NAME] installation.
Version [VERSION] 
This experimental viewer has been replaced by a [NEW_CHANNEL] viewer;
see [[INFO_URL] for details about this update]
    <tag>confirm</tag>
    <usetemplate
     name="okcancelbuttons"
     notext="Later..."
     yestext="Install now and restart [APP_NAME]"/>
  </notification>

  <notification
 icon="alertmodal.tga"
 name="OtherChannelDownloadBackgroundDialog"
 type="alertmodal">
We have downloaded an update to your [APP_NAME] installation.
Version [VERSION]
This experimental viewer has been replaced by a [NEW_CHANNEL] viewer;
see [[INFO_URL] Information about this update]
    <tag>confirm</tag>
    <usetemplate
     name="okcancelbuttons"
     notext="Later..."
     yestext="Install now and restart [APP_NAME]"/>
  </notification>
  
  <notification
   icon="alertmodal.tga"
   name="OtherChannelRequiredUpdateDownloadedVerboseDialog"
   type="alertmodal"
   force_urls_external="true">
We have downloaded a required software update.
Version [VERSION]
This experimental viewer has been replaced by a [NEW_CHANNEL] viewer;
see [[INFO_URL] Information about this update]

We must restart [APP_NAME] to install the update.
    <tag>confirm</tag>
    <usetemplate
     name="okbutton"
     yestext="OK"/>
  </notification>
  
  <notification
   icon="alertmodal.tga"
   name="OtherChannelRequiredUpdateDownloadedDialog"
   type="alertmodal"
   force_urls_external="true">
We must restart [APP_NAME] to install the update.
This experimental viewer has been replaced by a [NEW_CHANNEL] viewer;
see [[INFO_URL] Information about this update]
    <tag>confirm</tag>
    <usetemplate
     name="okbutton"
     yestext="OK"/>
  </notification>
  
  <notification
 icon="alertmodal.tga"
 name="UpdateDownloadInProgress"
 type="alertmodal">
An update is available!
It's downloading in the background and we will prompt you to restart your viewer to finish installing it as soon as it's ready.
    <tag>confirm</tag>
    <usetemplate
     name="okbutton"
     yestext="OK"/>
  </notification>
  
  <notification
 icon="alertmodal.tga"
 name="UpdateDownloadComplete"
 type="alertmodal">
An update was downloaded. It will be installed during restart.
    <tag>confirm</tag>
    <usetemplate
     name="okbutton"
     yestext="OK"/>
  </notification>

  <notification
 icon="alertmodal.tga"
 name="UpdateCheckError"
 type="alertmodal">
An error occurred while checking for update.
Please try again later.
    <tag>confirm</tag>
    <usetemplate
     name="okbutton"
     yestext="OK"/>
  </notification>

  <notification
 icon="alertmodal.tga"
 name="UpdateViewerUpToDate"
 type="alertmodal">
Your viewer is up to date!
If you can't wait to try out the latest features and fixes, check out the Alternate Viewers page. http://wiki.secondlife.com/wiki/Linden_Lab_Official:Alternate_Viewers.
    <tag>confirm</tag>
    <usetemplate
     name="okbutton"
     yestext="OK"/>
  </notification>

  <notification
   icon="alertmodal.tga"
   name="DeedObjectToGroup"
   type="alertmodal">
Deeding this object will cause the group to:
* Receive L$ paid into the object
    <tag>group</tag>
    <tag>confirm</tag>
    <usetemplate
     ignoretext="Confirm before I deed an object to a group"
     name="okcancelignore"
     notext="Cancel"
     yestext="Deed"/>
  </notification>

  <notification
   icon="alertmodal.tga"
   name="WebLaunchExternalTarget"
   type="alertmodal">
Do you want to open your Web browser to view this content?
Opening webpages from an unknown source may place your computer at risk.
    <tag>confirm</tag>
    <usetemplate
     ignoretext="Launch my browser to view a web page"
     name="okcancelignore"
     notext="Cancel"
     yestext="OK"/>
  </notification>

  <notification
   icon="alertmodal.tga"
   name="SystemUIScaleFactorChanged"
   type="alertmodal">
System UI size factor has changed since last run. Do you want to open UI size adjustment settings page?
    <tag>confirm</tag>
    <usetemplate
     name="okcancelbuttons"
     notext="Cancel"
     yestext="OK"/>
  </notification>

  <notification
   icon="alertmodal.tga"
   name="WebLaunchJoinNow"
   type="alertmodal">
Go to your [http://secondlife.com/account/ Dashboard] to manage your account?
    <tag>confirm</tag>
    <usetemplate
     ignoretext="Launch my browser to manage my account"
     name="okcancelignore"
     notext="Cancel"
     yestext="OK"/>
  </notification>

  <notification
   icon="alertmodal.tga"
   name="WebLaunchSecurityIssues"
   type="alertmodal">
Visit the [CURRENT_GRID] Wiki for details of how to report a security issue.
    <tag>confirm</tag>
    <usetemplate
     ignoretext="Launch my browser to learn how to report a Security Issue"
     name="okcancelignore"
     notext="Cancel"
     yestext="OK"/>
  </notification>

  <notification
   icon="alertmodal.tga"
   name="WebLaunchQAWiki"
   type="alertmodal">
Visit the [CURRENT_GRID] QA Wiki.
    <tag>confirm</tag>
    <usetemplate
     ignoretext="Launch my browser to view the QA Wiki"
     name="okcancelignore"
     notext="Cancel"
     yestext="OK"/>
  </notification>

  <notification
   icon="alertmodal.tga"
   name="WebLaunchPublicIssue"
   type="alertmodal">
Visit the [CURRENT_GRID] Public Issue Tracker, where you can report bugs and other issues.
    <tag>confirm</tag>
    <usetemplate
     ignoretext="Launch my browser to use the Public Issue Tracker"
     name="okcancelignore"
     notext="Cancel"
     yestext="Go to page"/>
  </notification>

  <notification
   icon="alertmodal.tga"
   name="WebLaunchSupportWiki"
   type="alertmodal">
Go to the Official Linden Blog, for the latest news and information.
    <tag>confirm</tag>
    <usetemplate
     ignoretext="Launch my browser to view the blog"
     name="okcancelignore"
     notext="Cancel"
     yestext="OK"/>
  </notification>

  <notification
   icon="alertmodal.tga"
   name="WebLaunchLSLGuide"
   type="alertmodal">
Do you want to open the Scripting Guide for help with scripting?
    <tag>confirm</tag>
    <usetemplate
     ignoretext="Launch my browser to view the Scripting Guide"
     name="okcancelignore"
     notext="Cancel"
     yestext="OK"/>
  </notification>

  <notification
   icon="alertmodal.tga"
   name="WebLaunchLSLWiki"
   type="alertmodal">
Do you want to visit the LSL Portal for help with scripting?
    <tag>confirm</tag>
    <usetemplate
     ignoretext="Launch my browser to view the LSL Portal"
     name="okcancelignore"
     notext="Cancel"
     yestext="Go to page"/>
  </notification>

  <notification
   icon="alertmodal.tga"
   name="ReturnToOwner"
   type="alertmodal">
Are you sure you want to return the selected objects to their owners? Transferable deeded objects will be returned to their previous owners.

*WARNING* No-transfer deeded objects will be deleted!
    <tag>confirm</tag>
    <usetemplate
     ignoretext="Confirm before I return objects to their owners"
     name="okcancelignore"
     notext="Cancel"
     yestext="OK"/>
  </notification>

  <notification
   icon="alert.tga"
   name="GroupLeaveConfirmMember"
   type="alert">
You are currently a member of the group &lt;nolink&gt;[GROUP]&lt;/nolink&gt;.
Leave Group?
    <tag>group</tag>
    <tag>confirm</tag>
    <usetemplate
     name="okcancelbuttons"
     notext="Cancel"
     yestext="OK"/>
  </notification>

  <notification
   icon="notify.tga"
   name="GroupDepart"
   type="notify">
You have left the group &apos;[group_name]&apos;.
    <tag>group</tag>
  </notification>

  <notification
   icon="alert.tga"
   name="GroupLeaveConfirmMemberWithFee"
   type="alert">
You are currently a member of the group &lt;nolink&gt;[GROUP]&lt;/nolink&gt;. Joining again will cost L$[AMOUNT].
Leave Group?
    <tag>group</tag>
    <tag>confirm</tag>
    <usetemplate
     name="okcancelbuttons"
     notext="Cancel"
     yestext="OK"/>
  </notification>

  <notification
   icon="alertmodal.tga"
   name="OwnerCannotLeaveGroup"
   type="alertmodal">
    Unable to leave group. You cannot leave the group because you are the last owner of the group. Please assign another member to the owner role first.
    <tag>group</tag>
    <usetemplate
     name="okbutton"
     yestext="OK"/>
  </notification>

  <notification
   icon="alertmodal.tga"
   name="GroupDepartError"
   type="alertmodal">
    Unable to leave group.
    <tag>group</tag>
    <usetemplate
     name="okbutton"
     yestext="OK"/>
  </notification>

  <notification
   icon="alert.tga"
   name="ConfirmKick"
   type="alert">
Do you REALLY want to kick all residents off the grid?
    <tag>confirm</tag>
    <usetemplate
     name="okcancelbuttons"
     notext="Cancel"
     yestext="Kick All Residents"/>
  </notification>

  <notification
   icon="alertmodal.tga"
   name="MuteLinden"
   type="alertmodal">
Sorry, you cannot block a Linden.
  <tag>fail</tag>
    <usetemplate
     name="okbutton"
     yestext="OK"/>
  </notification>

  <notification
   icon="alertmodal.tga"
   name="CannotStartAuctionAlreadyForSale"
   type="alertmodal">
    You cannot start an auction on a parcel which is already set for sale.  Disable the land sale if you are sure you want to start an auction.
    <tag>fail</tag>
  </notification>

  <notification
   icon="alertmodal.tga"
   label="Block object by name failed"
   name="MuteByNameFailed"
   type="alertmodal">
You already have blocked/muted this name.
  <tag>fail</tag>
    <usetemplate
     name="okbutton"
     yestext="OK"/>
  </notification>

  <notification
   icon="alert.tga"
   name="RemoveItemWarn"
   type="alert">
Though permitted, deleting contents may damage the object. Do you want to delete that item?
    <tag>confirm</tag>
    <usetemplate
     name="okcancelbuttons"
     notext="Cancel"
     yestext="OK"/>
  </notification>

  <notification
   icon="alert.tga"
   name="CantOfferCallingCard"
   type="alert">
Cannot offer a calling card at this time. Please try again in a moment.
    <tag>fail</tag>
    <usetemplate
     name="okbutton"
     yestext="OK"/>
  </notification>

  <notification
   icon="alert.tga"
   name="CantOfferFriendship"
   type="alert">
    <tag>friendship</tag>
    <tag>fail</tag>
Cannot offer friendship at this time. Please try again in a moment.
    <usetemplate
     name="okbutton"
     yestext="OK"/>
  </notification>

  <notification
   icon="alert.tga"
   name="DoNotDisturbModeSet"
   type="alert">
Unavailable mode is on.  You will not be notified of incoming communications.

- Other residents will receive your Unavailable mode response (set in Preferences &gt; Privacy &gt; Autoresponse).
- Voice calls will be rejected.
    <usetemplate
     ignoretext="I change my status to unavailable"
     name="okignore"
     yestext="OK"/>
  </notification>
  
    <notification
   icon="alert.tga"
   name="AutorespondModeSet"
   type="alert">
Autorespond mode is on.
Incoming instant messages will now be answered with your configured autoresponse.
    <usetemplate
     ignoretext="I change my status to autorespond mode"
     name="okignore"
     yestext="OK"/>
  </notification>

    <notification
   icon="alert.tga"
   name="AutorespondNonFriendsModeSet"
   type="alert">
Autorespond mode for non-friends is on.
Incoming instant messages from anyone who is not your friend will now be answered with your configured autoresponse.
    <usetemplate
     ignoretext="I change my status to autorespond mode for non-friends"
     name="okignore"
     yestext="OK"/>
  </notification>

    <notification
   icon="alert.tga"
   name="RejectTeleportOffersModeSet"
   type="alert">
Reject all incoming teleport offers and requests mode is on.
Incoming teleport offers and requests from anyone will now be rejected with your configured autoresponse. You will not be notified because of that fact.
    <usetemplate
     ignoretext="I change my status to reject all teleport offers and requests mode"
     name="okignore"
     yestext="OK"/>
  </notification>

    <notification
   icon="alert.tga"
   name="RejectTeleportOffersModeWarning"
   type="alert">
You cannot send a teleport request at the moment, because 'reject all incoming teleport offers and requests' mode is on.
Go to the 'Comm' &gt; 'Online Status' menu if you wish to disable it.
    <usetemplate
     name="okbutton"
     yestext="OK"/>
  </notification>

    <notification
   icon="alert.tga"
   name="RejectFriendshipRequestsModeSet"
   type="alert">
Reject all incoming friendship requests mode is on.
Incoming friendship requests from anyone will now be rejected with your configured autoresponse. You will not be notified because of that fact.
    <usetemplate
     ignoretext="I change my status to reject all friendship requests mode"
     name="okignore"
     yestext="OK"/>
  </notification>

    <notification
   icon="alert.tga"
   name="RejectAllGroupInvitesModeSet"
   type="alert">
Reject all incoming group invites mode is on.
Incoming group invites from anyone will now be rejected automatically. You will not be notified because of that fact.
    <usetemplate
     ignoretext="I change my status to reject all group invites mode"
     name="okignore"
     yestext="OK"/>
  </notification>

  <notification
   icon="alert.tga"
   name="JoinedTooManyGroupsMember"
   type="alert">
You have reached your maximum number of groups. Please leave another group before joining this one, or decline the offer.
[NAME] has invited you to join a group as a member.
    <tag>group</tag>
    <tag>fail</tag>
    <usetemplate
     name="okcancelbuttons"
     notext="Decline"
     yestext="Join"/>
  </notification>

  <notification
   icon="alert.tga"
   name="JoinedTooManyGroups"
   type="alert">
You have reached your maximum number of groups. Please leave some group before joining or creating a new one.
    <tag>group</tag>
    <tag>fail</tag>
    <usetemplate
     name="okbutton"
     yestext="OK"/>
  </notification>

  <notification
   icon="alert.tga"
   name="GroupLimitInfo"
   type="alert">
The group limit for base accounts is [MAX_BASIC], and for [https://secondlife.com/premium/ premium]
accounts is [MAX_PREMIUM].
If you downgraded your account, you will need to get below [MAX_BASIC] group limit before you can join more.

[https://secondlife.com/my/account/membership.php Upgrade today!]
    <tag>group</tag>
    <usetemplate
     name="okbutton"
     yestext="Close"/>
  </notification>

  <notification
   icon="alert.tga"
   name="KickUser"
   type="alert">
   <tag>win</tag>
Kick this Resident with what message?
    <tag>confirm</tag>
    <form name="form">
      <input name="message" type="text" default="true">
An administrator has logged you off.
      </input>
      <button
       default="true"
       index="0"
       name="OK"
       text="OK"/>
      <button
       index="1"
       name="Cancel"
       text="Cancel"/>
    </form>
  </notification>

  <notification
   icon="alert.tga"
   name="KickAllUsers"
   type="alert">
   <tag>win</tag>
Kick everyone currently on the grid with what message?
    <tag>confirm</tag>
    <form name="form">
      <input name="message" type="text" default="true">
An administrator has logged you off.
      </input>
      <button
       default="true"
       index="0"
       name="OK"
       text="OK"/>
      <button
       index="1"
       name="Cancel"
       text="Cancel"/>
    </form>
  </notification>

  <notification
   icon="alert.tga"
   name="FreezeUser"
   type="alert">
    <tag>win</tag>
    <tag>confirm</tag>
Freeze this Resident with what message?
    <form name="form">
      <input name="message" type="text" default="true">
You have been frozen. You cannot move or chat. An administrator will contact you via instant message (IM).
      </input>
      <button
       default="true"
       index="0"
       name="OK"
       text="OK"/>
      <button
       index="1"
       name="Cancel"
       text="Cancel"/>
    </form>
  </notification>

  <notification
   icon="alert.tga"
   name="UnFreezeUser"
   type="alert">
   <tag>win</tag>
    <tag>confirm</tag>
Unfreeze this Resident with what message?
    <form name="form">
      <input name="message" type="text" default="true">
You are no longer frozen.
      </input>
      <button
       default="true"
       index="0"
       name="OK"
       text="OK"/>
      <button
       index="1"
       name="Cancel"
       text="Cancel"/>
    </form>
  </notification>

  <notification
   icon="alertmodal.tga"
   name="SetDisplayNameSuccess"
   type="alert">
Hi [DISPLAY_NAME]!

Just like in real life, it takes a while for everyone to learn about a new name.  Please allow several days for [http://wiki.secondlife.com/wiki/Setting_your_display_name your name to update] in objects, scripts, search, etc.
  </notification>

  <notification
 icon="alertmodal.tga"
 name="SetDisplayNameBlocked"
 type="alert">
Sorry, you cannot change your display name. If you feel this is in error, please contact Linden Lab support.
  <tag>fail</tag>
  </notification>

  <notification
   icon="alertmodal.tga"
   name="SetDisplayNameFailedLength"
   type="alertmodal">
Sorry, that name is too long.  Display names can have a maximum of [LENGTH] characters.

Please try a shorter name.
  <tag>fail</tag>
  </notification>

  <notification
   icon="alertmodal.tga"
   name="SetDisplayNameFailedGeneric"
   type="alertmodal">
    Sorry, we could not set your display name.  Please try again later.
    <tag>fail</tag>
  </notification>

  <notification
   icon="alertmodal.tga"
   name="SetDisplayNameMismatch"
   type="alertmodal">
    The display names you entered do not match. Please re-enter.
    <tag>fail</tag>
  </notification>

  <!-- *NOTE: This should never happen -->
  <notification
   icon="alertmodal.tga"
   name="AgentDisplayNameUpdateThresholdExceeded"
   type="alertmodal">
Sorry, you have to wait longer before you can change your display name.

See http://wiki.secondlife.com/wiki/Setting_your_display_name

Please try again later.
  <tag>fail</tag>
  </notification>

  <notification
   icon="alertmodal.tga"
   name="AgentDisplayNameSetBlocked"
   type="alertmodal">
 Sorry, we could not set your requested name because it contains a banned word.
 
 Please try a different name.
 <tag>fail</tag>
  </notification>

  <notification
   icon="alertmodal.tga"
 name="AgentDisplayNameSetInvalidUnicode"
 type="alertmodal">
    The display name you wish to set contains invalid characters.
    <tag>fail</tag>
  </notification>

  <notification
   icon="alertmodal.tga"
 name="AgentDisplayNameSetOnlyPunctuation"
 type="alertmodal">
    Your display name must contain letters other than punctuation.
    <tag>fail</tag>
  </notification>


  <notification
   icon="notifytip.tga"
   name="DisplayNameUpdate"
   type="notifytip">
    [OLD_NAME] ([SLID]) is now known as [NEW_NAME].
  </notification>

  <notification
icon="notifytip.tga"
name="DisplayNameUpdateRemoveAlias"
type="notify">
    [OLD_NAME] ([SLID]) is now known as [NEW_NAME].
    This agent has a set alias that will replace [NEW_NAME]
    Would you like to remove it?
    <form name="form">
      <button
       index="0"
       name="Yes"
       text="Yes"/>
      <button
       index="1"
       name="No"
       text="No"/>
    </form>
  </notification> 

  <notification
   icon="alertmodal.tga"
   name="OfferTeleport"
   type="alertmodal">
Offer a teleport to your location with the following message?
    <tag>confirm</tag>
    <form name="form">
      <input name="message" type="text" default="true">
Join me in [REGION]
      </input>
			<button
       default="true"
       index="0"
       name="OK"
       text="OK"/>
      <button
       index="1"
       name="Cancel"
       text="Cancel"/>
    </form>
  </notification>

  <notification
   icon="alertmodal.tga"
   name="TeleportRequestPrompt"
   type="alertmodal">
Request a teleport to [NAME] with the following message
    <tag>confirm</tag>
    <form name="form">
      <input name="message" type="text">

      </input>
      <button
       default="true"
       index="0"
       name="OK"
       text="OK"/>
      <button
       index="1"
       name="Cancel"
       text="Cancel"/>
    </form>
  </notification>
  <notification
   icon="alertmodal.tga"
   name="TooManyTeleportOffers"
   type="alertmodal">
You attempted to make [OFFERS] teleport offers
which exceeds the limit of [LIMIT].
    <tag>group</tag>
    <tag>fail</tag>
  <usetemplate
     name="okbutton"
     yestext="OK"/>
  </notification>

  <notification
   icon="alertmodal.tga"
   name="OfferTeleportFromGod"
   type="alertmodal">
God summon this resident to your location?
    <tag>confirm</tag>
    <form name="form">
      <input name="message" type="text" default="true">
Join me in [REGION]
      </input>
      <button
       default="true"
       index="0"
       name="OK"
       text="OK"/>
      <button
       index="1"
       name="Cancel"
       text="Cancel"/>
    </form>
  </notification>

  <notification
   icon="alertmodal.tga"
   name="TeleportFromLandmark"
   type="alertmodal">
Are you sure you want to teleport to &lt;nolink&gt;[LOCATION]&lt;/nolink&gt;?
    <tag>confirm</tag>
    <usetemplate
     ignoretext="Confirm that I want to teleport to a landmark"
     name="okcancelignore"
     notext="Cancel"
     yestext="Teleport"/>
  </notification>
  
  <notification
   icon="alertmodal.tga"
   name="TeleportViaSLAPP"
   type="alertmodal">
Are you sure you want to teleport to &lt;nolink&gt;[LOCATION]&lt;/nolink&gt;?
    <tag>confirm</tag>
    <usetemplate
     ignoretext="Confirm that I want to teleport via SLAPP"
     name="okcancelignore"
     notext="Cancel"
     yestext="Teleport"/>
  </notification>	

  <notification
   icon="alertmodal.tga"
   name="TeleportToPick"
   type="alertmodal">
    Teleport to [PICK]?
    <tag>confirm</tag>
    <usetemplate
     ignoretext="Confirm that I want to teleport to a location in Picks"
     name="okcancelignore"
     notext="Cancel"
     yestext="Teleport"/>
  </notification>

  <notification
   icon="alertmodal.tga"
   name="TeleportToClassified"
   type="alertmodal">
    Teleport to [CLASSIFIED]?
    <tag>confirm</tag>
    <usetemplate
     ignoretext="Confirm that I want to teleport to a location in Classifieds"
     name="okcancelignore"
     notext="Cancel"
     yestext="Teleport"/>
  </notification>

  <notification
   icon="alertmodal.tga"
   name="TeleportToHistoryEntry"
   type="alertmodal">
Teleport to [HISTORY_ENTRY]?
    <tag>confirm</tag>
    <usetemplate
     ignoretext="Confirm that I want to teleport to a history location"
     name="okcancelignore"
     notext="Cancel"
     yestext="Teleport"/>
  </notification>

  <notification
   icon="alert.tga"
   label="Message everyone in your Estate"
   name="MessageEstate"
   type="alert">
Type a short announcement which will be sent to everyone currently in your estate.
    <tag>confirm</tag>
    <form name="form">
      <input name="message" type="text" default="true"/>
      <button
       default="true"
       index="0"
       name="OK"
       text="OK"/>
      <button
       index="1"
       name="Cancel"
       text="Cancel"/>
    </form>
  </notification>

  <notification
   icon="alert.tga"
   label="Change Linden Estate"
   name="ChangeLindenEstate"
   type="alert">
You are about to change a Linden owned estate (mainland, teen grid, orientation, etc.).

This is EXTREMELY DANGEROUS because it can fundamentally affect the resident experience.  On the mainland, it will change thousands of regions and make the spaceserver hiccup.

Proceed?
    <tag>confirm</tag>
    <usetemplate
     name="okcancelbuttons"
     notext="Cancel"
     yestext="OK"/>
  </notification>

  <notification
   icon="alert.tga"
   label="Change Linden Estate Access"
   name="ChangeLindenAccess"
   type="alert">
You are about to change the access list for a Linden owned estate (mainland, teen grid, orientation, etc.).

This is DANGEROUS and should only be done to invoke the hack allowing objects/L$ to be transferred in/out of a grid.
It will change thousands of regions and make the spaceserver hiccup.
    <tag>confirm</tag>
    <usetemplate
     name="okcancelbuttons"
     notext="Cancel"
     yestext="OK"/>
  </notification>

  <notification
   icon="alert.tga"
   label="Select estate"
   name="EstateAllowedAgentAdd"
   type="alert">
Add to allowed list for this estate only or for [ALL_ESTATES]?
    <tag>confirm</tag>
    <usetemplate
     canceltext="Cancel"
     name="yesnocancelbuttons"
     notext="All Estates"
     yestext="This Estate"/>
  </notification>

  <notification
   icon="alert.tga"
   label="Select estate"
   name="EstateAllowedAgentRemove"
   type="alert">
Remove from allowed list for this estate only or for [ALL_ESTATES]?
    <tag>confirm</tag>
    <usetemplate
     canceltext="Cancel"
     name="yesnocancelbuttons"
     notext="All Estates"
     yestext="This Estate"/>
  </notification>

  <notification
   icon="alert.tga"
   label="Select estate"
   name="EstateAllowedGroupAdd"
   type="alert">
Add to group allowed list for this estate only or for [ALL_ESTATES]?
    <tag>group</tag>
    <tag>confirm</tag>
    <usetemplate
     canceltext="Cancel"
     name="yesnocancelbuttons"
     notext="All Estates"
     yestext="This Estate"/>
  </notification>

  <notification
   icon="alert.tga"
   label="Select estate"
   name="EstateAllowedGroupRemove"
   type="alert">
Remove from group allowed list for this estate only or [ALL_ESTATES]?
    <tag>group</tag>
    <tag>confirm</tag>
    <usetemplate
     canceltext="Cancel"
     name="yesnocancelbuttons"
     notext="All Estates"
     yestext="This Estate"/>
  </notification>

  <notification
   icon="alert.tga"
   label="Select estate"
   name="EstateBannedAgentAdd"
   type="alert">
Deny access for this estate only or for [ALL_ESTATES]?
    <tag>confirm</tag>
    <usetemplate
     canceltext="Cancel"
     name="yesnocancelbuttons"
     notext="All Estates"
     yestext="This Estate"/>
  </notification>

  <notification
   icon="alert.tga"
   label="Select estate"
   name="EstateBannedAgentRemove"
   type="alert">
Remove this resident from the ban list for access for this estate only or for [ALL_ESTATES]?
    <tag>confirm</tag>
    <usetemplate
     canceltext="Cancel"
     name="yesnocancelbuttons"
     notext="All Estates"
     yestext="This Estate"/>
  </notification>

  <notification
   icon="alert.tga"
   label="Select estate"
   name="EstateManagerAdd"
   type="alert">
Add estate manager for this estate only or for [ALL_ESTATES]?
    <tag>confirm</tag>
    <usetemplate
     canceltext="Cancel"
     name="yesnocancelbuttons"
     notext="All Estates"
     yestext="This Estate"/>
  </notification>

  <notification
   icon="alert.tga"
   label="Select estate"
   name="EstateManagerRemove"
   type="alert">
Remove estate manager for this estate only or for [ALL_ESTATES]?
    <tag>confirm</tag>
    <usetemplate
     canceltext="Cancel"
     name="yesnocancelbuttons"
     notext="All Estates"
     yestext="This Estate"/>
  </notification>

  <notification
   icon="alert.tga"
   label="Select estate"
   name="EstateAllowedExperienceAdd"
   type="alert">
    Add to allowed list for this estate only or for [ALL_ESTATES]?
    <tag>confirm</tag>
    <usetemplate
     canceltext="Cancel"
     name="yesnocancelbuttons"
     notext="All Estates"
     yestext="This Estate"/>
  </notification>

  <notification
   icon="alert.tga"
   label="Select estate"
   name="EstateAllowedExperienceRemove"
   type="alert">
    Remove from allowed list for this estate only or for [ALL_ESTATES]?
    <tag>confirm</tag>
    <usetemplate
     canceltext="Cancel"
     name="yesnocancelbuttons"
     notext="All Estates"
     yestext="This Estate"/>
  </notification>

  <notification
   icon="alert.tga"
   label="Select estate"
   name="EstateBlockedExperienceAdd"
   type="alert">
    Add to blocked list for this estate only or for [ALL_ESTATES]?
    <tag>confirm</tag>
    <usetemplate
     canceltext="Cancel"
     name="yesnocancelbuttons"
     notext="All Estates"
     yestext="This Estate"/>
  </notification>

  <notification
   icon="alert.tga"
   label="Select estate"
   name="EstateBlockedExperienceRemove"
   type="alert">
    Remove from blocked list for this estate only or for [ALL_ESTATES]?
    <tag>confirm</tag>
    <usetemplate
     canceltext="Cancel"
     name="yesnocancelbuttons"
     notext="All Estates"
     yestext="This Estate"/>
  </notification>

  <notification
   icon="alert.tga"
   label="Select estate"
   name="EstateTrustedExperienceAdd"
   type="alert">
    Add to key list for this estate only or for [ALL_ESTATES]?
    <tag>confirm</tag>
    <usetemplate
     canceltext="Cancel"
     name="yesnocancelbuttons"
     notext="All Estates"
     yestext="This Estate"/>
  </notification>

  <notification
   icon="alert.tga"
   label="Select estate"
   name="EstateTrustedExperienceRemove"
   type="alert">
    Remove from key list for this estate only or for [ALL_ESTATES]?
    <tag>confirm</tag>
    <usetemplate
     canceltext="Cancel"
     name="yesnocancelbuttons"
     notext="All Estates"
     yestext="This Estate"/>
  </notification>  

  <notification
   icon="alert.tga"
   label="Confirm Kick"
   name="EstateKickUser"
   type="alert">
Kick [EVIL_USER] from this estate?
    <tag>confirm</tag>
    <usetemplate
     name="okcancelbuttons"
     notext="Cancel"
     yestext="OK"/>
  </notification>

  <notification
   icon="alert.tga"
   label="Confirm Kick"
   name="EstateKickMultiple"
   type="alert">
Kick the following residents from this estate?

[RESIDENTS]
    <usetemplate
     name="okcancelbuttons"
     notext="Cancel"
     yestext="OK"/>
  </notification>

  <notification
   icon="alert.tga"
   label="Confirm Teleport Home"
   name="EstateTeleportHomeUser"
   type="alert">
Teleport [AVATAR_NAME] home?
    <usetemplate
     name="okcancelbuttons"
     notext="Cancel"
     yestext="OK"/>
  </notification>

  <notification
   icon="alert.tga"
   label="Confirm Teleport Home"
   name="EstateTeleportHomeMultiple"
   type="alert">
Teleport the following residents home?

[RESIDENTS]
    <usetemplate
     name="okcancelbuttons"
     notext="Cancel"
     yestext="OK"/>
  </notification>

  <notification
   icon="alert.tga"
   label="Confirm Ban"
   name="EstateBanUser"
   type="alert">
Deny access for [EVIL_USER] for this estate only or for [ALL_ESTATES]?
    <tag>confirm</tag>
    <usetemplate
     name="yesnocancelbuttons"
     canceltext="Cancel"
     notext="All Estatees"
     yestext="This Estate"/>
  </notification>

  <notification
   icon="alert.tga"
   label="Confirm Ban"
   name="EstateBanUserMultiple"
   type="alert">
Deny access for the following residents this estate only or for [ALL_ESTATES]?

[RESIDENTS]
    <usetemplate
     name="yesnocancelbuttons"
     canceltext="Cancel"
     notext="All Estatees"
     yestext="This Estate"/>
  </notification>

  <notification
   icon="alertmodal.tga"
   name="RegionEntryAccessBlocked"
   type="alertmodal">
   <tag>fail</tag>
    The region you're trying to visit contains content exceeding your current preferences.  You can change your preferences using Avatar &gt; Preferences &gt; General.
    <usetemplate
     name="okbutton"
     yestext="OK"/>
  </notification>

  <notification
   icon="alertmodal.tga"
   name="EstateChangeCovenant"
   type="alertmodal">
Are you sure you want to change the estate covenant?
    <tag>confirm</tag>
    <usetemplate
     name="okcancelbuttons"
     notext="Cancel"
     yestext="OK"/>
  </notification>
  
  <notification
    icon="alertmodal.tga"
    name="SLM_UPDATE_FOLDER"
    type="alertmodal">
    [MESSAGE]
  </notification>

   <notification
   icon="alertmodal.tga"
   name="RegionEntryAccessBlocked_AdultsOnlyContent"
   type="alertmodal">
   <tag>fail</tag>
    <tag>confirm</tag>
    The region you're trying to visit contains [REGIONMATURITY] content, which is accessible to adults only.
    <url option="0" name="url">
		http://wiki.secondlife.com/wiki/Linden_Lab_Official:Maturity_ratings:_an_overview
    </url>
    <usetemplate
     name="okcancelignore"
     yestext="Go to Knowledge Base"
	 notext="Close"
	 ignoretext="Region crossing: The region you&apos;re trying to visit contains content which is accessible to adults only."/>
  </notification>

  <notification
   icon="notifytip.tga"
   name="RegionEntryAccessBlocked_Notify"
   log_to_im="false"
   log_to_chat="true"
   type="notifytip">
   <tag>fail</tag>
The region you're trying to visit contains [REGIONMATURITY] content, but your current preferences are set to exclude [REGIONMATURITY] content.
  </notification>

  <notification
   icon="notifytip.tga"
   name="RegionEntryAccessBlocked_NotifyAdultsOnly"
   log_to_im="false"
   log_to_chat="true"
   type="notifytip">
    <tag>fail</tag>
    The region you're trying to visit contains [REGIONMATURITY] content, which is accessible to adults only.
  </notification>

  <notification
   icon="alertmodal.tga"
   name="RegionEntryAccessBlocked_Change"
   type="alertmodal">
    <tag>fail</tag>
    <tag>confirm</tag>
The region you're trying to visit contains [REGIONMATURITY] content, but your current preferences are set to exclude [REGIONMATURITY] content. We can change your preferences, or you can cancel. After your preferences are changed, you may attempt to enter the region again.
    <form name="form">
      <button
       index="0"
       name="OK"
       text="Change preferences"/>
      <button 
       default="true"
       index="1"
       name="Cancel"
       text="Cancel"/>
      <ignore name="ignore" text="Region crossing: The region you&apos;re trying to visit contains content excluded by your preferences."/>
    </form>
  </notification>

  <notification
   icon="alertmodal.tga"
   name="RegionEntryAccessBlocked_PreferencesOutOfSync"
   type="alertmodal">
    <tag>fail</tag>
    We are having technical difficulties with your region entry because your preferences are out of sync with the server.
    <usetemplate
     name="okbutton"
     yestext="OK"/>
  </notification>

  <notification
   icon="alertmodal.tga"
   name="TeleportEntryAccessBlocked"
   type="alertmodal">
    <tag>fail</tag>
    The region you're trying to visit contains content exceeding your current preferences.  You can change your preferences using Avatar &gt; Preferences &gt; General.
    <usetemplate
     name="okbutton"
     yestext="OK"/>
  </notification>

  <notification
   icon="alertmodal.tga"
   name="TeleportEntryAccessBlocked_AdultsOnlyContent"
   type="alertmodal">
    <unique>
      <context>REGIONMATURITY</context>
    </unique>
    <tag>fail</tag>
    <tag>confirm</tag>
    The region you're trying to visit contains [REGIONMATURITY] content, which is accessible to adults only.
    <url option="0" name="url">
      http://wiki.secondlife.com/wiki/Linden_Lab_Official:Maturity_ratings:_an_overview
    </url>
    <usetemplate
     name="okcancelignore"
     yestext="Go to Knowledge Base"
	 notext="Close"
	 ignoretext="Teleport: The region you&apos;re trying to visit contains content which is accessible to adults only."/>
  </notification>

  <notification
   icon="notifytip.tga"
   name="TeleportEntryAccessBlocked_Notify"
   log_to_im="false"
   log_to_chat="true"
   type="notifytip">
    <unique>
      <context>REGIONMATURITY</context>
    </unique>
    <tag>fail</tag>
    The region you're trying to visit contains [REGIONMATURITY] content, but your current preferences are set to exclude [REGIONMATURITY] content.
  </notification>

  <notification
   icon="notifytip.tga"
   name="TeleportEntryAccessBlocked_NotifyAdultsOnly"
   log_to_im="false"
   log_to_chat="true"
   type="notifytip">
    <unique>
      <context>REGIONMATURITY</context>
    </unique>
    <tag>fail</tag>
    The region you're trying to visit contains [REGIONMATURITY] content, which is accessible to adults only.
  </notification>

  <notification
   icon="alertmodal.tga"
   name="TeleportEntryAccessBlocked_ChangeAndReTeleport"
   type="alertmodal">
    <unique>
      <context>REGIONMATURITY</context>
    </unique>
    <tag>fail</tag>
    <tag>confirm</tag>
    The region you're trying to visit contains [REGIONMATURITY] content, but your current preferences are set to exclude [REGIONMATURITY] content. We can change your preferences and continue with the teleport, or you can cancel this teleport.
    <form name="form">
      <button
       index="0"
       name="OK"
       text="Change and continue"/>
      <button
       default="true"
       index="1"
       name="Cancel"
       text="Cancel"/>
      <ignore name="ignore" text="Teleport (restartable): The region you&apos;re trying to visit contains content excluded by your preferences."/>
    </form>
  </notification>

  <notification
   icon="alertmodal.tga"
   name="TeleportEntryAccessBlocked_Change"
   type="alertmodal">
    <unique>
      <context>REGIONMATURITY</context>
    </unique>
    <tag>fail</tag>
    <tag>confirm</tag>
    The region you're trying to visit contains [REGIONMATURITY] content, but your current preferences are set to exclude [REGIONMATURITY] content. We can change your preferences, or you can cancel the teleport. After your preferences are changed, you will need to attempt the teleport again.
    <form name="form">
      <button
       index="0"
       name="OK"
       text="Change preferences"/>
      <button
       default="true"
       index="1"
       name="Cancel"
       text="Cancel"/>
      <ignore name="ignore" text="Teleport (non-restartable): The region you&apos;re trying to visit contains content excluded by your preferences."/>
    </form>
  </notification>

  <notification
   icon="alertmodal.tga"
   name="TeleportEntryAccessBlocked_PreferencesOutOfSync"
   type="alertmodal">
    <tag>fail</tag>
    We are having technical difficulties with your teleport because your preferences are out of sync with the server.
    <usetemplate
     name="okbutton"
     yestext="OK"/>
  </notification>

  <notification
   icon="alertmodal.tga"
   name="RegionTPSpecialUsageBlocked"
   type="alertmodal">
    <tag>fail</tag>
    Unable to enter region. '[REGION_NAME]' is a Skill Gaming Region, and you must meet certain criteria in order to enter. For details, please review the [http://wiki.secondlife.com/wiki/Linden_Lab_Official:Second_Life_Skill_Gaming_FAQ Skill Gaming FAQ].
    <usetemplate
     name="okbutton"
     yestext="OK"/>
  </notification>

  <notification
   icon="alertmodal.tga"
   name="PreferredMaturityChanged"
   type="alertmodal">
You won't receive any more notifications that you're about to visit a region with [RATING] content.  You may change your content preferences in the future by using Avatar &gt; Preferences &gt; General from the menu bar.
  <tag>confirm</tag>
    <usetemplate
     name="okbutton"
     yestext="OK"/>
  </notification>

  <notification
   icon="alertmodal.tga"
   name="MaturityChangeError"
   type="alertmodal">
    We were unable to change your preferences to view [PREFERRED_MATURITY] content at this time.  Your preferences have been reset to view [ACTUAL_MATURITY] content.  You may attempt to change your preferences again by using Avatar &gt; Preferences &gt; General from the menu bar.
    <tag>confirm</tag>
    <usetemplate
     name="okbutton"
     yestext="OK"/>
  </notification>

  <notification
   icon="alertmodal.tga"
   name="LandClaimAccessBlocked"
   type="alertmodal">
    The land you're trying to claim has a maturity rating exceeding your current preferences.  You can change your preferences using Avatar &gt; Preferences &gt; General.
    <tag>fail</tag>
    <usetemplate
     name="okbutton"
     yestext="OK"/>
  </notification>

  <notification
   icon="alertmodal.tga"
   name="LandClaimAccessBlocked_AdultsOnlyContent"
   type="alertmodal">
    Only adults can claim this land.
    <tag>fail</tag>
    <tag>confirm</tag>
    <url option="0" name="url">
		http://wiki.secondlife.com/wiki/Linden_Lab_Official:Maturity_ratings:_an_overview
    </url>
    <usetemplate
     name="okcancelignore"
     yestext="Go to Knowledge Base"
	 notext="Close"
	 ignoretext="Only adults can claim this land."/>
  </notification>

  <notification
   icon="notifytip.tga"
   name="LandClaimAccessBlocked_Notify"
   log_to_im="false"
   log_to_chat="true"
   type="notifytip">
    The land you're trying to claim contains [REGIONMATURITY] content, but your current preferences are set to exclude [REGIONMATURITY] content.
    <tag>fail</tag>
  </notification>

  <notification
   icon="notifytip.tga"
   name="LandClaimAccessBlocked_NotifyAdultsOnly"
   log_to_im="false"
   log_to_chat="true"
   type="notifytip">
    <tag>fail</tag>
    The land you're trying to claim contains [REGIONMATURITY] content, which is accessible to adults only.
  </notification>

  <notification
   icon="alertmodal.tga"
   name="LandClaimAccessBlocked_Change"
   type="alertmodal">
    The land you're trying to claim contains [REGIONMATURITY] content, but your current preferences are set to exclude [REGIONMATURITY] content. We can change your preferences, then you can try claiming the land again.
    <tag>fail</tag>
    <tag>confirm</tag>
    <form name="form">
      <button
       index="0"
       name="OK"
       text="Change preferences"/>
      <button
       default="true"
       index="1"
       name="Cancel"
       text="Cancel"/>
      <ignore name="ignore" text="The land you&apos;re trying to claim contains content excluded by your preferences."/>
    </form>
  </notification>

  <notification
   icon="alertmodal.tga"
   name="LandBuyAccessBlocked"
   type="alertmodal">
    The land you're trying to buy has a maturity rating exceeding your current preferences.  You can change your preferences using Avatar &gt; Preferences &gt; General.
    <tag>fail</tag>
    <usetemplate
     name="okbutton"
     yestext="OK"/>
  </notification>

  <notification
   icon="alertmodal.tga"
   name="LandBuyAccessBlocked_AdultsOnlyContent"
   type="alertmodal">
    Only adults can buy this land.
    <tag>confirm</tag>
  <tag>fail</tag>
    <url option="0" name="url">
		http://wiki.secondlife.com/wiki/Linden_Lab_Official:Maturity_ratings:_an_overview
    </url>
    <usetemplate
     name="okcancelignore"
     yestext="Go to Knowledge Base"
	 notext="Close"
	 ignoretext="Only adults can buy this land."/>
  </notification>

  <notification
   icon="notifytip.tga"
   name="LandBuyAccessBlocked_Notify"
   log_to_im="false"
   log_to_chat="true"
   type="notifytip">
    The land you're trying to buy contains [REGIONMATURITY] content, but your current preferences are set to exclude [REGIONMATURITY] content.
    <tag>fail</tag>
  </notification>

  <notification
   icon="notifytip.tga"
   name="LandBuyAccessBlocked_NotifyAdultsOnly"
   log_to_im="false"
   log_to_chat="true"
   type="notifytip">
    <tag>fail</tag>
    The land you're trying to buy contains [REGIONMATURITY] content, which is accessible to adults only.
  </notification>

  <notification
   icon="alertmodal.tga"
   name="LandBuyAccessBlocked_Change"
   type="alertmodal">
    The land you're trying to buy contains [REGIONMATURITY] content, but your current preferences are set to exclude [REGIONMATURITY] content. We can change your preferences, then you can try buying the land again.
    <tag>confirm</tag>
    <tag>fail</tag>
    <form name="form">
      <button
       index="0"
       name="OK"
       text="Change preferences"/>
      <button
       default="true"
       index="1"
       name="Cancel"
       text="Cancel"/>
      <ignore name="ignore" text="The land you&apos;re trying to buy contains content excluded by your preferences."/>
    </form>
  </notification>

	<notification
	  icon="alertmodal.tga"
	  name="TooManyPrimsSelected"
	  type="alertmodal">
There are too many prims selected.  Please select [MAX_PRIM_COUNT] or fewer prims and try again.
  <tag>fail</tag>
		<usetemplate
		 name="okbutton"
		 yestext="OK"/>
	</notification>

	<notification
	  icon="alertmodal.tga"
	  name="TooManyScriptsSelected"
	  type="alertmodal">
Too many scripts in the objects selected.  Please select fewer objects and try again
  <tag>fail</tag>
		<usetemplate
		 name="okbutton"
		 yestext="OK"/>
	</notification>

	<notification
   icon="alertmodal.tga"
   name="ProblemImportingEstateCovenant"
   type="alertmodal">
Problem importing estate covenant.
  <tag>fail</tag>
    <usetemplate
     name="okbutton"
     yestext="OK"/>
  </notification>

  <notification
   icon="alertmodal.tga"
   name="ProblemAddingEstateManager"
   type="alertmodal">
Problems adding a new estate manager.  One or more estates may have a full manager list.
  <tag>fail</tag>
  </notification>

  <notification
   icon="alertmodal.tga"
   name="ProblemAddingEstateBanManager"
   type="alertmodal">
Unable to add estate owner or manager to ban list.
    <tag>fail</tag>
  </notification>

  <notification
   icon="alertmodal.tga"
   name="ProblemAddingEstateGeneric"
   type="alertmodal">
Problems adding to this estate list.  One or more estates may have a full list.
  <tag>fail</tag>
  </notification>

  <notification
   icon="alertmodal.tga"
   name="UnableToLoadNotecardAsset"
   type="alertmodal">
Unable to load notecard&apos;s asset at this time.
    <usetemplate
     name="okbutton"
     yestext="OK"/>
    <tag>fail</tag>
  </notification>

  <notification
   icon="alertmodal.tga"
   name="NotAllowedToViewNotecard"
   type="alertmodal">
Insufficient permissions to view notecard associated with asset ID requested.
    <usetemplate
     name="okbutton"
     yestext="OK"/>
    <tag>fail</tag>
  </notification>

  <notification
   icon="alertmodal.tga"
   name="MissingNotecardAssetID"
   type="alertmodal">
Asset ID for notecard is missing from database.
  <tag>fail</tag>
    <usetemplate
     name="okbutton"
     yestext="OK"/>
  </notification>

  <notification
   icon="alert.tga"
   name="PublishClassified"
   type="alert">
Remember: Classified ad fees are non-refundable.

Publish this classified now for L$[AMOUNT]?
    <tag>confirm</tag>
  <tag>funds</tag>
    <usetemplate
     name="okcancelbuttons"
     notext="Cancel"
     yestext="OK"/>
  </notification>

  <notification
   icon="alertmodal.tga"
   name="SetClassifiedMature"
   type="alertmodal">
Does this classified contain Moderate content?
    <tag>confirm</tag>
    <usetemplate
     canceltext="Cancel"
     name="yesnocancelbuttons"
     notext="No"
     yestext="Yes"/>
  </notification>

  <notification
   icon="alertmodal.tga"
   name="SetGroupMature"
   type="alertmodal">
Does this group contain Moderate content?
    <tag>group</tag>
    <tag>confirm</tag>
    <usetemplate
     canceltext="Cancel"
     name="yesnocancelbuttons"
     notext="No"
     yestext="Yes"/>
  </notification>

  <notification
   icon="alert.tga"
   label="Confirm restart"
   name="ConfirmRestart"
   type="alert">
Do you really want to schedule this region to restart?
    <tag>confirm</tag>
    <usetemplate
     name="okcancelbuttons"
     notext="Cancel"
     yestext="OK"/>
  </notification>

  <notification
   icon="alert.tga"
   label="Message everyone in this region"
   name="MessageRegion"
   type="alert">
Type a short announcement which will be sent to everyone in this region.
    <tag>confirm</tag>
    <form name="form">
      <input name="message" type="text" default="true"/>
      <button
       default="true"
       index="0"
       name="OK"
       text="OK"/>
      <button
       index="1"
       name="Cancel"
       text="Cancel"/>
    </form>
  </notification>

  <notification
   icon="alertmodal.tga"
   label="Changed Region Maturity"
   name="RegionMaturityChange"
   type="alertmodal">
The maturity rating for this region has been changed.
It may take some time for this change to be reflected on the map.
    <usetemplate
     name="okbutton"
     yestext="OK"/>
  </notification>

  <notification
   icon="alertmodal.tga"
   label="Voice Version Mismatch"
   name="VoiceVersionMismatch"
   type="alertmodal">
This version of [APP_NAME] is not compatible with the Voice Chat feature in this region. In order for Voice Chat to function correctly you will need to update [APP_NAME].
  <tag>fail</tag>
  <tag>voice</tag>
  </notification>

  <notification
   icon="alertmodal.tga"
   label="Cannot Buy Objects"
   name="BuyObjectOneOwner"
   type="alertmodal">
Cannot buy objects from different owners at the same time.
Please select only one object and try again.
  <tag>fail</tag>
  </notification>

  <notification
   icon="alertmodal.tga"
   label="Cannot Buy Contents"
   name="BuyContentsOneOnly"
   type="alertmodal">
Unable to buy the contents of more than one object at a time.
Please select only one object and try again.
  <tag>fail</tag>
  </notification>

  <notification
   icon="alertmodal.tga"
   label="Cannot Buy Contents"
   name="BuyContentsOneOwner"
   type="alertmodal">
Cannot buy objects from different owners at the same time.
Please select only one object and try again.
  <tag>fail</tag>
  </notification>

  <notification
   icon="alertmodal.tga"
   name="BuyOriginal"
   type="alertmodal">
Buy original object from [OWNER] for L$[PRICE]?
You will become the owner of this object.
You will be able to:
 Modify: [MODIFYPERM]
 Copy: [COPYPERM]
 Resell or Give Away: [RESELLPERM]
  <tag>confirm</tag>
  <tag>funds</tag>
    <usetemplate
     name="okcancelbuttons"
     notext="Cancel"
     yestext="OK"/>
  </notification>

  <notification
   icon="alertmodal.tga"
   name="BuyOriginalNoOwner"
   type="alertmodal">
Buy original object for L$[PRICE]?
You will become the owner of this object.
You will be able to:
 Modify: [MODIFYPERM]
 Copy: [COPYPERM]
 Resell or Give Away: [RESELLPERM]
  <tag>confirm</tag>
  <tag>funds</tag>
    <usetemplate
     name="okcancelbuttons"
     notext="Cancel"
     yestext="OK"/>
  </notification>

  <notification
   icon="alertmodal.tga"
   name="BuyCopy"
   type="alertmodal">
Buy a copy from [OWNER] for L$[PRICE]?
The object will be copied to your inventory.
You will be able to:
 Modify: [MODIFYPERM]
 Copy: [COPYPERM]
 Resell or Give Away: [RESELLPERM]
  <tag>confirm</tag>
  <tag>funds</tag>
    <usetemplate
     name="okcancelbuttons"
     notext="Cancel"
     yestext="OK"/>
  </notification>

  <notification
   icon="alertmodal.tga"
   name="BuyCopyNoOwner"
   type="alertmodal">
Buy a copy for L$[PRICE]?
The object will be copied to your inventory.
You will be able to:
 Modify: [MODIFYPERM]
 Copy: [COPYPERM]
 Resell or Give Away: [RESELLPERM]
  <tag>confirm</tag>
  <tag>funds</tag>
    <usetemplate
     name="okcancelbuttons"
     notext="Cancel"
     yestext="OK"/>
  </notification>

  <notification
   icon="alertmodal.tga"
   name="BuyContents"
   type="alertmodal">
Buy contents from [OWNER] for L$[PRICE]?
They will be copied to your inventory.
  <tag>confirm</tag>
  <tag>funds</tag>
    <usetemplate
     name="okcancelbuttons"
     notext="Cancel"
     yestext="OK"/>
  </notification>

  <notification
   icon="alertmodal.tga"
   name="BuyContentsNoOwner"
   type="alertmodal">
Buy contents for L$[PRICE]?
They will be copied to your inventory.
  <tag>confirm</tag>
  <tag>funds</tag>
    <usetemplate
     name="okcancelbuttons"
     notext="Cancel"
     yestext="OK"/>
  </notification>

  <notification
   icon="alertmodal.tga"
   name="ConfirmPurchase"
   type="alertmodal">
This transaction will:
[ACTION]

Are you sure you want to proceed with this purchase?
    <tag>confirm</tag>
    <tag>funds</tag>
    <usetemplate
     name="okcancelbuttons"
     notext="Cancel"
     yestext="OK"/>
  </notification>

  <notification
   icon="alertmodal.tga"
   name="ConfirmPurchasePassword"
   type="password">
This transaction will:
[ACTION]

Are you sure you want to proceed with this purchase?
Please re-enter your password and click OK.
    <tag>funds</tag>
    <tag>confirm</tag>
    <form name="form">
      <input
       name="message"
       type="password"
       default="true"/>
      <button
       default="true"
       index="0"
       name="ConfirmPurchase"
       text="OK"/>
      <button
       index="1"
       name="Cancel"
       text="Cancel"/>
    </form>
  </notification>

  <notification
   icon="alert.tga"
   name="SetPickLocation"
   type="alert">
Note:
You have updated the location of this pick but the other details will retain their original values.
    <usetemplate
     name="okbutton"
     yestext="OK"/>
  </notification>

  <notification
   icon="alertmodal.tga"
   name="MoveInventoryFromObject"
   type="alertmodal">
You have selected &apos;no copy&apos; inventory items.
These items will be moved to your inventory, not copied.

Move the inventory item(s)?
    <tag>confirm</tag>
    <usetemplate
     ignoretext="Warn me before I move &apos;no-copy&apos; items from an object"
     name="okcancelignore"
     notext="Cancel"
     yestext="OK"/>
  </notification>

  <notification
   icon="alertmodal.tga"
   name="MoveInventoryFromScriptedObject"
   type="alertmodal">
You have selected &apos;no copy&apos; inventory items.  These items will be moved to your inventory, not copied.
Because this object is scripted, moving these items to your inventory may cause the script to malfunction.

Move the inventory item(s)?    
    <tag>confirm</tag>
    <usetemplate
     ignoretext="Warn me before I move &apos;no-copy&apos; items which might break a scripted object"
     name="okcancelignore"
     notext="Cancel"
     yestext="OK"/>
  </notification>

  <notification
   icon="alert.tga"
   name="ClickActionNotPayable"
   type="alert">
Warning: The &apos;Pay object&apos; click action has been set, but it will only work if a script is added with a money() event.
    <form name="form">
      <ignore name="ignore"
       text="I set the action &apos;Pay object&apos; when building an object without a money() script"/>
    </form>
  </notification>

  <notification
   icon="alertmodal.tga"
   name="PayConfirmation"
   type="alertmodal">
    Confirm that you want to pay L$[AMOUNT] to [TARGET].
    <tag>confirm</tag>
    <usetemplate
     name="okcancelbuttons"
     notext="Cancel"
     yestext="Pay"/>
  </notification>

  <notification
   icon="alertmodal.tga"
   name="PayObjectFailed"
   type="alertmodal">
    Payment failed: object was not found.
    <tag>fail</tag>
    <usetemplate
     name="okbutton"
     yestext="OK"/>
  </notification>

  <notification
   icon="alertmodal.tga"
   name="PaymentBlockedButtonMismatch"
   type="alertmodal">
    Payment stopped:  the price paid does not match any of the pay buttons set for this object.
    <tag>fail</tag>
    <usetemplate
     name="okbutton"
     yestext="OK"/>
  </notification>

  <notification
   icon="alertmodal.tga"
   name="OpenObjectCannotCopy"
   type="alertmodal">
There are no items in this object that you are allowed to copy.
  <tag>fail</tag>
  </notification>

  <notification
   icon="alertmodal.tga"
   name="WebLaunchAccountHistory"
   type="alertmodal">
Go to your [http://secondlife.com/account/ Dashboard] to see your account history?
    <tag>confirm</tag>
    <usetemplate
     ignoretext="Launch my browser to see my account history"
     name="okcancelignore"
     notext="Cancel"
     yestext="Go to page"/>
  </notification>

  <notification
   icon="alertmodal.tga"
   name="ConfirmAddingChatParticipants"
   type="alertmodal">
    <unique/>
When you add a person to an existing conversation, a new conversation will be created.  All participants will receive new conversation notifications.
    <tag>confirm</tag>
    <usetemplate
     ignoretext="Confirm adding chat paticipants"
     name="okcancelignore"
     notext="Cancel"
     yestext="OK"/>
  </notification>
 
  <notification
   icon="alertmodal.tga"
   name="ConfirmQuit"
   type="alertmodal">
    <unique/>
Are you sure you want to quit?
    <tag>confirm</tag>
    <usetemplate
     ignoretext="Confirm before I quit"
     name="okcancelignore"
     notext="Do not Quit"
     yestext="Quit"/>
  </notification>

  <notification
   icon="alertmodal.tga"
   name="ConfirmRestoreToybox"
   type="alertmodal">
    <unique/>
This action will restore your default buttons and toolbars.

You cannot undo this action.
    <usetemplate
     name="okcancelbuttons"
     notext="Cancel"
     yestext="OK"/>
  </notification>

  <notification
   icon="alertmodal.tga"
   name="ConfirmClearAllToybox"
   type="alertmodal">
    <unique/>
This action will return all buttons to the toolbox and your toolbars will be empty.
    
You cannot undo this action.
    <usetemplate
     name="okcancelbuttons"
     notext="Cancel"
     yestext="OK"/>
  </notification>

  <notification
   icon="alertmodal.tga"
   name="DeleteItems"
   type="alertmodal">
    <unique/>
    [QUESTION]
    <tag>confirm</tag>
    <usetemplate
     ignoretext="Confirm before deleting items"
     name="okcancelignore"
     notext="Cancel"
     yestext="OK"/>
  </notification>
  
  <notification
     icon="alertmodal.tga"
     name="ConfirmUnlink"
     type="alertmodal">
    <unique/>
    Do you really want to unlink the selected object?
    <tag>confirm</tag>
    <usetemplate
     name="okcancelbuttons"
     notext="Cancel"
     yestext="Unlink"/>
  </notification>
  
  <notification
   icon="alertmodal.tga"
   name="HelpReportAbuseConfirm"
   type="alertmodal">
   <unique/>
Thank you for taking the time to inform us of this issue. 
We will review your report for possible violations and take the appropriate action.
    <usetemplate
     name="okbutton"
     yestext="OK"/>
  </notification>
  
  <notification
   icon="alertmodal.tga"
   name="HelpReportAbuseSelectCategory"
   type="alertmodal">
Please select a category for this abuse report.
Selecting a category helps us file and process abuse reports.
  <tag>fail</tag>
  </notification>

  <notification
   icon="alertmodal.tga"
   name="HelpReportAbuseAbuserNameEmpty"
   type="alertmodal">
Please enter the name of the abuser.
Entering an accurate value helps us file and process abuse reports.
  <tag>fail</tag>
  </notification>

  <notification
   icon="alertmodal.tga"
   name="HelpReportAbuseAbuserLocationEmpty"
   type="alertmodal">
Please enter the location where the abuse took place.
Entering an accurate value helps us file and process abuse reports.
  <tag>fail</tag>
  </notification>

  <notification
   icon="alertmodal.tga"
   name="HelpReportAbuseSummaryEmpty"
   type="alertmodal">
Please enter a summary of the abuse that took place.
Entering an accurate summary helps us file and process abuse reports.
  <tag>fail</tag>
  </notification>

  <notification
   icon="alertmodal.tga"
   name="HelpReportAbuseDetailsEmpty"
   type="alertmodal">
Please enter a detailed description of the abuse that took place.
Be as specific as you can, including names and the details of the incident you are reporting.
Entering an accurate description helps us file and process abuse reports.
  <tag>fail</tag>
  </notification>

  <notification
   icon="alertmodal.tga"
   name="HelpReportAbuseContainsCopyright"
   type="alertmodal">
Dear Resident,

You appear to be reporting intellectual property infringement. Please make sure you are reporting it correctly:

(1) The Abuse Process. You may submit an abuse report if you believe a resident is exploiting the [CURRENT_GRID] permissions system, for example, by using CopyBot or similar copying tools, to infringe intellectual property rights. The Abuse Team investigates and issues appropriate disciplinary action for behavior that violates the [CURRENT_GRID] [http://secondlife.com/corporate/tos.php Terms of Service] or [http://secondlife.com/corporate/cs.php Community Standards]. However, the Abuse Team does not handle and will not respond to requests to remove content from the [CURRENT_GRID] world.

(2) The DMCA or Content Removal Process. To request removal of content from [CURRENT_GRID], you MUST submit a valid notification of infringement as provided in our [http://secondlife.com/corporate/dmca.php DMCA Policy].

If you still wish to continue with the abuse process, please close this window and finish submitting your report.  You may need to select the specific category &apos;CopyBot or Permissions Exploit&apos;.

Thank you,

Linden Lab
  </notification>

  <notification
   icon="alertmodal.tga"
   name="FailedRequirementsCheck"
   type="alertmodal">
The following required components are missing from [FLOATER]:
[COMPONENTS]
  <tag>fail</tag>
  </notification>

  <notification
   icon="alert.tga"
   label="Replace Existing Attachment"
   name="ReplaceAttachment"
   type="alert">
There is already an object attached to this point on your body.
Do you want to replace it with the selected object?
    <tag>confirm</tag>
    <form name="form">
      <ignore name="ignore"
       save_option="true"
       text="Replace an existing attachment with the selected item"/>
      <button
       default="true"
       ignore="Replace Automatically"
       index="0"
       name="Yes"
       text="OK"/>
      <button
       ignore="Never Replace"
       index="1"
       name="No"
       text="Cancel"/>
    </form>
  </notification>

  <notification
   icon="alertmodal.tga"
   name="TooManyWearables"
   type="alertmodal">
    You can't wear a folder containing more than [AMOUNT] items.  You can change this limit in Advanced &gt; Show Debug Settings &gt; WearFolderLimit.
    <tag>fail</tag>
  </notification>

  <notification
   icon="alert.tga"
   label="Unavailable Mode Warning"
   name="DoNotDisturbModePay"
   type="alert">
You have turned on Unavailable mode. You will not receive any items offered in exchange for this payment.

Would you like to turn off Unavailable mode before completing this transaction?
    <tag>confirm</tag>
    <form name="form">
      <ignore name="ignore"
       save_option="true"
       text="I am about to pay a person or object while I am in Unavailable mode"/>
      <button
       default="true"
       ignore="Always leave Unavailable Mode"
       index="0"
       name="Yes"
       text="OK"/>
      <button
       ignore="Never leave Unavailable Mode"
       index="1"
       name="No"
       text="Cancel"/>
    </form>
  </notification>

  <notification
   icon="alertmodal.tga"
   name="ConfirmDeleteProtectedCategory"
   type="alertmodal">
The folder &apos;[FOLDERNAME]&apos; is a system folder. Deleting system folders can cause instability.  Are you sure you want to delete it?
    <tag>confirm</tag>
    <usetemplate
     ignoretext="Confirm before I delete a system folder"
     name="okcancelignore"
     notext="Cancel"
     yestext="OK"/>
  </notification>

  <notification
   icon="alertmodal.tga"
   name="ConfirmEmptyTrash"
   type="alertmodal">
Are you sure you want to permanently delete the contents of your Trash?
    <tag>confirm</tag>
    <usetemplate
     ignoretext="Confirm before I empty the inventory Trash folder"
     name="okcancelignore"
     notext="Cancel"
     yestext="OK"/>
  </notification>

  <notification
   icon="alertmodal.tga"
   name="TrashIsFull"
   type="alertmodal">
Your trash is overflowing. This may cause problems logging in.
      <tag>confirm</tag>
        <usetemplate
         name="okcancelbuttons"
         notext="I will empty trash later"
         yestext="Empty trash now"/>
  </notification>

  <notification
   icon="alertmodal.tga"
   name="ConfirmClearBrowserCache"
   type="alertmodal">
Are you sure you want to delete your travel, web, and search history?
    <tag>confirm</tag>
    <usetemplate
     name="okcancelbuttons"
     notext="Cancel"
     yestext="OK"/>
  </notification>
  
  <notification
   icon="alertmodal.tga"
   name="ConfirmClearCache"
   type="alertmodal">
Are you sure you want to clear your viewer cache?
    <tag>confirm</tag>
    <usetemplate
     name="okcancelbuttons"
     notext="Cancel"
     yestext="OK"/>
  </notification>
  
  <notification
   icon="alertmodal.tga"
   name="ConfirmClearInventoryCache"
   type="alertmodal">
Are you sure you want to clear your inventory cache?
    <tag>confirm</tag>
    <usetemplate
     name="okcancelbuttons"
     notext="Cancel"
     yestext="OK"/>
  </notification>
  
  <notification
   icon="alertmodal.tga"
   name="ConfirmClearWebBrowserCache"
   type="alertmodal">
Are you sure you want to clear your web browser cache (Requires Restart)?
    <tag>confirm</tag>
    <usetemplate
     name="okcancelbuttons"
     notext="Cancel"
     yestext="OK"/>
  </notification>

  <notification
   icon="alertmodal.tga"
   name="ConfirmClearCookies"
   type="alertmodal">
Are you sure you want to clear your cookies?
    <tag>confirm</tag>
    <usetemplate
     name="okcancelbuttons"
     notext="Cancel"
     yestext="Yes"/>
  </notification>

  <notification
   icon="alertmodal.tga"
   name="ConfirmClearMediaUrlList"
   type="alertmodal">
Are you sure you want to clear your list of saved URLs?
    <tag>confirm</tag>
    <usetemplate
     name="okcancelbuttons"
     notext="Cancel"
     yestext="Yes"/>
  </notification>

  <notification
   icon="alertmodal.tga"
   name="ConfirmEmptyLostAndFound"
   type="alertmodal">
Are you sure you want to permanently delete the contents of your Lost And Found?
    <tag>confirm</tag>
    <usetemplate
     ignoretext="Confirm before I empty the inventory Lost And Found folder"
     name="okcancelignore"
     notext="No"
     yestext="Yes"/>
  </notification>

  <notification
   icon="alertmodal.tga"
   name="CopySLURL"
   type="alertmodal">
The following SLurl has been copied to your clipboard:
 [SLURL]

Link to this from a web page to give others easy access to this location, or try it out yourself by pasting it into the address bar of any web browser.
    <form name="form">
      <ignore name="ignore"
       text="SLurl is copied to my clipboard"/>
    </form>
  </notification>

  <notification
   icon="alertmodal.tga"
   name="WLSavePresetAlert"
   type="alertmodal">
   <unique/>
Do you wish to overwrite the saved preset?
    <tag>confirm</tag>
    <usetemplate
     name="okcancelbuttons"
     notext="No"
     yestext="Yes"/>
  </notification>

  <notification
   icon="alertmodal.tga"
   name="WLNoEditDefault"
   type="alertmodal">
You cannot edit or delete a default preset.
  <tag>fail</tag>
  </notification>

  <notification
   icon="alertmodal.tga"
   name="WLMissingSky"
   type="alertmodal">
This day cycle file references a missing sky file: [SKY].
  <tag>fail</tag>
  </notification>

  <notification
   icon="alertmodal.tga"
   name="WLRegionApplyFail"
   type="alertmodal">
Sorry, the settings couldn't be applied to the region.  Leaving the region and then returning may help rectify the problem.  The reason given was: [FAIL_REASON]
  </notification>

  <notification
   functor="GenericAcknowledge"
   icon="alertmodal.tga"
   name="EnvCannotDeleteLastDayCycleKey"
   type="alertmodal">
Unable to delete the last key in this day cycle because you cannot have an empty day cycle.  You should modify the last remaining key instead of attempting to delete it and then to create a new one.
    <usetemplate
     name="okbutton"
     yestext="OK"/>
  </notification>

  <notification
   functor="GenericAcknowledge"
   icon="alertmodal.tga"
   name="DayCycleTooManyKeyframes"
   type="alertmodal">
You cannot add any more keyframes to this day cycle.  The maximum number of keyframes for day cycles of [SCOPE] scope is [MAX].
    <usetemplate
     name="okbutton"
     yestext="OK"/>
  </notification>

  <notification
   functor="GenericAcknowledge"
   icon="alertmodal.tga"
   name="EnvUpdateRate"
   type="alertmodal">
    You may only update region environmental settings every [WAIT] seconds.  Wait at least that long and then try again.
    <usetemplate
     name="okbutton"
     yestext="OK"/>
  </notification>

  <notification
   icon="alertmodal.tga"
   name="PPSaveEffectAlert"
   type="alertmodal">
PostProcess Effect exists. Do you still wish overwrite it?
    <usetemplate
     name="okcancelbuttons"
     notext="No"
     yestext="Yes"/>
  </notification>

  <notification
   icon="alertmodal.tga"
   name="ChatterBoxSessionStartError"
   type="alertmodal">
Unable to start a new chat session with [RECIPIENT].
[REASON]
  <tag>fail</tag>
    <usetemplate
     name="okbutton"
     yestext="OK"/>
  </notification>

  <notification
   icon="notifytip.tga"
   name="ChatterBoxSessionEventError"
   type="notifytip">
[EVENT]
<!--[REASON]-->
  <tag>fail</tag>
    <usetemplate
     name="okbutton"
     yestext="OK"/>
  </notification>

  <notification
   icon="alertmodal.tga"
   name="ForceCloseChatterBoxSession"
   type="alertmodal">
Your chat session with [NAME] must close.
[REASON]
    <usetemplate
     name="okbutton"
     yestext="OK"/>
  </notification>

  <notification
   icon="alertmodal.tga"
   name="Cannot_Purchase_an_Attachment"
   type="alertmodal">
You cannot buy an object while it is attached.
  <tag>fail</tag>
  </notification>

  <notification
   icon="alertmodal.tga"
   label="About Requests for the Debit Permission"
   name="DebitPermissionDetails"
   type="alertmodal">
Granting this request gives a script ongoing permission to take Linden dollars (L$) from your account. To revoke this permission, the object owner must delete the object or reset the scripts in the object.
    <usetemplate
     name="okbutton"
     yestext="OK"/>
  </notification>

  <notification
   icon="alertmodal.tga"
   name="AutoWearNewClothing"
   type="alertmodal">
Would you like to automatically wear the clothing you are about to create?
    <tag>confirm</tag>
    <usetemplate
     ignoretext="Wear the clothing I create while editing My Appearance"
     name="okcancelignore"
     notext="No"
     yestext="Yes"/>
  </notification>

  <notification
   icon="alertmodal.tga"
   name="NotAgeVerified"
   type="alertmodal">
    The location you're trying to visit is restricted to residents age 18 and over.
    <tag>fail</tag>
    <usetemplate
     ignoretext="I am not old enough to visit age restricted areas."
     name="okignore"
     yestext="OK"/>
  </notification>

  <notification
   icon="notifytip.tga"
   name="NotAgeVerified_Notify"
   type="notifytip">
    Location restricted to age 18 and over.
    <tag>fail</tag>
  </notification>

  <notification
   icon="alertmodal.tga"
   name="Cannot enter parcel: no payment info on file"
   type="alertmodal">
You must have payment information on file to visit this area.  Do you want to go to the [CURRENT_GRID] website and set this up?

[_URL]
    <tag>confirm</tag>
    <url option="0" name="url">

			https://secondlife.com/account/
    </url>
    <usetemplate
     ignoretext="I lack payment information on file"
     name="okcancelignore"
     notext="No"
     yestext="Yes"/>
  </notification>

  <notification
   icon="alertmodal.tga"
   name="MissingString"
   type="alertmodal">
The string [STRING_NAME] is missing from strings.xml.
  </notification>

  <notification
   icon="alert.tga"  
   name="EnableMediaFilter"
   type="alert"> 
Playing media or music can expose your identity to sites outside Second Life. You can enable a filter that will allow you to select which sites will receive media requests, and give you better control over your privacy.

Enable the media filter?
(You can change this option later under Preferences &gt; Sound &amp; Media.)
   <form name="form">
    <button
         index="0"
         name="Enable"
         text="Enable"/>
        <button
         index="1"
         name="Disable"
         text="Disable"/>
   </form>
  </notification>

  <notification
   icon="alert.tga"  
   name="MediaAlert"
   type="alert"> 
This parcel provides media from:

Domain: [MEDIADOMAIN]
URL: [MEDIAURL]
   <form name="form">
    <button
         index="0"
         name="Allow"
         text="Allow"/>
        <button
         index="1"
         name="Deny"
         text="Deny"/>
   </form>
  </notification>

  <notification
   icon="alert.tga"  
   name="MediaAlert2"
   type="alert"> 
Do you want to remember your choice and [LCONDITION] allow media from this source?

Domain: [MEDIADOMAIN]
URL: [MEDIAURL]
   <form name="form">
    <button
         index="0"
         name="Do Now"
         text="[ACTION] Now"/>
        <button
         index="1"   
         name="RememberDomain"
         text="[CONDITION] Allow This Domain"/>
        <button
         index="2"
         name="RememberURL"
         text="[CONDITION] Allow This URL"/>
   </form>
  </notification>

  <notification
   icon="alert.tga"  
   name="MediaAlertSingle"
   type="alert"> 
This parcel provides media from:

Domain: [MEDIADOMAIN]
URL: [MEDIAURL]
   <form name="form">
		<button
         index="0"
         name="Allow"
         text="Allow"/>
        <button
         index="1"
         name="Deny"
         text="Deny"/>
        <button
         index="2"   
         name="BlacklistDomain"
         text="Blacklist"/>
        <button
         index="3"   
         name="WhitelistDomain"
         text="Whitelist"/>
   </form>
  </notification>

  <notification
   icon="alert.tga"  
   name="AudioAlert"
   type="alert"> 
This parcel provides music from:

Domain: [AUDIODOMAIN]
URL: [AUDIOURL]
   <form name="form">
    <button
         index="0"
         name="Allow"
         text="Allow"/>
        <button
         index="1"
         name="Deny"
         text="Deny"/>
   </form>
  </notification>

  <notification
   icon="alert.tga"  
   name="AudioAlert2"
   type="alert"> 
Do you want to remember your choice and [LCONDITION] allow music from this source?

Domain: [AUDIODOMAIN]
URL: [AUDIOURL]
   <form name="form">
    <button
         index="0"
         name="Do Now"
         text="[ACTION] Now"/>
        <button
         index="1"   
         name="RememberDomain"
         text="[CONDITION] Allow This Domain"/>
        <button
         index="2"
         name="RememberURL"
         text="[CONDITION] Allow This URL"/>
   </form>
  </notification>
  
  <notification
   icon="alert.tga"  
   name="AudioAlertSingle"
   type="alert"> 
Do you want to remember your choice and [LCONDITION] allow music from this source?

Domain: [AUDIODOMAIN]
URL: [AUDIOURL]
   <form name="form">
		<button
         index="0"
         name="Allow"
         text="Allow"/>
        <button
         index="1"
         name="Deny"
         text="Deny"/>
        <button
         index="2"   
         name="BlacklistDomain"
         text="Blacklist"/>
        <button
         index="3"
         name="WhitelistDomain"
         text="Whitelist"/>
   </form>
  </notification>

  <notification
   icon="notifytip.tga"
   name="SystemMessageTip"
   type="notifytip">
[MESSAGE]
  </notification>
  
  <notification
   icon="notifytip.tga"
   name="IMSystemMessageTip"
   log_to_im="true"   
   log_to_chat="false"   
   type="notifytip">
[MESSAGE]
  </notification>

  <notification
   icon="notifytip.tga"
   name="ChatSystemMessageTip"
   type="notifytip"
   log_to_chat="true">
[MESSAGE]
  </notification>

  <notification
   icon="notifytip.tga"
   name="Cancelled"
   type="notifytip">
Cancelled.
  </notification>

  <notification
   icon="notifytip.tga"
<<<<<<< HEAD
   name="CancelledSit"
   type="notifytip">
Cancelled Sit.
  </notification>

  <notification
   icon="notifytip.tga"
=======
>>>>>>> b4c6510d
   name="CancelledAttach"
   type="notifytip">
Cancelled Attach.
  </notification>

  <notification
   icon="notifytip.tga"
   name="ReplacedMissingWearable"
   type="notifytip">
Replaced missing clothing/body part with default.
  </notification>

  <notification
   icon="groupnotify"
   name="GroupNotice"
   persist="true"
   type="groupnotify">
[SENDER], [GROUP]
Topic: [SUBJECT], Message: [MESSAGE]
    <tag>group</tag>
  </notification>

  <notification
   icon="notifytip.tga"
   name="FriendOnlineOffline"
   log_to_chat="false"
   type="notifytip">
    <tag>friendship</tag>
[NAME] is [STATUS].
    <unique combine="cancel_old">
      <context>NAME</context>
    </unique>
  </notification>

  <notification
   icon="notifytip.tga"
   name="AddSelfFriend"
   type="notifytip">
    <tag>friendship</tag>
Although you&apos;re very nice, you can&apos;t add yourself as a friend.
  </notification>

  <notification
   icon="notifytip.tga"
   name="UploadingAuctionSnapshot"
   type="notifytip">
Uploading in-world and web site snapshots.
(Takes about 5 minutes.)
  </notification>

  <notification
   icon="notify.tga"
   name="UploadPayment"
   persist="true"
   type="notify">
You paid L$[AMOUNT] to upload.
<tag>funds</tag>
  </notification>

  <notification
   icon="notifytip.tga"
   name="UploadWebSnapshotDone"
   type="notifytip">
Web site snapshot upload done.
  </notification>

  <notification
   icon="notifytip.tga"
   name="UploadSnapshotDone"
   type="notifytip">
In-world snapshot upload is done.
  </notification>

  <notification
   icon="notifytip.tga"
   name="TerrainDownloaded"
   type="notifytip">
Terrain.raw downloaded.
  </notification>

  <notification
   icon="notifytip.tga"
   name="GestureMissing"
   type="notifytip">
Gesture [NAME] is missing from the database.
  <tag>fail</tag>
  </notification>

  <notification
   icon="notifytip.tga"
   name="UnableToLoadGesture"
   type="notifytip">
Unable to load gesture [NAME].
  <tag>fail</tag>
  </notification>

  <notification
   icon="notifytip.tga"
   name="LandmarkMissing"
   type="notifytip">
Landmark is missing from the database.
  <tag>fail</tag>
  </notification>

  <notification
   icon="notifytip.tga"
   name="UnableToLoadLandmark"
   type="notifytip">
Unable to load the landmark.  Please try again.
  <tag>fail</tag>
  </notification>

  <notification
   icon="notifytip.tga"
   name="CapsKeyOn"
   type="notifytip">
Your Caps Lock key is on.
This might affect your password.
  </notification>

  <notification
   icon="notifytip.tga"
   name="NotecardMissing"
   type="notifytip">
Notecard is missing from the database.
  <tag>fail</tag>
  </notification>

  <notification
   icon="notifytip.tga"
   name="NotecardNoPermissions"
   type="notifytip">
You do not have permission to view this notecard.
  <tag>fail</tag>
  </notification>

  <notification
   icon="notifytip.tga"
   name="RezItemNoPermissions"
   type="notifytip">
Insufficient permissions to rez the object(s).
  <tag>fail</tag>
  </notification>

  <notification
   icon="notifytip.tga"
   name="IMAcrossParentEstates"
   type="notifytip">
Unable to send IM across parent estates.
  </notification>

  <notification
   icon="notifytip.tga"
   name="TransferInventoryAcrossParentEstates"
   type="notifytip">
Unable to transfer inventory across parent estates.
  </notification>

  <notification
   icon="notifytip.tga"
   name="UnableToLoadNotecard"
   type="notifytip">
Unable to load the notecard.
Please try again.
  <tag>fail</tag>
  </notification>

  <notification
   icon="notifytip.tga"
   name="ScriptMissing"
   type="notifytip">
Script is missing from the database.
  <tag>fail</tag>
  </notification>

  <notification
   icon="notifytip.tga"
   name="ScriptNoPermissions"
   type="notifytip">
Insufficient permissions to view the script.
  <tag>fail</tag>
  </notification>

  <notification
   icon="notifytip.tga"
   name="UnableToLoadScript"
   type="notifytip">
Unable to load the script.  Please try again.
  <tag>fail</tag>
  </notification>

  <notification
   icon="notifytip.tga"
   name="IncompleteInventory"
   type="notifytip">
Some of the contents are you trying to share cannot be given/transferred just yet. Please try offering these items again in a bit.
  <tag>fail</tag>
  </notification>

  <notification
   icon="notifytip.tga"
   name="IncompleteInventoryItem"
   type="notifytip">
The item you are accessing is not yet locally available. Please try again in a minute.
  <tag>fail</tag>
  </notification>

  <notification
   icon="notifytip.tga"
   name="CannotModifyProtectedCategories"
   type="notifytip">
You cannot modify protected categories.
  <tag>fail</tag>
  </notification>

  <notification
   icon="notifytip.tga"
   name="CannotRemoveProtectedCategories"
   type="notifytip">
You cannot remove protected categories.
  <tag>fail</tag>
  </notification>

  <notification
   icon="notifytip.tga"
   name="OfferedCard"
   type="notifytip">
You have offered a calling card to [NAME].
  </notification>

  <notification
   icon="notifytip.tga"
   name="UnableToBuyWhileDownloading"
   type="notifytip">
Unable to buy while downloading object data.
Please try again.
  <tag>fail</tag>
  </notification>

  <notification
   icon="notifytip.tga"
   name="UnableToLinkWhileDownloading"
   type="notifytip">
Unable to link while downloading object data.
Please try again.
  <tag>fail</tag>
  </notification>

  <notification
   icon="notifytip.tga"
   name="CannotBuyObjectsFromDifferentOwners"
   type="notifytip">
You can only buy objects from one owner at a time.
Please select a single object.
  <tag>fail</tag>
  </notification>

  <notification
   icon="notifytip.tga"
   name="ObjectNotForSale"
   type="notifytip">
This object is not for sale.
  <tag>fail</tag>
  </notification>

  <notification
   icon="notifytip.tga"
   name="EnteringGodMode"
   type="notifytip">
Entering god mode, level [LEVEL]
  </notification>

  <notification
   icon="notifytip.tga"
   name="LeavingGodMode"
   type="notifytip">
Now leaving god mode, level [LEVEL]
  </notification>

  <notification
   icon="notifytip.tga"
   name="CopyFailed"
   type="notifytip">
You do not have permission to copy this.
  <tag>fail</tag>
  </notification>

  <notification
   icon="notifytip.tga"
   name="InventoryAccepted"
   log_to_im="true"   
   log_to_chat="false"
   type="notifytip">
[NAME] received your inventory offer.
  </notification>

  <notification
   icon="notifytip.tga"
   name="InventoryDeclined"
   log_to_im="true"   
   log_to_chat="false"
   type="notifytip">
[NAME] declined your inventory offer.
  </notification>

  <notification
   icon="notifytip.tga"
   name="ObjectMessage"
   type="notifytip">
[NAME]: [MESSAGE]
  </notification>

  <notification
   icon="notifytip.tga"
   name="CallingCardAccepted"
   type="notifytip">
Your calling card was accepted.
  </notification>

  <notification
   icon="notifytip.tga"
   name="CallingCardDeclined"
   type="notifytip">
Your calling card was declined.
  </notification>

  <notification
 icon="notifytip.tga"
 name="TeleportToLandmark"
 type="notifytip">
    To teleport to locations like &apos;[NAME]&apos;, click on the &quot;Places&quot; button,
    then select the Landmarks tab in the window that opens. Click on any
    landmark to select it, then click &apos;Teleport&apos; at the bottom of the window.
    (You can also double-click on the landmark, or right-click it and
    choose &apos;Teleport&apos;.)
  </notification>

  <notification
   icon="notifytip.tga"
   name="TeleportToPerson"
   type="notifytip">
    To open a private conversation with someone, right-click on their avatar and choose &apos;IM&apos; from the menu.
  </notification>

  <notification
   icon="notifytip.tga"
   name="CantSelectLandFromMultipleRegions"
   type="notifytip">
Selected land is not all in the same region.
Try selecting a smaller piece of land.
  <tag>fail</tag>
  </notification>

  <notification
   icon="notifytip.tga"
   name="SearchWordBanned"
   type="notifytip">
Some terms in your search query were excluded due to content restrictions as clarified in the Community Standards.
  <tag>fail</tag>
  </notification>

  <notification
   icon="notifytip.tga"
   name="NoContentToSearch"
   type="notifytip">
Please select at least one type of content to search (General, Moderate, or Adult).
  <tag>fail</tag>
  </notification>

  <notification
   icon="notify.tga"
   name="SystemMessage"
   persist="true"
   type="notify">
[MESSAGE]
  </notification>

 <notification
  icon="notify.tga"
  name="FacebookConnect"
  type="notifytip">
[MESSAGE]
 </notification>

  <notification
   icon="notify.tga"
   name="FlickrConnect"
   type="notifytip">
    [MESSAGE]
  </notification>

  <notification
   icon="notify.tga"
   name="TwitterConnect"
   type="notifytip">
    [MESSAGE]
  </notification>

  <notification
   icon="notify.tga"
   name="PaymentReceived"
   log_to_im="true"   
   persist="true"
   type="notify">
    <tag>funds</tag>
[MESSAGE]
  </notification>

  <notification
   icon="notify.tga"
   name="PaymentSent"
   log_to_im="true"   
   persist="true"
   type="notify">
    <tag>funds</tag>
[MESSAGE]
  </notification>

  <notification
   icon="notify.tga"
   name="PaymentFailure"
   persist="true"
   type="notify">
    <tag>funds</tag>
[MESSAGE]
  </notification>

   <!-- EventNotification couldn't be persist since server decide is it necessary to notify 
   user about subscribed event via LLEventNotifier-->
  <notification
   icon="notify.tga"
   name="EventNotification"
   type="notify">
Event Notification:

[NAME]
[DATE]
    <form name="form">
      <button
       index="0"
       name="Details"
       text="Details"/>
      <button
       index="1"
       name="Cancel"
       text="Cancel"/>
    </form>
  </notification>

  <notification
   icon="notify.tga"
   name="TransferObjectsHighlighted"
   persist="true"
   type="notify">
All objects on this parcel that will transfer to the purchaser of this parcel are now highlighted.

* Trees and grasses that will transfer are not highlighted.
    <form name="form">
      <button
       index="0"
       name="Done"
       text="Done"/>
    </form>
  </notification>

  <notification
   icon="notify.tga"
   name="DeactivatedGesturesTrigger"
   persist="true"
   type="notify">
Deactivated gestures with same trigger:
[NAMES]
  </notification>

  <notification
   icon="notify.tga"
   name="NoQuickTime"
   persist="true"
   type="notify">
Apple&apos;s QuickTime software does not appear to be installed on your system.
If you want to view streaming media on parcels that support it you should go to the [http://www.apple.com/quicktime QuickTime site] and install the QuickTime Player.
  <tag>fail</tag>
  </notification>

  <notification
   icon="notify.tga"
   name="NoPlugin"
   persist="true"
   type="notify">
No Media Plugin was found to handle the "[MIME_TYPE]" mime type.  Media of this type will be unavailable.
  <tag>fail</tag>
    <unique>
      <context>MIME_TYPE</context>
    </unique>

  </notification>
  <notification
   icon="alertmodal.tga"
   name="MediaPluginFailed"
   type="alertmodal">
The following Media Plugin has failed:
    [PLUGIN]

Please re-install the plugin or contact the vendor if you continue to experience problems.
  <tag>fail</tag>
    <form name="form">
      <ignore name="ignore"
       text="A Media Plugin fails to run"/>
    </form>
  </notification>
  <notification
   icon="notify.tga"
   name="OwnedObjectsReturned"
   persist="true"
   type="notify">
The objects you own on the selected parcel of land have been returned back to your inventory.
  </notification>

  <notification
   icon="notify.tga"
   name="OtherObjectsReturned"
   persist="true"
   type="notify">
The objects on the selected parcel of land that is owned by [NAME] have been returned to his or her inventory.
  </notification>

  <notification
   icon="notify.tga"
   name="OtherObjectsReturned2"
   persist="true"
   type="notify">
The objects on the selected parcel of land owned by the resident &apos;[NAME]&apos; have been returned to their owner.
  </notification>

  <notification
   icon="notify.tga"
   name="GroupObjectsReturned"
   persist="true"
   type="notify">
The objects on the selected parcel of land shared with the group [GROUPNAME] have been returned back to their owner&apos;s inventory.
Transferable deeded objects have been returned to their previous owners.
Non-transferable objects that are deeded to the group have been deleted.
    <tag>group</tag>
  </notification>

  <notification
   icon="notify.tga"
   name="UnOwnedObjectsReturned"
   persist="true"
   type="notify">
The objects on the selected parcel that are *NOT* owned by you have been returned to their owners.
  </notification>

  <notification
   icon="notify.tga"
   name="ServerObjectMessage"
   log_to_im="true"   
   persist="true"
   type="notify">
Message from [NAME]:
&lt;nolink&gt;[MSG]&lt;/nolink&gt;
  </notification>

  <notification
   icon="notify.tga"
   name="NotSafe"
   persist="true"
   type="notify">
    <unique/>
This land has damage enabled.
You can be hurt here. If you die, you will be teleported to your home location.
  </notification>

  <notification
   icon="notify.tga"
   name="NoFly"
   persist="true"
   type="notify">
    <unique/>
   <tag>fail</tag>
This area has flying disabled.
You cannot fly here.
  </notification>

  <notification
   icon="notify.tga"
   name="PushRestricted"
   persist="true"
   type="notify">
    <unique/>    
This area does not allow pushing. You can&apos;t push others here unless you own the land.
  </notification>

  <notification
   icon="notify.tga"
   name="NoVoice"
   persist="true"
   type="notify">
    <unique/>    
This area has voice chat disabled. You will not be able to use voice chat here.
    <tag>voice</tag>
  </notification>

  <notification
   icon="notify.tga"
   name="NoBuild"
   persist="true"
   type="notify">
    <unique/>    
This area has building disabled. You can&apos;t build or rez objects here.
  </notification>

  <notification
     icon="alertmodal.tga"
     name="PathfindingDirty"
     persist="true"
     type="alertmodal">
    <unique/>
The region has pending pathfinding changes.  If you have build rights, you may rebake the region by clicking on the “Rebake” button.
    <usetemplate
     name="okcancelbuttons"
     yestext="Rebake"
     notext="Close" />
  </notification>

  <notification
   icon="notify.tga"
   name="PathfindingDirtyRebake"
   persist="true"
   type="notify">
   <unique/>
   The region has pending pathfinding changes.  If you have build rights, you may rebake the region by clicking on the “Rebake region” button.
   <usetemplate
     name="okbutton"
     yestext="Rebake region"
   />
  </notification>

  <notification
     icon="notify.tga"
     name="DynamicPathfindingDisabled"
     persist="true"
     type="notify">
    <unique/>
    Dynamic pathfinding is not enabled on this region.  Scripted objects using pathfinding LSL calls may not operate as expected on this region.
  </notification>

  <notification
   icon="alertmodal.tga"
   name="PathfindingCannotRebakeNavmesh"
   type="alertmodal">
    <unique/>
    An error occurred.  There may be a network or server problem, or you may not have build rights.  Sometimes logging out and back in will solve this problem.
    <usetemplate
     name="okbutton"
     yestext="OK"
     />
  </notification>

  <notification
   icon="notify.tga"
   name="SeeAvatars"
   persist="true"
   type="notify">
    <unique/>    
This parcel hides avatars and text chat from another parcel.   You can&apos;t see other residents outside the parcel, and those outside are not able to see you.  Regular text chat on channel 0 is also blocked.
  </notification>

  <notification
   icon="notify.tga"
   name="ScriptsStopped"
   persist="true"
   type="notify">
An administrator has temporarily stopped scripts in this region.
  </notification>

  <notification
   icon="notify.tga"
   name="ScriptsNotRunning"
   persist="true"
   type="notify">
This region is not running any scripts.
  </notification>

  <notification
   icon="notify.tga"
   name="NoOutsideScripts"
   persist="true"
   type="notify">
   <tag>fail</tag>
This land has outside scripts disabled.

No scripts will work here except those belonging to the land owner.
  </notification>

  <notification
   icon="notify.tga"
   name="ClaimPublicLand"
   persist="true"
   type="notify">
You can only claim public land that is in the same region as you.
  <tag>fail</tag>
  </notification>

  <notification
   icon="notify.tga"
   name="RegionTPAccessBlocked"
   persist="false"
   type="notify">
   <tag>fail</tag>
    The region you're trying to visit contains content exceeding your current preferences.  You can change your preferences using Avatar &gt; Preferences &gt; General.
  </notification>

  <notification
	icon="notify.tga"
   name="RegionAboutToShutdown"
   persist="false"
   type="notify">
    <tag>fail</tag>
    The region you're trying to enter is about to shut down.
  </notification>
  
  <notification
	icon="notify.tga"
	name="URBannedFromRegion"
   persist="true"
	type="notify">
   <tag>fail</tag>
You are banned from the region.
  </notification>

  <notification
	icon="notify.tga"
	name="NoTeenGridAccess"
   persist="true"
	type="notify">
   <tag>fail</tag>
Your account cannot connect to this teen grid region.
  </notification>

  <notification
	icon="notify.tga"
	name="ImproperPaymentStatus"
   persist="true"
	type="notify">
   <tag>fail</tag>
You do not have proper payment status to enter this region.
  </notification>

  <notification
	icon="notify.tga"
	name="MustGetAgeRegion"
   persist="true"
	type="notify">
   <tag>fail</tag>
You must be age 18 or over to enter this region.
  </notification>

  <notification
	icon="notify.tga"
	name="MustGetAgeParcel"
   persist="true"
	type="notify">
   <tag>fail</tag>
    You must be age 18 or over to enter this parcel.
  </notification>

  <notification
	icon="notify.tga"
	name="NoDestRegion"
   persist="true"
	type="notify">
   <tag>fail</tag>
No destination region found.
  </notification>

  <notification
	icon="notify.tga"
	name="NotAllowedInDest"
   persist="true"
	type="notify">
   <tag>fail</tag>
You are not allowed into the destination.
  </notification>

  <notification
	icon="notify.tga"
	name="RegionParcelBan"
   persist="true"
	type="notify">
   <tag>fail</tag>
Cannot region cross into banned parcel. Try another way.
  </notification>

  <notification
	icon="notify.tga"
	name="TelehubRedirect"
   persist="true"
	type="notify">
   <tag>fail</tag>
You have been redirected to a telehub.
  </notification>

  <notification
	icon="notify.tga"
	name="CouldntTPCloser"
   persist="true"
	type="notify">
   <tag>fail</tag>
Could not teleport closer to destination.
  </notification>

  <notification
	icon="notify.tga"
	name="TPCancelled"
   persist="true"
	type="notify">
Teleport canceled.
  </notification>

  <notification
	icon="notify.tga"
	name="FullRegionTryAgain"
   persist="true"
	type="notify">
   <tag>fail</tag>
The region you are attempting to enter is currently full.
Please try again in a few moments.
  </notification>

  <notification
	icon="notify.tga"
	name="GeneralFailure"
   persist="true"
	type="notify">
   <tag>fail</tag>
General failure.
  </notification>

  <notification
	icon="notify.tga"
	name="RoutedWrongRegion"
   persist="true"
	type="notify">
   <tag>fail</tag>
Routed to wrong region. Please try again.
  </notification>

  <notification
	icon="notify.tga"
	name="NoValidAgentID"
   persist="true"
	type="notify">
   <tag>fail</tag>
No valid agent id.
  </notification>

  <notification
	icon="notify.tga"
	name="NoValidSession"
   persist="true"
	type="notify">
   <tag>fail</tag>
No valid session id.
  </notification>

  <notification
	icon="notify.tga"
	name="NoValidCircuit"
   persist="true"
	type="notify">
   <tag>fail</tag>
No valid circuit code.
  </notification>

  <notification
	icon="notify.tga"
	name="NoPendingConnection"
   persist="true"
	type="notify">
   <tag>fail</tag>
Unable to create pending connection.
  </notification>

  <notification
	icon="notify.tga"
	name="InternalUsherError"
   persist="true"
	type="notify">
   <tag>fail</tag>
Internal error attempting to connect agent usher.
  </notification>

  <notification
	icon="notify.tga"
	name="NoGoodTPDestination"
   persist="true"
	type="notify">
   <tag>fail</tag>
Unable to find a good teleport destination in this region.
  </notification>

  <notification
	icon="notify.tga"
	name="InternalErrorRegionResolver"
   persist="true"
	type="notify">
   <tag>fail</tag>
Internal error attempting to activate region resolver.
  </notification>

  <notification
	icon="notify.tga"
	name="NoValidLanding"
   persist="true"
	type="notify">
   <tag>fail</tag>
A valid landing point could not be found.
  </notification>

  <notification
	icon="notify.tga"
	name="NoValidParcel"
   persist="true"
	type="notify">
   <tag>fail</tag>
No valid parcel could be found.
  </notification>

  <notification
   icon="notify.tga"
   name="ObjectGiveItem"
   type="offer">
An object named &lt;nolink&gt;[OBJECTFROMNAME]&lt;/nolink&gt; owned by [NAME_SLURL] has given you this [OBJECTTYPE]:
&lt;nolink&gt;[ITEM_SLURL]&lt;/nolink&gt;
    <form name="form">
      <button
       index="0"
       name="Keep"
       text="Accept"/>
      <button
       index="1"
       name="Discard"
       text="Discard"/>
      <button
       index="2"
       name="Mute"
       text="Mute Owner"/>
    </form>
  </notification>

  <notification
   icon="notify.tga"
   name="OwnObjectGiveItem"
   type="offer">
Your object named &lt;nolink&gt;[OBJECTFROMNAME]&lt;/nolink&gt; has given you this [OBJECTTYPE]:
&lt;nolink&gt;[ITEM_SLURL]&lt;/nolink&gt;
    <form name="form">
      <button
       index="0"
       name="Keep"
       text="Accept"/>
      <button
       index="1"
       name="Discard"
       text="Discard"/>
    </form>
  </notification>

  <!-- FS:Ansariel: WARNING: Read LLOfferInfo::forceResponse in llviewermessage.cpp before changing the button order!!! -->
  <notification
   icon="notify.tga"
   name="UserGiveItem"
   label="Inventory offer from [NAME_LABEL]"
   log_to_im ="true"
   type="offer"
   sound="UISndInventoryOffer">
[NAME_SLURL] has given you this [OBJECTTYPE]:
[ITEM_SLURL]
Do you want to keep it? "Mute" will block all future offers or messages from [NAME_SLURL].
    <form name="form">
      <button
       index="3"
       name="Show"
       text="Show"/>
      <button
       index="0"
       name="Keep"
       text="Accept"/>
      <button
       index="1"
       name="Discard"
       text="Discard"/>
      <button
       index="2"
       name="Mute"
       text="Mute Sender"/>
    </form>
  </notification>

  <notification
   icon="notify.tga"
   name="UserGiveItemLegacy"
   label="Inventory offer from [NAME_LABEL]"
   log_to_im ="true"
   type="offer"
   sound="UISndInventoryOffer">
[NAME_SLURL] has given you this [OBJECTTYPE]:
[ITEM_SLURL]
Do you want to keep it? "Mute" will block all future offers or messages from [NAME_SLURL].
    <form name="form">
      <button
       index="3"
       name="Show"
       text="Show"/>
      <button
       index="0"
       name="Accept"
       text="Accept"/>
      <button
       index="1"
       name="Discard"
       text="Discard"/>
      <button
       index="6"
       name="ShowSilent"
       text="(Show)"/>
      <button
       index="4"
       name="AcceptSilent"
       text="(Accept)"/>
      <button
       index="5"
       name="DiscardSilent"
       text="(Discard)"/>
      <button
       index="2"
       name="Mute"
       text="Mute Sender"/>
    </form>
  </notification>

  <notification
   icon="notify.tga"
   name="GodMessage"
   persist="true"
   type="notify">
[NAME]

[MESSAGE]
  </notification>

  <notification
   icon="notify.tga"
   name="JoinGroup"
   persist="true"
   type="offer">
    <tag>group</tag>
[MESSAGE]
    <form name="form">
      <button
       index="0"
       name="Join"
       text="Join"/>
      <button
       index="1"
       name="Decline"
       text="Decline"/>
      <button
       index="2"
       name="Info"
       text="Info"/>
    </form>
  </notification>

  <notification
   icon="notify.tga"
   name="TeleportOffered"
   label="Teleport offer from [NAME_LABEL]"
   log_to_im="true"
   log_to_chat="false"
   type="offer"
   sound="UISndTeleportOffer">
[NAME_SLURL] has offered to teleport you to their location:

[MESSAGE]
&lt;icon&gt;[MATURITY_ICON]&lt;/icon&gt; - [MATURITY_STR]
    <tag>confirm</tag>
    <form name="form">
      <button
       index="0"
       name="Teleport"
       text="Teleport"/>
      <button
       index="1"
       name="Cancel"
       text="Cancel"/>
    </form>
  </notification>

  <notification
   icon="notify.tga"
   name="TeleportOffered_MaturityExceeded"
   log_to_im="true"
   log_to_chat="false"
   type="offer"
   sound="UISndTeleportOffer">
[NAME_SLURL] has offered to teleport you to their location:

[MESSAGE]
&lt;icon&gt;[MATURITY_ICON]&lt;/icon&gt; - [MATURITY_STR]

This region contains [REGION_CONTENT_MATURITY] content, but your current preferences are set to exclude [REGION_CONTENT_MATURITY] content.  We can change your preferences and continue with the teleport, or you can cancel this teleport.
    <tag>confirm</tag>
    <form name="form">
      <button
       index="0"
       name="Teleport"
       text="Change and Continue"/>
      <button
       index="1"
       name="Cancel"
       text="Cancel"/>
    </form>
  </notification>

  <notification
   icon="notify.tga"
   name="TeleportOffered_MaturityBlocked"
   log_to_im="true"
   log_to_chat="false"
   type="notifytip"
   sound="UISndTeleportOffer">
[NAME_SLURL] has offered to teleport you to their location:

[MESSAGE]
&lt;icon&gt;[MATURITY_ICON]&lt;/icon&gt; - [MATURITY_STR]

However, this region contains content accessible to adults only.
    <tag>fail</tag>
  </notification>

  <notification
   icon="notify.tga"
   name="TeleportOffered_SLUrl"
   label="Teleport offer from [NAME_LABEL]"
   log_to_im="true"
   log_to_chat="false"
   type="offer"
   sound="UISndTeleportOffer">
[NAME_SLURL] has offered to teleport you to their location ([POS_SLURL]):

[MESSAGE]
&lt;icon&gt;[MATURITY_ICON]&lt;/icon&gt; - [MATURITY_STR]
    <tag>confirm</tag>
    <form name="form">
      <button
       index="0"
       name="Teleport"
       text="Teleport"/>
      <button
       index="1"
       name="Cancel"
       text="Cancel"/>
    </form>
  </notification>

  <notification
   icon="notify.tga"
   name="TeleportOffered_MaturityExceeded_SLUrl"
   log_to_im="true"
   log_to_chat="false"
   type="offer"
   sound="UISndTeleportOffer">
[NAME_SLURL] has offered to teleport you to their location ([POS_SLURL]):

[MESSAGE]
&lt;icon&gt;[MATURITY_ICON]&lt;/icon&gt; - [MATURITY_STR]

This region contains [REGION_CONTENT_MATURITY] content, but your current preferences are set to exclude [REGION_CONTENT_MATURITY] content.  We can change your preferences and continue with the teleport, or you can cancel this teleport.
    <tag>confirm</tag>
    <form name="form">
      <button
       index="0"
       name="Teleport"
       text="Change and Continue"/>
      <button
       index="1"
       name="Cancel"
       text="Cancel"/>
    </form>
  </notification>

  <notification
   icon="notify.tga"
   name="TeleportOffered_MaturityBlocked_SLUrl"
   log_to_im="true"
   log_to_chat="false"
   type="notifytip"
   sound="UISndTeleportOffer">
[NAME_SLURL] has offered to teleport you to their location ([POS_SLURL]):

[MESSAGE]
&lt;icon&gt;[MATURITY_ICON]&lt;/icon&gt; - [MATURITY_STR]

However, this region contains content accessible to adults only.
    <tag>fail</tag>
  </notification>

  <notification
   icon="notify.tga"
   name="TeleportOfferSent"
   log_to_im="true"
   log_to_chat="false"
   show_toast="false"
   type="notify">
	Teleport offer sent to [TO_NAME]
  </notification>

  <notification
   icon="notify.tga"
   name="TeleportRequest"
   log_to_im="true"
   type="offer">
[NAME_SLURL] is requesting to be teleported to your location.
[MESSAGE]

Offer a teleport?
    <tag>confirm</tag>
    <form name="form">
      <button
       index="0"
       name="Yes"
       text="Yes"/>
      <button
       index="1"
       name="No"
       text="No"/>
    </form>
  </notification>

  <notification
   icon="notify.tga"
   name="GotoURL"
   persist="true"
   type="notify">
[MESSAGE]
[URL]
    <form name="form">
      <button
       index="0"
       name="Later"
       text="Later"/>
      <button
       index="1"
       name="GoNow..."
       text="Go Now..."/>
    </form>
  </notification>

  <notification
   icon="notify.tga"
   name="OfferFriendship"
   label="Friendship offer from [NAME_LABEL]"
   log_to_im="true"
   type="offer">
    <tag>friendship</tag>
    <tag>confirm</tag>
[NAME_SLURL] is offering friendship.

[MESSAGE]

(By default, you will be able to see each other&apos;s online status.)
    <form name="form">
      <button
       index="0"
       name="Accept"
       text="Accept"/>
      <button
       index="1"
       name="Decline"
       text="Decline"/>
    </form>
  </notification>

  <notification
   icon="notify.tga"
   name="FriendshipOffered"
   log_to_im="true"   
   type="notify">
    <tag>friendship</tag>
	You have offered friendship to [TO_NAME]
  </notification>

  <notification
   icon="notify.tga"
   name="OfferFriendshipNoMessage"
   label="Friendship offer from [NAME_LABEL]"
   persist="true"
   type="notify">
    <tag>friendship</tag>
[NAME_SLURL] is offering friendship.

(By default, you will be able to see each other&apos;s online status.)
    <form name="form">
      <button
       index="0"
       name="Accept"
       text="Accept"/>
      <button
       index="1"
       name="Decline"
       text="Decline"/>
    </form>
  </notification>

  <notification
   icon="notify.tga"
   name="FriendshipAccepted"
   log_to_im="true"   
   type="notify">
    <tag>friendship</tag>
&lt;nolink&gt;[NAME]&lt;/nolink&gt; accepted your friendship offer.
  </notification>

  <notification
   icon="notify.tga"
   name="FriendshipDeclined"
   log_to_im="true"   
   persist="true"
   type="notify">
    <tag>friendship</tag>
&lt;nolink&gt;[NAME]&lt;/nolink&gt; declined your friendship offer.
  </notification>
  
    <notification
   icon="notify.tga"
   name="FriendshipAcceptedByMe"
   log_to_im="true"   
   type="notify">
    <tag>friendship</tag>
Friendship offer accepted.
  </notification>

  <notification
   icon="notify.tga"
   name="FriendshipDeclinedByMe"
   log_to_im="true"   
   type="notify">
    <tag>friendship</tag>
Friendship offer declined.
  </notification>
  
  <notification
   icon="notify.tga"
   name="OfferCallingCard"
   persist="true"
   type="notify">
[NAME] is offering their calling card.
This will add a bookmark in your inventory so you can quickly IM this resident.
    <form name="form">
      <button
       index="0"
       name="Accept"
       text="Accept"/>
      <button
       index="1"
       name="Decline"
       text="Decline"/>
    </form>
  </notification>

  <notification
   icon="notify.tga"
   name="RegionRestartMinutes"
   show_toast="false"
   priority="high"
   type="notify">
The region "[NAME]" will restart in [MINUTES] minutes.
If you stay in this region when it shuts down, you will be logged out.
  </notification>

  <notification
   icon="notify.tga"
   name="RegionRestartSeconds"
   show_toast="false"
   priority="high"
   type="notify">
The region "[NAME]" will restart in [SECONDS] seconds.
If you stay in this region when it shuts down, you will be logged out.
  </notification>

  <notification
   icon="notify.tga"
   name="RegionRestartMinutesToast"
   priority="high"
   type="notify">
The region "[NAME]" will restart in [MINUTES] minutes.
If you stay in this region when it shuts down, you will be logged out.
  </notification>

  <notification
   icon="notify.tga"
   name="RegionRestartSecondsToast"
   priority="high"
   type="notify">
The region "[NAME]" will restart in [SECONDS] seconds.
If you stay in this region when it shuts down, you will be logged out.
  </notification>

  <notification
   icon="notify.tga"
   name="LoadWebPage"
   show_toast="false"
   type="notify">
Load web page [URL] ?

[MESSAGE]

From object: &lt;nolink&gt;[OBJECTNAME]&lt;/nolink&gt;, owner: [NAME_SLURL]
	<tag>confirm</tag>
    <form name="form">
      <button
       index="0"
       name="Gotopage"
       text="Go to page"/>
      <button
       index="1"
       name="Cancel"
       text="Cancel"/>
    </form>
  </notification>

  <notification
   icon="notify.tga"
   name="FailedToFindWearableUnnamed"
   persist="true"
   type="notify">
Failed to find [TYPE] in the database.
  <tag>fail</tag>
  </notification>

  <notification
   icon="notify.tga"
   name="FailedToFindWearable"
   persist="true"
   type="notify">
Failed to find [TYPE] named [DESC] in the database.
  <tag>fail</tag>
  </notification>

  <notification
   icon="notify.tga"
   name="InvalidWearable"
   persist="true"
   type="notify">
The item you are trying to wear uses a feature that your viewer cannot read. Please upgrade your version of [APP_NAME] to wear this item.
  <tag>fail</tag>
  </notification>

  <notification
   icon="notify.tga"
   name="ScriptQuestion"
   persist="true"
   type="notify">
&apos;&lt;nolink&gt;[OBJECTNAME]&lt;/nolink&gt;&apos;, an object owned by &apos;[NAME]&apos;, would like to:

[QUESTIONS]
Is this OK?
  <tag>confirm</tag>
    <form name="form">
      <button
       index="0"
       name="Yes"
       text="Yes"/>
      <button
       index="1"
       name="No"
       text="No"/>
      <button
       index="2"
       name="Mute"
       text="Block"/>
    </form>
  </notification>

  <notification
    icon="alertmodal.tga"
    name="ExperienceAcquireFailed"
    type="alertmodal">
Unable to acquire a new experience:
    [ERROR_MESSAGE]
    <tag>fail</tag>
    <usetemplate
      name="okbutton"
      yestext="OK"/>
  </notification>

  <notification
    icon="notify.tga"
    name="NotInGroupExperienceProfileMessage"
    persist="false"
    type="notify">
    A change to the experience group was ignored because the owner is not a member of the selected group.
  </notification>

  <notification
    icon="notify.tga"
    name="UneditableExperienceProfileMessage"
    persist="false"
    type="notify">
    The uneditable field '[field]' was ignored when updating the experience profile.
  </notification>

  <notification
    icon="notify.tga"
    name="RestrictedToOwnerExperienceProfileMessage"
    persist="false"
    type="notify">
    Ignored changes to the field '[field]' which can only be set by the experience owner.
  </notification>

  <notification
    icon="notify.tga"
    name="MaturityRatingExceedsOwnerExperienceProfileMessage"
    persist="false"
    type="notify">
    You may not set the maturity rating of an experience higher than that of the owner.
  </notification>

  <notification
    icon="notify.tga"
    name="RestrictedTermExperienceProfileMessage"
    persist="false"
    type="notify">
    The following terms prevented the update of the experience profile name and/or description: [extra_info]
  </notification>
  
  <notification
    icon="notify.tga"
    name="TeleportedHomeExperienceRemoved"
    persist="false"
    type="notify">
    You have been teleported from the region [region_name] for removing the experience secondlife:///app/experience/[public_id]/profile and are no longer permitted in the region.
    <form name="form">
      <ignore name="ignore"
              text="Kicked from region for removing an experience"/>
    </form>
  </notification>

  <notification
    icon="notify.tga"
    name="TrustedExperienceEntry"
    persist="false"
    type="notify">
    You have been allowed into the region [region_name] by participating in the key experience secondlife:///app/experience/[public_id]/profile removing this experience may kick you from the region.
    <form name="form">
      <ignore name="ignore"
              text="Allowed into a region by an experience"/>
    </form>
  </notification>

  <notification
    icon="notify.tga"
    name="TrustedExperiencesAvailable"
    persist="false"
    type="notify">
You do not have access to this destination. You may be allowed into the region by Accepting an experience below:

[EXPERIENCE_LIST]

Other Key Experiences may be available.
  </notification>
    

  <notification
    icon="notify.tga"
    name="ExperienceEvent"
    persist="false"
    type="notifytip">
    An object was allowed to [EventType] by the secondlife:///app/experience/[public_id]/profile experience.
    Owner: secondlife:///app/agent/[OwnerID]/inspect
    Object Name: [ObjectName]
    Parcel Name: [ParcelName]
  </notification>

  <notification
    icon="notify.tga"
    name="ExperienceEventAttachment"
    persist="false"
    type="notifytip">
    An attachment was allowed to [EventType] by the secondlife:///app/experience/[public_id]/profile experience.
    Owner: secondlife:///app/agent/[OwnerID]/inspect
  </notification>
  
  <notification
   icon="notify.tga"
   name="ScriptQuestionExperience"
   persist="false"
   type="notify">
&apos;&lt;nolink&gt;[OBJECTNAME]&lt;/nolink&gt;&apos;, an object owned by &apos;[NAME]&apos;, requests your participation in the [GRID_WIDE] experience:

[EXPERIENCE]

Once permission is granted you will not see this message again for this experience unless it is revoked from the experience profile.

Scripts associated with this experience will be able to do the following on regions where the experience is active: 

[QUESTIONS]Is this OK?

  <unique combine="combine_with_new">
    <context>experience</context>
  </unique>
  <tag>confirm</tag>
    <form name="form">
      <button
       index="3"
       name="BlockExperience"
       text="Block Experience"/>
      <button
        index="2"
        name="Mute"
        text="Block Object"/>
      <button
       index="0"
       name="Yes"
       text="Yes"/>
      <button
       index="1"
       name="No"
       text="No"/>
    </form>
  </notification>

  <notification
   icon="notify.tga"
   name="ScriptQuestionCaution"
   priority="critical"
   persist="true"
   type="notify">
The object &apos;&lt;nolink&gt;[OBJECTNAME]&lt;/nolink&gt;&apos; wants access to take money from your Linden Dollar account. If you allow this, it can take any or all of your money from you at any time, with no further warning or request.
   
Before allowing this access, make sure you know what the object is and why it is making this request, as well as whether you trust the creator. If you're not certain, click Deny.
  <tag>confirm</tag>
    <form name="form">
      <button
       index="0"
       name="Grant"
       text="Allow access"/>
      <button
       default="true"
       index="1"
       name="Deny"
       text="Deny"/>
    </form>
    <footer>
[FOOTERTEXT]
    </footer>
  </notification>

  <notification
   icon="notify.tga"
	 name="UnknownScriptQuestion"
	 persist="false"
	 type="notify">
The runtime script permission requested by &apos;&lt;nolink&gt;[OBJECTNAME]&lt;/nolink&gt;&apos;, an object owned by &apos;[NAME]&apos;, isn&apos;t recognized by the viewer and can&apos;t be granted.

To grant this permission please update your viewer to the latest version from [DOWNLOADURL].
		<tag>confirm</tag>
		<form name="form">
			<button
			 default="true"
			 index="1"
			 name="Deny"
			 text="OK"/>
			<button
			 index="2"
			 name="Mute"
			 text="Block"/>
		</form>
	</notification>

	<notification
   icon="notify.tga"
   name="ScriptDialog"
   show_toast="false"
   type="notify">
[NAME]&apos;s &apos;&lt;nolink&gt;[TITLE]&lt;/nolink&gt;&apos;
[MESSAGE]
    <form name="form">
      <button
       index="-2"
       name="Client_Side_Mute"
       text="Block"/>
      <button
       index="-1"
       name="Client_Side_Ignore"
       text="Ignore"/>
    </form>
  </notification>

  <notification
   icon="notify.tga"
   name="ScriptDialogGroup"
   show_toast="false"
   type="notify">
    <tag>group</tag>
[GROUPNAME]&apos;s &apos;&lt;nolink&gt;[TITLE]&lt;/nolink&gt;&apos;
[MESSAGE]
    <form name="form">
      <button
       index="-2"
       name="Client_Side_Mute"
       text="Block"/>
      <button
       index="-1"
       name="Client_Side_Ignore"
       text="Ignore"/>
    </form>
  </notification>

<!--
  <notification
   icon="notify.tga"
   name="FirstBalanceIncrease"
   persist="true"
   type="notify">
   <tag>win</tag>
You just received L$[AMOUNT].
Your L$ balance is shown in the upper-right.
  </notification>

  <notification
   icon="notify.tga"
   name="FirstBalanceDecrease"
   persist="true"
   type="notify">
You just paid L$[AMOUNT].
Your L$ balance is shown in the upper-right.
  </notification>
-->

  <notification
   icon="notify.tga"
   name="BuyLindenDollarSuccess"
   persist="true"
   type="notify">
    <tag>funds</tag>
Thank you for your payment!

Your L$ balance will be updated when processing completes. If processing takes more than 20 mins, your transaction may be canceled. In that case, the purchase amount will be credited to your US$ balance.

The status of your payment can be checked on your Transaction History page on your [http://secondlife.com/account/ Dashboard]
  </notification>

  <notification
   icon="notify.tga"
   name="FirstOverrideKeys"
   persist="true"
   type="notify">
Your movement keys are now being handled by an object.
Try the arrow keys or AWSD to see what they do.
Some objects (like guns) require you to go into mouselook  to use them.
Press &apos;M&apos; to do this.
  </notification>

  <notification
   icon="notify.tga"
   name="FirstSandbox"
   persist="true"
   type="notify">
This is a sandbox area, and is meant to help residents learn how to build.

Things you build here will be deleted after you leave, so do not forget to right-click you items and choose &apos;Take&apos; to move your creation into your inventory.
  </notification>

  <notification
   icon="notifytip.tga"
   name="MaxListSelectMessage"
   type="notifytip">
You may only select up to [MAX_SELECT] items from this list.
  </notification>

  <notification
   icon="notify.tga"
   name="VoiceInviteP2P"
   type="notify">
[NAME] is inviting you to a Voice Chat call.
Click Accept to join the call or Decline to decline the invitation. Click mute to permanently block all messages this caller.
    <tag>confirm</tag>
    <tag>voice</tag>
    <unique>
      <context>NAME</context>
    </unique>
    <form name="form">
      <button
       index="0"
       name="Accept"
       text="Accept"/>
      <button
       index="1"
       name="Decline"
       text="Decline"/>
      <button
       index="2"
       name="Mute"
       text="Mute"/>
    </form>
  </notification>

  <notification
   icon="notify.tga"
   name="AutoUnmuteByIM"
   persist="true"
   type="notify">
[NAME] was sent an instant message and has been automatically unblocked.
  </notification>

  <notification
   icon="notify.tga"
   name="AutoUnmuteByMoney"
   persist="true"
   type="notify">
[NAME] was given money and has been automatically unblocked.
  </notification>

  <notification
   icon="notify.tga"
   name="AutoUnmuteByInventory"
   persist="true"
   type="notify">
[NAME] was offered inventory and has been automatically unblocked.
  </notification>

  <notification
   icon="notify.tga"
   name="VoiceInviteGroup"
   type="notify">
[NAME] has joined a Voice Chat call with the group [GROUP].
Click Accept to join the call or Decline to decline the invitation. Click mute to permanently block all messages from this caller.
    <tag>group</tag>
    <tag>confirm</tag>
    <tag>voice</tag>
    <unique>
      <context>NAME</context>
      <context>GROUP</context>
    </unique>
    <form name="form">
      <button
       index="0"
       name="Accept"
       text="Accept"/>
      <button
       index="1"
       name="Decline"
       text="Decline"/>
      <button
       index="2"
       name="Mute"
       text="Mute"/>
    </form>
  </notification>

  <notification
   icon="notify.tga"
   name="VoiceInviteAdHoc"
   type="notify">
[NAME] has joined a voice chat call with a conference chat.
Click Accept to join the call or Decline to decline the invitation. Click mute to permanently block all message from this caller.
  <tag>confirm</tag>
    <tag>voice</tag>
    <unique>
      <context>NAME</context>
    </unique>
    <form name="form">
      <button
       index="0"
       name="Accept"
       text="Accept"/>
      <button
       index="1"
       name="Decline"
       text="Decline"/>
      <button
       index="2"
       name="Mute"
       text="Mute"/>
    </form>
  </notification>

  <notification
   icon="notify.tga"
   name="InviteAdHoc"
   type="notify">
[NAME] is inviting you to a conference chat.
Click Accept to join the chat or Decline to decline the invitation. Click mute to permanently block all messages this caller.
  <tag>confirm</tag>
    <tag>voice</tag>
    <unique>
      <context>NAME</context>
    </unique>
    <form name="form">
      <button
       index="0"
       name="Accept"
       text="Accept"/>
      <button
       index="1"
       name="Decline"
       text="Decline"/>
      <button
       index="2"
       name="Mute"
       text="Mute"/>
    </form>
  </notification>

  <notification
   icon="notifytip.tga"
   name="VoiceChannelFull"
   type="notifytip">
The voice call you are trying to join, [VOICE_CHANNEL_NAME], has reached maximum capacity. Please try again later.
  <tag>fail</tag>
    <tag>voice</tag>
    <unique>
      <context>VOICE_CHANNEL_NAME</context>
    </unique>
  </notification>

  <notification
   icon="notifytip.tga"
   name="ProximalVoiceChannelFull"
   type="notifytip">
    <unique/>
This area has reached maximum capacity for voice conversations.  Please try to use voice in a different area.
    <tag>fail</tag>
    <tag>voice</tag>
  </notification>

  <notification
   icon="notifytip.tga"
   name="VoiceChannelDisconnected"
   type="notifytip">
You have been disconnected from [VOICE_CHANNEL_NAME].  You will now be reconnected to Nearby Voice Chat.
    <tag>voice</tag>
    <unique>
      <context>VOICE_CHANNEL_NAME</context>
    </unique>
  </notification>

  <notification
   icon="notifytip.tga"
   name="VoiceChannelDisconnectedP2P"
   type="notifytip">
[VOICE_CHANNEL_NAME] has ended the call.  You will now be reconnected to Nearby Voice Chat.
    <tag>voice</tag>
    <unique>
      <context>VOICE_CHANNEL_NAME</context>
    </unique>
  </notification>

  <notification
   icon="notifytip.tga"
   name="P2PCallDeclined"
   type="notifytip">
[VOICE_CHANNEL_NAME] has declined your call.  You will now be reconnected to Nearby Voice Chat.
    <tag>voice</tag>
    <tag>fail</tag>
    <unique>
      <context>VOICE_CHANNEL_NAME</context>
    </unique>
  </notification>

  <notification
   icon="notifytip.tga"
   name="P2PCallNoAnswer"
   type="notifytip">
[VOICE_CHANNEL_NAME] is not available to take your call.  You will now be reconnected to Nearby Voice Chat.
    <tag>fail</tag>
    <tag>voice</tag>
    <unique>
      <context>VOICE_CHANNEL_NAME</context>
    </unique>
  </notification>

  <notification
   icon="notifytip.tga"
   name="VoiceChannelJoinFailed"
   type="notifytip">
Failed to connect to [VOICE_CHANNEL_NAME], please try again later.  You will now be reconnected to Nearby Voice Chat.
    <tag>fail</tag>
    <tag>voice</tag>
    <unique>
      <context>VOICE_CHANNEL_NAME</context>
    </unique>
  </notification>

  <notification
   duration="10"
   icon="notifytip.tga"
   name="VoiceLoginRetry"
   type="notifytip">
    <unique/>    
We are creating a voice channel for you. This may take up to one minute.
  <tag>status</tag>
  <tag>voice</tag>
  </notification>

  <notification
   icon="notify.tga"
   name="VoiceEffectsExpired"
   sound="UISndAlert"
   persist="true"
   type="notify">
    <unique/>    
One or more of your subscribed Voice Morphs has expired.
[[URL] Click here] to renew your subscription.
  <tag>fail</tag>
  <tag>voice</tag>
  </notification>

  <notification
   icon="notify.tga"
   name="VoiceEffectsExpiredInUse"
   sound="UISndAlert"
   persist="true"
   type="notify">
    <unique/>
The active Voice Morph has expired, your normal voice settings have been applied.
[[URL] Click here] to renew your subscription.
    <tag>fail</tag>
    <tag>voice</tag>
  </notification>

  <notification
   icon="notify.tga"
   name="VoiceEffectsWillExpire"
   sound="UISndAlert"
   persist="true"
   type="notify">
    <unique/>    
One or more of your Voice Morphs will expire in less than [INTERVAL] days.
[[URL] Click here] to renew your subscription.
  <tag>fail</tag>
    <tag>voice</tag>
  </notification>

  <notification
   icon="notify.tga"
   name="VoiceEffectsNew"
   sound="UISndAlert"
   persist="true"
   type="notify">
    <unique/>    
New Voice Morphs are available!
   <tag>voice</tag>
  </notification>

  <notification
   icon="notifytip.tga"
   name="Cannot enter parcel: not a group member"
   type="notifytip">
   <tag>fail</tag>
    <tag>group</tag>
Only members of a certain group can visit this area.
  </notification>

  <notification
   icon="notifytip.tga"
   name="Cannot enter parcel: banned"
   type="notifytip">
   <tag>fail</tag>
Cannot enter parcel, you have been banned.
  </notification>

  <notification
   icon="notifytip.tga"
   name="Cannot enter parcel: not on access list"
   type="notifytip">
   <tag>fail</tag>
Cannot enter parcel, you are not on the access list.
  </notification>

  <notification
   icon="notifytip.tga"
   name="VoiceNotAllowed"
   type="notifytip">
You do not have permission to connect to voice chat for [VOICE_CHANNEL_NAME].
  <tag>fail</tag>
    <tag>voice</tag>
    <unique>
      <context>VOICE_CHANNEL_NAME</context>
    </unique>
  </notification>

  <notification
   icon="notifytip.tga"
   name="VoiceCallGenericError"
   type="notifytip">
An error has occurred while trying to connect to voice chat for [VOICE_CHANNEL_NAME].  Please try again later.
  <tag>fail</tag>
    <tag>voice</tag>
    <unique>
      <context>VOICE_CHANNEL_NAME</context>
    </unique>
  </notification>

  <notification
   icon="notifytip.tga"
   name="UnsupportedCommandSLURL"
   priority="high"
   type="notifytip">
The SLurl you clicked on is not supported.
  <tag>fail</tag>
  </notification>

  <notification
   icon="notifytip.tga"
   name="BlockedSLURL"
   priority="high"
   type="notifytip">
   <tag>security</tag>
A SLurl was received from an untrusted browser and has been blocked for your security.
  </notification>

  <notification
   icon="notifytip.tga"
   name="ThrottledSLURL"
   priority="high"
   type="notifytip">
   <tag>security</tag>
Multiple SLurls were received from an untrusted browser within a short period.
They will be blocked for a few seconds for your security.
  </notification>

  <notification name="IMToast" type="notifytoast">
[MESSAGE]
    <form name="form">
      <button index="0" name="respondbutton" text="Respond"/>
    </form>
  </notification>

  <notification
   icon="alert.tga"
   name="ConfirmCloseAll"
   type="alertmodal">
Are you sure you want to close all IMs?
  <tag>confirm</tag>
    <usetemplate
     name="okcancelignore"
     notext="Cancel"
     yestext="OK"
     ignoretext="Confirm before I close all IMs"/>
  </notification>

  <notification icon="notifytip.tga"
		name="AttachmentSaved" type="notifytip">
Attachment has been saved.
  </notification>
  
  <notification icon="notify.tga" persist="true"
		name="AppearanceToXMLSaved" type="notify">
Appearance has been saved to XML to [PATH]
  </notification>
  
    <notification icon="notifytip.tga"
		name="AppearanceToXMLFailed" type="notifytip">
Failed to save appearance to XML.
  </notification>

  <notification
    icon="notifytip.tga"
    name="PresetNotSaved"
    type="notifytip">
Error saving preset [NAME].
  </notification>

  <notification
    icon="notifytip.tga"
    name="PresetNotDeleted"
    type="notifytip">
Error deleting preset [NAME].
  </notification>

  <notification
    icon="alertmodal.tga"
    name="UnableToFindHelpTopic"
    type="alertmodal">
Unable to find the help topic for this element.
  <tag>fail</tag>
  </notification>

     <notification
 icon="alertmodal.tga"
 name="ObjectMediaFailure"
 type="alertmodal">
Server Error: Media update or get failed.
&apos;[ERROR]&apos;
  <tag>fail</tag>
        <usetemplate
         name="okbutton"
         yestext="OK"/>
    </notification>

    <notification
 icon="alertmodal.tga"
 name="TextChatIsMutedByModerator"
 type="alertmodal">
Your text chat has been muted by a moderator.
        <usetemplate
         name="okbutton"
         yestext="OK"/>
    </notification>

    <notification
 icon="alertmodal.tga"
 name="VoiceIsMutedByModerator"
 type="alertmodal">
Your voice has been muted by a moderator.
    <tag>voice</tag>
        <usetemplate
         name="okbutton"
         yestext="OK"/>
    </notification>
  
   <notification
    icon="alertmodal.tga"
    name="UploadCostConfirmation"
    type="alertmodal">
This upload will cost L$[PRICE], do you wish to continue with the upload?
    <usetemplate
     name="okcancelbuttons"
     notext="Cancel"
     yestext="Upload"/>
  </notification>

  <notification
   icon="alertmodal.tga"
   name="ConfirmClearTeleportHistory"
   type="alertmodal">
Are you sure you want to delete your teleport history?
  <tag>confirm</tag>
    <usetemplate
     name="okcancelbuttons"
     notext="Cancel"
     yestext="OK"/>
  </notification>

  <notification
   icon="alert.tga"
   name="BottomTrayButtonCanNotBeShown"
   type="alert">
Selected button cannot be shown right now.
The button will be shown when there is enough space for it.
  <tag>fail</tag>
  </notification>

  <notification
   icon="notifytip.tga"
   name="ShareNotification"
   type="notifytip">
Select residents to share with.
  </notification>

  <notification
    name="MeshUploadError"
    icon="alert.tga"
    type="alert">
      [LABEL] failed to upload: [MESSAGE] [IDENTIFIER]
[DETAILS] See Firestorm.log for details
  </notification>
   
  <notification
    name="MeshUploadPermError"
    icon="alert.tga"
    type="alert">
    Error while requesting mesh upload permissons.
  </notification>
  
  <notification
    name="RegionCapabilityRequestError"
    icon="alert.tga"
    type="alert">
    Could not get region capability &apos;[CAPABILITY]&apos;.
  </notification>
   
  <notification
   icon="notifytip.tga"
   name="ShareItemsConfirmation"
   type="alertmodal">
Are you sure you want to share the following items:

&lt;nolink&gt;[ITEMS]&lt;/nolink&gt;

With the following residents:

&lt;nolink&gt;[RESIDENTS]&lt;/nolink&gt;
  <tag>confirm</tag>
	<usetemplate
     ignoretext="Confirm before I share an item"
     name="okcancelignore"
     notext="Cancel"
     yestext="OK"/>
  </notification>
  
  <notification
   icon="notifytip.tga"
   name="ShareFolderConfirmation"
   type="alertmodal">
Only one folder at a time can be shared.

Are you sure you want to share the following items:

&lt;nolink&gt;[ITEMS]&lt;/nolink&gt;

With the following Residents:

&lt;nolink&gt;[RESIDENTS]&lt;/nolink&gt;
  <tag>confirm</tag>
	<usetemplate
     name="okcancelbuttons"
     notext="Cancel"
     yestext="OK"/>
  </notification>
  
  <notification
   icon="notifytip.tga"
   name="ItemsShared"
   type="notifytip">
Items successfully shared.
  </notification>
  
  <notification
   icon="notifytip.tga"
   name="DeedToGroupFail"
   type="notifytip">
Deed to group failed.
    <tag>group</tag>
  <tag>fail</tag>
  </notification>

  <notification
   icon="notifytip.tga"
   name="ReleaseLandThrottled"
   type="notifytip">
The parcel [PARCEL_NAME] can not be abandoned at this time.
   <tag>fail</tag>
  </notification>
	
  <notification
   icon="notifytip.tga"
   name="ReleasedLandWithReclaim"
   type="notifytip">
The [AREA] m² parcel &apos;[PARCEL_NAME]&apos; has been released.

You will have [RECLAIM_PERIOD] hours to reclaim for L$0 before it is set for sale to anyone.
   <tag>fail</tag>
  </notification>
	
  <notification
   icon="notifytip.tga"
   name="ReleasedLandNoReclaim"
   type="notifytip">
The [AREA] m² parcel &apos;[PARCEL_NAME]&apos; has been released.

It is now available for purchase by anyone.
   <tag>fail</tag>
  </notification>

  <notification
   icon="notifytip.tga"
   name="AvatarRezNotification"
   type="notifytip">
( [EXISTENCE] seconds alive )
Avatar '[NAME]' declouded after [TIME] seconds.
  </notification>

  <notification
   icon="notifytip.tga"
   name="AvatarRezSelfBakedDoneNotification"
   type="notifytip">
( [EXISTENCE] seconds alive )
You finished baking your outfit after [TIME] seconds.
  </notification>

  <notification
   icon="notifytip.tga"
   name="AvatarRezSelfBakedUpdateNotification"
   type="notifytip">
( [EXISTENCE] seconds alive )
You sent out an update of your appearance after [TIME] seconds.
[STATUS]
  </notification>

  <notification
   icon="notifytip.tga"
   name="AvatarRezCloudNotification"
   type="notifytip">
( [EXISTENCE] seconds alive )
Avatar '[NAME]' became cloud.
  </notification>

  <notification
   icon="notifytip.tga"
   name="AvatarRezArrivedNotification"
   type="notifytip">
( [EXISTENCE] seconds alive )
Avatar '[NAME]' appeared.
  </notification>

  <notification
   icon="notifytip.tga"
   name="AvatarRezLeftCloudNotification"
   type="notifytip">
( [EXISTENCE] seconds alive )
Avatar '[NAME]' left after [TIME] seconds as cloud.
  </notification>

  <notification
   icon="notifytip.tga"
   name="AvatarRezEnteredAppearanceNotification"
   type="notifytip">
( [EXISTENCE] seconds alive )
Avatar '[NAME]' entered appearance mode.
  </notification>

  <notification
   icon="notifytip.tga"
   name="AvatarRezLeftAppearanceNotification"
   type="notifytip">
( [EXISTENCE] seconds alive )
Avatar '[NAME]' left appearance mode.
  </notification>

  <notification
   icon="alertmodal.tga"
   name="NoConnect"
   type="alertmodal">
We're having trouble connecting using [PROTOCOL] &lt;nolink&gt;[HOSTID]&lt;/nolink&gt;.
Please check your network and firewall setup.
  <tag>fail</tag>
    <usetemplate
     name="okbutton"
     yestext="OK"/>
  </notification>

  <notification
   icon="alertmodal.tga"
   name="NoVoiceConnect"
   type="alertmodal">
We're having trouble connecting to your voice server:

&lt;nolink&gt;[HOSTID]&lt;/nolink&gt;

Voice communications will not be available.
Please check your network and firewall setup.
    <tag>voice</tag>
  <tag>fail</tag>
    <usetemplate
     ignoretext="Warn me when the viewer can't connect to the voice server"
     name="okignore"
     yestext="OK" />
  </notification>

  <notification
   icon="notifytip.tga"
   name="AvatarRezLeftNotification"
   type="notifytip">
( [EXISTENCE] seconds alive )
Avatar '[NAME]' left as fully loaded.
  </notification>

  <notification
   icon="notifytip.tga"
   name="AvatarRezSelfBakedTextureUploadNotification"
   type="notifytip">
( [EXISTENCE] seconds alive )
You uploaded a [RESOLUTION] baked texture for '[BODYREGION]' after [TIME] seconds.
  </notification>

  <notification
   icon="notifytip.tga"
   name="AvatarRezSelfBakedTextureUpdateNotification"
   type="notifytip">
( [EXISTENCE] seconds alive )
You locally updated a [RESOLUTION] baked texture for '[BODYREGION]' after [TIME] seconds.
  </notification>
	
  <notification
   icon="alertmodal.tga"
   name="CannotUploadTexture"
   type="alertmodal">
Unable to upload texture.
[REASON]   
  <tag>fail</tag>  
  </notification>
  
  <notification
   icon="alertmodal.tga"
   name="LivePreviewUnavailable"
   type="alert">
We cannot display a preview of this texture because it is no-copy and/or no-transfer.
  <usetemplate
    ignoretext="Warn me that Live Preview mode is not available for no-copy and/or no-transfer textures"
    name="okignore"
    yestext="OK"/>
  </notification>

  <notification
   icon="alertmodal.tga"
   name="ConfirmLeaveCall"
   type="alertmodal">
Are you sure you want to leave this call?
    <tag>confirm</tag>
    <tag>voice</tag>
    <usetemplate
     ignoretext="Confirm before I leave call"
     name="okcancelignore"
     notext="No"
     yestext="Yes">
      <unique/>
    </usetemplate>
  </notification>

  <notification
   icon="alertmodal.tga"
   name="ConfirmMuteAll"
   type="alert">
You have selected to mute all participants in a group call.
This will also cause all residents that later join the call to be
muted, even after you have left the call.

Mute everyone?
    <tag>group</tag>
    <tag>confirm</tag>
    <tag>voice</tag>
    <usetemplate
     ignoretext="Confirm before I mute all participants in a group call"
     name="okcancelignore"
     yestext="OK"
     notext="Cancel">
      <unique/>
    </usetemplate>
  </notification>
  <notification
  name="HintChat"
  label="Chat"
  type="hint">
    <unique/>
    To join the conversation, type into the chat field below.
  </notification>

  <notification
  name="HintSit"
  label="Stand"
  type="hint">
    <unique/>
    To stand up and exit the sitting position, click the Stand button.
  </notification>

  <notification
  name="HintSpeak"
  label="Speak"
  type="hint">
    <unique/>    
Click the Speak button to turn your microphone on and off.

Click on the up arrow to see the voice control panel.

Hiding the Speak button will disable the voice feature.
  </notification>

  <notification
  name="HintDestinationGuide"
  label="Explore the World"
  type="hint">
    <unique/>
    The Destination Guide contains thousands of new places to discover. Select a location and choose Teleport to start exploring.
  </notification>

  <notification
    name="HintSidePanel"
    label="Side Panel"
    type="hint">
    <unique/>
    Get quick access to your inventory, outfits, profiles and more in the side panel.
  </notification>

  <notification
  name="HintMove"
  label="Move"
  type="hint">
    <unique/>
    To walk or run, open the Move Panel and use the directional arrows to navigate. You can also use the directional keys on your keyboard.
  </notification>

  <notification
  name="HintMoveClick"
  label=""
  type="hint">
    <unique/>    
1. Click to Walk
Click anywhere on the ground to walk to that spot.

2. Click and Drag to Rotate View
Click and drag anywhere on the world to rotate your view
    <tag>custom_skin</tag>
  </notification>

  <notification
  name="HintDisplayName"
  label="Display Name"
  type="hint">
    <unique/>
    Set your customizable display name here. This is in addition to your unique username, which can't be changed. You can change how you see other people's names in your preferences.
  </notification>


  <notification
  name="HintView"
  label="View"
  type="hint">
    <unique/>
    To change your camera view, use the Orbit and Pan controls. Reset your view by pressing Escape or walking.
    <tag>custom_skin</tag>
  </notification>

  <notification
  name="HintInventory"
  label="Inventory"
  type="hint">
    <unique/>
    Check your inventory to find items. Newest items can be easily found in the Recent tab.
  </notification>

  <notification
  name="HintLindenDollar"
  label="You've got Linden Dollars!"
  type="hint">
    <unique/>
    Here's your current balance of L$. Click Buy L$ to purchase more Linden Dollars.
    <tag>funds</tag>
  </notification>

   <notification
   icon="alertmodal.tga"
   name="LowMemory"
   type="alertmodal">
    Your memory pool is low. Some functions of SL are disabled to avoid crash. Please close other applications. Restart SL if this persists.
  </notification>

  <notification
     icon="alertmodal.tga"
     name="ForceQuitDueToLowMemory"
     type="alertmodal">
    SL will quit in 30 seconds due to out of memory.
  </notification>

  <notification
   icon="alertmodal.tga"
   name="SOCKS_NOT_PERMITTED"
   type="alertmodal">
	The SOCKS 5 proxy "[HOST]:[PORT]" refused the connection, not allowed by rule set.
	<tag>fail</tag>
   <usetemplate
     name="okbutton"
     yestext="OK"/>
  </notification>

  <notification
   icon="alertmodal.tga"
   name="SOCKS_CONNECT_ERROR"
   type="alertmodal">
	The SOCKS 5 proxy "[HOST]:[PORT]" refused the connection, could not open TCP channel.
	<tag>fail</tag>
   <usetemplate
     name="okbutton"
     yestext="OK"/>	 
  </notification>

  <notification
   icon="alertmodal.tga"
   name="SOCKS_NOT_ACCEPTABLE"
   type="alertmodal">
	The SOCKS 5 proxy "[HOST]:[PORT]" refused the selected authentication system.
	<tag>fail</tag>
   <usetemplate
     name="okbutton"
     yestext="OK"/>
  </notification>

  <notification
   icon="alertmodal.tga"
   name="SOCKS_AUTH_FAIL"
   type="alertmodal">
	The SOCKS 5 proxy "[HOST]:[PORT]" reported your credentials are invalid.
	<tag>fail</tag>
   <usetemplate
     name="okbutton"
     yestext="OK"/>
  </notification>

  <notification
   icon="alertmodal.tga"
   name="SOCKS_UDP_FWD_NOT_GRANTED"
   type="alertmodal">
	The SOCKS 5 proxy "[HOST]:[PORT]" refused the UDP associate request.
	<tag>fail</tag>
   <usetemplate
     name="okbutton"
     yestext="OK"/>
  </notification>

  <notification
   icon="alertmodal.tga"
   name="SOCKS_HOST_CONNECT_FAILED"
   type="alertmodal">
	Could not connect to SOCKS 5 proxy server "[HOST]:[PORT]".
	<tag>fail</tag>
   <usetemplate
     name="okbutton"
     yestext="OK"/>
  </notification>
  
  <notification
   icon="alertmodal.tga"
   name="SOCKS_UNKNOWN_STATUS"
   type="alertmodal">
	Unknown proxy error with server "[HOST]:[PORT]".
	<tag>fail</tag>
   <usetemplate
     name="okbutton"
     yestext="OK"/>
  </notification>
  
  <notification
   icon="alertmodal.tga"
   name="SOCKS_INVALID_HOST"
   type="alertmodal">
	Invalid SOCKS proxy address or port "[HOST]:[PORT]".
	<tag>fail</tag>
   <usetemplate
     name="okbutton"
     yestext="OK"/>
  </notification>
  
  <notification
   icon="alertmodal.tga"
   name="SOCKS_BAD_CREDS"
   type="alertmodal">
	Invalid SOCKS 5 username or password.
	<tag>fail</tag>
   <usetemplate
     name="okbutton"
     yestext="OK"/>
  </notification>
  
  <notification
   icon="alertmodal.tga"
   name="PROXY_INVALID_HTTP_HOST"
   type="alertmodal">
    Invalid HTTP proxy address or port "[HOST]:[PORT]".
	<tag>fail</tag>
   <usetemplate
     name="okbutton"
     yestext="OK"/>
  </notification>

  <notification
   icon="alertmodal.tga"
   name="PROXY_INVALID_SOCKS_HOST"
   type="alertmodal">
	Invalid SOCKS proxy address or port "[HOST]:[PORT]".
	<tag>fail</tag>
   <usetemplate
     name="okbutton"
     yestext="OK"/>
  </notification>

  <notification
   icon="alertmodal.tga"
   name="ChangeProxySettings"
   type="alert">
	Proxy settings take effect after you restart [APP_NAME].
	<tag>fail</tag>
   <usetemplate
     name="okbutton"
     yestext="OK"/>
  </notification>

  <notification
  name="AuthRequest"
  type="browser">
The site at &apos;&lt;nolink&gt;[HOST_NAME]&lt;/nolink&gt;&apos; in realm &apos;[REALM]&apos; requires a user name and password.
    <tag>confirm</tag>
    <form name="form">
      <input name="username" type="text" text="User Name" default="true"/>
      <input name="password" type="password" text="Password    "/>
      <button default="true"
              index="0"
              name="ok"
              text="Submit"/>
      <button index="1"
              name="cancel"
              text="Cancel"/>
    </form>
  </notification>

   <notification
	name="ModeChange"
	label=""
	type="alertmodal">
    <unique/>
Changing modes requires you to quit and restart.

Change mode and quit?
    <tag>confirm</tag>
    <usetemplate
   name="okcancelbuttons"
   yestext="OK"
   notext="Cancel"/>
    </notification>

  <notification

 name="NoClassifieds"
 label=""
 type="alertmodal">
    <unique/>
    <tag>fail</tag>
    <tag>confirm</tag>
    Creation and editing of Classifieds is only available in Advanced mode. Would you like to quit and change modes? The mode selector can be found on the login screen.
    <usetemplate
   name="okcancelbuttons"
   yestext="Quit"
   notext="Don't Quit"/>
    </notification>

  <notification
 name="NoGroupInfo"
 label=""
 type="alertmodal">
    <unique/>
    <tag>fail</tag>
    <tag>confirm</tag>
    Creation and editing of Groups is only available in Advanced mode. Would you like to quit and change modes? The mode selector can be found on the login screen.
    <usetemplate
   name="okcancelbuttons"
   yestext="Quit"
   notext="Don't Quit"/>
  </notification>

 <notification
 name="NoPlaceInfo"
 label=""
 type="alertmodal">
    <unique/>
    <tag>fail</tag>
    <tag>confirm</tag>
    Viewing place profile is only available in Advanced mode. Would you like to quit and change modes? The mode selector can be found on the login screen.
    <usetemplate
   name="okcancelbuttons"
   yestext="Quit"
   notext="Don't Quit"/>
</notification>

  <notification
 name="NoPicks"
 label=""
 type="alertmodal">
    <unique/>
    <tag>fail</tag>
    <tag>confirm</tag>
    Creation and editing of Picks is only available in Advanced mode. Would you like to quit and change modes? The mode selector can be found on the login screen.
    <usetemplate
   name="okcancelbuttons"
   yestext="Quit"
   notext="Don't Quit"/>
  </notification>

  <notification
 name="NoWorldMap"
 label=""
 type="alertmodal">
    <unique/>
    <tag>fail</tag>
    <tag>confirm</tag>
    Viewing of the world map is only available in Advanced mode. Would you like to quit and change modes? The mode selector can be found on the login screen.
    <usetemplate
   name="okcancelbuttons"
   yestext="Quit"
   notext="Don't Quit"/>
  </notification>

  <notification
 name="NoVoiceCall"
 label=""
 type="alertmodal">
    <unique/>
    <tag>fail</tag>
    <tag>confirm</tag>
    Voice calls are only available in Advanced mode. Would you like to logout and change modes?
    <usetemplate
   name="okcancelbuttons"
   yestext="Quit"
   notext="Don't Quit"/>
  </notification>

  <notification
 name="NoAvatarShare"
 label=""
 type="alertmodal">
    <unique/>
    <tag>fail</tag>
    <tag>confirm</tag>
    Sharing is only available in Advanced mode. Would you like to logout and change modes?
    <usetemplate
   name="okcancelbuttons"
   yestext="Quit"
   notext="Don't Quit"/>
  </notification>
  
  <notification
 name="NoAvatarPay"
 label=""
 type="alertmodal">
    <unique/>
    <tag>fail</tag>
    <tag>confirm</tag>
	  Paying other residents is only available in Advanced mode. Would you like to logout and change modes?
	  <usetemplate
   name="okcancelbuttons"
   yestext="Quit"
   notext="Don't Quit"/>
  </notification>

  <notification
 name="NoInventory"
 label=""
 type="alertmodal">
    <unique/>
    <tag>fail</tag>
    <tag>confirm</tag>
    Viewing inventory is only available in Advanced mode. Would you like to logout and change modes?
    <usetemplate
   name="okcancelbuttons"
   yestext="Quit"
   notext="Don't Quit"/>
  </notification>

  <notification
 name="NoAppearance"
 label=""
 type="alertmodal">
    <unique/>
    <tag>fail</tag>
    <tag>confirm</tag>
    The appearance editor is only available in Advanced mode. Would you like to logout and change modes?
    <usetemplate
   name="okcancelbuttons"
   yestext="Quit"
   notext="Don't Quit"/>
  </notification>

  <notification
 name="NoSearch"
 label=""
 type="alertmodal">
    <unique/>
    <tag>fail</tag>
    <tag>confirm</tag>
    Search is only available in Advanced mode. Would you like to logout and change modes?
    <usetemplate
   name="okcancelbuttons"
   yestext="Quit"
   notext="Don't Quit"/>
  </notification>

  <notification
    name="ConfirmHideUI"
    label=""
    type="alertmodal">
    <unique/>
    <tag>confirm</tag>
    This action will hide all menu items and buttons. To get them back, click [SHORTCUT] again.
    <usetemplate
      name="okcancelignore"
      yestext="OK"
      notext="Cancel"
      ignoretext="Confirm before hiding UI"/>
  </notification>

  <notification
   icon="alertmodal.tga"
   name="PathfindingLinksets_WarnOnPhantom"
   type="alertmodal">
Some selected linksets will have the Phantom flag toggled.

Do you wish to continue?
    <tag>confirm</tag>
    <usetemplate
     ignoretext="Some selected linksets phantom flag will be toggled."
     name="okcancelignore"
     notext="Cancel"
     yestext="OK"/>
  </notification>

  <notification
   icon="alertmodal.tga"
   name="PathfindingLinksets_MismatchOnRestricted"
   type="alertmodal">
Some selected linksets cannot be set to be '[REQUESTED_TYPE]' because of permission restrictions on the linkset.  These linksets will be set to be '[RESTRICTED_TYPE]' instead.

Do you wish to continue?
    <tag>confirm</tag>
    <usetemplate
     ignoretext="Some selected linksets cannot be set because of permission restrictions on the linkset."
     name="okcancelignore"
     notext="Cancel"
     yestext="OK"/>
  </notification>

  <notification
   icon="alertmodal.tga"
   name="PathfindingLinksets_MismatchOnVolume"
   type="alertmodal">
Some selected linksets cannot be set to be '[REQUESTED_TYPE]' because the shape is non-convex.

Do you wish to continue?
    <tag>confirm</tag>
    <usetemplate
     ignoretext="Some selected linksets cannot be set because the shape is non-convex"
     name="okcancelignore"
     notext="Cancel"
     yestext="OK"/>
  </notification>

  <notification
   icon="alertmodal.tga"
   name="PathfindingLinksets_WarnOnPhantom_MismatchOnRestricted"
   type="alertmodal">
Some selected linksets will have the Phantom flag toggled.

Some selected linksets cannot be set to be '[REQUESTED_TYPE]' because of permission restrictions on the linkset.  These linksets will be set to be '[RESTRICTED_TYPE]' instead.

Do you wish to continue?
    <tag>confirm</tag>
    <usetemplate
     ignoretext="Some selected linksets phantom flag will be toggled and others cannot be set because of permission restrictions on the linkset."
     name="okcancelignore"
     notext="Cancel"
     yestext="OK"/>
  </notification>

  <notification
   icon="alertmodal.tga"
   name="PathfindingLinksets_WarnOnPhantom_MismatchOnVolume"
   type="alertmodal">
Some selected linksets will have the Phantom flag toggled.

Some selected linksets cannot be set to be '[REQUESTED_TYPE]' because the shape is non-convex.

Do you wish to continue?
    <tag>confirm</tag>
    <usetemplate
     ignoretext="Some selected linksets phantom flag will be toggled and others cannot be set because the shape is non-convex"
     name="okcancelignore"
     notext="Cancel"
     yestext="OK"/>
  </notification>

  <notification
   icon="alertmodal.tga"
   name="PathfindingLinksets_MismatchOnRestricted_MismatchOnVolume"
   type="alertmodal">
Some selected linksets cannot be set to be '[REQUESTED_TYPE]' because of permission restrictions on the linkset.  These linksets will be set to be '[RESTRICTED_TYPE]' instead.

Some selected linksets cannot be set to be '[REQUESTED_TYPE]' because the shape is non-convex. These linksets&apos; use types will not change.

Do you wish to continue?
    <tag>confirm</tag>
    <usetemplate
     ignoretext="Some selected linksets cannot be set because of permission restrictions on the linkset and because the shape is non-convex."
     name="okcancelignore"
     notext="Cancel"
     yestext="OK"/>
  </notification>

  <notification
   icon="alertmodal.tga"
   name="PathfindingLinksets_WarnOnPhantom_MismatchOnRestricted_MismatchOnVolume"
   type="alertmodal">
Some selected linksets will have the Phantom flag toggled.

Some selected linksets cannot be set to be '[REQUESTED_TYPE]' because of permission restrictions on the linkset.  These linksets will be set to be '[RESTRICTED_TYPE]' instead.

Some selected linksets cannot be set to be '[REQUESTED_TYPE]' because the shape is non-convex. These linksets&apos; use types will not change.

Do you wish to continue?
    <tag>confirm</tag>
    <usetemplate
     ignoretext="Some selected linksets phantom flag will be toggled and others cannot be set because of permission restrictions on the linkset and because the shape is non-convex."
     name="okcancelignore"
     notext="Cancel"
     yestext="OK"/>
  </notification>

  <notification
   icon="alertmodal.tga"
   name="PathfindingLinksets_ChangeToFlexiblePath"
   type="alertmodal">
    The selected object affects the navmesh.  Changing it to a Flexible Path will remove it from the navmesh.
    <tag>confirm</tag>
    <usetemplate
     ignoretext="The selected object affects the navmesh.  Changing it to a Flexible Path will remove it from the navmesh."
     name="okcancelignore"
     notext="Cancel"
     yestext="OK"/>
  </notification>

  <global name="UnsupportedGLRequirements">
You do not appear to have the proper hardware requirements for [APP_NAME]. [APP_NAME] requires an OpenGL graphics card that has multitexture support. If this is the case, you may want to make sure that you have the latest drivers for your graphics card, and service packs and patches for your operating system.

If you continue to have problems, please visit the [SUPPORT_SITE].
  </global>

  <global name="UnsupportedCPUAmount">
796
  </global>

  <global name="UnsupportedRAMAmount">
510
  </global>

  <global name="UnsupportedGPU">
- Your graphics card does not meet the minimum requirements.
  </global>

  <global name="UnsupportedRAM">
- Your system memory does not meet the minimum requirements.
  </global>

<!-- these are alert strings from server. the name needs to match entire the server string, and needs to be changed
	whenever the server string changes -->
   <global name="You can only set your 'Home Location' on your land or at a mainland Infohub.">
If you own a piece of land, you can make it your home location.
Otherwise, you can look at the Map and find places marked &quot;Infohub&quot;.
  </global>
  <global name="You died and have been teleported to your home location">
You died and have been teleported to your home location.
  </global>
<!-- <FS:AW>  opensim search support-->
  <notification
   icon="alertmodal.tga"
   name="ConfirmClearDebugSearchURL"
   type="alertmodal">
Are you sure you want to clear the debug search url?
    <tag>confirm</tag>
    <usetemplate
     ignoretext="Confirm clearing debug search url"
     name="okcancelignore"
     notext="Cancel"
     yestext="OK"/>
  </notification>
  <notification
   icon="alertmodal.tga"
   name="ConfirmPickDebugSearchURL"
   type="alertmodal">
Are you sure you want to pick the current search url as debug search url?
    <tag>confirm</tag>
    <usetemplate
     ignoretext="Confirm picking debug search url"
     name="okcancelignore"
     notext="Cancel"
     yestext="OK"/>
  </notification>
<!-- </FS:AW>  opensim search support-->
<!-- <FS:AW  grid management-->
  <notification
   icon="alertmodal.tga"
   name="ConfirmRemoveGrid"
   type="alertmodal">
Are you sure you want to remove [REMOVE_GRID] from the grid list?
    <tag>confirm</tag>
    <usetemplate
     ignoretext="Confirm removing grids"
     name="okcancelignore"
     notext="Cancel"
     yestext="OK"/>
  </notification>
  <notification
   icon="alertmodal.tga"
   name="CanNotRemoveConnectedGrid"
   type="alertmodal">
You can not remove [REMOVE_GRID] while being connected to it.
    <tag>confirm</tag>
    <usetemplate
     ignoretext="Warn that the grid connected to can not be removed."
     name="okcancelignore"
     notext="Cancel"
     yestext="OK"/>
  </notification>
<!-- </FS:AW  grid management-->

  <notification
   icon="notify.tga"
   label="Apply Windlight settings"
   name="FSWL"
   type="notify">
&apos;[PARCEL_NAME]&apos;, owned by [OWNER_NAME], would like to change your Windlight visual environment settings.
    <form name="form">
      <button
       index="0"
       name="Allow"
       text="Allow"/>
      <button
       index="1"
       name="Ignore"
       text="Ignore"/>
    </form>
  </notification>
  
  <notification
   icon="notify.tga"
   label="Reset Windlight settings"
   name="FSWLClear"
   type="notify">
Reset WL settings for &apos;[PARCEL_NAME]&apos; to region default?
    <usetemplate
     name="okcancelbuttons"
     notext="Cancel"
     yestext="Yes"/>
  </notification>

<!-- ## Zi: Animation Overrider -->
  <notification
   icon="alertmodal.tga"
   name="NewAOSet"
   type="alertmodal">
Specify a name for the new AO set:
(The name may contain any ASCII character, except for ":" or "|")
    <form name="form">
      <input name="message" type="text" default="true">
New AO Set
      </input>
      <button
       default="true"
       index="0"
       name="OK"
       text="OK"/>
      <button
       index="1"
       name="Cancel"
       text="Cancel"/>
    </form>
  </notification>

  <notification
   icon="alertmodal.tga"
   name="NewAOCantContainNonASCII"
   type="alertmodal">
Could not create new AO set "[AO_SET_NAME]".
The name may only contain ASCII characters, excluding ":" and "|".
    <usetemplate
     name="okbutton"
     yestext="OK"/>
  </notification>

  <notification
   icon="alertmodal.tga"
   name="RenameAOMustBeASCII"
   type="alertmodal">
Could not rename AO set "[AO_SET_NAME]".
The name may only contain ASCII characters, excluding ":" and "|".
    <usetemplate
     name="okbutton"
     yestext="OK"/>
  </notification>

<notification
   icon="alertmodal.tga"
   name="RemoveAOSet"
   type="alertmodal">
Remove AO set "[AO_SET_NAME]" from the list?
    <usetemplate
     name="okcancelbuttons"
     notext="Cancel"
     yestext="Remove"/>
  </notification>

  <notification
   icon="notifytip.tga"
   name="AOForeignItemsFound"
   type="alertmodal">
The animation overrider found at least one item that did not belong in the configuration. Please check your &quot;Lost and Found&quot; folder for items that were moved out of the animation overrider configuration.
  </notification>

  <notification
   icon="notifytip.tga"
   name="AOImportSetAlreadyExists"
   type="notifytip">
An animation set with this name already exists.
  </notification>

  <notification
   icon="notifytip.tga"
   name="AOImportPermissionDenied"
   type="notifytip">
Insufficient permissions to read notecard.
  </notification>

  <notification
   icon="notifytip.tga"
   name="AOImportCreateSetFailed"
   type="notifytip">
Error while creating import set.
  </notification>

  <notification
   icon="notifytip.tga"
   name="AOImportDownloadFailed"
   type="notifytip">
Could not download notecard.
  </notification>

  <notification
   icon="notifytip.tga"
   name="AOImportNoText"
   type="notifytip">
Notecard is empty or unreadable.
  </notification>

  <notification
   icon="notifytip.tga"
   name="AOImportNoFolder"
   type="notifytip">
Couldn't find folder to read the animations.
  </notification>

  <notification
   icon="notifytip.tga"
   name="AOImportNoStatePrefix"
   type="notifytip">
Notecard line [LINE] has no valid [ state prefix.
  </notification>

  <notification
   icon="notifytip.tga"
   name="AOImportNoValidDelimiter"
   type="notifytip">
Notecard line [LINE] has no valid ] delimiter.
  </notification>

  <notification
   icon="notifytip.tga"
   name="AOImportStateNameNotFound"
   type="notifytip">
State name [NAME] not found.
  </notification>

  <notification
   icon="notifytip.tga"
   name="AOImportAnimationNotFound"
   type="notifytip">
Couldn't find animation [NAME]. Please make sure it's present in the same folder as the import notecard.
  </notification>

  <notification
   icon="notifytip.tga"
   name="AOImportInvalid"
   type="notifytip">
Notecard didn't contain any usable data. Aborting import.
  </notification>

  <notification
   icon="notifytip.tga"
   name="AOImportRetryCreateSet"
   type="notifytip">
Could not create import folder for animation set [NAME]. Retrying ...
  </notification>

  <notification
   icon="notifytip.tga"
   name="AOImportAbortCreateSet"
   type="notifytip">
Could not create import folder for animation set [NAME]. Giving up.
  </notification>

  <notification
   icon="notifytip.tga"
   name="AOImportLinkFailed"
   type="notifytip">
Creating animation link for animation "[NAME]" failed!
  </notification>

<!-- ## Zi: Animation Overrider -->

<notification
   icon="alertmodal.tga"
   name="SendSysinfoToIM"
   type="alertmodal">
This will send the following information to the current IM session:

[SYSINFO]
    <usetemplate
     name="okcancelbuttons"
     yestext="Send"
     notext="Cancel" />
  </notification>

<!-- fsdata -->
  <notification
   icon="alertmodal.tga"
   name="BlockLoginInfo"
   type="alertmodal">
    [REASON]
    <usetemplate
     name="okbutton"
     yestext="OK"/>
  </notification>

  <notification
   icon="alertmodal.tga"
   name="TestversionExpired"
   type="alertmodal">
    This test version of [APP_NAME] has expired and cannot be used any further.
    <usetemplate
     name="okbutton"
     yestext="OK"/>
  </notification>

  <notification
   icon="alertmodal.tga"
   name="FireStormReqInfo"
   type="alertmodal">
    [NAME] is requesting that you send them information about your [APP_NAME] setup.
(This is the same information that can be found by going to Help->About [APP_NAME])
[REASON]
Would you like to send them this information?
    <form name="form">
      <button
       index="0"
       name="Yes"
       text="Yes"/>
      <button
       index="1"
       name="No"
       text="No"/>
    </form>
  </notification>

<!-- Firestorm Phantom -->

  <notification
   icon="notifytip.tga"
   name="PhantomOn"
   type="notifytip">
Phantom mode on.
  </notification>

  <notification
   icon="notifytip.tga"
   name="PhantomOff"
   type="notifytip">
Phantom mode off.
  </notification>

<!-- Firestorm Phantom -->

<!-- Firestorm Reset Settings -->
  <notification
    icon="alertmodal.tga"
    label="Reset all settings"
    name="FirestormClearSettingsPrompt"
    type="alertmodal">
    Resetting all settings may be helpful if you are experiencing problems; however, you will need to redo any customizations you have made to the default configuration. 

    Are you sure you want to reset all settings?
    <usetemplate
      name="okcancelbuttons"
      notext="Cancel"
      yestext="OK"/>
  </notification>

  <notification
    icon="alertmodal.tga"
    name="SettingsWillClear"
    type="alertmodal">
    Settings will be cleared after restarting [APP_NAME].
  </notification>
<!-- Firestorm Reset Settings -->

<!-- AW: opensim -->
  <notification icon="alertmodal.tga"
		name="CantAddGrid"
		type="alertmodal">
Could not add [GRID] to the grid list.
[REASON] contact support of [GRID].
    <usetemplate
     name="okbutton"
     yestext="OK"/>
  </notification>
<!-- AW: opensim -->

  <!-- ## Zi: Particle Editor -->
  <notification
   icon="alertmodal.tga"
   name="ParticleScriptFindFolderFailed"
   type="alertmodal">
Could not find a folder for the new script in inventory.
  </notification>

  <notification
   icon="alertmodal.tga"
   name="ParticleScriptCreationFailed"
   type="alertmodal">
Could not create new script for this particle system.
  </notification>

  <notification
   icon="alertmodal.tga"
   name="ParticleScriptNotFound"
   type="alertmodal">
Could not find the newly created script for this particle system.
  </notification>

  <notification
   icon="alertmodal.tga"
   name="ParticleScriptCreateTempFileFailed"
   type="alertmodal">
Could not create temporary file for script upload.
  </notification>

  <notification
   icon="notify.tga"
   name="ParticleScriptInjected"
   type="alertmodal">
Particle script was injected successfully.
   <form name="form">
      <ignore name="ignore"
       text="A particle script was injected to an object."/>
    </form>
  </notification>

  <notification
   icon="alertmodal.tga"
   name="ParticleScriptCapsFailed"
   type="alertmodal">
Failed to inject script into object. Request for capabilities returned an empty address.
  </notification>

  <notification
   icon="notify.tga"
   name="ParticleScriptCopiedToClipboard"
   type="alertmodal">
The LSL script to create this particle system has been copied to your clipboard. You can now paste it into a new script to use it.
   <form name="form">
      <ignore name="ignore"
       text="A particle script was copied to my clipboard"/>
    </form>
  </notification>
  <!-- ## Zi: Particle Editor -->

  <!-- ## Zi: Debug Settings Editor -->
  <notification
   icon="notify.tga"
   name="DebugSettingsWarning"
   type="alertmodal">
Warning! The use of the Debug Settings window is unsupported! Changing debug settings can severely impact your experience and might lead to loss of data, functionality or even access to the service. Please do not change any values without knowing exactly what you are doing.
   <form name="form">
      <ignore name="ignore"
       text="Debug Settings warning message"/>
    </form>
  </notification>

  <notification
   icon="notify.tga"
   name="ControlNameCopiedToClipboard"
   type="alertmodal">
This debug setting's name has been copied to your clipboard. You can now paste it somewhere else to use it.
   <form name="form">
      <ignore name="ignore"
       text="A debug setting's name was copied to my clipboard"/>
    </form>
  </notification>

  <notification
   icon="notify.tga"
   name="SanityCheck"
   type="alertmodal">
[APP_NAME] has detected a possible issue with your settings:

[SANITY_MESSAGE]

Reason: [SANITY_COMMENT]

Current setting: [CURRENT_VALUE]
   <form name="form">
      <ignore name="ignore"
       text="A settings control has failed the sanity check."/>
    </form>
  </notification>
  <!-- ## Zi: Debug Settings Editor -->

  <notification
   icon="alertmodal.tga"
   name="TeleportToAvatarNotPossible"
   type="alertmodal">
Teleport to this avatar not possible, because the exact position is unknown.
  <tag>fail</tag>
  </notification>

  <notification
   icon="alertmodal.tga"
   name="ZoomToAvatarNotPossible"
   type="alertmodal">
Cannot zoom to this avatar, because it is out of reach.
  <tag>fail</tag>
  </notification>

  <notification
   icon="alertmodal.tga"
   name="TrackAvatarNotPossible"
   type="alertmodal">
Cannot track this avatar, because it is beyond radar range.
  <tag>fail</tag>
  </notification>

  <notification
   icon="alertmodal.tga"
   name="CacheEmpty"
   type="alertmodal">
Your viewer cache is currently empty. Please be aware that you may experience slow framerates and inventory loading for a short time while new content downloads.
  </notification>

  <!-- <FS:Zi> Viewer version popup -->
  <notification
   icon="alertmodal.tga"
   name="FirstJoinSupportGroup"
   type="alertmodal">
Welcome to the Phoenix/Firestorm Viewer Support Group!

To make support easier, it is recommended to announce your viewer's version to the group. You can choose to display your viewer's version in front of any chat you send to the group. Our support members can give you more meaningful advice right away if they know the viewer version you are on.

You can enable and disable this function at any time using the checkbox in the group chat floater.

Do you want to enable the automatic viewer version display?

    <form name="form">
      <button
       index="0"
       name="OK_okcancelignore"
       text="Yes"/>
      <button
       default="true"
       index="1"
       name="Cancel_okcancelignore"
       text="No"/>
      <ignore
	   name="ignore"
       text="The Phoenix/Firestorm Support Group was joined"
       save_option="true" />
    </form>

  </notification>
  <!-- <FS:Zi> Viewer version popup -->
  <notification
     icon="alertmodal.tga"
     name="ConfirmScriptModify"
    type="alertmodal">
    Are you sure you want to modify scripts in selected objects?
    <tag>confirm</tag>
    <usetemplate
    ignoretext="Confirm before I modify scripts in selection"
     name="okcancelignore"
     notext="Cancel"
     yestext="OK"/>
  </notification>

  <notification
   icon="alertmodal.tga"
   name="LocalBitmapsUpdateFileNotFound"
   persist="true"
   type="notify">
[FNAME] could not be updated because the file could no longer be found.
Disabling future updates for this file.
  </notification>

  <notification
   icon="alertmodal.tga"
   name="LocalBitmapsUpdateFailedFinal"
   persist="true"
   type="notify">
[FNAME] could not be opened or decoded for [NRETRIES] attempts, and is now considered broken.
Disabling future updates for this file.
  </notification>

  <notification
   icon="alertmodal.tga"
   name="LocalBitmapsVerifyFail"
   persist="true"
   type="notify">
Attempted to add an invalid or unreadable image file [FNAME] which could not be opened or decoded.
Attempt canceled.
  </notification>

  <notification
   icon="alertmodal.tga"
   name="PathfindingReturnMultipleItems"
   type="alertmodal">
    You are returning [NUM_ITEMS] items.  Are you sure you want to continue?
    <tag>confirm</tag>
    <usetemplate
     ignoretext="Are you sure you want to return multiple items?"
     name="okcancelignore"
     notext="No"
     yestext="Yes"/>
  </notification>

  <notification
   icon="alertmodal.tga"
   name="PathfindingDeleteMultipleItems"
   type="alertmodal">
    You are deleting [NUM_ITEMS] items.  Are you sure you want to continue?
    <tag>confirm</tag>
    <usetemplate
     ignoretext="Are you sure you want to delete multiple items?"
     name="okcancelignore"
     notext="No"
     yestext="Yes"/>
  </notification>


  <notification
   icon="alertmodal.tga"
   name="AvatarFrozen"
   type="notify">
   <tag>fail</tag>
[AV_FREEZER] has frozen you. You cannot move or interact with the world.
  </notification>

  <notification
   icon="alertmodal.tga"
   name="AvatarFrozenDuration"
   type="notify">
   <tag>fail</tag>
[AV_FREEZER] has frozen you for [AV_FREEZE_TIME] seconds. You cannot move or interact with the world.
  </notification>

  <notification
   icon="alertmodal.tga"
   name="YouFrozeAvatar"
   type="notify">
   <tag>fail</tag>
Avatar frozen.
  </notification>

  <notification
   icon="alertmodal.tga"
   name="AvatarHasUnFrozenYou"
   type="notify">
   <tag>fail</tag>
[AV_FREEZER] has unfrozen you.
  </notification>

  <notification
   icon="alertmodal.tga"
   name="AvatarUnFrozen"
   type="notify">
   <tag>fail</tag>
Avatar unfrozen.
  </notification>

  <notification
   icon="alertmodal.tga"
   name="AvatarFreezeFailure"
   type="notify">
   <tag>fail</tag>
Freeze failed because you don't have admin permission for that parcel.
  </notification>

  <notification
   icon="alertmodal.tga"
   name="AvatarFreezeThaw"
   type="notify">
   <tag>fail</tag>
Your freeze expired, go about your business.
  </notification>

  <notification
   icon="alertmodal.tga"
   name="AvatarCantFreeze"
   type="notify">
   <tag>fail</tag>
Sorry, can't freeze that user.
  </notification>

  <notification
   icon="alertmodal.tga"
   name="NowOwnObject"
   type="notify">
   <tag>fail</tag>
You are now the owner of object [OBJECT_NAME]
  </notification>

  <notification
   icon="alertmodal.tga"
   name="CantRezOnLand"
   type="notify">
   <tag>fail</tag>
Can't rez object at [OBJECT_POS] because the owner of this land does not allow it.  Use the land tool to see land ownership.
  </notification>

  <notification
   icon="alertmodal.tga"
   name="RezFailTooManyRequests"
   type="notify">
   <tag>fail</tag>
Object can not be rezzed because there are too many requests.
  </notification>
 
  <notification
   icon="alertmodal.tga"
   name="SitFailCantMove"
   type="notify">
   <tag>fail</tag>
You cannot sit because you cannot move at this time.
  </notification>

  <notification
   icon="alertmodal.tga"
   name="SitFailNotAllowedOnLand"
   type="notify">
   <tag>fail</tag>
You cannot sit because you are not allowed on that land.
  </notification>
 
  <notification
   icon="alertmodal.tga"
   name="SitFailNotSameRegion"
   type="notify">
   <tag>fail</tag>
Try moving closer.  Can't sit on object because
it is not in the same region as you.
  </notification>
  
  <notification
   icon="alert.tga"
   name="ChatHistoryIsBusyAlert"
   type="alertmodal">
   Chat history file is busy with previous operation. Please try again in a few minutes or choose chat with another person.
    <usetemplate
     name="okbutton"
     yestext="OK"/>
  </notification>
  
  <notification
   icon="alertmodal.tga"
   name="NoNewObjectRegionFull"
   type="notify">
   <tag>fail</tag>
Unable to create new object. The region is full.
  </notification>

  <notification
   icon="alertmodal.tga"
   name="FailedToPlaceObject"
   type="notify">
   <tag>fail</tag>
Failed to place object at specified location.  Please try again.
  </notification>

  <notification
   icon="alertmodal.tga"
   name="NoOwnNoGardening"
   type="notify">
   <tag>fail</tag>
You can't create trees and grass on land you don't own.
  </notification>

  <notification
   icon="alertmodal.tga"
   name="NoCopyPermsNoObject"
   type="notify">
   <tag>fail</tag>
Copy failed because you lack permission to copy the object '[OBJ_NAME]'.
  </notification>

  <notification
   icon="alertmodal.tga"
   name="NoTransPermsNoObject"
   type="notify">
   <tag>fail</tag>
Copy failed because the object '[OBJ_NAME]' cannot be transferred to you.
  </notification>

  <notification
   icon="alertmodal.tga"
   name="AddToNavMeshNoCopy"
   type="notify">
   <tag>fail</tag>
Copy failed because the object '[OBJ_NAME]' contributes to navmesh.
  </notification>

  <notification
   icon="alertmodal.tga"
   name="DupeWithNoRootsSelected"
   type="notify">
   <tag>fail</tag>
Duplicate with no root objects selected.
  </notification>

  <notification
   icon="alertmodal.tga"
   name="CantDupeCuzRegionIsFull"
   type="notify">
   <tag>fail</tag>
Can't duplicate objects because the region is full.
  </notification>

  <notification
   icon="alertmodal.tga"
   name="CantDupeCuzParcelNotFound"
   type="notify">
   <tag>fail</tag>
Can't duplicate objects - Can't find the parcel they are on.
  </notification>

  <notification
   icon="alertmodal.tga"
   name="CantCreateCuzParcelFull"
   type="notify">
   <tag>fail</tag>
Can't create object because 
the parcel is full.
  </notification>

  <notification
   icon="alertmodal.tga"
   name="RezAttemptFailed"
   type="notify">
   <tag>fail</tag>
Attempt to rez an object failed.
  </notification>

  <notification
   icon="alertmodal.tga"
   name="ToxicInvRezAttemptFailed"
   type="notify">
   <tag>fail</tag>
Unable to create item that has caused problems on this region.
  </notification>

  <notification
   icon="alertmodal.tga"
   name="InvItemIsBlacklisted"
   type="notify">
   <tag>fail</tag>
That inventory item has been blacklisted.
  </notification>

  <notification
   icon="alertmodal.tga"
   name="NoCanRezObjects"
   type="notify">
   <tag>fail</tag>
You are not currently allowed to create objects.
  </notification>
 
  <notification
   icon="alertmodal.tga"
   name="LandSearchBlocked"
   type="notify">
   <tag>fail</tag>
Land Search Blocked.
You have performed too many land searches too quickly.
Please try again in a minute.
  </notification>

  <notification
   icon="alertmodal.tga"
   name="NotEnoughResourcesToAttach"
   type="notify">
   <tag>fail</tag>
Not enough script resources available to attach object!
  </notification>

  <notification
   icon="notifytip.tga"
   name="YouDiedAndGotTPHome"
   type="notifytip">
   <tag>fail</tag>
You died and have been teleported to your home location
  </notification>

  <notification
   icon="alertmodal.tga"
   name="EjectComingSoon"
   type="notify">
   <tag>fail</tag>
You are no longer allowed here and have [EJECT_TIME] seconds to leave.
  </notification>

  <notification
   icon="alertmodal.tga"
   name="NoEnterRegionMaybeFull"
   type="notify">
   <tag>fail</tag>
You can't enter region "[NAME]".
It may be full or restarting soon.
  </notification>

  <notification
   icon="alertmodal.tga"
   name="SaveBackToInvDisabled"
   type="notify">
   <tag>fail</tag>
Save Back To Inventory has been disabled.
  </notification>

  <notification
   icon="alertmodal.tga"
   name="NoExistNoSaveToContents"
   type="notify">
   <tag>fail</tag>
Cannot save '[OBJ_NAME]' to object contents because the object it was rezzed from no longer exists.
  </notification>

  <notification
   icon="alertmodal.tga"
   name="NoModNoSaveToContents"
   type="notify">
   <tag>fail</tag>
Cannot save '[OBJ_NAME]' to object contents because you do not have permission to modify the object '[DEST_NAME]'.
  </notification>

  <notification
   icon="alertmodal.tga"
   name="NoSaveBackToInvDisabled"
   type="notify">
   <tag>fail</tag>
Cannot save '[OBJ_NAME]' back to inventory -- this operation has been disabled.
  </notification>

  <notification
   icon="alertmodal.tga"
   name="NoCopyNoSelCopy"
   type="notify">
   <tag>fail</tag>
You cannot copy your selection because you do not have permission to copy the object '[OBJ_NAME]'.
  </notification>

  <notification
   icon="alertmodal.tga"
   name="NoTransNoSelCopy"
   type="notify">
   <tag>fail</tag>
You cannot copy your selection because the object '[OBJ_NAME]' is not transferable.
  </notification>

  <notification
   icon="alertmodal.tga"
   name="NoTransNoCopy"
   type="notify">
   <tag>fail</tag>
You cannot copy your selection because the object '[OBJ_NAME]' is not transferable.
  </notification>

  <notification
   icon="alertmodal.tga"
   name="NoPermsNoRemoval"
   type="notify">
   <tag>fail</tag>
Removal of the object '[OBJ_NAME]' from the simulator is disallowed by the permissions system.
  </notification>

  <notification
   icon="alertmodal.tga"
   name="NoModNoSaveSelection"
   type="notify">
   <tag>fail</tag>
Cannot save your selection because you do not have permission to modify the object '[OBJ_NAME]'.
  </notification>

  <notification
   icon="alertmodal.tga"
   name="NoCopyNoSaveSelection"
   type="notify">
   <tag>fail</tag>
Cannot save your selection because the object '[OBJ_NAME]' is not copyable.
  </notification>

  <notification
   icon="alertmodal.tga"
   name="NoModNoTaking"
   type="notify">
   <tag>fail</tag>
You cannot take your selection because you do not have permission to modify the object '[OBJ_NAME]'.
  </notification>

  <notification
   icon="alertmodal.tga"
   name="RezDestInternalError"
   type="notify">
   <tag>fail</tag>
Internal Error: Unknown destination type.
  </notification>

  <notification
   icon="alertmodal.tga"
   name="DeleteFailObjNotFound"
   type="notify">
   <tag>fail</tag>
Delete failed because object not found
  </notification>

  <notification
   icon="alertmodal.tga"
   name="SorryCantEjectUser"
   type="notify">
   <tag>fail</tag>
Sorry, can't eject that user.
  </notification>

  <notification
   icon="alertmodal.tga"
   name="RegionSezNotAHome"
   type="notify">
   <tag>fail</tag>
This region does not allow you to set your home location here.
  </notification>

  <notification
   icon="alertmodal.tga"
   name="HomeLocationLimits"
   type="notify">
   <tag>fail</tag>
You can only set your 'Home Location' on your land or at a mainland Infohub.
   </notification>

  <notification
   icon="alertmodal.tga"
   name="HomePositionSet"
   type="notify">
   <tag>fail</tag>
Home position set.
  </notification>

  <notification
   icon="notifytip.tga"
   name="AvatarEjected"
   type="notifytip">
   <tag>fail</tag>
Avatar ejected.
  </notification>

  <notification
   icon="alertmodal.tga"
   name="AvatarEjectFailed"
   type="notify">
   <tag>fail</tag>
Eject failed because you don't have admin permission for that parcel.
  </notification>

  <notification
   icon="alertmodal.tga"
   name="CMOParcelFull"
   type="notify">
   <tag>fail</tag>
Can't move object '[O]' to
[P] in region [R] because the parcel is full.
  </notification>

  <notification
   icon="alertmodal.tga"
   name="CMOParcelPerms"
   type="notify">
   <tag>fail</tag>
Can't move object '[O]' to
[P] in region [R] because your objects are not allowed on this parcel.
  </notification>

  <notification
   icon="alertmodal.tga"
   name="CMOParcelResources"
   type="notify">
   <tag>fail</tag>
Can't move object '[O]' to
[P] in region [R] because there are not enough resources for this object on this parcel.
  </notification>

  <notification
   icon="alertmodal.tga"
   name="NoParcelPermsNoObject"
   type="notify">
   <tag>fail</tag>
Copy failed because you lack access to that parcel.
  </notification>

  <notification
   icon="alertmodal.tga"
   name="CMORegionVersion"
   type="notify">
    <tag>fail</tag>
    Can't move object '[O]' to
    [P] in region [R] because the other region is running an older version which does not support receiving this object via region crossing.
  </notification>

  <notification
   icon="alertmodal.tga"
   name="CMONavMesh"
   type="notify">
   <tag>fail</tag>
Can't move object '[O]' to
[P] in region [R] because you cannot modify the navmesh across region boundaries.
  </notification>

  <notification
   icon="alertmodal.tga"
   name="CMOWTF"
   type="notify">
   <tag>fail</tag>
Can't move object '[O]' to
[P] in region [R] because of an unknown reason. ([F])
  </notification>

  <notification
   icon="alertmodal.tga"
   name="NoPermModifyObject"
   type="notify">
   <tag>fail</tag>
You don't have permission to modify that object
  </notification>

  <notification
   icon="alertmodal.tga"
   name="TooMuchObjectInventorySelected"
   type="alertmodal">
    <tag>fail</tag>
    Too many objects with large inventory are selected. Please select fewer objects and try again.
    <usetemplate
     name="okbutton"
     yestext="OK"/>
  </notification>

  <notification
   icon="alertmodal.tga"
   name="CantEnablePhysObjContributesToNav"
   type="notify">
   <tag>fail</tag>
Can't enable physics for an object that contributes to the navmesh.
  </notification>

  <notification
   icon="alertmodal.tga"
   name="CantEnablePhysKeyframedObj"
   type="notify">
   <tag>fail</tag>
Can't enable physics for keyframed objects.
  </notification>

  <notification
   icon="alertmodal.tga"
   name="CantEnablePhysNotEnoughLandResources"
   type="notify">
   <tag>fail</tag>
Can't enable physics for object -- insufficient land resources.
  </notification>

  <notification
   icon="alertmodal.tga"
   name="CantEnablePhysCostTooGreat"
   persist="true"
   type="notify">
   <tag>fail</tag>
Can't enable physics for object with physics resource cost greater than [MAX_OBJECTS]
  </notification>

  <notification
   icon="alertmodal.tga"
   name="PhantomWithConcavePiece"
   type="notify">
   <tag>fail</tag>
This object cannot have a concave piece because it is phantom and contributes to the navmesh.
  </notification>

  <notification
   icon="alertmodal.tga"
   name="UnableAddItem"
   type="notify">
   <tag>fail</tag>
Unable to add item!
  </notification>

  <notification
   icon="alertmodal.tga"
   name="UnableEditItem"
   type="notify">
   <tag>fail</tag>
Unable to edit this!
  </notification>

  <notification
   icon="alertmodal.tga"
   name="NoPermToEdit"
   type="notify">
   <tag>fail</tag>
Not permitted to edit this.
  </notification>

  <notification
   icon="alertmodal.tga"
   name="NoPermToCopyInventory"
   type="notify">
   <tag>fail</tag>
Not permitted to copy that inventory.
  </notification>

  <notification
   icon="alertmodal.tga"
   name="CantSaveItemDoesntExist"
   type="notify">
   <tag>fail</tag>
Cannot save to object contents: Item no longer exists.
  </notification>

  <notification
   icon="alertmodal.tga"
   name="CantSaveItemAlreadyExists"
   type="notify">
   <tag>fail</tag>
Cannot save to object contents: Item with that name already exists in inventory
  </notification>

  <notification
   icon="alertmodal.tga"
   name="CantSaveModifyAttachment"
   type="notify">
   <tag>fail</tag>
Cannot save to object contents: This would modify the attachment permissions.
  </notification>

  <notification
   icon="alertmodal.tga"
   name="AttachmentHasTooMuchInventory"
   type="notify">
   <tag>fail</tag>
Your attachments contain too much inventory to add more.
  </notification>

  <!--<notification
   icon="alertmodal.tga"
   name="IllegalAttachment"
   type="notify">
   <tag>fail</tag>
The attachment has requested a nonexistent point on the avatar. It has been attached to the chest instead.
  </notification>-->

  <notification
   icon="alertmodal.tga"
   name="TooManyScripts"
   type="notify">
   <tag>fail</tag>
Too many scripts.
  </notification>

  <notification
   icon="alertmodal.tga"
   name="UnableAddScript"
   type="notify">
   <tag>fail</tag>
Unable to add script!
  </notification>

  <notification
   icon="alertmodal.tga"
   name="AssetServerTimeoutObjReturn"
   type="notify">
   <tag>fail</tag>
Asset server didn't respond in a timely fashion.  Object returned to sim.
  </notification>

  <notification
   icon="alertmodal.tga"
   name="RegionDisablePhysicsShapes"
   type="notify">
   <tag>fail</tag>
This region does not have physics shapes enabled.
  </notification>

  <notification
   icon="alertmodal.tga"
   name="NoModNavmeshAcrossRegions"
   type="notify">
   <tag>fail</tag>
You cannot modify the navmesh across region boundaries.
  </notification>

  <notification
   icon="alertmodal.tga"
   name="NoSetPhysicsPropertiesOnObjectType"
   type="notify">
   <tag>fail</tag>
Cannot set physics properties on that object type.
  </notification>

  <notification
   icon="alertmodal.tga"
   name="NoSetRootPrimWithNoShape"
   type="notify">
   <tag>fail</tag>
Cannot set root prim to have no shape.
  </notification>

  <notification
   icon="alertmodal.tga"
   name="NoRegionSupportPhysMats"
   type="notify">
   <tag>fail</tag>
This region does not have physics materials enabled.
  </notification>

  <notification
   icon="alertmodal.tga"
   name="OnlyRootPrimPhysMats"
   type="notify">
   <tag>fail</tag>
Only root prims may have their physics materials adjusted.
  </notification>

  <notification
   icon="alertmodal.tga"
   name="NoSupportCharacterPhysMats"
   type="notify">
   <tag>fail</tag>
Setting physics materials on characters is not yet supported.
  </notification>

  <notification
   icon="alertmodal.tga"
   name="InvalidPhysMatProperty"
   type="notify">
   <tag>fail</tag>
One or more of the specified physics material properties was invalid.
  </notification>

  <notification
   icon="alertmodal.tga"
   name="NoPermsAlterStitchingMeshObj"
   type="notify">
   <tag>fail</tag>
You may not alter the stitching type of a mesh object.
  </notification>

  <notification
   icon="alertmodal.tga"
   name="NoPermsAlterShapeMeshObj"
   type="notify">
   <tag>fail</tag>
You may not alter the shape of a mesh object
  </notification>

  <notification
   icon="alertmodal.tga"
   name="FullRegionCantEnter"
   type="notify">
   <tag>fail</tag>
You can't enter this region because \nthe region is full.
  </notification>

  <notification
   icon="alertmodal.tga"
   name="LinkFailedOwnersDiffer"
   type="notify">
   <tag>fail</tag>
Link failed -- owners differ
  </notification>

  <notification
   icon="alertmodal.tga"
   name="LinkFailedNoModNavmeshAcrossRegions"
   type="notify">
   <tag>fail</tag>
Link failed -- cannot modify the navmesh across region boundaries.
  </notification>

  <notification
   icon="alertmodal.tga"
   name="LinkFailedNoPermToEdit"
   type="notify">
   <tag>fail</tag>
Link failed because you do not have edit permission.
  </notification>

  <notification
   icon="alertmodal.tga"
   name="LinkFailedTooManyPrims"
   type="notify">
   <tag>fail</tag>
Link failed -- too many primitives
  </notification>

  <notification
   icon="alertmodal.tga"
   name="LinkFailedCantLinkNoCopyNoTrans"
   type="notify">
   <tag>fail</tag>
Link failed -- cannot link no-copy with no-transfer
  </notification>

  <notification
   icon="alertmodal.tga"
   name="LinkFailedNothingLinkable"
   type="notify">
   <tag>fail</tag>
Link failed -- nothing linkable.
  </notification>

  <notification
   icon="alertmodal.tga"
   name="LinkFailedTooManyPathfindingChars"
   type="notify">
   <tag>fail</tag>
Link failed -- too many pathfinding characters
  </notification>

  <notification
   icon="alertmodal.tga"
   name="LinkFailedInsufficientLand"
   type="notify">
   <tag>fail</tag>
Link failed -- insufficient land resources
  </notification>

  <notification
   icon="alertmodal.tga"
   name="LinkFailedTooMuchPhysics"
   type="notify">
   <tag>fail</tag>
Object uses too many physics resources -- its dynamics have been disabled.
  </notification>

  <notification
   icon="alertmodal.tga"
   name="EstateManagerFailedllTeleportHome"
   persist="false"
   type="notify">
    <tag>fail</tag>
The object '[OBJECT_NAME]' at [SLURL] cannot teleport estate managers home.
  </notification>

  <notification
   icon="alertmodal.tga"
   name="TeleportedHomeByObjectOnParcel"
   persist="false"
   type="notify">
   <tag>fail</tag>
You have been teleported home by the object '[OBJECT_NAME]' on the parcel '[PARCEL_NAME]'
  </notification>

  <notification
   icon="alertmodal.tga"
   name="TeleportedHomeByObject"
   persist="false"
   type="notify">
   <tag>fail</tag>
You have been teleported home by the object '[OBJECT_NAME]'
  </notification>

  <notification
   icon="alertmodal.tga"
   name="TeleportedByAttachment"
   type="notify">
   <tag>fail</tag>
You have been teleported by an attachment on [ITEM_ID]
   <usetemplate
    ignoretext="Teleport: You have been teleported by an attachment"
    name="notifyignore"/>
  </notification>

  <notification
   icon="alertmodal.tga"
   name="TeleportedByObjectOnParcel"
   type="notify">
   <tag>fail</tag>
You have been teleported by the object '[OBJECT_NAME]' on the parcel '[PARCEL_NAME]'
   <usetemplate
    ignoretext="Teleport: You have been teleported by an object on a parcel"
    name="notifyignore"/>
  </notification>

  <notification
   icon="alertmodal.tga"
   name="TeleportedByObjectOwnedBy"
   type="notify">
   <tag>fail</tag>
You have been teleported by the object '[OBJECT_NAME]' owned by [OWNER_ID]
  </notification>

  <notification
   icon="alertmodal.tga"
   name="TeleportedByObjectUnknownUser"
   type="notify">
   <tag>fail</tag>
You have been teleported by the object '[OBJECT_NAME]' owned by an unknown user.
  </notification>

  <notification
   icon="alertmodal.tga"
   name="StandDeniedByObject"
   type="notify">
    <tag>fail</tag>
'[OBJECT_NAME]' will not allow you to stand at this time.
  </notification>

  <notification
   icon="alertmodal.tga"
   name="ResitDeniedByObject"
   type="notify">
    <tag>fail</tag>
'[OBJECT_NAME]' will not allow you to change your seat at this time.
  </notification>

  <notification
   icon="alertmodal.tga"
   name="CantCreateObjectRegionFull"
   type="notify">
   <tag>fail</tag>
Unable to create requested object. The region is full.
  </notification>

  <notification
   icon="alertmodal.tga"
   name="CantAttackMultipleObjOneSpot"
   type="notify">
   <tag>fail</tag>
You can't attach multiple objects to one spot.
  </notification>

  <notification
   icon="alertmodal.tga"
   name="CantCreateMultipleObjAtLoc"
   type="notify">
   <tag>fail</tag>
You can't create multiple objects here.
  </notification>

  <notification
   icon="alertmodal.tga"
   name="UnableToCreateObjTimeOut"
   type="notify">
   <tag>fail</tag>
Unable to create requested object. Object is missing from database.
  </notification>

  <notification
   icon="alertmodal.tga"
   name="UnableToCreateObjUnknown"
   type="notify">
   <tag>fail</tag>
Unable to create requested object. The request timed out. Please try again.
  </notification>

  <notification
   icon="alertmodal.tga"
   name="UnableToCreateObjMissingFromDB"
   type="notify">
   <tag>fail</tag>
Unable to create requested object. Please try again.
  </notification>

  <notification
   icon="alertmodal.tga"
   name="RezFailureTookTooLong"
   type="notify">
   <tag>fail</tag>
Rez failed, requested object took too long to load.
  </notification>

  <notification
   icon="alertmodal.tga"
   name="FailedToPlaceObjAtLoc"
   type="notify">
   <tag>fail</tag>
Failed to place object at specified location.  Please try again.
  </notification>

  <notification
   icon="alertmodal.tga"
   name="CantCreatePlantsOnLand"
   type="notify">
   <tag>fail</tag>
You cannot create plants on this land.
  </notification>

  <notification
   icon="alertmodal.tga"
   name="CantRestoreObjectNoWorldPos"
   type="notify">
   <tag>fail</tag>
Cannot restore object. No world position found.
  </notification>

  <notification
   icon="alertmodal.tga"
   name="CantRezObjectInvalidMeshData"
   type="notify">
   <tag>fail</tag>
Unable to rez object because its mesh data is invalid.
  </notification>

  <notification
   icon="alertmodal.tga"
   name="CantRezObjectTooManyScripts"
   type="notify">
   <tag>fail</tag>
Unable to rez object because there are already too many scripts in this region.
  </notification>

  <notification
   icon="alertmodal.tga"
   name="CantCreateObjectNoAccess"
   type="notify">
   <tag>fail</tag>
Your access privileges don't allow you to create objects there.
  </notification>

  <notification
   icon="alertmodal.tga"
   name="CantCreateObject"
   type="notify">
   <tag>fail</tag>
You are not currently allowed to create objects.
  </notification>

  <notification
   icon="alertmodal.tga"
   name="InvalidObjectParams"
   type="notify">
   <tag>fail</tag>
Invalid object parameters
  </notification>

  <notification
   icon="alertmodal.tga"
   name="CantDuplicateObjectNoAcess"
   type="notify">
   <tag>fail</tag>
Your access privileges don't allow you to duplicate objects here.
  </notification>

  <notification
   icon="alertmodal.tga"
   name="CantChangeShape"
   type="notify">
   <tag>fail</tag>
You are not allowed to change this shape.
  </notification>

  <notification
   icon="alertmodal.tga"
   name="NoAccessToClaimObjects"
   type="notify">
   <tag>fail</tag>
Your access privileges don't allow you to claim objects here.
  </notification>

  <notification
   icon="alertmodal.tga"
   name="DeedFailedNoPermToDeedForGroup"
   type="notify">
   <tag>fail</tag>
Deed failed because you do not have permission to deed objects for your group.
  </notification>

  <notification
   icon="alertmodal.tga"
   name="NoPrivsToBuyObject"
   type="notify">
   <tag>fail</tag>
Your access privileges don't allow you to buy objects here.
  </notification>

  <notification
   icon="alertmodal.tga"
   name="CantAttachObjectAvatarSittingOnIt"
   type="notify">
   <tag>fail</tag>
Cannot attach object because an avatar is sitting on it.
  </notification>

  <notification
   icon="alertmodal.tga"
   name="WhyAreYouTryingToWearShrubbery"
   type="notify">
   <tag>fail</tag>
Trees and grasses cannot be worn as attachments.
  </notification>

  <notification
   icon="alertmodal.tga"
   name="CantAttachGroupOwnedObjs"
   type="notify">
   <tag>fail</tag>
Cannot attach group-owned objects.
  </notification>

  <notification
   icon="alertmodal.tga"
   name="CantAttachObjectsNotOwned"
   type="notify">
   <tag>fail</tag>
Cannot attach objects that you don't own.
  </notification>

  <notification
   icon="alertmodal.tga"
   name="CantAttachNavmeshObjects"
   type="notify">
   <tag>fail</tag>
Cannot attach objects that contribute to navmesh.
  </notification>

  <notification
   icon="alertmodal.tga"
   name="CantAttachObjectNoMovePermissions"
   type="notify">
   <tag>fail</tag>
Cannot attach object because you do not have permission to move it.
  </notification>

  <notification
   icon="alertmodal.tga"
   name="CantAttachNotEnoughScriptResources"
   type="notify">
   <tag>fail</tag>
Not enough script resources available to attach object!
  </notification>

  <notification
   icon="alertmodal.tga"
   name="CantAttachObjectBeingRemoved"
   type="notify">
    <tag>fail</tag>
    Cannot attach object because it is already being removed.
  </notification>

  <notification
  icon="alertmodal.tga"
  name="IllegalAttachment"
  type="notify">
   <tag>fail</tag>
   The attachment has requested a nonexistent point on the avatar. It has been attached to the chest instead.
  </notification>

  <notification
   icon="alertmodal.tga"
   name="CantDropItemTrialUser"
   type="notify">
   <tag>fail</tag>
You can't drop objects here; try the Free Trial area.
  </notification>

  <notification
   icon="alertmodal.tga"
   name="CantDropMeshAttachment"
   type="notify">
   <tag>fail</tag>
You can't drop mesh attachments. Detach to inventory and then rez in world.
  </notification>

  <notification
   icon="alertmodal.tga"
   name="CantDropAttachmentNoPermission"
   type="notify">
   <tag>fail</tag>
Failed to drop attachment: you don't have permission to drop there.
  </notification>

  <notification
   icon="alertmodal.tga"
   name="CantDropAttachmentInsufficientLandResources"
   type="notify">
   <tag>fail</tag>
Failed to drop attachment: insufficient available land resource.
  </notification>

  <notification
   icon="alertmodal.tga"
   name="CantDropAttachmentInsufficientResources"
   type="notify">
   <tag>fail</tag>
Failed to drop attachments: insufficient available resources.
  </notification>

  <notification
   icon="alertmodal.tga"
   name="CantDropObjectFullParcel"
   type="notify">
   <tag>fail</tag>
Cannot drop object here.  Parcel is full.
  </notification>

  <notification
   icon="alertmodal.tga"
   name="CantTouchObjectBannedFromParcel"
   type="notify">
   <tag>fail</tag>
Can't touch/grab this object because you are banned from the land parcel.
  </notification>

  <notification
   icon="alertmodal.tga"
   name="PlzNarrowDeleteParams"
   type="notify">
   <tag>fail</tag>
Please narrow your delete parameters.
  </notification>

  <notification
   icon="alertmodal.tga"
   name="UnableToUploadAsset"
   type="notify">
   <tag>fail</tag>
Unable to upload asset.
  </notification>

  <notification
   icon="alertmodal.tga"
   name="CantTeleportCouldNotFindUser"
   type="notify">
   <tag>fail</tag>
Could not find user to teleport home
  </notification>

  <notification
   icon="alertmodal.tga"
   name="GodlikeRequestFailed"
   type="notify">
   <tag>fail</tag>
godlike request failed
  </notification>

  <notification
   icon="alertmodal.tga"
   name="GenericRequestFailed"
   type="notify">
   <tag>fail</tag>
generic request failed
  </notification>

  <notification
   icon="alertmodal.tga"
   name="CantUploadPostcard"
   type="notify">
   <tag>fail</tag>
Unable to upload postcard.  Try again later.
  </notification>

  <notification
   icon="alertmodal.tga"
   name="CantFetchInventoryForGroupNotice"
   type="notify">
   <tag>fail</tag>
Unable to fetch inventory details for the group notice.
  </notification>

  <notification
   icon="alertmodal.tga"
   name="CantSendGroupNoticeNotPermitted"
   type="notify">
   <tag>fail</tag>
Unable to send group notice -- not permitted.
  </notification>

  <notification
   icon="alertmodal.tga"
   name="CantSendGroupNoticeCantConstructInventory"
   type="notify">
   <tag>fail</tag>
Unable to send group notice -- could not construct inventory.
  </notification>

  <notification
   icon="alertmodal.tga"
   name="CantParceInventoryInNotice"
   type="notify">
   <tag>fail</tag>
Unable to parse inventory in notice.
  </notification>

  <notification
   icon="alertmodal.tga"
   name="TerrainUploadFailed"
   type="notify">
   <tag>fail</tag>
Terrain upload failed.
  </notification>

  <notification
   icon="alertmodal.tga"
   name="TerrainFileWritten"
   type="notify">
   <tag>fail</tag>
Terrain file written.
  </notification>

  <notification
   icon="alertmodal.tga"
   name="TerrainFileWrittenStartingDownload"
   type="notify">
   <tag>fail</tag>
Terrain file written, starting download...
  </notification>

  <notification
   icon="alertmodal.tga"
   name="TerrainBaked"
   type="notify">
   <tag>fail</tag>
Terrain baked.
  </notification>

  <notification
   icon="alertmodal.tga"
   name="TenObjectsDisabledPlzRefresh"
   type="notify">
   <tag>fail</tag>
Only the first 10 selected objects have been disabled. Refresh and make additional selections if required.
  </notification>

  <notification
   icon="alertmodal.tga"
   name="UpdateViewerBuyParcel"
   type="notify">
   <tag>fail</tag>
You need to update your viewer to buy this parcel.
  </notification>  

  <notification
   icon="alertmodal.tga"
   name="CantBuyParcelNotForSale"
   type="notify">
   <tag>fail</tag>
Unable to buy, this parcel is not for sale.
  </notification>

  <notification
   icon="alertmodal.tga"
   name="CantBuySalePriceOrLandAreaChanged"
   type="notify">
   <tag>fail</tag>
Unable to buy, the sale price or land area has changed.
  </notification>

  <notification
   icon="alertmodal.tga"
   name="CantBuyParcelNotAuthorized"
   type="notify">
   <tag>fail</tag>
You are not the authorized buyer for this parcel.
  </notification>

  <notification
   icon="alertmodal.tga"
   name="CantBuyParcelAwaitingPurchaseAuth"
   type="notify">
   <tag>fail</tag>
You cannot purchase this parcel because it is already awaiting purchase aut
  </notification>

  <notification
   icon="alertmodal.tga"
   name="CantBuildOverflowParcel"
   type="notify">
   <tag>fail</tag>
You cannot build objects here because doing so would overflow the parcel.
  </notification>

  <notification
   icon="alertmodal.tga"
   name="SelectedMultipleOwnedLand"
   type="notify">
   <tag>fail</tag>
You selected land with different owners. Please select a smaller area and try again.
  </notification>

  <notification
   icon="alertmodal.tga"
   name="CantJoinTooFewLeasedParcels"
   type="notify">
   <tag>fail</tag>
Not enough leased parcels in selection to join.
  </notification>

  <notification
   icon="alertmodal.tga"
   name="CantDivideLandMultipleParcelsSelected"
   type="notify">
   <tag>fail</tag>
Can't divide land.
There is more than one parcel selected.
Try selecting a smaller piece of land.
  </notification>

  <notification
   icon="alertmodal.tga"
   name="CantDivideLandCantFindParcel"
   type="notify">
   <tag>fail</tag>
Can't divide land.
Can't find the parcel.
Please report with Help -> Report Bug...
  </notification>

  <notification
   icon="alertmodal.tga"
   name="CantDivideLandWholeParcelSelected"
   type="notify">
   <tag>fail</tag>
Can't divide land. Whole parcel is selected.
Try selecting a smaller piece of land.
  </notification>

  <notification
   icon="alertmodal.tga"
   name="LandHasBeenDivided"
   type="notify">
   <tag>fail</tag>
Land has been divided.
  </notification>

  <notification
   icon="alertmodal.tga"
   name="PassPurchased"
   type="notify">
   <tag>fail</tag>
You purchased a pass.
  </notification>

  <notification
   icon="alertmodal.tga"
   name="RegionDisallowsClassifieds"
   type="notify">
   <tag>fail</tag>
Region does not allow classified advertisements.
  </notification>

  <notification
   icon="alertmodal.tga"
   name="LandPassExpireSoon"
   type="notify">
   <tag>fail</tag>
Your pass to this land is about to expire.
  </notification>

  <notification
   icon="alertmodal.tga"
   name="CantSitNoSuitableSurface"
   type="notify">
   <tag>fail</tag>
There is no suitable surface to sit on, try another spot.
  </notification>

  <notification
   icon="alertmodal.tga"
   name="CantSitNoRoom"
   type="notify">
   <tag>fail</tag>
No room to sit here, try another spot.
  </notification>

  <notification
   icon="alertmodal.tga"
   name="ClaimObjectFailedNoPermission"
   type="notify">
   <tag>fail</tag>
Claim object failed because you don't have permission
  </notification>

  <notification
   icon="alertmodal.tga"
   name="ClaimObjectFailedNoMoney"
   type="notify">
   <tag>fail</tag>
Claim object failed because you don't have enough L$.
  </notification>

  <notification
   icon="alertmodal.tga"
   name="CantDeedGroupLand"
   type="notify">
   <tag>fail</tag>
Cannot deed group-owned land.
  </notification>

  <notification
   icon="alertmodal.tga"
   name="BuyObjectFailedNoMoney"
   type="notify">
   <tag>fail</tag>
Buy object failed because you don't have enough L$.
  </notification>

  <notification
   icon="alertmodal.tga"
   name="BuyInventoryFailedNoMoney"
   type="notify">
   <tag>fail</tag>
Buy inventory failed because you do not have enough L$
  </notification>

  <notification
   icon="alertmodal.tga"
   name="BuyPassFailedNoMoney"
   type="notify">
   <tag>fail</tag>
You don't have enough L$ to buy a pass to this land.
  </notification>

  <notification
   icon="alertmodal.tga"
   name="CantBuyPassTryAgain"
   type="notify">
   <tag>fail</tag>
Unable to buy pass right now.  Try again later.
  </notification>

  <notification
   icon="alertmodal.tga"
   name="CantCreateObjectParcelFull"
   type="notify">
   <tag>fail</tag>
Can't create object because \nthe parcel is full.
  </notification>

  <notification
   icon="alertmodal.tga"
   name="FailedPlacingObject"
   type="notify">
   <tag>fail</tag>
Failed to place object at specified location.  Please try again.
  </notification>

  <notification
   icon="alertmodal.tga"
   name="CantCreateLandmarkForEvent"
   type="notify">
   <tag>fail</tag>
Unable to create landmark for event.
  </notification>

  <notification
   icon="alertmodal.tga"
   name="GodBeatsFreeze"
   type="notify">
   <tag>fail</tag>
Your godlike powers break the freeze!
  </notification>

  <notification
   icon="alertmodal.tga"
   name="SpecialPowersRequestFailedLogged"
   type="notify">
   <tag>fail</tag>
Request for special powers failed. This request has been logged.
  </notification>

  <notification
   icon="alertmodal.tga"
   name="ExpireExplanation"
   type="notify">
   <tag>fail</tag>
The system is currently unable to process your request. The request timed out.
  </notification>

  <notification
   icon="alertmodal.tga"
   name="DieExplanation"
   type="notify">
   <tag>fail</tag>
The system is unable to process your request.
  </notification>

  <notification
   icon="alertmodal.tga"
   name="AddPrimitiveFailure"
   type="notify">
   <tag>fail</tag>
Insufficient funds to create primitve.
  </notification>

  <notification
   icon="alertmodal.tga"
   name="RezObjectFailure"
   type="notify">
   <tag>fail</tag>
Insufficient funds to create object.
  </notification>

  <notification
   icon="alertmodal.tga"
   name="ResetHomePositionNotLegal"
   type="notify">
   <tag>fail</tag>
Reset Home position since Home wasn't legal.
  </notification>

  <notification
   icon="alertmodal.tga"
   name="CantInviteRegionFull"
   type="notify">
   <tag>fail</tag>
You cannot currently invite anyone to your location because the region is full. Try again later.
  </notification>

  <notification
   icon="alertmodal.tga"
   name="CantSetHomeAtRegion"
   type="notify">
   <tag>fail</tag>
This region does not allow you to set your home location here.
  </notification>

  <notification
   icon="alertmodal.tga"
   name="ListValidHomeLocations"
   type="notify">
   <tag>fail</tag>
You can only set your 'Home Location' on your land or at a mainland Infohub.
  </notification>

  <notification
   icon="alertmodal.tga"
   name="SetHomePosition"
   type="notify">
   <tag>fail</tag>
Home position set.
  </notification>

  <notification
   icon="alertmodal.tga"
   name="CantDerezInventoryError"
   type="notify">
   <tag>fail</tag>
Cannot derez object due to inventory fault.
  </notification>

  <notification
   icon="alertmodal.tga"
   name="CantCreateRequestedInv"
   type="notify">
   <tag>fail</tag>
Cannot create requested inventory.
  </notification>

  <notification
   icon="alertmodal.tga"
   name="CantCreateRequestedInvFolder"
   type="notify">
   <tag>fail</tag>
Cannot create requested inventory folder.
  </notification>

  <notification
   icon="alertmodal.tga"
   name="CantCreateInventory"
   type="notify">
   <tag>fail</tag>
Cannot create that inventory.
  </notification>

  <notification
   icon="alertmodal.tga"
   name="CantCreateLandmark"
   type="notify">
   <tag>fail</tag>
Cannot create landmark.
  </notification>

  <notification
   icon="alertmodal.tga"
   name="CantCreateOutfit"
   type="notify">
   <tag>fail</tag>
Cannot create outfit right now. Try again in a minute.
  </notification>

  <notification
   icon="alertmodal.tga"
   name="InventoryNotForSale"
   type="notify">
   <tag>fail</tag>
Inventory is not for sale.
  </notification>

  <notification
   icon="alertmodal.tga"
   name="CantFindInvItem"
   type="notify">
   <tag>fail</tag>
Unable to find inventory item.
  </notification>

  <notification
   icon="alertmodal.tga"
   name="CantFindObject"
   type="notify">
   <tag>fail</tag>
Unable to find object.
  </notification>

  <notification
   icon="alertmodal.tga"
   name="CantTransfterMoneyRegionDisabled"
   type="notify">
   <tag>fail</tag>
Money transfers to objects are currently disabled in this region.
  </notification>

  <notification
   icon="alertmodal.tga"
   name="DroppedMoneyTransferRequest"
   type="notify">
   <tag>fail</tag>
Unable to make payment due to system load.
  </notification>

  <notification
   icon="alertmodal.tga"
   name="CantPayNoAgent"
   type="notify">
   <tag>fail</tag>
Could not figure out who to pay.
  </notification>

  <notification
   icon="alertmodal.tga"
   name="CantDonateToPublicObjects"
   type="notify">
   <tag>fail</tag>
You cannot give L$ to public objects.
  </notification>

  <notification
   icon="alertmodal.tga"
   name="InventoryCreationInWorldObjectFailed"
   type="notify">
   <tag>fail</tag>
Inventory creation on in-world object failed.
  </notification>

  <notification
   icon="alertmodal.tga"
   name="UserBalanceOrLandUsageError"
   type="notify">
   <tag>fail</tag>
An internal error prevented us from properly updating your viewer.  The L$ balance or parcel holdings displayed in your viewer may not reflect your actual balance on the servers.
  </notification>

  <notification
   icon="alertmodal.tga"
   name="LargePrimAgentIntersect"
   type="notify">
   <tag>fail</tag>
Cannot create large prims that intersect other players.  Please re-try when other players have moved.
  </notification>

  <notification
   icon="alertmodal.tga"
   name="RLVaChangeStrings"
   type="alertmodal">
Changes won't take effect until after you restart [APP_NAME].
  </notification>

  <notification
   icon="notify.tga"
   name="RLVaListRequested"
   label="Restriction request from [NAME_LABEL]"
   log_to_im="true"
   log_to_chat="false"
   type="offer">
[NAME_SLURL] has requested to be sent a list of your currently active RLV restrictions.
    <tag>confirm</tag>
    <form name="form">
      <button
       index="0"
       name="Allow"
       text="Allow"/>
      <button
       index="1"
       name="Deny"
       text="Deny"/>
    </form>
  </notification>

  <notification
   icon="alertmodal.tga"
   name="PreferenceChatClearLog"
   type="alertmodal">
    This will delete the logs of previous conversations, and any backups of that file.
    <tag>confirm</tag>
    <usetemplate
     ignoretext="Confirm before I delete the log of previous conversations."
     name="okcancelignore"
     notext="Cancel"
     yestext="OK"/>
  </notification>
    
  <notification
   icon="alertmodal.tga"
   name="PreferenceChatDeleteTranscripts"
   type="alertmodal">
    This will delete the transcripts for all previous conversations. The list of past conversations will not be affected. All files with the suffixes .txt and txt.backup in the folder [FOLDER] will be deleted.
    <tag>confirm</tag>
    <usetemplate
     ignoretext="Confirm before I delete transcripts."
     name="okcancelignore"
     notext="Cancel"
     yestext="OK"/>
  </notification>

  <notification
   icon="alert.tga"
   name="PreferenceChatPathChanged"
   type="alert">
   Unable to move files. Restored previous path.
    <usetemplate
     ignoretext="Unable to move files. Restored previous path."
     name="okignore"
     yestext="OK"/>
  </notification>

  <notification
   icon="alertmodal.tga"
   name="DefaultObjectPermissions"
   type="alert">
	There was a problem saving the default object permissions: [REASON].  Please try setting the default permissions later.
	<tag>fail</tag>
   <usetemplate
     name="okbutton"
     yestext="OK"/>
  </notification>
  
  <notification
   icon="alert.tga"
   name="OutfitPhotoLoadError"
   type="alertmodal">
    [REASON]
    <tag>fail</tag>
    <usetemplate
     name="okbutton"
     yestext="OK"/>
  </notification>
  
<!-- <FS:Zi> Add float LSL color entry widgets -->
  <notification
   icon="notify.tga"
   name="LSLColorCopiedToClipboard"
   type="alertmodal">
The LSL color string has been copied to your clipboard. You can now paste it into your script to use it.
   <form name="form">
      <ignore name="ignore"
       text="An LSL color string was copied to my clipboard"/>
    </form>
  </notification>
  <!-- <FS:Zi> Add float LSL color entry widgets -->

  <!-- <FS:HG> FIRE-6340, FIRE-6567 - Setting Bandwidth issues-->
  <!-- <FS:TS> FIRE-6795: Remove warning at every login -->
  <notification
   icon="alertmodal.tga"
   name="FSBWTooHigh"
   type="alertmodal">
We strongly recommend that you not set the bandwidth above 1500 KBPS. This is unlikely to work well and will almost certainly not improve your performance.
    <usetemplate
     name="okbutton"
     yestext="OK"/>
  </notification>
  <!-- </FS:TS> FIRE-6795 -->
  <!-- </FS:HG> FIRE-6340, FIRE-6567 - Setting Bandwidth issues-->

  <notification
   icon="alertmodal.tga"
   name="FirstUseFlyOverride"
   type="alertmodal">
Caution: Use the Fly Override responsibly! Using the Fly Override without the land owner's permission may result in your avatar being banned from the parcel in which you are flying.
    <usetemplate
     name="okbutton"
     yestext="OK"/>
  </notification>

  <notification
   icon="notifytip.tga" 
   name="ServerVersionChanged"
   type="notifytip">
The region you have entered is running a different simulator version.
Current simulator: [NEWVERSION]
Previous simulator: [OLDVERSION]
  </notification>
  
  <notification
   icon="alertmodal.tga"
   name="CannotSaveSnapshot"
   type="alertmodal">
Unable to save snapshot.
  <tag>fail</tag>
  </notification>
  
  <notification
   icon="alertmodal.tga"
   name="RegExFail"
   type="alertmodal">
Error in the regular expression:
[EWHAT]
  <tag>fail</tag>
  </notification>
	
  <notification
    icon="alertmodal.tga"
	name="NoHavok"
	type="alertmodal">
	Some functions like [FEATURE] are not included in [APP_NAME] for OpenSimulator. If you would like to use [FEATURE], please download [APP_NAME] for Second Life from
[DOWNLOAD_URL]
	<form name="form">
		<ignore name="ignore"
		text="No Havok Warning"/>
	</form>
	</notification>

	<notification
		icon="notify.tga"
		name="StreamListExportSuccess"
		type="notify">
		Successfully exported stream list to XML to [FILENAME].
	</notification>
	
	<notification
		icon="notify.tga"
		name="StreamListImportSuccess"
		type="notify">
		Successfully imported stream list from XML.
	</notification>
	
    <notification
        icon="notifytip.tga"
        name="StreamMetadata"
		log_to_chat="false"
        type="notifytip">
        <tag>StreamMetadata</tag>
♫ Now Playing:
  [TITLE]
  [ARTIST] ♫
    </notification>
    <notification
        icon="notifytip.tga"
        name="StreamMetadataNoArtist"
		log_to_chat="false"
        type="notifytip">
        <tag>StreamMetadata</tag>
♫ Now Playing:
  [TITLE] ♫
    </notification>
    
    <notification
        icon="notifytip.tga"
        name="RadarAlert"
		log_to_chat="false"
        type="notifytip">
		[NAME] [MESSAGE]
	</notification>

	
   <!-- <FS:Zi> Backup Settings -->
  <notification
   icon="alertmodal.tga"
   name="BackupFinished"
   type="alertmodal">
Your settings have been backed up.
  </notification>

  <notification
   icon="alertmodal.tga"
   name="BackupPathEmpty"
   type="alertmodal">
The backup path is empty. Please provide a location to back up and restore your settings first.
  </notification>

  <notification
   icon="alertmodal.tga"
   name="BackupPathDoesNotExistOrCreateFailed"
   type="alertmodal">
The backup path could not be found or created.
  </notification>

  <notification
   icon="alertmodal.tga"
   name="BackupPathDoesNotExist"
   type="alertmodal">
The backup path could not be found.
  </notification>

  <notification
   icon="alertmodal.tga"
   name="SettingsRestoreNeedsLogout"
   type="alertmodal">
Settings restore requires a viewer restart. Do you want to restore your settings and quit the viewer now?
    <usetemplate
     name="okcancelbuttons"
     notext="Cancel"
     yestext="Restore and Quit"/>
  </notification>

  <notification
   icon="alertmodal.tga"
   name="RestoreFinished"
   type="alertmodal">
Restore complete! Please restart your viewer now.
    <usetemplate
     name="okbutton"
     yestext="Quit"/>
  </notification>
  <!-- </FS:Zi> -->

  <notification
   icon="alertmodal.tga"
   name="ConfirmRestoreQuickPrefsDefaults"
   type="alertmodal">
    <tag>confirm</tag>
This action will immediately restore your quick preferences to their default settings.

You cannot undo this action.
    <usetemplate
     ignoretext="Confirm restore quick prefs defaults"
     name="okcancelignore"
     notext="Cancel"
     yestext="OK"/>
    </notification>

    <notification
     icon="alertmodal.tga"
     name="QuickPrefsDuplicateControl"
     type="alertmodal">
     <tag>fail</tag>
Setting has already been added. Please select a different one.
    <usetemplate
     name="okbutton"
     yestext="OK"/>
    </notification>
    
    <notification
     icon="alertmodal.tga"
     name="ExportFinished"
     type="notify">
      <tag>Export</tag>
Export finished and saved to [FILENAME].
    </notification>
    
    <notification
     icon="alertmodal.tga"
     name="ExportFailed"
     type="notify">
      <tag>Export</tag>
Export failed unexpectedly. Please see the log for details.
    </notification>
    
    <notification
     icon="alertmodal.tga"
     name="ExportColladaSuccess"
     type="notify">
      <tag>Export</tag>
		Successfully saved [OBJECT] to [FILENAME].
    </notification>

    <notification
     icon="alertmodal.tga"
     name="ExportColladaFailure"
     type="notify">
      <tag>Export</tag>
		Export of [OBJECT] to [FILENAME] failed.
    </notification>

    <notification
     icon="alertmodal.tga"
     name="MeshMaxConcurrentReqTooHigh"
     type="alertmodal">
The value you set, [VALUE], for the number of concurrent requests to load mesh objects (debug setting [DEBUGNAME]) is higher than the maximum of [MAX]. It has been reset to the default of [DEFAULT].
    <tag>fail</tag>
    </notification>
	
    <notification
     icon="alertmodal.tga"
     name="ImportSuccess"
     type="notify">
        <tag>Export</tag>
        Successfully imported [COUNT] [OBJECT].
    </notification>
    
    <notification
      icon="notifytip.tga"
      name="AntiSpamBlocked"
      log_to_chat="true"
      type="notifytip">
AntiSpam: Blocked [SOURCE] for spamming a [QUEUE] ([COUNT]) times in [PERIOD] seconds.
    </notification>

    <notification
      icon="notifytip.tga"
      name="AntiSpamImNewLineFloodBlocked"
      log_to_chat="true"
      type="notifytip">
AntiSpam: Blocked [SOURCE] for sending an instant message with more than [COUNT] lines.
    </notification>

    <notification
      icon="notifytip.tga"
      name="AntiSpamChatNewLineFloodBlocked"
      log_to_chat="true"
      type="notifytip">
AntiSpam: Blocked [SOURCE] for sending a chat message with more than [COUNT] lines.
    </notification>

  <!-- <FS:Zi> Notification template for changed settings when selecting certain skins -->
  <!--         The actual texts for the messages are in strings.xml -->
  <notification
   icon="notify.tga"
   name="SkinDefaultsChangeSettings"
   type="alertmodal">
[MESSAGE]
   <form name="form">
      <ignore name="ignore"
       text="A preferences setting was changed to the skin's default value."/>
    </form>
  </notification>
  <!-- <FS:Zi> Notification template for changed settings when selecting certain skins -->

  <notification
   icon="alertmodal.tga"
   name="AddNewContactSet"
   type="alertmodal">
    <tag>contact set</tag>
Create new contact set with the name:
    <tag>confirm</tag>
    <form name="form">
      <input name="message" type="text" default="true">
      New Contact Set
      </input>
      <button
       default="true"
       index="0"
       name="Create"
       text="Create"/>
      <button
       index="1"
       name="Cancel"
       text="Cancel"/>
    </form>
  </notification>

  <notification
   icon="alertmodal.tga"
   name="RemoveContactSet"
   type="alertmodal">
Are you sure you want to remove [SET_NAME]? You won&apos;t be able to restore it.
    <tag>contact set</tag>
    <tag>confirm</tag>
    <usetemplate
     ignoretext="Confirm before removing a contact set"
     name="okcancelignore"
     notext="Cancel"
     yestext="OK"/>
  </notification>

  <notification
   icon="alertmodal.tga"
   name="RemoveContactFromSet"
   type="alertmodal">
Are you sure you want to remove [TARGET] from [SET_NAME]?
    <tag>contact set</tag>
    <tag>confirm</tag>
    <usetemplate
     ignoretext="Confirm before removing someone from a contact set"
     name="okcancelignore"
     notext="Cancel"
     yestext="OK"/>
  </notification>

  <notification
   icon="alertmodal.tga"
   name="RemoveContactsFromSet"
   type="alertmodal">
Are you sure you want to remove these [TARGET] avatars from [SET_NAME]?
    <tag>contact set</tag>
    <tag>confirm</tag>
    <usetemplate
     ignoretext="Confirm before removing multiple avatars from a contact set"
     name="okcancelignore"
     notext="Cancel"
     yestext="OK"/>
  </notification>

  <notification
   icon="alertmodal.tga"
   name="AddToContactSetSingleSuccess"
   type="notify">
    <tag>contact set</tag>
[NAME] was added to [SET].
  </notification>

  <notification
   icon="alertmodal.tga"
   name="AddToContactSetMultipleSuccess"
   type="notify">
    <tag>contact set</tag>
[COUNT] avatars were added to [SET].
  </notification>

  <notification
   icon="alertmodal.tga"
   name="SetAvatarPseudonym"
   type="alertmodal">
    <tag>contact set</tag>
Enter an alias for [AVATAR]:
    <tag>confirm</tag>
    <form name="form">
      <input name="message" type="text" default="true" />
      <button
       default="true"
       index="0"
       name="Create"
       text="Create"/>
      <button
       index="1"
       name="Cancel"
       text="Cancel"/>
    </form>
  </notification>

  <notification
   icon="alertmodal.tga"
   name="RenameContactSetFailure"
   type="alertmodal">
    <tag>contact set</tag>
Could not rename set &apos;[SET]&apos; to &apos;[NEW_NAME]&apos; because a set with the same name already exists or the new name is invalid.
  </notification>

  <notification
   icon="notifytip.tga"
   name="ShapeImportGenericFail"
   type="notifytip">
    <tag>fail</tag>
There was a problem importing [FILENAME]. Please see the log for more details.
  </notification>
  <notification
   icon="notifytip.tga"
   name="ShapeImportVersionFail"
   type="notifytip">
    <tag>fail</tag>
Shape import failed. Are you sure [FILENAME] is an avatar file?
  </notification>

  <notification
   icon="alertmodal.tga"
   name="AddToMediaList"
   type="alertmodal">
Enter a domain name to be added to the [LIST]:
    <tag>confirm</tag>
    <form name="form">
      <input name="url" type="text" default="true" />
      <button
       default="true"
       index="0"
       name="Add"
       text="Add"/>
      <button
       index="1"
       name="Cancel"
       text="Cancel"/>
    </form>
  </notification>

   <!-- <FS:Zi> Do not allow "Restore To Last Position" for no-copy items -->
  <notification
   icon="alertmodal.tga"
   name="CantRestoreToWorldNoCopy"
   type="alertmodal">
Restore to Last Position is not allowed for no copy items to prevent possible content loss.
  </notification>
  <!-- <FS:Zi> Do not allow "Restore To Last Position" for no-copy items -->

  <notification
   icon="alertmodal.tga"
   name="ConfirmRemoveCredential"
   type="alertmodal">
Delete saved login for &lt;nolink&gt;[NAME]&lt;/nolink&gt;?
    <tag>confirm</tag>
    <form name="form">
      <button
       index="0"
       name="OK"
       text="OK"/>
      <button
       default="true"
       index="1"
       name="Cancel"
       text="Cancel"/>
    </form>
  </notification>

  <!-- <FS:TS> FIRE-5453: Flickr upload support (from Exodus) -->
  <notification
   icon="alertmodal.tga"
   name="ExodusFlickrVerificationExplanation"
   type="alertmodal">
To use the Flickr upload feature you must authorize [APP_NAME] to access your account. If you proceed, your web browser will open Flickr's website, where you will be prompted to log in and authorize [APP_NAME]. You will then be given a code to copy back into [APP_NAME].

Would you like to authorize [APP_NAME] to post to your Flickr account?
    <tag>fail</tag>
    <usetemplate
     name="okcancelbuttons"
     notext="No"
     yestext="Yes"/>
  </notification>

  <notification
   icon="alertmodal.tga"
   name="ExodusFlickrVerificationPrompt"
   type="alertmodal">
Please authorize [APP_NAME] to post to your Flickr account in your web browser, then type the code given by the website below:
    <tag>confirm</tag>
    <form name="form">
      <input name="oauth_verifier" type="text" default="true"/>
      <button
       index="0"
       name="OK"
       text="OK"/>
      <button
       index="1"
       name="Cancel"
       text="Cancel"/>
    </form>
  </notification>

  <notification
   icon="alertmodal.tga"
   name="ExodusFlickrVerificationFailed"
   type="alertmodal">
Flickr verification failed. Please try again, and be sure to double check the verification code.
    <tag>fail</tag>
    <usetemplate
     name="okbutton"
     yestext="OK"/>
  </notification>

  <notification
   icon="notifytip.tga"
   name="ExodusFlickrUploadComplete"
   type="notifytip">
Your snapshot can now be viewed [http://www.flickr.com/photos/upload/edit/?ids=[ID] here].
  </notification>
  <!-- </FS:TS> FIRE-5453 -->

  <notification
   icon="alert.tga"
   name="RegionTrackerAdd"
   type="alert">
What label would you like to use for
the region &quot;[REGION]&quot;?
    <tag>confirm</tag>
    <form name="form">
      <input name="label" type="text">[LABEL]</input>
      <button
       default="true"
       index="0"
       name="OK"
       text="OK"/>
      <button
       index="1"
       name="Cancel"
       text="Cancel"/>
    </form>
  </notification>

   <notification
    icon="alertmodal.tga"
    name="SnoozeDuration"
    type="alertmodal">
    <unique/>
    Time in seconds to snooze group chat:
    <tag>confirm</tag>
    <form name="form">
      <input name="duration" type="text" default="true">
        [DURATION]
      </input>
      <button
       default="true"
       index="0"
       name="OK"
       text="OK"/>
      <button
       index="1"
       name="Cancel"
       text="Cancel"/>
    </form>
   </notification>
   <notification
    icon="alertmodal.tga"
    name="SnoozeDurationInvalidInput"
    type="alertmodal">
    Please enter a valid number for the snooze duration!
    <tag>fail</tag>
    <usetemplate
     name="okbutton"
     yestext="OK"/>
  </notification>
  <notification
   name="PickLimitReached"
   label=""
   type="alertmodal">
    <unique/>
    <tag>fail</tag>
    <tag>confirm</tag>
    Can't create another pick because the maximum number of picks have been created already.
    <usetemplate
     name="okbutton"
     yestext="OK"/>
  </notification>
  <notification
   icon="alertmodal.tga"
   name="GlobalOnlineStatusToggle"
   type="alertmodal">
Due to server load, mass toggling online status visibility can take a while to become effective. Please be patient.
    <usetemplate
     ignoretext="Inform me that toggling online status visibility may take a while"
     name="okignore"
     yestext="OK"/>
  </notification>
</notifications><|MERGE_RESOLUTION|>--- conflicted
+++ resolved
@@ -6875,16 +6875,6 @@
 
   <notification
    icon="notifytip.tga"
-<<<<<<< HEAD
-   name="CancelledSit"
-   type="notifytip">
-Cancelled Sit.
-  </notification>
-
-  <notification
-   icon="notifytip.tga"
-=======
->>>>>>> b4c6510d
    name="CancelledAttach"
    type="notifytip">
 Cancelled Attach.
