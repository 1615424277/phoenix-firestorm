--- conflicted
+++ resolved
@@ -14505,7 +14505,17 @@
       yestext="OK"/>
   </notification>
 
-<<<<<<< HEAD
+  <notification
+   icon="alertmodal.tga"
+   name="NoSupportGLTFShader"
+   type="notify">
+     GLTF scenes are not yet supported on your graphics hardware.
+     <tag>fail</tag>
+     <usetemplate
+       name="okbutton"
+       yestext="OK"/>
+  </notification>
+
 
   <notification
    icon="alertmodal.tga"
@@ -14618,17 +14628,5 @@
     </form>
   </notification>
   <!-- </FS:Zi> -->
-=======
-  <notification
-   icon="alertmodal.tga"
-   name="NoSupportGLTFShader"
-   type="notify">
-     GLTF scenes are not yet supported on your graphics hardware.
-     <tag>fail</tag>
-     <usetemplate
-       name="okbutton"
-       yestext="OK"/>
-  </notification>
->>>>>>> d5446b3b
 
 </notifications>