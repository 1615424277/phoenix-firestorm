--- conflicted
+++ resolved
@@ -6487,11 +6487,7 @@
     Delete the image for this item? There is no undo.
     <tag>confirm</tag>
     <usetemplate
-<<<<<<< HEAD
-     ignoretext="Confirm before deleting a thumbnail."
-=======
      ignoretext="Warn me that thumbnail will be permanently removed"
->>>>>>> 5e8b0fb6
      name="okcancelignore"
      notext="Cancel"
      yestext="Delete"/>
@@ -7520,11 +7516,7 @@
     You have placed a reflection probe, but 'Select Reflection Probes' is disabled. To be able to select reflection probes, check Build &gt; Options &gt; Select Reflection Probes.
     <tag>confirm</tag>
     <usetemplate
-<<<<<<< HEAD
-     ignoretext="Warn if 'Select Reflection Probes' is disabled."
-=======
      ignoretext="Warn if Reflection Probes selection is disabled."
->>>>>>> 5e8b0fb6
      name="okignore"
      yestext="OK"/>
   </notification>
