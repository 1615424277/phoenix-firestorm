<?xml version="1.0" ?>
<notifications>
    <global name="skipnexttime">

		Do not show me this again
  </global>

  <global name="skipnexttimesessiononly">
Don&apos;t show me this again
(for current session)
  </global>

  <global name="alwayschoose">

		Always choose this option
  </global>

  <global name="implicitclosebutton">
		Close
  </global>

  <template name="okbutton">
    <form>
      <button
       default="true"
       index="0"
       name="OK_okbutton"
       text="$yestext"/>
    </form>
  </template>

  <template name="okignore">
    <form>
      <button
       default="true"
       index="0"
       name="OK_okignore"
       text="$yestext"/>
      <ignore text="$ignoretext"/>
    </form>
  </template>

  <template name="notifyignore">
    <form>
      <ignore text="$ignoretext"/>
    </form>
  </template>

  <template name="okcancelbuttons">
    <form>
      <button
       default="true"
       index="0"
       name="OK_okcancelbuttons"
       text="$yestext"/>
      <button
       index="1"
       name="Cancel_okcancelbuttons"
       text="$notext"/>
    </form>
  </template>

  <template name="okcancelignore">
    <form>
      <button
       default="true"
       index="0"
       name="OK_okcancelignore"
       text="$yestext"/>
      <button
       index="1"
       name="Cancel_okcancelignore"
       text="$notext"/>
      <ignore text="$ignoretext"/>
    </form>
  </template>

  <template name="okhelpbuttons">
    <form>
      <button
       default="true"
       index="0"
       name="OK_okhelpbuttons"
       text="$yestext"/>
      <button
       index="1"
       name="Help"
       text="$helptext"/>
    </form>
  </template>

  <template name="okhelpignore">
    <form>
      <button
       default="true"
       index="0"
       name="OK_okhelpignore"
       text="$yestext"/>
      <button
       index="1"
       name="Help_okhelpignore"
       text="$helptext"/>
      <ignore text="$ignoretext"/>
    </form>
  </template>

  <template name="yesnocancelbuttons">
    <form>
      <button
       default="true"
       index="0"
       name="Yes"
       text="$yestext"/>
      <button
       index="1"
       name="No"
       text="$notext"/>
      <button
       index="2"
       name="Cancel_yesnocancelbuttons"
       text="$canceltext"/>
    </form>
  </template>

  <notification
 functor="GenericAcknowledge"
   icon="notify.tga"
   name="MissingAlert"
   label="Unknown Notification Message"
   type="notify">
Your version of [APP_NAME] does not know how to display the notification it just received.  Please verify that you have the latest version of [APP_NAME] installed.

Error details: The notification called &apos;[_NAME]&apos; was not found in notifications.xml.
    <tag>fail</tag>
    <usetemplate
     name="okbutton"
     yestext="OK"/>
  </notification>

  <notification
   icon="alertmodal.tga"
   name="FloaterNotFound"
   type="alertmodal">
Floater error: Could not find the following controls:

[CONTROLS]
    <tag>fail</tag>
    <usetemplate
     name="okbutton"
     yestext="OK"/>
  </notification>

  <notification
   icon="alertmodal.tga"
   name="TutorialNotFound"
   type="alertmodal">
No tutorial is currently available.
    <tag>fail</tag>
    <usetemplate
     name="okbutton"
     yestext="OK"/>
  </notification>

  <notification
   icon="alertmodal.tga"
   name="GenericAlert"
   type="alertmodal">
[MESSAGE]
  </notification>

  <notification
   icon="alertmodal.tga"
   name="GenericAlertYesCancel"
   type="alertmodal">
[MESSAGE]
    <usetemplate
     name="okcancelbuttons"
     notext="Cancel"
     yestext="Yes"/>
  </notification>

  <notification
   icon="alertmodal.tga"
   name="GenericAlertOK"
   type="alertmodal">
[MESSAGE]
    <usetemplate
     name="okbutton"
     yestext="OK"/>
  </notification>

  <notification
   icon="alertmodal.tga"
   name="BadInstallation"
   type="alertmodal">
 Installation of [APP_NAME] is defective. Please [https://www.firestormviewer.org/downloads download a new copy] of the Viewer and reinstall.
    <tag>fail</tag>
    <usetemplate
     name="okbutton"
     yestext="OK"/>
  </notification>

  <notification
   icon="alertmodal.tga"
   name="LoginFailedNoNetwork"
   type="alertmodal">
    <tag>fail</tag>
    Could not connect to the [CURRENT_GRID].
    &apos;[DIAGNOSTIC]&apos;
Make sure your Internet connection is working properly.
	<usetemplate
     name="okbutton"
     yestext="OK"/>
  </notification>

  <notification
   icon="alertmodal.tga"
   name="LoginFailedToParse"
   type="alertmodal">
    <tag>fail</tag>
Viewer received malformed response from server. Please, make sure your Internet connection is working properly and try again later.

If you feel this is in error, please contact Support.
    <usetemplate
       name="okbutton"
       yestext="OK"/>
  </notification>

  <notification
   icon="alertmodal.tga"
   name="MessageTemplateNotFound"
   type="alertmodal">
Message Template [PATH] not found.
   <tag>fail</tag>
	<usetemplate
     name="okbutton"
     yestext="OK"/>
  </notification>

  <notification
   icon="alertmodal.tga"
   name="WearableSave"
   type="alertmodal">
Save changes to current clothing/body part?
    <usetemplate
     canceltext="Cancel"
     name="yesnocancelbuttons"
     notext="Don&apos;t Save"
     yestext="Save"/>
  </notification>

  <notification
   icon="alertmodal.tga"
     name="ConfirmNoCopyToOutbox"
     type="alertmodal">
You don't have permission to copy one or more of these items to the Merchant Outbox.  You can move them or leave them behind.
    <usetemplate
     name="okcancelbuttons"
     notext="Don't move item(s)"
     yestext="Move item(s)"/>
  </notification>

  <notification
   icon="OutboxStatus_Success"
   name="OutboxFolderCreated"
   type="alertmodal">
    <unique/>
A new folder has been created for each item you have transferred into the top level of your Merchant Outbox.

    <usetemplate
     ignoretext="A new folder was created in the Merchant Outbox"
     name="okignore"
     yestext="OK"/>
  </notification>

  <notification
   icon="OutboxStatus_Success"
   name="OutboxImportComplete"
   type="alertmodal">
Success

All folders were successfully sent to the Marketplace.

        <usetemplate
         ignoretext="All folders sent to the Marketplace"
         name="okignore"
         yestext="OK"/>
  </notification>

  <notification
   icon="OutboxStatus_Warning"
   name="OutboxImportHadErrors"
   type="alertmodal">
Some folders did not transfer

Errors occurred when some folders were sent to the Marketplace.  Those folders are still in your Merchant Outbox.

See the [[MARKETPLACE_IMPORTS_URL] error log] for more information.

        <usetemplate
         name="okbutton"
         yestext="OK"/>
  </notification>

  <notification
   icon="OutboxStatus_Error"
   name="OutboxImportFailed"
   type="alertmodal">
Transfer failed with error &apos;[ERROR_CODE]&apos;

No folders were sent to the Marketplace because of a system or network error.  Try again later.

        <usetemplate
         name="okbutton"
         yestext="OK"/>
  </notification>

  <notification
   icon="OutboxStatus_Error"
   name="OutboxInitFailed"
   type="alertmodal">
Marketplace initialization failed with error &apos;[ERROR_CODE]&apos;

Initialization with the Marketplace failed because of a system or network error.  Try again later.

        <usetemplate
         name="okbutton"
         yestext="OK"/>
  </notification>

    <notification
        icon="OutboxStatus_Error"
        name="StockPasteFailed"
        type="alertmodal">
        Copy or move to Stock Folder failed with error :
        
        &apos;[ERROR_CODE]&apos;
        
        <usetemplate
        name="okbutton"
        yestext="OK"/>
    </notification>
  
    <notification
        icon="OutboxStatus_Error"
        name="MyOutfitsPasteFailed"
        type="alertmodal">
       One or more items can't be used inside "Outfits"
      <usetemplate
        name="okbutton"
        yestext="OK"/>
    </notification>
    
    <notification
        icon="OutboxStatus_Error"
        name="MerchantPasteFailed"
        type="alertmodal">
        Copy or move to Marketplace Listings failed with error :
        
        &apos;[ERROR_CODE]&apos;
        
        <usetemplate
        name="okbutton"
        yestext="OK"/>
    </notification>
    
    <notification
        icon="OutboxStatus_Error"
        name="MerchantTransactionFailed"
        type="alertmodal">
        The transaction with the Marketplace failed with the following error :
        
        [ERROR_REASON][ERROR_DESCRIPTION]
        
        <usetemplate
        name="okbutton"
        yestext="OK"/>
    </notification>
    
    <notification
        icon="OutboxStatus_Error"
        name="MerchantUnprocessableEntity"
        type="alertmodal">
        We are unable to list this product or activate the version folder. Usually this is caused by missing information in the listing description form, but it may be due to errors in the folder structure. Either edit the listing or check the listing folder for errors.
        
        <usetemplate
        name="okbutton"
        yestext="OK"/>
    </notification>

    <notification
        icon="OutboxStatus_Error"
        name="MerchantListingFailed"
        type="alertmodal">
        Listing to Marketplace failed with error :
        
        &apos;[ERROR_CODE]&apos;
        
        <usetemplate
        name="okbutton"
        yestext="OK"/>
    </notification>
    
    <notification
        icon="OutboxStatus_Error"
        name="MerchantFolderActivationFailed"
        type="alertmodal">
        Activating this version folder failed with error :

        &apos;[ERROR_CODE]&apos;

        <usetemplate
        name="okbutton"
        yestext="OK"/>
    </notification>

    <notification
        icon="alertmodal.tga"
        name="MerchantForceValidateListing"
        type="alertmodal">
        In order to create your listing, we fixed the hierarchy of your listing contents.
        <tag>confirm</tag>
        <usetemplate
            ignoretext="Warn me that creating a listing fixes the hierarchy of the content"
            name="okignore" 
            yestext="OK"/>
    </notification>

    <notification
        icon="alertmodal.tga"
        name="ConfirmMerchantActiveChange"
        type="alertmodal">
        This action will change the active content of this listing. Do you want to continue?
        <tag>confirm</tag>
        <usetemplate
        ignoretext="Confirm before I change an active listing on the marketplace"
        name="okcancelignore"
        notext="Cancel"
        yestext="OK"/>
    </notification>

    <notification
        icon="alertmodal.tga"
        name="ConfirmMerchantMoveInventory"
        type="alertmodal">
        Items dragged to the Marketplace Listings window are moved from their original locations, not copied. Do you want to continue?
        <tag>confirm</tag>
        <usetemplate
        ignoretext="Confirm before I move an item from the inventory to the marketplace"
        name="okcancelignore"
        notext="Cancel"
        yestext="OK"/>
    </notification>
    
    <notification
        icon="alertmodal.tga"
        name="ConfirmListingCutOrDelete"
        type="alertmodal">
        Moving or deleting a listing folder will delete your Marketplace listing. If you would like to keep the Marketplace listing, move or delete the contents of the version folder you would like to modify. Do you want to continue?
        <tag>confirm</tag>
        <usetemplate
        ignoretext="Confirm before I move or delete a listing from the marketplace"
        name="okcancelignore"
        notext="Cancel"
        yestext="OK"/>
    </notification>
    
    <notification
        icon="alertmodal.tga"
        name="ConfirmCopyToMarketplace"
        type="alertmodal">
        You don't have permission to copy one or more of these items to the Marketplace. You can move them or leave them behind.
        <tag>confirm</tag>
        <usetemplate
        ignoretext="Confirm before I try to copy a selection containing no copy items to the marketplace"
        name="yesnocancelbuttons"
        yestext="Move item(s)"
        notext="Don't move item(s)"
        canceltext="Cancel"/>
    </notification>
    
    <notification
        icon="alertmodal.tga"
        name="ConfirmMerchantUnlist"
        type="alertmodal">
        This action will unlist this listing. Do you want to continue?
        <tag>confirm</tag>
        <usetemplate
        ignoretext="Confirm before I unlist an active listing on the marketplace"
        name="okcancelignore"
        notext="Cancel"
        yestext="OK"/>
    </notification>
    
    <notification
        icon="alertmodal.tga"
        name="ConfirmMerchantClearVersion"
        type="alertmodal">
        This action will deactivate the version folder of the current listing. Do you want to continue?
        <tag>confirm</tag>
        <usetemplate
        ignoretext="Confirm before I deactivate the version folder of a listing on the marketplace"
        name="okcancelignore"
        notext="Cancel"
        yestext="OK"/>
    </notification>

    <notification
        icon="alertmodal.tga"
        name="AlertMerchantListingNotUpdated"
        type="alertmodal">
This listing could not be updated.
[[URL] Click here] to edit it on the Marketplace.
        <usetemplate
        name="okbutton"
        yestext="OK"/>
    </notification>

    <notification
        icon="alertmodal.tga"
        name="AlertMerchantListingCannotWear"
        type="alertmodal">
        You cannot wear clothes or body parts that are in the Marketplace Listings folder.
        <tag>fail</tag>
    </notification>
    
    <notification
        icon="alertmodal.tga"
        name="AlertMerchantListingInvalidID"
        type="alertmodal">
        Invalid listing ID.
        <tag>fail</tag>
    </notification>
    
    <notification
        icon="alertmodal.tga"
        name="AlertMerchantListingActivateRequired"
        type="alertmodal">
        There are several or no version folders in this listing. You will need to select and activate one independently later.
        <tag>confirm</tag>
        <usetemplate
        ignoretext="Alert about version folder activation when I create a listing with several version folders"
        name="okignore"
        yestext="OK"/>
    </notification>

    <notification
        icon="alertmodal.tga"
        name="AlertMerchantStockFolderSplit"
        type="alertmodal">
        We have separated stock items of different types into separate stock folders, so your folder is arranged in a way that we can list it.
        <tag>confirm</tag>
        <usetemplate
        ignoretext="Alert when stock folder is being split before being listed"
        name="okignore"
        yestext="OK"/>
    </notification>
    
    <notification
        icon="alertmodal.tga"
        name="AlertMerchantStockFolderEmpty"
        type="alertmodal">
        We have unlisted your listing because the stock is empty. You need to add more units to the stock folder to list the listing again.
        <tag>confirm</tag>
        <usetemplate
        ignoretext="Alert when a listing is unlisted because stock folder is empty"
        name="okignore"
        yestext="OK"/>
    </notification>

    <notification
        icon="alertmodal.tga"
        name="AlertMerchantVersionFolderEmpty"
        type="alertmodal">
        We have unlisted your listing because the version folder is empty. You need to add items to the version folder to list the listing again.
        <tag>confirm</tag>
        <usetemplate
        ignoretext="Alert when a listing is unlisted because version folder is empty"
        name="okignore"
        yestext="OK"/>
    </notification>

  <notification
   icon="alertmodal.tga"
   name="WriteAnimationFail"
   type="alertmodal">
There was a problem writing animation data.  Please try again later.
    <tag>fail</tag>
  </notification>

  <notification
   icon="alertmodal.tga"
   name="UploadAuctionSnapshotFail"
   type="alertmodal">
There was a problem uploading the auction snapshot due to the following reason: [REASON]
    <tag>fail</tag>
  </notification>

  <notification
   icon="alertmodal.tga"
   name="UnableToViewContentsMoreThanOne"
   type="alertmodal">
Unable to view the contents of more than one item at a time.
Please select only one object and try again.
    <tag>fail</tag>
  </notification>

  <notification
   icon="alertmodal.tga"
   name="SaveClothingBodyChanges"
   type="alertmodal">
Save all changes to clothing/body parts?
<tag>confirm</tag>
<usetemplate
     canceltext="Cancel"
     name="yesnocancelbuttons"
     notext="Don&apos;t Save"
     yestext="Save All"/>
  </notification>

  <notification
   icon="alertmodal.tga"
   name="FriendsAndGroupsOnly"
   type="alertmodal">
    Non-friends won't know that you've chosen to ignore their calls and instant messages.
    <usetemplate
     name="okbutton"
     yestext="OK"/>
  </notification>

  <notification
   icon="alertmodal.tga"
   name="FavoritesOnLogin"
   type="alertmodal">    
    Note: When you turn on this option, anyone who uses this computer can see your list of favorite locations.
    <usetemplate
     name="okbutton"
     yestext="OK"/>
  </notification>

  <notification
   icon="alertmodal.tga"
   name="AllowMultipleViewers"
   type="alertmodal">
    Running multiple [APP_NAME] viewers is not supported. It can lead to texture cache collisions, corruption and degraded visuals and performance.
    <usetemplate
     name="okbutton"
     yestext="OK"/>
  </notification>

  <notification
   icon="alertmodal.tga"
   name="GrantModifyRights"
   type="alertmodal">
Granting modify rights to another resident allows them to change, delete or take ANY objects you may have in-world. Be VERY careful when handing out this permission.
Do you want to grant modify rights for [NAME]?
<tag>confirm</tag>
    <usetemplate
     name="okcancelbuttons"
     notext="No"
     yestext="Yes"/>
  </notification>

  <notification
   icon="alertmodal.tga"
   name="GrantModifyRightsMultiple"
   type="alertmodal">
Granting modify rights to another Resident allows them to change ANY objects you may have in-world. Be VERY careful when handing out this permission.
Do you want to grant modify rights for the selected Residents?
<tag>confirm</tag>
    <usetemplate
     name="okcancelbuttons"
     notext="No"
     yestext="Yes"/>
  </notification>

  <notification
   icon="alertmodal.tga"
   name="RevokeModifyRights"
   type="alertmodal">
Do you want to revoke modify rights for [NAME]?
<tag>confirm</tag>
    <usetemplate
     name="okcancelbuttons"
     notext="No"
     yestext="Yes"/>
  </notification>

  <notification
   icon="alertmodal.tga"
   name="RevokeModifyRightsMultiple"
   type="alertmodal">
Do you want to revoke modify rights for the selected Residents?
<tag>confirm</tag>
    <usetemplate
     name="okcancelbuttons"
     notext="No"
     yestext="Yes"/>
  </notification>

  <notification
   icon="alertmodal.tga"
   name="GroupNameLengthWarning"
   type="alertmodal">
A group name must be between [MIN_LEN] and [MAX_LEN] characters.
    <tag>group</tag>
    <tag>fail</tag>
    <usetemplate
       name="okbutton"
       yestext="OK"/>
  </notification>
  
  <notification
   icon="alertmodal.tga"
   name="UnableToCreateGroup"
   type="alertmodal">
Unable to create group.
[MESSAGE]
    <tag>group</tag>
    <tag>fail</tag>
  <usetemplate
     name="okbutton"
     yestext="OK"/>
  </notification>

  <notification
   icon="alertmodal.tga"
   name="PanelGroupApply"
   type="alertmodal">
[NEEDS_APPLY_MESSAGE]
[WANT_APPLY_MESSAGE]
    <tag>confirm</tag>
    <tag>group</tag>
  <usetemplate
     canceltext="Cancel"
     name="yesnocancelbuttons"
     notext="Ignore Changes"
     yestext="Apply Changes"/>
  </notification>

  <notification
   icon="alertmodal.tga"
   name="MustSpecifyGroupNoticeSubject"
   type="alertmodal">
You must specify a subject to send a group notice.
  <tag>group</tag>
  <tag>fail</tag>
  <usetemplate
     name="okbutton"
     yestext="OK"/>
  </notification>

  <notification
   icon="alertmodal.tga"
   name="AddGroupOwnerWarning"
   type="alertmodal">
You are about to add group members to the role of [ROLE_NAME].
Members cannot be removed from that role.
The members must resign from the role themselves.
Are you sure you want to continue?
    <tag>group</tag>
    <tag>confirm</tag>
    <usetemplate
     ignoretext="Confirm before I add a new group Owner"
     name="okcancelignore"
     notext="No"
     yestext="Yes"/>
  </notification>

  <notification
   icon="alertmodal.tga"
   name="AssignDangerousActionWarning"
   type="alertmodal">
You are about to add the Ability &apos;[ACTION_NAME]&apos; to the Role &apos;[ROLE_NAME]&apos;.

 *WARNING*
 Any Member in a role with this ability can assign themselves -- and any other member -- to roles that have more powers than they  currently have, potentially elevating themselves to near-Owner power. Be sure you know what you are doing before assigning this ability.

Add this ability to &apos;[ROLE_NAME]&apos;?
    <usetemplate
     name="okcancelbuttons"
     notext="No"
     yestext="Yes"/>
  </notification>

  <notification
   icon="alertmodal.tga"
   name="AssignDangerousAbilityWarning"
   type="alertmodal">
You are about to add the ability &apos;[ACTION_NAME]&apos; to the role &apos;[ROLE_NAME]&apos;.

 *WARNING*
 Any Member in a role with this ability can assign themselves -- and any other member -- all abilities, elevating themselves to near-Owner power.

Add this ability to &apos;[ROLE_NAME]&apos;?
    <usetemplate
     name="okcancelbuttons"
     notext="No"
     yestext="Yes"/>
  </notification>

  <notification
    icon="alertmodal.tga"
    name="AssignBanAbilityWarning"
    type="alertmodal">
You are about to add the Ability &apos;[ACTION_NAME]&apos; to the Role &apos;[ROLE_NAME]&apos;.

 *WARNING*
Any Member in a Role with this Ability will also be granted the Abilities &apos;[ACTION_NAME_2]&apos; and &apos;[ACTION_NAME_3]&apos;
    <usetemplate
      name="okbutton"
     yestext="OK"/>
  </notification>

  <notification
  icon="alertmodal.tga"
  name="RemoveBanAbilityWarning"
  type="alertmodal">
You are removing the Ability &apos;[ACTION_NAME]&apos; to the Role &apos;[ROLE_NAME]&apos;.

 *WARNING*
Removing this ability will NOT remove the Abilities &apos;[ACTION_NAME_2]&apos; and &apos;[ACTION_NAME_3]&apos;.
 
If you no longer wish to have these abilities granted to this role, disable them immediately!
    <usetemplate
     name="okbutton"
     yestext="OK"/>
  </notification>

  <notification
    icon="alertmodal.tga"
    name="EjectGroupMemberWarning"
    type="alertmodal">
     You are about to eject [AVATAR_NAME] from the group.
     <tag>group</tag>
     <tag>confirm</tag>
     <usetemplate
      ignoretext="Confirm ejecting a participant from group"
      name="okcancelignore"
      notext="Cancel"
      yestext="Eject"/>
  </notification>
  <notification
    icon="alertmodal.tga"
    name="EjectGroupMembersWarning"
    type="alertmodal">
     You are about to eject [COUNT] members from the group.
     <tag>group</tag>
     <tag>confirm</tag>
     <usetemplate
      ignoretext="Confirm ejecting multiple members from group"
      name="okcancelignore"
      notext="Cancel"
      yestext="Eject"/>
  </notification>
  
  <notification
    icon="alertmodal.tga"
    name="BanGroupMemberWarning"
    type="alertmodal">
     You are about to ban [AVATAR_NAME] from the group.
     <tag>group</tag>
     <tag>confirm</tag>
     <usetemplate
      ignoretext="Confirm banning a participant from group"
      name="okcancelignore"
      notext="Cancel"
      yestext="Ban"/>
  </notification>
  <notification
    icon="alertmodal.tga"
    name="BanGroupMembersWarning"
    type="alertmodal">
     You are about to ban [COUNT] members from group.
     <tag>group</tag>
     <tag>confirm</tag>
     <usetemplate
      ignoretext="Confirm banning multiple members from group"
      name="okcancelignore"
      notext="Cancel"
      yestext="Ban"/>
  </notification>

  <notification
    icon="notify.tga"
    name="GroupBanUserOnBanlist"
    type="notify">
Some residents have not been sent an invite due to being banned from the group.
  </notification>

  <notification
   icon="alertmodal.tga"
   name="AttachmentDrop"
   type="alertmodal">
    You are about to drop your attachment.
    Are you sure you want to continue?
    <tag>confirm</tag>
    <usetemplate
     ignoretext="Confirm before dropping attachments"
     name="okcancelignore"
     notext="No"
     yestext="Yes"/>
  </notification>
  <notification
   icon="alertmodal.tga"
   name="JoinGroupCanAfford"
   type="alertmodal">
Joining this group costs L$[COST].
Do you wish to proceed?
    <tag>confirm</tag>
    <tag>funds</tag>
    <tag>group</tag>
    <usetemplate
     name="okcancelbuttons"
     notext="Cancel"
     yestext="Join"/>
  </notification>

  <notification
   icon="alertmodal.tga"
   name="JoinGroupNoCost"
   type="alertmodal">
You are joining group &lt;nolink&gt;[NAME]&lt;/nolink&gt;.
Do you wish to proceed?
    <tag>group</tag>
    <tag>confirm</tag>
    <usetemplate
     name="okcancelbuttons"
     notext="Cancel"
     yestext="Join"/>
  </notification>


  <notification
   icon="alertmodal.tga"
   name="JoinGroupCannotAfford"
   type="alertmodal">
Joining this group costs L$[COST].
You do not have enough L$ to join this group.
    <tag>group</tag>
    <tag>fail</tag>
    <tag>funds</tag>
  </notification>

  <notification
   icon="alertmodal.tga"
   name="CreateGroupCost"
   type="alertmodal">
Creating this group will cost L$[COST].
Groups need more than one member, or they are deleted forever.
Please invite members within 48 hours.
    <tag>group</tag>
    <tag>funds</tag>
    <usetemplate
     canceltext="Cancel"
     name="okcancelbuttons"
     notext="Cancel"
     yestext="Create group for L$[COST]"/>
  </notification>

  <notification
   icon="alertmodal.tga"
   name="JoinGroupInaccessible"
   type="alertmodal">
This group is not accessible to you.
    <tag>group_id</tag>
    <tag>success</tag>
    <usetemplate
       name="okbutton"
       yestext="OK"/>
  </notification>

  <notification
   icon="alertmodal.tga"
   name="JoinGroupError"
   type="alertmodal">
Error processing your group membership request.
    <tag>group_id</tag>
    <tag>success</tag>
    <usetemplate
       name="okbutton"
       yestext="OK"/>
  </notification>

  <notification
   icon="alertmodal.tga"
   name="JoinGroupErrorReason"
   type="alertmodal">
Unable to join group: [reason]
    <tag>group_id</tag>
    <tag>success</tag>
    <tag>reason</tag>
    <usetemplate
       name="okbutton"
       yestext="OK"/>
  </notification>

  <notification
   icon="alertmodal.tga"
   name="JoinGroupTrialUser"
   type="alertmodal">
Sorry, trial users can't join groups.
    <tag>group_id</tag>
    <tag>success</tag>
    <usetemplate
       name="okbutton"
       yestext="OK"/>
  </notification>

  <notification
   icon="alertmodal.tga"
   name="JoinGroupMaxGroups"
   type="alertmodal">
You cannot join &apos;&lt;nolink&gt;[group_name]&lt;/nolink&gt;&apos;:
You are already a member of [group_count] groups, the maximum number allowed is [max_groups]
    <tag>success</tag>
    <tag>group_id</tag>
    <tag>group_name</tag>
    <tag>group_count</tag>
    <tag>max_groups</tag>
    <usetemplate
       name="okbutton"
       yestext="OK"/>
  </notification>

  <notification
   icon="alertmodal.tga"
   name="JoinGroupClosedEnrollment"
   type="alertmodal">
You cannot join &apos;&lt;nolink&gt;[group_name]&lt;/nolink&gt;&apos;:
The group no longer has open enrollment.
    <tag>group_id</tag>
    <tag>success</tag>
    <usetemplate
       name="okbutton"
       yestext="OK"/>
  </notification>

  <notification
   icon="alertmodal.tga"
   name="JoinGroupInsufficientFunds"
   type="alertmodal">
Unable to transfer the required L$ [membership_fee] membership fee.
    <tag>group_id</tag>
    <tag>success</tag>
    <usetemplate
       name="okbutton"
       yestext="OK"/>
  </notification>
  
  <notification
   icon="alertmodal.tga"
   name="LandBuyPass"
   type="alertmodal">
   <tag>fail</tag>
For L$[COST] you can enter this land (&apos;[PARCEL_NAME]&apos;) for [TIME] hours.  Buy a pass?
    <tag>funds</tag>
    <tag>confirm</tag>
    <usetemplate
     name="okcancelbuttons"
     notext="Cancel"
     yestext="OK"/>
  </notification>

  <notification
   icon="alertmodal.tga"
   name="SalePriceRestriction"
   type="alertmodal">
Sale price must be set to more than L$0 if selling to anyone.
Please select an individual to sell to if selling for L$0.
  <tag>fail</tag>
  </notification>

  <notification
   icon="alertmodal.tga"
   name="ConfirmLandSaleChange"
   priority="high"
   type="alertmodal">
The selected [LAND_SIZE] m² land is being set for sale.
Your selling price will be L$[SALE_PRICE] and will be authorized for sale to [NAME].
    <tag>confirm</tag>
    <usetemplate
     name="okcancelbuttons"
     notext="Cancel"
     yestext="OK"/>
  </notification>

  <notification
   icon="alertmodal.tga"
   name="ConfirmLandSaleToAnyoneChange"
   type="alertmodal">
ATTENTION: Clicking &apos;Sell to anyone&apos; makes your land available to the entire [CURRENT_GRID] community, even those not in this region.

The selected [LAND_SIZE] m² land is being set for sale.
Your selling price will be L$[SALE_PRICE] and will be authorized for sale to [NAME].
    <tag>confirm</tag>
    <usetemplate
     name="okcancelbuttons"
     notext="Cancel"
     yestext="OK"/>
  </notification>

  <notification
   icon="alertmodal.tga"
   name="ReturnObjectsDeededToGroup"
   type="alertmodal">
Are you sure you want to return all objects shared with the group &apos;&lt;nolink&gt;[NAME]&lt;/nolink&gt;&apos; on this parcel of land back to their previous owner&apos;s inventory?

*WARNING* This will delete the non-transferable objects deeded to the group!

Objects: [N]
    <tag>confirm</tag>
    <tag>group</tag>
    <usetemplate
     name="okcancelbuttons"
     notext="Cancel"
     yestext="OK"/>
  </notification>

  <notification
   icon="alertmodal.tga"
   name="ReturnObjectsOwnedByUser"
   type="alertmodal">
Are you sure you want to return all objects owned by the resident &apos;[NAME]&apos; on this parcel of land back to their inventory?

Objects: [N]
    <tag>confirm</tag>
    <usetemplate
     name="okcancelbuttons"
     notext="Cancel"
     yestext="OK"/>
  </notification>

  <notification
   icon="alertmodal.tga"
   name="ReturnObjectsOwnedBySelf"
   type="alertmodal">
Are you sure you want to return all objects owned by you on this parcel of land back to your inventory?

Objects: [N]
    <tag>confirm</tag>
    <usetemplate
     name="okcancelbuttons"
     notext="Cancel"
     yestext="OK"/>
  </notification>

  <notification
   icon="alertmodal.tga"
   name="ReturnObjectsNotOwnedBySelf"
   type="alertmodal">
Are you sure you want to return all objects *NOT* owned by you on this parcel of land back to their owner&apos;s inventory?
Transferable objects deeded to a group will be returned to their previous owners.

*WARNING* This will delete the non-transferable objects deeded to the group!

Objects: [N]
    <tag>confirm</tag>
    <usetemplate
     name="okcancelbuttons"
     notext="Cancel"
     yestext="OK"/>
  </notification>

  <notification
   icon="alertmodal.tga"
   name="ReturnObjectsNotOwnedByUser"
   type="alertmodal">
Are you sure you want to return all objects *NOT* owned by [NAME] on this parcel of land back to their owner&apos;s inventory?
Transferable objects deeded to a group will be returned to their previous owners.

*WARNING* This will delete the non-transferable objects deeded to the group!

Objects: [N]
    <tag>confirm</tag>
    <usetemplate
     name="okcancelbuttons"
     notext="Cancel"
     yestext="OK"/>
  </notification>

  <notification
   icon="alertmodal.tga"
   name="ReturnAllTopObjects"
   type="alertmodal">
Are you sure you want to return all listed objects back to their owner&apos;s inventory? This will return ALL scripted objects in the region!
    <tag>confirm</tag>
    <usetemplate
     name="okcancelbuttons"
     notext="Cancel"
     yestext="OK"/>
  </notification>

  <notification
   icon="alertmodal.tga"
   name="DisableAllTopObjects"
   type="alertmodal">
Are you sure you want to disable all objects in this region?
    <tag>confirm</tag>
    <usetemplate
     name="okcancelbuttons"
     notext="Cancel"
     yestext="OK"/>
  </notification>

  <notification
   icon="alertmodal.tga"
   name="ReturnObjectsNotOwnedByGroup"
   type="alertmodal">
Return the objects on this parcel of land that are NOT shared with the group &lt;nolink&gt;[NAME]&lt;/nolink&gt; back to their owners?

Objects: [N]
    <tag>confirm</tag>
    <tag>group</tag>
    <usetemplate
     name="okcancelbuttons"
     notext="Cancel"
     yestext="OK"/>
  </notification>

  <notification
   icon="alertmodal.tga"
   name="UnableToDisableOutsideScripts"
   type="alertmodal">
Cannot disable scripts.
This entire region is damage enabled.
Scripts must be allowed to run for weapons to work.
  <tag>fail</tag>
  </notification>

<notification
   icon="alertmodal.tga"
   name="MultipleFacesSelected"
   type="alertmodal">
Multiple faces are currently selected.
If you continue this action, separate instances of media will be set on multiple faces of the object.
To place the media on only one face, choose Select Face and click on the desired face of that object then click &apos;Add&apos;.
    <tag>confirm</tag>
    <usetemplate
      ignoretext="Media will be set on multiple selected faces"
      name="okcancelignore"
      notext="Cancel"
      yestext="OK"/>
  </notification>

  <notification
   icon="alertmodal.tga"
   name="MustBeInParcel"
   type="alertmodal">
You must be standing inside the land parcel to set its landing point.
  <tag>fail</tag>
  </notification>

  <notification
   icon="alertmodal.tga"
   name="PromptRecipientEmail"
   type="alertmodal">
Please enter a valid email address for the recipient(s).
  <tag>fail</tag>
  </notification>

  <notification
   icon="alertmodal.tga"
   name="PromptSelfEmail"
   type="alertmodal">
Please enter your email address.
  <tag>fail</tag>
  </notification>

  <notification
   icon="alertmodal.tga"
   name="PromptMissingSubjMsg"
   type="alertmodal">
Email snapshot with the default subject or message?
    <tag>confirm</tag>
    <usetemplate
     name="okcancelbuttons"
     notext="Cancel"
     yestext="OK"/>
  </notification>

  <notification
   icon="alertmodal.tga"
   name="ErrorProcessingSnapshot"
   type="alertmodal">
Error processing snapshot data.
  <tag>fail</tag>
  </notification>

  <notification
   icon="alertmodal.tga"
   name="ErrorEncodingSnapshot"
   type="alertmodal">
Error encoding snapshot.
  <tag>fail</tag>
  </notification>

  <notification
   icon="alertmodal.tga"
   name="ErrorPhotoCannotAfford"
   type="alertmodal">
    You need L$[COST] to save a photo to your inventory. You may either buy L$ or save the photo to your computer instead.
    <tag>fail</tag>
  </notification>
  
  <notification
   icon="alertmodal.tga"
   name="ErrorCannotAffordUpload"
   type="alertmodal">
    You need L$[COST] to upload this item.
    <tag>fail</tag>
  </notification>
  
  <notification
   icon="alertmodal.tga"
   name="ErrorTextureCannotAfford"
   type="alertmodal">
    You need L$[COST] to save a texture to your inventory. You may either buy L$ or save the photo to your computer instead.
    <tag>fail</tag>
  </notification>

  <notification
   icon="alertmodal.tga"
   name="ErrorUploadingPostcard"
   type="alertmodal">
There was a problem sending a snapshot due to the following reason: [REASON]
  <tag>fail</tag>
  </notification>

  <notification
   icon="alertmodal.tga"
   name="ErrorUploadingReportScreenshot"
   type="alertmodal">
There was a problem uploading a report screenshot due to the following reason: [REASON]
  <tag>fail</tag>
  </notification>

  <notification
   icon="alertmodal.tga"
   name="MustAgreeToLogIn"
   type="alertmodal">
   <tag>fail</tag>
You must agree to the Terms and Conditions, Privacy Policy, and Terms of Service to continue logging into [CURRENT_GRID].
  </notification>

  <notification
   icon="alertmodal.tga"
   name="CouldNotBuyCurrency"
   type="alertmodal">
[TITLE]
[MESSAGE]
   <tag>fail</tag>
   <usetemplate
     name="okbutton"
     yestext="OK"/>
  </notification>

  <notification
   icon="alertmodal.tga"
   name="CouldNotBuyCurrencyOS"
   type="alertmodal">
[TITLE]
[MESSAGE]
    <tag>confirm</tag>
    <url
	option="0"
	name="url"
	target = "_external">
		[LINK]
    </url>
    <usetemplate
     name="okcancelbuttons"
     notext="No"
     yestext="OK"/>
  </notification>
  
  <notification
   icon="alertmodal.tga"
   name="CouldNotPutOnOutfit"
   type="alertmodal">
Could not put on outfit.
The outfit folder contains no clothing, body parts, or attachments.
  <tag>fail</tag>
  </notification>

  <notification
   icon="alertmodal.tga"
   name="CannotWearTrash"
   type="alertmodal">
You cannot wear clothes or body parts that are in the trash.
  <tag>fail</tag>
  </notification>

  <notification
   icon="alertmodal.tga"
   name="MaxAttachmentsOnOutfit"
   type="alertmodal">
Could not attach object.
Exceeds the attachments limit of [MAX_ATTACHMENTS] objects. Please detach another object first.
  <tag>fail</tag>
  </notification>

  <notification
   icon="alertmodal.tga"
   name="CannotWearInfoNotComplete"
   type="alertmodal">
You cannot wear this item because it has not yet loaded. Please try again in a minute.
  <tag>fail</tag>
  </notification>

    <notification
   icon="alertmodal.tga"
   name="MustEnterPasswordToLogIn"
   type="alertmodal">
   <tag>fail</tag>
Please enter your Password to log in.
  </notification>
  
  <notification
   icon="alertmodal.tga"
   name="MustHaveAccountToLogIn"
   type="alertmodal">
You need to enter the Username name of your avatar.

You need an account to enter [CURRENT_GRID]. Would you like to create one now?
    <tag>confirm</tag>
    <url
	option="0"
	name="url"
	target = "_external">
		[create_account_url]
    </url>
    <usetemplate
     name="okcancelbuttons"
     notext="Try again"
     yestext="Create a new account"/>
  </notification>

  <notification
   icon="alertmodal.tga"
   name="InvalidCredentialFormat"
   type="alertmodal">
   <tag>fail</tag>
You need to enter either the Username or both the First and Last name of your avatar into the Username field, then login again.
  </notification>
  
  <notification
   icon="alertmodal.tga"
   name="InvalidGrid"
   type="alertmodal">
   <tag>fail</tag>
'[GRID]' is not a valid grid identifier.
  </notification>
  
  <notification
   icon="alertmodal.tga"
   name="InvalidLocationSLURL"
   type="alertmodal">
   <tag>fail</tag>
Your start location did not specify a valid grid.
  </notification>
  
  <notification
   icon="alertmodal.tga"
   name="DeleteClassified"
   type="alertmodal">
Delete classified &apos;[NAME]&apos;?
There is no reimbursement for fees paid.
    <tag>confirm</tag>
    <usetemplate
     name="okcancelbuttons"
     notext="Cancel"
     yestext="OK"/>
  </notification>


<notification
   icon="alertmodal.tga"
   name="DeleteMedia"
   type="alertmodal">
You have selected to delete the media associated with this face.
Are you sure you want to continue?
    <tag>confirm</tag>
    <usetemplate
     ignoretext="Confirm before I delete media from an object"
     name="okcancelignore"
     notext="No"
     yestext="Yes"/>
  </notification>

  <notification
   icon="alertmodal.tga"
   name="ClassifiedSave"
   type="alertmodal">
Save changes to classified [NAME]?
    <tag>confirm</tag>
    <usetemplate
     canceltext="Cancel"
     name="yesnocancelbuttons"
     notext="Don&apos;t Save"
     yestext="Save"/>
  </notification>

  <notification
   icon="alertmodal.tga"
   name="ClassifiedInsufficientFunds"
   type="alertmodal">
Insufficient funds to create classified.
    <tag>fail</tag>
    <usetemplate
     name="okbutton"
     yestext="OK"/>
  </notification>

  <notification
   icon="alertmodal.tga"
   name="ProfileDeleteClassified"
   type="alertmodal">
Delete classified &lt;nolink&gt;[CLASSIFIED]&lt;/nolink&gt;?
    <tag>confirm</tag>
    <usetemplate
     name="okcancelbuttons"
     notext="Cancel"
     yestext="OK"/>
  </notification>

  <notification
   icon="alertmodal.tga"
   name="ProfileDeletePick"
   type="alertmodal">
Delete pick &lt;nolink&gt;[PICK]&lt;/nolink&gt;?
    <tag>confirm</tag>
    <usetemplate
     name="okcancelbuttons"
     notext="Cancel"
     yestext="OK"/>
  </notification>

  <notification
   icon="alert.tga"
   name="ProfileUnpublishedClassified"
   type="alertmodal">
    You have unpublished classifieds. They will be lost if you close the window.
    <tag>confirm</tag>
    <usetemplate
     name="okcancelbuttons"
     notext="Cancel"
     yestext="OK"/>
  </notification>

  <notification
   icon="alert.tga"
   name="ProfileUnsavedChanges"
   type="alertmodal">
    You have unsaved changes.
    <tag>confirm</tag>
    <tag>save</tag>
    <usetemplate
     canceltext="Cancel"
     name="yesnocancelbuttons"
     notext="Discard"
     yestext="Save"/>
  </notification>

  <notification
   icon="alertmodal.tga"
   name="DeleteOutfits"
   type="alertmodal">
    Delete the selected outfit?
    <tag>confirm</tag>
    <usetemplate
     name="okcancelbuttons"
     notext="Cancel"
     yestext="OK"/>
  </notification>

  <notification
   icon="alertmodal.tga"
   name="DeleteOutfitsWithName"
   type="alertmodal">
    Delete outfit &quot;[NAME]&quot;?
    <tag>confirm</tag>
    <usetemplate
     name="okcancelbuttons"
     notext="Cancel"
     yestext="OK"/>
  </notification>

  <notification
   icon="alertmodal.tga"
   name="PromptGoToEventsPage"
   type="alertmodal">
Go to the [CURRENT_GRID] events web page?
    <tag>confirm</tag>
    <url option="0" name="url">

			https://secondlife.com/my/community/events
    </url>
    <usetemplate
     name="okcancelbuttons"
     notext="Cancel"
     yestext="OK"/>
  </notification>

  <notification
   icon="alertmodal.tga"
   name="SelectProposalToView"
   type="alertmodal">
Please select a proposal to view.
  <tag>fail</tag>
  </notification>

  <notification
   icon="alertmodal.tga"
   name="SelectHistoryItemToView"
   type="alertmodal">
Please select a history item to view.
  <tag>fail</tag>
  </notification>

<!--
  <notification
   icon="alertmodal.tga"
   name="ResetShowNextTimeDialogs"
   type="alertmodal">
Would you like to re-enable all these popups, which you previously indicated &apos;Do not show me again&apos;?
    <usetemplate
     name="okcancelbuttons"
     notext="Cancel"
     yestext="OK"/>
  </notification>

  <notification
   icon="alertmodal.tga"
   name="SkipShowNextTimeDialogs"
   type="alertmodal">
Would you like to disable all popups which can be skipped?
    <usetemplate
     name="okcancelbuttons"
     notext="Cancel"
     yestext="OK"/>
  </notification>
-->

  <notification
   icon="alertmodal.tga"
   name="CacheWillClear"
   type="alertmodal">
Cache will be cleared after restarting [APP_NAME].
  </notification>

  <notification
 icon="alertmodal.tga"
 name="DisableJavascriptBreaksSearch"
 type="alertmodal">
If you disable Javascript, the search function will not work properly, and you will not be able to use it.
  </notification>
  
  <notification
   icon="alertmodal.tga"
   name="CacheWillBeMoved"
   type="alertmodal">
Cache will be moved after restarting [APP_NAME].
Note: This will also clear the cache.
  </notification>
  
  <notification
   icon="alertmodal.tga"
   name="SoundCacheWillBeMoved"
   type="alertmodal">
Sound cache will be moved after restarting [APP_NAME].
  </notification>

  <notification
   icon="alertmodal.tga"
   name="ChangeConnectionPort"
   type="alertmodal">
Port settings take effect after restarting [APP_NAME].
  </notification>

  <notification
   icon="alertmodal.tga"
   name="ChangeDeferredDebugSetting"
   type="alertmodal">
This debug setting change will take effect after you restart [APP_NAME].
  </notification>

  <notification
   icon="alertmodal.tga"
   name="ChangeSkin"
   type="alertmodal">
The new skin will appear after restarting [APP_NAME].
Would you like to shutdown the viewer and launch it manually again in order to apply this change?
    <usetemplate
     name="okcancelbuttons"
     notext="Later"
     yestext="Shutdown now"/>
  </notification>

  <notification
   icon="alertmodal.tga"
   name="ChangeLanguage"
   type="alertmodal">
The selected language will be applied after restarting [APP_NAME].
  </notification>

  <notification
   icon="alertmodal.tga"
   name="GoToAuctionPage"
   type="alertmodal">
    Go to the [CURRENT_GRID] web page to see auction details or make a bid?
    <tag>confirm</tag>
    <url option="0" name="url">
			http://secondlife.com/auctions/auction-detail.php?id=[AUCTION_ID]
    </url>
    <usetemplate
     name="okcancelbuttons"
     notext="Cancel"
     yestext="OK"/>
  </notification>

  <notification
   icon="alertmodal.tga"
   name="SaveChanges"
   type="alertmodal">
Save Changes?
    <tag>confirm</tag>
    <usetemplate
     canceltext="Cancel"
     name="yesnocancelbuttons"
     notext="Don&apos;t Save"
     yestext="Save"/>
  </notification>

  <notification
   icon="alertmodal.tga"
   name="DeleteNotecard"
   type="alertmodal">
   <unique/>
Are you sure you want to delete this notecard?
    <tag>confirm</tag>
    <usetemplate
     ignoretext="Confirm notecard deletion"
     name="okcancelignore"
     notext="Cancel"
     yestext="OK"/>
  </notification>
  
  <notification
   icon="alertmodal.tga"
   name="LoadPreviousReportScreenshot"
   type="alertmodal">
   <unique/>
Do you want to use previous screenshot for your report?
    <tag>confirm</tag>
    <usetemplate
     name="okcancelbuttons"
     notext="Cancel"
     yestext="OK"/>
  </notification>
  
  <notification
   icon="alertmodal.tga"
   name="GestureSaveFailedTooManySteps"
   type="alertmodal">
Gesture save failed.
This gesture has too many steps.
Try removing some steps, then save again.
<tag>fail</tag>
  </notification>

  <notification
   icon="alertmodal.tga"
   name="GestureSaveFailedTryAgain"
   type="alertmodal">
Gesture save failed.  Please try again in a minute.
<tag>fail</tag>
  </notification>

  <notification
   icon="alertmodal.tga"
   name="GestureSaveFailedObjectNotFound"
   type="alertmodal">
Could not save gesture because the object or the associated object inventory could not be found.
The object may be out of range or may have been deleted.
<tag>fail</tag>
  </notification>

  <notification
   icon="alertmodal.tga"
   name="GestureSaveFailedReason"
   type="alertmodal">
There was a problem saving a gesture due to the following reason: [REASON].  Please try resaving the gesture later.
<tag>fail</tag>
  </notification>

  <notification
   icon="alertmodal.tga"
   name="SaveNotecardFailObjectNotFound"
   type="alertmodal">
Could not save notecard because the object or the associated object inventory could not be found.
The object may be out of range or may have been deleted.
<tag>fail</tag>
  </notification>

  <notification
   icon="alertmodal.tga"
   name="SaveNotecardFailReason"
   type="alertmodal">
There was a problem saving a notecard due to the following reason: [REASON].  Please try re-saving the notecard later.
<tag>fail</tag>
  </notification>

  <notification
   icon="alertmodal.tga"
   name="ScriptCannotUndo"
   type="alertmodal">
Could not undo all changes in your version of the script.
Would you like to load the server&apos;s last saved version?
(**Warning** This operation cannot be undone.)
    <tag>confirm</tag>
    <usetemplate
     name="okcancelbuttons"
     notext="Cancel"
     yestext="OK"/>
  </notification>

  <notification
   icon="alertmodal.tga"
   name="SaveScriptFailObjectNotFound"
   type="alertmodal">
Could not save the script because the object it is in could not be found.
The object may be out of range or may have been deleted.
<tag>fail</tag>
  </notification>

  <notification
   icon="alertmodal.tga"
   name="StartRegionEmpty"
   type="alertmodal">
Your Start Region is not defined.
Please type the Region name in Start Location box or choose My Last Location or My Home as your Start Location.
<tag>fail</tag>
    <usetemplate
     name="okbutton"
     yestext="OK"/>
  </notification>

  <notification
   icon="alertmodal.tga"
   name="CouldNotStartStopScript"
   type="alertmodal">
Could not start or stop the script because the object it is on could not be found.
The object may be out of range or may have been deleted.
  <tag>fail</tag>
  </notification>

  <notification
   icon="alertmodal.tga"
   name="CannotDownloadFile"
   type="alertmodal">
    Unable to download file
    <tag>fail</tag>
  </notification>

  <notification
  name="MediaFileDownloadUnsupported"
  label=""
  type="alert">
    <unique/>
    <tag>confirm</tag>
    You have requested a file download, which is not supported within [APP_NAME].
    <usetemplate
     ignoretext="Warn about unsupported file downloads"
     name="okignore"
     yestext="OK"/>
  </notification>
  
  <notification
   icon="alertmodal.tga"
   name="CannotWriteFile"
   type="alertmodal">
Unable to write file [[FILE]]
  <tag>fail</tag>
  </notification>

  <notification
   icon="alertmodal.tga"
   name="UnsupportedHardware"
   type="alertmodal">
Just so you know, your computer may not meet [APP_NAME]&apos;s minimum system requirements. You may experience poor performance. Unfortunately, the [SUPPORT_SITE] can't provide technical support for unsupported system configurations.

[MINSPECS]

Visit [_URL] for more information?
    <tag>confirm</tag>
    <url option="0" name="url">

			https://wiki.firestormviewer.org/fs_system_requirements
    </url>
    <usetemplate
     ignoretext="My computer hardware is not supported"
     name="okcancelignore"
     notext="No"
     yestext="Yes"/>
  <tag>fail</tag>
  </notification>

  <notification
   icon="alertmodal.tga"
   name="OldGPUDriver"
   type="alertmodal">
     There is likely a newer driver for your graphics chip.  Updating graphics drivers can substantially improve performance.

    Visit [URL] to check for driver updates?
    <tag>confirm</tag>
    <url option="0" name="url">
    [URL]
    </url>
    <usetemplate
     ignoretext="My graphics driver is out of date"
     name="okcancelignore"
     notext="No"
     yestext="Yes"/>
    <tag>fail</tag>
  </notification>

  <notification
   icon="alertmodal.tga"
   name="UnknownGPU"
   type="alertmodal">
Your system contains a graphics card that [APP_NAME] doesn't recognize.
This is often the case with new hardware that has not been tested yet with [APP_NAME].  It will probably be ok, but you may need to adjust your graphics settings.
(Avatar &gt; Preferences &gt; Graphics).
    <form name="form">
      <ignore name="ignore"
       text="My graphics card could not be identified"/>
    </form>
  <tag>fail</tag>
  </notification>

  <notification
   icon="alertmodal.tga"
   name="DisplaySettingsNoShaders"
   type="alertmodal">
[APP_NAME] crashed while initializing graphics drivers.
Graphics Quality will be set to Low to avoid some common driver errors. This will disable some graphics features.
We recommend updating your graphics card drivers.
Graphics Quality can be raised in Preferences &gt; Graphics.
  <tag>fail</tag>
  </notification>

  <notification
   icon="alertmodal.tga"
   name="AutoFPSConfirmDisable"
   type="alertmodal">
Changing this setting will disable automatic adjustment and turn off 'Automatic settings'.
Are you sure you want to continue?
    <tag>confirm</tag>
    <usetemplate
     name="okcancelbuttons"
     notext="Cancel"
     yestext="Continue"/>
  </notification>
  <notification
   icon="alertmodal.tga"
   name="AdvancedLightingConfirm"
   type="alertmodal">
To turn on advanced lighting, we need to increase quality to level 4.
    <tag>confirm</tag>
  <usetemplate
   name="okcancelbuttons"
   notext="Cancel"
   yestext="OK"/>
  </notification>
  <notification
 icon="alertmodal.tga"
   name="ShadowsConfirm"
   type="alertmodal">
To enable shadows, we need to increase quality to level 4.
    <tag>confirm</tag>
    <usetemplate
     name="okcancelbuttons"
     notext="Cancel"
     yestext="OK"/>
  </notification>

  <notification
   icon="alertmodal.tga"
   name="RegionNoTerraforming"
   type="alertmodal">
The region [REGION] does not allow terraforming.
  <tag>fail</tag>
  </notification>
  
  <notification
   icon="alertmodal.tga"
   name="ParcelNoTerraforming"
   type="notify">
You are not allowed to terraform parcel [PARCEL].
  <tag>fail</tag>
  </notification>

  <notification
   icon="alertmodal.tga"
   name="CannotCopyWarning"
   type="alertmodal">
You do not have permission to copy the following items:
&lt;nolink&gt;[ITEMS]&lt;/nolink&gt;
and will lose it from your inventory if you give it away. Do you really want to offer these items?
    <tag>confirm</tag>
    <usetemplate
     name="okcancelbuttons"
     notext="No"
     yestext="Yes"/>
  <tag>fail</tag>
  </notification>

  <notification
   icon="alertmodal.tga"
   name="CannotGiveItem"
   type="alertmodal">
Unable to give inventory item.
  <tag>fail</tag>
  </notification>

  <notification
   icon="alertmodal.tga"
   name="TransactionCancelled"
   type="alertmodal">
Transaction canceled.
  </notification>

  <notification
   icon="alertmodal.tga"
   name="TooManyItems"
   type="alertmodal">
Cannot give more than 42 items in a single inventory transfer.
  <tag>fail</tag>
  </notification>

  <notification
   icon="alertmodal.tga"
   name="NoItems"
   type="alertmodal">
You do not have permission to transfer the selected items.
  <tag>fail</tag>
  </notification>

  <notification
   icon="alertmodal.tga"
   name="CannotCopyCountItems"
   type="alertmodal">
You do not have permission to copy [COUNT] of the selected items. You will lose these items from your inventory.
Do you really want to give these items?
    <tag>confirm</tag>
  <tag>fail</tag>
    <usetemplate
     name="okcancelbuttons"
     notext="No"
     yestext="Yes"/>
  </notification>

  <notification
   icon="alertmodal.tga"
   name="CannotGiveCategory"
   type="alertmodal">
You do not have permission to transfer the selected folder.
  <tag>fail</tag>
  </notification>

  <notification
   icon="alertmodal.tga"
   name="FreezeAvatar"
   type="alertmodal">
Freeze this avatar?
He or she will temporarily be unable to move, chat, or interact with the world.
    <tag>confirm</tag>
    <usetemplate
     canceltext="Cancel"
     name="yesnocancelbuttons"
     notext="Unfreeze"
     yestext="Freeze"/>
  </notification>

  <notification
   icon="alertmodal.tga"
   name="FreezeAvatarFullname"
   type="alertmodal">
Freeze [AVATAR_NAME]?
He or she will temporarily be unable to move, chat, or interact with the world.
    <tag>confirm</tag>
    <usetemplate
     canceltext="Cancel"
     name="yesnocancelbuttons"
     notext="Unfreeze"
     yestext="Freeze"/>
  </notification>
  
  <notification
    icon="alertmodal.tga"
    name="FreezeAvatarMultiple"
    type="alertmodal">
 Freeze the following avatars?
 
 [RESIDENTS]
 
 They will temporarily be unable to move, chat, or interact with the world.
     <usetemplate
      canceltext="Cancel"
      name="yesnocancelbuttons"
      notext="Unfreeze"
      yestext="Freeze"/>
  </notification>  

  <notification
   icon="alertmodal.tga"
   name="EjectAvatarFullname"
   type="alertmodal">
Eject [AVATAR_NAME] from your land?
    <tag>confirm</tag>
    <usetemplate
     canceltext="Cancel"
     name="yesnocancelbuttons"
     notext="Eject and Ban"
     yestext="Eject"/>
  </notification>

  <notification
   icon="alertmodal.tga"
   name="EjectAvatarNoBan"
   type="alertmodal">
Eject this avatar from your land?
    <tag>confirm</tag>
    <usetemplate
     name="okcancelbuttons"
     notext="Cancel"
     yestext="Eject"/>
  </notification>

  <notification
   icon="alertmodal.tga"
   name="EjectAvatarFullnameNoBan"
   type="alertmodal">
Eject [AVATAR_NAME] from your land?
    <tag>confirm</tag>
    <usetemplate
     name="okcancelbuttons"
     notext="Cancel"
     yestext="Eject"/>
  </notification>

  <notification
    icon="alertmodal.tga"
    name="EjectAvatarMultiple"
    type="alertmodal">
Eject the following avatars from your land?

[RESIDENTS]
    <usetemplate
     canceltext="Cancel"
     name="yesnocancelbuttons"
     notext="Eject and Ban"
     yestext="Eject"/>
  </notification>

  <notification
   icon="alertmodal.tga"
   name="EjectAvatarMultipleNoBan"
   type="alertmodal">
Eject the following avatars from your land?

[RESIDENTS]
    <usetemplate
     name="okcancelbuttons"
     notext="Cancel"
     yestext="Eject"/>
  </notification>

  <notification
   icon="alertmodal.tga"
   name="EjectAvatarFromGroup"
   persist="true"
   type="notify">
You ejected [AVATAR_NAME] from group &lt;nolink&gt;[GROUP_NAME]&lt;/nolink&gt;.
    <tag>group</tag>
  </notification>

  <notification
   icon="alertmodal.tga"
   name="AcquireErrorTooManyObjects"
   type="alertmodal">
ACQUIRE ERROR: Too many objects selected.
  <tag>fail</tag>
  </notification>

  <notification
   icon="alertmodal.tga"
   name="AcquireErrorObjectSpan"
   type="alertmodal">
ACQUIRE ERROR: Objects span more than one region.
Please move all objects to be acquired onto the same region.
  <tag>fail</tag>
  </notification>

  <notification
   icon="alertmodal.tga"
   name="PromptGoToCurrencyPage"
   type="alertmodal">
[EXTRA]

Go to [_URL] for information on purchasing L$?
    <tag>confirm</tag>
    <url option="0" name="url">

			http://secondlife.com/app/currency/
    </url>
    <usetemplate
     name="okcancelbuttons"
     notext="Cancel"
     yestext="OK"/>
  </notification>
  
  <notification
   icon="alertmodal.tga"
   name="MuteLimitReached"
   persist="false"
   type="notify">
Unable to add new entry to block list because you reached the limit of [MUTE_LIMIT] entries.
  <tag>fail</tag>
  </notification>
  
  <notification
   icon="alertmodal.tga"
   name="UnableToLinkObjects"
   type="alertmodal">
Unable to link these [COUNT] objects.
You can link a maximum of [MAX] objects.
  <tag>fail</tag>
  </notification>

  <notification
   icon="alertmodal.tga"
   name="CannotLinkIncompleteSet"
   type="alertmodal">
You can only link complete sets of objects, and must select more than one object.
  <tag>fail</tag>
  </notification>

  <notification
   icon="alertmodal.tga"
   name="CannotLinkModify"
   type="alertmodal">
Unable to link because you do not have modify permission on all the objects.

Please make sure none are locked, and that you own all of them.
  <tag>fail</tag>
  </notification>

  <notification
   icon="alertmodal.tga"
   name="CannotLinkPermanent"
   type="alertmodal">
    Objects cannot be linked across region boundaries.
    <tag>fail</tag>
  </notification>

  <notification
   icon="alertmodal.tga"
   name="CannotLinkAcrossRegions"
   type="alertmodal">
Objects cannot be linked across region boundaries.
    <tag>fail</tag>
  </notification>

  <notification
   icon="alertmodal.tga"
   name="CannotLinkDifferentOwners"
   type="alertmodal">
Unable to link because not all of the objects have the same owner.

Please make sure you own all of the selected objects.
  <tag>fail</tag>
  </notification>

  <notification
   icon="alertmodal.tga"
   name="NoFileExtension"
   type="alertmodal">
No file extension for the file: &apos;[FILE]&apos;

Please make sure the file has a correct file extension.
  <tag>fail</tag>
  </notification>

  <notification
   icon="alertmodal.tga"
   name="InvalidFileExtension"
   type="alertmodal">
Invalid file extension [EXTENSION].
Expected [VALIDS].
    <usetemplate
     name="okbutton"
     yestext="OK"/>
  <tag>fail</tag>
  </notification>

  <notification
   icon="alertmodal.tga"
   name="CannotUploadSoundFile"
   type="alertmodal">
Could not open uploaded sound file for reading:
[FILE]
  <tag>fail</tag>
  </notification>

  <notification
   icon="alertmodal.tga"
   name="SoundFileNotRIFF"
   type="alertmodal">
File does not appear to be a RIFF WAVE file:
[FILE]
  <tag>fail</tag>
  </notification>

  <notification
   icon="alertmodal.tga"
   name="SoundFileNotPCM"
   type="alertmodal">
File does not appear to be a PCM WAVE audio file:
[FILE]
  <tag>fail</tag>
  </notification>

  <notification
   icon="alertmodal.tga"
   name="SoundFileInvalidChannelCount"
   type="alertmodal">
File has invalid number of channels (must be mono or stereo):
[FILE]
  <tag>fail</tag>
  </notification>

  <notification
   icon="alertmodal.tga"
   name="SoundFileInvalidSampleRate"
   type="alertmodal">
File does not appear to be a supported sample rate (must be 44.1k):
[FILE]
  <tag>fail</tag>
  </notification>

  <notification
   icon="alertmodal.tga"
   name="SoundFileInvalidWordSize"
   type="alertmodal">
File does not appear to be a supported word size (must be 8 or 16 bit):
[FILE]
  <tag>fail</tag>
  </notification>

  <notification
   icon="alertmodal.tga"
   name="SoundFileInvalidHeader"
   type="alertmodal">
Could not find &apos;data&apos; chunk in WAV header:
[FILE]
  <tag>fail</tag>
  </notification>

  <notification
   icon="alertmodal.tga"
   name="SoundFileInvalidChunkSize"
   type="alertmodal">
Wrong chunk size in WAV file:
[FILE]
  <tag>fail</tag>
  </notification>

  <notification
   icon="alertmodal.tga"
   name="SoundFileInvalidTooLong"
   type="alertmodal">
Audio file is too long ([MAX_LENGTH] second maximum):
[FILE]
  <tag>fail</tag>
  </notification>

  <notification
   icon="alertmodal.tga"
   name="ProblemWithFile"
   type="alertmodal">
Problem with file [FILE]:

[REASON]
  <tag>fail</tag>
  </notification>

  <notification
   icon="alertmodal.tga"
   name="CannotOpenTemporarySoundFile"
   type="alertmodal">
Couldn&apos;t open temporary compressed sound file for writing: [FILE]
  <tag>fail</tag>
  </notification>

  <notification
   icon="alertmodal.tga"
   name="UnknownVorbisEncodeFailure"
   type="alertmodal">
Unknown Vorbis encode failure on: [FILE]
  <tag>fail</tag>
  </notification>

  <notification
   icon="alertmodal.tga"
   name="CannotEncodeFile"
   type="alertmodal">
Unable to encode file: [FILE]
  <tag>fail</tag>
  </notification>

  <notification
   icon="alertmodal.tga"
   name="CorruptedProtectedDataStore"
   type="alertmodal">
   We were unable to decode the file storing your saved login credentials. At this point saving or deleting credentials will erase all those that were previously stored.
   This may happen when you change network setup. Restarting the viewer with previous network configuration may help recovering your saved login credentials.
    
  <tag>fail</tag>
    <usetemplate
     name="okbutton"
     yestext="OK"/>
  </notification>
    
  <notification
   icon="alertmodal.tga"
   name="CorruptResourceFile"
   type="alertmodal">
Corrupt resource file: [FILE]
  <tag>fail</tag>
  </notification>

  <notification
   icon="alertmodal.tga"
   name="UnknownResourceFileVersion"
   type="alertmodal">
Unknown Linden resource file version in file: [FILE]
  <tag>fail</tag>
  </notification>

  <notification
   icon="alertmodal.tga"
   name="UnableToCreateOutputFile"
   type="alertmodal">
Unable to create output file: [FILE]
  <tag>fail</tag>
  </notification>

  <notification
   icon="alertmodal.tga"
   name="DoNotSupportBulkAnimationUpload"
   type="alertmodal">
    <unique/>
[APP_NAME] does not currently support bulk upload of BVH format animation files.
  <tag>fail</tag>
  </notification>

  <notification
   icon="alertmodal.tga"
   name="CannotUploadReason"
   type="alertmodal">
Unable to upload [FILE] due to the following reason: [REASON]
Please try again later.
  <tag>fail</tag>
  </notification>

  <notification
   icon="notifytip.tga"
   name="LandmarkCreated"
   log_to_chat="false"
   type="notifytip">
You have added "[LANDMARK_NAME]" to your [FOLDER_NAME] folder.
  </notification>

  <notification
   icon="alert.tga"
   name="LandmarkAlreadyExists"
   type="alert">
You already have a landmark for this location.
    <usetemplate
     name="okbutton"
     yestext="OK"/>
  <tag>fail</tag>
  </notification>

  <notification
   icon="alertmodal.tga"
   name="CannotCreateLandmarkNotOwner"
   type="alertmodal">
You cannot create a landmark here because the owner of the land does not allow it.
  <tag>fail</tag>
  </notification>

  <notification
 icon="alertmodal.tga"
 label="Create folder"
 name="CreateLandmarkFolder"
 type="alertmodal">
    <unique/>
    Choose a name for the folder:
    <tag>confirm</tag>
    <form name="form">
      <input name="message" type="text">
      </input>
      <button
       default="true"
       index="0"
       name="OK"
       text="OK"/>
      <button
       index="1"
       name="Cancel"
       text="Cancel"/>
    </form>
  </notification>

  <notification
   icon="alertmodal.tga"
   name="CannotRecompileSelectObjectsNoScripts"
   type="alertmodal">
Not able to perform &apos;recompilation&apos;.
Select an object with a script.
  <tag>fail</tag>
  </notification>

  <notification
   icon="alertmodal.tga"
   name="CannotRecompileSelectObjectsNoPermission"
   type="alertmodal">
Not able to perform &apos;recompilation&apos;.

Select objects with scripts that you have permission to modify.
  <tag>fail</tag>
  </notification>

  <notification
   icon="alertmodal.tga"
   name="CannotResetSelectObjectsNoScripts"
   type="alertmodal">
Not able to perform &apos;reset&apos;.

Select objects with scripts.
  <tag>fail</tag>
  </notification>
  
   <notification
    icon="alertmodal.tga"
    name="CannotdeleteSelectObjectsNoScripts"
    type="alertmodal">
Not able to perform &apos;remove&apos;.

Select objects with scripts.
  <tag>fail</tag>
  </notification>

  <notification
   icon="alertmodal.tga"
   name="CannotResetSelectObjectsNoPermission"
   type="alertmodal">
Not able to perform &apos;reset&apos;.

Select objects with scripts that you have permission to modify.
  <tag>fail</tag>
  </notification>

  <notification
   icon="alertmodal.tga"
   name="CannotOpenScriptObjectNoMod"
   type="alertmodal">
    Unable to open script in object without modify permissions.
  <tag>fail</tag>
  </notification>

  <notification
   icon="alertmodal.tga"
   name="CannotSetRunningSelectObjectsNoScripts"
   type="alertmodal">
Not able to set any scripts to &apos;running&apos;.

Select objects with scripts.
  <tag>fail</tag>
  </notification>

  <notification
   icon="alertmodal.tga"
   name="CannotSetRunningNotSelectObjectsNoScripts"
   type="alertmodal">
Unable to set any scripts to &apos;not running&apos;.

Select objects with scripts.
  <tag>fail</tag>
  </notification>

  <notification
   icon="alertmodal.tga"
   name="NoFrontmostFloater"
   type="alertmodal">
No frontmost floater to save.
  <tag>fail</tag>
  </notification>

  <notification
   icon="notifytip.tga"
   name="SeachFilteredOnShortWords"
   type="notifytip">
Your search query was modified and the words that were too short were removed.

Searched for: [FINALQUERY]
  </notification>

  <notification
   icon="alertmodal.tga"
   name="SeachFilteredOnShortWordsEmpty"
   type="alertmodal">
Your search terms were too short so no search was performed.
  <tag>fail</tag>
  </notification>

  <!-- Generic Teleport failure modes - strings will be inserted from
       teleport_strings.xml if available. -->
  <notification
   icon="alertmodal.tga"
   name="CouldNotTeleportReason"
   type="alertmodal">
    <unique/>
Teleport failed.
[REASON]
  <tag>fail</tag>
  </notification>

  <!-- Teleport failure modes not delivered via the generic mechanism
       above (for example, delivered as an AlertMessage on
       region-crossing :( ) - these paths should really be merged
       in the future. -->
  <notification
   icon="alertmodal.tga"
   name="invalid_tport"
   type="alertmodal">
Teleport attempts are limited to 6 per minute. If you are having trouble, wait one minute and try teleporting again. If the problem persists, log out and log in again.
    <tag>fail</tag>
  </notification>
  <notification
   icon="alertmodal.tga"
   name="invalid_region_handoff"
   type="alertmodal">
Problem encountered processing your region crossing. You may need to log back in before you can cross regions.
If you continue to get this message, please check the [SUPPORT_SITE].
  <tag>fail</tag>
  </notification>
  <notification
   icon="alertmodal.tga"
   name="blocked_tport"
   type="alertmodal">
Sorry, teleport is currently blocked. Try again in a moment.  If you still cannot teleport, please log out and log back in to resolve the problem.
  <tag>fail</tag>
  </notification>
  <notification
   icon="alertmodal.tga"
   name="nolandmark_tport"
   type="alertmodal">
Sorry, but system was unable to locate landmark destination.
  <tag>fail</tag>
  </notification>
  <notification
   icon="alertmodal.tga"
   name="timeout_tport"
   type="alertmodal">
   <tag>fail</tag>
Sorry, but system was unable to complete the teleport connection.  Try again in a moment.
  </notification>
  <notification
   icon="alertmodal.tga"
   name="noaccess_tport"
   type="alertmodal">
   <tag>fail</tag>
Sorry, you do not have access to that teleport destination.
  </notification>
  <notification
   icon="alertmodal.tga"
   name="missing_attach_tport"
   type="alertmodal">
   <tag>fail</tag>
Your attachments have not arrived yet. Try waiting for a few more seconds or log out and back in again before attempting to teleport.
  </notification>
  <notification
   icon="alertmodal.tga"
   name="too_many_uploads_tport"
   type="alertmodal">
   <tag>fail</tag>
The asset queue in this region is currently clogged so your teleport request will not be able to succeed in a timely manner. Please try again in a few minutes or go to a less busy area.
  </notification>
  <notification
   icon="alertmodal.tga"
   name="expired_tport"
   type="alertmodal">
   <tag>fail</tag>
Sorry, but the system was unable to complete your teleport request in a timely fashion. Please try again in a few minutes.
  </notification>
  <notification
   icon="alertmodal.tga"
   name="expired_region_handoff"
   type="alertmodal">
   <tag>fail</tag>
Sorry, but the system was unable to complete your region crossing in a timely fashion. Please try again in a few minutes.
  </notification>
  <notification
   icon="alertmodal.tga"
   name="preexisting_tport"
   type="alertmodal">
   <tag>fail</tag>
Sorry, but the system was unable to start your teleport. Please try again in a few minutes.
  </notification>
  <notification
   icon="alertmodal.tga"
   name="no_host"
   type="alertmodal">
   <tag>fail</tag>
Unable to find teleport destination. The destination may be temporarily unavailable or no longer exists. Please try again in a few minutes.
  </notification>
  <notification
   icon="alertmodal.tga"
   name="no_inventory_host"
   type="alertmodal">
The inventory system is currently unavailable.
  <tag>fail</tag>
  </notification>

  <notification
   icon="alertmodal.tga"
   name="CannotSetLandOwnerNothingSelected"
   type="alertmodal">
Unable to set land owner:
No parcel selected.
  <tag>fail</tag>
  </notification>

  <notification
   icon="alertmodal.tga"
   name="CannotSetLandOwnerMultipleRegions"
   type="alertmodal">
Unable to force land ownership because selection spans multiple regions. Please select a smaller area and try again.
  <tag>fail</tag>
  </notification>

  <notification
   icon="alertmodal.tga"
   name="ForceOwnerAuctionWarning"
   type="alertmodal">
This parcel is up for auction. Forcing ownership will cancel the auction and potentially make some residents unhappy if bidding has begun.
Force ownership?
    <tag>confirm</tag>
    <usetemplate
     name="okcancelbuttons"
     notext="Cancel"
     yestext="OK"/>
  </notification>

  <notification
   icon="alertmodal.tga"
   name="CannotContentifyNothingSelected"
   type="alertmodal">
Unable to contentify:
No parcel selected.
  <tag>fail</tag>
  </notification>

  <notification
   icon="alertmodal.tga"
   name="CannotContentifyNoRegion"
   type="alertmodal">
Unable to contentify:
No region selected.
  <tag>fail</tag>
  </notification>

  <notification
   icon="alertmodal.tga"
   name="CannotReleaseLandNothingSelected"
   type="alertmodal">
Unable to abandon land:
No parcel selected.
  <tag>fail</tag>
  </notification>

  <notification
   icon="alertmodal.tga"
   name="CannotReleaseLandNoRegion"
   type="alertmodal">
Unable to abandon land:
Cannot find region.
  <tag>fail</tag>
  </notification>

  <notification
   icon="alertmodal.tga"
   name="CannotBuyLandNothingSelected"
   type="alertmodal">
Unable to buy land:
No parcel selected.
  <tag>fail</tag>
  </notification>

  <notification
   icon="alertmodal.tga"
   name="CannotBuyLandNoRegion"
   type="alertmodal">
Unable to buy land:
Cannot find the region this land is in.
  <tag>fail</tag>
  </notification>

  <notification
   icon="alertmodal.tga"
   name="CannotCloseFloaterBuyLand"
   type="alertmodal">
You cannot close the Buy Land window until [APP_NAME] estimates the price of this transaction.
  <tag>fail</tag>
  </notification>

  <notification
   icon="alertmodal.tga"
   name="CannotDeedLandNothingSelected"
   type="alertmodal">
Unable to deed land:
No parcel selected.
  <tag>fail</tag>
  </notification>

  <notification
   icon="alertmodal.tga"
   name="CannotDeedLandNoGroup"
   type="alertmodal">
Unable to deed land:
No Group selected.
    <tag>group</tag>
  <tag>fail</tag>
  </notification>

  <notification
   icon="alertmodal.tga"
   name="CannotDeedLandNoRegion"
   type="alertmodal">
Unable to deed land:
Cannot find the region this land is in.
  <tag>fail</tag>
  </notification>

  <notification
   icon="alertmodal.tga"
   name="CannotDeedLandMultipleSelected"
   type="alertmodal">
Unable to deed land:
Multiple parcels selected.

Try selecting a single parcel.
  <tag>fail</tag>
  </notification>

  <notification
   icon="alertmodal.tga"
   name="ParcelCanPlayMedia"
   type="alertmodal">   
This location provides streaming media, which may require more of your network bandwidth.

Play streaming media when available?
(You can change this option later under Preferences &gt; Sound &amp; Media.)
   <form name="form">
    <button
         index="0"
         name="Play Media Now"
         text="Play Media Now"/>
        <button
         index="1"
         name="Always Play Media"  
         text="Always Play Media"/>
        <button
         index="2"   
         name="Do Not Pley Media"
         text="Do Not Play Media"/>
   </form>
  </notification>


  <notification
   icon="alertmodal.tga"
   name="CannotDeedLandWaitingForServer"
   type="alertmodal">
Unable to deed land:
Waiting for server to report ownership.

Please try again.
  <tag>fail</tag>
  </notification>

  <notification
   icon="alertmodal.tga"
   name="CannotDeedLandNoTransfer"
   type="alertmodal">
Unable to deed land:
The region [REGION] does not allow transfer of land.
  <tag>fail</tag>
  </notification>

  <notification
   icon="alertmodal.tga"
   name="CannotReleaseLandWatingForServer"
   type="alertmodal">
Unable to abandon land:
Waiting for server to update parcel information.

Try again in a few seconds.
  <tag>fail</tag>
  </notification>

  <notification
   icon="alertmodal.tga"
   name="CannotReleaseLandSelected"
   type="alertmodal">
Unable to abandon land:
You do not own all the parcels selected.

Please select a single parcel.
  <tag>fail</tag>
  </notification>

  <notification
   icon="alertmodal.tga"
   name="CannotReleaseLandDontOwn"
   type="alertmodal">
Unable to abandon land:
You do not have permission to release this parcel.
Parcels you own appear in green.
  <tag>fail</tag>
  </notification>

  <notification
   icon="alertmodal.tga"
   name="CannotReleaseLandRegionNotFound"
   type="alertmodal">
Unable to abandon land:
Cannot find the region this land is in.
  <tag>fail</tag>
  </notification>

  <notification
   icon="alertmodal.tga"
   name="CannotReleaseLandNoTransfer"
   type="alertmodal">
Unable to abandon land:
The region [REGION] does not allow transfer of land.
  <tag>fail</tag>
  </notification>

  <notification
   icon="alertmodal.tga"
   name="CannotReleaseLandPartialSelection"
   type="alertmodal">
Unable to abandon land:
You must select an entire parcel to release it.

Select an entire parcel, or divide your parcel first.
  <tag>fail</tag>
  </notification>

  <notification
   icon="alertmodal.tga"
   name="ReleaseLandWarning"
   type="alertmodal">
You are about to release [AREA] m² of land.
Releasing this parcel will remove it from your land holdings, but will not grant any L$.

Release this land?
    <tag>confirm</tag>
    <usetemplate
     name="okcancelbuttons"
     notext="Cancel"
     yestext="OK"/>
  </notification>

  <notification
   icon="alertmodal.tga"
   name="CannotDivideLandNothingSelected"
   type="alertmodal">
Unable to divide land:

No parcels selected.
  <tag>fail</tag>
  </notification>

  <notification
   icon="alertmodal.tga"
   name="CannotDivideLandPartialSelection"
   type="alertmodal">
Unable to divide land:

You have an entire parcel selected.
Try selecting a part of the parcel.
  <tag>fail</tag>
  </notification>

  <notification
   icon="alertmodal.tga"
   name="LandDivideWarning"
   type="alertmodal">
Dividing this land will split this parcel into two and each parcel can have its own settings. Some settings will be reset to defaults after the operation.

Divide land?
    <tag>confirm</tag>
    <usetemplate
     name="okcancelbuttons"
     notext="Cancel"
     yestext="OK"/>
  </notification>

  <notification
   icon="alertmodal.tga"
   name="CannotDivideLandNoRegion"
   type="alertmodal">
Unable to divide land:
Cannot find the region this land is in.
  <tag>fail</tag>
  </notification>

  <notification
   icon="alertmodal.tga"
   name="CannotJoinLandNoRegion"
   type="alertmodal">
Unable to join land:
Cannot find the region this land is in.
  <tag>fail</tag>
  </notification>

  <notification
   icon="alertmodal.tga"
   name="CannotJoinLandNothingSelected"
   type="alertmodal">
Unable to join land:
No parcels selected.
  <tag>fail</tag>
  </notification>

  <notification
   icon="alertmodal.tga"
   name="CannotJoinLandEntireParcelSelected"
   type="alertmodal">
Unable to join land:
You only have one parcel selected.

Select land across both parcels.
  <tag>fail</tag>
  </notification>

  <notification
   icon="alertmodal.tga"
   name="CannotJoinLandSelection"
   type="alertmodal">
Unable to join land:
You must select more than one parcel.

Select land across both parcels.
  <tag>fail</tag>
  </notification>

  <notification
   icon="alertmodal.tga"
   name="JoinLandWarning"
   type="alertmodal">
Joining this land will create one large parcel out of all parcels intersecting the selected rectangle.
You will need to reset the name and options of the new parcel.

Join land?
    <tag>confirm</tag>
    <usetemplate
     name="okcancelbuttons"
     notext="Cancel"
     yestext="OK"/>
  </notification>

  <notification
   icon="alertmodal.tga"
   name="ConfirmNotecardSave"
   type="alertmodal">
This notecard needs to be saved before the item can be copied or viewed. Save notecard?
    <tag>confirm</tag>
    <usetemplate
     name="okcancelbuttons"
     notext="Cancel"
     yestext="OK"/>
  </notification>

  <notification
   icon="alertmodal.tga"
   name="ConfirmItemCopy"
   type="alertmodal">
Copy this item to your inventory?
    <tag>confirm</tag>
    <usetemplate
     name="okcancelbuttons"
     notext="Cancel"
     yestext="Copy"/>
  </notification>

  <notification
   icon="alertmodal.tga"
   name="ResolutionSwitchFail"
   type="alertmodal">
Failed to switch resolution to [RESX] by [RESY].
  <tag>fail</tag>
  </notification>

  <notification
   icon="alertmodal.tga"
   name="ErrorUndefinedGrasses"
   type="alertmodal">
Error: Undefined grasses: [SPECIES]
  <tag>fail</tag>
  </notification>

  <notification
   icon="alertmodal.tga"
   name="ErrorUndefinedTrees"
   type="alertmodal">
Error: Undefined trees: [SPECIES]
  <tag>fail</tag>
  </notification>

  <notification
   icon="alertmodal.tga"
   name="CannotSaveWearableOutOfSpace"
   type="alertmodal">
Unable to save &apos;[NAME]&apos; to wearable file.  You will need to free up some space on your computer and save the wearable again.
  <tag>fail</tag>
  </notification>

  <notification
   icon="alertmodal.tga"
   name="CannotSaveToAssetStore"
   type="alertmodal">
Unable to save [NAME] to central asset store.
This is usually a temporary failure. Please customize and save the wearable again in a few minutes.
  <tag>fail</tag>
  </notification>

  <notification
   icon="alertmodal.tga"
   name="YouHaveBeenLoggedOut"
   type="alertmodal">
You have been logged out of [CURRENT_GRID].

[MESSAGE]
    <usetemplate
     name="okcancelbuttons"
     notext="Quit"
     yestext="View IM &amp; Chat"/>
  </notification>

  <notification
   icon="alertmodal.tga"
   name="InventoryUnusable"
   type="alertmodal">
There was a problem loading your inventory. First, try logging out and logging in again. If you see this message again, contact Support to correct the problem.
    <tag>fail</tag>
  </notification>

  <notification
   icon="alertmodal.tga"
   name="OnlyOfficerCanBuyLand"
   type="alertmodal">
Unable to buy land for the group:
You do not have permission to buy land for your active group.
    <tag>group</tag>
  <tag>fail</tag>
  </notification>

  <notification
   icon="alertmodal.tga"
   label="Add Friend"
   name="AddFriendWithMessage"
   type="alertmodal">
    <tag>friendship</tag>
Friends can give permissions to track each other on the map and receive online status updates.

Offer friendship to [NAME]?
    <tag>confirm</tag>
    <form name="form">
      <input name="message" type="text" default="true">
Would you be my friend?
      </input>
      <button
       default="true"
       index="0"
       name="Offer"
       text="OK"/>
      <button
       index="1"
       name="Cancel"
       text="Cancel"/>
    </form>
  </notification>

  <notification
   icon="alertmodal.tga"
   label="Add Auto-Replace List"
   name="AddAutoReplaceList"
   type="alertmodal">
    <tag>addlist</tag>
    Name for the new list:
    <tag>confirm</tag>
    <form name="form">
      <input name="listname" type="text"/>
      <button
       default="true"
       index="0"
       name="SetName"
       text="OK"/>
      <button
       index="1"
       name="Cancel"
       text="Cancel"/>
    </form>
  </notification>

  <notification
   icon="alertmodal.tga"
   label="Rename Auto-Replace List"
   name="RenameAutoReplaceList"
   type="alertmodal">
    The name '[DUPNAME]' is in use
    Enter a new unique name:
    <tag>confirm</tag>
    <form name="form">
      <input name="listname" type="text"/>
      <button
       default="false"
       index="0"
       name="ReplaceList"
       text="Replace Current List"/>
      <button
       default="true"
       index="1"
       name="SetName"
       text="Use New Name"/>
    </form>
  </notification>

  <notification
   icon="alertmodal.tga"
   name="InvalidAutoReplaceEntry"
   type="alertmodal">
    The keyword must be a single word, and the replacement may not be empty.
    <tag>fail</tag>
  </notification>

  <notification
   icon="alertmodal.tga"
   name="InvalidAutoReplaceList"
   type="alertmodal">
    That replacement list is not valid.
    <tag>fail</tag>
  </notification>

  <notification
   icon="alertmodal.tga"
   name="SpellingDictImportRequired"
   type="alertmodal">
    You must specify a file, a name, and a language.
    <tag>fail</tag>
  </notification>

  <notification
   icon="alertmodal.tga"
   name="SpellingDictIsSecondary"
   type="alertmodal">
The dictionary [DIC_NAME] does not appear to have an "aff" file; this means that it is a "secondary" dictionary.
It can be used as an additional dictionary, but not as your Main dictionary.

See https://wiki.secondlife.com/wiki/Adding_Spelling_Dictionaries
    <tag>confirm</tag>
  </notification>

  <notification
   icon="alertmodal.tga"
   name="SpellingDictImportFailed"
   type="alertmodal">
    Unable to copy
    [FROM_NAME]
    to
    [TO_NAME]
    <tag>fail</tag>
  </notification>

  <notification
 icon="alertmodal.tga"
 label="Save Outfit"
 name="SaveOutfitAs"
 type="alertmodal">
    <unique/>
    Save what I'm wearing as a new Outfit:
    <tag>confirm</tag>
    <form name="form">
      <input name="message" type="text" default="true">
        [DESC] (new)
      </input>
      <button
       default="true"
       index="0"
       name="OK"
       text="OK"/>
      <button
       index="1"
       name="Cancel"
       text="Cancel"/>
    </form>
  </notification>

  <notification
 icon="alertmodal.tga"
 label="Save Wearable"
 name="SaveWearableAs"
 type="alertmodal">
    Save item to my inventory as:
    <tag>confirm</tag>
    <form name="form">
      <input name="message" type="text" default="true">
        [DESC] (new)
      </input>
      <button
       default="true"
       index="0"
       name="OK"
       text="OK"/>
      <button
       index="1"
       name="Cancel"
       text="Cancel"/>
    </form>
  </notification>


  <notification
   icon="alertmodal.tga"
   label="Rename Outfit"
   name="RenameOutfit"
   type="alertmodal">
    New outfit name:
    <tag>confirm</tag>
    <form name="form">
      <input name="new_name" type="text" width="300" default="true">
        [NAME]
      </input>
      <button
       default="true"
       index="0"
       name="OK"
       text="OK"/>
      <button
       index="1"
       name="Cancel"
       text="Cancel"/>
    </form>
  </notification>

  <notification
   icon="alertmodal.tga"
   label="Rename Gesture"
   name="RenameGesture"
   type="alertmodal">
    New gesture name:
    <tag>confirm</tag>
    <form name="form">
      <input name="new_name" type="text" width="300">
        [NAME]
      </input>
      <button
       default="true"
       index="0"
       name="OK"
       text="OK"/>
      <button
       index="1"
       name="Cancel"
       text="Cancel"/>
    </form>
  </notification>

  <notification
   icon="alertmodal.tga"
   label="Rename Landmark"
   name="RenameLandmark"
   type="alertmodal">
    Choose a new name for [NAME]
    <tag>confirm</tag>
    <form name="form">
      <input name="new_name" type="text" width="300">
        [NAME]
      </input>
      <button
       default="true"
       index="0"
       name="OK"
       text="OK"/>
      <button
       index="1"
       name="Cancel"
       text="Cancel"/>
    </form>
  </notification>

  <notification
   icon="alertmodal.tga"
   label="Rename Selected Item"
   name="RenameItem"
   type="alertmodal">
    Choose a new name for:
[NAME]
   <tag>confirm</tag>
    <form name="form">
    <input name="new_name" type="text" width="300">
      [NAME]
    </input>
    <button
     default="true"
     index="0"
     name="OK"
     text="OK"/>
    <button
     index="1"
     name="Cancel"
     text="Cancel"/>
   </form>
  </notification>

  <notification
   icon="alertmodal.tga"
   name="RemoveFromFriends"
   type="alertmodal">
Are you sure you want to remove [NAME] from your Friends List?
    <tag>friendship</tag>
    <tag>confirm</tag>
    <usetemplate
     name="okcancelbuttons"
     notext="Cancel"
     yestext="OK"/>
  </notification>

  <notification
   icon="alertmodal.tga"
   name="RemoveMultipleFromFriends"
   type="alertmodal">
Are you sure you want to remove multiple friends from your Friends list?
    <tag>friendship</tag>
    <tag>confirm</tag>
    <usetemplate
     name="okcancelbuttons"
     notext="Cancel"
     yestext="OK"/>
  </notification>

  <notification
   icon="alertmodal.tga"
   name="GodDeleteAllScriptedPublicObjectsByUser"
   type="alertmodal">
Are you sure you want to delete all scripted objects owned by
** [AVATAR_NAME] **
on all others land in this region?
    <tag>confirm</tag>
    <usetemplate
     name="okcancelbuttons"
     notext="Cancel"
     yestext="OK"/>
  </notification>

  <notification
   icon="alertmodal.tga"
   name="GodDeleteAllScriptedObjectsByUser"
   type="alertmodal">
Are you sure you want to DELETE ALL scripted objects owned by
** [AVATAR_NAME] **
on ALL LAND in this region?
    <tag>confirm</tag>
    <usetemplate
     name="okcancelbuttons"
     notext="Cancel"
     yestext="OK"/>
  </notification>

  <notification
   icon="alertmodal.tga"
   name="GodDeleteAllObjectsByUser"
   type="alertmodal">
Are you sure you want to DELETE ALL objects (scripted or not) owned by
** [AVATAR_NAME] **
on ALL LAND in this region?
    <tag>confirm</tag>
    <usetemplate
     name="okcancelbuttons"
     notext="Cancel"
     yestext="OK"/>
  </notification>

  <notification
   icon="alertmodal.tga"
   name="BlankClassifiedName"
   type="alertmodal">
You must specify a name for your classified.
  <tag>fail</tag>
  </notification>

  <notification
   icon="alertmodal.tga"
   name="MinClassifiedPrice"
   type="alertmodal">
Price to pay for listing must be at least L$[MIN_PRICE].

Please enter a higher price.
  <tag>fail</tag>
  </notification>

  <notification
   icon="alertmodal.tga"
   name="ConfirmItemDeleteHasLinks"
   type="alertmodal">
At least one of the items you have selected has link items that point to it.  If you delete this item, its links will permanently stop working.  It is strongly advised to delete the links first.

Are you sure you want to delete these items?
    <tag>confirm</tag>
    <usetemplate
     name="okcancelbuttons"
     notext="Cancel"
     yestext="OK"/>
  </notification>

  <notification
   icon="alertmodal.tga"
   name="ConfirmObjectDeleteLock"
   type="alertmodal">
At least one of the items you have selected is locked.

Are you sure you want to delete these items?
    <tag>confirm</tag>
    <usetemplate
     name="okcancelbuttons"
     notext="Cancel"
     yestext="OK"/>
  </notification>

  <notification
   icon="alertmodal.tga"
   name="ConfirmObjectDeleteNoCopy"
   type="alertmodal">
At least one of the items you have selected is not copyable.

Are you sure you want to delete these items?
    <tag>confirm</tag>
    <usetemplate
     name="okcancelbuttons"
     notext="Cancel"
     yestext="OK"/>
  </notification>

  <notification
   icon="alertmodal.tga"
   name="ConfirmObjectDeleteNoOwn"
   type="alertmodal">
You do not own at least one of the items you have selected.

Are you sure you want to delete these items?
    <tag>confirm</tag>
    <usetemplate
     name="okcancelbuttons"
     notext="Cancel"
     yestext="OK"/>
  </notification>

  <notification
   icon="alertmodal.tga"
   name="ConfirmObjectDeleteLockNoCopy"
   type="alertmodal">
At least one object is locked.
At least one object is not copyable.

Are you sure you want to delete these items?
    <tag>confirm</tag>
    <usetemplate
     name="okcancelbuttons"
     notext="Cancel"
     yestext="OK"/>
  </notification>

  <notification
   icon="alertmodal.tga"
   name="ConfirmObjectDeleteLockNoOwn"
   type="alertmodal">
At least one object is locked.
You do not own at least one object.

Are you sure you want to delete these items?
    <tag>confirm</tag>
    <usetemplate
     name="okcancelbuttons"
     notext="Cancel"
     yestext="OK"/>
  </notification>

  <notification
   icon="alertmodal.tga"
   name="ConfirmObjectDeleteNoCopyNoOwn"
   type="alertmodal">
At least one object is not copyable.
You do not own at least one object.

Are you sure you want to delete these items?
    <tag>confirm</tag>
    <usetemplate
     name="okcancelbuttons"
     notext="Cancel"
     yestext="OK"/>
  </notification>

  <notification
   icon="alertmodal.tga"
   name="ConfirmObjectDeleteLockNoCopyNoOwn"
   type="alertmodal">
At least one object is locked.
At least one object is not copyable.
You do not own at least one object.

Are you sure you want to delete these items?
    <tag>confirm</tag>
    <usetemplate
     name="okcancelbuttons"
     notext="Cancel"
     yestext="OK"/>
  </notification>

  <notification
   icon="alertmodal.tga"
   name="ConfirmObjectTakeLock"
   type="alertmodal">
At least one object is locked.

Are you sure you want to take these items?
    <tag>confirm</tag>
    <usetemplate
     name="okcancelbuttons"
     notext="Cancel"
     yestext="OK"/>
  </notification>

  <notification
   icon="alertmodal.tga"
   name="ConfirmObjectTakeNoOwn"
   type="alertmodal">
You do not own all of the objects you are taking.
If you continue, next owner permissions will be applied and possibly restrict your ability to modify or copy them.

Are you sure you want to take these items?
    <tag>confirm</tag>
    <usetemplate
     name="okcancelbuttons"
     notext="Cancel"
     yestext="OK"/>
  </notification>

  <notification
   icon="alertmodal.tga"
   name="ConfirmObjectTakeLockNoOwn"
   type="alertmodal">
At least one object is locked.
You do not own all of the objects you are taking.
If you continue, next owner permissions will be applied and possibly restrict your ability to modify or copy them.
However, you can take the current selection.

Are you sure you want to take these items?
    <tag>confirm</tag>
    <usetemplate
     name="okcancelbuttons"
     notext="Cancel"
     yestext="OK"/>
  </notification>

  <notification
   icon="alertmodal.tga"
   name="CantBuyLandAcrossMultipleRegions"
   type="alertmodal">
Unable to buy land because selection spans multiple regions.

Please select a smaller area and try again.
  <tag>fail</tag>
  </notification>

  <notification
   icon="alertmodal.tga"
   name="DeedLandToGroup"
   type="alertmodal">
By deeding this parcel, the group will be required to have and maintain sufficient land use credits.
The purchase price of the land is not refunded to the owner. If a deeded parcel is sold, the sale price will be divided evenly among group members.

Deed this [AREA] m² of land to the group &apos;&lt;nolink&gt;[GROUP_NAME]&lt;/nolink&gt;&apos;?
    <tag>group</tag>
    <tag>confirm</tag>
    <usetemplate
     name="okcancelbuttons"
     notext="Cancel"
     yestext="OK"/>
  </notification>

  <notification
   icon="alertmodal.tga"
   name="DeedLandToGroupWithContribution"
   type="alertmodal">
By deeding this parcel, the group will be required to have and maintain sufficient land use credits.
The deed will include a simultaneous land contribution to the group from &apos;[NAME]&apos;.
The purchase price of the land is not refunded to the owner. If a deeded parcel is sold, the sale price will be divided evenly among group members.

Deed this [AREA] m² of land to the group &apos;&lt;nolink&gt;[GROUP_NAME]&lt;/nolink&gt;&apos;?
    <tag>group</tag>
    <tag>confirm</tag>
    <usetemplate
     name="okcancelbuttons"
     notext="Cancel"
     yestext="OK"/>
  </notification>

  <notification
   icon="alertmodal.tga"
   name="DisplaySetToSafe"
   type="alertmodal">
Display settings have been set to safe levels because you have specified the -safe option.
  </notification>

  <notification
   icon="alertmodal.tga"
   name="DisplaySetToRecommendedGPUChange"
   type="alertmodal">
Display settings have been set to recommended levels because your graphics card changed
from &apos;[LAST_GPU]&apos;
to &apos;[THIS_GPU]&apos;
  </notification>

  <notification
   icon="alertmodal.tga"
   name="DisplaySetToRecommendedFeatureChange"
   type="alertmodal">
Display settings have been set to recommended levels because of a change to the rendering subsystem.
  </notification>

  <notification
   icon="alertmodal.tga"
   name="ErrorMessage"
   type="alertmodal">
    <unique>
      <context>ERROR_MESSAGE</context>
    </unique>
[ERROR_MESSAGE]
  <tag>fail</tag>
    <usetemplate
     name="okbutton"
     yestext="OK"/>
  </notification>

  <notification
   icon="alertmodal.tga"
   name="AvatarMovedDesired"
   type="alertmodal">
   <tag>fail</tag>
Your desired location is not currently available.
You have been moved into a nearby region.
  </notification>

  <notification
   icon="alertmodal.tga"
   name="AvatarMovedLast"
   type="alertmodal">
   <tag>fail</tag>
Your requested location is not currently available.
You have been moved into a nearby region.
  </notification>

  <notification
   icon="alertmodal.tga"
   name="AvatarMovedHome"
   type="alertmodal">
   <tag>fail</tag>
Your home location is not currently available.
You have been moved into a nearby region.
You may want to set a new home location.
  </notification>

  <notification
   icon="alertmodal.tga"
   name="ClothingLoading"
   type="alertmodal">
   <tag>fail</tag>
Your clothing is still downloading.
You can use [APP_NAME] normally and other people will see you correctly.
    <form name="form">
      <ignore name="ignore"
       text="Clothing is taking a long time to download"/>
    </form>
  </notification>

  <notification
   icon = "notifytip.tga"
   name = "AgentComplexityWithVisibility"
   type = "notifytip"
   log_to_chat = "false">
   <unique combine = "cancel_old">
     <context>AgentComplexityNotice</context>
   </unique>
Your [https://community.secondlife.com/t5/English-Knowledge-Base/Avatar-Rendering-Complexity/ta-p/2967838 avatar complexity] is [AGENT_COMPLEXITY].
[OVERLIMIT_MSG]
   <usetemplate
    ignoretext="Warn me if my avatar complexity may be too high"
    name="notifyignore"/>
  </notification>

  <notification
   icon = "notifytip.tga"
   name = "AgentComplexity"
   type = "notifytip"
   log_to_chat = "false">
   <unique combine = "cancel_old">
     <context>AgentComplexityNotice</context>
   </unique>
Your [https://community.secondlife.com/t5/English-Knowledge-Base/Avatar-Rendering-Complexity/ta-p/2967838 avatar complexity] is [AGENT_COMPLEXITY].
    <usetemplate
     ignoretext="Warn me about my avatar complexity changes"
     name="notifyignore"/>
  </notification>

  <notification
   icon = "notifytip.tga"
   name = "HUDComplexityWarning"
   type = "notifytip"
   log_to_chat = "false">
    <unique combine = "cancel_old">
      <context>HUDComplexityWarning</context>
    </unique>
    [HUD_REASON]. It is likely to negatively affect your performance.
    <usetemplate
     ignoretext="Warn me when my HUD complexity is too high"
     name="notifyignore"/>
  </notification>

  <notification
   icon="alertmodal.tga"
   name="FirstRun"
   type="alertmodal">

[APP_NAME] installation is complete.

If this is your first time using [CURRENT_GRID], you will need to create an account before you can log in.
    <tag>confirm</tag>
    <usetemplate
     name="okcancelbuttons"
     notext="Continue"
     yestext="Create Account..."/>
  </notification>

  <notification
   icon="alertmodal.tga"
   name="LoginCantRemoveUsername"
   type="alertmodal">
    <tag>fail</tag>
Already remembered user can be forgotten from Me &gt; Preferences &gt; Advanced &gt; Remembered Usernames.
  </notification>

  <notification
   icon="alertmodal.tga"
   name="LoginCantRemoveCurUsername"
   type="alertmodal">
    <tag>confirm</tag>
Forgetting the logged-in user requires you to log out.
    <usetemplate
     name="okcancelbuttons"
     notext="Cancel"
     yestext="Confirm and log out"/>
  </notification>

  <notification
   icon="alertmodal.tga"
   name="LoginPacketNeverReceived"
   type="alertmodal">
   <tag>fail</tag>
We&apos;re having trouble connecting. There may be a problem with your Internet connection or the [CURRENT_GRID].

You can either check your Internet connection and try again in a few minutes, click Help to view the [SUPPORT_SITE], or click Teleport to attempt to teleport home.
    <url option="1" name="url">

			https://www.firestormviewer.org/support/
    </url>
    <form name="form">
      <button
       default="true"
       index="0"
       name="OK"
       text="OK"/>
      <button
       index="1"
       name="Help"
       text="Help"/>
      <button
       index="2"
       name="Teleport"
       text="Teleport"/>
    </form>
  </notification>

  <notification
   icon="alertmodal.tga"
   name="LoginPacketNeverReceivedNoTP"
   type="alertmodal">
    <tag>fail</tag>
We&apos;re having trouble connecting. There may be a problem with your Internet connection or the [CURRENT_GRID].

You can either check your Internet connection and try again in a few minutes or click Help to view the [SUPPORT_SITE].
    <url option="1" name="url">
			https://www.firestormviewer.org/support/
    </url>
    <form name="form">
      <button
       default="true"
       index="0"
       name="OK"
       text="OK"/>
      <button
       index="1"
       name="Help"
       text="Help"/>
    </form>
  </notification>

  <notification
   icon="alertmodal.tga"
   name="LoginRemoveMultiGridUserData"
   type="alertmodal">
    <tag>confirm</tag>
Local Data you are deleting is shared between multiple grids, are you sure you want to delete it?
    <usetemplate
     name="okcancelbuttons"
     notext="Cancel"
     yestext="Confirm"/>
  </notification>

  <notification
   icon="alertmodal.tga"
   name="WelcomeChooseSex"
   type="alertmodal">
Your character will appear in a moment.

Use arrow keys to walk.
Press the F1 key at any time for help or to learn more about [CURRENT_GRID].
Please choose the male or female avatar. You can change your mind later.
    <usetemplate
     name="okcancelbuttons"
     notext="Female"
     yestext="Male"/>
  </notification>
  <notification icon="alertmodal.tga"
		name="CantTeleportToGrid"
		type="alertmodal">
Could not teleport to [SLURL] as it's on a different grid ([GRID]) than the current grid ([CURRENT_GRID]).  Please close your viewer and try again.
  <tag>fail</tag>
    <usetemplate
     name="okbutton"
     yestext="OK"/>
  </notification>

  <notification icon="alertmodal.tga"
		name="GeneralCertificateErrorShort"
		type="alertmodal">
Could not connect to the server.
[REASON]
    <tag>fail</tag>
    <usetemplate
     name="okbutton"
     yestext="OK"/>
  </notification>

  <notification icon="alertmodal.tga"
		name="GeneralCertificateError"
		type="alertmodal">
Could not connect to the server.
[REASON]

SubjectName: [SUBJECT_NAME_STRING]
IssuerName: [ISSUER_NAME_STRING]
Valid From: [VALID_FROM]
Valid To: [VALID_TO]
MD5 Fingerprint: [SHA1_DIGEST]
SHA1 Fingerprint: [MD5_DIGEST]
Key Usage: [KEYUSAGE]
Extended Key Usage: [EXTENDEDKEYUSAGE]
Subject Key Identifier: [SUBJECTKEYIDENTIFIER]
  <tag>fail</tag>
    <usetemplate
     name="okbutton"
     yestext="OK"/>
   </notification>

  <notification icon="alertmodal.tga"
		name="TrustCertificateError"
		type="alertmodal">
The certification authority for this server is not known.

Certificate Information:
SubjectName: [SUBJECT_NAME_STRING]
IssuerName: [ISSUER_NAME_STRING]
Valid From: [VALID_FROM]
Valid To: [VALID_TO]
MD5 Fingerprint: [SHA1_DIGEST]
SHA1 Fingerprint: [MD5_DIGEST]
Key Usage: [KEYUSAGE]
Extended Key Usage: [EXTENDEDKEYUSAGE]
Subject Key Identifier: [SUBJECTKEYIDENTIFIER]

Would you like to trust this authority?
    <tag>confirm</tag>
    <usetemplate
     name="okcancelbuttons"
     notext="Cancel"
     yestext="Trust"/>
  </notification>

  <notification
   icon="alertmodal.tga"
   name="NotEnoughCurrency"
   type="alertmodal">
[NAME] L$ [PRICE] You do not have enough L$ to do that.
  <tag>fail</tag>
  <tag>funds</tag>
  </notification>

  <notification
   icon="alertmodal.tga"
   name="GrantedModifyRights"
   persist="true"
   log_to_im="true"   
   type="notify">
[NAME] has given you permission to edit their objects.
  </notification>

  <notification
   icon="alertmodal.tga"
   name="RevokedModifyRights"
   persist="true"
   log_to_im="true"   
   type="notify">
Your privilege to modify [NAME]&apos;s objects has been revoked.
  </notification>

  <notification
   icon="alertmodal.tga"
   name="FlushMapVisibilityCaches"
   type="alertmodal">
This will flush the map caches on this region.
This is really only useful for debugging.
(In production, wait 5 minutes, then everyone&apos;s map will update after they relog.)
    <usetemplate
     name="okcancelbuttons"
     notext="Cancel"
     yestext="OK"/>
  </notification>

  <notification
   icon="alertmodal.tga"
   name="BuyOneObjectOnly"
   type="alertmodal">
Unable to buy more than one object at a time.  Please select only one object and try again.
  <tag>fail</tag>
  </notification>

  <notification
   icon="alertmodal.tga"
   name="OnlyCopyContentsOfSingleItem"
   type="alertmodal">
Unable to copy the contents of more than one item at a time.
Please select only one object and try again.
  <tag>fail</tag>
    <usetemplate
     name="okcancelbuttons"
     notext="Cancel"
     yestext="OK"/>
  </notification>

  <notification
   icon="alertmodal.tga"
   name="KickUsersFromRegion"
   type="alertmodal">
Teleport all residents in this region home?
    <tag>confirm</tag>
    <usetemplate
     name="okcancelbuttons"
     notext="Cancel"
     yestext="OK"/>
  </notification>

  <notification
   icon="alertmodal.tga"
   name="ChangeObjectBonusFactor"
   type="alertmodal">
    Lowering the object bonus after builds have been established in a region may cause objects to be returned or deleted. Are you sure you want to change object bonus?
    <tag>confirm</tag>
    <usetemplate
     ignoretext="Confirm changing object bonus factor"
     name="okcancelignore"
     notext="Cancel"
     yestext="OK"/>
  </notification>

  <notification
   icon="alertmodal.tga"
   name="EstateObjectReturn"
   type="alertmodal">
Are you sure you want to return objects owned by [USER_NAME]?
    <tag>confirm</tag>
    <usetemplate
     name="okcancelbuttons"
     notext="Cancel"
     yestext="OK"/>
  </notification>

  <notification
   icon="alertmodal.tga"
   name="InvalidTerrainBitDepth"
   type="alertmodal">
<<<<<<< HEAD
Could not set region textures:
=======
    <unique combine="cancel_old" />
Couldn&apos;t set region textures:
>>>>>>> aa687c00
Terrain texture [TEXTURE_NUM] has an invalid bit depth of [TEXTURE_BIT_DEPTH].

Replace texture [TEXTURE_NUM] with an RGB [MAX_SIZE]x[MAX_SIZE] or smaller image then click &quot;Apply&quot; again.
  <tag>fail</tag>
  </notification>

  <notification
   icon="alertmodal.tga"
   name="InvalidTerrainAlphaNotFullyLoaded"
   type="alertmodal">
    <unique combine="cancel_old" />
Couldn&apos;t set region textures:
Terrain texture [TEXTURE_NUM] is not fully loaded, but is assumed to contain transparency due to a bit depth of [TEXTURE_BIT_DEPTH]. Transparency is not currently supported for terrain textures.

If texture [TEXTURE_NUM] is opaque, wait for the texture to fully load and then click &quot;Apply&quot; again.

Alpha is only supported for terrain materials (PBR Metallic Roughness), when alphaMode="MASK" and doubleSided=false.
  <tag>fail</tag>
  </notification>

  <notification
   icon="alertmodal.tga"
   name="InvalidTerrainAlpha"
   type="alertmodal">
    <unique combine="cancel_old" />
Couldn&apos;t set region textures:
Terrain texture [TEXTURE_NUM] contains transparency. Transparency is not currently supported for terrain textures.

Replace texture [TEXTURE_NUM] with an opaque RGB image, then click &quot;Apply&quot; again.

Alpha is only supported for terrain materials (PBR Metallic Roughness), when alphaMode="MASK" and doubleSided=false.
  <tag>fail</tag>
  </notification>

  <notification
   icon="alertmodal.tga"
   name="InvalidTerrainSize"
   type="alertmodal">
<<<<<<< HEAD
Could not set region textures:
=======
    <unique combine="cancel_old" />
Couldn&apos;t set region textures:
>>>>>>> aa687c00
Terrain texture [TEXTURE_NUM] is too large at [TEXTURE_SIZE_X]x[TEXTURE_SIZE_Y].

Replace texture [TEXTURE_NUM] with an RGB [MAX_SIZE]x[MAX_SIZE] or smaller image then click &quot;Apply&quot; again.
  </notification>

  <notification
   icon="alertmodal.tga"
   name="InvalidTerrainMaterialNotLoaded"
   type="alertmodal">
    <unique combine="cancel_old" />
Couldn&apos;t set region materials:
Terrain material [MATERIAL_NUM] is not loaded.

Wait for the material to load, or replace material [TEXTURE_NUM] with a valid material.
  </notification>

  <notification
   icon="alertmodal.tga"
   name="InvalidTerrainMaterialLoadFailed"
   type="alertmodal">
    <unique combine="cancel_old" />
Couldn&apos;t set region materials:
Terrain material [MATERIAL_NUM] failed to load.

Replace material [TEXTURE_NUM] with a valid material.
  </notification>

  <notification
   icon="alertmodal.tga"
   name="InvalidTerrainMaterialDoubleSided"
   type="alertmodal">
    <unique combine="cancel_old" />
Couldn&apos;t set region materials:
Terrain material [MATERIAL_NUM] is double-sided. Double-sided materials are not currently supported for PBR terrain.

Replace material [MATERIAL_NUM] with a material with doubleSided=false.
  </notification>

  <notification
   icon="alertmodal.tga"
   name="InvalidTerrainMaterialAlphaMode"
   type="alertmodal">
    <unique combine="cancel_old" />
Couldn&apos;t set region materials:
Terrain material [MATERIAL_NUM] is using the unsupported alphaMode="[MATERIAL_ALPHA_MODE]".

Replace material [MATERIAL_NUM] with a material with alphaMode="OPAQUE" or alphaMode="MASK".
  </notification>

  <notification
   icon="alertmodal.tga"
   name="RawUploadStarted"
   type="alertmodal">
Upload started. It may take up to two minutes, depending on your connection speed.
  </notification>

  <notification
   icon="alertmodal.tga"
   name="ConfirmBakeTerrain"
   type="alertmodal">
Do you really want to bake the current terrain, make it the center for terrain raise/lower limits, and the default for the &apos;Revert&apos; tool?
    <tag>confirm</tag>
    <usetemplate
     name="okcancelbuttons"
     notext="Cancel"
     yestext="OK"/>
  </notification>

  <notification
   icon="alertmodal.tga"
   name="ConfirmTextureHeights"
   type="alertmodal">
You're about to use low values greater than high ones for Elevation Ranges. Proceed?
   <tag>confirm</tag>
   <usetemplate
    name="yesnocancelbuttons"
    yestext="Ok"
    notext="Cancel"
    canceltext="Don't ask"/>
  </notification>

  <notification
   icon="alertmodal.tga"
   name="MaxAllowedAgentOnRegion"
   type="alertmodal">
You can only have [MAX_AGENTS] allowed residents.
  </notification>

  <notification
   icon="alertmodal.tga"
   name="MaxBannedAgentsOnRegion"
   type="alertmodal">
You can only have [MAX_BANNED] banned residents.
  </notification>

  <notification
   icon="alertmodal.tga"
   name="MaxAgentOnRegionBatch"
   type="alertmodal">
Failure while attempting to add [NUM_ADDED] agents:
Exceeds the [MAX_AGENTS] [LIST_TYPE] limit by [NUM_EXCESS].
  </notification>

  <notification
   icon="alertmodal.tga"
   name="MaxAllowedGroupsOnRegion"
   type="alertmodal">
You can only have [MAX_GROUPS] groups.
    <tag>group</tag>
    <usetemplate
     name="okcancelbuttons"
     notext="Cancel"
     yestext="Bake"/>
  </notification>

  <notification
   icon="alertmodal.tga"
   name="MaxManagersOnRegion"
   type="alertmodal">
You can only have [MAX_MANAGER] estate managers.
  </notification>

  <notification
   icon="alertmodal.tga"
   name="OwnerCanNotBeDenied"
   type="alertmodal">
Cannot add estate owner to estate &apos;Banned resident&apos; list.
  </notification>

  <notification
   icon="alertmodal.tga"
   name="ProblemAddingEstateManagerBanned"
   type="alertmodal">
Unable to add banned resident to estate manager list.
  </notification>
    
  <notification
   icon="alertmodal.tga"
   name="ProblemBanningEstateManager"
   type="alertmodal">
Unable to add estate manager [AGENT] to banned list.
  </notification>
  
  <notification
   icon="alertmodal.tga"
   name="GroupIsAlreadyInList"
   type="alertmodal">
&lt;nolink&gt;[GROUP]&lt;/nolink&gt; is already in the Allowed Groups list.
  </notification>
    
  <notification
   icon="alertmodal.tga"
   name="AgentIsAlreadyInList"
   type="alertmodal">
[AGENT] is already in your [LIST_TYPE] list.
  </notification>
    
  <notification
   icon="alertmodal.tga"
   name="AgentsAreAlreadyInList"
   type="alertmodal">
[AGENT] are already in your [LIST_TYPE] list.
  </notification>
    
  <notification
   icon="alertmodal.tga"
   name="AgentWasAddedToList"
   type="alertmodal">
[AGENT] was added to [LIST_TYPE] list of [ESTATE].
  </notification>
    
  <notification
   icon="alertmodal.tga"
   name="AgentsWereAddedToList"
   type="alertmodal">
[AGENT] were added to [LIST_TYPE] list of [ESTATE].

  </notification>
      <notification
   icon="alertmodal.tga"
   name="AgentWasRemovedFromList"
   type="alertmodal">
[AGENT] was removed from [LIST_TYPE] list of [ESTATE].
  </notification>
    
  <notification
   icon="alertmodal.tga"
   name="AgentsWereRemovedFromList"
   type="alertmodal">
[AGENT] were removed from [LIST_TYPE] list of [ESTATE].
  </notification>

  <notification
   icon="alertmodal.tga"
   name="CanNotChangeAppearanceUntilLoaded"
   type="alertmodal">
Cannot change appearance until clothing and shape are loaded.
  </notification>

  <notification
   icon="alertmodal.tga"
   name="ClassifiedMustBeAlphanumeric"
   type="alertmodal">
The name of your classified must start with a letter from A to Z or a number.  No punctuation is allowed.
  </notification>

  <notification
   icon="alertmodal.tga"
   name="CantSetBuyObject"
   type="alertmodal">
Cannot set &apos;Buy Object&apos; because the object is not for sale.
Please set the object for sale and try again.
  </notification>

  <notification
   icon="alertmodal.tga"
   name="FinishedRawDownload"
   type="alertmodal">
Finished download of raw terrain file to:
[DOWNLOAD_PATH].
  </notification>

  <!-- RequiredUpdate does not display release notes URL because we don't get
       that from login.cgi's login failure message. -->
  <notification
   icon="alertmodal.tga"
   name="RequiredUpdate"
   type="alertmodal">
Version [VERSION] is required for login.
Please download from https://secondlife.com/support/downloads/
    <tag>confirm</tag>
    <usetemplate
     name="okbutton"
     yestext="OK"/>
  </notification>

  <notification
   icon="alertmodal.tga"
   name="PauseForUpdate"
   type="alertmodal">
Version [VERSION] is required for login.
Release notes: [URL]

Click OK to download and install.
    <tag>confirm</tag>
    <usetemplate
     name="okbutton"
     yestext="OK"/>
  </notification>

  <notification
   icon="alertmodal.tga"
   name="OptionalUpdateReady"
   type="alertmodal">
Version [VERSION] has been downloaded and is ready to install.
Release notes: [URL]

Click OK to install.
    <tag>confirm</tag>
    <usetemplate
     name="okbutton"
     yestext="OK"/>
  </notification>

  <notification
   icon="alertmodal.tga"
   name="PromptOptionalUpdate"
   type="alertmodal">
Version [VERSION] has been downloaded and is ready to install.
Release notes: [URL]

Proceed?
    <tag>confirm</tag>
    <usetemplate
     canceltext="Not Now"
     name="yesnocancelbuttons"
     notext="Skip"
     yestext="Install"/>
  </notification>

  <notification
   icon="alertmodal.tga"
   name="LoginFailedUnknown"
   type="alertmodal">
Sorry, login failed for an unrecognized reason.
If you continue to get this message, please check the [SUPPORT_SITE].
    <tag>confirm</tag>
    <usetemplate
     name="okbutton"
     yestext="Quit"/>
  </notification>

  <notification
   icon="alertmodal.tga"
   name="DeedObjectToGroup"
   type="alertmodal">
Deeding this object will cause the group to:
* Receive L$ paid into the object
    <tag>group</tag>
    <tag>confirm</tag>
    <usetemplate
     ignoretext="Confirm before I deed an object to a group"
     name="okcancelignore"
     notext="Cancel"
     yestext="Deed"/>
  </notification>

  <notification
   icon="alertmodal.tga"
   name="WebLaunchExternalTarget"
   type="alertmodal">
Do you want to open your Web browser to view this content?
Opening webpages from an unknown source may place your computer at risk.
    <tag>confirm</tag>
    <usetemplate
     ignoretext="Launch my browser to view a web page"
     name="okcancelignore"
     notext="Cancel"
     yestext="OK"/>
  </notification>

  <notification
   icon="alertmodal.tga"
   name="WebLaunchJoinNow"
   type="alertmodal">
Go to your [http://secondlife.com/account/ Dashboard] to manage your account?
    <tag>confirm</tag>
    <usetemplate
     ignoretext="Launch my browser to manage my account"
     name="okcancelignore"
     notext="Cancel"
     yestext="OK"/>
  </notification>

  <notification
   icon="alertmodal.tga"
   name="WebLaunchSecurityIssues"
   type="alertmodal">
Visit the [CURRENT_GRID] Wiki for details of how to report a security issue.
    <tag>confirm</tag>
    <usetemplate
     ignoretext="Launch my browser to learn how to report a Security Issue"
     name="okcancelignore"
     notext="Cancel"
     yestext="OK"/>
  </notification>

  <notification
   icon="alertmodal.tga"
   name="WebLaunchQAWiki"
   type="alertmodal">
Visit the [CURRENT_GRID] QA Wiki.
    <tag>confirm</tag>
    <usetemplate
     ignoretext="Launch my browser to view the QA Wiki"
     name="okcancelignore"
     notext="Cancel"
     yestext="OK"/>
  </notification>

  <notification
   icon="alertmodal.tga"
   name="WebLaunchPublicIssue"
   type="alertmodal">
Visit the [CURRENT_GRID] Public Issue Tracker, where you can report bugs and other issues.
    <tag>confirm</tag>
    <usetemplate
     ignoretext="Launch my browser to use the Public Issue Tracker"
     name="okcancelignore"
     notext="Cancel"
     yestext="Go to page"/>
  </notification>

  <notification
   icon="alertmodal.tga"
   name="WebLaunchSupportWiki"
   type="alertmodal">
Go to the Official Linden Blog, for the latest news and information.
    <tag>confirm</tag>
    <usetemplate
     ignoretext="Launch my browser to view the blog"
     name="okcancelignore"
     notext="Cancel"
     yestext="OK"/>
  </notification>

  <notification
   icon="alertmodal.tga"
   name="WebLaunchLSLGuide"
   type="alertmodal">
Do you want to open the Scripting Guide for help with scripting?
    <tag>confirm</tag>
    <usetemplate
     ignoretext="Launch my browser to view the Scripting Guide"
     name="okcancelignore"
     notext="Cancel"
     yestext="OK"/>
  </notification>

  <notification
   icon="alertmodal.tga"
   name="WebLaunchLSLWiki"
   type="alertmodal">
Do you want to visit the LSL Portal for help with scripting?
    <tag>confirm</tag>
    <usetemplate
     ignoretext="Launch my browser to view the LSL Portal"
     name="okcancelignore"
     notext="Cancel"
     yestext="Go to page"/>
  </notification>

  <notification
   icon="alertmodal.tga"
   name="ReturnToOwner"
   type="alertmodal">
Are you sure you want to return the selected objects to their owners? Transferable deeded objects will be returned to their previous owners.

*WARNING* No-transfer deeded objects will be deleted!
    <tag>confirm</tag>
    <usetemplate
     ignoretext="Confirm before I return objects to their owners"
     name="okcancelignore"
     notext="Cancel"
     yestext="OK"/>
  </notification>

  <notification
   icon="alert.tga"
   name="GroupLeaveConfirmMember"
   type="alert">
You are currently a member of the group &lt;nolink&gt;[GROUP]&lt;/nolink&gt;.
Leave Group?
    <tag>group</tag>
    <tag>confirm</tag>
    <usetemplate
     name="okcancelbuttons"
     notext="Cancel"
     yestext="OK"/>
  </notification>


  <notification
   icon="alert.tga"
   name="GroupLeaveConfirmMemberWithFee"
   type="alert">
You are currently a member of the group &lt;nolink&gt;[GROUP]&lt;/nolink&gt;. Joining again will cost L$[AMOUNT].
Leave Group?
    <tag>group</tag>
    <tag>confirm</tag>
    <usetemplate
     name="okcancelbuttons"
     notext="Cancel"
     yestext="OK"/>
  </notification>

  <notification
   icon="alertmodal.tga"
   name="OwnerCannotLeaveGroup"
   type="alertmodal">
    Unable to leave group. You cannot leave the group because you are the last owner of the group. Please assign another member to the owner role first.
    <tag>group</tag>
    <usetemplate
     name="okbutton"
     yestext="OK"/>
  </notification>

  <notification
   icon="alertmodal.tga"
   name="GroupDepartError"
   type="alertmodal">
    Unable to leave group.
    <tag>group</tag>
    <usetemplate
     name="okbutton"
     yestext="OK"/>
  </notification>

  <notification
   icon="alert.tga"
   name="ConfirmKick"
   type="alert">
Do you REALLY want to kick all residents off the grid?
    <tag>confirm</tag>
    <usetemplate
     name="okcancelbuttons"
     notext="Cancel"
     yestext="Kick All Residents"/>
  </notification>

  <notification
   icon="alertmodal.tga"
   name="MuteLinden"
   type="alertmodal">
Sorry, you cannot block a Linden.
  <tag>fail</tag>
    <usetemplate
     name="okbutton"
     yestext="OK"/>
  </notification>

  <notification
   icon="alertmodal.tga"
   name="CannotStartAuctionAlreadyForSale"
   type="alertmodal">
    You cannot start an auction on a parcel which is already set for sale.  Disable the land sale if you are sure you want to start an auction.
    <tag>fail</tag>
  </notification>

  <notification
   icon="alertmodal.tga"
   label="Block object by name failed"
   name="MuteByNameFailed"
   type="alertmodal">
You already have blocked/muted this name.
  <tag>fail</tag>
    <usetemplate
     name="okbutton"
     yestext="OK"/>
  </notification>

  <notification
   icon="alert.tga"
   name="RemoveItemWarn"
   type="alert">
Though permitted, deleting contents may damage the object. Do you want to delete that item?
    <tag>confirm</tag>
    <usetemplate
     name="okcancelbuttons"
     notext="Cancel"
     yestext="OK"/>
  </notification>

  <notification
   icon="alert.tga"
   name="CantOfferCallingCard"
   type="alert">
Cannot offer a calling card at this time. Please try again in a moment.
    <tag>fail</tag>
    <usetemplate
     name="okbutton"
     yestext="OK"/>
  </notification>

  <notification
   icon="alert.tga"
   name="CantOfferFriendship"
   type="alert">
    <tag>friendship</tag>
    <tag>fail</tag>
Cannot offer friendship at this time. Please try again in a moment.
    <usetemplate
     name="okbutton"
     yestext="OK"/>
  </notification>

  <notification
   icon="alert.tga"
   name="DoNotDisturbModeSet"
   type="alert">
Unavailable mode is on.  You will not be notified of incoming communications.

- Other residents will receive your Unavailable mode response (set in Preferences &gt; Privacy &gt; Autoresponse).
- Voice calls will be rejected.
    <usetemplate
     ignoretext="I change my status to unavailable"
     name="okignore"
     yestext="OK"/>
  </notification>
  
    <notification
   icon="alert.tga"
   name="AutorespondModeSet"
   type="alert">
Autorespond mode is on.
Incoming instant messages will now be answered with your configured autoresponse.
    <usetemplate
     ignoretext="I change my status to autorespond mode"
     name="okignore"
     yestext="OK"/>
  </notification>

    <notification
   icon="alert.tga"
   name="AutorespondNonFriendsModeSet"
   type="alert">
Autorespond mode for non-friends is on.
Incoming instant messages from anyone who is not your friend will now be answered with your configured autoresponse.
    <usetemplate
     ignoretext="I change my status to autorespond mode for non-friends"
     name="okignore"
     yestext="OK"/>
  </notification>

    <notification
   icon="alert.tga"
   name="RejectTeleportOffersModeSet"
   type="alert">
Reject all incoming teleport offers and requests mode is on.
Incoming teleport offers and requests from anyone will now be rejected with your configured autoresponse. You will not be notified because of that fact.
    <usetemplate
     ignoretext="I change my status to reject all teleport offers and requests mode"
     name="okignore"
     yestext="OK"/>
  </notification>

    <notification
   icon="alert.tga"
   name="RejectTeleportOffersModeWarning"
   type="alert">
You cannot send a teleport request at the moment, because 'reject all incoming teleport offers and requests' mode is on.
Go to the 'Comm' &gt; 'Online Status' menu if you wish to disable it.
    <usetemplate
     name="okbutton"
     yestext="OK"/>
  </notification>

    <notification
   icon="alert.tga"
   name="RejectFriendshipRequestsModeSet"
   type="alert">
Reject all incoming friendship requests mode is on.
Incoming friendship requests from anyone will now be rejected with your configured autoresponse. You will not be notified because of that fact.
    <usetemplate
     ignoretext="I change my status to reject all friendship requests mode"
     name="okignore"
     yestext="OK"/>
  </notification>

    <notification
   icon="alert.tga"
   name="RejectAllGroupInvitesModeSet"
   type="alert">
Reject all incoming group invites mode is on.
Incoming group invites from anyone will now be rejected automatically. You will not be notified because of that fact.
    <usetemplate
     ignoretext="I change my status to reject all group invites mode"
     name="okignore"
     yestext="OK"/>
  </notification>

  <notification
   icon="alert.tga"
   name="JoinedTooManyGroupsMember"
   type="alert">
You have reached your maximum number of groups. Please leave another group before joining this one, or decline the offer.
[NAME] has invited you to join a group as a member.
    <tag>group</tag>
    <tag>fail</tag>
    <usetemplate
     name="okcancelbuttons"
     notext="Decline"
     yestext="Join"/>
  </notification>

  <notification
   icon="alert.tga"
   name="JoinedTooManyGroups"
   type="alert">
You have reached your maximum number of groups. Please leave some group before joining or creating a new one.
    <tag>group</tag>
    <tag>fail</tag>
    <usetemplate
     name="okbutton"
     yestext="OK"/>
  </notification>

  <notification
   icon="alert.tga"
   name="GroupLimitInfo"
   type="alert">
Residents with Basic memberships may join up to [MAX_BASIC] groups.
Premium memberships allow up to [MAX_PREMIUM]. [https://secondlife.com/my/account/membership.php? Learn more or upgrade]
    <tag>group</tag>
    <usetemplate
     name="okbutton"
     yestext="Close"/>
  </notification>

  <notification
   icon="alert.tga"
   name="GroupLimitInfoPlus"
   type="alert">
Residents with Basic memberships may join up to [MAX_BASIC] groups.
Premium memberships allow up to [MAX_PREMIUM]. Premium Plus
memberships allow up to [MAX_PREMIUM_PLUS]. [https://secondlife.com/my/account/membership.php? Learn more or upgrade]
    <tag>group</tag>
    <usetemplate
     name="okbutton"
     yestext="Close"/>
  </notification>

  <notification
   icon="alert.tga"
   name="KickUser"
   type="alert">
   <tag>win</tag>
Kick this Resident with what message?
    <tag>confirm</tag>
    <form name="form">
      <input name="message" type="text" default="true">
An administrator has logged you off.
      </input>
      <button
       default="true"
       index="0"
       name="OK"
       text="OK"/>
      <button
       index="1"
       name="Cancel"
       text="Cancel"/>
    </form>
  </notification>

  <notification
   icon="alert.tga"
   name="KickAllUsers"
   type="alert">
   <tag>win</tag>
Kick everyone currently on the grid with what message?
    <tag>confirm</tag>
    <form name="form">
      <input name="message" type="text" default="true">
An administrator has logged you off.
      </input>
      <button
       default="true"
       index="0"
       name="OK"
       text="OK"/>
      <button
       index="1"
       name="Cancel"
       text="Cancel"/>
    </form>
  </notification>

  <notification
   icon="alert.tga"
   name="FreezeUser"
   type="alert">
    <tag>win</tag>
    <tag>confirm</tag>
Freeze this Resident with what message?
    <form name="form">
      <input name="message" type="text" default="true">
You have been frozen. You cannot move or chat. An administrator will contact you via instant message (IM).
      </input>
      <button
       default="true"
       index="0"
       name="OK"
       text="OK"/>
      <button
       index="1"
       name="Cancel"
       text="Cancel"/>
    </form>
  </notification>

  <notification
   icon="alert.tga"
   name="UnFreezeUser"
   type="alert">
   <tag>win</tag>
    <tag>confirm</tag>
Unfreeze this Resident with what message?
    <form name="form">
      <input name="message" type="text" default="true">
You are no longer frozen.
      </input>
      <button
       default="true"
       index="0"
       name="OK"
       text="OK"/>
      <button
       index="1"
       name="Cancel"
       text="Cancel"/>
    </form>
  </notification>

  <notification
   icon="alertmodal.tga"
   name="SetDisplayNameSuccess"
   type="alert">
Hi [DISPLAY_NAME]!

Just like in real life, it takes a while for everyone to learn about a new name.  Please allow several days for [http://wiki.secondlife.com/wiki/Setting_your_display_name your name to update] in objects, scripts, search, etc.
  </notification>

  <notification
 icon="alertmodal.tga"
 name="SetDisplayNameBlocked"
 type="alert">
Sorry, you cannot change your display name. If you feel this is in error, please contact the grid support.
  <tag>fail</tag>
  </notification>

  <notification
   icon="alertmodal.tga"
   name="SetDisplayNameFailedLength"
   type="alertmodal">
Sorry, that name is too long.  Display names can have a maximum of [LENGTH] characters.

Please try a shorter name.
  <tag>fail</tag>
  </notification>

  <notification
   icon="alertmodal.tga"
   name="SetDisplayNameFailedGeneric"
   type="alertmodal">
    Sorry, we could not set your display name.  Please try again later.
    <tag>fail</tag>
  </notification>

  <notification
   icon="alertmodal.tga"
   name="SetDisplayNameMismatch"
   type="alertmodal">
    The display names you entered do not match. Please re-enter.
    <tag>fail</tag>
  </notification>

  <!-- *NOTE: This should never happen -->
  <notification
   icon="alertmodal.tga"
   name="AgentDisplayNameUpdateThresholdExceeded"
   type="alertmodal">
Sorry, you have to wait longer before you can change your display name.

See http://wiki.secondlife.com/wiki/Setting_your_display_name

Please try again later.
  <tag>fail</tag>
  </notification>

  <notification
   icon="alertmodal.tga"
   name="AgentDisplayNameSetBlocked"
   type="alertmodal">
 Sorry, we could not set your requested name because it contains a banned word.
 
 Please try a different name.
 <tag>fail</tag>
  </notification>

  <notification
   icon="alertmodal.tga"
 name="AgentDisplayNameSetInvalidUnicode"
 type="alertmodal">
    The display name you wish to set contains invalid characters.
    <tag>fail</tag>
  </notification>

  <notification
   icon="alertmodal.tga"
 name="AgentDisplayNameSetOnlyPunctuation"
 type="alertmodal">
    Your display name must contain letters other than punctuation.
    <tag>fail</tag>
  </notification>


  <notification
   icon="notifytip.tga"
   name="DisplayNameUpdate"
   type="notifytip">
    [OLD_NAME] ([SLID]) is now known as [NEW_NAME].
  </notification>

  <notification
icon="notifytip.tga"
name="DisplayNameUpdateRemoveAlias"
type="notify">
    [OLD_NAME] ([SLID]) is now known as [NEW_NAME].
    This agent has a set alias that will replace [NEW_NAME]
    Would you like to remove it?
    <form name="form">
      <button
       index="0"
       name="Yes"
       text="Yes"/>
      <button
       index="1"
       name="No"
       text="No"/>
    </form>
  </notification> 

  <notification
   icon="alertmodal.tga"
   name="OfferTeleport"
   type="alertmodal">
Offer a teleport to your location with the following message?
    <tag>confirm</tag>
    <form name="form">
      <input name="message" type="text" default="true">
Join me in [REGION]
      </input>
			<button
       default="true"
       index="0"
       name="OK"
       text="OK"/>
      <button
       index="1"
       name="Cancel"
       text="Cancel"/>
    </form>
  </notification>

  <notification
   icon="alertmodal.tga"
   name="TeleportRequestPrompt"
   type="alertmodal">
Request a teleport to [NAME] with the following message
    <tag>confirm</tag>
    <form name="form">
      <input name="message" type="text">

      </input>
      <button
       default="true"
       index="0"
       name="OK"
       text="OK"/>
      <button
       index="1"
       name="Cancel"
       text="Cancel"/>
    </form>
  </notification>
  <notification
   icon="alertmodal.tga"
   name="TooManyTeleportOffers"
   type="alertmodal">
You attempted to make [OFFERS] teleport offers
which exceeds the limit of [LIMIT].
    <tag>group</tag>
    <tag>fail</tag>
  <usetemplate
     name="okbutton"
     yestext="OK"/>
  </notification>

  <notification
   icon="alertmodal.tga"
   name="OfferTeleportFromGod"
   type="alertmodal">
God summon this resident to your location?
    <tag>confirm</tag>
    <form name="form">
      <input name="message" type="text" default="true">
Join me in [REGION]
      </input>
      <button
       default="true"
       index="0"
       name="OK"
       text="OK"/>
      <button
       index="1"
       name="Cancel"
       text="Cancel"/>
    </form>
  </notification>

  <notification
   icon="alertmodal.tga"
   name="TeleportFromLandmark"
   type="alertmodal">
Are you sure you want to teleport to &lt;nolink&gt;[LOCATION]&lt;/nolink&gt;?
    <tag>confirm</tag>
    <usetemplate
     ignoretext="Confirm that I want to teleport to a landmark"
     name="okcancelignore"
     notext="Cancel"
     yestext="Teleport"/>
  </notification>
  
  <notification
   icon="alertmodal.tga"
   name="TeleportViaSLAPP"
   type="alertmodal">
Are you sure you want to teleport to &lt;nolink&gt;[LOCATION]&lt;/nolink&gt;?
    <tag>confirm</tag>
    <usetemplate
     ignoretext="Confirm that I want to teleport via SLAPP"
     name="okcancelignore"
     notext="Cancel"
     yestext="Teleport"/>
  </notification>	

  <notification
   icon="alertmodal.tga"
   name="TeleportToPick"
   type="alertmodal">
    Teleport to [PICK]?
    <tag>confirm</tag>
    <usetemplate
     ignoretext="Confirm that I want to teleport to a location in Picks"
     name="okcancelignore"
     notext="Cancel"
     yestext="Teleport"/>
  </notification>

  <notification
   icon="alertmodal.tga"
   name="TeleportToClassified"
   type="alertmodal">
    Teleport to [CLASSIFIED]?
    <tag>confirm</tag>
    <usetemplate
     ignoretext="Confirm that I want to teleport to a location in Classifieds"
     name="okcancelignore"
     notext="Cancel"
     yestext="Teleport"/>
  </notification>

  <notification
   icon="alertmodal.tga"
   name="TeleportToHistoryEntry"
   type="alertmodal">
Teleport to [HISTORY_ENTRY]?
    <tag>confirm</tag>
    <usetemplate
     ignoretext="Confirm that I want to teleport to a history location"
     name="okcancelignore"
     notext="Cancel"
     yestext="Teleport"/>
  </notification>

  <notification
   icon="alert.tga"
   label="Message everyone in your Estate"
   name="MessageEstate"
   type="alert">
Type a short announcement which will be sent to everyone currently in your estate.
    <tag>confirm</tag>
    <form name="form">
      <input name="message" type="text" default="true"/>
      <button
       default="true"
       index="0"
       name="OK"
       text="OK"/>
      <button
       index="1"
       name="Cancel"
       text="Cancel"/>
    </form>
  </notification>

  <notification
   icon="alert.tga"
   label="Change Linden Estate"
   name="ChangeLindenEstate"
   type="alert">
You are about to change a Linden owned estate (mainland, teen grid, orientation, etc.).

This is EXTREMELY DANGEROUS because it can fundamentally affect the resident experience.  On the mainland, it will change thousands of regions and make the spaceserver hiccup.

Proceed?
    <tag>confirm</tag>
    <usetemplate
     name="okcancelbuttons"
     notext="Cancel"
     yestext="OK"/>
  </notification>

  <notification
   icon="alert.tga"
   label="Change Linden Estate Access"
   name="ChangeLindenAccess"
   type="alert">
You are about to change the access list for a Linden owned estate (mainland, teen grid, orientation, etc.).

This is DANGEROUS and should only be done to invoke the hack allowing objects/L$ to be transferred in/out of a grid.
It will change thousands of regions and make the spaceserver hiccup.
    <tag>confirm</tag>
    <usetemplate
     name="okcancelbuttons"
     notext="Cancel"
     yestext="OK"/>
  </notification>

  <notification
   icon="alert.tga"
   label="Select estate"
   name="EstateAllowedAgentAdd"
   type="alert">
Add to allowed list for this estate only or for [ALL_ESTATES]?
    <tag>confirm</tag>
    <usetemplate
     canceltext="Cancel"
     name="yesnocancelbuttons"
     notext="All Estates"
     yestext="This Estate"/>
  </notification>

  <notification
   icon="alert.tga"
   label="Select estate"
   name="EstateAllowedAgentRemove"
   type="alertmodal">
    <unique/>
Remove from allowed list for this estate only or for [ALL_ESTATES]?
    <tag>confirm</tag>
    <usetemplate
     canceltext="Cancel"
     name="yesnocancelbuttons"
     notext="All Estates"
     yestext="This Estate"/>
  </notification>

  <notification
   icon="alert.tga"
   label="Select estate"
   name="EstateAllowedGroupAdd"
   type="alert">
Add to group allowed list for this estate only or for [ALL_ESTATES]?
    <tag>group</tag>
    <tag>confirm</tag>
    <usetemplate
     canceltext="Cancel"
     name="yesnocancelbuttons"
     notext="All Estates"
     yestext="This Estate"/>
  </notification>

  <notification
   icon="alert.tga"
   label="Select estate"
   name="EstateAllowedGroupRemove"
   type="alertmodal">
    <unique/>
Remove from group allowed list for this estate only or [ALL_ESTATES]?
    <tag>group</tag>
    <tag>confirm</tag>
    <usetemplate
     canceltext="Cancel"
     name="yesnocancelbuttons"
     notext="All Estates"
     yestext="This Estate"/>
  </notification>

  <notification
   icon="alert.tga"
   label="Select estate"
   name="EstateBannedAgentAdd"
   type="alert">
Deny access for this estate only or for [ALL_ESTATES]?
    <tag>confirm</tag>
    <usetemplate
     canceltext="Cancel"
     name="yesnocancelbuttons"
     notext="All Estates"
     yestext="This Estate"/>
  </notification>

  <notification
   icon="alert.tga"
   label="Select estate"
   name="EstateBannedAgentRemove"
   type="alertmodal">
    <unique/>
Remove this Resident from the ban list for access for this estate only or for [ALL_ESTATES]?
    <tag>confirm</tag>
    <usetemplate
     canceltext="Cancel"
     name="yesnocancelbuttons"
     notext="All Estates"
     yestext="This Estate"/>
  </notification>

  <notification
   icon="alert.tga"
   label="Select estate"
   name="EstateManagerAdd"
   type="alert">
Add estate manager for this estate only or for [ALL_ESTATES]?
    <tag>confirm</tag>
    <usetemplate
     canceltext="Cancel"
     name="yesnocancelbuttons"
     notext="All Estates"
     yestext="This Estate"/>
  </notification>

  <notification
   icon="alert.tga"
   label="Select estate"
   name="EstateManagerRemove"
   type="alertmodal">
    <unique/>
Remove estate manager for this estate only or for [ALL_ESTATES]?
    <tag>confirm</tag>
    <usetemplate
     canceltext="Cancel"
     name="yesnocancelbuttons"
     notext="All Estates"
     yestext="This Estate"/>
  </notification>

  <notification
   icon="alert.tga"
   label="Select estate"
   name="EstateAllowedExperienceAdd"
   type="alert">
    Add to allowed list for this estate only or for [ALL_ESTATES]?
    <tag>confirm</tag>
    <usetemplate
     canceltext="Cancel"
     name="yesnocancelbuttons"
     notext="All Estates"
     yestext="This Estate"/>
  </notification>

  <notification
   icon="alert.tga"
   label="Select estate"
   name="EstateAllowedExperienceRemove"
   type="alert">
    Remove from allowed list for this estate only or for [ALL_ESTATES]?
    <tag>confirm</tag>
    <usetemplate
     canceltext="Cancel"
     name="yesnocancelbuttons"
     notext="All Estates"
     yestext="This Estate"/>
  </notification>

  <notification
   icon="alert.tga"
   label="Select estate"
   name="EstateBlockedExperienceAdd"
   type="alert">
    Add to blocked list for this estate only or for [ALL_ESTATES]?
    <tag>confirm</tag>
    <usetemplate
     canceltext="Cancel"
     name="yesnocancelbuttons"
     notext="All Estates"
     yestext="This Estate"/>
  </notification>

  <notification
   icon="alert.tga"
   label="Select estate"
   name="EstateBlockedExperienceRemove"
   type="alert">
    Remove from blocked list for this estate only or for [ALL_ESTATES]?
    <tag>confirm</tag>
    <usetemplate
     canceltext="Cancel"
     name="yesnocancelbuttons"
     notext="All Estates"
     yestext="This Estate"/>
  </notification>

  <notification
   icon="alert.tga"
   label="Select estate"
   name="EstateTrustedExperienceAdd"
   type="alert">
    Add to key list for this estate only or for [ALL_ESTATES]?
    <tag>confirm</tag>
    <usetemplate
     canceltext="Cancel"
     name="yesnocancelbuttons"
     notext="All Estates"
     yestext="This Estate"/>
  </notification>

  <notification
   icon="alert.tga"
   label="Select estate"
   name="EstateTrustedExperienceRemove"
   type="alert">
    Remove from key list for this estate only or for [ALL_ESTATES]?
    <tag>confirm</tag>
    <usetemplate
     canceltext="Cancel"
     name="yesnocancelbuttons"
     notext="All Estates"
     yestext="This Estate"/>
  </notification>  

  <notification
   icon="alert.tga"
   label="Confirm Kick"
   name="EstateKickUser"
   type="alert">
Kick [EVIL_USER] from this estate?
    <tag>confirm</tag>
    <usetemplate
     name="okcancelbuttons"
     notext="Cancel"
     yestext="OK"/>
  </notification>

  <notification
   icon="alert.tga"
   label="Confirm Kick"
   name="EstateKickMultiple"
   type="alert">
Kick the following residents from this estate?

[RESIDENTS]
    <usetemplate
     name="okcancelbuttons"
     notext="Cancel"
     yestext="OK"/>
  </notification>

  <notification
   icon="alert.tga"
   label="Confirm Teleport Home"
   name="EstateTeleportHomeUser"
   type="alert">
Teleport [AVATAR_NAME] home?
    <usetemplate
     name="okcancelbuttons"
     notext="Cancel"
     yestext="OK"/>
  </notification>

  <notification
   icon="alert.tga"
   label="Confirm Teleport Home"
   name="EstateTeleportHomeMultiple"
   type="alert">
Teleport the following residents home?

[RESIDENTS]
    <usetemplate
     name="okcancelbuttons"
     notext="Cancel"
     yestext="OK"/>
  </notification>

  <notification
   icon="alert.tga"
   label="Confirm Ban"
   name="EstateBanUser"
   type="alert">
Deny access for [EVIL_USER] for this estate only or for [ALL_ESTATES]?
    <tag>confirm</tag>
    <usetemplate
     name="yesnocancelbuttons"
     canceltext="Cancel"
     notext="All Estatees"
     yestext="This Estate"/>
  </notification>

  <notification
   icon="alert.tga"
   label="Confirm Ban"
   name="EstateBanUserMultiple"
   type="alert">
Deny access for the following residents this estate only or for [ALL_ESTATES]?

[RESIDENTS]
    <usetemplate
     name="yesnocancelbuttons"
     canceltext="Cancel"
     notext="All Estatees"
     yestext="This Estate"/>
  </notification>

  <notification
   icon="alertmodal.tga"
   name="EstateParcelAccessOverride"
   type="alertmodal">
Unchecking this option may remove restrictions that parcel owners have added to prevent griefing, maintain privacy, or protect underage residents from adult material. Please discuss with your parcel owners as needed.
    <tag>confirm</tag>
    <usetemplate
     name="okbutton"
     yestext="OK"/>
  </notification>

  <notification
   icon="alertmodal.tga"
   name="EstateParcelEnvironmentOverride"
   type="alertmodal">
(Estate-wide change: [ESTATENAME]) Unchecking this option will remove any custom environments that parcel owners have added to their parcels. Please discuss with your parcel owners as needed.
Do you wish to proceed?
    <tag>confirm</tag>
    <usetemplate
     name="okcancelbuttons"
     notext="Cancel"
     yestext="OK"/>
  </notification>
  
  
  <notification
   icon="alertmodal.tga"
   name="RegionEntryAccessBlocked"
   type="alertmodal">
   <tag>fail</tag>
    The region you’re trying to visit has a maturity rating exceeding your maximum maturity preference. Change this preference using Avatar &gt; Preferences &gt; General.

Complete information on maturity ratings can be found [https://community.secondlife.com/knowledgebase/english/maturity-ratings-r52/ here].
    <usetemplate
     name="okbutton"
     yestext="OK"/>
  </notification>

  <notification
   icon="alertmodal.tga"
   name="EstateChangeCovenant"
   type="alertmodal">
Are you sure you want to change the estate covenant?
    <tag>confirm</tag>
    <usetemplate
     name="okcancelbuttons"
     notext="Cancel"
     yestext="OK"/>
  </notification>
  
  <notification
    icon="alertmodal.tga"
    name="SLM_UPDATE_FOLDER"
    type="alertmodal">
    [MESSAGE]
  </notification>

   <notification
   icon="alertmodal.tga"
   name="RegionEntryAccessBlocked_AdultsOnlyContent"
   type="alertmodal">
   <tag>fail</tag>
    <tag>confirm</tag>
    The region you're trying to visit contains [REGIONMATURITY] content, which is accessible to adults only.
    <url option="0" name="url">
		http://wiki.secondlife.com/wiki/Linden_Lab_Official:Maturity_ratings:_an_overview
    </url>
    <usetemplate
     name="okcancelignore"
     yestext="Go to Knowledge Base"
	 notext="Close"
	 ignoretext="Region crossing: The region you&apos;re trying to visit contains content which is accessible to adults only."/>
  </notification>

  <notification
   icon="notifytip.tga"
   name="RegionEntryAccessBlocked_Notify"
   log_to_im="false"
   log_to_chat="true"
   type="notifytip">
   <tag>fail</tag>
The region you're trying to visit contains [REGIONMATURITY] content, but your current preferences are set to exclude [REGIONMATURITY] content.
  </notification>

  <notification
   icon="notifytip.tga"
   name="RegionEntryAccessBlocked_NotifyAdultsOnly"
   log_to_im="false"
   log_to_chat="true"
   type="notifytip">
    <tag>fail</tag>
    The region you're trying to visit contains [REGIONMATURITY] content, which is accessible to adults only.
  </notification>

  <notification
   icon="alertmodal.tga"
   name="RegionEntryAccessBlocked_Change"
   type="alertmodal">
    <tag>fail</tag>
    <tag>confirm</tag>
The region you're trying to visit contains [REGIONMATURITY] content, but your current preferences are set to exclude [REGIONMATURITY] content. We can change your preferences, or you can cancel. After your preferences are changed, you may attempt to enter the region again.
    <form name="form">
      <button
       index="0"
       name="OK"
       text="Change preferences"/>
      <button 
       default="true"
       index="1"
       name="Cancel"
       text="Cancel"/>
      <ignore name="ignore" text="Region crossing: The region you&apos;re trying to visit contains content excluded by your preferences."/>
    </form>
  </notification>

  <notification
   icon="alertmodal.tga"
   name="RegionEntryAccessBlocked_PreferencesOutOfSync"
   type="alertmodal">
    <tag>fail</tag>
    We are having technical difficulties with your region entry because your preferences are out of sync with the server.
    <usetemplate
     name="okbutton"
     yestext="OK"/>
  </notification>

  <notification
   icon="alertmodal.tga"
   name="TeleportEntryAccessBlocked"
   type="alertmodal">
    <tag>fail</tag>
    The region you’re trying to visit has a maturity rating exceeding your maximum maturity preference. Change this preference using Avatar &gt; Preferences &gt; General.

Complete information on maturity ratings can be found [https://community.secondlife.com/knowledgebase/english/maturity-ratings-r52/ here].
    <usetemplate
     name="okbutton"
     yestext="OK"/>
  </notification>

  <notification
   icon="alertmodal.tga"
   name="TeleportEntryAccessBlocked_AdultsOnlyContent"
   type="alertmodal">
    <unique>
      <context>REGIONMATURITY</context>
    </unique>
    <tag>fail</tag>
    <tag>confirm</tag>
    The region you're trying to visit contains [REGIONMATURITY] content, which is accessible to adults only.
    <url option="0" name="url">
      http://wiki.secondlife.com/wiki/Linden_Lab_Official:Maturity_ratings:_an_overview
    </url>
    <usetemplate
     name="okcancelignore"
     yestext="Go to Knowledge Base"
	 notext="Close"
	 ignoretext="Teleport: The region you&apos;re trying to visit contains content which is accessible to adults only."/>
  </notification>

  <notification
   icon="notifytip.tga"
   name="TeleportEntryAccessBlocked_Notify"
   log_to_im="false"
   log_to_chat="true"
   type="notifytip">
    <unique>
      <context>REGIONMATURITY</context>
    </unique>
    <tag>fail</tag>
    The region you're trying to visit contains [REGIONMATURITY] content, but your current preferences are set to exclude [REGIONMATURITY] content.
  </notification>

  <notification
   icon="notifytip.tga"
   name="TeleportEntryAccessBlocked_NotifyAdultsOnly"
   log_to_im="false"
   log_to_chat="true"
   type="notifytip">
    <unique>
      <context>REGIONMATURITY</context>
    </unique>
    <tag>fail</tag>
    The region you're trying to visit contains [REGIONMATURITY] content, which is accessible to adults only.
  </notification>

  <notification
   icon="alertmodal.tga"
   name="TeleportEntryAccessBlocked_ChangeAndReTeleport"
   type="alertmodal">
    <unique>
      <context>REGIONMATURITY</context>
    </unique>
    <tag>fail</tag>
    <tag>confirm</tag>
    The region you're trying to visit contains [REGIONMATURITY] content, but your current preferences are set to exclude [REGIONMATURITY] content. We can change your preferences and continue with the teleport, or you can cancel this teleport.
    <form name="form">
      <button
       index="0"
       name="OK"
       text="Change and continue"/>
      <button
       default="true"
       index="1"
       name="Cancel"
       text="Cancel"/>
      <ignore name="ignore" text="Teleport (restartable): The region you&apos;re trying to visit contains content excluded by your preferences."/>
    </form>
  </notification>

  <notification
   icon="alertmodal.tga"
   name="TeleportEntryAccessBlocked_Change"
   type="alertmodal">
    <unique>
      <context>REGIONMATURITY</context>
    </unique>
    <tag>fail</tag>
    <tag>confirm</tag>
    The region you're trying to visit contains [REGIONMATURITY] content, but your current preferences are set to exclude [REGIONMATURITY] content. We can change your preferences, or you can cancel the teleport. After your preferences are changed, you will need to attempt the teleport again.
    <form name="form">
      <button
       index="0"
       name="OK"
       text="Change preferences"/>
      <button
       default="true"
       index="1"
       name="Cancel"
       text="Cancel"/>
      <ignore name="ignore" text="Teleport (non-restartable): The region you&apos;re trying to visit contains content excluded by your preferences."/>
    </form>
  </notification>

  <notification
   icon="alertmodal.tga"
   name="TeleportEntryAccessBlocked_PreferencesOutOfSync"
   type="alertmodal">
    <tag>fail</tag>
    We are having technical difficulties with your teleport because your preferences are out of sync with the server.
    <usetemplate
     name="okbutton"
     yestext="OK"/>
  </notification>

  <notification
   icon="alertmodal.tga"
   name="RegionTPSpecialUsageBlocked"
   type="alertmodal">
    <tag>fail</tag>
    Unable to enter region. '[REGION_NAME]' is a Skill Gaming Region, and you must meet certain criteria in order to enter. For details, please review the [http://wiki.secondlife.com/wiki/Linden_Lab_Official:Second_Life_Skill_Gaming_FAQ Skill Gaming FAQ].
    <usetemplate
     name="okbutton"
     yestext="OK"/>
  </notification>

  <notification
   icon="alertmodal.tga"
   name="PreferredMaturityChanged"
   type="alertmodal">
You won't receive any more notifications that you're about to visit a region with [RATING] content.  You may change your content preferences in the future by using Avatar &gt; Preferences &gt; General from the menu bar.
  <tag>confirm</tag>
    <usetemplate
     name="okbutton"
     yestext="OK"/>
  </notification>

  <notification
   icon="alertmodal.tga"
   name="MaturityChangeError"
   type="alertmodal">
    We were unable to change your preferences to view [PREFERRED_MATURITY] content at this time.  Your preferences have been reset to view [ACTUAL_MATURITY] content.  You may attempt to change your preferences again by using Avatar &gt; Preferences &gt; General from the menu bar.
    <tag>confirm</tag>
    <usetemplate
     name="okbutton"
     yestext="OK"/>
  </notification>

  <notification
   icon="alertmodal.tga"
   name="LandClaimAccessBlocked"
   type="alertmodal">
    The land you're trying to claim has a maturity rating exceeding your current preferences.  You can change your preferences using Avatar &gt; Preferences &gt; General.

Complete information on maturity ratings can be found [https://community.secondlife.com/knowledgebase/english/maturity-ratings-r52/ here].
    <tag>fail</tag>
    <usetemplate
     name="okbutton"
     yestext="OK"/>
  </notification>

  <notification
   icon="alertmodal.tga"
   name="LandClaimAccessBlocked_AdultsOnlyContent"
   type="alertmodal">
    Only adults can claim this land.
    <tag>fail</tag>
    <tag>confirm</tag>
    <url option="0" name="url">
		http://wiki.secondlife.com/wiki/Linden_Lab_Official:Maturity_ratings:_an_overview
    </url>
    <usetemplate
     name="okcancelignore"
     yestext="Go to Knowledge Base"
	 notext="Close"
	 ignoretext="Only adults can claim this land."/>
  </notification>

  <notification
   icon="notifytip.tga"
   name="LandClaimAccessBlocked_Notify"
   log_to_im="false"
   log_to_chat="true"
   type="notifytip">
    The land you're trying to claim contains [REGIONMATURITY] content, but your current preferences are set to exclude [REGIONMATURITY] content.
    <tag>fail</tag>
  </notification>

  <notification
   icon="notifytip.tga"
   name="LandClaimAccessBlocked_NotifyAdultsOnly"
   log_to_im="false"
   log_to_chat="true"
   type="notifytip">
    <tag>fail</tag>
    The land you're trying to claim contains [REGIONMATURITY] content, which is accessible to adults only.
  </notification>

  <notification
   icon="alertmodal.tga"
   name="LandClaimAccessBlocked_Change"
   type="alertmodal">
    The land you're trying to claim contains [REGIONMATURITY] content, but your current preferences are set to exclude [REGIONMATURITY] content. We can change your preferences, then you can try claiming the land again.
    <tag>fail</tag>
    <tag>confirm</tag>
    <form name="form">
      <button
       index="0"
       name="OK"
       text="Change preferences"/>
      <button
       default="true"
       index="1"
       name="Cancel"
       text="Cancel"/>
      <ignore name="ignore" text="The land you&apos;re trying to claim contains content excluded by your preferences."/>
    </form>
  </notification>

  <notification
   icon="alertmodal.tga"
   name="LandBuyAccessBlocked"
   type="alertmodal">
    The land you're trying to buy has a maturity rating exceeding your current preferences.  You can change your preferences using Avatar &gt; Preferences &gt; General.

Complete information on maturity ratings can be found [https://community.secondlife.com/knowledgebase/english/maturity-ratings-r52/ here].
    <tag>fail</tag>
    <usetemplate
     name="okbutton"
     yestext="OK"/>
  </notification>

  <notification
   icon="alertmodal.tga"
   name="LandBuyAccessBlocked_AdultsOnlyContent"
   type="alertmodal">
    Only adults can buy this land.
    <tag>confirm</tag>
  <tag>fail</tag>
    <url option="0" name="url">
		http://wiki.secondlife.com/wiki/Linden_Lab_Official:Maturity_ratings:_an_overview
    </url>
    <usetemplate
     name="okcancelignore"
     yestext="Go to Knowledge Base"
	 notext="Close"
	 ignoretext="Only adults can buy this land."/>
  </notification>

  <notification
   icon="notifytip.tga"
   name="LandBuyAccessBlocked_Notify"
   log_to_im="false"
   log_to_chat="true"
   type="notifytip">
    The land you're trying to buy contains [REGIONMATURITY] content, but your current preferences are set to exclude [REGIONMATURITY] content.
    <tag>fail</tag>
  </notification>

  <notification
   icon="notifytip.tga"
   name="LandBuyAccessBlocked_NotifyAdultsOnly"
   log_to_im="false"
   log_to_chat="true"
   type="notifytip">
    <tag>fail</tag>
    The land you're trying to buy contains [REGIONMATURITY] content, which is accessible to adults only.
  </notification>

  <notification
   icon="alertmodal.tga"
   name="LandBuyAccessBlocked_Change"
   type="alertmodal">
    The land you're trying to buy contains [REGIONMATURITY] content, but your current preferences are set to exclude [REGIONMATURITY] content. We can change your preferences, then you can try buying the land again.
    <tag>confirm</tag>
    <tag>fail</tag>
    <form name="form">
      <button
       index="0"
       name="OK"
       text="Change preferences"/>
      <button
       default="true"
       index="1"
       name="Cancel"
       text="Cancel"/>
      <ignore name="ignore" text="The land you&apos;re trying to buy contains content excluded by your preferences."/>
    </form>
  </notification>

	<notification
	  icon="alertmodal.tga"
	  name="TooManyPrimsSelected"
	  type="alertmodal">
There are too many prims selected.  Please select [MAX_PRIM_COUNT] or fewer prims and try again.
  <tag>fail</tag>
		<usetemplate
		 name="okbutton"
		 yestext="OK"/>
	</notification>

	<notification
	  icon="alertmodal.tga"
	  name="TooManyScriptsSelected"
	  type="alertmodal">
Too many scripts in the objects selected.  Please select fewer objects and try again
  <tag>fail</tag>
		<usetemplate
		 name="okbutton"
		 yestext="OK"/>
	</notification>

	<notification
   icon="alertmodal.tga"
   name="ProblemImportingEstateCovenant"
   type="alertmodal">
Problem importing estate covenant.
  <tag>fail</tag>
    <usetemplate
     name="okbutton"
     yestext="OK"/>
  </notification>

  <notification
   icon="alertmodal.tga"
   name="ProblemAddingEstateManager"
   type="alertmodal">
Problems adding a new estate manager.  One or more estates may have a full manager list.
  <tag>fail</tag>
  </notification>

  <notification
   icon="alertmodal.tga"
   name="ProblemAddingEstateBanManager"
   type="alertmodal">
Unable to add estate owner or manager to ban list.
    <tag>fail</tag>
  </notification>

  <notification
   icon="alertmodal.tga"
   name="ProblemAddingEstateGeneric"
   type="alertmodal">
Problems adding to this estate list.  One or more estates may have a full list.
  <tag>fail</tag>
  </notification>

  <notification
   icon="alertmodal.tga"
   name="UnableToLoadNotecardAsset"
   type="alertmodal">
Unable to load notecard&apos;s asset at this time.
    <usetemplate
     name="okbutton"
     yestext="OK"/>
    <tag>fail</tag>
  </notification>

  <notification
   icon="alertmodal.tga"
   name="NotAllowedToViewNotecard"
   type="alertmodal">
Insufficient permissions to view notecard associated with asset ID requested.
    <usetemplate
     name="okbutton"
     yestext="OK"/>
    <tag>fail</tag>
  </notification>

  <notification
   icon="alertmodal.tga"
   name="MissingNotecardAssetID"
   type="alertmodal">
Asset ID for notecard is missing from database.
  <tag>fail</tag>
    <usetemplate
     name="okbutton"
     yestext="OK"/>
  </notification>

  <notification
   icon="alert.tga"
   name="PublishClassified"
   type="alert">
Remember: Classified ad fees are non-refundable.

Publish this classified now for L$[AMOUNT]?
    <tag>confirm</tag>
  <tag>funds</tag>
    <usetemplate
     name="okcancelbuttons"
     notext="Cancel"
     yestext="OK"/>
  </notification>

  <notification
   icon="alertmodal.tga"
   name="SetClassifiedMature"
   type="alertmodal">
Does this classified contain Moderate content?
    <tag>confirm</tag>
    <usetemplate
     canceltext="Cancel"
     name="yesnocancelbuttons"
     notext="No"
     yestext="Yes"/>
  </notification>

  <notification
   icon="alertmodal.tga"
   name="SetGroupMature"
   type="alertmodal">
Does this group contain Moderate content?
    <tag>group</tag>
    <tag>confirm</tag>
    <usetemplate
     canceltext="Cancel"
     name="yesnocancelbuttons"
     notext="No"
     yestext="Yes"/>
  </notification>

  <notification
   icon="alert.tga"
   label="Confirm restart"
   name="ConfirmRestart"
   type="alert">
Do you really want to schedule this region to restart?
    <tag>confirm</tag>
    <usetemplate
     name="okcancelbuttons"
     notext="Cancel"
     yestext="OK"/>
  </notification>

  <notification
   icon="alert.tga"
   label="Message everyone in this region"
   name="MessageRegion"
   type="alert">
Type a short announcement which will be sent to everyone in this region.
    <tag>confirm</tag>
    <form name="form">
      <input name="message" type="text" default="true"/>
      <button
       default="true"
       index="0"
       name="OK"
       text="OK"/>
      <button
       index="1"
       name="Cancel"
       text="Cancel"/>
    </form>
  </notification>

  <notification
   icon="alertmodal.tga"
   label="Changed Region Maturity"
   name="RegionMaturityChange"
   type="alertmodal">
The maturity rating for this region has been changed.
It may take some time for this change to be reflected on the map.
    <usetemplate
     name="okbutton"
     yestext="OK"/>
  </notification>

  <notification
   icon="alertmodal.tga"
   label="Voice Version Mismatch"
   name="VoiceVersionMismatch"
   type="alertmodal">
This version of [APP_NAME] is not compatible with the Voice Chat feature in this region. In order for Voice Chat to function correctly you will need to update [APP_NAME].
  <tag>fail</tag>
  <tag>voice</tag>
  </notification>

  <notification
   icon="alertmodal.tga"
   label="Cannot Buy Objects"
   name="BuyObjectOneOwner"
   type="alertmodal">
Cannot buy objects from different owners at the same time.
Please select only one object and try again.
  <tag>fail</tag>
  </notification>

  <notification
   icon="alertmodal.tga"
   label="Cannot Buy Contents"
   name="BuyContentsOneOnly"
   type="alertmodal">
Unable to buy the contents of more than one object at a time.
Please select only one object and try again.
  <tag>fail</tag>
  </notification>

  <notification
   icon="alertmodal.tga"
   label="Cannot Buy Contents"
   name="BuyContentsOneOwner"
   type="alertmodal">
Cannot buy objects from different owners at the same time.
Please select only one object and try again.
  <tag>fail</tag>
  </notification>

  <notification
   icon="alertmodal.tga"
   name="BuyOriginal"
   type="alertmodal">
Buy original object from [OWNER] for L$[PRICE]?
You will become the owner of this object.
You will be able to:
 Modify: [MODIFYPERM]
 Copy: [COPYPERM]
 Resell or Give Away: [RESELLPERM]
  <tag>confirm</tag>
  <tag>funds</tag>
    <usetemplate
     name="okcancelbuttons"
     notext="Cancel"
     yestext="OK"/>
  </notification>

  <notification
   icon="alertmodal.tga"
   name="BuyOriginalNoOwner"
   type="alertmodal">
Buy original object for L$[PRICE]?
You will become the owner of this object.
You will be able to:
 Modify: [MODIFYPERM]
 Copy: [COPYPERM]
 Resell or Give Away: [RESELLPERM]
  <tag>confirm</tag>
  <tag>funds</tag>
    <usetemplate
     name="okcancelbuttons"
     notext="Cancel"
     yestext="OK"/>
  </notification>

  <notification
   icon="alertmodal.tga"
   name="BuyCopy"
   type="alertmodal">
Buy a copy from [OWNER] for L$[PRICE]?
The object will be copied to your inventory.
You will be able to:
 Modify: [MODIFYPERM]
 Copy: [COPYPERM]
 Resell or Give Away: [RESELLPERM]
  <tag>confirm</tag>
  <tag>funds</tag>
    <usetemplate
     name="okcancelbuttons"
     notext="Cancel"
     yestext="OK"/>
  </notification>

  <notification
   icon="alertmodal.tga"
   name="BuyCopyNoOwner"
   type="alertmodal">
Buy a copy for L$[PRICE]?
The object will be copied to your inventory.
You will be able to:
 Modify: [MODIFYPERM]
 Copy: [COPYPERM]
 Resell or Give Away: [RESELLPERM]
  <tag>confirm</tag>
  <tag>funds</tag>
    <usetemplate
     name="okcancelbuttons"
     notext="Cancel"
     yestext="OK"/>
  </notification>

  <notification
   icon="alertmodal.tga"
   name="BuyContents"
   type="alertmodal">
Buy contents from [OWNER] for L$[PRICE]?
They will be copied to your inventory.
  <tag>confirm</tag>
  <tag>funds</tag>
    <usetemplate
     name="okcancelbuttons"
     notext="Cancel"
     yestext="OK"/>
  </notification>

  <notification
   icon="alertmodal.tga"
   name="BuyContentsNoOwner"
   type="alertmodal">
Buy contents for L$[PRICE]?
They will be copied to your inventory.
  <tag>confirm</tag>
  <tag>funds</tag>
    <usetemplate
     name="okcancelbuttons"
     notext="Cancel"
     yestext="OK"/>
  </notification>

  <notification
   icon="alertmodal.tga"
   name="ConfirmPurchase"
   type="alertmodal">
This transaction will:
[ACTION]

Are you sure you want to proceed with this purchase?
    <tag>confirm</tag>
    <tag>funds</tag>
    <usetemplate
     name="okcancelbuttons"
     notext="Cancel"
     yestext="OK"/>
  </notification>

  <notification
   icon="alertmodal.tga"
   name="ConfirmPurchasePassword"
   type="password">
This transaction will:
[ACTION]

Are you sure you want to proceed with this purchase?
Please re-enter your password and click OK.
    <tag>funds</tag>
    <tag>confirm</tag>
    <form name="form">
      <input
       name="message"
       type="password"
       default="true"/>
      <button
       default="true"
       index="0"
       name="ConfirmPurchase"
       text="OK"/>
      <button
       index="1"
       name="Cancel"
       text="Cancel"/>
    </form>
  </notification>

  <notification
   icon="alert.tga"
   name="SetPickLocation"
   type="alert">
Note:
You have updated the location of this pick but the other details will retain their original values.
    <usetemplate
     name="okbutton"
     yestext="OK"/>
  </notification>

  <notification
   icon="alertmodal.tga"
   name="ApplyInventoryToObject"
   type="alertmodal">
You are applying &apos;no copy&apos; inventory item.
This item will be moved to object's inventory, not copied.

Move the inventory item?
    <tag>confirm</tag>
    <usetemplate
     ignoretext="Warn me before I apply &apos;no-copy&apos; items to an object"
     name="okcancelignore"
     notext="Cancel"
     yestext="OK"/>
  </notification>

  <notification
   icon="alertmodal.tga"
   name="MoveInventoryFromObject"
   type="alertmodal">
You have selected &apos;no copy&apos; inventory items.
These items will be moved to your inventory, not copied.

Move the inventory item(s)?
    <tag>confirm</tag>
    <usetemplate
     ignoretext="Warn me before I move &apos;no-copy&apos; items from an object"
     name="okcancelignore"
     notext="Cancel"
     yestext="OK"/>
  </notification>

  <notification
   icon="alertmodal.tga"
   name="MoveInventoryFromScriptedObject"
   type="alertmodal">
You have selected &apos;no copy&apos; inventory items.  These items will be moved to your inventory, not copied.
Because this object is scripted, moving these items to your inventory may cause the script to malfunction.

Move the inventory item(s)?    
    <tag>confirm</tag>
    <usetemplate
     ignoretext="Warn me before I move &apos;no-copy&apos; items which might break a scripted object"
     name="okcancelignore"
     notext="Cancel"
     yestext="OK"/>
  </notification>

  <notification
   icon="alert.tga"
   name="ClickActionNotPayable"
   type="alert">
Warning: The &apos;Pay object&apos; click action has been set, but it will only work if a script is added with a money() event.
    <form name="form">
      <ignore name="ignore"
       text="I set the action &apos;Pay object&apos; when building an object without a money() script"/>
    </form>
  </notification>

  <notification
   icon="alertmodal.tga"
   name="PayConfirmation"
   type="alertmodal">
    Confirm that you want to pay L$[AMOUNT] to [TARGET].
    <tag>confirm</tag>
    <usetemplate
     name="okcancelbuttons"
     notext="Cancel"
     yestext="Pay"/>
  </notification>

  <notification
   icon="alertmodal.tga"
   name="PayObjectFailed"
   type="alertmodal">
    Payment failed: object was not found.
    <tag>fail</tag>
    <usetemplate
     name="okbutton"
     yestext="OK"/>
  </notification>

  <notification
   icon="alertmodal.tga"
   name="PaymentBlockedButtonMismatch"
   type="alertmodal">
    Payment stopped:  the price paid does not match any of the pay buttons set for this object.
    <tag>fail</tag>
    <usetemplate
     name="okbutton"
     yestext="OK"/>
  </notification>

  <notification
   icon="alertmodal.tga"
   name="OpenObjectCannotCopy"
   type="alertmodal">
There are no items in this object that you are allowed to copy.
  <tag>fail</tag>
  </notification>

  <notification
   icon="alertmodal.tga"
   name="WebLaunchAccountHistory"
   type="alertmodal">
Go to your [http://secondlife.com/account/ Dashboard] to see your account history?
    <tag>confirm</tag>
    <usetemplate
     ignoretext="Launch my browser to see my account history"
     name="okcancelignore"
     notext="Cancel"
     yestext="Go to page"/>
  </notification>

  <notification
   icon="alertmodal.tga"
   name="ConfirmAddingChatParticipants"
   type="alertmodal">
    <unique/>
When you add a person to an existing conversation, a new conversation will be created.  All participants will receive new conversation notifications.
    <tag>confirm</tag>
    <usetemplate
     ignoretext="Confirm adding chat paticipants"
     name="okcancelignore"
     notext="Cancel"
     yestext="OK"/>
  </notification>
 
  <notification
   icon="alertmodal.tga"
   name="ConfirmQuit"
   type="alertmodal">
    <unique/>
Are you sure you want to quit?
    <tag>confirm</tag>
    <usetemplate
     ignoretext="Confirm before I quit"
     name="okcancelignore"
     notext="Do not Quit"
     yestext="Quit"/>
  </notification>

  <notification
   icon="alertmodal.tga"
   name="ConfirmRestoreToybox"
   type="alertmodal">
    <unique/>
This action will restore your default buttons and toolbars.

You cannot undo this action.
    <usetemplate
     name="okcancelbuttons"
     notext="Cancel"
     yestext="OK"/>
  </notification>

  <notification
   icon="alertmodal.tga"
   name="ConfirmClearAllToybox"
   type="alertmodal">
    <unique/>
This action will return all buttons to the toolbox and your toolbars will be empty.
    
You cannot undo this action.
    <usetemplate
     name="okcancelbuttons"
     notext="Cancel"
     yestext="OK"/>
  </notification>

  <notification
   icon="alertmodal.tga"
   name="DeleteItems"
   type="alertmodal">
    <unique/>
    [QUESTION]
    <tag>confirm</tag>
    <form name="form">
     <ignore name="ignore"
      session_only="false"
      text="Confirm before deleting items"/>
      <button
       default="true"
       index="0"
       name="Yes"
       text="OK"/>
      <button
       index="1"
       name="No"
       text="Cancel"/>
    </form>
  </notification>

  <notification
   icon="alertmodal.tga"
   name="DeleteFilteredItems"
   type="alertmodal">
    <unique/>
    Your inventory is currently filtered and not all of the items you're about to delete are currently visible.

Are you sure you want to delete them?
    <tag>confirm</tag>
    <usetemplate
     ignoretext="Confirm before deleting filtered items"
     name="okcancelignore"
     notext="Cancel"
     yestext="OK"/>
  </notification>

  <notification
   icon="alertmodal.tga"
   name="DeleteThumbnail"
   type="alertmodal">
    <unique/>
    Delete the image for this item? There is no undo.
    <tag>confirm</tag>
    <usetemplate
     ignoretext="Warn me that thumbnail will be permanently removed"
     name="okcancelignore"
     notext="Cancel"
     yestext="Delete"/>
  </notification>

  <notification
   icon="alertmodal.tga"
   name="ThumbnailDimentionsLimit"
   type="alertmodal">
    <unique/>
    Only square images from 64 to 256 pixels per side are allowed.
    <usetemplate
     name="okbutton"
     yestext="OK"/>
  </notification>

  <notification
   icon="alertmodal.tga"
   name="ThumbnailInsufficientPermissions"
   type="alertmodal">
    <unique/>
    Only copy and transfer free images can be assigned as thumbnails.
    <usetemplate
     name="okbutton"
     yestext="OK"/>
  </notification>

  <notification
   icon="alertmodal.tga"
   name="ThumbnailOutfitPhoto"
   type="alertmodal">
    <unique/>
    To add an image to an outfit, use the Outfit Gallery window, or right-click on the outfit folder and select "Image..."
    <usetemplate
     name="okbutton"
     yestext="OK"/>
  </notification>

  <notification
     icon="alertmodal.tga"
     name="ConfirmUnlink"
     type="alertmodal">
    <unique/>
    Do you really want to unlink the selected object?
    <tag>confirm</tag>
    <usetemplate
     name="okcancelbuttons"
     notext="Cancel"
     yestext="Unlink"/>
  </notification>
  
  <notification
   icon="alertmodal.tga"
   name="HelpReportAbuseConfirm"
   type="alertmodal">
   <unique/>
Thank you for taking the time to inform us of this issue. 
We will review your report for possible violations and take the appropriate action.
    <usetemplate
     name="okbutton"
     yestext="OK"/>
  </notification>
  
  <notification
   icon="alertmodal.tga"
   name="HelpReportAbuseSelectCategory"
   type="alertmodal">
Please select a category for this abuse report.
Selecting a category helps us file and process abuse reports.
  <tag>fail</tag>
  </notification>

  <notification
   icon="alertmodal.tga"
   name="HelpReportAbuseAbuserNameEmpty"
   type="alertmodal">
Please enter the name of the abuser.
Entering an accurate value helps us file and process abuse reports.
  <tag>fail</tag>
  </notification>

  <notification
   icon="alertmodal.tga"
   name="HelpReportAbuseAbuserLocationEmpty"
   type="alertmodal">
Please enter the location where the abuse took place.
Entering an accurate value helps us file and process abuse reports.
  <tag>fail</tag>
  </notification>

  <notification
   icon="alertmodal.tga"
   name="HelpReportAbuseSummaryEmpty"
   type="alertmodal">
Please enter a summary of the abuse that took place.
Entering an accurate summary helps us file and process abuse reports.
  <tag>fail</tag>
  </notification>

  <notification
   icon="alertmodal.tga"
   name="HelpReportAbuseDetailsEmpty"
   type="alertmodal">
Please enter a detailed description of the abuse that took place.
Be as specific as you can, including names and the details of the incident you are reporting.
Entering an accurate description helps us file and process abuse reports.
  <tag>fail</tag>
  </notification>

  <notification
   icon="alertmodal.tga"
   name="HelpReportAbuseContainsCopyright"
   type="alertmodal">
Dear Resident,

You appear to be reporting intellectual property infringement. Please make sure you are reporting it correctly:

(1) The Abuse Process. You may submit an abuse report if you believe a resident is exploiting the [CURRENT_GRID] permissions system, for example, by using CopyBot or similar copying tools, to infringe intellectual property rights. The Abuse Team investigates and issues appropriate disciplinary action for behavior that violates the [CURRENT_GRID] [http://secondlife.com/corporate/tos.php Terms of Service] or [http://secondlife.com/corporate/cs.php Community Standards]. However, the Abuse Team does not handle and will not respond to requests to remove content from the [CURRENT_GRID] world.

(2) The DMCA or Content Removal Process. To request removal of content from [CURRENT_GRID], you MUST submit a valid notification of infringement as provided in our [http://secondlife.com/corporate/dmca.php DMCA Policy].

If you still wish to continue with the abuse process, please close this window and finish submitting your report.  You may need to select the specific category &apos;CopyBot or Permissions Exploit&apos;.

Thank you,

Linden Lab
  </notification>

  <notification
   icon="alertmodal.tga"
   name="FailedRequirementsCheck"
   type="alertmodal">
The following required components are missing from [FLOATER]:
[COMPONENTS]
  <tag>fail</tag>
  </notification>

  <notification
   icon="alert.tga"
   label="Replace Existing Attachment"
   name="ReplaceAttachment"
   type="alert">
There is already an object attached to this point on your body.
Do you want to replace it with the selected object?
    <tag>confirm</tag>
    <form name="form">
      <ignore name="ignore"
       save_option="true"
       text="Replace an existing attachment with the selected item"/>
      <button
       default="true"
       ignore="Replace Automatically"
       index="0"
       name="Yes"
       text="OK"/>
      <button
       ignore="Never Replace"
       index="1"
       name="No"
       text="Cancel"/>
    </form>
  </notification>

  <notification
   icon="alertmodal.tga"
   name="TooManyWearables"
   type="alertmodal">
    You can't wear a folder containing more than [AMOUNT] items.  You can change this limit in Advanced &gt; Show Debug Settings &gt; WearFolderLimit.
    <tag>fail</tag>
  </notification>

  <notification
   icon="alert.tga"
   label="Unavailable Mode Warning"
   name="DoNotDisturbModePay"
   type="alert">
You have turned on Unavailable mode. You will not receive any items offered in exchange for this payment.

Would you like to turn off Unavailable mode before completing this transaction?
    <tag>confirm</tag>
    <form name="form">
      <ignore name="ignore"
       save_option="true"
       text="I am about to pay a person or object while I am in Unavailable mode"/>
      <button
       default="true"
       ignore="Always leave Unavailable Mode"
       index="0"
       name="Yes"
       text="OK"/>
      <button
       ignore="Never leave Unavailable Mode"
       index="1"
       name="No"
       text="Cancel"/>
    </form>
  </notification>

  <notification
   icon="notify.tga"
   label="Parcel is Playing Media"
   name="ParcelPlayingMedia"   
   persist="false"
   type="notify">
This location plays media:
[URL]
Would you like to play it?
    <tag>confirm</tag>
    <form name="form">
      <ignore name="ignore"
       checkbox_only="true"
       text="Always choose this option for this land."/>
      <button
       ignore="Play Media"
       index="1"
       name="Yes"
       text="Play"/>
      <button
       default="true"
       ignore="Ignore Media"
       index="0"
       name="No"
       text="Don't play"/>
    </form>
  </notification>

  <notification
   icon="alertmodal.tga"
   name="ConfirmDeleteProtectedCategory"
   type="alertmodal">
The folder &apos;[FOLDERNAME]&apos; is a system folder. Deleting system folders can cause instability.  Are you sure you want to delete it?
    <tag>confirm</tag>
    <usetemplate
     ignoretext="Confirm before I delete a system folder"
     name="okcancelignore"
     notext="Cancel"
     yestext="OK"/>
  </notification>

  <notification
   icon="alertmodal.tga"
   name="PurgeSelectedItems"
   type="alertmodal">
[COUNT] item(s) will be permanently deleted. Are you sure you want to permanently delete selected item(s) from your Trash?
    <tag>confirm</tag>
    <usetemplate
     name="okcancelbuttons"
     notext="Cancel"
     yestext="OK"/>
  </notification>

  <notification
   icon="alertmodal.tga"
   name="ConfirmEmptyTrash"
   type="alertmodal">
[COUNT] items and folders will be permanently deleted. Are you sure you want to permanently delete the contents of your Trash?
    <tag>confirm</tag>
    <usetemplate
     name="okcancelbuttons"
     notext="Cancel"
     yestext="OK"/>
  </notification>

  <notification
   icon="alertmodal.tga"
   name="TrashIsFull"
   type="alertmodal">
Your trash is overflowing. This may cause problems logging in.
      <tag>confirm</tag>
        <usetemplate
         name="okcancelbuttons"
         notext="I will empty trash later"
         yestext="Check trash folder"/>
  </notification>

  <notification
   icon="alertmodal.tga"
   name="InventoryLimitReachedAISAlert"
   type="alertmodal">
Your inventory is experiencing issues. Please contact support of your grid.
  <tag>fail</tag>
  </notification>

  <notification
   icon="notifytip.tga"
   name="InventoryLimitReachedAIS"
   type="notifytip">
Your inventory is experiencing issues. Please contact support of your grid.
  <tag>fail</tag>
  </notification>

  <notification
   icon="alertmodal.tga"
   name="ConfirmClearBrowserCache"
   type="alertmodal">
Are you sure you want to delete your travel, web, and search history?
    <tag>confirm</tag>
    <usetemplate
     name="okcancelbuttons"
     notext="Cancel"
     yestext="OK"/>
  </notification>
  
  <notification
   icon="alertmodal.tga"
   name="ConfirmClearCache"
   type="alertmodal">
Are you sure you want to clear your viewer cache?
    <tag>confirm</tag>
    <usetemplate
     name="okcancelbuttons"
     notext="Cancel"
     yestext="OK"/>
  </notification>
  
  <notification
   icon="alertmodal.tga"
   name="ConfirmClearInventoryCache"
   type="alertmodal">
Are you sure you want to clear your inventory cache?
    <tag>confirm</tag>
    <usetemplate
     name="okcancelbuttons"
     notext="Cancel"
     yestext="OK"/>
  </notification>
  
  <notification
   icon="alertmodal.tga"
   name="ConfirmClearWebBrowserCache"
   type="alertmodal">
Are you sure you want to clear your web browser cache (Requires Restart)?
    <tag>confirm</tag>
    <usetemplate
     name="okcancelbuttons"
     notext="Cancel"
     yestext="OK"/>
  </notification>

  <notification
   icon="alertmodal.tga"
   name="ConfirmClearCookies"
   type="alertmodal">
Are you sure you want to clear your cookies?
    <tag>confirm</tag>
    <usetemplate
     name="okcancelbuttons"
     notext="Cancel"
     yestext="Yes"/>
  </notification>

  <notification
   icon="alertmodal.tga"
   name="ConfirmClearMediaUrlList"
   type="alertmodal">
Are you sure you want to clear your list of saved URLs?
    <tag>confirm</tag>
    <usetemplate
     name="okcancelbuttons"
     notext="Cancel"
     yestext="Yes"/>
  </notification>

  <notification
   icon="alertmodal.tga"
   name="ConfirmEmptyLostAndFound"
   type="alertmodal">
Are you sure you want to permanently delete the contents of your Lost And Found?
    <tag>confirm</tag>
    <usetemplate
     ignoretext="Confirm before I empty the inventory Lost And Found folder"
     name="okcancelignore"
     notext="No"
     yestext="Yes"/>
  </notification>

  <notification
   icon="alertmodal.tga"
   name="ConfirmReplaceLink"
   type="alertmodal">
You're about to replace '[TYPE]' body part link with the item which doesn't match the type.
Are you sure you want to proceed?
    <tag>confirm</tag>
    <usetemplate
     ignoretext="Confirm before I replace link"
     name="okcancelignore"
     notext="No"
     yestext="Yes"/>
  </notification>
  
  <notification
   icon="alertmodal.tga"
   name="CopySLURL"
   type="alertmodal">
The following SLurl has been copied to your clipboard:
 [SLURL]

Link to this from a web page to give others easy access to this location, or try it out yourself by pasting it into the address bar of any web browser.
    <form name="form">
      <ignore name="ignore"
       text="SLurl is copied to my clipboard"/>
    </form>
  </notification>

  <notification
   icon="alertmodal.tga"
   name="WLSavePresetAlert"
   type="alertmodal">
   <unique/>
Do you wish to overwrite the saved preset?
    <tag>confirm</tag>
    <usetemplate
     name="okcancelbuttons"
     notext="No"
     yestext="Yes"/>
  </notification>

  <notification
   icon="alertmodal.tga"
   name="WLNoEditDefault"
   type="alertmodal">
You cannot edit or delete a default preset.
  <tag>fail</tag>
  </notification>

  <notification
   icon="alertmodal.tga"
   name="WLMissingSky"
   type="alertmodal">
This day cycle file references a missing sky file: [SKY].
  <tag>fail</tag>
  </notification>

  <notification
   icon="alertmodal.tga"
   name="WLRegionApplyFail"
   type="alertmodal">
Sorry, the settings couldn't be applied to the region. Reason: [FAIL_REASON]
  </notification>

  <notification
   icon="alertmodal.tga"
   name="WLLocalTextureDayBlock"
   type="alertmodal">
A Local texture is in use on track [TRACK], frame #[FRAMENO] ([FRAME]%) in field [FIELD].
Settings may not be saved using local textures.
  </notification>
    
  <notification
   icon="alertmodal.tga"
   name="WLLocalTextureFixedBlock"
   type="alertmodal">
A local texture is in use in field [FIELD].
Settings may not be saved using local textures.
  </notification>

  <notification
   functor="GenericAcknowledge"
   icon="alertmodal.tga"
   name="EnvCannotDeleteLastDayCycleKey"
   type="alertmodal">
Unable to delete the last key in this day cycle because you cannot have an empty day cycle.  You should modify the last remaining key instead of attempting to delete it and then to create a new one.
    <usetemplate
     name="okbutton"
     yestext="OK"/>
  </notification>

  <notification
   functor="GenericAcknowledge"
   icon="alertmodal.tga"
   name="DayCycleTooManyKeyframes"
   type="alertmodal">
You cannot add any more keyframes to this day cycle.  The maximum number of keyframes for day cycles of [SCOPE] scope is [MAX].
    <usetemplate
     name="okbutton"
     yestext="OK"/>
  </notification>

  <notification
   functor="GenericAcknowledge"
   icon="alertmodal.tga"
   name="EnvUpdateRate"
   type="alertmodal">
    You may only update region environmental settings every [WAIT] seconds.  Wait at least that long and then try again.
    <usetemplate
     name="okbutton"
     yestext="OK"/>
  </notification>

  <notification
   icon="alertmodal.tga"
   name="PPSaveEffectAlert"
   type="alertmodal">
PostProcess Effect exists. Do you still wish overwrite it?
    <usetemplate
     name="okcancelbuttons"
     notext="No"
     yestext="Yes"/>
  </notification>

  <notification
   icon="alertmodal.tga"
   name="ChatterBoxSessionStartError"
   type="alertmodal">
Unable to start a new chat session with [RECIPIENT].
[REASON]
  <tag>fail</tag>
    <usetemplate
     name="okbutton"
     yestext="OK"/>
  </notification>

  <notification
   icon="notifytip.tga"
   name="ChatterBoxSessionEventError"
   type="notifytip">
[EVENT]
<!--[REASON]-->
  <tag>fail</tag>
    <usetemplate
     name="okbutton"
     yestext="OK"/>
  </notification>

  <notification
   icon="alertmodal.tga"
   name="ForceCloseChatterBoxSession"
   type="alertmodal">
Your chat session with [NAME] must close.
[REASON]
    <usetemplate
     name="okbutton"
     yestext="OK"/>
  </notification>

  <notification
   icon="alertmodal.tga"
   name="Cannot_Purchase_an_Attachment"
   type="alertmodal">
You cannot buy an object while it is attached.
  <tag>fail</tag>
  </notification>

  <notification
   icon="alertmodal.tga"
   label="About Requests for the Debit Permission"
   name="DebitPermissionDetails"
   type="alertmodal">
Granting this request gives a script ongoing permission to take Linden dollars (L$) from your account. To revoke this permission, the object owner must delete the object or reset the scripts in the object.
    <usetemplate
     name="okbutton"
     yestext="OK"/>
  </notification>

  <notification
   icon="alertmodal.tga"
   name="AutoWearNewClothing"
   type="alertmodal">
Would you like to automatically wear the clothing you are about to create?
    <tag>confirm</tag>
    <usetemplate
     ignoretext="Wear the clothing I create while editing My Appearance"
     name="okcancelignore"
     notext="No"
     yestext="Yes"/>
  </notification>

  <notification
   icon="alertmodal.tga"
   name="NotAgeVerified"
   type="alertmodal">
    The location you're trying to visit is restricted to residents age 18 and over.
    <tag>fail</tag>
    <usetemplate
     ignoretext="I am not old enough to visit age restricted areas."
     name="okignore"
     yestext="OK"/>
  </notification>

  <notification
   icon="notifytip.tga"
   name="NotAgeVerified_Notify"
   type="notifytip">
    Location restricted to age 18 and over.
    <tag>fail</tag>
  </notification>

  <notification
   icon="alertmodal.tga"
   name="Cannot enter parcel: no payment info on file"
   type="alertmodal">
You must have payment information on file to visit this area.  Do you want to go to the [CURRENT_GRID] website and set this up?

[_URL]
    <tag>confirm</tag>
    <url option="0" name="url">

			https://secondlife.com/account/
    </url>
    <usetemplate
     ignoretext="I lack payment information on file"
     name="okcancelignore"
     notext="No"
     yestext="Yes"/>
  </notification>

  <notification
   icon="alertmodal.tga"
   name="MissingString"
   type="alertmodal">
The string [STRING_NAME] is missing from strings.xml.
  </notification>

  <notification
   icon="alert.tga"  
   name="EnableMediaFilter"
   type="alert"> 
Playing media or music can expose your identity to sites outside [CURRENT_GRID]. You can enable a filter that will allow you to select which sites will receive media requests, and give you better control over your privacy.

Enable the media filter?
(You can change this option later under Preferences &gt; Sound &amp; Media.)
   <form name="form">
    <button
         index="0"
         name="Enable"
         text="Enable"/>
        <button
         index="1"
         name="Disable"
         text="Disable"/>
   </form>
  </notification>

  <notification
   icon="alert.tga"  
   name="MediaAlert"
   type="alert"> 
This parcel provides media from:

Domain: [MEDIADOMAIN]
URL: [MEDIAURL]
   <form name="form">
    <button
         index="0"
         name="Allow"
         text="Allow"/>
        <button
         index="1"
         name="Deny"
         text="Deny"/>
   </form>
  </notification>

  <notification
   icon="alert.tga"  
   name="MediaAlert2"
   type="alert"> 
Do you want to remember your choice and [LCONDITION] allow media from this source?

Domain: [MEDIADOMAIN]
URL: [MEDIAURL]
   <form name="form">
    <button
         index="0"
         name="Do Now"
         text="[ACTION] Now"/>
        <button
         index="1"   
         name="RememberDomain"
         text="[CONDITION] Allow This Domain"/>
        <button
         index="2"
         name="RememberURL"
         text="[CONDITION] Allow This URL"/>
   </form>
  </notification>

  <notification
   icon="alert.tga"  
   name="MediaAlertSingle"
   type="alert"> 
This parcel provides media from:

Domain: [MEDIADOMAIN]
URL: [MEDIAURL]
   <form name="form">
		<button
         index="0"
         name="Allow"
         text="Allow"/>
        <button
         index="1"
         name="Deny"
         text="Deny"/>
        <button
         index="2"   
         name="BlacklistDomain"
         text="Blacklist"/>
        <button
         index="3"   
         name="WhitelistDomain"
         text="Whitelist"/>
   </form>
  </notification>

  <notification
   icon="alert.tga"  
   name="AudioAlert"
   type="alert"> 
This parcel provides music from:

Domain: [AUDIODOMAIN]
URL: [AUDIOURL]
   <form name="form">
    <button
         index="0"
         name="Allow"
         text="Allow"/>
        <button
         index="1"
         name="Deny"
         text="Deny"/>
   </form>
  </notification>

  <notification
   icon="alert.tga"  
   name="AudioAlert2"
   type="alert"> 
Do you want to remember your choice and [LCONDITION] allow music from this source?

Domain: [AUDIODOMAIN]
URL: [AUDIOURL]
   <form name="form">
    <button
         index="0"
         name="Do Now"
         text="[ACTION] Now"/>
        <button
         index="1"   
         name="RememberDomain"
         text="[CONDITION] Allow This Domain"/>
        <button
         index="2"
         name="RememberURL"
         text="[CONDITION] Allow This URL"/>
   </form>
  </notification>
  
  <notification
   icon="alert.tga"  
   name="AudioAlertSingle"
   type="alert"> 
Do you want to remember your choice and [LCONDITION] allow music from this source?

Domain: [AUDIODOMAIN]
URL: [AUDIOURL]
   <form name="form">
		<button
         index="0"
         name="Allow"
         text="Allow"/>
        <button
         index="1"
         name="Deny"
         text="Deny"/>
        <button
         index="2"   
         name="BlacklistDomain"
         text="Blacklist"/>
        <button
         index="3"
         name="WhitelistDomain"
         text="Whitelist"/>
   </form>
  </notification>

  <notification
   icon="notifytip.tga"
   name="SystemMessageTip"
   type="notifytip">
[MESSAGE]
  </notification>
  
  <notification
   icon="notifytip.tga"
   name="ChatSystemMessageTip"
   log_to_chat="true"
   type="notifytip">
[MESSAGE]
  </notification>

  <notification
   icon="notifytip.tga"
   name="IMSystemMessageTip"
   log_to_im="true"   
   log_to_chat="false"   
   type="notifytip">
[MESSAGE]
  </notification>

  <notification
   icon="notifytip.tga"
   name="Cancelled"
   type="notifytip">
Cancelled.
  </notification>

  <notification
   icon="notifytip.tga"
   name="CancelledAttach"
   type="notifytip">
Cancelled Attach.
  </notification>

  <notification
   icon="notifytip.tga"
   name="ReplacedMissingWearable"
   type="notifytip">
Replaced missing clothing/body part with default.
  </notification>

  <notification
   icon="groupnotify"
   name="GroupNotice"
   persist="true"
   type="groupnotify">
[SENDER], [GROUP]
Topic: [SUBJECT], Message: [MESSAGE]
    <tag>group</tag>
  </notification>

  <notification
   icon="notifytip.tga"
   name="FriendOnlineOffline"
   log_to_chat="false"
   type="notifytip">
    <tag>friendship</tag>
[NAME] is [STATUS].
    <unique combine="cancel_old">
      <context>NAME</context>
    </unique>
  </notification>

  <notification
   icon="notifytip.tga"
   name="AddSelfFriend"
   type="notifytip">
    <tag>friendship</tag>
Although you&apos;re very nice, you can&apos;t add yourself as a friend.
  </notification>

  <notification
   icon="notifytip.tga"
   name="AddSelfRenderExceptions"
   type="notifytip">
You can&apos;t add yourself to the rendering exceptions list.
  </notification>

  <notification
   icon="notifytip.tga"
   name="UploadingAuctionSnapshot"
   type="notifytip">
Uploading in-world and web site snapshots.
(Takes about 5 minutes.)
  </notification>

  <notification
   icon="notify.tga"
   name="UploadPayment"
   persist="true"
   type="notify">
You paid L$[AMOUNT] to upload.
<tag>funds</tag>
  </notification>

  <notification
   icon="notifytip.tga"
   name="UploadWebSnapshotDone"
   type="notifytip">
Web site snapshot upload done.
  </notification>

  <notification
   icon="notifytip.tga"
   name="UploadSnapshotDone"
   type="notifytip">
In-world snapshot upload is done.
  </notification>

  <notification
   icon="notifytip.tga"
   name="TerrainDownloaded"
   type="notifytip">
Terrain.raw downloaded.
  </notification>

  <notification
   icon="notifytip.tga"
   name="GestureMissing"
   type="notifytip">
Gesture [NAME] is missing from the database.
  <tag>fail</tag>
  </notification>

  <notification
   icon="notifytip.tga"
   name="UnableToLoadGesture"
   type="notifytip">
Unable to load gesture [NAME].
  <tag>fail</tag>
  </notification>

  <notification
   icon="notifytip.tga"
   name="LandmarkMissing"
   type="notifytip">
Landmark is missing from the database.
  <tag>fail</tag>
  </notification>

  <notification
   icon="notifytip.tga"
   name="UnableToLoadLandmark"
   type="notifytip">
Unable to load the landmark.  Please try again.
  <tag>fail</tag>
  </notification>

  <notification
   icon="notifytip.tga"
   name="CapsKeyOn"
   type="notifytip">
Your Caps Lock key is on.
This might affect your password.
  </notification>

  <notification
   icon="notifytip.tga"
   name="NotecardMissing"
   type="notifytip">
Notecard is missing from the database.
  <tag>fail</tag>
  </notification>

  <notification
   icon="notifytip.tga"
   name="NotecardNoPermissions"
   type="notifytip">
You do not have permission to view this notecard.
  <tag>fail</tag>
  </notification>

  <notification
   icon="notifytip.tga"
   name="MaterialMissing"
   type="notifytip">
    Material is missing from database.
    <tag>fail</tag>
  </notification>

  <notification
   icon="notifytip.tga"
   name="MaterialNoPermissions"
   type="notifytip">
    You don&apos;t have permission to view this material.
    <tag>fail</tag>
  </notification>

  <notification
   icon="notifytip.tga"
   name="RezItemNoPermissions"
   type="notifytip">
Insufficient permissions to rez the object(s).
  <tag>fail</tag>
  </notification>

  <notification
   icon="notifytip.tga"
   name="IMAcrossParentEstates"
   type="notifytip">
Unable to send IM across parent estates.
  </notification>

  <notification
   icon="notifytip.tga"
   name="TransferInventoryAcrossParentEstates"
   type="notifytip">
Unable to transfer inventory across parent estates.
  </notification>

  <notification
   icon="notifytip.tga"
   name="UnableToLoadNotecard"
   type="notifytip">
Unable to load the notecard.
Please try again.
  <tag>fail</tag>
  </notification>

  <notification
   icon="alertmodal.tga"
   name="UnableToLoadMaterial"
   type="alertmodal">
Unable to load material.
Please try again.
    <tag>fail</tag>
    <usetemplate
     name="okbutton"
     yestext="OK"/>
  </notification>

  <notification
   icon="notifytip.tga"
   name="MissingMaterialCaps"
   type="notifytip">
    <tag>fail</tag>
    Not connected to a materials capable region.
  </notification>

  <notification
   icon="alertmodal.tga"
   name="CantSelectReflectionProbe"
   type="alertmodal">
    <unique/>
    You have placed a reflection probe, but 'Select Reflection Probes' is disabled. To be able to select reflection probes, check Build &gt; Options &gt; Select Reflection Probes.
    <tag>confirm</tag>
    <usetemplate
     ignoretext="Warn if Reflection Probes selection is disabled."
     name="okignore"
     yestext="OK"/>
  </notification>

  <notification
   icon="notifytip.tga"
   name="ScriptMissing"
   type="notifytip">
Script is missing from the database.
  <tag>fail</tag>
  </notification>

  <notification
   icon="notifytip.tga"
   name="ScriptNoPermissions"
   type="notifytip">
Insufficient permissions to view the script.
  <tag>fail</tag>
  </notification>

  <notification
   icon="notifytip.tga"
   name="UnableToLoadScript"
   type="notifytip">
Unable to load the script.  Please try again.
  <tag>fail</tag>
  </notification>

  <notification
   icon="notifytip.tga"
   name="IncompleteInventory"
   type="notifytip">
Some of the contents are you trying to share cannot be given/transferred just yet. Please try offering these items again in a bit.
  <tag>fail</tag>
  </notification>

  <notification
   icon="notifytip.tga"
   name="IncompleteInventoryItem"
   type="notifytip">
The item you are accessing is not yet locally available. Please try again in a minute.
  <tag>fail</tag>
  </notification>

  <notification
   icon="notifytip.tga"
   name="CannotModifyProtectedCategories"
   type="notifytip">
You cannot modify protected categories.
  <tag>fail</tag>
  </notification>

  <notification
   icon="notifytip.tga"
   name="CannotRemoveProtectedCategories"
   type="notifytip">
You cannot remove protected categories.
  <tag>fail</tag>
  </notification>

  <notification
   icon="notifytip.tga"
   name="OfferedCard"
   type="notifytip">
You have offered a calling card to [NAME].
  </notification>

  <notification
   icon="notifytip.tga"
   name="UnableToBuyWhileDownloading"
   type="notifytip">
Unable to buy while downloading object data.
Please try again.
  <tag>fail</tag>
  </notification>

  <notification
   icon="notifytip.tga"
   name="UnableToLinkWhileDownloading"
   type="notifytip">
Unable to link while downloading object data.
Please try again.
  <tag>fail</tag>
  </notification>

  <notification
   icon="notifytip.tga"
   name="CannotBuyObjectsFromDifferentOwners"
   type="notifytip">
You can only buy objects from one owner at a time.
Please select a single object.
  <tag>fail</tag>
  </notification>

  <notification
   icon="notifytip.tga"
   name="ObjectNotForSale"
   type="notifytip">
This object is not for sale.
  <tag>fail</tag>
  </notification>

  <notification
   icon="notifytip.tga"
   name="EnteringGodMode"
   type="notifytip">
Entering god mode, level [LEVEL]
  </notification>

  <notification
   icon="notifytip.tga"
   name="LeavingGodMode"
   type="notifytip">
Now leaving god mode, level [LEVEL]
  </notification>

  <notification
   icon="notifytip.tga"
   name="CopyFailed"
   type="notifytip">
You do not have permission to copy this.
  <tag>fail</tag>
  </notification>

  <notification
   icon="notifytip.tga"
   name="InventoryAccepted"
   log_to_im="true"   
   log_to_chat="false"
   type="notifytip">
[NAME] received your inventory offer.
  </notification>

  <notification
   icon="notifytip.tga"
   name="InventoryDeclined"
   log_to_im="true"   
   log_to_chat="false"
   type="notifytip">
[NAME] declined your inventory offer.
  </notification>

  <notification
   icon="notifytip.tga"
   name="ObjectMessage"
   type="notifytip">
[NAME]: [MESSAGE]
  </notification>

  <notification
   icon="notifytip.tga"
   name="CallingCardAccepted"
   type="notifytip">
Your calling card was accepted.
  </notification>

  <notification
   icon="notifytip.tga"
   name="CallingCardDeclined"
   type="notifytip">
Your calling card was declined.
  </notification>

  <notification
 icon="notifytip.tga"
 name="TeleportToLandmark"
 type="notifytip">
    To teleport to locations like &apos;[NAME]&apos;, click on the &quot;Places&quot; button,
    then select the Landmarks tab in the window that opens. Click on any
    landmark to select it, then click &apos;Teleport&apos; at the bottom of the window.
    (You can also double-click on the landmark, or right-click it and
    choose &apos;Teleport&apos;.)
  </notification>

  <notification
   icon="notifytip.tga"
   name="TeleportToPerson"
   type="notifytip">
    To open a private conversation with someone, right-click on their avatar and choose &apos;IM&apos; from the menu.
  </notification>

  <notification
   icon="notifytip.tga"
   name="CantSelectLandFromMultipleRegions"
   type="notifytip">
Selected land is not all in the same region.
Try selecting a smaller piece of land.
  <tag>fail</tag>
  </notification>

  <notification
   icon="notifytip.tga"
   name="SearchWordBanned"
   type="notifytip">
Some terms in your search query were excluded due to content restrictions as clarified in the Community Standards.
  <tag>fail</tag>
  </notification>

  <notification
   icon="notifytip.tga"
   name="NoContentToSearch"
   type="notifytip">
Please select at least one type of content to search (General, Moderate, or Adult).
  <tag>fail</tag>
  </notification>

  <notification
   icon="notify.tga"
   name="SystemMessage"
   persist="true"
   type="notify">
[MESSAGE]
  </notification>

  <notification
   icon="notify.tga"
  name="FlickrConnect"
   type="notifytip">
   [MESSAGE]
  </notification>

  <notification
   icon="notify.tga"
   name="PaymentReceived"
   log_to_im="true"   
   persist="true"
   type="notify">
    <tag>funds</tag>
[MESSAGE]
  </notification>

  <notification
   icon="notify.tga"
   name="PaymentSent"
   log_to_im="true"   
   persist="true"
   type="notify">
    <tag>funds</tag>
[MESSAGE]
  </notification>

  <notification
   icon="notify.tga"
   name="PaymentFailure"
   persist="true"
   type="notify">
    <tag>funds</tag>
[MESSAGE]
  </notification>

   <!-- EventNotification couldn't be persist since server decide is it necessary to notify 
   user about subscribed event via LLEventNotifier-->
  <notification
   icon="notify.tga"
   name="EventNotification"
   type="notify">
Event Notification:

[NAME]
[DATE]
    <form name="form">
      <button
       index="0"
       name="Details"
       text="Details"/>
      <button
       index="1"
       name="Cancel"
       text="Cancel"/>
    </form>
  </notification>

  <notification
   icon="notify.tga"
   name="TransferObjectsHighlighted"
   persist="true"
   type="notify">
All objects on this parcel that will transfer to the purchaser of this parcel are now highlighted.

* Trees and grasses that will transfer are not highlighted.
    <form name="form">
      <button
       index="0"
       name="Done"
       text="Done"/>
    </form>
  </notification>

  <notification
   icon="notify.tga"
   name="DeactivatedGesturesTrigger"
   persist="true"
   type="notify">
Deactivated gestures with same trigger:
[NAMES]
  </notification>

  <notification
   icon="notify.tga"
   name="NoQuickTime"
   persist="true"
   type="notify">
Apple&apos;s QuickTime software does not appear to be installed on your system.
If you want to view streaming media on parcels that support it you should go to the [http://www.apple.com/quicktime QuickTime site] and install the QuickTime Player.
  <tag>fail</tag>
  </notification>

  <notification
   icon="notify.tga"
   name="NoPlugin"
   persist="true"
   type="notify">
No Media Plugin was found to handle the "[MIME_TYPE]" mime type.  Media of this type will be unavailable.
  <tag>fail</tag>
    <unique>
      <context>MIME_TYPE</context>
    </unique>

  </notification>
  <notification
   icon="alertmodal.tga"
   name="MediaPluginFailed"
   type="alertmodal">
The following Media Plugin has failed:
    [PLUGIN]

Please re-install the plugin or contact the vendor if you continue to experience problems.
  <tag>fail</tag>
    <form name="form">
      <ignore name="ignore"
       text="A Media Plugin fails to run"/>
    </form>
  </notification>
  <notification
   icon="notify.tga"
   name="OwnedObjectsReturned"
   persist="true"
   type="notify">
The objects you own on the selected parcel of land have been returned back to your inventory.
  </notification>

  <notification
   icon="notify.tga"
   name="OtherObjectsReturned"
   persist="true"
   type="notify">
The objects on the selected parcel of land that is owned by [NAME] have been returned to his or her inventory.
  </notification>

  <notification
   icon="notify.tga"
   name="OtherObjectsReturned2"
   persist="true"
   type="notify">
The objects on the selected parcel of land owned by the resident &apos;[NAME]&apos; have been returned to their owner.
  </notification>

  <notification
   icon="notify.tga"
   name="GroupObjectsReturned"
   persist="true"
   type="notify">
The objects on the selected parcel of land shared with the group &lt;nolink&gt;[GROUPNAME]&lt;/nolink&gt; have been returned back to their owner&apos;s inventory.
Transferable deeded objects have been returned to their previous owners.
Non-transferable objects that are deeded to the group have been deleted.
    <tag>group</tag>
  </notification>

  <notification
   icon="notify.tga"
   name="UnOwnedObjectsReturned"
   persist="true"
   type="notify">
The objects on the selected parcel that are *NOT* owned by you have been returned to their owners.
  </notification>

  <notification
   icon="notify.tga"
   name="ServerObjectMessage"
   log_to_im="true"   
   persist="true"
   type="notify">
Message from [NAME]:
&lt;nolink&gt;[MSG]&lt;/nolink&gt;
  </notification>

  <notification
   icon="notify.tga"
   name="NotSafe"
   persist="true"
   type="notify">
    <unique/>
This land has damage enabled.
You can be hurt here. If you die, you will be teleported to your home location.
  </notification>

  <notification
   icon="notify.tga"
   name="NoFly"
   persist="true"
   type="notify">
    <unique/>
   <tag>fail</tag>
This area has flying disabled.
You cannot fly here.
  </notification>

  <notification
   icon="notify.tga"
   name="PushRestricted"
   persist="true"
   type="notify">
    <unique/>    
This area does not allow pushing. You can&apos;t push others here unless you own the land.
  </notification>

  <notification
   icon="notify.tga"
   name="NoVoice"
   persist="true"
   type="notify">
    <unique/>    
This area has voice chat disabled. You will not be able to use voice chat here.
    <tag>voice</tag>
  </notification>

  <notification
   icon="notify.tga"
   name="NoBuild"
   persist="true"
   type="notify">
    <unique/>    
This area has building disabled. You can&apos;t build or rez objects here.
  </notification>

  <notification
     icon="alertmodal.tga"
     name="PathfindingDirty"
     persist="true"
     type="alertmodal">
    <unique/>
The region has pending pathfinding changes.  If you have build rights, you may rebake the region by clicking on the “Rebake” button.
    <usetemplate
     name="okcancelbuttons"
     yestext="Rebake"
     notext="Close" />
  </notification>

  <notification
   icon="notify.tga"
   name="PathfindingDirtyRebake"
   persist="true"
   type="notify">
   <unique/>
   The region has pending pathfinding changes.  If you have build rights, you may rebake the region by clicking on the “Rebake region” button.
   <usetemplate
     name="okbutton"
     yestext="Rebake region"
   />
  </notification>

  <notification
     icon="notify.tga"
     name="DynamicPathfindingDisabled"
     persist="true"
     type="notify">
    <unique/>
    Dynamic pathfinding is not enabled on this region.  Scripted objects using pathfinding LSL calls may not operate as expected on this region.
  </notification>

  <notification
   icon="alertmodal.tga"
   name="PathfindingCannotRebakeNavmesh"
   type="alertmodal">
    <unique/>
    An error occurred.  There may be a network or server problem, or you may not have build rights.  Sometimes logging out and back in will solve this problem.
    <usetemplate
     name="okbutton"
     yestext="OK"
     />
  </notification>

  <notification
   icon="notify.tga"
   name="SeeAvatars"
   persist="true"
   type="notify">
    <unique/>    
This parcel hides avatars and text chat from another parcel.   You can&apos;t see other residents outside the parcel, and those outside are not able to see you.  Regular text chat on channel 0 is also blocked.
  </notification>

  <notification
   icon="notify.tga"
   name="ScriptsStopped"
   persist="true"
   type="notify">
An administrator has temporarily stopped scripts in this region.
  </notification>

  <notification
   icon="notify.tga"
   name="ScriptsNotRunning"
   persist="true"
   type="notify">
This region is not running any scripts.
  </notification>

  <notification
   icon="notify.tga"
   name="NoOutsideScripts"
   persist="true"
   type="notify">
   <tag>fail</tag>
This land has outside scripts disabled.

No scripts will work here except those belonging to the land owner.
  </notification>

  <notification
   icon="notify.tga"
   name="ClaimPublicLand"
   persist="true"
   type="notify">
You can only claim public land that is in the same region as you.
  <tag>fail</tag>
  </notification>

  <notification
   icon="alertmodal.tga"
   name="RegionTPAccessBlocked"
   type="alertmodal">
   <tag>fail</tag>
    The region you’re trying to visit has a maturity rating exceeding your maximum maturity preference. Change this preference using Avatar &gt; Preferences &gt; General.

Complete information on maturity ratings can be found [https://community.secondlife.com/knowledgebase/english/maturity-ratings-r52/ here].
    <usetemplate
      name="okbutton"
      yestext="OK"/>
  </notification>

  <notification
	icon="notify.tga"
   name="RegionAboutToShutdown"
   persist="false"
   type="notify">
    <tag>fail</tag>
    The region you're trying to enter is about to shut down.
  </notification>
  
  <notification
	icon="notify.tga"
	name="URBannedFromRegion"
   persist="true"
	type="notify">
   <tag>fail</tag>
You are banned from the region.
  </notification>

  <notification
	icon="notify.tga"
	name="NoTeenGridAccess"
   persist="true"
	type="notify">
   <tag>fail</tag>
Your account cannot connect to this teen grid region.
  </notification>

  <notification
	icon="notify.tga"
	name="ImproperPaymentStatus"
   persist="true"
	type="notify">
   <tag>fail</tag>
You do not have proper payment status to enter this region.
  </notification>

  <notification
	icon="notify.tga"
	name="MustGetAgeRegion"
   persist="true"
	type="notify">
   <tag>fail</tag>
You must be age 18 or over to enter this region.
  </notification>

  <notification
	icon="notify.tga"
	name="MustGetAgeParcel"
   persist="true"
	type="notify">
   <tag>fail</tag>
    You must be age 18 or over to enter this parcel.
  </notification>

  <notification
	icon="notify.tga"
	name="NoDestRegion"
   persist="true"
	type="notify">
   <tag>fail</tag>
No destination region found.
  </notification>

  <notification
	icon="notify.tga"
	name="NotAllowedInDest"
   persist="true"
	type="notify">
   <tag>fail</tag>
You are not allowed into the destination.
  </notification>

  <notification
	icon="notify.tga"
	name="RegionParcelBan"
   persist="true"
	type="notify">
   <tag>fail</tag>
Cannot region cross into banned parcel. Try another way.
  </notification>

  <notification
	icon="notify.tga"
	name="TelehubRedirect"
   persist="true"
	type="notify">
   <tag>fail</tag>
You have been redirected to a telehub.
  </notification>

  <notification
	icon="notify.tga"
	name="CouldntTPCloser"
   persist="true"
	type="notify">
   <tag>fail</tag>
Could not teleport closer to destination.
  </notification>

  <notification
	icon="notify.tga"
	name="TPCancelled"
   persist="true"
	type="notify">
Teleport canceled.
  </notification>

  <notification
	icon="notify.tga"
	name="FullRegionTryAgain"
   persist="true"
	type="notify">
   <tag>fail</tag>
The region you are attempting to enter is currently full.
Please try again in a few moments.
  </notification>

  <notification
	icon="notify.tga"
	name="GeneralFailure"
   persist="true"
	type="notify">
   <tag>fail</tag>
General failure.
  </notification>

  <notification
	icon="notify.tga"
	name="RoutedWrongRegion"
   persist="true"
	type="notify">
   <tag>fail</tag>
Routed to wrong region. Please try again.
  </notification>

  <notification
	icon="notify.tga"
	name="NoValidAgentID"
   persist="true"
	type="notify">
   <tag>fail</tag>
No valid agent id.
  </notification>

  <notification
	icon="notify.tga"
	name="NoValidSession"
   persist="true"
	type="notify">
   <tag>fail</tag>
No valid session id.
  </notification>

  <notification
	icon="notify.tga"
	name="NoValidCircuit"
   persist="true"
	type="notify">
   <tag>fail</tag>
No valid circuit code.
  </notification>

  <notification
	icon="notify.tga"
	name="NoPendingConnection"
   persist="true"
	type="notify">
   <tag>fail</tag>
Unable to create pending connection.
  </notification>

  <notification
	icon="notify.tga"
	name="InternalUsherError"
   persist="true"
	type="notify">
   <tag>fail</tag>
Internal error attempting to connect agent usher.
  </notification>

  <notification
	icon="notify.tga"
	name="NoGoodTPDestination"
   persist="true"
	type="notify">
   <tag>fail</tag>
Unable to find a good teleport destination in this region.
  </notification>

  <notification
	icon="notify.tga"
	name="InternalErrorRegionResolver"
   persist="true"
	type="notify">
   <tag>fail</tag>
Internal error attempting to activate region resolver.
  </notification>

  <notification
	icon="notify.tga"
	name="NoValidLanding"
   persist="true"
	type="notify">
   <tag>fail</tag>
A valid landing point could not be found.
  </notification>

  <notification
	icon="notify.tga"
	name="NoValidParcel"
   persist="true"
	type="notify">
   <tag>fail</tag>
No valid parcel could be found.
  </notification>

  <notification
   icon="notify.tga"
   name="ObjectGiveItem"
   type="offer">
An object named &lt;nolink&gt;[OBJECTFROMNAME]&lt;/nolink&gt; owned by [NAME_SLURL] has given you this [OBJECTTYPE]:
&lt;nolink&gt;[ITEM_SLURL]&lt;/nolink&gt;
    <form name="form">
      <button
       index="0"
       name="Keep"
       text="Accept"/>
      <button
       index="1"
       name="Discard"
       text="Discard"/>
      <button
       index="2"
       name="Mute"
       text="Mute Owner"/>
    </form>
  </notification>

  <notification
   icon="notify.tga"
   name="OwnObjectGiveItem"
   type="offer">
Your object named &lt;nolink&gt;[OBJECTFROMNAME]&lt;/nolink&gt; has given you this [OBJECTTYPE]:
&lt;nolink&gt;[ITEM_SLURL]&lt;/nolink&gt;
    <form name="form">
      <button
       index="0"
       name="Keep"
       text="Accept"/>
      <button
       index="1"
       name="Discard"
       text="Discard"/>
    </form>
  </notification>

  <!-- FS:Ansariel: WARNING: Read LLOfferInfo::forceResponse in llviewermessage.cpp before changing the button order!!! -->
  <notification
   icon="notify.tga"
   name="UserGiveItem"
   label="Inventory offer from [NAME_LABEL]"
   log_to_im ="true"
   type="offer"
   sound="UISndInventoryOffer">
[NAME_SLURL] has given you this [OBJECTTYPE]:
[ITEM_SLURL]
Do you want to keep it? "Mute" will block all future offers or messages from [NAME_SLURL].
    <form name="form">
      <button
       index="3"
       name="Show"
       text="Show"/>
      <button
       index="0"
       name="Keep"
       text="Accept"/>
      <button
       index="1"
       name="Discard"
       text="Discard"/>
      <button
       index="2"
       name="Mute"
       text="Mute Sender"/>
    </form>
  </notification>

  <notification
   icon="notify.tga"
   name="UserGiveItemLegacy"
   label="Inventory offer from [NAME_LABEL]"
   log_to_im ="true"
   type="offer"
   sound="UISndInventoryOffer">
[NAME_SLURL] has given you this [OBJECTTYPE]:
[ITEM_SLURL]
Do you want to keep it? "Mute" will block all future offers or messages from [NAME_SLURL].
    <form name="form">
      <button
       index="3"
       name="Show"
       text="Show"/>
      <button
       index="0"
       name="Accept"
       text="Accept"/>
      <button
       index="1"
       name="Discard"
       text="Discard"/>
      <button
       index="6"
       name="ShowSilent"
       text="(Show)"/>
      <button
       index="4"
       name="AcceptSilent"
       text="(Accept)"/>
      <button
       index="5"
       name="DiscardSilent"
       text="(Discard)"/>
      <button
       index="2"
       name="Mute"
       text="Mute Sender"/>
    </form>
  </notification>

  <notification
   icon="notify.tga"
   name="GodMessage"
   persist="true"
   type="notify">
[NAME]

[MESSAGE]
  </notification>

  <notification
   icon="notify.tga"
   name="JoinGroup"
   persist="true"
   type="offer">
    <tag>group</tag>
[MESSAGE]
    <form name="form">
      <button
       index="0"
       name="Join"
       text="Join"/>
      <button
       index="1"
       name="Decline"
       text="Decline"/>
      <button
       index="2"
       name="Info"
       text="Info"/>
    </form>
  </notification>

  <notification
   icon="notify.tga"
   name="TeleportOffered"
   label="Teleport offer from [NAME_LABEL]"
   log_to_im="true"
   log_to_chat="false"
   fade_toast="false"
   type="offer"
   sound="UISndTeleportOffer">
[NAME_SLURL] has offered to teleport you to their location:

[MESSAGE]
&lt;icon&gt;[MATURITY_ICON]&lt;/icon&gt; - [MATURITY_STR]
    <tag>confirm</tag>
    <form name="form">
      <button
       index="0"
       name="Teleport"
       text="Teleport"/>
      <button
       index="1"
       name="Cancel"
       text="Cancel"/>
    </form>
  </notification>

  <notification
   icon="notify.tga"
   name="TeleportOffered_MaturityExceeded"
   log_to_im="true"
   log_to_chat="false"
   type="offer"
   sound="UISndTeleportOffer">
[NAME_SLURL] has offered to teleport you to their location:

[MESSAGE]
&lt;icon&gt;[MATURITY_ICON]&lt;/icon&gt; - [MATURITY_STR]

This region contains [REGION_CONTENT_MATURITY] content, but your current preferences are set to exclude [REGION_CONTENT_MATURITY] content.  We can change your preferences and continue with the teleport, or you can cancel this teleport.
    <tag>confirm</tag>
    <form name="form">
      <button
       index="0"
       name="Teleport"
       text="Change and Continue"/>
      <button
       index="1"
       name="Cancel"
       text="Cancel"/>
    </form>
  </notification>

  <notification
   icon="notify.tga"
   name="TeleportOffered_MaturityBlocked"
   log_to_im="true"
   log_to_chat="false"
   type="notifytip"
   sound="UISndTeleportOffer">
[NAME_SLURL] has offered to teleport you to their location:

[MESSAGE]
&lt;icon&gt;[MATURITY_ICON]&lt;/icon&gt; - [MATURITY_STR]

However, this region contains content accessible to adults only.
    <tag>fail</tag>
  </notification>

  <notification
   icon="notify.tga"
   name="TeleportOffered_SLUrl"
   label="Teleport offer from [NAME_LABEL]"
   log_to_im="true"
   log_to_chat="false"
   type="offer"
   sound="UISndTeleportOffer">
[NAME_SLURL] has offered to teleport you to their location ([POS_SLURL]):

[MESSAGE]
&lt;icon&gt;[MATURITY_ICON]&lt;/icon&gt; - [MATURITY_STR]
    <tag>confirm</tag>
    <form name="form">
      <button
       index="0"
       name="Teleport"
       text="Teleport"/>
      <button
       index="1"
       name="Cancel"
       text="Cancel"/>
    </form>
  </notification>

  <notification
   icon="notify.tga"
   name="TeleportOffered_MaturityExceeded_SLUrl"
   log_to_im="true"
   log_to_chat="false"
   type="offer"
   sound="UISndTeleportOffer">
[NAME_SLURL] has offered to teleport you to their location ([POS_SLURL]):

[MESSAGE]
&lt;icon&gt;[MATURITY_ICON]&lt;/icon&gt; - [MATURITY_STR]

This region contains [REGION_CONTENT_MATURITY] content, but your current preferences are set to exclude [REGION_CONTENT_MATURITY] content.  We can change your preferences and continue with the teleport, or you can cancel this teleport.
    <tag>confirm</tag>
    <form name="form">
      <button
       index="0"
       name="Teleport"
       text="Change and Continue"/>
      <button
       index="1"
       name="Cancel"
       text="Cancel"/>
    </form>
  </notification>

  <notification
   icon="notify.tga"
   name="TeleportOffered_MaturityBlocked_SLUrl"
   log_to_im="true"
   log_to_chat="false"
   type="notifytip"
   sound="UISndTeleportOffer">
[NAME_SLURL] has offered to teleport you to their location ([POS_SLURL]):

[MESSAGE]
&lt;icon&gt;[MATURITY_ICON]&lt;/icon&gt; - [MATURITY_STR]

However, this region contains content accessible to adults only.
    <tag>fail</tag>
  </notification>

  <notification
   icon="notify.tga"
   name="TeleportOfferSent"
   log_to_im="true"
   log_to_chat="false"
   show_toast="false"
   type="notify">
	Teleport offer sent to [TO_NAME]
  </notification>

  <notification
   icon="notify.tga"
   name="TeleportRequest"
   log_to_im="true"
   fade_toast="false"
   type="offer">
[NAME_SLURL] is requesting to be teleported to your location.
[MESSAGE]

Offer a teleport?
    <tag>confirm</tag>
    <form name="form">
      <button
       index="0"
       name="Yes"
       text="Yes"/>
      <button
       index="1"
       name="No"
       text="No"/>
    </form>
  </notification>

  <notification
   icon="notify.tga"
   name="GotoURL"
   persist="true"
   type="notify">
[MESSAGE]
[URL]
    <form name="form">
      <button
       index="0"
       name="Later"
       text="Later"/>
      <button
       index="1"
       name="GoNow..."
       text="Go Now..."/>
    </form>
  </notification>

  <notification
   icon="notify.tga"
   name="OfferFriendship"
   label="Friendship offer from [NAME_LABEL]"
   log_to_im="true"
   type="offer">
    <tag>friendship</tag>
    <tag>confirm</tag>
[NAME_SLURL] is offering friendship.

[MESSAGE]

(By default, you will be able to see each other&apos;s online status.)
    <form name="form">
      <button
       index="0"
       name="Accept"
       text="Accept"/>
      <button
       index="1"
       name="Decline"
       text="Decline"/>
    </form>
  </notification>

  <notification
   icon="notify.tga"
   name="FriendshipOffered"
   log_to_im="true"   
   type="notify">
    <tag>friendship</tag>
	You have offered friendship to [TO_NAME]
  </notification>

  <notification
   icon="notify.tga"
   name="OfferFriendshipNoMessage"
   label="Friendship offer from [NAME_LABEL]"
   persist="true"
   type="notify">
    <tag>friendship</tag>
[NAME_SLURL] is offering friendship.

(By default, you will be able to see each other&apos;s online status.)
    <form name="form">
      <button
       index="0"
       name="Accept"
       text="Accept"/>
      <button
       index="1"
       name="Decline"
       text="Decline"/>
    </form>
  </notification>

  <notification
   icon="notify.tga"
   name="FriendshipAccepted"
   log_to_im="true"   
   type="notify">
    <tag>friendship</tag>
&lt;nolink&gt;[NAME]&lt;/nolink&gt; accepted your friendship offer.
  </notification>

  <notification
   icon="notify.tga"
   name="FriendshipDeclined"
   log_to_im="true"   
   persist="true"
   type="notify">
    <tag>friendship</tag>
&lt;nolink&gt;[NAME]&lt;/nolink&gt; declined your friendship offer.
  </notification>
  
    <notification
   icon="notify.tga"
   name="FriendshipAcceptedByMe"
   log_to_im="true"   
   type="notify">
    <tag>friendship</tag>
Friendship offer accepted.
  </notification>

  <notification
   icon="notify.tga"
   name="FriendshipDeclinedByMe"
   log_to_im="true"   
   type="notify">
    <tag>friendship</tag>
Friendship offer declined.
  </notification>
  
  <notification
   icon="notify.tga"
   name="OfferCallingCard"
   persist="true"
   type="notify">
[NAME] is offering their calling card.
This will add a bookmark in your inventory so you can quickly IM this resident.
    <form name="form">
      <button
       index="0"
       name="Accept"
       text="Accept"/>
      <button
       index="1"
       name="Decline"
       text="Decline"/>
    </form>
  </notification>

  <notification
   icon="notify.tga"
   name="RegionRestartMinutes"
   show_toast="false"
   priority="high"
   type="notify">
The region "[NAME]" will restart in [MINUTES] minutes.
If you stay in this region when it shuts down, you will be logged out.
  </notification>

  <notification
   icon="notify.tga"
   name="RegionRestartSeconds"
   show_toast="false"
   priority="high"
   type="notify">
The region "[NAME]" will restart in [SECONDS] seconds.
If you stay in this region when it shuts down, you will be logged out.
  </notification>

  <notification
   icon="notify.tga"
   name="RegionRestartMinutesToast"
   priority="high"
   type="notify">
The region "[NAME]" will restart in [MINUTES] minutes.
If you stay in this region when it shuts down, you will be logged out.
  </notification>

  <notification
   icon="notify.tga"
   name="RegionRestartSecondsToast"
   priority="high"
   type="notify">
The region "[NAME]" will restart in [SECONDS] seconds.
If you stay in this region when it shuts down, you will be logged out.
  </notification>

  <notification
   icon="notify.tga"
   name="LoadWebPage"
   show_toast="false"
   type="notify">
Load web page [URL] ?

[MESSAGE]

From object: &lt;nolink&gt;[OBJECTNAME]&lt;/nolink&gt;, owner: [NAME_SLURL]
	<tag>confirm</tag>
    <form name="form">
      <button
       index="0"
       name="Gotopage"
       text="Go to page"/>
      <button
       index="1"
       name="Cancel"
       text="Cancel"/>
    </form>
  </notification>

  <notification
   icon="notify.tga"
   name="FailedToFindWearableUnnamed"
   persist="true"
   type="notify">
Failed to find [TYPE] in the database.
  <tag>fail</tag>
  </notification>

  <notification
   icon="notify.tga"
   name="FailedToFindWearable"
   persist="true"
   type="notify">
Failed to find [TYPE] named [DESC] in the database.
  <tag>fail</tag>
  </notification>

  <notification
   icon="notify.tga"
   name="InvalidWearable"
   persist="true"
   type="notify">
The item you are trying to wear uses a feature that your viewer cannot read. Please upgrade your version of [APP_NAME] to wear this item.
  <tag>fail</tag>
  </notification>

  <notification
   icon="notify.tga"
   name="ScriptQuestion"
   persist="true"
   type="notify">
&apos;&lt;nolink&gt;[OBJECTNAME]&lt;/nolink&gt;&apos;, an object owned by &apos;[NAME]&apos;, would like to:

[QUESTIONS]
Is this OK?
  <tag>confirm</tag>
    <form name="form">
      <button
       index="0"
       name="Yes"
       text="Yes"/>
      <button
       index="1"
       name="No"
       text="No"/>
      <button
       index="2"
       name="Mute"
       text="Block"/>
    </form>
  </notification>

  <notification
    icon="alertmodal.tga"
    name="ExperienceAcquireFailed"
    type="alertmodal">
Unable to acquire a new experience:
    [ERROR_MESSAGE]
    <tag>fail</tag>
    <usetemplate
      name="okbutton"
      yestext="OK"/>
  </notification>

  <notification
    icon="notify.tga"
    name="NotInGroupExperienceProfileMessage"
    persist="false"
    type="notify">
    A change to the experience group was ignored because the owner is not a member of the selected group.
  </notification>

  <notification
    icon="notify.tga"
    name="UneditableExperienceProfileMessage"
    persist="false"
    type="notify">
    The uneditable field '[field]' was ignored when updating the experience profile.
  </notification>

  <notification
    icon="notify.tga"
    name="RestrictedToOwnerExperienceProfileMessage"
    persist="false"
    type="notify">
    Ignored changes to the field '[field]' which can only be set by the experience owner.
  </notification>

  <notification
    icon="notify.tga"
    name="MaturityRatingExceedsOwnerExperienceProfileMessage"
    persist="false"
    type="notify">
    You may not set the maturity rating of an experience higher than that of the owner.
  </notification>

  <notification
    icon="notify.tga"
    name="RestrictedTermExperienceProfileMessage"
    persist="false"
    type="notify">
    The following terms prevented the update of the experience profile name and/or description: [extra_info]
  </notification>
  
  <notification
    icon="notify.tga"
    name="TeleportedHomeExperienceRemoved"
    persist="false"
    type="notify">
    You have been teleported from the region [region_name] for removing the experience secondlife:///app/experience/[public_id]/profile and are no longer permitted in the region.
    <form name="form">
      <ignore name="ignore"
              text="Kicked from region for removing an experience"/>
    </form>
  </notification>

  <notification
    icon="notify.tga"
    name="TrustedExperienceEntry"
    persist="false"
    type="notify">
    You have been allowed into the region [region_name] by participating in the key experience secondlife:///app/experience/[public_id]/profile removing this experience may kick you from the region.
    <form name="form">
      <ignore name="ignore"
              text="Allowed into a region by an experience"/>
    </form>
  </notification>

  <notification
    icon="notify.tga"
    name="TrustedExperiencesAvailable"
    persist="false"
    type="notify">
You do not have access to this destination. You may be allowed into the region by Accepting an experience below:

[EXPERIENCE_LIST]

Other Key Experiences may be available.
  </notification>
    

  <notification
    icon="notify.tga"
    name="ExperienceEvent"
    persist="false"
    type="notifytip">
    An object was allowed to [EventType] by the secondlife:///app/experience/[public_id]/profile experience.
    Owner: secondlife:///app/agent/[OwnerID]/inspect
    Object Name: [ObjectName]
    Parcel Name: [ParcelName]
  </notification>

  <notification
    icon="notify.tga"
    name="ExperienceEventAttachment"
    persist="false"
    type="notifytip">
    An attachment was allowed to [EventType] by the secondlife:///app/experience/[public_id]/profile experience.
    Owner: secondlife:///app/agent/[OwnerID]/inspect
  </notification>
  
  <notification
   icon="notify.tga"
   name="ScriptQuestionExperience"
   persist="false"
   fade_toast="false"
   type="notify">
&apos;&lt;nolink&gt;[OBJECTNAME]&lt;/nolink&gt;&apos;, an object owned by &apos;[NAME]&apos;, requests your participation in the [GRID_WIDE] experience:

[EXPERIENCE]

Once permission is granted you will not see this message again for this experience unless it is revoked from the experience profile.

Scripts associated with this experience will be able to do the following on regions where the experience is active: 

[QUESTIONS]Is this OK?

  <unique combine="combine_with_new">
    <context>experience</context>
  </unique>
  <tag>confirm</tag>
    <form name="form">
      <button
       index="3"
       name="BlockExperience"
       text="Block Experience"/>
      <button
        index="2"
        name="Mute"
        text="Block Object"/>
      <button
       index="0"
       name="Yes"
       text="Yes"/>
      <button
       index="1"
       name="No"
       text="No"/>
    </form>
  </notification>

  <notification
   icon="notify.tga"
   name="ScriptQuestionCaution"
   priority="critical"
   persist="true"
   type="notify">
The object &apos;&lt;nolink&gt;[OBJECTNAME]&lt;/nolink&gt;&apos; wants access to take money from your Linden Dollar account. If you allow this, it can take any or all of your money from you at any time, with no further warning or request.
   
Before allowing this access, make sure you know what the object is and why it is making this request, as well as whether you trust the creator. If you're not certain, click Deny.
  <tag>confirm</tag>
    <form name="form">
      <button
       index="0"
       name="Grant"
       text="Allow access"/>
      <button
       default="true"
       index="1"
       name="Deny"
       text="Deny"/>
    </form>
    <footer>
[FOOTERTEXT]
    </footer>
  </notification>

	<notification
   icon="notify.tga"
   name="ScriptDialog"
   show_toast="false"
   type="notify">
[NAME]&apos;s &apos;&lt;nolink&gt;[TITLE]&lt;/nolink&gt;&apos;
[MESSAGE]
    <form name="form">
      <button
       index="-2"
       name="Client_Side_Mute"
       text="Block"/>
      <button
       index="-1"
       name="Client_Side_Ignore"
       text="Ignore"/>
    </form>
  </notification>

  <notification
   icon="notify.tga"
   name="ScriptDialogGroup"
   show_toast="false"
   type="notify">
    <tag>group</tag>
&lt;nolink&gt;[GROUPNAME]&lt;/nolink&gt;&apos;s &apos;&lt;nolink&gt;[TITLE]&lt;/nolink&gt;&apos;
[MESSAGE]
    <form name="form">
      <button
       index="-2"
       name="Client_Side_Mute"
       text="Block"/>
      <button
       index="-1"
       name="Client_Side_Ignore"
       text="Ignore"/>
    </form>
  </notification>

<!--
  <notification
   icon="notify.tga"
   name="FirstBalanceIncrease"
   persist="true"
   type="notify">
   <tag>win</tag>
You just received L$[AMOUNT].
Your L$ balance is shown in the upper-right.
  </notification>

  <notification
   icon="notify.tga"
   name="FirstBalanceDecrease"
   persist="true"
   type="notify">
You just paid L$[AMOUNT].
Your L$ balance is shown in the upper-right.
  </notification>
-->

  <notification
   icon="notify.tga"
   name="BuyLindenDollarSuccess"
   persist="true"
   type="notify">
    <tag>funds</tag>
Thank you for your payment!

Your L$ balance will be updated when processing completes. If processing takes more than 20 mins, your transaction may be canceled. In that case, the purchase amount will be credited to your US$ balance.

The status of your payment can be checked on your Transaction History page on your [http://secondlife.com/account/ Dashboard]
  </notification>

  <notification
   icon="notify.tga"
   name="FirstOverrideKeys"
   persist="true"
   type="notify">
Your movement keys are now being handled by an object.
Try the arrow keys or AWSD to see what they do.
Some objects (like guns) require you to go into mouselook  to use them.
Press &apos;M&apos; to do this.
  </notification>

  <notification
   icon="notify.tga"
   name="FirstSandbox"
   persist="true"
   type="notify">
This is a sandbox area, and is meant to help residents learn how to build.

Things you build here will be deleted after you leave, so do not forget to right-click you items and choose &apos;Take&apos; to move your creation into your inventory.
  </notification>

  <notification
   icon="notifytip.tga"
   name="MaxListSelectMessage"
   type="notifytip">
You may only select up to [MAX_SELECT] items from this list.
  </notification>

  <notification
   icon="notify.tga"
   name="VoiceInviteP2P"
   type="notify">
[NAME] is inviting you to a Voice Chat call.
Click Accept to join the call or Decline to decline the invitation. Click mute to permanently block all messages this caller.
    <tag>confirm</tag>
    <tag>voice</tag>
    <unique>
      <context>NAME</context>
    </unique>
    <form name="form">
      <button
       index="0"
       name="Accept"
       text="Accept"/>
      <button
       index="1"
       name="Decline"
       text="Decline"/>
      <button
       index="2"
       name="Mute"
       text="Mute"/>
    </form>
  </notification>

  <notification
   icon="notify.tga"
   name="AutoUnmuteByIM"
   persist="true"
   type="notify">
[NAME] was sent an instant message and has been automatically unblocked.
  </notification>

  <notification
   icon="notify.tga"
   name="AutoUnmuteByMoney"
   persist="true"
   type="notify">
[NAME] was given money and has been automatically unblocked.
  </notification>

  <notification
   icon="notify.tga"
   name="AutoUnmuteByInventory"
   persist="true"
   type="notify">
[NAME] was offered inventory and has been automatically unblocked.
  </notification>

  <notification
   icon="notify.tga"
   name="VoiceInviteGroup"
   type="notify">
[NAME] has joined a Voice Chat call with the group &lt;nolink&gt;[GROUP]&lt;/nolink&gt;.
Click Accept to join the call or Decline to decline the invitation. Click mute to permanently block all messages from this caller.
    <tag>group</tag>
    <tag>confirm</tag>
    <tag>voice</tag>
    <unique>
      <context>NAME</context>
      <context>GROUP</context>
    </unique>
    <form name="form">
      <button
       index="0"
       name="Accept"
       text="Accept"/>
      <button
       index="1"
       name="Decline"
       text="Decline"/>
      <button
       index="2"
       name="Mute"
       text="Mute"/>
    </form>
  </notification>

  <notification
   icon="notify.tga"
   name="VoiceInviteAdHoc"
   type="notify">
[NAME] has joined a voice chat call with a conference chat.
Click Accept to join the call or Decline to decline the invitation. Click mute to permanently block all message from this caller.
  <tag>confirm</tag>
    <tag>voice</tag>
    <unique>
      <context>NAME</context>
    </unique>
    <form name="form">
      <button
       index="0"
       name="Accept"
       text="Accept"/>
      <button
       index="1"
       name="Decline"
       text="Decline"/>
      <button
       index="2"
       name="Mute"
       text="Mute"/>
    </form>
  </notification>

  <notification
   icon="notify.tga"
   name="InviteAdHoc"
   type="notify">
[NAME] is inviting you to a conference chat.
Click Accept to join the chat or Decline to decline the invitation. Click mute to permanently block all messages this caller.
  <tag>confirm</tag>
    <tag>voice</tag>
    <unique>
      <context>NAME</context>
    </unique>
    <form name="form">
      <button
       index="0"
       name="Accept"
       text="Accept"/>
      <button
       index="1"
       name="Decline"
       text="Decline"/>
      <button
       index="2"
       name="Mute"
       text="Mute"/>
    </form>
  </notification>

  <notification
   icon="notifytip.tga"
   name="VoiceChannelFull"
   type="notifytip">
The voice call you are trying to join, [VOICE_CHANNEL_NAME], has reached maximum capacity. Please try again later.
  <tag>fail</tag>
    <tag>voice</tag>
    <unique>
      <context>VOICE_CHANNEL_NAME</context>
    </unique>
  </notification>

  <notification
   icon="notifytip.tga"
   name="ProximalVoiceChannelFull"
   type="notifytip">
    <unique/>
This area has reached maximum capacity for voice conversations.  Please try to use voice in a different area.
    <tag>fail</tag>
    <tag>voice</tag>
  </notification>

  <notification
   icon="notifytip.tga"
   name="VoiceChannelDisconnected"
   type="notifytip">
You have been disconnected from [VOICE_CHANNEL_NAME].  You will now be reconnected to Nearby Voice Chat.
    <tag>voice</tag>
    <unique>
      <context>VOICE_CHANNEL_NAME</context>
    </unique>
  </notification>

  <notification
   icon="notifytip.tga"
   name="VoiceChannelDisconnectedP2P"
   type="notifytip">
[VOICE_CHANNEL_NAME] has ended the call.  You will now be reconnected to Nearby Voice Chat.
    <tag>voice</tag>
    <unique>
      <context>VOICE_CHANNEL_NAME</context>
    </unique>
  </notification>

  <notification
   icon="notifytip.tga"
   name="P2PCallDeclined"
   type="notifytip">
[VOICE_CHANNEL_NAME] has declined your call.  You will now be reconnected to Nearby Voice Chat.
    <tag>voice</tag>
    <tag>fail</tag>
    <unique>
      <context>VOICE_CHANNEL_NAME</context>
    </unique>
  </notification>

  <notification
   icon="notifytip.tga"
   name="P2PCallNoAnswer"
   type="notifytip">
[VOICE_CHANNEL_NAME] is not available to take your call.  You will now be reconnected to Nearby Voice Chat.
    <tag>fail</tag>
    <tag>voice</tag>
    <unique>
      <context>VOICE_CHANNEL_NAME</context>
    </unique>
  </notification>

  <notification
   icon="notifytip.tga"
   name="VoiceChannelJoinFailed"
   type="notifytip">
Failed to connect to [VOICE_CHANNEL_NAME], please try again later.  You will now be reconnected to Nearby Voice Chat.
    <tag>fail</tag>
    <tag>voice</tag>
    <unique>
      <context>VOICE_CHANNEL_NAME</context>
    </unique>
  </notification>

  <notification
   icon="notify.tga"
   name="VoiceEffectsExpired"
   sound="UISndAlert"
   persist="true"
   type="notify">
    <unique/>    
One or more of your subscribed Voice Morphs has expired.
[[URL] Click here] to renew your subscription.

If you are a Premium Member, [[PREMIUM_URL] click here] to receive your voice morphing perk.
  <tag>fail</tag>
  <tag>voice</tag>
  </notification>

  <notification
   icon="notify.tga"
   name="VoiceEffectsExpiredInUse"
   sound="UISndAlert"
   persist="true"
   type="notify">
    <unique/>
The active Voice Morph has expired, your normal voice settings have been applied.
[[URL] Click here] to renew your subscription.

If you are a Premium Member, [[PREMIUM_URL] click here] to receive your voice morphing perk.
    <tag>fail</tag>
    <tag>voice</tag>
  </notification>

  <notification
   icon="notify.tga"
   name="VoiceEffectsWillExpire"
   sound="UISndAlert"
   persist="true"
   type="notify">
    <unique/>    
One or more of your Voice Morphs will expire in less than [INTERVAL] days.
[[URL] Click here] to renew your subscription.

If you are a Premium Member, [[PREMIUM_URL] click here] to receive your voice morphing perk.
  <tag>fail</tag>
    <tag>voice</tag>
  </notification>

  <notification
   icon="notify.tga"
   name="VoiceEffectsNew"
   sound="UISndAlert"
   persist="true"
   type="notify">
    <unique/>    
New Voice Morphs are available!
   <tag>voice</tag>
  </notification>

  <notification
   icon="notifytip.tga"
   name="Cannot enter parcel: not a group member"
   type="notifytip">
   <tag>fail</tag>
    <tag>group</tag>
Only members of a certain group can visit this area.
  </notification>

  <notification
   icon="notifytip.tga"
   name="Cannot enter parcel: banned"
   type="notifytip">
   <tag>fail</tag>
Cannot enter parcel, you have been banned.
  </notification>

  <notification
   icon="notifytip.tga"
   name="Cannot enter parcel: not on access list"
   type="notifytip">
   <tag>fail</tag>
Cannot enter parcel, you are not on the access list.
  </notification>

  <notification
   icon="notifytip.tga"
   name="VoiceNotAllowed"
   type="notifytip">
You do not have permission to connect to voice chat for [VOICE_CHANNEL_NAME].
  <tag>fail</tag>
    <tag>voice</tag>
    <unique>
      <context>VOICE_CHANNEL_NAME</context>
    </unique>
  </notification>

  <notification
   icon="notifytip.tga"
   name="VoiceCallGenericError"
   type="notifytip">
An error has occurred while trying to connect to voice chat for [VOICE_CHANNEL_NAME].  Please try again later.
  <tag>fail</tag>
    <tag>voice</tag>
    <unique>
      <context>VOICE_CHANNEL_NAME</context>
    </unique>
  </notification>

  <notification
   icon="notifytip.tga"
   name="UnsupportedCommandSLURL"
   priority="high"
   type="notifytip">
The SLurl you clicked on is not supported.
  <tag>fail</tag>
  </notification>

  <notification
   icon="notifytip.tga"
   name="BlockedSLURL"
   priority="high"
   type="notifytip">
   <tag>security</tag>
A SLurl was received from an untrusted browser and has been blocked for your security.
  </notification>

  <notification
   icon="notifytip.tga"
   name="ThrottledSLURL"
   priority="high"
   type="notifytip">
   <tag>security</tag>
Multiple SLurls were received from an untrusted browser within a short period.
They will be blocked for a few seconds for your security.
  </notification>

  <notification name="IMToast" type="notifytoast">
[MESSAGE]
    <form name="form">
      <button index="0" name="respondbutton" text="Respond"/>
    </form>
  </notification>

  <notification
   icon="alert.tga"
   name="ConfirmCloseAll"
   type="alertmodal">
Are you sure you want to close all IMs?
  <tag>confirm</tag>
    <usetemplate
     name="okcancelignore"
     notext="Cancel"
     yestext="OK"
     ignoretext="Confirm before I close all IMs"/>
  </notification>

  <notification icon="notifytip.tga"
		name="AttachmentSaved" type="notifytip">
Attachment has been saved.
  </notification>
  
  <notification icon="notify.tga" persist="true"
		name="AppearanceToXMLSaved" type="notify">
Appearance has been saved to XML to [PATH]
  </notification>
  
    <notification icon="notifytip.tga"
		name="AppearanceToXMLFailed" type="notifytip">
Failed to save appearance to XML.
  </notification>

  <notification icon="notifytip.tga"
    name="SnapshotToComputerFailed" type="notifytip">
Failed to save snapshot to [PATH]: Disk is full. [NEED_MEMORY]KB is required but only [FREE_MEMORY]KB is free.
  </notification>

  <notification icon="notifytip.tga"
    name="SnapshotToLocalDirNotExist" type="notifytip">
Failed to save snapshot to [PATH]: Directory does not exist.
  </notification>

  <notification
    icon="notifytip.tga"
    name="PresetNotSaved"
    type="notifytip">
Error saving preset [NAME].
  </notification>
    
  <notification
    icon="notifytip.tga"
    name="DefaultPresetNotSaved"
    type="notifytip">
Can not overwrite default preset.
  </notification>

  <notification
    icon="alertmodal.tga"
    name="PresetAlreadyExists"
    type="alertmodal">
&apos;[NAME]&apos; is in use. You may replace
this preset or choose another name.
    <tag>fail</tag>
    <usetemplate
     name="okbutton"
     yestext="OK"/>
  </notification>

  <notification
    icon="notifytip.tga"
    name="PresetNotDeleted"
    type="notifytip">
Error deleting preset [NAME].
  </notification>

  <notification
    icon="alertmodal.tga"
    name="UnableToFindHelpTopic"
    type="alertmodal">
Unable to find the help topic for this element.
  <tag>fail</tag>
  </notification>

     <notification
 icon="alertmodal.tga"
 name="ObjectMediaFailure"
 type="alertmodal">
Server Error: Media update or get failed.
&apos;[ERROR]&apos;
  <tag>fail</tag>
        <usetemplate
         name="okbutton"
         yestext="OK"/>
    </notification>

    <notification
 icon="alertmodal.tga"
 name="TextChatIsMutedByModerator"
 type="alertmodal">
Your text chat has been muted by a moderator.
        <usetemplate
         name="okbutton"
         yestext="OK"/>
    </notification>

    <notification
 icon="alertmodal.tga"
 name="VoiceIsMutedByModerator"
 type="alertmodal">
Your voice has been muted by a moderator.
    <tag>voice</tag>
        <usetemplate
         name="okbutton"
         yestext="OK"/>
    </notification>

    <notification
        icon="alertmodal.tga"
        name="FailedToGetBenefits"
        type="alertmodal">
      Unfortunately, we were unable to get benefits information for this session. This should not happen in a normal production environment. Please contact support. This session will not work normally and we recommend that you restart.
      <usetemplate
          name="okbutton"
          yestext="OK"/>
    </notification>

   <notification
    icon="alertmodal.tga"
    name="BulkUploadCostConfirmation"
    type="alertmodal">
This will upload [COUNT] items at a total cost of L$[COST]. Do you wish to continue with the upload?
    <usetemplate
     ignoretext="Confirm bulk uploads"
     name="okcancelignore"
     notext="Cancel"
     yestext="Upload"/>
   </notification>

   <notification
    icon="alertmodal.tga"
    name="NotEnoughMoneyForBulkUpload"
    type="alertmodal">
Your current balance of L$[BALANCE] is not enough to upload [COUNT] items at a total cost of L$[COST].
    <usetemplate
     name="okbutton"
     yestext="OK"/>
   </notification>
  
   <notification
    icon="alertmodal.tga"
    name="BulkUploadNoCompatibleFiles"
    type="alertmodal">
Selected files can not be bulk-uploaded.
    <usetemplate
     name="okbutton"
     yestext="OK"/>
   </notification>

  <notification
   icon="alertmodal.tga"
   name="BulkUploadIncompatibleFiles"
   type="alertmodal">
Some of the selected files can not be bulk-uploaded.
    <usetemplate
     name="okbutton"
     yestext="OK"/>
  </notification>

   <notification
    icon="alertmodal.tga"
    name="UploadCostConfirmation"
    type="alertmodal">
This upload will cost L$[PRICE], do you wish to continue with the upload?
    <usetemplate
     name="okcancelbuttons"
     notext="Cancel"
     yestext="Upload"/>
  </notification>

  <notification
   icon="alertmodal.tga"
   name="ConfirmClearTeleportHistory"
   type="alertmodal">
This will delete the entire list of places you have visited, and cannot be undone. Continue?
  <tag>confirm</tag>
    <usetemplate
     name="okcancelbuttons"
     notext="Cancel"
     yestext="OK"/>
  </notification>

  <notification
   icon="alert.tga"
   name="BottomTrayButtonCanNotBeShown"
   type="alert">
Selected button cannot be shown right now.
The button will be shown when there is enough space for it.
  <tag>fail</tag>
  </notification>

  <notification
   icon="notifytip.tga"
   name="ShareNotification"
   type="notifytip">
Select residents to share with.
  </notification>

  <notification
    name="MeshUploadErrorDetails"
    icon="alert.tga"
    type="alert">
      [LABEL] failed to upload: [MESSAGE]
[DETAILS] See Firestorm.log for details
  </notification>

  <notification
    name="MeshUploadError"
    icon="alert.tga"
    type="alert">
      [LABEL] failed to upload: [MESSAGE]

See Firestorm.log for details
  </notification>
   
  <notification
    name="MeshUploadPermError"
    icon="alert.tga"
    type="alert">
    Error while requesting mesh upload permissons.
  </notification>
  
  <notification
    name="RegionCapabilityRequestError"
    icon="alert.tga"
    type="alert">
    Could not get region capability &apos;[CAPABILITY]&apos;.
  </notification>
   
  <notification
   icon="notifytip.tga"
   name="ShareItemsConfirmation"
   type="alertmodal">
Are you sure you want to share the following items:

&lt;nolink&gt;[ITEMS]&lt;/nolink&gt;

With the following residents:

&lt;nolink&gt;[RESIDENTS]&lt;/nolink&gt;
  <tag>confirm</tag>
	<usetemplate
     ignoretext="Confirm before I share an item"
     name="okcancelignore"
     notext="Cancel"
     yestext="OK"/>
  </notification>
  
  <notification
   icon="notifytip.tga"
   name="ShareFolderConfirmation"
   type="alertmodal">
Only one folder at a time can be shared.

Are you sure you want to share the following items:

&lt;nolink&gt;[ITEMS]&lt;/nolink&gt;

With the following Residents:

&lt;nolink&gt;[RESIDENTS]&lt;/nolink&gt;
  <tag>confirm</tag>
	<usetemplate
     name="okcancelbuttons"
     notext="Cancel"
     yestext="OK"/>
  </notification>
  
  <notification
   icon="notifytip.tga"
   name="ItemsShared"
   type="notifytip">
Items successfully shared.
  </notification>
  
  <notification
   icon="notifytip.tga"
   name="DeedToGroupFail"
   type="notifytip">
Deed to group failed.
    <tag>group</tag>
  <tag>fail</tag>
  </notification>

  <notification
   icon="notifytip.tga"
   name="ReleaseLandThrottled"
   type="notifytip">
The parcel [PARCEL_NAME] can not be abandoned at this time.
   <tag>fail</tag>
  </notification>
	
  <notification
   icon="notifytip.tga"
   name="ReleasedLandWithReclaim"
   type="notifytip">
The [AREA] m² parcel &apos;[PARCEL_NAME]&apos; has been released.

You will have [RECLAIM_PERIOD] hours to reclaim for L$0 before it is set for sale to anyone.
   <tag>fail</tag>
  </notification>
	
  <notification
   icon="notifytip.tga"
   name="ReleasedLandNoReclaim"
   type="notifytip">
The [AREA] m² parcel &apos;[PARCEL_NAME]&apos; has been released.

It is now available for purchase by anyone.
   <tag>fail</tag>
  </notification>

  <notification
   icon="notifytip.tga"
   name="AvatarRezNotification"
   type="notifytip">
( [EXISTENCE] seconds alive )
Avatar '[NAME]' declouded after [TIME] seconds.
  </notification>

  <notification
   icon="notifytip.tga"
   name="AvatarRezSelfBakedDoneNotification"
   type="notifytip">
( [EXISTENCE] seconds alive )
You finished baking your outfit after [TIME] seconds.
  </notification>

  <notification
   icon="notifytip.tga"
   name="AvatarRezSelfBakedUpdateNotification"
   type="notifytip">
( [EXISTENCE] seconds alive )
You sent out an update of your appearance after [TIME] seconds.
[STATUS]
  </notification>
  
  <notification
   icon="notifytip.tga"
   name="AvatarRezSelfBakeForceUpdateNotification"
   type="notifytip">
The viewer has detected that you may appear as a cloud and is attempting to fix this automatically.
  </notification>

  <notification
   icon="notifytip.tga"
   name="AvatarRezCloudNotification"
   type="notifytip">
( [EXISTENCE] seconds alive )
Avatar '[NAME]' became cloud.
  </notification>

  <notification
   icon="notifytip.tga"
   name="AvatarRezArrivedNotification"
   type="notifytip">
( [EXISTENCE] seconds alive )
Avatar '[NAME]' appeared.
  </notification>

  <notification
   icon="notifytip.tga"
   name="AvatarRezLeftCloudNotification"
   type="notifytip">
( [EXISTENCE] seconds alive )
Avatar '[NAME]' left after [TIME] seconds as cloud.
  </notification>

  <notification
   icon="notifytip.tga"
   name="AvatarRezEnteredAppearanceNotification"
   type="notifytip">
( [EXISTENCE] seconds alive )
Avatar '[NAME]' entered appearance mode.
  </notification>

  <notification
   icon="notifytip.tga"
   name="AvatarRezLeftAppearanceNotification"
   type="notifytip">
( [EXISTENCE] seconds alive )
Avatar '[NAME]' left appearance mode.
  </notification>

  <notification
   icon="alertmodal.tga"
   name="NoConnect"
   type="alertmodal">
We're having trouble connecting using [PROTOCOL] &lt;nolink&gt;[HOSTID]&lt;/nolink&gt;.
Please check your network and firewall setup.
  <tag>fail</tag>
    <usetemplate
     name="okbutton"
     yestext="OK"/>
  </notification>

  <notification
   icon="alertmodal.tga"
   name="NoVoiceConnect"
   type="alertmodal">
    <unique/>
We are unable to connect to the voice server:

&lt;nolink&gt;[HOSTID]&lt;/nolink&gt;

Ports that must be allowed for voice are:
:TCP: 80, 443
:UDP: 3478, 3479, 5060, 5062, 6250, 12000-32000

Please check your network and firewall setup.
Disable any SIP ALG feature in your router.

Voice communications will not be available.
https://wiki.firestormviewer.org/fs_voice
    <tag>voice</tag>
  <tag>fail</tag>
    <usetemplate
     ignoretext="Warn me when the viewer can't connect to the voice server"
     name="okignore"
     yestext="OK" />
  </notification>

  <notification
   icon="alertmodal.tga"
   name="NoVoiceConnect-GIAB"
   type="alertmodal">
We're having trouble connecting to your voice server.

Voice communications will not be available.
Please check your network and firewall setup.
[https://wiki.firestormviewer.org/fs_voice]
    <tag>voice</tag>
  <tag>fail</tag>
    <usetemplate
     name="okbutton"
     yestext="OK"/>
  </notification>

  <notification
   icon="notifytip.tga"
   name="AvatarRezLeftNotification"
   type="notifytip">
( [EXISTENCE] seconds alive )
Avatar '[NAME]' left as fully loaded.
  </notification>

  <notification
   icon="notifytip.tga"
   name="AvatarRezSelfBakedTextureUploadNotification"
   type="notifytip">
( [EXISTENCE] seconds alive )
You uploaded a [RESOLUTION] baked texture for '[BODYREGION]' after [TIME] seconds.
  </notification>

  <notification
   icon="notifytip.tga"
   name="AvatarRezSelfBakedTextureUpdateNotification"
   type="notifytip">
( [EXISTENCE] seconds alive )
You locally updated a [RESOLUTION] baked texture for '[BODYREGION]' after [TIME] seconds.
  </notification>
	
  <notification
   icon="alertmodal.tga"
   name="CannotUploadTexture"
   type="alertmodal">
Unable to upload texture.
[REASON]   
  <tag>fail</tag>  
  </notification>

  <notification
 icon="alertmodal.tga"
 name="CannotLoad"
 type="alertmodal">
    Unable to load [WHAT].
    [REASON]
    <tag>fail</tag>
  </notification>

  <notification
   icon="alertmodal.tga"
   name="CannotUploadMaterial"
   type="alertmodal">
There was a problem uploading the file
    <tag>fail</tag>
  </notification>

  <notification
 icon="alertmodal.tga"
 label="Save Material"
 name="SaveMaterialAs"
 type="alertmodal">
    <unique/>
    Name this material:
    <tag>confirm</tag>
    <form name="form">
      <input name="message" type="text">
        [DESC]
      </input>
      <button
       default="true"
       index="0"
       name="OK"
       text="OK"/>
      <button
       index="1"
       name="Cancel"
       text="Cancel"/>
    </form>
  </notification>

  <notification
   icon="alertmodal.tga"
   name="InvalidMaterialName"
   type="alertmodal">
Please enter a non-empty name
    <tag>fail</tag>
  </notification>

  <notification
   icon="alertmodal.tga"
   name="UsavedMaterialChanges"
   type="alertmodal">
    You have unsaved changes.
    <form name="form">
      <button
       index="0"
       name="discard"
       text="Discard changes"/>
      <button
       index="1"
       name="keep"
       text="Keep editing"/>
    </form>
  </notification>

  <notification
   icon="alertmodal.tga"
   name="LivePreviewUnavailable"
   type="alert">
We cannot display a preview of this texture because it is no-copy and/or no-transfer.
  <usetemplate
    ignoretext="Warn me that Live Preview mode is not available for no-copy and/or no-transfer textures"
    name="okignore"
    yestext="OK"/>
  </notification>

  <notification
   icon="alertmodal.tga"
   name="LivePreviewUnavailablePBR"
   type="alert">
   
We cannot display a preview of this material because it is no-copy, no-transfer, and/or no-modify.
  <usetemplate
    ignoretext="Warn me that Live Preview mode is not available for no-copy, no-transfer, and/or no-modify materials"
    name="okignore"
    yestext="OK"/>
  </notification>

  <notification
   icon="alertmodal.tga"
   name="FacePasteFailed"
   type="alertmodal">
Paste failed. [REASON]
   <usetemplate
    name="okbutton"
    yestext="OK"/>
  </notification>

  <notification
   icon="alertmodal.tga"
   name="FailedToApplyTextureNoCopyToMultiple"
   type="alertmodal">
Failed to apply texture. You can not apply a no-copy texture to multiple objects.
   <usetemplate
    name="okbutton"
    yestext="OK"/>
  </notification>

  <notification
   icon="alertmodal.tga"
   name="FailedToApplyGLTFNoCopyToMultiple"
   type="alertmodal">
Failed to apply GLTF material. You can not apply a no-copy material to multiple objects.
   <usetemplate
    name="okbutton"
    yestext="OK"/>
  </notification>

  <notification
   icon="alertmodal.tga"
   name="FacePasteTexturePermissions"
   type="alertmodal">
    You applied a texture with limited permissions, object will inherit permissions from texture.
    <usetemplate
     ignoretext="Paste: You applied a texture with limited permissions"
     name="notifyignore"/>
    <usetemplate
     name="okbutton"
     yestext="OK"/>
  </notification>

  <notification
   icon="alertmodal.tga"
   name="ConfirmLeaveCall"
   type="alertmodal">
Are you sure you want to leave this call?
    <tag>confirm</tag>
    <tag>voice</tag>
    <usetemplate
     ignoretext="Confirm before I leave call"
     name="okcancelignore"
     notext="No"
     yestext="Yes">
      <unique/>
    </usetemplate>
  </notification>

  <notification
   icon="alertmodal.tga"
   name="ConfirmMuteAll"
   type="alert">
You have selected to mute all participants in a group call.
This will also cause all residents that later join the call to be
muted, even after you have left the call.

Mute everyone?
    <tag>group</tag>
    <tag>confirm</tag>
    <tag>voice</tag>
    <usetemplate
     ignoretext="Confirm before I mute all participants in a group call"
     name="okcancelignore"
     yestext="OK"
     notext="Cancel">
      <unique/>
    </usetemplate>
  </notification>
  <notification
  name="HintChat"
  label="Chat"
  type="hint">
    <unique/>
    To join the conversation, type into the chat field below.
  </notification>

  <notification
  name="HintSit"
  label="Stand"
  type="hint">
    <unique/>
    To stand up and exit the sitting position, click the Stand button.
  </notification>

  <notification
  name="HintSpeak"
  label="Speak"
  type="hint">
    <unique/>    
Click the Speak button to turn your microphone on and off.

Click on the up arrow to see the voice control panel.

Hiding the Speak button will disable the voice feature.
  </notification>

  <notification
  name="HintDestinationGuide"
  label="Explore the World"
  type="hint">
    <unique/>
    The Destination Guide contains thousands of new places to discover. Select a location and choose Teleport to start exploring.
  </notification>

  <notification
    name="HintSidePanel"
    label="Side Panel"
    type="hint">
    <unique/>
    Get quick access to your inventory, outfits, profiles and more in the side panel.
  </notification>

  <notification
  name="HintMove"
  label="Move"
  type="hint">
    <unique/>
    To walk or run, open the Move Panel and use the directional arrows to navigate. You can also use the directional keys on your keyboard.
  </notification>

  <notification
  name="HintMoveClick"
  label=""
  type="hint">
    <unique/>    
1. Click to Walk
Click anywhere on the ground to walk to that spot.

2. Click and Drag to Rotate View
Click and drag anywhere on the world to rotate your view
    <tag>custom_skin</tag>
  </notification>

  <notification
  name="HintDisplayName"
  label="Display Name"
  type="hint">
    <unique/>
    Set your customizable display name here. This is in addition to your unique username, which can't be changed. You can change how you see other people's names in your preferences.
  </notification>


  <notification
  name="HintView"
  label="View"
  type="hint">
    <unique/>
    To change your camera view, use the Orbit and Pan controls. Reset your view by pressing Escape or walking.
    <tag>custom_skin</tag>
  </notification>

  <notification
  name="HintInventory"
  label="Inventory"
  type="hint">
    <unique/>
    Check your inventory to find items. Newest items can be easily found in the Recent tab.
  </notification>

  <notification
  name="HintLindenDollar"
  label="You've got Linden Dollars!"
  type="hint">
    <unique/>
    Here's your current balance of L$. Click Buy L$ to purchase more Linden Dollars.
    <tag>funds</tag>
  </notification>

   <notification
   icon="alertmodal.tga"
   name="LowMemory"
   type="alertmodal">
    Your memory pool is low. Some functions of SL are disabled to avoid crash. Please close other applications. Restart SL if this persists.
  </notification>

  <notification
     icon="alertmodal.tga"
     name="ForceQuitDueToLowMemory"
     type="alertmodal">
    SL will quit in 30 seconds due to out of memory.
  </notification>

  <notification
   icon="alertmodal.tga"
   name="SOCKS_NOT_PERMITTED"
   type="alertmodal">
	The SOCKS 5 proxy "[HOST]:[PORT]" refused the connection, not allowed by rule set.
	<tag>fail</tag>
   <usetemplate
     name="okbutton"
     yestext="OK"/>
  </notification>

  <notification
   icon="alertmodal.tga"
   name="SOCKS_CONNECT_ERROR"
   type="alertmodal">
	The SOCKS 5 proxy "[HOST]:[PORT]" refused the connection, could not open TCP channel.
	<tag>fail</tag>
   <usetemplate
     name="okbutton"
     yestext="OK"/>	 
  </notification>

  <notification
   icon="alertmodal.tga"
   name="SOCKS_NOT_ACCEPTABLE"
   type="alertmodal">
	The SOCKS 5 proxy "[HOST]:[PORT]" refused the selected authentication system.
	<tag>fail</tag>
   <usetemplate
     name="okbutton"
     yestext="OK"/>
  </notification>

  <notification
   icon="alertmodal.tga"
   name="SOCKS_AUTH_FAIL"
   type="alertmodal">
	The SOCKS 5 proxy "[HOST]:[PORT]" reported your credentials are invalid.
	<tag>fail</tag>
   <usetemplate
     name="okbutton"
     yestext="OK"/>
  </notification>

  <notification
   icon="alertmodal.tga"
   name="SOCKS_UDP_FWD_NOT_GRANTED"
   type="alertmodal">
	The SOCKS 5 proxy "[HOST]:[PORT]" refused the UDP associate request.
	<tag>fail</tag>
   <usetemplate
     name="okbutton"
     yestext="OK"/>
  </notification>

  <notification
   icon="alertmodal.tga"
   name="SOCKS_HOST_CONNECT_FAILED"
   type="alertmodal">
	Could not connect to SOCKS 5 proxy server "[HOST]:[PORT]".
	<tag>fail</tag>
   <usetemplate
     name="okbutton"
     yestext="OK"/>
  </notification>
  
  <notification
   icon="alertmodal.tga"
   name="SOCKS_UNKNOWN_STATUS"
   type="alertmodal">
	Unknown proxy error with server "[HOST]:[PORT]".
	<tag>fail</tag>
   <usetemplate
     name="okbutton"
     yestext="OK"/>
  </notification>
  
  <notification
   icon="alertmodal.tga"
   name="SOCKS_INVALID_HOST"
   type="alertmodal">
	Invalid SOCKS proxy address or port "[HOST]:[PORT]".
	<tag>fail</tag>
   <usetemplate
     name="okbutton"
     yestext="OK"/>
  </notification>
  
  <notification
   icon="alertmodal.tga"
   name="SOCKS_BAD_CREDS"
   type="alertmodal">
	Invalid SOCKS 5 username or password.
	<tag>fail</tag>
   <usetemplate
     name="okbutton"
     yestext="OK"/>
  </notification>
  
  <notification
   icon="alertmodal.tga"
   name="PROXY_INVALID_HTTP_HOST"
   type="alertmodal">
    Invalid HTTP proxy address or port "[HOST]:[PORT]".
	<tag>fail</tag>
   <usetemplate
     name="okbutton"
     yestext="OK"/>
  </notification>

  <notification
   icon="alertmodal.tga"
   name="PROXY_INVALID_SOCKS_HOST"
   type="alertmodal">
	Invalid SOCKS proxy address or port "[HOST]:[PORT]".
	<tag>fail</tag>
   <usetemplate
     name="okbutton"
     yestext="OK"/>
  </notification>

  <notification
   icon="alertmodal.tga"
   name="ChangeProxySettings"
   type="alert">
	Proxy settings take effect after you restart [APP_NAME].
	<tag>fail</tag>
   <usetemplate
     name="okbutton"
     yestext="OK"/>
  </notification>

  <notification
  name="AuthRequest"
  type="browser">
The site at &apos;&lt;nolink&gt;[HOST_NAME]&lt;/nolink&gt;&apos; in realm &apos;[REALM]&apos; requires a user name and password.
    <tag>confirm</tag>
    <form name="form">
      <input name="username" type="text" text="User Name" default="true"/>
      <input name="password" type="password" text="Password    "/>
      <button default="true"
              index="0"
              name="ok"
              text="Submit"/>
      <button index="1"
              name="cancel"
              text="Cancel"/>
    </form>
  </notification>

   <notification
	name="ModeChange"
	label=""
	type="alertmodal">
    <unique/>
Changing modes requires you to quit and restart.

Change mode and quit?
    <tag>confirm</tag>
    <usetemplate
   name="okcancelbuttons"
   yestext="OK"
   notext="Cancel"/>
    </notification>

  <notification

 name="NoClassifieds"
 label=""
 type="alertmodal">
    <unique/>
    <tag>fail</tag>
    <tag>confirm</tag>
    Creation and editing of Classifieds is only available in Advanced mode. Would you like to quit and change modes? The mode selector can be found on the login screen.
    <usetemplate
   name="okcancelbuttons"
   yestext="Quit"
   notext="Don't Quit"/>
    </notification>

  <notification
 name="NoGroupInfo"
 label=""
 type="alertmodal">
    <unique/>
    <tag>fail</tag>
    <tag>confirm</tag>
    Creation and editing of Groups is only available in Advanced mode. Would you like to quit and change modes? The mode selector can be found on the login screen.
    <usetemplate
   name="okcancelbuttons"
   yestext="Quit"
   notext="Don't Quit"/>
  </notification>

 <notification
 name="NoPlaceInfo"
 label=""
 type="alertmodal">
    <unique/>
    <tag>fail</tag>
    <tag>confirm</tag>
    Viewing place profile is only available in Advanced mode. Would you like to quit and change modes? The mode selector can be found on the login screen.
    <usetemplate
   name="okcancelbuttons"
   yestext="Quit"
   notext="Don't Quit"/>
</notification>

  <notification
 name="NoPicks"
 label=""
 type="alertmodal">
    <unique/>
    <tag>fail</tag>
    <tag>confirm</tag>
    Creation and editing of Picks is only available in Advanced mode. Would you like to quit and change modes? The mode selector can be found on the login screen.
    <usetemplate
   name="okcancelbuttons"
   yestext="Quit"
   notext="Don't Quit"/>
  </notification>

  <notification
 name="NoWorldMap"
 label=""
 type="alertmodal">
    <unique/>
    <tag>fail</tag>
    <tag>confirm</tag>
    Viewing of the world map is only available in Advanced mode. Would you like to quit and change modes? The mode selector can be found on the login screen.
    <usetemplate
   name="okcancelbuttons"
   yestext="Quit"
   notext="Don't Quit"/>
  </notification>

  <notification
 name="NoVoiceCall"
 label=""
 type="alertmodal">
    <unique/>
    <tag>fail</tag>
    <tag>confirm</tag>
    Voice calls are only available in Advanced mode. Would you like to logout and change modes?
    <usetemplate
   name="okcancelbuttons"
   yestext="Quit"
   notext="Don't Quit"/>
  </notification>

  <notification
 name="NoAvatarShare"
 label=""
 type="alertmodal">
    <unique/>
    <tag>fail</tag>
    <tag>confirm</tag>
    Sharing is only available in Advanced mode. Would you like to logout and change modes?
    <usetemplate
   name="okcancelbuttons"
   yestext="Quit"
   notext="Don't Quit"/>
  </notification>
  
  <notification
 name="NoAvatarPay"
 label=""
 type="alertmodal">
    <unique/>
    <tag>fail</tag>
    <tag>confirm</tag>
	  Paying other residents is only available in Advanced mode. Would you like to logout and change modes?
	  <usetemplate
   name="okcancelbuttons"
   yestext="Quit"
   notext="Don't Quit"/>
  </notification>

  <notification
 name="NoInventory"
 label=""
 type="alertmodal">
    <unique/>
    <tag>fail</tag>
    <tag>confirm</tag>
    Viewing inventory is only available in Advanced mode. Would you like to logout and change modes?
    <usetemplate
   name="okcancelbuttons"
   yestext="Quit"
   notext="Don't Quit"/>
  </notification>

  <notification
 name="NoAppearance"
 label=""
 type="alertmodal">
    <unique/>
    <tag>fail</tag>
    <tag>confirm</tag>
    The appearance editor is only available in Advanced mode. Would you like to logout and change modes?
    <usetemplate
   name="okcancelbuttons"
   yestext="Quit"
   notext="Don't Quit"/>
  </notification>

  <notification
 name="NoSearch"
 label=""
 type="alertmodal">
    <unique/>
    <tag>fail</tag>
    <tag>confirm</tag>
    Search is only available in Advanced mode. Would you like to logout and change modes?
    <usetemplate
   name="okcancelbuttons"
   yestext="Quit"
   notext="Don't Quit"/>
  </notification>

  <notification
    name="ConfirmHideUI"
    label=""
    type="alertmodal">
    <unique/>
    <tag>confirm</tag>
    This action will hide all menu items and buttons. To get them back, click [SHORTCUT] again.
    <usetemplate
      name="okcancelignore"
      yestext="OK"
      notext="Cancel"
      ignoretext="Confirm before hiding UI"/>
  </notification>

  <notification
   icon="alertmodal.tga"
   name="PathfindingLinksets_WarnOnPhantom"
   type="alertmodal">
Some selected linksets will have the Phantom flag toggled.

Do you wish to continue?
    <tag>confirm</tag>
    <usetemplate
     ignoretext="Some selected linksets phantom flag will be toggled."
     name="okcancelignore"
     notext="Cancel"
     yestext="OK"/>
  </notification>

  <notification
   icon="alertmodal.tga"
   name="PathfindingLinksets_MismatchOnRestricted"
   type="alertmodal">
Some selected linksets cannot be set to be '[REQUESTED_TYPE]' because of permission restrictions on the linkset.  These linksets will be set to be '[RESTRICTED_TYPE]' instead.

Do you wish to continue?
    <tag>confirm</tag>
    <usetemplate
     ignoretext="Some selected linksets cannot be set because of permission restrictions on the linkset."
     name="okcancelignore"
     notext="Cancel"
     yestext="OK"/>
  </notification>

  <notification
   icon="alertmodal.tga"
   name="PathfindingLinksets_MismatchOnVolume"
   type="alertmodal">
Some selected linksets cannot be set to be '[REQUESTED_TYPE]' because the shape is non-convex.

Do you wish to continue?
    <tag>confirm</tag>
    <usetemplate
     ignoretext="Some selected linksets cannot be set because the shape is non-convex"
     name="okcancelignore"
     notext="Cancel"
     yestext="OK"/>
  </notification>

  <notification
   icon="alertmodal.tga"
   name="PathfindingLinksets_WarnOnPhantom_MismatchOnRestricted"
   type="alertmodal">
Some selected linksets will have the Phantom flag toggled.

Some selected linksets cannot be set to be '[REQUESTED_TYPE]' because of permission restrictions on the linkset.  These linksets will be set to be '[RESTRICTED_TYPE]' instead.

Do you wish to continue?
    <tag>confirm</tag>
    <usetemplate
     ignoretext="Some selected linksets phantom flag will be toggled and others cannot be set because of permission restrictions on the linkset."
     name="okcancelignore"
     notext="Cancel"
     yestext="OK"/>
  </notification>

  <notification
   icon="alertmodal.tga"
   name="PathfindingLinksets_WarnOnPhantom_MismatchOnVolume"
   type="alertmodal">
Some selected linksets will have the Phantom flag toggled.

Some selected linksets cannot be set to be '[REQUESTED_TYPE]' because the shape is non-convex.

Do you wish to continue?
    <tag>confirm</tag>
    <usetemplate
     ignoretext="Some selected linksets phantom flag will be toggled and others cannot be set because the shape is non-convex"
     name="okcancelignore"
     notext="Cancel"
     yestext="OK"/>
  </notification>

  <notification
   icon="alertmodal.tga"
   name="PathfindingLinksets_MismatchOnRestricted_MismatchOnVolume"
   type="alertmodal">
Some selected linksets cannot be set to be '[REQUESTED_TYPE]' because of permission restrictions on the linkset.  These linksets will be set to be '[RESTRICTED_TYPE]' instead.

Some selected linksets cannot be set to be '[REQUESTED_TYPE]' because the shape is non-convex. These linksets&apos; use types will not change.

Do you wish to continue?
    <tag>confirm</tag>
    <usetemplate
     ignoretext="Some selected linksets cannot be set because of permission restrictions on the linkset and because the shape is non-convex."
     name="okcancelignore"
     notext="Cancel"
     yestext="OK"/>
  </notification>

  <notification
   icon="alertmodal.tga"
   name="PathfindingLinksets_WarnOnPhantom_MismatchOnRestricted_MismatchOnVolume"
   type="alertmodal">
Some selected linksets will have the Phantom flag toggled.

Some selected linksets cannot be set to be '[REQUESTED_TYPE]' because of permission restrictions on the linkset.  These linksets will be set to be '[RESTRICTED_TYPE]' instead.

Some selected linksets cannot be set to be '[REQUESTED_TYPE]' because the shape is non-convex. These linksets&apos; use types will not change.

Do you wish to continue?
    <tag>confirm</tag>
    <usetemplate
     ignoretext="Some selected linksets phantom flag will be toggled and others cannot be set because of permission restrictions on the linkset and because the shape is non-convex."
     name="okcancelignore"
     notext="Cancel"
     yestext="OK"/>
  </notification>

  <notification
   icon="alertmodal.tga"
   name="PathfindingLinksets_ChangeToFlexiblePath"
   type="alertmodal">
    The selected object affects the navmesh.  Changing it to a Flexible Path will remove it from the navmesh.
    <tag>confirm</tag>
    <usetemplate
     ignoretext="The selected object affects the navmesh. Changing it to a Flexible Path will remove it from the navmesh."
     name="okcancelignore"
     notext="Cancel"
     yestext="OK"/>
  </notification>

  <global name="UnsupportedIntelDriver">
The installed Intel graphics driver for [GPUNAME], version [VERSION], is significantly out of date and is known to cause excessive rates of program crashes. You are strongly advised to update to a current Intel driver.

Do you want to check the Intel driver website?
  </global>

  <global name="UnsupportedCPUAmount">
796
  </global>

  <global name="UnsupportedRAMAmount">
510
  </global>

  <global name="UnsupportedGPU">
- Your graphics card does not meet the minimum requirements.
  </global>

  <global name="UnsupportedCPU">
- Your CPU does not meet the minimum requirements.
  </global>

  <global name="UnsupportedRAM">
- Your system memory does not meet the minimum requirements.
  </global>
  
  <global name="LLLeapUpdaterFailure">
Failed to launch updater service [UPDATER_APP]. Please verify the viewer is installed correctly and has the necessary permissions to run. If you continue to experience issues, please visit the [SUPPORT_SITE].
  </global>

<!-- these are alert strings from server. the name needs to match entire the server string, and needs to be changed
	whenever the server string changes -->
   <global name="You can only set your 'Home Location' on your land or at a mainland Infohub.">
If you own a piece of land, you can make it your home location.
Otherwise, you can look at the Map and find places marked &quot;Infohub&quot;.
  </global>
  <global name="You died and have been teleported to your home location">
You died and have been teleported to your home location.
  </global>
<!-- <FS:AW>  opensim search support-->
  <notification
   icon="alertmodal.tga"
   name="ConfirmClearDebugSearchURL"
   type="alertmodal">
Are you sure you want to clear the debug search url?
    <tag>confirm</tag>
    <usetemplate
     ignoretext="Confirm clearing debug search url"
     name="okcancelignore"
     notext="Cancel"
     yestext="OK"/>
  </notification>
  <notification
   icon="alertmodal.tga"
   name="ConfirmPickDebugSearchURL"
   type="alertmodal">
Are you sure you want to pick the current search url as debug search url?
    <tag>confirm</tag>
    <usetemplate
     ignoretext="Confirm picking debug search url"
     name="okcancelignore"
     notext="Cancel"
     yestext="OK"/>
  </notification>
<!-- </FS:AW>  opensim search support-->
<!-- <FS:AW  grid management-->
  <notification
   icon="alertmodal.tga"
   name="ConfirmRemoveGrid"
   type="alertmodal">
Are you sure you want to remove [REMOVE_GRID] from the grid list?
    <tag>confirm</tag>
    <usetemplate
     ignoretext="Confirm removing grids"
     name="okcancelignore"
     notext="Cancel"
     yestext="OK"/>
  </notification>
  <notification
   icon="alertmodal.tga"
   name="CanNotRemoveConnectedGrid"
   type="alertmodal">
You can not remove [REMOVE_GRID] while being connected to it.
    <tag>confirm</tag>
    <usetemplate
     ignoretext="Warn that the grid connected to can not be removed."
     name="okcancelignore"
     notext="Cancel"
     yestext="OK"/>
  </notification>
<!-- </FS:AW  grid management-->

<!-- ## Zi: Animation Overrider -->
  <notification
   icon="alertmodal.tga"
   name="NewAOSet"
   type="alertmodal">
Specify a name for the new AO set:
(The name may contain any ASCII character, except for ":" or "|")
    <form name="form">
      <input name="message" type="text" default="true">
New AO Set
      </input>
      <button
       default="true"
       index="0"
       name="OK"
       text="OK"/>
      <button
       index="1"
       name="Cancel"
       text="Cancel"/>
    </form>
  </notification>

  <notification
   icon="alertmodal.tga"
   name="NewAOCantContainNonASCII"
   type="alertmodal">
Could not create new AO set "[AO_SET_NAME]".
The name may only contain ASCII characters, excluding ":" and "|".
    <usetemplate
     name="okbutton"
     yestext="OK"/>
  </notification>

  <notification
   icon="alertmodal.tga"
   name="RenameAOMustBeASCII"
   type="alertmodal">
Could not rename AO set "[AO_SET_NAME]".
The name may only contain ASCII characters, excluding ":" and "|".
    <usetemplate
     name="okbutton"
     yestext="OK"/>
  </notification>

<notification
   icon="alertmodal.tga"
   name="RemoveAOSet"
   type="alertmodal">
Remove AO set "[AO_SET_NAME]" from the list?
    <usetemplate
     name="okcancelbuttons"
     notext="Cancel"
     yestext="Remove"/>
  </notification>

  <notification
   icon="notifytip.tga"
   name="AOForeignItemsFound"
   type="alertmodal">
The animation overrider found at least one item that did not belong in the configuration. Please check your &quot;Lost and Found&quot; folder for items that were moved out of the animation overrider configuration.
  </notification>

  <notification
   icon="notifytip.tga"
   name="AOImportComplete"
   type="notifytip">
Animation Overrider notecard import complete!
  </notification>

  <notification
   icon="notifytip.tga"
   name="AOImportSetAlreadyExists"
   type="notifytip">
An animation set with this name already exists.
  </notification>

  <notification
   icon="notifytip.tga"
   name="AOImportPermissionDenied"
   type="notifytip">
Insufficient permissions to read notecard.
  </notification>

  <notification
   icon="notifytip.tga"
   name="AOImportCreateSetFailed"
   type="notifytip">
Error while creating import set.
  </notification>

  <notification
   icon="notifytip.tga"
   name="AOImportDownloadFailed"
   type="notifytip">
Could not download notecard.
  </notification>

  <notification
   icon="notifytip.tga"
   name="AOImportNoText"
   type="notifytip">
Notecard is empty or unreadable.
  </notification>

  <notification
   icon="notifytip.tga"
   name="AOImportNoFolder"
   type="notifytip">
Couldn't find folder to read the animations.
  </notification>

  <notification
   icon="notifytip.tga"
   name="AOImportNoStatePrefix"
   type="notifytip">
Notecard line [LINE] has no valid [ state prefix.
  </notification>

  <notification
   icon="notifytip.tga"
   name="AOImportNoValidDelimiter"
   type="notifytip">
Notecard line [LINE] has no valid ] delimiter.
  </notification>

  <notification
   icon="notifytip.tga"
   name="AOImportStateNameNotFound"
   type="notifytip">
State name [NAME] not found.
  </notification>

  <notification
   icon="notifytip.tga"
   name="AOImportAnimationNotFound"
   type="notifytip">
Couldn't find animation [NAME]. Please make sure it's present in the same folder as the import notecard.
  </notification>

  <notification
   icon="notifytip.tga"
   name="AOImportInvalid"
   type="notifytip">
Notecard didn't contain any usable data. Aborting import.
  </notification>

  <notification
   icon="notifytip.tga"
   name="AOImportRetryCreateSet"
   type="notifytip">
Could not create import folder for animation set [NAME]. Retrying ...
  </notification>

  <notification
   icon="notifytip.tga"
   name="AOImportAbortCreateSet"
   type="notifytip">
Could not create import folder for animation set [NAME]. Giving up.
  </notification>

  <notification
   icon="notifytip.tga"
   name="AOImportLinkFailed"
   type="notifytip">
Creating animation link for animation "[NAME]" failed!
  </notification>

<!-- ## Zi: Animation Overrider -->

<notification
   icon="alertmodal.tga"
   name="SendSysinfoToIM"
   type="alertmodal">
This will send the following information to the current IM session:

[SYSINFO]
    <usetemplate
     name="okcancelbuttons"
     yestext="Send"
     notext="Cancel" />
  </notification>

<!-- fsdata -->
  <notification
   icon="alertmodal.tga"
   name="BlockLoginInfo"
   type="alertmodal">
    [REASON]
    <usetemplate
     name="okbutton"
     yestext="OK"/>
  </notification>

  <notification
   icon="alertmodal.tga"
   name="TestversionExpired"
   type="alertmodal">
    This test version of [APP_NAME] has expired and cannot be used any further.
    <usetemplate
     name="okbutton"
     yestext="OK"/>
  </notification>

  <notification
   icon="alertmodal.tga"
   name="FireStormReqInfo"
   type="alertmodal">
    [NAME] is requesting that you send them information about your [APP_NAME] setup.
(This is the same information that can be found by going to Help->About [APP_NAME])
[REASON]
Would you like to send them this information?
    <form name="form">
      <button
       index="0"
       name="Yes"
       text="Yes"/>
      <button
       index="1"
       name="No"
       text="No"/>
    </form>
  </notification>

<!-- Firestorm Phantom -->

  <notification
   icon="notifytip.tga"
   name="PhantomOn"
   type="notifytip">
Phantom mode on.
  </notification>

  <notification
   icon="notifytip.tga"
   name="PhantomOff"
   type="notifytip">
Phantom mode off.
  </notification>

  <notification
   icon="notifytip.tga"
   name="MovelockEnabled"
   type="notifytip">
Movelock enabled. Use Avatar &gt; Movement &gt; Movelock to disable.
  </notification>

  <notification
   icon="notifytip.tga"
   name="MovelockDisabled"
   type="notifytip">
Movelock disabled.
  </notification>

  <notification
   icon="notifytip.tga"
   name="MovelockEnabling"
   type="notifytip">
Enabling movelock...
  </notification>

  <notification
   icon="notifytip.tga"
   name="MovelockDisabling"
   type="notifytip">
Disabling movelock...
  </notification>

  <notification
   icon="notifytip.tga"
   name="FlightAssistEnabled"
   type="notifytip">
Flight Assist is enabled
  </notification>

<!-- Firestorm Phantom -->

<!-- Firestorm Reset Settings -->
  <notification
    icon="alertmodal.tga"
    label="Reset all settings"
    name="FirestormClearSettingsPrompt"
    type="alertmodal">
    Resetting all settings may be helpful if you are experiencing problems; however, you will need to redo any customizations you have made to the default configuration. 

    Are you sure you want to reset all settings?
    <usetemplate
      name="okcancelbuttons"
      notext="Cancel"
      yestext="OK"/>
  </notification>

  <notification
    icon="alertmodal.tga"
    name="SettingsWillClear"
    type="alertmodal">
    Settings will be cleared after restarting [APP_NAME].
  </notification>
<!-- Firestorm Reset Settings -->

<!-- AW: opensim -->
  <notification icon="alertmodal.tga"
		name="CantAddGrid"
		type="alertmodal">
Could not add [GRID] to the grid list.
[REASON] contact support of [GRID].
    <usetemplate
     name="okbutton"
     yestext="OK"/>
  </notification>
<!-- AW: opensim -->

  <!-- ## Zi: Particle Editor -->
  <notification
   icon="alertmodal.tga"
   name="ParticleScriptFindFolderFailed"
   type="alertmodal">
Could not find a folder for the new script in inventory.
  </notification>

  <notification
   icon="alertmodal.tga"
   name="ParticleScriptCreationFailed"
   type="alertmodal">
Could not create new script for this particle system.
  </notification>

  <notification
   icon="alertmodal.tga"
   name="ParticleScriptNotFound"
   type="alertmodal">
Could not find the newly created script for this particle system.
  </notification>

  <notification
   icon="alertmodal.tga"
   name="ParticleScriptCreateTempFileFailed"
   type="alertmodal">
Could not create temporary file for script upload.
  </notification>

  <notification
   icon="notify.tga"
   name="ParticleScriptInjected"
   type="alertmodal">
Particle script was injected successfully.
   <form name="form">
      <ignore name="ignore"
       text="A particle script was injected to an object."/>
    </form>
  </notification>

  <notification
   icon="alertmodal.tga"
   name="ParticleScriptCapsFailed"
   type="alertmodal">
Failed to inject script into object. Request for capabilities returned an empty address.
  </notification>

  <notification
   icon="notify.tga"
   name="ParticleScriptCopiedToClipboard"
   type="alertmodal">
The LSL script to create this particle system has been copied to your clipboard. You can now paste it into a new script to use it.
   <form name="form">
      <ignore name="ignore"
       text="A particle script was copied to my clipboard"/>
    </form>
  </notification>
  <!-- ## Zi: Particle Editor -->

  <!-- ## Zi: Debug Settings Editor -->
  <notification
   icon="notify.tga"
   name="DebugSettingsWarning"
   type="alertmodal">
Warning! The use of the Debug Settings window is unsupported! Changing debug settings can severely impact your experience and might lead to loss of data, functionality or even access to the service. Please do not change any values without knowing exactly what you are doing.
   <form name="form">
      <ignore name="ignore"
       text="Debug Settings warning message"/>
    </form>
  </notification>

  <notification
   icon="notify.tga"
   name="ControlNameCopiedToClipboard"
   type="alertmodal">
This debug setting's name has been copied to your clipboard. You can now paste it somewhere else to use it.
   <form name="form">
      <ignore name="ignore"
       text="A debug setting's name was copied to my clipboard"/>
    </form>
  </notification>

  <notification
   icon="notify.tga"
   name="SanityCheck"
   type="alertmodal">
[APP_NAME] has detected a possible issue with your settings:

[SANITY_MESSAGE]

Reason: [SANITY_COMMENT]

Current setting: [CURRENT_VALUE]
   <form name="form">
      <button
       index="0"
       name="OK"
       text="Fix it"/>
      <button
       index="1"
       name="Cancel"
       text="Keep it"/>
      <ignore name="ignore"
       text="A settings control has failed the sanity check."/>
    </form>
  </notification>
  <!-- ## Zi: Debug Settings Editor -->

  <!-- <FS:Sei> LSL Default label missing FIRE-17710 -->
  <notification
   icon="alertmodal.tga"
   name="DefaultLabelMissing"
   type="alertmodal">
   <usetemplate
    ignoretext="A LSL script has switch statement without a default label"
    name="notifyignore"/>
The behavior for switch() statements without a default case was previously incorrect and has been fixed. 
See FIRE-17710 for details.
  </notification>
  <!-- </FS:Sei> -->

  <notification
   icon="alertmodal.tga"
   name="TeleportToAvatarNotPossible"
   type="alertmodal">
Teleport to this avatar not possible, because the exact position is unknown.
  <tag>fail</tag>
  </notification>

  <notification
   icon="alertmodal.tga"
   name="ZoomToAvatarNotPossible"
   type="alertmodal">
Cannot zoom to this avatar, because it is out of reach.
  <tag>fail</tag>
  </notification>

  <notification
   icon="alertmodal.tga"
   name="TrackAvatarNotPossible"
   type="alertmodal">
Cannot track this avatar, because it is beyond radar range.
  <tag>fail</tag>
  </notification>

  <notification
   icon="alertmodal.tga"
   name="CacheEmpty"
   type="alertmodal">
Your viewer cache is currently empty. Please be aware that you may experience slow framerates and inventory loading for a short time while new content downloads.
  </notification>

  <!-- <FS:Zi> Viewer version popup -->
  <notification
   icon="alertmodal.tga"
   name="FirstJoinSupportGroup2"
   type="alertmodal">
Welcome to the Phoenix/Firestorm Viewer Support Group!

To make support easier, it is recommended to announce your viewer's version to the group. This information includes current viewer version, viewer skin, operating system and RLVa status. You can choose to display your viewer's version in front of any chat you send to the group. Our support members can give you more meaningful advice right away if they know the viewer version you are on.

You can enable and disable this function at any time using the checkbox in the group chat floater.

Do you want to enable the automatic viewer version display?

    <form name="form">
      <button
       index="0"
       name="OK_okcancelignore"
       text="Yes"/>
      <button
       default="true"
       index="1"
       name="Cancel_okcancelignore"
       text="No"/>
      <ignore
	   name="ignore"
       text="The Phoenix/Firestorm Support Group was joined"
       save_option="true" />
    </form>

  </notification>
  <!-- <FS:Zi> Viewer version popup -->
  <notification
     icon="alertmodal.tga"
     name="ConfirmScriptModify"
    type="alertmodal">
    Are you sure you want to modify scripts in selected objects?
    <tag>confirm</tag>
    <usetemplate
    ignoretext="Confirm before I modify scripts in selection"
     name="okcancelignore"
     notext="Cancel"
     yestext="OK"/>
  </notification>

  <notification
   icon="alertmodal.tga"
   name="LocalBitmapsUpdateFileNotFound"
   persist="true"
   type="notify">
[FNAME] could not be updated because the file could no longer be found.
Disabling future updates for this file.
  </notification>


  <notification
   icon="alertmodal.tga"
   name="NoTransNoSaveToContents"
   type="notify">
    <tag>fail</tag>
    Cannot save &lt;nolink&gt;'[OBJ_NAME]'&lt;/nolink&gt; to object contents because you do not have permission to transfer the object's ownership.
  </notification>

  <notification
   icon="alertmodal.tga"
   name="LocalBitmapsUpdateFailedFinal"
   persist="true"
   type="notify">
[FNAME] could not be opened or decoded for [NRETRIES] attempts, and is now considered broken.
Disabling future updates for this file.
  </notification>

  <notification
   icon="alertmodal.tga"
   name="LocalBitmapsVerifyFail"
   persist="true"
   type="notify">
Attempted to add an invalid or unreadable image file [FNAME] which could not be opened or decoded.
Attempt canceled.
  </notification>

  <notification
   icon="alertmodal.tga"
   name="LocalGLTFVerifyFail"
   persist="true"
   type="notify">
Attempted to add an invalid or unreadable GLTF material [FNAME] which could not be opened or decoded.
Attempt cancelled.
  </notification>

  <notification
   icon="alertmodal.tga"
   name="PathfindingReturnMultipleItems"
   type="alertmodal">
    You are returning [NUM_ITEMS] items.  Are you sure you want to continue?
    <tag>confirm</tag>
    <usetemplate
     ignoretext="Are you sure you want to return multiple items?"
     name="okcancelignore"
     notext="No"
     yestext="Yes"/>
  </notification>

  <notification
   icon="alertmodal.tga"
   name="PathfindingDeleteMultipleItems"
   type="alertmodal">
    You are deleting [NUM_ITEMS] items.  Are you sure you want to continue?
    <tag>confirm</tag>
    <usetemplate
     ignoretext="Are you sure you want to delete multiple items?"
     name="okcancelignore"
     notext="No"
     yestext="Yes"/>
  </notification>


  <notification
   icon="alertmodal.tga"
   name="AvatarFrozen"
   type="notify">
   <tag>fail</tag>
[AV_FREEZER] has frozen you. You cannot move or interact with the world.
  </notification>

  <notification
   icon="alertmodal.tga"
   name="AvatarFrozenDuration"
   type="notify">
   <tag>fail</tag>
[AV_FREEZER] has frozen you for [AV_FREEZE_TIME] seconds. You cannot move or interact with the world.
  </notification>

  <notification
   icon="alertmodal.tga"
   name="YouFrozeAvatar"
   type="notify">
   <tag>fail</tag>
Avatar frozen.
  </notification>

  <notification
   icon="alertmodal.tga"
   name="AvatarHasUnFrozenYou"
   type="notify">
   <tag>fail</tag>
[AV_FREEZER] has unfrozen you.
  </notification>

  <notification
   icon="alertmodal.tga"
   name="AvatarUnFrozen"
   type="notify">
   <tag>fail</tag>
Avatar unfrozen.
  </notification>

  <notification
   icon="alertmodal.tga"
   name="AvatarFreezeFailure"
   type="notify">
   <tag>fail</tag>
Freeze failed because you don't have admin permission for that parcel.
  </notification>

  <notification
   icon="alertmodal.tga"
   name="AvatarFreezeThaw"
   type="notify">
   <tag>fail</tag>
Your freeze expired, go about your business.
  </notification>

  <notification
   icon="alertmodal.tga"
   name="AvatarCantFreeze"
   type="notify">
   <tag>fail</tag>
Sorry, can't freeze that user.
  </notification>

  <notification
   icon="alertmodal.tga"
   name="NowOwnObject"
   type="notify">
   <tag>fail</tag>
You are now the owner of object [OBJECT_NAME]
  </notification>

  <notification
   icon="alertmodal.tga"
   name="CantRezOnLand"
   type="notify">
   <tag>fail</tag>
Can't rez object at [OBJECT_POS] because the owner of this land does not allow it.  Use the land tool to see land ownership.
  </notification>

  <notification
   icon="alertmodal.tga"
   name="RezFailTooManyRequests"
   type="notify">
   <tag>fail</tag>
Object can not be rezzed because there are too many requests.
  </notification>
 
  <notification
   icon="alertmodal.tga"
   name="SitFailCantMove"
   type="notify">
   <tag>fail</tag>
You cannot sit because you cannot move at this time.
  </notification>

  <notification
   icon="alertmodal.tga"
   name="SitFailNotAllowedOnLand"
   type="notify">
   <tag>fail</tag>
You cannot sit because you are not allowed on that land.
  </notification>
 
  <notification
   icon="alertmodal.tga"
   name="SitFailNotSameRegion"
   type="notify">
   <tag>fail</tag>
Try moving closer.  Can't sit on object because
it is not in the same region as you.
  </notification>
  
  <notification
   icon="alert.tga"
   name="ChatHistoryIsBusyAlert"
   type="alertmodal">
   Chat history file is busy with previous operation. Please try again in a few minutes or choose chat with another person.
    <usetemplate
     name="okbutton"
     yestext="OK"/>
  </notification>
  
  <notification
   icon="alertmodal.tga"
   name="NoNewObjectRegionFull"
   type="notify">
   <tag>fail</tag>
Unable to create new object. The region is full.
  </notification>

  <notification
   icon="alertmodal.tga"
   name="FailedToPlaceObject"
   type="notify">
   <tag>fail</tag>
Failed to place object at specified location.  Please try again.
  </notification>

  <notification
   icon="alertmodal.tga"
   name="NoOwnNoGardening"
   type="notify">
   <tag>fail</tag>
You can't create trees and grass on land you don't own.
  </notification>

  <notification
   icon="alertmodal.tga"
   name="NoCopyPermsNoObject"
   type="notify">
   <tag>fail</tag>
Copy failed because you lack permission to copy the object &lt;nolink&gt;'[OBJ_NAME]'&lt;/nolink&gt;.
  </notification>

  <notification
   icon="alertmodal.tga"
   name="NoTransPermsNoObject"
   type="notify">
   <tag>fail</tag>
Copy failed because the object &lt;nolink&gt;'[OBJ_NAME]'&lt;/nolink&gt; cannot be transferred to you.
  </notification>

  <notification
   icon="alertmodal.tga"
   name="AddToNavMeshNoCopy"
   type="notify">
   <tag>fail</tag>
Copy failed because the object &lt;nolink&gt;'[OBJ_NAME]'&lt;/nolink&gt; contributes to navmesh.
  </notification>

  <notification
   icon="alertmodal.tga"
   name="DupeWithNoRootsSelected"
   type="notify">
   <tag>fail</tag>
Duplicate with no root objects selected.
  </notification>

  <notification
   icon="alertmodal.tga"
   name="CantDupeCuzRegionIsFull"
   type="notify">
   <tag>fail</tag>
Can't duplicate objects because the region is full.
  </notification>

  <notification
   icon="alertmodal.tga"
   name="CantDupeCuzParcelNotFound"
   type="notify">
   <tag>fail</tag>
Can't duplicate objects - Can't find the parcel they are on.
  </notification>

  <notification
   icon="alertmodal.tga"
   name="CantCreateCuzParcelFull"
   type="notify">
   <tag>fail</tag>
Can't create object because 
the parcel is full.
  </notification>

  <notification
   icon="alertmodal.tga"
   name="RezAttemptFailed"
   type="notify">
   <tag>fail</tag>
Attempt to rez an object failed.
  </notification>

  <notification
   icon="alertmodal.tga"
   name="ToxicInvRezAttemptFailed"
   type="notify">
   <tag>fail</tag>
Unable to create item that has caused problems on this region.
  </notification>

  <notification
   icon="alertmodal.tga"
   name="InvItemIsBlacklisted"
   type="notify">
   <tag>fail</tag>
That inventory item has been blacklisted.
  </notification>

  <notification
   icon="alertmodal.tga"
   name="NoCanRezObjects"
   type="notify">
   <tag>fail</tag>
You are not currently allowed to create objects.
  </notification>
 
  <notification
   icon="alertmodal.tga"
   name="LandSearchBlocked"
   type="notify">
   <tag>fail</tag>
Land Search Blocked.
You have performed too many land searches too quickly.
Please try again in a minute.
  </notification>

  <notification
   icon="alertmodal.tga"
   name="NotEnoughResourcesToAttach"
   type="notify">
   <tag>fail</tag>
Not enough script resources available to attach object!
  </notification>

  <notification
   icon="notifytip.tga"
   name="YouDiedAndGotTPHome"
   type="notifytip">
   <tag>fail</tag>
You died and have been teleported to your home location
  </notification>

  <notification
   icon="alertmodal.tga"
   name="EjectComingSoon"
   type="notify">
   <tag>fail</tag>
You are no longer allowed here and have [EJECT_TIME] seconds to leave.
  </notification>

  <notification
   icon="alertmodal.tga"
   name="NoEnterRegionMaybeFull"
   type="notify">
   <tag>fail</tag>
You can't enter region "[NAME]".
It may be full or restarting soon.
  </notification>

  <notification
   icon="alertmodal.tga"
   name="SaveBackToInvDisabled"
   type="notify">
   <tag>fail</tag>
Save Back To Inventory has been disabled.
  </notification>

  <notification
   icon="alertmodal.tga"
   name="NoExistNoSaveToContents"
   type="notify">
   <tag>fail</tag>
Cannot save &lt;nolink&gt;'[OBJ_NAME]'&lt;/nolink&gt; to object contents because the object it was rezzed from no longer exists.
  </notification>

  <notification
   icon="alertmodal.tga"
   name="NoModNoSaveToContents"
   type="notify">
   <tag>fail</tag>
Cannot save &lt;nolink&gt;'[OBJ_NAME]'&lt;/nolink&gt; to object contents because you do not have permission to modify the object &lt;nolink&gt;'[DEST_NAME]'&lt;/nolink&gt;.
  </notification>

  <notification
   icon="alertmodal.tga"
   name="NoSaveBackToInvDisabled"
   type="notify">
   <tag>fail</tag>
Cannot save &lt;nolink&gt;'[OBJ_NAME]'&lt;/nolink&gt; back to inventory -- this operation has been disabled.
  </notification>

  <notification
   icon="alertmodal.tga"
   name="NoCopyNoSelCopy"
   type="notify">
   <tag>fail</tag>
You cannot copy your selection because you do not have permission to copy the object &lt;nolink&gt;'[OBJ_NAME]'&lt;/nolink&gt;.
  </notification>

  <notification
   icon="alertmodal.tga"
   name="NoTransNoSelCopy"
   type="notify">
   <tag>fail</tag>
You cannot copy your selection because the object &lt;nolink&gt;'[OBJ_NAME]'&lt;/nolink&gt; is not transferable.
  </notification>

  <notification
   icon="alertmodal.tga"
   name="NoTransNoCopy"
   type="notify">
   <tag>fail</tag>
You cannot copy your selection because the object &lt;nolink&gt;'[OBJ_NAME]'&lt;/nolink&gt; is not transferable.
  </notification>

  <notification
   icon="alertmodal.tga"
   name="NoPermsNoRemoval"
   type="notify">
   <tag>fail</tag>
Removal of the object &lt;nolink&gt;'[OBJ_NAME]'&lt;/nolink&gt; from the simulator is disallowed by the permissions system.
  </notification>

  <notification
   icon="alertmodal.tga"
   name="NoModNoSaveSelection"
   type="notify">
   <tag>fail</tag>
Cannot save your selection because you do not have permission to modify the object &lt;nolink&gt;'[OBJ_NAME]'&lt;/nolink&gt;.
  </notification>

  <notification
   icon="alertmodal.tga"
   name="NoCopyNoSaveSelection"
   type="notify">
   <tag>fail</tag>
Cannot save your selection because the object &lt;nolink&gt;'[OBJ_NAME]'&lt;/nolink&gt; is not copyable.
  </notification>

  <notification
   icon="alertmodal.tga"
   name="NoModNoTaking"
   type="notify">
   <tag>fail</tag>
You cannot take your selection because you do not have permission to modify the object &lt;nolink&gt;'[OBJ_NAME]'&lt;/nolink&gt;.
  </notification>

  <notification
   icon="alertmodal.tga"
   name="RezDestInternalError"
   type="notify">
   <tag>fail</tag>
Internal Error: Unknown destination type.
  </notification>

  <notification
   icon="alertmodal.tga"
   name="DeleteFailObjNotFound"
   type="notify">
   <tag>fail</tag>
Delete failed because object not found
  </notification>

  <notification
   icon="alertmodal.tga"
   name="SorryCantEjectUser"
   type="notify">
   <tag>fail</tag>
Sorry, can't eject that user.
  </notification>

  <notification
   icon="alertmodal.tga"
   name="RegionSezNotAHome"
   type="notify">
   <tag>fail</tag>
This region does not allow you to set your home location here.
  </notification>

  <notification
   icon="alertmodal.tga"
   name="HomeLocationLimits"
   type="notify">
   <tag>fail</tag>
You can only set your 'Home Location' on your land or at a mainland Infohub.
   </notification>

  <notification
   icon="alertmodal.tga"
   name="HomePositionSet"
   type="notify">
   <tag>fail</tag>
Home position set.
  </notification>

  <notification
   icon="notifytip.tga"
   name="AvatarEjected"
   type="notifytip">
   <tag>fail</tag>
Avatar ejected.
  </notification>

  <notification
   icon="alertmodal.tga"
   name="AvatarEjectFailed"
   type="notify">
   <tag>fail</tag>
Eject failed because you don't have admin permission for that parcel.
  </notification>

  <notification
   icon="alertmodal.tga"
   name="CMOParcelFull"
   type="notify">
   <tag>fail</tag>
Can't move object '[O]' to
[P] in region [R] because the parcel is full.
  </notification>

  <notification
   icon="alertmodal.tga"
   name="CMOParcelPerms"
   type="notify">
   <tag>fail</tag>
Can't move object '[O]' to
[P] in region [R] because your objects are not allowed on this parcel.
  </notification>

  <notification
   icon="alertmodal.tga"
   name="CMOParcelResources"
   type="notify">
   <tag>fail</tag>
Can't move object '[O]' to
[P] in region [R] because there are not enough resources for this object on this parcel.
  </notification>

  <notification
   icon="alertmodal.tga"
   name="NoParcelPermsNoObject"
   type="notify">
   <tag>fail</tag>
Copy failed because you lack access to that parcel.
  </notification>

  <notification
   icon="alertmodal.tga"
   name="CMORegionVersion"
   type="notify">
    <tag>fail</tag>
    Can't move object '[O]' to
    [P] in region [R] because the other region is running an older version which does not support receiving this object via region crossing.
  </notification>

  <notification
   icon="alertmodal.tga"
   name="CMONavMesh"
   type="notify">
   <tag>fail</tag>
Can't move object '[O]' to
[P] in region [R] because you cannot modify the navmesh across region boundaries.
  </notification>

  <notification
   icon="alertmodal.tga"
   name="CMOWTF"
   type="notify">
   <tag>fail</tag>
Can't move object '[O]' to
[P] in region [R] because of an unknown reason. ([F])
  </notification>

  <notification
   icon="alertmodal.tga"
   name="NoPermModifyObject"
   type="notify">
   <tag>fail</tag>
You don't have permission to modify that object
  </notification>

  <notification
   icon="alertmodal.tga"
   name="TooMuchObjectInventorySelected"
   type="alertmodal">
    <tag>fail</tag>
    Too many objects with large inventory are selected. Please select fewer objects and try again.
    <usetemplate
     name="okbutton"
     yestext="OK"/>
  </notification>

  <notification
   icon="alertmodal.tga"
   name="CantEnablePhysObjContributesToNav"
   type="notify">
   <tag>fail</tag>
Can't enable physics for an object that contributes to the navmesh.
  </notification>

  <notification
   icon="alertmodal.tga"
   name="CantEnablePhysKeyframedObj"
   type="notify">
   <tag>fail</tag>
Can't enable physics for keyframed objects.
  </notification>

  <notification
   icon="alertmodal.tga"
   name="CantEnablePhysNotEnoughLandResources"
   type="notify">
   <tag>fail</tag>
Can't enable physics for object -- insufficient land resources.
  </notification>

  <notification
   icon="alertmodal.tga"
   name="CantEnablePhysCostTooGreat"
   persist="true"
   type="notify">
   <tag>fail</tag>
Can't enable physics for object with physics resource cost greater than [MAX_OBJECTS]
  </notification>

  <notification
   icon="alertmodal.tga"
   name="PhantomWithConcavePiece"
   type="notify">
   <tag>fail</tag>
This object cannot have a concave piece because it is phantom and contributes to the navmesh.
  </notification>

  <notification
   icon="alertmodal.tga"
   name="UnableAddItem"
   type="notify">
   <tag>fail</tag>
Unable to add item!
  </notification>

  <notification
   icon="alertmodal.tga"
   name="UnableEditItem"
   type="notify">
   <tag>fail</tag>
Unable to edit this!
  </notification>

  <notification
   icon="alertmodal.tga"
   name="NoPermToEdit"
   type="notify">
   <tag>fail</tag>
Not permitted to edit this.
  </notification>

  <notification
   icon="alertmodal.tga"
   name="NoPermToCopyInventory"
   type="notify">
   <tag>fail</tag>
Not permitted to copy that inventory.
  </notification>

  <notification
   icon="alertmodal.tga"
   name="CantSaveItemDoesntExist"
   type="notify">
   <tag>fail</tag>
Cannot save to object contents: Item no longer exists.
  </notification>

  <notification
   icon="alertmodal.tga"
   name="CantSaveItemAlreadyExists"
   type="notify">
   <tag>fail</tag>
Cannot save to object contents: Item with that name already exists in inventory
  </notification>

  <notification
   icon="alertmodal.tga"
   name="CantSaveModifyAttachment"
   type="notify">
   <tag>fail</tag>
Cannot save to object contents: This would modify the attachment permissions.
  </notification>

  <notification
   icon="alertmodal.tga"
   name="AttachmentHasTooMuchInventory"
   type="notify">
   <tag>fail</tag>
Your attachments contain too much inventory to add more.
  </notification>

  <notification
   icon="alertmodal.tga"
   name="IllegalAttachment"
   type="notify">
   <tag>fail</tag>
The attachment has requested a nonexistent point on the avatar. It has been attached to the chest instead.
  </notification>

  <notification
   icon="alertmodal.tga"
   name="TooManyScripts"
   type="notify">
   <tag>fail</tag>
Too many scripts.
  </notification>

  <notification
   icon="alertmodal.tga"
   name="UnableAddScript"
   type="notify">
   <tag>fail</tag>
Unable to add script!
  </notification>

  <notification
   icon="alertmodal.tga"
   name="AssetServerTimeoutObjReturn"
   type="notify">
   <tag>fail</tag>
Asset server didn't respond in a timely fashion.  Object returned to the region.
  </notification>

  <notification
   icon="alertmodal.tga"
   name="RegionDisablePhysicsShapes"
   type="notify">
   <tag>fail</tag>
This region does not have physics shapes enabled.
  </notification>

  <notification
   icon="alertmodal.tga"
   name="NoModNavmeshAcrossRegions"
   type="notify">
   <tag>fail</tag>
You cannot modify the navmesh across region boundaries.
  </notification>

  <notification
   icon="alertmodal.tga"
   name="NoSetPhysicsPropertiesOnObjectType"
   type="notify">
   <tag>fail</tag>
Cannot set physics properties on that object type.
  </notification>

  <notification
   icon="alertmodal.tga"
   name="NoSetRootPrimWithNoShape"
   type="notify">
   <tag>fail</tag>
Cannot set root prim to have no shape.
  </notification>

  <notification
   icon="alertmodal.tga"
   name="NoRegionSupportPhysMats"
   type="notify">
   <tag>fail</tag>
This region does not have physics materials enabled.
  </notification>

  <notification
   icon="alertmodal.tga"
   name="OnlyRootPrimPhysMats"
   type="notify">
   <tag>fail</tag>
Only root prims may have their physics materials adjusted.
  </notification>

  <notification
   icon="alertmodal.tga"
   name="NoSupportCharacterPhysMats"
   type="notify">
   <tag>fail</tag>
Setting physics materials on characters is not yet supported.
  </notification>

  <notification
   icon="alertmodal.tga"
   name="InvalidPhysMatProperty"
   type="notify">
   <tag>fail</tag>
One or more of the specified physics material properties was invalid.
  </notification>

  <notification
   icon="alertmodal.tga"
   name="NoPermsAlterStitchingMeshObj"
   type="notify">
   <tag>fail</tag>
You may not alter the stitching type of a mesh object.
  </notification>

  <notification
   icon="alertmodal.tga"
   name="NoPermsAlterShapeMeshObj"
   type="notify">
   <tag>fail</tag>
You may not alter the shape of a mesh object
  </notification>

  <notification
   icon="alertmodal.tga"
   name="FullRegionCantEnter"
   type="notify">
   <tag>fail</tag>
You can't enter this region because the region is full.
  </notification>

  <notification
   icon="alertmodal.tga"
   name="LinkFailedOwnersDiffer"
   type="notify">
   <tag>fail</tag>
Link failed -- owners differ
  </notification>

  <notification
   icon="alertmodal.tga"
   name="LinkFailedNoModNavmeshAcrossRegions"
   type="notify">
   <tag>fail</tag>
Link failed -- cannot modify the navmesh across region boundaries.
  </notification>

  <notification
   icon="alertmodal.tga"
   name="LinkFailedNoPermToEdit"
   type="notify">
   <tag>fail</tag>
Link failed because you do not have edit permission.
  </notification>

  <notification
   icon="alertmodal.tga"
   name="LinkFailedTooManyPrims"
   type="notify">
   <tag>fail</tag>
Link failed -- too many primitives
  </notification>

  <notification
   icon="alertmodal.tga"
   name="LinkFailedCantLinkNoCopyNoTrans"
   type="notify">
   <tag>fail</tag>
Link failed -- cannot link no-copy with no-transfer
  </notification>

  <notification
   icon="alertmodal.tga"
   name="LinkFailedNothingLinkable"
   type="notify">
   <tag>fail</tag>
Link failed -- nothing linkable.
  </notification>

  <notification
   icon="alertmodal.tga"
   name="LinkFailedTooManyPathfindingChars"
   type="notify">
   <tag>fail</tag>
Link failed -- too many pathfinding characters
  </notification>

  <notification
   icon="alertmodal.tga"
   name="LinkFailedInsufficientLand"
   type="notify">
   <tag>fail</tag>
Link failed -- insufficient land resources
  </notification>

  <notification
   icon="alertmodal.tga"
   name="LinkFailedTooMuchPhysics"
   type="notify">
   <tag>fail</tag>
Object uses too many physics resources -- its dynamics have been disabled.
  </notification>

  <notification
   icon="alertmodal.tga"
   name="EstateManagerFailedllTeleportHome"
   persist="false"
   type="notify">
    <tag>fail</tag>
The object '[OBJECT_NAME]' at [SLURL] cannot teleport estate managers home.
  </notification>

  <notification
   icon="alertmodal.tga"
   name="TeleportedHomeByObjectOnParcel"
   persist="false"
   type="notify">
   <tag>fail</tag>
You have been teleported home by the object '[OBJECT_NAME]' on the parcel '[PARCEL_NAME]'
  </notification>

  <notification
   icon="alertmodal.tga"
   name="TeleportedHomeByObject"
   persist="false"
   type="notify">
   <tag>fail</tag>
You have been teleported home by the object '[OBJECT_NAME]'
  </notification>

  <notification
   icon="alertmodal.tga"
   name="TeleportedByAttachment"
   type="notify">
   <tag>fail</tag>
You have been teleported by an attachment on [ITEM_ID]
   <usetemplate
    ignoretext="Teleport: You have been teleported by an attachment"
    name="notifyignore"/>
  </notification>

  <notification
   icon="alertmodal.tga"
   name="TeleportedByObjectOnParcel"
   type="notify">
   <tag>fail</tag>
You have been teleported by the object '[OBJECT_NAME]' on the parcel '[PARCEL_NAME]'
   <usetemplate
    ignoretext="Teleport: You have been teleported by an object on a parcel"
    name="notifyignore"/>
  </notification>

  <notification
   icon="alertmodal.tga"
   name="TeleportedByObjectOwnedBy"
   type="notify">
   <tag>fail</tag>
You have been teleported by the object '[OBJECT_NAME]' owned by [OWNER_ID]
  </notification>

  <notification
   icon="alertmodal.tga"
   name="TeleportedByObjectUnknownUser"
   type="notify">
   <tag>fail</tag>
You have been teleported by the object '[OBJECT_NAME]' owned by an unknown user.
  </notification>

  <notification
   icon="alertmodal.tga"
   name="StandDeniedByObject"
   type="notify">
    <tag>fail</tag>
'[OBJECT_NAME]' will not allow you to stand at this time.
  </notification>

  <notification
   icon="alertmodal.tga"
   name="ResitDeniedByObject"
   type="notify">
    <tag>fail</tag>
'[OBJECT_NAME]' will not allow you to change your seat at this time.
  </notification>

  <notification
   icon="alertmodal.tga"
   name="CantCreateObjectRegionFull"
   type="notify">
   <tag>fail</tag>
Unable to create requested object. The region is full.
  </notification>

   <notification
    icon="alertmodal.tga"
   name="CantCreateAnimatedObjectTooLarge"
   type="notify">
   <tag>fail</tag>
Unable to create requested animated object because it exceeds the rigged triangle limit.
  </notification>

  <notification
   icon="alertmodal.tga"
   name="CantAttackMultipleObjOneSpot"
   type="notify">
   <tag>fail</tag>
You can't attach multiple objects to one spot.
  </notification>

  <notification
   icon="alertmodal.tga"
   name="CantCreateMultipleObjAtLoc"
   type="notify">
   <tag>fail</tag>
You can't create multiple objects here.
  </notification>

  <notification
   icon="alertmodal.tga"
   name="UnableToCreateObjTimeOut"
   type="notify">
   <tag>fail</tag>
Unable to create requested object. Object is missing from database.
  </notification>

  <notification
   icon="alertmodal.tga"
   name="UnableToCreateObjUnknown"
   type="notify">
   <tag>fail</tag>
Unable to create requested object. The request timed out. Please try again.
  </notification>

  <notification
   icon="alertmodal.tga"
   name="UnableToCreateObjMissingFromDB"
   type="notify">
   <tag>fail</tag>
Unable to create requested object. Please try again.
  </notification>

  <notification
   icon="alertmodal.tga"
   name="RezFailureTookTooLong"
   type="notify">
   <tag>fail</tag>
Rez failed, requested object took too long to load.
  </notification>

  <notification
   icon="alertmodal.tga"
   name="FailedToPlaceObjAtLoc"
   type="notify">
   <tag>fail</tag>
Failed to place object at specified location.  Please try again.
  </notification>

  <notification
   icon="alertmodal.tga"
   name="CantCreatePlantsOnLand"
   type="notify">
   <tag>fail</tag>
You cannot create plants on this land.
  </notification>

  <notification
   icon="alertmodal.tga"
   name="CantRestoreObjectNoWorldPos"
   type="notify">
   <tag>fail</tag>
Cannot restore object. No world position found.
  </notification>

  <notification
   icon="alertmodal.tga"
   name="CantRezObjectInvalidMeshData"
   type="notify">
   <tag>fail</tag>
Unable to rez object because its mesh data is invalid.
  </notification>

  <notification
   icon="alertmodal.tga"
   name="CantRezObjectTooManyScripts"
   type="notify">
   <tag>fail</tag>
Unable to rez object because there are already too many scripts in this region.
  </notification>

  <notification
   icon="alertmodal.tga"
   name="CantCreateObjectNoAccess"
   type="notify">
   <tag>fail</tag>
Your access privileges don't allow you to create objects there.
  </notification>

  <notification
   icon="alertmodal.tga"
   name="CantCreateObject"
   type="notify">
   <tag>fail</tag>
You are not currently allowed to create objects.
  </notification>

  <notification
   icon="alertmodal.tga"
   name="InvalidObjectParams"
   type="notify">
   <tag>fail</tag>
Invalid object parameters
  </notification>

  <notification
   icon="alertmodal.tga"
   name="CantDuplicateObjectNoAcess"
   type="notify">
   <tag>fail</tag>
Your access privileges don't allow you to duplicate objects here.
  </notification>

  <notification
   icon="alertmodal.tga"
   name="CantChangeShape"
   type="notify">
   <tag>fail</tag>
You are not allowed to change this shape.
  </notification>

  <notification
   icon="alertmodal.tga"
   name="NoPermsTooManyAttachedAnimatedObjects"
   type="notify">
   <tag>fail</tag>
Operation would cause the number of attached animated objects to exceed the limit.
  </notification>

  <notification
   icon="alertmodal.tga"
   name="NoPermsLinkAnimatedObjectTooLarge"
   type="notify">
   <tag>fail</tag>
Can't link these objects because the resulting animated object would exceed the rigged triangle limit.
  </notification>

  <notification
   icon="alertmodal.tga"
   name="NoPermsSetFlagAnimatedObjectTooLarge"
   type="notify">
   <tag>fail</tag>
Can't make this object into an animated object because it would exceed the rigged triangle limit.
  </notification>

  <notification
   icon="alertmodal.tga"
   name="CantChangeAnimatedObjectStateInsufficientLand"
   type="notify">
   <tag>fail</tag>
Can't change animated object state for this object because it would cause parcel limit to be exceeded.
  </notification>

  <notification
   icon="alertmodal.tga"
   name="ErrorNoMeshData"
   type="notify">
   <tag>fail</tag>
Server error: cannot complete this operation because mesh data is not loaded.
  </notification>

  <notification
   icon="alertmodal.tga"
   name="NoAccessToClaimObjects"
   type="notify">
   <tag>fail</tag>
Your access privileges don't allow you to claim objects here.
  </notification>

  <notification
   icon="alertmodal.tga"
   name="DeedFailedNoPermToDeedForGroup"
   type="notify">
   <tag>fail</tag>
Deed failed because you do not have permission to deed objects for your group.
  </notification>

  <notification
   icon="alertmodal.tga"
   name="NoPrivsToBuyObject"
   type="notify">
   <tag>fail</tag>
Your access privileges don't allow you to buy objects here.
  </notification>

  <notification
   icon="alertmodal.tga"
   name="CantAttachObjectAvatarSittingOnIt"
   type="notify">
   <tag>fail</tag>
Cannot attach object because an avatar is sitting on it.
  </notification>

  <notification
   icon="alertmodal.tga"
   name="WhyAreYouTryingToWearShrubbery"
   type="notify">
   <tag>fail</tag>
Trees and grasses cannot be worn as attachments.
  </notification>

  <notification
   icon="alertmodal.tga"
   name="CantAttachGroupOwnedObjs"
   type="notify">
   <tag>fail</tag>
Cannot attach group-owned objects.
  </notification>

  <notification
   icon="alertmodal.tga"
   name="CantAttachObjectsNotOwned"
   type="notify">
   <tag>fail</tag>
Cannot attach objects that you don't own.
  </notification>

  <notification
   icon="alertmodal.tga"
   name="CantAttachNavmeshObjects"
   type="notify">
   <tag>fail</tag>
Cannot attach objects that contribute to navmesh.
  </notification>

  <notification
   icon="alertmodal.tga"
   name="CantAttachObjectNoMovePermissions"
   type="notify">
   <tag>fail</tag>
Cannot attach object because you do not have permission to move it.
  </notification>

  <notification
   icon="alertmodal.tga"
   name="CantAttachNotEnoughScriptResources"
   type="notify">
   <tag>fail</tag>
Not enough script resources available to attach object!
  </notification>

  <notification
   icon="alertmodal.tga"
   name="CantAttachObjectBeingRemoved"
   type="notify">
    <tag>fail</tag>
    Cannot attach object because it is already being removed.
  </notification>

  <notification
   icon="alertmodal.tga"
   name="CantDropItemTrialUser"
   type="notify">
   <tag>fail</tag>
You can't drop objects here; try the Free Trial area.
  </notification>

  <notification
   icon="alertmodal.tga"
   name="CantDropMeshAttachment"
   type="notify">
   <tag>fail</tag>
You can't drop mesh attachments. Detach to inventory and then rez in world.
  </notification>

  <notification
   icon="alertmodal.tga"
   name="CantDropAttachmentNoPermission"
   type="notify">
   <tag>fail</tag>
Failed to drop attachment: you don't have permission to drop there.
  </notification>

  <notification
   icon="alertmodal.tga"
   name="CantDropAttachmentInsufficientLandResources"
   type="notify">
   <tag>fail</tag>
Failed to drop attachment: insufficient available land resource.
  </notification>

  <notification
   icon="alertmodal.tga"
   name="CantDropAttachmentInsufficientResources"
   type="notify">
   <tag>fail</tag>
Failed to drop attachments: insufficient available resources.
  </notification>

  <notification
   icon="alertmodal.tga"
   name="CantDropObjectFullParcel"
   type="notify">
   <tag>fail</tag>
Cannot drop object here.  Parcel is full.
  </notification>

  <notification
   icon="alertmodal.tga"
   name="CantTouchObjectBannedFromParcel"
   type="notify">
   <tag>fail</tag>
Can't touch/grab this object because you are banned from the land parcel.
  </notification>

  <notification
   icon="alertmodal.tga"
   name="PlzNarrowDeleteParams"
   type="notify">
   <tag>fail</tag>
Please narrow your delete parameters.
  </notification>

  <notification
   icon="alertmodal.tga"
   name="UnableToUploadAsset"
   type="notify">
   <tag>fail</tag>
Unable to upload asset.
  </notification>

  <notification
   icon="alertmodal.tga"
   name="CantTeleportCouldNotFindUser"
   type="notify">
   <tag>fail</tag>
Could not find user to teleport home
  </notification>

  <notification
   icon="alertmodal.tga"
   name="GodlikeRequestFailed"
   type="notify">
   <tag>fail</tag>
godlike request failed
  </notification>

  <notification
   icon="alertmodal.tga"
   name="GenericRequestFailed"
   type="notify">
   <tag>fail</tag>
generic request failed
  </notification>

  <notification
   icon="alertmodal.tga"
   name="CantUploadPostcard"
   type="notify">
   <tag>fail</tag>
Unable to upload postcard.  Try again later.
  </notification>

  <notification
   icon="alertmodal.tga"
   name="CantFetchInventoryForGroupNotice"
   type="notify">
   <tag>fail</tag>
Unable to fetch inventory details for the group notice.
  </notification>

  <notification
   icon="alertmodal.tga"
   name="CantSendGroupNoticeNotPermitted"
   type="notify">
   <tag>fail</tag>
Unable to send group notice -- not permitted.
  </notification>

  <notification
   icon="alertmodal.tga"
   name="CantSendGroupNoticeCantConstructInventory"
   type="notify">
   <tag>fail</tag>
Unable to send group notice -- could not construct inventory.
  </notification>

  <notification
   icon="alertmodal.tga"
   name="CantParceInventoryInNotice"
   type="notify">
   <tag>fail</tag>
Unable to parse inventory in notice.
  </notification>

  <notification
   icon="alertmodal.tga"
   name="TerrainUploadFailed"
   type="notify">
   <tag>fail</tag>
Terrain upload failed.
  </notification>

  <notification
   icon="alertmodal.tga"
   name="TerrainFileWritten"
   type="notify">
   <tag>fail</tag>
Terrain file written.
  </notification>

  <notification
   icon="alertmodal.tga"
   name="TerrainFileWrittenStartingDownload"
   type="notify">
   <tag>fail</tag>
Terrain file written, starting download...
  </notification>

  <notification
   icon="alertmodal.tga"
   name="TerrainBaked"
   type="notify">
   <tag>fail</tag>
Terrain baked.
  </notification>

  <notification
   icon="alertmodal.tga"
   name="TenObjectsDisabledPlzRefresh"
   type="notify">
   <tag>fail</tag>
Only the first 10 selected objects have been disabled. Refresh and make additional selections if required.
  </notification>

  <notification
   icon="alertmodal.tga"
   name="UpdateViewerBuyParcel"
   type="notify">
   <tag>fail</tag>
You need to update your viewer to buy this parcel.
  </notification>  

  <notification
   icon="alertmodal.tga"
   name="CantBuyParcelNotForSale"
   type="notify">
   <tag>fail</tag>
Unable to buy, this parcel is not for sale.
  </notification>

  <notification
   icon="alertmodal.tga"
   name="CantBuySalePriceOrLandAreaChanged"
   type="notify">
   <tag>fail</tag>
Unable to buy, the sale price or land area has changed.
  </notification>

  <notification
   icon="alertmodal.tga"
   name="CantBuyParcelNotAuthorized"
   type="notify">
   <tag>fail</tag>
You are not the authorized buyer for this parcel.
  </notification>

  <notification
   icon="alertmodal.tga"
   name="CantBuyParcelAwaitingPurchaseAuth"
   type="notify">
   <tag>fail</tag>
You cannot purchase this parcel because it is already awaiting purchase aut
  </notification>

  <notification
   icon="alertmodal.tga"
   name="CantBuildOverflowParcel"
   type="notify">
   <tag>fail</tag>
You cannot build objects here because doing so would overflow the parcel.
  </notification>

  <notification
   icon="alertmodal.tga"
   name="SelectedMultipleOwnedLand"
   type="notify">
   <tag>fail</tag>
You selected land with different owners. Please select a smaller area and try again.
  </notification>

  <notification
   icon="alertmodal.tga"
   name="CantJoinTooFewLeasedParcels"
   type="notify">
   <tag>fail</tag>
Not enough leased parcels in selection to join.
  </notification>

  <notification
   icon="alertmodal.tga"
   name="CantDivideLandMultipleParcelsSelected"
   type="notify">
   <tag>fail</tag>
Can't divide land.
There is more than one parcel selected.
Try selecting a smaller piece of land.
  </notification>

  <notification
   icon="alertmodal.tga"
   name="CantDivideLandCantFindParcel"
   type="notify">
   <tag>fail</tag>
Can't divide land.
Can't find the parcel.
Please report with Help -> Report Problem...
  </notification>

  <notification
   icon="alertmodal.tga"
   name="CantDivideLandWholeParcelSelected"
   type="notify">
   <tag>fail</tag>
Can't divide land. Whole parcel is selected.
Try selecting a smaller piece of land.
  </notification>

  <notification
   icon="alertmodal.tga"
   name="LandHasBeenDivided"
   type="notify">
   <tag>fail</tag>
Land has been divided.
  </notification>

  <notification
   icon="alertmodal.tga"
   name="PassPurchased"
   type="notify">
   <tag>fail</tag>
You purchased a pass.
  </notification>

  <notification
   icon="alertmodal.tga"
   name="RegionDisallowsClassifieds"
   type="notify">
   <tag>fail</tag>
Region does not allow classified advertisements.
  </notification>

  <notification
   icon="alertmodal.tga"
   name="LandPassExpireSoon"
   type="notify">
   <tag>fail</tag>
Your pass to this land is about to expire.
  </notification>

  <notification
   icon="alertmodal.tga"
   name="CantSitNoSuitableSurface"
   type="notify">
   <tag>fail</tag>
There is no suitable surface to sit on, try another spot.
  </notification>

  <notification
   icon="alertmodal.tga"
   name="CantSitNoRoom"
   type="notify">
   <tag>fail</tag>
No room to sit here, try another spot.
  </notification>

  <notification
   icon="alertmodal.tga"
   name="ClaimObjectFailedNoPermission"
   type="notify">
   <tag>fail</tag>
Claim object failed because you don't have permission
  </notification>

  <notification
   icon="alertmodal.tga"
   name="ClaimObjectFailedNoMoney"
   type="notify">
   <tag>fail</tag>
Claim object failed because you don't have enough L$.
  </notification>

  <notification
   icon="alertmodal.tga"
   name="CantDeedGroupLand"
   type="notify">
   <tag>fail</tag>
Cannot deed group-owned land.
  </notification>

  <notification
   icon="alertmodal.tga"
   name="BuyObjectFailedNoMoney"
   type="notify">
   <tag>fail</tag>
Buy object failed because you don't have enough L$.
  </notification>

  <notification
   icon="alertmodal.tga"
   name="BuyInventoryFailedNoMoney"
   type="notify">
   <tag>fail</tag>
Buy inventory failed because you do not have enough L$
  </notification>

  <notification
   icon="alertmodal.tga"
   name="BuyPassFailedNoMoney"
   type="notify">
   <tag>fail</tag>
You don't have enough L$ to buy a pass to this land.
  </notification>

  <notification
   icon="alertmodal.tga"
   name="CantBuyPassTryAgain"
   type="notify">
   <tag>fail</tag>
Unable to buy pass right now.  Try again later.
  </notification>

  <notification
   icon="alertmodal.tga"
   name="CantCreateObjectParcelFull"
   type="notify">
   <tag>fail</tag>
Can't create object because the parcel is full.
  </notification>

  <notification
   icon="alertmodal.tga"
   name="FailedPlacingObject"
   type="notify">
   <tag>fail</tag>
Failed to place object at specified location.  Please try again.
  </notification>

  <notification
   icon="alertmodal.tga"
   name="CantCreateLandmarkForEvent"
   type="notify">
   <tag>fail</tag>
Unable to create landmark for event.
  </notification>

  <notification
   icon="alertmodal.tga"
   name="GodBeatsFreeze"
   type="notify">
   <tag>fail</tag>
Your godlike powers break the freeze!
  </notification>

  <notification
   icon="alertmodal.tga"
   name="SpecialPowersRequestFailedLogged"
   type="notify">
   <tag>fail</tag>
Request for special powers failed. This request has been logged.
  </notification>

  <notification
   icon="alertmodal.tga"
   name="ExpireExplanation"
   type="notify">
   <tag>fail</tag>
The system is currently unable to process your request. The request timed out.
  </notification>

  <notification
   icon="alertmodal.tga"
   name="DieExplanation"
   type="notify">
   <tag>fail</tag>
The system is unable to process your request.
  </notification>

  <notification
   icon="alertmodal.tga"
   name="AddPrimitiveFailure"
   type="notify">
   <tag>fail</tag>
Insufficient funds to create primitve.
  </notification>

  <notification
   icon="alertmodal.tga"
   name="RezObjectFailure"
   type="notify">
   <tag>fail</tag>
Insufficient funds to create object.
  </notification>

  <notification
   icon="alertmodal.tga"
   name="ResetHomePositionNotLegal"
   type="notify">
   <tag>fail</tag>
Reset Home position since Home wasn't legal.
  </notification>

  <notification
   icon="alertmodal.tga"
   name="CantInviteRegionFull"
   type="notify">
   <tag>fail</tag>
You cannot currently invite anyone to your location because the region is full. Try again later.
  </notification>

  <notification
   icon="alertmodal.tga"
   name="CantSetHomeAtRegion"
   type="notify">
   <tag>fail</tag>
This region does not allow you to set your home location here.
  </notification>

  <notification
   icon="alertmodal.tga"
   name="ListValidHomeLocations"
   type="notify">
   <tag>fail</tag>
You can only set your 'Home Location' on your land or at a mainland Infohub.
  </notification>

  <notification
   icon="alertmodal.tga"
   name="SetHomePosition"
   type="notify">
   <tag>fail</tag>
Home position set.
  </notification>

  <notification
   icon="alertmodal.tga"
   name="CantDerezInventoryError"
   type="notify">
   <tag>fail</tag>
Cannot derez object due to inventory fault.
  </notification>

  <notification
   icon="alertmodal.tga"
   name="CantCreateRequestedInv"
   type="notify">
   <tag>fail</tag>
Cannot create requested inventory.
  </notification>

  <notification
   icon="alertmodal.tga"
   name="CantCreateRequestedInvFolder"
   type="notify">
   <tag>fail</tag>
Cannot create requested inventory folder.
  </notification>

  <notification
   icon="alertmodal.tga"
   name="CantCreateInventory"
   type="notify">
   <tag>fail</tag>
Cannot create that inventory.
  </notification>

  <notification
   icon="alertmodal.tga"
   name="CantCreateLandmark"
   type="notify">
   <tag>fail</tag>
Cannot create landmark.
  </notification>

  <notification
   icon="alertmodal.tga"
   name="CantCreateOutfit"
   type="notify">
   <tag>fail</tag>
Cannot create outfit right now. Try again in a minute.
  </notification>

  <notification
   icon="alertmodal.tga"
   name="InventoryNotForSale"
   type="notify">
   <tag>fail</tag>
Inventory is not for sale.
  </notification>

  <notification
   icon="alertmodal.tga"
   name="CantFindInvItem"
   type="notify">
   <tag>fail</tag>
Unable to find inventory item.
  </notification>

  <notification
   icon="alertmodal.tga"
   name="CantFindObject"
   type="notify">
   <tag>fail</tag>
Unable to find object.
  </notification>

  <notification
   icon="alertmodal.tga"
   name="CantTransfterMoneyRegionDisabled"
   type="notify">
   <tag>fail</tag>
Money transfers to objects are currently disabled in this region.
  </notification>

  <notification
   icon="alertmodal.tga"
   name="DroppedMoneyTransferRequest"
   type="notify">
   <tag>fail</tag>
Unable to make payment due to system load.
  </notification>

  <notification
   icon="alertmodal.tga"
   name="CantPayNoAgent"
   type="notify">
   <tag>fail</tag>
Could not figure out who to pay.
  </notification>

  <notification
   icon="alertmodal.tga"
   name="CantDonateToPublicObjects"
   type="notify">
   <tag>fail</tag>
You cannot give L$ to public objects.
  </notification>

  <notification
   icon="alertmodal.tga"
   name="InventoryCreationInWorldObjectFailed"
   type="notify">
   <tag>fail</tag>
Inventory creation on in-world object failed.
  </notification>

  <notification
   icon="alertmodal.tga"
   name="UserBalanceOrLandUsageError"
   type="notify">
   <tag>fail</tag>
An internal error prevented us from properly updating your viewer.  The L$ balance or parcel holdings displayed in your viewer may not reflect your actual balance on the servers.
  </notification>

  <notification
   icon="alertmodal.tga"
   name="LargePrimAgentIntersect"
   type="notify">
   <tag>fail</tag>
Cannot create large prims that intersect other residents.  Please re-try when other residents have moved.
  </notification>

  <notification
   icon="alertmodal.tga"
   name="RLVaChangeStrings"
   type="alertmodal">
Changes won't take effect until after you restart [APP_NAME].
  </notification>

  <notification
   icon="notify.tga"
   name="RLVaListRequested"
   label="Restriction request from [NAME_LABEL]"
   log_to_im="true"
   log_to_chat="false"
   type="offer">
[NAME_SLURL] has requested to be sent a list of your currently active RLV restrictions.
    <tag>confirm</tag>
    <form name="form">
      <button
       index="0"
       default="true"
       name="Allow"
       text="Allow"/>
      <button
       index="1"
       name="Always Allow"
       text="Always Allow"/>
      <button
       index="2"
       name="Deny"
       text="Deny"/>
      <ignore name="ignore" text="Confirm before sending anyone a list of my current RLV restrictions."/>
    </form>
  </notification>

  <notification
   icon="alertmodal.tga"
   name="InventoryValidationFailed"
   label="Inventory Validation Errors"
   log_to_im="true"
   log_to_chat="false"
   type="alertmodal">
      <usetemplate
      ignoretext="Warn if inventory validation errors have been detected."
      name="okignore"
      yestext="OK"/>
Corruption has been found in your inventory. 
Please contact [HELP] with the following list of issues.
They can use http://opensimulator.org/wiki/inventory to fix the issues.

[ERRORS]
      <tag>fail</tag>
  </notification>

  <notification
   icon="alertmodal.tga"
   name="PreferenceChatClearLog"
   type="alertmodal">
    This will delete the logs of previous conversations, and any backups of that file.
    <tag>confirm</tag>
    <usetemplate
     ignoretext="Confirm before I delete the log of previous conversations."
     name="okcancelignore"
     notext="Cancel"
     yestext="OK"/>
  </notification>
  
  <notification
   icon="alertmodal.tga"
   name="PreferenceControlsDefaults"
   type="alertmodal">
    Do you want to restore default values for controls?
    <tag>confirm</tag>
    <usetemplate
       canceltext="Cancel"
       name="yesnocancelbuttons"
       notext="Current mode"
       yestext="All modes"/>
  </notification>
    
  <notification
   icon="alertmodal.tga"
   name="PreferenceChatDeleteTranscripts"
   type="alertmodal">
    This will delete the transcripts for all previous conversations. The list of past conversations will not be affected. All files with the suffixes .txt and txt.backup in the folder [FOLDER] will be deleted.
    <tag>confirm</tag>
    <usetemplate
     ignoretext="Confirm before I delete transcripts."
     name="okcancelignore"
     notext="Cancel"
     yestext="OK"/>
  </notification>

  <notification
   icon="alert.tga"
   name="PreferenceChatPathChanged"
   type="alert">
   Unable to move files. Restored previous path.
    <usetemplate
     ignoretext="Unable to move files. Restored previous path."
     name="okignore"
     yestext="OK"/>
  </notification>

  <notification
   icon="alertmodal.tga"
   name="DefaultObjectPermissions"
   type="alert">
	There was a problem saving the default object permissions: [REASON].  Please try setting the default permissions later.
	<tag>fail</tag>
   <usetemplate
     name="okbutton"
     yestext="OK"/>
  </notification>
  
  <notification
   icon="alert.tga"
   name="OutfitPhotoLoadError"
   type="alertmodal">
    [REASON]
    <tag>fail</tag>
    <usetemplate
     name="okbutton"
     yestext="OK"/>
  </notification>

  <notification
   icon="alertmodal.tga"
   name="AddPaymentMethod"
   type="alertmodal">
On the following page, choose a L$ amount
and click a place Order button. You will be
able to add a payment method at checkout.
    <tag>confirm</tag>
    <form name="form">
      <button
       default="true"
       index="0"
       width="120"
       name="Continue"
       text="Continue"/>
      <button
       index="1"
       name="Cancel"
       text="Cancel"/>
    </form>
  </notification>
  
<!-- <FS:Zi> Add float LSL color entry widgets -->
  <notification
   icon="notify.tga"
   name="LSLColorCopiedToClipboard"
   type="alertmodal">
The LSL color string has been copied to your clipboard. You can now paste it into your script to use it.
   <form name="form">
      <ignore name="ignore"
       text="An LSL color string was copied to my clipboard"/>
    </form>
  </notification>
  <!-- <FS:Zi> Add float LSL color entry widgets -->

  <!-- <FS:HG> FIRE-6340, FIRE-6567 - Setting Bandwidth issues-->
  <!-- <FS:TS> FIRE-6795: Remove warning at every login -->
  <notification
   icon="alertmodal.tga"
   name="FSBWTooHigh"
   type="alertmodal">
We strongly recommend that you not set the bandwidth above 1500 KBPS. This is unlikely to work well and will almost certainly not improve your performance.
    <usetemplate
     name="okbutton"
     yestext="OK"/>
  </notification>
  <!-- </FS:TS> FIRE-6795 -->
  <!-- </FS:HG> FIRE-6340, FIRE-6567 - Setting Bandwidth issues-->

  <notification
   icon="alertmodal.tga"
   name="FirstUseFlyOverride"
   type="alertmodal">
Caution: Use the Fly Override responsibly! Using the Fly Override without the land owner's permission may result in your avatar being banned from the parcel in which you are flying.
    <usetemplate
     name="okbutton"
     yestext="OK"/>
  </notification>

  <notification
   icon="notifytip.tga" 
   name="ServerVersionChanged"
   type="notifytip">
The region you have entered is running a different simulator version.
Current simulator: [NEWVERSION]
Previous simulator: [OLDVERSION]
  </notification>
  
  <notification
   icon="alertmodal.tga"
   name="RegExFail"
   type="alertmodal">
Error in the regular expression:
[EWHAT]
  <tag>fail</tag>
  </notification>
	
  <notification
    icon="alertmodal.tga"
	name="NoHavok"
	type="alertmodal">
	Some functions like [FEATURE] are not included in this version of [APP_NAME]. If you would like to use [FEATURE], please download a version of [APP_NAME] containing Havok support from
[DOWNLOAD_URL]
	<form name="form">
		<ignore name="ignore"
		text="No Havok Warning"/>
	</form>
	</notification>

	<notification
		icon="notify.tga"
		name="StreamListExportSuccess"
		type="notify">
		Successfully exported stream list to XML to [FILENAME].
	</notification>
	
	<notification
		icon="notify.tga"
		name="StreamListImportSuccess"
		type="notify">
		Successfully imported stream list from XML.
	</notification>
	
    <notification
        icon="notifytip.tga"
        name="StreamMetadata"
		log_to_chat="false"
        type="notifytip">
        <tag>StreamMetadata</tag>
♫ Now Playing:
  [TITLE]
  [ARTIST] ♫
    </notification>
    <notification
        icon="notifytip.tga"
        name="StreamMetadataNoArtist"
		log_to_chat="false"
        type="notifytip">
        <tag>StreamMetadata</tag>
♫ Now Playing:
  [TITLE] ♫
    </notification>
    
    <notification
        icon="notifytip.tga"
        name="RadarAlert"
		log_to_chat="false"
        type="notifytip">
		[NAME] [MESSAGE]
	</notification>

	
   <!-- <FS:Zi> Backup Settings -->
  <notification
   icon="alertmodal.tga"
   name="BackupFinished"
   type="alertmodal">
Your settings have been backed up.
  </notification>

  <notification
   icon="alertmodal.tga"
   name="BackupPathEmpty"
   type="alertmodal">
The backup path is empty. Please provide a location to back up and restore your settings first.
  </notification>

  <notification
   icon="alertmodal.tga"
   name="BackupPathDoesNotExistOrCreateFailed"
   type="alertmodal">
The backup path could not be found or created.
  </notification>

  <notification
   icon="alertmodal.tga"
   name="BackupPathDoesNotExist"
   type="alertmodal">
The backup path could not be found.
  </notification>

  <notification
   icon="alertmodal.tga"
   name="SettingsConfirmBackup"
   type="alertmodal">
Are you sure you want to save a backup to this directory?

[DIRECTORY]

Any existing backups in that location will be overwritten!
    <usetemplate
     name="okcancelbuttons"
     notext="Cancel"
     yestext="Save backup"/>
  </notification>

  <notification
   icon="alertmodal.tga"
   name="SettingsRestoreNeedsLogout"
   type="alertmodal">
Settings restore requires a viewer restart. Do you want to restore your settings and quit the viewer now?
    <usetemplate
     name="okcancelbuttons"
     notext="Cancel"
     yestext="Restore and Quit"/>
  </notification>

  <notification
   icon="alertmodal.tga"
   name="RestoreFinished"
   type="alertmodal">
Restore complete! Please restart your viewer now.
    <usetemplate
     name="okbutton"
     yestext="Quit"/>
  </notification>
  <!-- </FS:Zi> -->

  <notification
   icon="alertmodal.tga"
   name="ConfirmRestoreQuickPrefsDefaults"
   type="alertmodal">
    <tag>confirm</tag>
This action will immediately restore your quick preferences to their default settings.

You cannot undo this action.
    <usetemplate
     ignoretext="Confirm restore quick prefs defaults"
     name="okcancelignore"
     notext="Cancel"
     yestext="OK"/>
    </notification>

    <notification
     icon="alertmodal.tga"
     name="QuickPrefsDuplicateControl"
     type="alertmodal">
     <tag>fail</tag>
Setting has already been added. Please select a different one.
    <usetemplate
     name="okbutton"
     yestext="OK"/>
    </notification>
    
    <notification
     icon="alertmodal.tga"
     name="ExportFinished"
     type="notify">
      <tag>Export</tag>
Export finished and saved to [FILENAME].
    </notification>
    
    <notification
     icon="alertmodal.tga"
     name="ExportFailed"
     type="notify">
      <tag>Export</tag>
Export failed unexpectedly. Please see the log for details.
    </notification>
    
    <notification
     icon="alertmodal.tga"
     name="ExportColladaSuccess"
     type="notify">
      <tag>Export</tag>
		Successfully saved [OBJECT] to [FILENAME].
    </notification>

    <notification
     icon="alertmodal.tga"
     name="ExportColladaFailure"
     type="notify">
      <tag>Export</tag>
		Export of [OBJECT] to [FILENAME] failed.
    </notification>

    <notification
     icon="alertmodal.tga"
     name="MeshMaxConcurrentReqTooHigh"
     type="alertmodal">
The value you set, [VALUE], for the number of concurrent requests to load mesh objects (debug setting [DEBUGNAME]) is higher than the maximum of [MAX]. It has been reset to the default of [DEFAULT].
    <tag>fail</tag>
    </notification>
	
    <notification
     icon="alertmodal.tga"
     name="ImportSuccess"
     type="notify">
        <tag>Export</tag>
        Successfully imported [COUNT] [OBJECT].
    </notification>
    
    <notification
      icon="notifytip.tga"
      name="AntiSpamBlocked"
      log_to_chat="true"
      type="notifytip">
AntiSpam: Blocked [SOURCE] for spamming a [QUEUE] ([COUNT]) times in [PERIOD] seconds.
    </notification>

    <notification
      icon="notifytip.tga"
      name="AntiSpamImNewLineFloodBlocked"
      log_to_chat="true"
      type="notifytip">
AntiSpam: Blocked [SOURCE] for sending an instant message with more than [COUNT] lines.
    </notification>

    <notification
      icon="notifytip.tga"
      name="AntiSpamChatNewLineFloodBlocked"
      log_to_chat="true"
      type="notifytip">
AntiSpam: Blocked [SOURCE] for sending a chat message with more than [COUNT] lines.
    </notification>

  <!-- <FS:Zi> Notification template for changed settings when selecting certain skins -->
  <!--         The actual texts for the messages are in strings.xml -->
  <notification
   icon="notify.tga"
   name="SkinDefaultsChangeSettings"
   type="alertmodal">
[MESSAGE]
   <form name="form">
      <ignore name="ignore"
       text="A preferences setting was changed to the skin's default value."/>
    </form>
  </notification>
  <!-- <FS:Zi> Notification template for changed settings when selecting certain skins -->

  <notification
   icon="alertmodal.tga"
   name="AddNewContactSet"
   type="alertmodal">
    <tag>contact set</tag>
Create new contact set with the name:
    <tag>confirm</tag>
    <form name="form">
      <input name="message" type="text" default="true">
      New Contact Set
      </input>
      <button
       default="true"
       index="0"
       name="Create"
       text="Create"/>
      <button
       index="1"
       name="Cancel"
       text="Cancel"/>
    </form>
  </notification>

  <notification
   icon="alertmodal.tga"
   name="RemoveContactSet"
   type="alertmodal">
Are you sure you want to remove [SET_NAME]? You won&apos;t be able to restore it.
    <tag>contact set</tag>
    <tag>confirm</tag>
    <usetemplate
     ignoretext="Confirm before removing a contact set"
     name="okcancelignore"
     notext="Cancel"
     yestext="OK"/>
  </notification>

  <notification
   icon="alertmodal.tga"
   name="RemoveContactFromSet"
   type="alertmodal">
Are you sure you want to remove [TARGET] from [SET_NAME]?
    <tag>contact set</tag>
    <tag>confirm</tag>
    <usetemplate
     ignoretext="Confirm before removing someone from a contact set"
     name="okcancelignore"
     notext="Cancel"
     yestext="OK"/>
  </notification>

  <notification
   icon="alertmodal.tga"
   name="RemoveContactsFromSet"
   type="alertmodal">
Are you sure you want to remove these [TARGET] avatars from [SET_NAME]?
    <tag>contact set</tag>
    <tag>confirm</tag>
    <usetemplate
     ignoretext="Confirm before removing multiple avatars from a contact set"
     name="okcancelignore"
     notext="Cancel"
     yestext="OK"/>
  </notification>

  <notification
   icon="alertmodal.tga"
   name="AddToContactSetSingleSuccess"
   type="notify">
    <tag>contact set</tag>
[NAME] was added to [SET].
  </notification>

  <notification
   icon="alertmodal.tga"
   name="AddToContactSetMultipleSuccess"
   type="notify">
    <tag>contact set</tag>
[COUNT] avatars were added to [SET].
  </notification>

  <notification
   icon="alertmodal.tga"
   name="SetAvatarPseudonym"
   type="alertmodal">
    <tag>contact set</tag>
Enter an alias for [AVATAR]:
    <tag>confirm</tag>
    <form name="form">
      <input name="message" type="text" default="true" />
      <button
       default="true"
       index="0"
       name="Create"
       text="Create"/>
      <button
       index="1"
       name="Cancel"
       text="Cancel"/>
    </form>
  </notification>

  <notification
   icon="alertmodal.tga"
   name="RenameContactSetFailure"
   type="alertmodal">
    <tag>contact set</tag>
Could not rename set &apos;[SET]&apos; to &apos;[NEW_NAME]&apos; because a set with the same name already exists or the new name is invalid.
  </notification>

  <notification
   icon="notifytip.tga"
   name="ShapeImportGenericFail"
   type="notifytip">
    <tag>fail</tag>
There was a problem importing [FILENAME]. Please see the log for more details.
  </notification>
  <notification
   icon="notifytip.tga"
   name="ShapeImportVersionFail"
   type="notifytip">
    <tag>fail</tag>
Shape import failed. Are you sure [FILENAME] is an avatar file?
  </notification>

  <notification
   icon="alertmodal.tga"
   name="AddToMediaList"
   type="alertmodal">
Enter a domain name to be added to the [LIST]:
    <tag>confirm</tag>
    <form name="form">
      <input name="url" type="text" default="true" />
      <button
       default="true"
       index="0"
       name="Add"
       text="Add"/>
      <button
       index="1"
       name="Cancel"
       text="Cancel"/>
    </form>
  </notification>

   <!-- <FS:Zi> Do not allow "Restore To Last Position" for no-copy items -->
  <notification
   icon="alertmodal.tga"
   name="CantRestoreToWorldNoCopy"
   type="alertmodal">
Restore to Last Position is not allowed for no copy items to prevent possible content loss.
  </notification>
  <!-- <FS:Zi> Do not allow "Restore To Last Position" for no-copy items -->

  <notification
   icon="alertmodal.tga"
   name="ConfirmRemoveCredential"
   type="alertmodal">
Delete saved login for &lt;nolink&gt;[NAME]&lt;/nolink&gt;?
    <tag>confirm</tag>
    <form name="form">
      <button
       index="0"
       name="OK"
       text="OK"/>
      <button
       default="true"
       index="1"
       name="Cancel"
       text="Cancel"/>
    </form>
  </notification>

  <!-- <FS:TS> FIRE-5453: Flickr upload support (from Exodus) -->
  <notification
   icon="alertmodal.tga"
   name="ExodusFlickrVerificationExplanation"
   type="alertmodal">
To use the Flickr upload feature you must authorize [APP_NAME] to access your account. If you proceed, your web browser will open Flickr's website, where you will be prompted to log in and authorize [APP_NAME]. You will then be given a code to copy back into [APP_NAME].

Would you like to authorize [APP_NAME] to post to your Flickr account?
    <tag>fail</tag>
    <usetemplate
     name="okcancelbuttons"
     notext="No"
     yestext="Yes"/>
  </notification>

  <notification
   icon="alertmodal.tga"
   name="ExodusFlickrVerificationPrompt"
   type="alertmodal">
Please authorize [APP_NAME] to post to your Flickr account in your web browser, then type the code given by the website below:
    <tag>confirm</tag>
    <form name="form">
      <input name="oauth_verifier" type="text" default="true"/>
      <button
       index="0"
       name="OK"
       text="OK"/>
      <button
       index="1"
       name="Cancel"
       text="Cancel"/>
    </form>
  </notification>

  <notification
   icon="alertmodal.tga"
   name="ExodusFlickrVerificationFailed"
   type="alertmodal">
Flickr verification failed. Please try again, and be sure to double check the verification code.
    <tag>fail</tag>
    <usetemplate
     name="okbutton"
     yestext="OK"/>
  </notification>

  <notification
   icon="notifytip.tga"
   name="ExodusFlickrUploadComplete"
   type="notifytip">
Your snapshot can now be viewed [http://www.flickr.com/photos/upload/edit/?ids=[ID] here].
  </notification>
  <!-- </FS:TS> FIRE-5453 -->

  <notification
   icon="alert.tga"
   name="RegionTrackerAdd"
   type="alert">
What label would you like to use for
the region &quot;[REGION]&quot;?
    <tag>confirm</tag>
    <form name="form">
      <input name="label" type="text">[LABEL]</input>
      <button
       default="true"
       index="0"
       name="OK"
       text="OK"/>
      <button
       index="1"
       name="Cancel"
       text="Cancel"/>
    </form>
  </notification>

   <notification
    icon="alertmodal.tga"
    name="SnoozeDuration"
    type="alertmodal">
    <unique/>
    Time in seconds to snooze group chat:
    <tag>confirm</tag>
    <form name="form">
      <input name="duration" type="text" default="true">
        [DURATION]
      </input>
      <button
       default="true"
       index="0"
       name="OK"
       text="OK"/>
      <button
       index="1"
       name="Cancel"
       text="Cancel"/>
    </form>
   </notification>
   <notification
    icon="alertmodal.tga"
    name="SnoozeDurationInvalidInput"
    type="alertmodal">
    Please enter a valid number for the snooze duration!
    <tag>fail</tag>
    <usetemplate
     name="okbutton"
     yestext="OK"/>
  </notification>
  <notification
   name="PickLimitReached"
   label=""
   type="alertmodal">
    <unique/>
    <tag>fail</tag>
    <tag>confirm</tag>
    Can't create another pick because the maximum number of picks have been created already.
    <usetemplate
     name="okbutton"
     yestext="OK"/>
  </notification>
  <notification
   icon="alertmodal.tga"
   name="GlobalOnlineStatusToggle"
   type="alertmodal">
Due to server load, mass toggling online status visibility can take a while to become effective. Please be patient.
    <usetemplate
     ignoretext="Inform me that toggling online status visibility may take a while"
     name="okignore"
     yestext="OK"/>
  </notification>
  <notification
   icon="alert.tga"
   name="RenderVolumeLODFactorWarning"
   type="alert">
    WARNING: The Level of Detail (LOD) Factor is set high

For everyday use, LOD Factor in the range of 1-3 suffices. 
Consider replacing objects that look deformed at such values.

LOD Factor >3: Adds to lag. Advised only for photography. 
LOD Factor >4: Use in special circumstances. Reverts after relog.
LOD Factor >8: Has no real effect. May cause errors.
    <usetemplate
     name="okbutton"
     yestext="OK"/>
  </notification>
  <notification
   icon="alertmodal.tga"
   name="CurrencyURIOverrideReceived"
   type="alertmodal">
This region has elected to specify a third-party currency portal. 
Please note that currency purchases made through Firestorm Viewer are transactions between you (the user) and the provider(s) or seller(s) of the currency. 
Neither Firestorm Viewer, the Phoenix Firestorm Viewer Project Inc., nor its team shall be liable for any cost or damage arising either directly or indirectly from any such transaction. 
If you do not agree to these terms of use, then no financial transactions should be conducted using this viewer.
   <usetemplate
    ignoretext="When the region sets a new currency helper."
    name="okignore"
    yestext="OK"/>
  </notification>
  <notification
   icon="alertmodal.tga"
   name="EnableHiDPI"
   type="alertmodal">
Enabling HiDPI support may have adverse effects and may impair performance.
  </notification>

  <notification
   icon="notify.tga"
   name="FailedToFindSettings"
   persist="true"
   type="alertmodal">
Could not load the settings for [NAME] from the database.
  <tag>fail</tag>
  </notification>
  
  <notification
   icon="notify.tga"
   name="FailedToLoadSettingsApply"
   persist="true"
   type="alertmodal">
Unable to apply those settings to the environment.
  <tag>fail</tag>
  </notification>
  
  <notification
   icon="notify.tga"
   name="FailedToBuildSettingsDay"
   persist="true"
   type="alertmodal">
Unable to apply those settings to the environment.
  <tag>fail</tag>
  </notification>

  <notification
   icon="notify.tga"
   name="NoEnvironmentSettings"
   persist="true"
   type="alertmodal">
This Region does not support environmental settings.
  <tag>fail</tag>
  </notification>
 
  <notification
   icon="alertmodal.tga"
   label="Save Environmental Settings"
   name="SaveSettingAs"
   type="alertmodal">
    <unique/>
    Save current environmental settings as:
    <tag>confirm</tag>
    <form name="form">
      <input name="message" type="text">
        [DESC] (new)
      </input>
      <button
       default="true"
       index="0"
       name="OK"
       text="OK"/>
      <button
       index="1"
       name="Cancel"
       text="Cancel"/>
    </form>
  </notification>

  <notification
   icon="notify.tga"
   name="WLImportFail"
   persist="true"
   type="alertmodal">
Unable to import legacy Windlight settings [NAME] from 
[FILE].

[REASONS]
  <tag>fail</tag>
  </notification>

  <notification
   icon="notify.tga"
   name="WLParcelApplyFail"
   persist="true"
   type="alertmodal">
Unable to set the environment for this parcel.
Please enter or select a parcel that you have rights to modify.
  <tag>fail</tag>
  </notification>

  <notification
   icon="notify.tga"
   name="SettingsUnsuported"
   persist="true"
   type="alertmodal">
Settings are not supported on this region. 
Please move to a settings enabled region and retry your action.
  <tag>fail</tag>
  </notification>

  <notification
   icon="alertmodal.tga"
   name="SettingsConfirmLoss"
   type="alertmodal">
You are about to lose the changes you have made to this [TYPE] named "[NAME]".
Are you sure you want to continue?
    <tag>confirm</tag>
    <usetemplate
     ignoretext="Are you sure you want to lose changes?"
     name="okcancelignore"
     notext="No"
     yestext="Yes"/>
  </notification>

  <notification
   icon="alertmodal.tga"
   name="SettingsConfirmReset"
   type="alertmodal">
You are about to remove all applied settings.
Are you sure you want to continue?
    <tag>confirm</tag>
    <usetemplate
     name="okcancelbuttons"
     notext="No"
     yestext="Yes"/>
  </notification>

  <notification
 icon="alertmodal.tga"
 name="PersonalSettingsConfirmReset"
 type="alertmodal">
You are about to remove all applied Personal lighting settings.
Are you sure you want to continue?
    <tag>confirm</tag>
    <usetemplate
     name="okcancelbuttons"
     notext="No"
     yestext="Yes"/>
  </notification>

  <notification
   icon="alertmodal.tga"
   name="SettingsMakeNoTrans"
   type="alertmodal">
You are about to import non-transferable settings into this daycycle. Continuing will cause the settings you are editing to become non-transferable also. 

This change can not be undone.

Are you sure you want to continue?
    <tag>confirm</tag>
    <usetemplate
     ignoretext="Are you sure you want to make settings non-transferable?"
     name="okcancelignore"
     notext="No"
     yestext="Yes"/>
  </notification>
  
  <notification
   icon="notify.tga"
   name="NoEditFromLibrary"
   persist="true"
   type="alertmodal">
You may not edit settings directly from the libary.  
Please copy to your own inventory and try again.
  <tag>fail</tag>
  </notification>

    <notification
   icon="notify.tga"
   name="EnvironmentApplyFailed"
   persist="true"
   type="alertmodal">
We have encountered an issue with these settings.  They can not be saved or applied at this time.
  <tag>fail</tag>
  </notification>

    <notification
   icon="notify.tga"
   name="TrackLoadFailed"
   persist="true"
   type="alertmodal">
Unable to load the track into [TRACK].
  <tag>fail</tag>
  </notification>

    <notification
   icon="notify.tga"
   name="TrackLoadMismatch"
   persist="true"
   type="alertmodal">
Unable to load the track from [TRACK1] into [TRACK2].
  <tag>fail</tag>
  </notification>

  <notification
   icon="alertmodal.tga"
   name="CompressionTestResults"
   type="alertmodal">
Test result for gzip level 6 file compression with [FILE] of size [SIZE] KB:
Packing: [PACK_TIME]s [PSIZE]KB
Unpacking: [UNPACK_TIME]s [USIZE]KB
    <tag>fail</tag>
  </notification>

    <notification
     icon="alertmodal.tga"
     label="Prompt for MFA Token"
     name="PromptMFAToken"
     type="alertmodal">
        [MESSAGE]
        <tag>confirm</tag>
        <form name="form">
            <input name="token" type="text" width="400" />
            <button
             default="true"
             index="0"
             name="continue"
             text="Continue"/>
            <button
             index="1"
             name="cancel"
             text="Cancel"/>
        </form>
    </notification>


    <notification
   icon="alertmodal.tga"
   label="Prompt for MFA Token"
   name="PromptMFATokenWithSave"
   type="alertmodal">
    [MESSAGE]
    <tag>confirm</tag>
    <form name="form">
      <input name="token" type="text" width="400" />
      <ignore
       name="ignore"
       checkbox_only="true"
       text="Remember this computer for 30 days."/>
      <button
       default="true"
       index="0"
       name="continue"
       text="Continue"/>
      <button
       index="1"
       name="cancel"
       text="Cancel"/>
    </form>
  </notification>

  <notification
   icon="alertmodal.tga"
   label="Create subfolder"
   name="CreateSubfolder"
   type="alertmodal">
    <unique/>
    Name the new folder:
    <tag>confirm</tag>
    <form name="form">
      <input name="message" type="text">
        [DESC]
      </input>
      <button
       default="true"
       index="0"
       name="OK"
       text="OK"/>
      <button
       index="1"
       name="Cancel"
       text="Cancel"/>
    </form>
  </notification>
  <notification
   icon="alertmodal.tga"
   name="SameFolderRequired"
   type="alert">
    Selected items must be in the same folder.
    <tag>fail</tag>
    <usetemplate
      name="okbutton"
      yestext="OK"/>
  </notification>

  <notification
    icon="alertmodal.tga"
    name="RiggedMeshAttachedToHUD"
    type="alertmodal">
    An object "[NAME]" attached to HUD point "[POINT]" contains rigged mesh.

Rigged mesh objects are designed for attachment to the avatar. Neither you nor anyone else will see this object.

If you want to see this object, remove it and re-attach it to an avatar attachment point.
    <tag>confirm</tag>
    <usetemplate
        ignoretext="Warn me when rigged mesh is attached to HUD point."
        name="okignore"
        yestext="OK"/>
  </notification>

  <notification
    icon="notifytip.tga"
    name="ReflectionProbeApplied"
    persist="true"
    type="alertmodal">
    WARNING: You have made your object a Reflection Probe.  This will implicitly change the object to mimic its influence volume and will make irreversible changes to the object.  Do you want to continue?
   <usetemplate
       ignoretext="Reflection Probe tips"
       name="okcancelignore"
       notext="Cancel"
       yestext="OK"/>
  </notification>

  <notification
    icon="notifytip.tga"
    name="AutoAdjustHDRSky"
    type="alertmodal">
      You are editing a non-HDR sky that has been automatically converted to HDR. To remove HDR and tone mapping, set Reflection Probe Ambiance to zero.
    <usetemplate
        ignoretext="HDR Sky adjustment warning"
        name="okignore"
        yestext="OK"/>
  </notification>
  

  <notification
   icon="alertmodal.tga"
   name="EnableAutoFPSWarning"
   type="alertmodal">
You are about to enable AutoFPS. All unsaved graphics settings will be lost.

Would you like to save them first?
      <tag>confirm</tag>
      <usetemplate
       name="okcancelbuttons"
       notext="No"
       yestext="Yes"/>
  </notification>
    
  <notification
   icon="notify.tga"
   name="NoValidEnvSettingFound"
   persist="true"
   type="alertmodal">
No valid environment setting selected.

Please note that "Shared Environment" and "Day cycle based" cannot be selected!
  <tag>fail</tag>
  </notification>

  <notification
   icon="alertmodal.tga"
   name="CantCreateInventoryName"
   type="notify">
   <tag>fail</tag>
Cannot create inventory item: [NAME]
  </notification>

  <notification
   icon="notifytip.tga"
   name="WindlightBulkImportFinished"
   type="notifytip">
Bulk import of Windlights has finished.
  </notification>

  <notification
   icon = "notifytip.tga"
   name = "FSAOScriptedNotification"
   type = "notifytip"
   log_to_chat = "false">
   <unique combine = "cancel_old">
     <context>FSAOScriptedNotification</context>
   </unique>
Firestorm Animation Overrider: [AO_MESSAGE]
   <usetemplate
    ignoretext="Warn me when the Firestorm Animation Overrider gets accessed by a scripted object"
    name="notifyignore"/>
  </notification>
  <notification
   icon="alertmodal.tga"
   name="WarnForceLoginURL"
   type="alertmodal">
    <unique/>
Login splash screen URL is overridden for testing purposes.

Reset the URL to default?
    <usetemplate
     name="okcancelbuttons"
     notext="Remind me next time"
     yestext="Reset"/>
  </notification>

  <notification
   icon="notifytip.tga"
   name="WarnScriptedCamera"
   type="notifytip">
Camera reset might be inhibited by the following objects:

[SOURCES]
  </notification>

  <notification
   icon="alertmodal.tga"
   label="Ungroup folder"
   name="UngroupFolder"
   type="alertmodal">
    <unique/>
    Ungroup the folder "[FOLDER_NAME]"?
    <tag>confirm</tag>
    <usetemplate
     name="okcancelbuttons"
     notext="Cancel"
     yestext="Okay"/>
  </notification>

  <!-- <FS:Zi> detect and strip empty alpha layers from images on upload -->
  <notification
   icon="alertmodal.tga"
   label="Image Contains Empty Alpha Channel"
   name="ImageEmptyAlphaLayer"
   type="alertmodal">
    The image you are trying to upload contains an empty, or almost empty alpha channel (transparency information). This is almost always not desired and should be stripped off. Adding an alpha channel to an image will lead to textures flipping on top of each other at different camera angles, and it makes rendering slower. So, unless you really need this texture to have an empty / almost empty alpha channel, consider stripping it out.
    <tag>confirm_strip</tag>
    <form name="form">
      <button
       default="true"
       index="0"
       name="strip"
       text="Strip Alpha"/>
      <button
       index="1"
       name="use_as_is"
       text="Use As Is"/>
    </form>
  </notification>
  <!-- </FS:Zi> -->

</notifications><|MERGE_RESOLUTION|>--- conflicted
+++ resolved
@@ -4136,12 +4136,8 @@
    icon="alertmodal.tga"
    name="InvalidTerrainBitDepth"
    type="alertmodal">
-<<<<<<< HEAD
-Could not set region textures:
-=======
     <unique combine="cancel_old" />
 Couldn&apos;t set region textures:
->>>>>>> aa687c00
 Terrain texture [TEXTURE_NUM] has an invalid bit depth of [TEXTURE_BIT_DEPTH].
 
 Replace texture [TEXTURE_NUM] with an RGB [MAX_SIZE]x[MAX_SIZE] or smaller image then click &quot;Apply&quot; again.
@@ -4180,12 +4176,8 @@
    icon="alertmodal.tga"
    name="InvalidTerrainSize"
    type="alertmodal">
-<<<<<<< HEAD
-Could not set region textures:
-=======
     <unique combine="cancel_old" />
 Couldn&apos;t set region textures:
->>>>>>> aa687c00
 Terrain texture [TEXTURE_NUM] is too large at [TEXTURE_SIZE_X]x[TEXTURE_SIZE_Y].
 
 Replace texture [TEXTURE_NUM] with an RGB [MAX_SIZE]x[MAX_SIZE] or smaller image then click &quot;Apply&quot; again.
@@ -4199,7 +4191,7 @@
 Couldn&apos;t set region materials:
 Terrain material [MATERIAL_NUM] is not loaded.
 
-Wait for the material to load, or replace material [TEXTURE_NUM] with a valid material.
+Wait for the material to load, or replace material [MATERIAL_NUM] with a valid material.
   </notification>
 
   <notification
@@ -4210,7 +4202,7 @@
 Couldn&apos;t set region materials:
 Terrain material [MATERIAL_NUM] failed to load.
 
-Replace material [TEXTURE_NUM] with a valid material.
+Replace material [MATERIAL_NUM] with a valid material.
   </notification>
 
   <notification
