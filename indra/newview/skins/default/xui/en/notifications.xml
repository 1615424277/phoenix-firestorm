<?xml version="1.0" encoding="utf-8" standalone="yes"?>
<notifications>
    <global name="skipnexttime">

		Don&apos;t show me this again
  </global>

  <global name="skipnexttimesessiononly">
Don&apos;t show me this again
(for current session)
  </global>

  <global name="alwayschoose">

		Always choose this option
  </global>

  <global name="implicitclosebutton">
		Close
  </global>

  <template name="okbutton">
    <form>
      <button
       default="true"
       index="0"
       name="OK_okbutton"
       text="$yestext"/>
    </form>
  </template>

  <template name="okignore">
    <form>
      <button
       default="true"
       index="0"
       name="OK_okignore"
       text="$yestext"/>
      <ignore text="$ignoretext"/>
    </form>
  </template>

  <template name="notifyignore">
    <form>
      <ignore text="$ignoretext"/>
    </form>
  </template>

  <template name="okcancelbuttons">
    <form>
      <button
       default="true"
       index="0"
       name="OK_okcancelbuttons"
       text="$yestext"/>
      <button
       index="1"
       name="Cancel_okcancelbuttons"
       text="$notext"/>
    </form>
  </template>

  <template name="okcancelignore">
    <form>
      <button
       default="true"
       index="0"
       name="OK_okcancelignore"
       text="$yestext"/>
      <button
       index="1"
       name="Cancel_okcancelignore"
       text="$notext"/>
      <ignore text="$ignoretext"/>
    </form>
  </template>

  <template name="okhelpbuttons">
    <form>
      <button
       default="true"
       index="0"
       name="OK_okhelpbuttons"
       text="$yestext"/>
      <button
       index="1"
       name="Help"
       text="$helptext"/>
    </form>
  </template>

  <template name="okhelpignore">
    <form>
      <button
       default="true"
       index="0"
       name="OK_okhelpignore"
       text="$yestext"/>
      <button
       index="1"
       name="Help_okhelpignore"
       text="$helptext"/>
      <ignore text="$ignoretext"/>
    </form>
  </template>

  <template name="yesnocancelbuttons">
    <form>
      <button
       default="true"
       index="0"
       name="Yes"
       text="$yestext"/>
      <button
       index="1"
       name="No"
       text="$notext"/>
      <button
       index="2"
       name="Cancel_yesnocancelbuttons"
       text="$canceltext"/>
    </form>
  </template>

  <notification
 functor="GenericAcknowledge"
   icon="alertmodal.tga"
   name="MissingAlert"
   label="Unknown Notification Message"
   type="alertmodal">
Your version of [APP_NAME] does not know how to display the notification it just received.  Please verify that you have the latest Viewer installed.

Error details: The notification called &apos;[_NAME]&apos; was not found in notifications.xml.
    <tag>fail</tag>
    <usetemplate
     name="okbutton"
     yestext="OK"/>
  </notification>

  <notification
   icon="alertmodal.tga"
   name="FloaterNotFound"
   type="alertmodal">
Floater error: Could not find the following controls:

[CONTROLS]
    <tag>fail</tag>
    <usetemplate
     name="okbutton"
     yestext="OK"/>
  </notification>

  <notification
   icon="alertmodal.tga"
   name="TutorialNotFound"
   type="alertmodal">
No tutorial is currently available.
    <tag>fail</tag>
    <usetemplate
     name="okbutton"
     yestext="OK"/>
  </notification>

  <notification
   icon="alertmodal.tga"
   name="GenericAlert"
   type="alertmodal">
[MESSAGE]
  </notification>

  <notification
   icon="alertmodal.tga"
   name="GenericAlertYesCancel"
   type="alertmodal">
[MESSAGE]
    <usetemplate
     name="okcancelbuttons"
     notext="Cancel"
     yestext="Yes"/>
  </notification>

  <notification
   icon="alertmodal.tga"
   name="GenericAlertOK"
   type="alertmodal">
[MESSAGE]
    <usetemplate
     name="okbutton"
     yestext="OK"/>
  </notification>

  <notification
   icon="alertmodal.tga"
   name="BadInstallation"
   type="alertmodal">
 An error occurred while updating [APP_NAME].  Please [http://get.secondlife.com download the latest version] of the Viewer.
    <tag>fail</tag>
    <usetemplate
     name="okbutton"
     yestext="OK"/>
  </notification>

  <notification
   icon="alertmodal.tga"
   name="LoginFailedNoNetwork"
   type="alertmodal">
    <tag>fail</tag>
    Could not connect to the [SECOND_LIFE_GRID].
    &apos;[DIAGNOSTIC]&apos;
Make sure your Internet connection is working properly.
	<usetemplate
     name="okbutton"
     yestext="OK"/>
  </notification>

  <notification
   icon="alertmodal.tga"
   name="LoginFailedToParse"
   type="alertmodal">
    <tag>fail</tag>
Viewer received malformed response from server. Please, make sure your Internet connection is working properly and try again later.

If you feel this is in error, please contact Support.
    <usetemplate
       name="okbutton"
       yestext="OK"/>
  </notification>

  <notification
   icon="alertmodal.tga"
   name="MessageTemplateNotFound"
   type="alertmodal">
Message Template [PATH] not found.
   <tag>fail</tag>
	<usetemplate
     name="okbutton"
     yestext="OK"/>
  </notification>

  <notification
   icon="alertmodal.tga"
   name="WearableSave"
   type="alertmodal">
Save changes to current clothing/body part?
    <usetemplate
     canceltext="Cancel"
     name="yesnocancelbuttons"
     notext="Don&apos;t Save"
     yestext="Save"/>
  </notification>

  <notification
   icon="alertmodal.tga"
     name="ConfirmNoCopyToOutbox"
     type="alertmodal">
You don't have permission to copy one or more of these items to the Merchant Outbox.  You can move them or leave them behind.
    <usetemplate
     name="okcancelbuttons"
     notext="Don't move item(s)"
     yestext="Move item(s)"/>
  </notification>

  <notification
   icon="OutboxStatus_Success"
   name="OutboxFolderCreated"
   type="alertmodal">
    <unique/>
A new folder has been created for each item you have transferred into the top level of your Merchant Outbox.

    <usetemplate
     ignoretext="A new folder was created in the Merchant Outbox"
     name="okignore"
     yestext="OK"/>
  </notification>

  <notification
   icon="OutboxStatus_Success"
   name="OutboxImportComplete"
   type="alertmodal">
Success

All folders were successfully sent to the Marketplace.

        <usetemplate
         ignoretext="All folders sent to the Marketplace"
         name="okignore"
         yestext="OK"/>
  </notification>

  <notification
   icon="OutboxStatus_Warning"
   name="OutboxImportHadErrors"
   type="alertmodal">
Some folders did not transfer

Errors occurred when some folders were sent to the Marketplace.  Those folders are still in your Merchant Outbox.

See the [[MARKETPLACE_IMPORTS_URL] error log] for more information.

        <usetemplate
         name="okbutton"
         yestext="OK"/>
  </notification>

  <notification
   icon="OutboxStatus_Error"
   name="OutboxImportFailed"
   type="alertmodal">
Transfer failed with error &apos;[ERROR_CODE]&apos;

No folders were sent to the Marketplace because of a system or network error.  Try again later.

        <usetemplate
         name="okbutton"
         yestext="OK"/>
  </notification>

  <notification
   icon="OutboxStatus_Error"
   name="OutboxInitFailed"
   type="alertmodal">
Marketplace initialization failed with error &apos;[ERROR_CODE]&apos;

Initialization with the Marketplace failed because of a system or network error.  Try again later.

        <usetemplate
         name="okbutton"
         yestext="OK"/>
  </notification>

    <notification
        icon="OutboxStatus_Error"
        name="StockPasteFailed"
        type="alertmodal">
        Copy or move to Stock Folder failed with error :
        
        &apos;[ERROR_CODE]&apos;
        
        <usetemplate
        name="okbutton"
        yestext="OK"/>
    </notification>
  
    <notification
        icon="OutboxStatus_Error"
        name="MyOutfitsPasteFailed"
        type="alertmodal">
       One or more items can't be used inside "My outfits"
      <usetemplate
        name="okbutton"
        yestext="OK"/>
    </notification>
    
    <notification
        icon="OutboxStatus_Error"
        name="MerchantPasteFailed"
        type="alertmodal">
        Copy or move to Marketplace Listings failed with error :
        
        &apos;[ERROR_CODE]&apos;
        
        <usetemplate
        name="okbutton"
        yestext="OK"/>
    </notification>
    
    <notification
        icon="OutboxStatus_Error"
        name="MerchantTransactionFailed"
        type="alertmodal">
        The transaction with the Marketplace failed with the following error :
        
        [ERROR_REASON][ERROR_DESCRIPTION]
        
        <usetemplate
        name="okbutton"
        yestext="OK"/>
    </notification>
    
    <notification
        icon="OutboxStatus_Error"
        name="MerchantUnprocessableEntity"
        type="alertmodal">
        We are unable to list this product or activate the version folder. Usually this is caused by missing information in the listing description form, but it may be due to errors in the folder structure. Either edit the listing or check the listing folder for errors.
        
        <usetemplate
        name="okbutton"
        yestext="OK"/>
    </notification>

    <notification
        icon="OutboxStatus_Error"
        name="MerchantListingFailed"
        type="alertmodal">
        Listing to Marketplace failed with error :
        
        &apos;[ERROR_CODE]&apos;
        
        <usetemplate
        name="okbutton"
        yestext="OK"/>
    </notification>
    
    <notification
        icon="OutboxStatus_Error"
        name="MerchantFolderActivationFailed"
        type="alertmodal">
        Activating this version folder failed with error :

        &apos;[ERROR_CODE]&apos;

        <usetemplate
        name="okbutton"
        yestext="OK"/>
    </notification>

    <notification
        icon="alertmodal.tga"
        name="MerchantForceValidateListing"
        type="alertmodal">
        In order to create your listing, we fixed the hierarchy of your listing contents.
        <tag>confirm</tag>
        <usetemplate
            ignoretext="Warn me that creating a listing fixes the hierarchy of the content"
            name="okignore" 
            yestext="OK"/>
    </notification>

    <notification
        icon="alertmodal.tga"
        name="ConfirmMerchantActiveChange"
        type="alertmodal">
        This action will change the active content of this listing. Do you want to continue?
        <tag>confirm</tag>
        <usetemplate
        ignoretext="Confirm before I change an active listing on the marketplace"
        name="okcancelignore"
        notext="Cancel"
        yestext="OK"/>
    </notification>

    <notification
        icon="alertmodal.tga"
        name="ConfirmMerchantMoveInventory"
        type="alertmodal">
        Items dragged to the Marketplace Listings window are moved from their original locations, not copied. Do you want to continue?
        <tag>confirm</tag>
        <usetemplate
        ignoretext="Confirm before I move an item from the inventory to the marketplace"
        name="okcancelignore"
        notext="Cancel"
        yestext="OK"/>
    </notification>
    
    <notification
        icon="alertmodal.tga"
        name="ConfirmListingCutOrDelete"
        type="alertmodal">
        Moving or deleting a listing folder will delete your Marketplace listing. If you would like to keep the Marketplace listing, move or delete the contents of the version folder you would like to modify. Do you want to continue?
        <tag>confirm</tag>
        <usetemplate
        ignoretext="Confirm before I move or delete a listing from the marketplace"
        name="okcancelignore"
        notext="Cancel"
        yestext="OK"/>
    </notification>
    
    <notification
        icon="alertmodal.tga"
        name="ConfirmCopyToMarketplace"
        type="alertmodal">
        You don't have permission to copy one or more of these items to the Marketplace. You can move them or leave them behind.
        <tag>confirm</tag>
        <usetemplate
        ignoretext="Confirm before I try to copy a selection containing no copy items to the marketplace"
        name="yesnocancelbuttons"
        yestext="Move item(s)"
        notext="Don't move item(s)"
        canceltext="Cancel"/>
    </notification>
    
    <notification
        icon="alertmodal.tga"
        name="ConfirmMerchantUnlist"
        type="alertmodal">
        This action will unlist this listing. Do you want to continue?
        <tag>confirm</tag>
        <usetemplate
        ignoretext="Confirm before I unlist an active listing on the marketplace"
        name="okcancelignore"
        notext="Cancel"
        yestext="OK"/>
    </notification>
    
    <notification
        icon="alertmodal.tga"
        name="ConfirmMerchantClearVersion"
        type="alertmodal">
        This action will deactivate the version folder of the current listing. Do you want to continue?
        <tag>confirm</tag>
        <usetemplate
        ignoretext="Confirm before I deactivate the version folder of a listing on the marketplace"
        name="okcancelignore"
        notext="Cancel"
        yestext="OK"/>
    </notification>

    <notification
        icon="alertmodal.tga"
        name="AlertMerchantListingNotUpdated"
        type="alertmodal">
This listing could not be updated.
[[URL] Click here] to edit it on the Marketplace.
        <usetemplate
        name="okbutton"
        yestext="OK"/>
    </notification>

    <notification
        icon="alertmodal.tga"
        name="AlertMerchantListingCannotWear"
        type="alertmodal">
        You cannot wear clothes or body parts that are in the Marketplace Listings folder.
        <tag>fail</tag>
    </notification>
    
    <notification
        icon="alertmodal.tga"
        name="AlertMerchantListingInvalidID"
        type="alertmodal">
        Invalid listing ID.
        <tag>fail</tag>
    </notification>
    
    <notification
        icon="alertmodal.tga"
        name="AlertMerchantListingActivateRequired"
        type="alertmodal">
        There are several or no version folders in this listing. You will need to select and activate one independently later.
        <tag>confirm</tag>
        <usetemplate
        ignoretext="Alert about version folder activation when I create a listing with several version folders"
        name="okignore"
        yestext="OK"/>
    </notification>

    <notification
        icon="alertmodal.tga"
        name="AlertMerchantStockFolderSplit"
        type="alertmodal">
        We have separated stock items of different types into separate stock folders, so your folder is arranged in a way that we can list it.
        <tag>confirm</tag>
        <usetemplate
        ignoretext="Alert when stock folder is being split before being listed"
        name="okignore"
        yestext="OK"/>
    </notification>
    
    <notification
        icon="alertmodal.tga"
        name="AlertMerchantStockFolderEmpty"
        type="alertmodal">
        We have unlisted your listing because the stock is empty. You need to add more units to the stock folder to list the listing again.
        <tag>confirm</tag>
        <usetemplate
        ignoretext="Alert when a listing is unlisted because stock folder is empty"
        name="okignore"
        yestext="OK"/>
    </notification>

    <notification
        icon="alertmodal.tga"
        name="AlertMerchantVersionFolderEmpty"
        type="alertmodal">
        We have unlisted your listing because the version folder is empty. You need to add items to the version folder to list the listing again.
        <tag>confirm</tag>
        <usetemplate
        ignoretext="Alert when a listing is unlisted because version folder is empty"
        name="okignore"
        yestext="OK"/>
    </notification>

  <notification
   icon="alertmodal.tga"
   name="WriteAnimationFail"
   type="alertmodal">
There was a problem writing animation data.  Please try again later.
    <tag>fail</tag>
  </notification>

  <notification
   icon="alertmodal.tga"
   name="UploadAuctionSnapshotFail"
   type="alertmodal">
There was a problem uploading the auction snapshot due to the following reason: [REASON]
    <tag>fail</tag>
  </notification>

  <notification
   icon="alertmodal.tga"
   name="UnableToViewContentsMoreThanOne"
   type="alertmodal">
Unable to view the contents of more than one item at a time.
Please select only one object and try again.
    <tag>fail</tag>
  </notification>

  <notification
   icon="alertmodal.tga"
   name="SaveClothingBodyChanges"
   type="alertmodal">
Save all changes to clothing/body parts?
<tag>confirm</tag>
<usetemplate
     canceltext="Cancel"
     name="yesnocancelbuttons"
     notext="Don&apos;t Save"
     yestext="Save All"/>
  </notification>

  <notification
   icon="alertmodal.tga"
   name="FriendsAndGroupsOnly"
   type="alertmodal">
    Non-friends won't know that you've chosen to ignore their calls and instant messages.
    <usetemplate
     name="okbutton"
     yestext="OK"/>
  </notification>

  <notification
   icon="alertmodal.tga"
   name="FavoritesOnLogin"
   type="alertmodal">    
    Note: When you turn on this option, anyone who uses this computer can see your list of favorite locations.
    <usetemplate
     name="okbutton"
     yestext="OK"/>
  </notification>

  <notification
   icon="alertmodal.tga"
   name="AllowMultipleViewers"
   type="alertmodal">
    Running multiple Second Life viewers is not supported. It can lead to texture cache collisions, corruption and degraded visuals and performance.
    <usetemplate
     name="okbutton"
     yestext="OK"/>
  </notification>

  <notification
   icon="alertmodal.tga"
   name="GrantModifyRights"
   type="alertmodal">
Granting modify rights to another Resident allows them to change, delete or take ANY objects you may have in-world. Be VERY careful when handing out this permission.
Do you want to grant modify rights for [NAME]?
<tag>confirm</tag>
    <usetemplate
     name="okcancelbuttons"
     notext="No"
     yestext="Yes"/>
  </notification>

  <notification
   icon="alertmodal.tga"
   name="GrantModifyRightsMultiple"
   type="alertmodal">
Granting modify rights to another Resident allows them to change ANY objects you may have in-world. Be VERY careful when handing out this permission.
Do you want to grant modify rights for the selected Residents?
<tag>confirm</tag>
    <usetemplate
     name="okcancelbuttons"
     notext="No"
     yestext="Yes"/>
  </notification>

  <notification
   icon="alertmodal.tga"
   name="RevokeModifyRights"
   type="alertmodal">
Do you want to revoke modify rights for [NAME]?
<tag>confirm</tag>
    <usetemplate
     name="okcancelbuttons"
     notext="No"
     yestext="Yes"/>
  </notification>

  <notification
   icon="alertmodal.tga"
   name="RevokeModifyRightsMultiple"
   type="alertmodal">
Do you want to revoke modify rights for the selected Residents?
<tag>confirm</tag>
    <usetemplate
     name="okcancelbuttons"
     notext="No"
     yestext="Yes"/>
  </notification>

  <notification
   icon="alertmodal.tga"
   name="GroupNameLengthWarning"
   type="alertmodal">
A group name must be between [MIN_LEN] and [MAX_LEN] characters.
    <tag>group</tag>
    <tag>fail</tag>
    <usetemplate
       name="okbutton"
       yestext="OK"/>
  </notification>
  
  <notification
   icon="alertmodal.tga"
   name="UnableToCreateGroup"
   type="alertmodal">
Unable to create group.
[MESSAGE]
    <tag>group</tag>
    <tag>fail</tag>
  <usetemplate
     name="okbutton"
     yestext="OK"/>
  </notification>

  <notification
   icon="alertmodal.tga"
   name="PanelGroupApply"
   type="alertmodal">
[NEEDS_APPLY_MESSAGE]
[WANT_APPLY_MESSAGE]
    <tag>confirm</tag>
    <tag>group</tag>
  <usetemplate
     canceltext="Cancel"
     name="yesnocancelbuttons"
     notext="Ignore Changes"
     yestext="Apply Changes"/>
  </notification>

  <notification
   icon="alertmodal.tga"
   name="MustSpecifyGroupNoticeSubject"
   type="alertmodal">
You must specify a subject to send a group notice.
  <tag>group</tag>
  <tag>fail</tag>
  <usetemplate
     name="okbutton"
     yestext="OK"/>
  </notification>

  <notification
   icon="alertmodal.tga"
   name="AddGroupOwnerWarning"
   type="alertmodal">
You are about to add group members to the role of [ROLE_NAME].
Members cannot be removed from that role.
The members must resign from the role themselves.
Are you sure you want to continue?
    <tag>group</tag>
    <tag>confirm</tag>
    <usetemplate
     ignoretext="Confirm before I add a new group Owner"
     name="okcancelignore"
     notext="No"
     yestext="Yes"/>
  </notification>

  <notification
   icon="alertmodal.tga"
   name="AssignDangerousActionWarning"
   type="alertmodal">
You are about to add the Ability &apos;[ACTION_NAME]&apos; to the Role &apos;[ROLE_NAME]&apos;.

 *WARNING*
 Any Member in a Role with this Ability can assign themselves -- and any other member -- to Roles that have more powers than they  currently have, potentially elevating themselves to near-Owner power. Be sure you know what you&apos;re doing before assigning this Ability.

Add this Ability to &apos;[ROLE_NAME]&apos;?
    <usetemplate
     name="okcancelbuttons"
     notext="No"
     yestext="Yes"/>
  </notification>

  <notification
   icon="alertmodal.tga"
   name="AssignDangerousAbilityWarning"
   type="alertmodal">
You are about to add the Ability &apos;[ACTION_NAME]&apos; to the Role &apos;[ROLE_NAME]&apos;.

 *WARNING*
 Any Member in a Role with this Ability can assign themselves -- and any other member -- all Abilities, elevating themselves to near-Owner power.

Add this Ability to &apos;[ROLE_NAME]&apos;?
    <usetemplate
     name="okcancelbuttons"
     notext="No"
     yestext="Yes"/>
  </notification>

  <notification
    icon="alertmodal.tga"
    name="AssignBanAbilityWarning"
    type="alertmodal">
You are about to add the Ability &apos;[ACTION_NAME]&apos; to the Role &apos;[ROLE_NAME]&apos;.

 *WARNING*
Any Member in a Role with this Ability will also be granted the Abilities &apos;[ACTION_NAME_2]&apos; and &apos;[ACTION_NAME_3]&apos;
    <usetemplate
      name="okbutton"
     yestext="OK"/>
  </notification>

  <notification
  icon="alertmodal.tga"
  name="RemoveBanAbilityWarning"
  type="alertmodal">
You are removing the Ability &apos;[ACTION_NAME]&apos; to the Role &apos;[ROLE_NAME]&apos;.

 *WARNING*
Removing this ability will NOT remove the Abilities &apos;[ACTION_NAME_2]&apos; and &apos;[ACTION_NAME_3]&apos;.
 
If you no longer wish to have these abilities granted to this role, disable them immediately!
    <usetemplate
     name="okbutton"
     yestext="OK"/>
  </notification>

  <notification
    icon="alertmodal.tga"
    name="EjectGroupMemberWarning"
    type="alertmodal">
     You are about to eject [AVATAR_NAME] from the group.
     <tag>group</tag>
     <tag>confirm</tag>
     <usetemplate
      ignoretext="Confirm ejecting a participant from group"
      name="okcancelignore"
      notext="Cancel"
      yestext="Eject"/>
  </notification>
  <notification
    icon="alertmodal.tga"
    name="EjectGroupMembersWarning"
    type="alertmodal">
     You are about to eject [COUNT] members from the group.
     <tag>group</tag>
     <tag>confirm</tag>
     <usetemplate
      ignoretext="Confirm ejecting multiple members from group"
      name="okcancelignore"
      notext="Cancel"
      yestext="Eject"/>
  </notification>
  
  <notification
    icon="alertmodal.tga"
    name="BanGroupMemberWarning"
    type="alertmodal">
     You are about to ban [AVATAR_NAME] from the group.
     <tag>group</tag>
     <tag>confirm</tag>
     <usetemplate
      ignoretext="Confirm banning a participant from group"
      name="okcancelignore"
      notext="Cancel"
      yestext="Ban"/>
  </notification>
  <notification
    icon="alertmodal.tga"
    name="BanGroupMembersWarning"
    type="alertmodal">
     You are about to ban [COUNT] members from group.
     <tag>group</tag>
     <tag>confirm</tag>
     <usetemplate
      ignoretext="Confirm banning multiple members from group"
      name="okcancelignore"
      notext="Cancel"
      yestext="Ban"/>
  </notification>

  <notification
    icon="notify.tga"
    name="GroupBanUserOnBanlist"
    type="notify">
Some residents have not been sent an invite due to being banned from the group.
  </notification>

  <notification
   icon="alertmodal.tga"
   name="AttachmentDrop"
   type="alertmodal">
    You are about to drop your attachment.
    Are you sure you want to continue?
    <tag>confirm</tag>
    <usetemplate
     ignoretext="Confirm before dropping attachments"
     name="okcancelignore"
     notext="No"
     yestext="Yes"/>
  </notification>
  <notification
   icon="alertmodal.tga"
   name="JoinGroupCanAfford"
   type="alertmodal">
Joining this group costs L$[COST].
Do you wish to proceed?
    <tag>confirm</tag>
    <tag>funds</tag>
    <tag>group</tag>
    <usetemplate
     name="okcancelbuttons"
     notext="Cancel"
     yestext="Join"/>
  </notification>

  <notification
   icon="alertmodal.tga"
   name="JoinGroupNoCost"
   type="alertmodal">
You are joining group &lt;nolink&gt;[NAME]&lt;/nolink&gt;.
Do you wish to proceed?
    <tag>group</tag>
    <tag>confirm</tag>
    <usetemplate
     name="okcancelbuttons"
     notext="Cancel"
     yestext="Join"/>
  </notification>


  <notification
   icon="alertmodal.tga"
   name="JoinGroupCannotAfford"
   type="alertmodal">
Joining this group costs L$[COST].
You do not have enough L$ to join this group.
    <tag>group</tag>
    <tag>fail</tag>
    <tag>funds</tag>
  </notification>

  <notification
   icon="alertmodal.tga"
   name="CreateGroupCost"
   type="alertmodal">
Creating this group will cost L$[COST].
Groups need more than one member, or they are deleted forever.
Please invite members within 48 hours.
    <tag>group</tag>
    <tag>funds</tag>
    <usetemplate
     canceltext="Cancel"
     name="okcancelbuttons"
     notext="Cancel"
     yestext="Create group for L$[COST]"/>
  </notification>

  <notification
   icon="alertmodal.tga"
   name="JoinGroupInaccessible"
   type="alertmodal">
This group is not accessible to you.
    <tag>group_id</tag>
    <tag>success</tag>
    <usetemplate
       name="okbutton"
       yestext="OK"/>
  </notification>

  <notification
   icon="alertmodal.tga"
   name="JoinGroupError"
   type="alertmodal">
Error processing your group membership request.
    <tag>group_id</tag>
    <tag>success</tag>
    <usetemplate
       name="okbutton"
       yestext="OK"/>
  </notification>

  <notification
   icon="alertmodal.tga"
   name="JoinGroupErrorReason"
   type="alertmodal">
Unable to join group: [reason]
    <tag>group_id</tag>
    <tag>success</tag>
    <tag>reason</tag>
    <usetemplate
       name="okbutton"
       yestext="OK"/>
  </notification>

  <notification
   icon="alertmodal.tga"
   name="JoinGroupTrialUser"
   type="alertmodal">
Sorry, trial users can't join groups.
    <tag>group_id</tag>
    <tag>success</tag>
    <usetemplate
       name="okbutton"
       yestext="OK"/>
  </notification>

  <notification
   icon="alertmodal.tga"
   name="JoinGroupMaxGroups"
   type="alertmodal">
You cannot join &apos;&lt;nolink&gt;[group_name]&lt;/nolink&gt;&apos;:
You are already a member of [group_count] groups, the maximum number allowed is [max_groups]
    <tag>success</tag>
    <tag>group_id</tag>
    <tag>group_name</tag>
    <tag>group_count</tag>
    <tag>max_groups</tag>
    <usetemplate
       name="okbutton"
       yestext="OK"/>
  </notification>

  <notification
   icon="alertmodal.tga"
   name="JoinGroupClosedEnrollment"
   type="alertmodal">
You cannot join &apos;&lt;nolink&gt;[group_name]&lt;/nolink&gt;&apos;:
The group no longer has open enrollment.
    <tag>group_id</tag>
    <tag>success</tag>
    <usetemplate
       name="okbutton"
       yestext="OK"/>
  </notification>

  <notification
   icon="alertmodal.tga"
   name="JoinGroupInsufficientFunds"
   type="alertmodal">
Unable to transfer the required L$ [membership_fee] membership fee.
    <tag>group_id</tag>
    <tag>success</tag>
    <usetemplate
       name="okbutton"
       yestext="OK"/>
  </notification>
  
  <notification
   icon="alertmodal.tga"
   name="LandBuyPass"
   type="alertmodal">
   <tag>fail</tag>
For L$[COST] you can enter this land (&apos;[PARCEL_NAME]&apos;) for [TIME] hours.  Buy a pass?
    <tag>funds</tag>
    <tag>confirm</tag>
    <usetemplate
     name="okcancelbuttons"
     notext="Cancel"
     yestext="OK"/>
  </notification>

  <notification
   icon="alertmodal.tga"
   name="SalePriceRestriction"
   type="alertmodal">
Sale price must be set to more than L$0 if selling to anyone.
Please select an individual to sell to if selling for L$0.
  <tag>fail</tag>
  </notification>

  <notification
   icon="alertmodal.tga"
   name="ConfirmLandSaleChange"
   priority="high"
   type="alertmodal">
The selected [LAND_SIZE] m² land is being set for sale.
Your selling price will be L$[SALE_PRICE] and will be authorized for sale to [NAME].
    <tag>confirm</tag>
    <usetemplate
     name="okcancelbuttons"
     notext="Cancel"
     yestext="OK"/>
  </notification>

  <notification
   icon="alertmodal.tga"
   name="ConfirmLandSaleToAnyoneChange"
   type="alertmodal">
ATTENTION: Clicking &apos;sell to anyone&apos; makes your land available to the entire [SECOND_LIFE] community, even those not in this region.

The selected [LAND_SIZE] m² land is being set for sale.
Your selling price will be L$[SALE_PRICE] and will be authorized for sale to [NAME].
    <tag>confirm</tag>
    <usetemplate
     name="okcancelbuttons"
     notext="Cancel"
     yestext="OK"/>
  </notification>

  <notification
   icon="alertmodal.tga"
   name="ReturnObjectsDeededToGroup"
   type="alertmodal">
Are you sure you want to return all objects shared with the group &apos;&lt;nolink&gt;[NAME]&lt;/nolink&gt;&apos; on this parcel of land back to their previous owner&apos;s inventory?

*WARNING* This will delete the non-transferable objects deeded to the group!

Objects: [N]
    <tag>confirm</tag>
    <tag>group</tag>
    <usetemplate
     name="okcancelbuttons"
     notext="Cancel"
     yestext="OK"/>
  </notification>

  <notification
   icon="alertmodal.tga"
   name="ReturnObjectsOwnedByUser"
   type="alertmodal">
Are you sure you want to return all objects owned by the Resident &apos;[NAME]&apos; on this parcel of land back to their inventory?

Objects: [N]
    <tag>confirm</tag>
    <usetemplate
     name="okcancelbuttons"
     notext="Cancel"
     yestext="OK"/>
  </notification>

  <notification
   icon="alertmodal.tga"
   name="ReturnObjectsOwnedBySelf"
   type="alertmodal">
Are you sure you want to return all objects owned by you on this parcel of land back to your inventory?

Objects: [N]
    <tag>confirm</tag>
    <usetemplate
     name="okcancelbuttons"
     notext="Cancel"
     yestext="OK"/>
  </notification>

  <notification
   icon="alertmodal.tga"
   name="ReturnObjectsNotOwnedBySelf"
   type="alertmodal">
Are you sure you want to return all objects NOT owned by you on this parcel of land back to their owner&apos;s inventory?
Transferable objects deeded to a group will be returned to their previous owners.

*WARNING* This will delete the non-transferable objects deeded to the group!

Objects: [N]
    <tag>confirm</tag>
    <usetemplate
     name="okcancelbuttons"
     notext="Cancel"
     yestext="OK"/>
  </notification>

  <notification
   icon="alertmodal.tga"
   name="ReturnObjectsNotOwnedByUser"
   type="alertmodal">
Are you sure you want to return all objects NOT owned by [NAME] on this parcel of land back to their owner&apos;s inventory?
Transferable objects deeded to a group will be returned to their previous owners.

*WARNING* This will delete the non-transferable objects deeded to the group!

Objects: [N]
    <tag>confirm</tag>
    <usetemplate
     name="okcancelbuttons"
     notext="Cancel"
     yestext="OK"/>
  </notification>

  <notification
   icon="alertmodal.tga"
   name="ReturnAllTopObjects"
   type="alertmodal">
Are you sure you want to return all listed objects back to their owner&apos;s inventory? This will return ALL scripted objects in the region!
    <tag>confirm</tag>
    <usetemplate
     name="okcancelbuttons"
     notext="Cancel"
     yestext="OK"/>
  </notification>

  <notification
   icon="alertmodal.tga"
   name="DisableAllTopObjects"
   type="alertmodal">
Are you sure you want to disable all objects in this region?
    <tag>confirm</tag>
    <usetemplate
     name="okcancelbuttons"
     notext="Cancel"
     yestext="OK"/>
  </notification>

  <notification
   icon="alertmodal.tga"
   name="ReturnObjectsNotOwnedByGroup"
   type="alertmodal">
Return the objects on this parcel of land that are NOT shared with the group &lt;nolink&gt;[NAME]&lt;/nolink&gt; back to their owners?

Objects: [N]
    <tag>confirm</tag>
    <tag>group</tag>
    <usetemplate
     name="okcancelbuttons"
     notext="Cancel"
     yestext="OK"/>
  </notification>

  <notification
   icon="alertmodal.tga"
   name="UnableToDisableOutsideScripts"
   type="alertmodal">
Can not disable scripts.
This entire region is damage enabled.
Scripts must be allowed to run for weapons to work.
  <tag>fail</tag>
  </notification>

<notification
   icon="alertmodal.tga"
   name="MultipleFacesSelected"
   type="alertmodal">
Multiple faces are currently selected.
If you continue this action, separate instances of media will be set on multiple faces of the object.
To place the media on only one face, choose Select Face and click on the desired face of that object then click Add.
    <tag>confirm</tag>
    <usetemplate
      ignoretext="Media will be set on multiple selected faces"
      name="okcancelignore"
      notext="Cancel"
      yestext="OK"/>
  </notification>

  <notification
   icon="alertmodal.tga"
   name="MustBeInParcel"
   type="alertmodal">
You must be standing inside the land parcel to set its Landing Point.
  <tag>fail</tag>
  </notification>

  <notification
   icon="alertmodal.tga"
   name="PromptRecipientEmail"
   type="alertmodal">
Please enter a valid email address for the recipient(s).
  <tag>fail</tag>
  </notification>

  <notification
   icon="alertmodal.tga"
   name="PromptSelfEmail"
   type="alertmodal">
Please enter your email address.
  <tag>fail</tag>
  </notification>

  <notification
   icon="alertmodal.tga"
   name="PromptMissingSubjMsg"
   type="alertmodal">
Email snapshot with the default subject or message?
    <tag>confirm</tag>
    <usetemplate
     name="okcancelbuttons"
     notext="Cancel"
     yestext="OK"/>
  </notification>

  <notification
   icon="alertmodal.tga"
   name="ErrorProcessingSnapshot"
   type="alertmodal">
Error processing snapshot data
  <tag>fail</tag>
  </notification>

  <notification
   icon="alertmodal.tga"
   name="ErrorEncodingSnapshot"
   type="alertmodal">
Error encoding snapshot.
  <tag>fail</tag>
  </notification>

  <notification
   icon="alertmodal.tga"
   name="ErrorPhotoCannotAfford"
   type="alertmodal">
    You need L$[COST] to save a photo to your inventory. You may either buy L$ or save the photo to your computer instead.
    <tag>fail</tag>
  </notification>
  
  <notification
   icon="alertmodal.tga"
   name="ErrorCannotAffordUpload"
   type="alertmodal">
    You need L$[COST] to upload this item.
    <tag>fail</tag>
  </notification>
  
  <notification
   icon="alertmodal.tga"
   name="ErrorTextureCannotAfford"
   type="alertmodal">
    You need L$[COST] to save a texture to your inventory. You may either buy L$ or save the photo to your computer instead.
    <tag>fail</tag>
  </notification>

  <notification
   icon="alertmodal.tga"
   name="ErrorUploadingPostcard"
   type="alertmodal">
There was a problem sending a snapshot due to the following reason: [REASON]
  <tag>fail</tag>
  </notification>

  <notification
   icon="alertmodal.tga"
   name="ErrorUploadingReportScreenshot"
   type="alertmodal">
There was a problem uploading a report screenshot due to the following reason: [REASON]
  <tag>fail</tag>
  </notification>

  <notification
   icon="alertmodal.tga"
   name="MustAgreeToLogIn"
   type="alertmodal">
   <tag>fail</tag>
You must agree to the Second Life Terms and Conditions, Privacy Policy, and Terms of Service to continue logging into [SECOND_LIFE].
  </notification>

  <notification
   icon="alertmodal.tga"
   name="CouldNotBuyCurrency"
   type="alertmodal">
[TITLE]
[MESSAGE]
   <tag>fail</tag>
   <usetemplate
     name="okbutton"
     yestext="OK"/>
  </notification>
  
  <notification
   icon="alertmodal.tga"
   name="CouldNotPutOnOutfit"
   type="alertmodal">
Could not put on outfit.
The outfit folder contains no clothing, body parts, or attachments.
  <tag>fail</tag>
  </notification>

  <notification
   icon="alertmodal.tga"
   name="CannotWearTrash"
   type="alertmodal">
You can not wear clothes or body parts that are in the trash
  <tag>fail</tag>
  </notification>

  <notification
   icon="alertmodal.tga"
   name="MaxAttachmentsOnOutfit"
   type="alertmodal">
Could not attach object.
Exceeds the attachments limit of [MAX_ATTACHMENTS] objects. Please detach another object first.
  <tag>fail</tag>
  </notification>

  <notification
   icon="alertmodal.tga"
   name="CannotWearInfoNotComplete"
   type="alertmodal">
You can not wear that item because it has not yet loaded. Please try again in a minute.
  <tag>fail</tag>
  </notification>

    <notification
   icon="alertmodal.tga"
   name="MustEnterPasswordToLogIn"
   type="alertmodal">
   <tag>fail</tag>
Please enter your Password to log in.
  </notification>
  
  <notification
   icon="alertmodal.tga"
   name="MustHaveAccountToLogIn"
   type="alertmodal">
   <tag>fail</tag>
Oops! Something was left blank.
You need to enter the Username name of your avatar.

You need an account to enter [SECOND_LIFE]. Would you like to create one now?
    <tag>confirm</tag>
    <url
	option="0"
	name="url"
	target = "_external">
		[create_account_url]
    </url>
    <usetemplate
     name="okcancelbuttons"
     notext="Try again"
     yestext="Create a new account"/>
  </notification>

  <notification
   icon="alertmodal.tga"
   name="InvalidCredentialFormat"
   type="alertmodal">
   <tag>fail</tag>
You need to enter either the Username or both the First and Last name of your avatar into the Username field, then login again.
  </notification>
  
  <notification
   icon="alertmodal.tga"
   name="InvalidGrid"
   type="alertmodal">
   <tag>fail</tag>
'[GRID]' is not a valid grid identifier.
  </notification>
  
  <notification
   icon="alertmodal.tga"
   name="InvalidLocationSLURL"
   type="alertmodal">
   <tag>fail</tag>
Your start location did not specify a valid grid.
  </notification>
  
  <notification
   icon="alertmodal.tga"
   name="DeleteClassified"
   type="alertmodal">
Delete classified &apos;[NAME]&apos;?
There is no reimbursement for fees paid.
    <tag>confirm</tag>
    <usetemplate
     name="okcancelbuttons"
     notext="Cancel"
     yestext="OK"/>
  </notification>


<notification
   icon="alertmodal.tga"
   name="DeleteMedia"
   type="alertmodal">
You have selected to delete the media associated with this face.
Are you sure you want to continue?
    <tag>confirm</tag>
    <usetemplate
     ignoretext="Confirm before I delete media from an object"
     name="okcancelignore"
     notext="No"
     yestext="Yes"/>
  </notification>

  <notification
   icon="alertmodal.tga"
   name="ClassifiedSave"
   type="alertmodal">
Save changes to classified [NAME]?
    <tag>confirm</tag>
    <usetemplate
     canceltext="Cancel"
     name="yesnocancelbuttons"
     notext="Don&apos;t Save"
     yestext="Save"/>
  </notification>

  <notification
   icon="alertmodal.tga"
   name="ClassifiedInsufficientFunds"
   type="alertmodal">
Insufficient funds to create classified.
    <tag>fail</tag>
    <usetemplate
     name="okbutton"
     yestext="OK"/>
  </notification>

  <notification
   icon="alertmodal.tga"
   name="ProfileDeleteClassified"
   type="alertmodal">
Delete classified &lt;nolink&gt;[CLASSIFIED]&lt;/nolink&gt;?
    <tag>confirm</tag>
    <usetemplate
     name="okcancelbuttons"
     notext="Cancel"
     yestext="OK"/>
  </notification>

  <notification
   icon="alertmodal.tga"
   name="ProfileDeletePick"
   type="alertmodal">
Delete pick &lt;nolink&gt;[PICK]&lt;/nolink&gt;?
    <tag>confirm</tag>
    <usetemplate
     name="okcancelbuttons"
     notext="Cancel"
     yestext="OK"/>
  </notification>

  <notification
   icon="alert.tga"
   name="ProfileUnpublishedClassified"
   type="alertmodal">
    You have unpublished classifieds. They will be lost if you close the window.
    <tag>confirm</tag>
    <usetemplate
     name="okcancelbuttons"
     notext="Cancel"
     yestext="OK"/>
  </notification>

  <notification
   icon="alert.tga"
   name="ProfileUnsavedChanges"
   type="alertmodal">
    You have usaved changes.
    <tag>confirm</tag>
    <tag>save</tag>
    <usetemplate
     canceltext="Cancel"
     name="yesnocancelbuttons"
     notext="Discard"
     yestext="Save"/>
  </notification>

  <notification
   icon="alertmodal.tga"
   name="DeleteOutfits"
   type="alertmodal">
    Delete the selected outfit?
    <tag>confirm</tag>
    <usetemplate
     name="okcancelbuttons"
     notext="Cancel"
     yestext="OK"/>
  </notification>

  <notification
   icon="alertmodal.tga"
   name="PromptGoToEventsPage"
   type="alertmodal">
Go to the [SECOND_LIFE] events web page?
    <tag>confirm</tag>
    <url option="0" name="url">

			https://secondlife.com/my/community/events
    </url>
    <usetemplate
     name="okcancelbuttons"
     notext="Cancel"
     yestext="OK"/>
  </notification>

  <notification
   icon="alertmodal.tga"
   name="SelectProposalToView"
   type="alertmodal">
Please select a proposal to view.
  <tag>fail</tag>
  </notification>

  <notification
   icon="alertmodal.tga"
   name="SelectHistoryItemToView"
   type="alertmodal">
Please select a history item to view.
  <tag>fail</tag>
  </notification>

<!--
  <notification
   icon="alertmodal.tga"
   name="ResetShowNextTimeDialogs"
   type="alertmodal">
Would you like to re-enable all these popups, which you previously indicated &apos;Don&apos;t show me again&apos;?
    <usetemplate
     name="okcancelbuttons"
     notext="Cancel"
     yestext="OK"/>
  </notification>

  <notification
   icon="alertmodal.tga"
   name="SkipShowNextTimeDialogs"
   type="alertmodal">
Would you like to disable all popups which can be skipped?
    <usetemplate
     name="okcancelbuttons"
     notext="Cancel"
     yestext="OK"/>
  </notification>
-->

  <notification
   icon="alertmodal.tga"
   name="CacheWillClear"
   type="alertmodal">
Cache will be cleared after you restart [APP_NAME].
  </notification>

  <notification
   icon="alertmodal.tga"
   name="CacheWillBeMoved"
   type="alertmodal">
Cache will be moved after you restart [APP_NAME].
Note: This will clear the cache.
  </notification>

  <notification
   icon="alertmodal.tga"
   name="ChangeConnectionPort"
   type="alertmodal">
Port settings take effect after you restart [APP_NAME].
  </notification>

  <notification
   icon="alertmodal.tga"
   name="ChangeDeferredDebugSetting"
   type="alertmodal">
This debug setting change will take effect after you restart [APP_NAME].
  </notification>

  <notification
   icon="alertmodal.tga"
   name="ChangeSkin"
   type="alertmodal">
The new skin will appear after you restart [APP_NAME].
  </notification>

  <notification
   icon="alertmodal.tga"
   name="ChangeLanguage"
   type="alertmodal">
Changing language will take effect after you restart [APP_NAME].
  </notification>

  <notification
   icon="alertmodal.tga"
   name="GoToAuctionPage"
   type="alertmodal">
    Go to the [SECOND_LIFE] web page to see auction details or make a bid?
    <tag>confirm</tag>
    <url option="0" name="url">
			http://secondlife.com/auctions/auction-detail.php?id=[AUCTION_ID]
    </url>
    <usetemplate
     name="okcancelbuttons"
     notext="Cancel"
     yestext="OK"/>
  </notification>

  <notification
   icon="alertmodal.tga"
   name="SaveChanges"
   type="alertmodal">
Save Changes?
    <tag>confirm</tag>
    <usetemplate
     canceltext="Cancel"
     name="yesnocancelbuttons"
     notext="Don&apos;t Save"
     yestext="Save"/>
  </notification>

  <notification
   icon="alertmodal.tga"
   name="DeleteNotecard"
   type="alertmodal">
   <unique/>
Delete Notecard?
    <tag>confirm</tag>
    <usetemplate
     name="okcancelbuttons"
     notext="Cancel"
     yestext="OK"/>
  </notification>
  
  <notification
   icon="alertmodal.tga"
   name="LoadPreviousReportScreenshot"
   type="alertmodal">
   <unique/>
Do you want to use previous screenshot for your report?
    <tag>confirm</tag>
    <usetemplate
     name="okcancelbuttons"
     notext="Cancel"
     yestext="OK"/>
  </notification>
  
  <notification
   icon="alertmodal.tga"
   name="GestureSaveFailedTooManySteps"
   type="alertmodal">
Gesture save failed.
This gesture has too many steps.
Try removing some steps, then save again.
<tag>fail</tag>
  </notification>

  <notification
   icon="alertmodal.tga"
   name="GestureSaveFailedTryAgain"
   type="alertmodal">
Gesture save failed.  Please try again in a minute.
<tag>fail</tag>
  </notification>

  <notification
   icon="alertmodal.tga"
   name="GestureSaveFailedObjectNotFound"
   type="alertmodal">
Could not save gesture because the object or the associated object inventory could not be found.
The object may be out of range or may have been deleted.
<tag>fail</tag>
  </notification>

  <notification
   icon="alertmodal.tga"
   name="GestureSaveFailedReason"
   type="alertmodal">
There was a problem saving a gesture due to the following reason: [REASON].  Please try resaving the gesture later.
<tag>fail</tag>
  </notification>

  <notification
   icon="alertmodal.tga"
   name="SaveNotecardFailObjectNotFound"
   type="alertmodal">
Could not save notecard because the object or the associated object inventory could not be found.
The object may be out of range or may have been deleted.
<tag>fail</tag>
  </notification>

  <notification
   icon="alertmodal.tga"
   name="SaveNotecardFailReason"
   type="alertmodal">
There was a problem saving a notecard due to the following reason: [REASON].  Please try re-saving the notecard later.
<tag>fail</tag>
  </notification>

  <notification
   icon="alertmodal.tga"
   name="ScriptCannotUndo"
   type="alertmodal">
Could not undo all changes in your version of the script.
Would you like to load the server&apos;s last saved version?
(**Warning** This operation cannot be undone.)
    <tag>confirm</tag>
    <usetemplate
     name="okcancelbuttons"
     notext="Cancel"
     yestext="OK"/>
  </notification>

  <notification
   icon="alertmodal.tga"
   name="SaveScriptFailObjectNotFound"
   type="alertmodal">
Could not save the script because the object it is in could not be found.
The object may be out of range or may have been deleted.
<tag>fail</tag>
  </notification>

  <notification
   icon="alertmodal.tga"
   name="StartRegionEmpty"
   type="alertmodal">
Your Start Region is not defined.
Please type the Region name in Start Location box or choose My Last Location or My Home as your Start Location.
<tag>fail</tag>
    <usetemplate
     name="okbutton"
     yestext="OK"/>
  </notification>

  <notification
   icon="alertmodal.tga"
   name="CouldNotStartStopScript"
   type="alertmodal">
Could not start or stop the script because the object it is on could not be found.
The object may be out of range or may have been deleted.
  <tag>fail</tag>
  </notification>

  <notification
   icon="alertmodal.tga"
   name="CannotDownloadFile"
   type="alertmodal">
    Unable to download file
    <tag>fail</tag>
  </notification>

  <notification
  name="MediaFileDownloadUnsupported"
  label=""
  type="alert">
    <unique/>
    <tag>confirm</tag>
    You have requested a file download, which is not supported within [SECOND_LIFE].
    <usetemplate
     ignoretext="Warn about unsupported file downloads"
     name="okignore"
     yestext="OK"/>
  </notification>
  
  <notification
   icon="alertmodal.tga"
   name="CannotWriteFile"
   type="alertmodal">
Unable to write file [[FILE]]
  <tag>fail</tag>
  </notification>

  <notification
   icon="alertmodal.tga"
   name="UnsupportedHardware"
   type="alertmodal">
Just so you know, your computer does not meet [APP_NAME]&apos;s minimum system requirements. You may experience poor performance. Unfortunately, the [SUPPORT_SITE] can't provide technical support for unsupported system configurations.

Visit [_URL] for more information?
    <tag>confirm</tag>
    <url option="0" name="url">

			http://www.secondlife.com/corporate/sysreqs.php
    </url>
    <usetemplate
     ignoretext="My computer hardware is not supported"
     name="okcancelignore"
     notext="No"
     yestext="Yes"/>
  <tag>fail</tag>
  </notification>

  <notification
   icon="alertmodal.tga"
   name="OldGPUDriver"
   type="alertmodal">
     There is likely a newer driver for your graphics chip.  Updating graphics drivers can substantially improve performance.

    Visit [URL] to check for driver updates?
    <tag>confirm</tag>
    <url option="0" name="url">
    [URL]
    </url>
    <usetemplate
     ignoretext="My graphics driver is out of date"
     name="okcancelignore"
     notext="No"
     yestext="Yes"/>
    <tag>fail</tag>
  </notification>

  <notification
   icon="alertmodal.tga"
   name="UnknownGPU"
   type="alertmodal">
Your system contains a graphics card that [APP_NAME] doesn't recognize.
This is often the case with new hardware that hasn&apos;t been tested yet with [APP_NAME].  It will probably be ok, but you may need to adjust your graphics settings.
(Me &gt; Preferences &gt; Graphics).
    <form name="form">
      <ignore name="ignore"
       text="My graphics card could not be identified"/>
    </form>
  <tag>fail</tag>
  </notification>

  <notification
   icon="alertmodal.tga"
   name="DisplaySettingsNoShaders"
   type="alertmodal">
[APP_NAME] crashed while initializing graphics drivers.
Graphics Quality will be set to Low to avoid some common driver errors. This will disable some graphics features.
We recommend updating your graphics card drivers.
Graphics Quality can be raised in Preferences &gt; Graphics.
  <tag>fail</tag>
  </notification>

  <notification
   icon="alertmodal.tga"
   name="AutoFPSConfirmDisable"
   type="alertmodal">
Changing this setting will disable automatic adjustment and turn off 'Automatic settings'.
Are you sure you want to continue?
    <tag>confirm</tag>
    <usetemplate
     name="okcancelbuttons"
     notext="Cancel"
     yestext="Continue"/>
  </notification>
  <notification
   icon="alertmodal.tga"
   name="AdvancedLightingConfirm"
   type="alertmodal">
To turn on advanced lighting, we need to increase quality to level 4.
    <tag>confirm</tag>
  <usetemplate
   name="okcancelbuttons"
   notext="Cancel"
   yestext="OK"/>
  </notification>
  <notification
 icon="alertmodal.tga"
   name="ShadowsConfirm"
   type="alertmodal">
To enable shadows, we need to increase quality to level 4.
    <tag>confirm</tag>
    <usetemplate
     name="okcancelbuttons"
     notext="Cancel"
     yestext="OK"/>
  </notification>

  <notification
   icon="alertmodal.tga"
   name="RegionNoTerraforming"
   type="alertmodal">
The region [REGION] does not allow terraforming.
  <tag>fail</tag>
  </notification>
  
  <notification
   icon="alertmodal.tga"
   name="ParcelNoTerraforming"
   type="notify">
You are not allowed to terraform parcel [PARCEL].
  <tag>fail</tag>
  </notification>

  <notification
   icon="alertmodal.tga"
   name="CannotCopyWarning"
   type="alertmodal">
You do not have permission to copy the following items:
&lt;nolink&gt;[ITEMS]&lt;/nolink&gt;
and will lose it from your inventory if you give it away. Do you really want to offer these items?
    <tag>confirm</tag>
    <usetemplate
     name="okcancelbuttons"
     notext="No"
     yestext="Yes"/>
  <tag>fail</tag>
  </notification>

  <notification
   icon="alertmodal.tga"
   name="CannotGiveItem"
   type="alertmodal">
Unable to give inventory item.
  <tag>fail</tag>
  </notification>

  <notification
   icon="alertmodal.tga"
   name="TransactionCancelled"
   type="alertmodal">
Transaction cancelled.
  </notification>

  <notification
   icon="alertmodal.tga"
   name="TooManyItems"
   type="alertmodal">
Cannot give more than 42 items in a single inventory transfer.
  <tag>fail</tag>
  </notification>

  <notification
   icon="alertmodal.tga"
   name="NoItems"
   type="alertmodal">
You do not have permission to transfer the selected items.
  <tag>fail</tag>
  </notification>

  <notification
   icon="alertmodal.tga"
   name="CannotCopyCountItems"
   type="alertmodal">
You do not have permission to copy [COUNT] of the selected items. You will lose these items from your inventory.
Do you really want to give these items?
    <tag>confirm</tag>
  <tag>fail</tag>
    <usetemplate
     name="okcancelbuttons"
     notext="No"
     yestext="Yes"/>
  </notification>

  <notification
   icon="alertmodal.tga"
   name="CannotGiveCategory"
   type="alertmodal">
You do not have permission to transfer the selected folder.
  <tag>fail</tag>
  </notification>

  <notification
   icon="alertmodal.tga"
   name="FreezeAvatar"
   type="alertmodal">
Freeze this avatar?
He or she will temporarily be unable to move, chat, or interact with the world.
    <tag>confirm</tag>
    <usetemplate
     canceltext="Cancel"
     name="yesnocancelbuttons"
     notext="Unfreeze"
     yestext="Freeze"/>
  </notification>

  <notification
   icon="alertmodal.tga"
   name="FreezeAvatarFullname"
   type="alertmodal">
Freeze [AVATAR_NAME]?
He or she will temporarily be unable to move, chat, or interact with the world.
    <tag>confirm</tag>
    <usetemplate
     canceltext="Cancel"
     name="yesnocancelbuttons"
     notext="Unfreeze"
     yestext="Freeze"/>
  </notification>

  <notification
   icon="alertmodal.tga"
   name="EjectAvatarFullname"
   type="alertmodal">
Eject [AVATAR_NAME] from your land?
    <tag>confirm</tag>
    <usetemplate
     canceltext="Cancel"
     name="yesnocancelbuttons"
     notext="Eject and Ban"
     yestext="Eject"/>
  </notification>

  <notification
   icon="alertmodal.tga"
   name="EjectAvatarNoBan"
   type="alertmodal">
Eject this avatar from your land?
    <tag>confirm</tag>
    <usetemplate
     name="okcancelbuttons"
     notext="Cancel"
     yestext="Eject"/>
  </notification>

  <notification
   icon="alertmodal.tga"
   name="EjectAvatarFullnameNoBan"
   type="alertmodal">
Eject [AVATAR_NAME] from your land?
    <tag>confirm</tag>
    <usetemplate
     name="okcancelbuttons"
     notext="Cancel"
     yestext="Eject"/>
  </notification>

  <notification
   icon="alertmodal.tga"
   name="EjectAvatarFromGroup"
   persist="true"
   type="notify">
You ejected [AVATAR_NAME] from group &lt;nolink&gt;[GROUP_NAME]&lt;/nolink&gt;
    <tag>group</tag>
  </notification>

  <notification
   icon="alertmodal.tga"
   name="AcquireErrorTooManyObjects"
   type="alertmodal">
ACQUIRE ERROR: Too many objects selected.
  <tag>fail</tag>
  </notification>

  <notification
   icon="alertmodal.tga"
   name="AcquireErrorObjectSpan"
   type="alertmodal">
ACQUIRE ERROR: Objects span more than one region.
Please move all objects to be acquired onto the same region.
  <tag>fail</tag>
  </notification>

  <notification
   icon="alertmodal.tga"
   name="PromptGoToCurrencyPage"
   type="alertmodal">
[EXTRA]

Go to [_URL] for information on purchasing L$?
    <tag>confirm</tag>
    <url option="0" name="url">

			http://secondlife.com/app/currency/
    </url>
    <usetemplate
     name="okcancelbuttons"
     notext="Cancel"
     yestext="OK"/>
  </notification>
  
  <notification
   icon="alertmodal.tga"
   name="MuteLimitReached"
   persist="false"
   type="notify">
Unable to add new entry to block list because you reached the limit of [MUTE_LIMIT] entries.
  <tag>fail</tag>
  </notification>
  
  <notification
   icon="alertmodal.tga"
   name="UnableToLinkObjects"
   type="alertmodal">
Unable to link these [COUNT] objects.
You can link a maximum of [MAX] objects.
  <tag>fail</tag>
  </notification>

  <notification
   icon="alertmodal.tga"
   name="CannotLinkIncompleteSet"
   type="alertmodal">
You can only link complete sets of objects, and must select more than one object.
  <tag>fail</tag>
  </notification>

  <notification
   icon="alertmodal.tga"
   name="CannotLinkModify"
   type="alertmodal">
Unable to link because you don&apos;t have modify permission on all the objects.

Please make sure none are locked, and that you own all of them.
  <tag>fail</tag>
  </notification>

  <notification
   icon="alertmodal.tga"
   name="CannotLinkPermanent"
   type="alertmodal">
    Objects cannot be linked across region boundaries.
    <tag>fail</tag>
  </notification>

  <notification
   icon="alertmodal.tga"
   name="CannotLinkAcrossRegions"
   type="alertmodal">
Objects cannot be linked across region boundaries.
    <tag>fail</tag>
  </notification>

  <notification
   icon="alertmodal.tga"
   name="CannotLinkDifferentOwners"
   type="alertmodal">
Unable to link because not all of the objects have the same owner.

Please make sure you own all of the selected objects.
  <tag>fail</tag>
  </notification>

  <notification
   icon="alertmodal.tga"
   name="NoFileExtension"
   type="alertmodal">
No file extension for the file: &apos;[FILE]&apos;

Please make sure the file has a correct file extension.
  <tag>fail</tag>
  </notification>

  <notification
   icon="alertmodal.tga"
   name="InvalidFileExtension"
   type="alertmodal">
Invalid file extension [EXTENSION]
Expected [VALIDS]
    <usetemplate
     name="okbutton"
     yestext="OK"/>
  <tag>fail</tag>
  </notification>

  <notification
   icon="alertmodal.tga"
   name="CannotUploadSoundFile"
   type="alertmodal">
Couldn&apos;t open uploaded sound file for reading:
[FILE]
  <tag>fail</tag>
  </notification>

  <notification
   icon="alertmodal.tga"
   name="SoundFileNotRIFF"
   type="alertmodal">
File does not appear to be a RIFF WAVE file:
[FILE]
  <tag>fail</tag>
  </notification>

  <notification
   icon="alertmodal.tga"
   name="SoundFileNotPCM"
   type="alertmodal">
File does not appear to be a PCM WAVE audio file:
[FILE]
  <tag>fail</tag>
  </notification>

  <notification
   icon="alertmodal.tga"
   name="SoundFileInvalidChannelCount"
   type="alertmodal">
File has invalid number of channels (must be mono or stereo):
[FILE]
  <tag>fail</tag>
  </notification>

  <notification
   icon="alertmodal.tga"
   name="SoundFileInvalidSampleRate"
   type="alertmodal">
File does not appear to be a supported sample rate (must be 44.1k):
[FILE]
  <tag>fail</tag>
  </notification>

  <notification
   icon="alertmodal.tga"
   name="SoundFileInvalidWordSize"
   type="alertmodal">
File does not appear to be a supported word size (must be 8 or 16 bit):
[FILE]
  <tag>fail</tag>
  </notification>

  <notification
   icon="alertmodal.tga"
   name="SoundFileInvalidHeader"
   type="alertmodal">
Could not find &apos;data&apos; chunk in WAV header:
[FILE]
  <tag>fail</tag>
  </notification>

  <notification
   icon="alertmodal.tga"
   name="SoundFileInvalidChunkSize"
   type="alertmodal">
Wrong chunk size in WAV file:
[FILE]
  <tag>fail</tag>
  </notification>

  <notification
   icon="alertmodal.tga"
   name="SoundFileInvalidTooLong"
   type="alertmodal">
Audio file is too long (30 second maximum):
[FILE]
  <tag>fail</tag>
  </notification>

  <notification
   icon="alertmodal.tga"
   name="ProblemWithFile"
   type="alertmodal">
Problem with file [FILE]:

[ERROR]
  <tag>fail</tag>
  </notification>

  <notification
   icon="alertmodal.tga"
   name="CannotOpenTemporarySoundFile"
   type="alertmodal">
Couldn&apos;t open temporary compressed sound file for writing: [FILE]
  <tag>fail</tag>
  </notification>

  <notification
   icon="alertmodal.tga"
   name="UnknownVorbisEncodeFailure"
   type="alertmodal">
Unknown Vorbis encode failure on: [FILE]
  <tag>fail</tag>
  </notification>

  <notification
   icon="alertmodal.tga"
   name="CannotEncodeFile"
   type="alertmodal">
Unable to encode file: [FILE]
  <tag>fail</tag>
  </notification>

  <notification
   icon="alertmodal.tga"
   name="CorruptedProtectedDataStore"
   type="alertmodal">
   We can't fill in your username and password.  This may happen when you change network setup

  <tag>fail</tag>
    <usetemplate
     name="okbutton"
     yestext="OK"/>
  </notification>
    
  <notification
   icon="alertmodal.tga"
   name="CorruptResourceFile"
   type="alertmodal">
Corrupt resource file: [FILE]
  <tag>fail</tag>
  </notification>

  <notification
   icon="alertmodal.tga"
   name="UnknownResourceFileVersion"
   type="alertmodal">
Unknown Linden resource file version in file: [FILE]
  <tag>fail</tag>
  </notification>

  <notification
   icon="alertmodal.tga"
   name="UnableToCreateOutputFile"
   type="alertmodal">
Unable to create output file: [FILE]
  <tag>fail</tag>
  </notification>

  <notification
   icon="alertmodal.tga"
   name="DoNotSupportBulkAnimationUpload"
   type="alertmodal">
    <unique/>
[APP_NAME] does not currently support bulk upload of BVH format animation files.
  <tag>fail</tag>
  </notification>

  <notification
   icon="alertmodal.tga"
   name="CannotUploadReason"
   type="alertmodal">
Unable to upload [FILE] due to the following reason: [REASON]
Please try again later.
  <tag>fail</tag>
  </notification>

  <notification
   icon="notifytip.tga"
   name="LandmarkCreated"
   log_to_chat="false"
   type="notifytip">
You have added "[LANDMARK_NAME]" to your [FOLDER_NAME] folder.
  </notification>

  <notification
   icon="alert.tga"
   name="LandmarkAlreadyExists"
   type="alert">
You already have a landmark for this location.
    <usetemplate
     name="okbutton"
     yestext="OK"/>
  <tag>fail</tag>
  </notification>

  <notification
   icon="alertmodal.tga"
   name="CannotCreateLandmarkNotOwner"
   type="alertmodal">
You cannot create a landmark here because the owner of the land doesn&apos;t allow it.
  <tag>fail</tag>
  </notification>

  <notification
 icon="alertmodal.tga"
 label="Create folder"
 name="CreateLandmarkFolder"
 type="alertmodal">
    <unique/>
    Choose a name for the folder:
    <tag>confirm</tag>
    <form name="form">
      <input name="message" type="text">
      </input>
      <button
       default="true"
       index="0"
       name="OK"
       text="OK"/>
      <button
       index="1"
       name="Cancel"
       text="Cancel"/>
    </form>
  </notification>

  <notification
   icon="alertmodal.tga"
   name="CannotRecompileSelectObjectsNoScripts"
   type="alertmodal">
Not able to perform &apos;recompilation&apos;.
Select an object with a script.
  <tag>fail</tag>
  </notification>

  <notification
   icon="alertmodal.tga"
   name="CannotRecompileSelectObjectsNoPermission"
   type="alertmodal">
Not able to perform &apos;recompilation&apos;.

Select objects with scripts that you have permission to modify.
  <tag>fail</tag>
  </notification>

  <notification
   icon="alertmodal.tga"
   name="CannotResetSelectObjectsNoScripts"
   type="alertmodal">
Not able to perform &apos;reset&apos;.

Select objects with scripts.
  <tag>fail</tag>
  </notification>

  <notification
   icon="alertmodal.tga"
   name="CannotResetSelectObjectsNoPermission"
   type="alertmodal">
Not able to perform &apos;reset&apos;.

Select objects with scripts that you have permission to modify.
  <tag>fail</tag>
  </notification>

  <notification
   icon="alertmodal.tga"
   name="CannotOpenScriptObjectNoMod"
   type="alertmodal">
    Unable to open script in object without modify permissions.
  <tag>fail</tag>
  </notification>

  <notification
   icon="alertmodal.tga"
   name="CannotSetRunningSelectObjectsNoScripts"
   type="alertmodal">
Not able to set any scripts to &apos;running&apos;.

Select objects with scripts.
  <tag>fail</tag>
  </notification>

  <notification
   icon="alertmodal.tga"
   name="CannotSetRunningNotSelectObjectsNoScripts"
   type="alertmodal">
Unable to set any scripts to &apos;not running&apos;.

Select objects with scripts.
  <tag>fail</tag>
  </notification>

  <notification
   icon="alertmodal.tga"
   name="NoFrontmostFloater"
   type="alertmodal">
No frontmost floater to save.
  <tag>fail</tag>
  </notification>

  <notification
   icon="alertmodal.tga"
   name="SeachFilteredOnShortWords"
   type="alertmodal">
Your search query was modified and the words that were too short were removed.

Searched for: [FINALQUERY]
  </notification>

  <notification
   icon="alertmodal.tga"
   name="SeachFilteredOnShortWordsEmpty"
   type="alertmodal">
Your search terms were too short so no search was performed.
  <tag>fail</tag>
  </notification>

  <!-- Generic Teleport failure modes - strings will be inserted from
       teleport_strings.xml if available. -->
  <notification
   icon="alertmodal.tga"
   name="CouldNotTeleportReason"
   type="alertmodal">
    <unique/>
Teleport failed.
[REASON]
  <tag>fail</tag>
  </notification>

  <!-- Teleport failure modes not delivered via the generic mechanism
       above (for example, delivered as an AlertMessage on
       region-crossing :( ) - these paths should really be merged
       in the future. -->
  <notification
   icon="alertmodal.tga"
   name="invalid_tport"
   type="alertmodal">
Teleport attempts are limited to 6 per minute. If you are having trouble, wait one minute and try teleporting again. If the problem persists, log out and log in again.
    <tag>fail</tag>
  </notification>
  <notification
   icon="alertmodal.tga"
   name="invalid_region_handoff"
   type="alertmodal">
Problem encountered processing your region crossing. You may need to log back in before you can cross regions.
If you continue to get this message, please check the [SUPPORT_SITE].
  <tag>fail</tag>
  </notification>
  <notification
   icon="alertmodal.tga"
   name="blocked_tport"
   type="alertmodal">
Sorry, teleport is currently blocked. Try again in a moment.  If you still cannot teleport, please log out and log back in to resolve the problem.
  <tag>fail</tag>
  </notification>
  <notification
   icon="alertmodal.tga"
   name="nolandmark_tport"
   type="alertmodal">
Sorry, but system was unable to locate landmark destination.
  <tag>fail</tag>
  </notification>
  <notification
   icon="alertmodal.tga"
   name="timeout_tport"
   type="alertmodal">
   <tag>fail</tag>
Sorry, but system was unable to complete the teleport connection.  Try again in a moment.
  </notification>
  <notification
   icon="alertmodal.tga"
   name="noaccess_tport"
   type="alertmodal">
   <tag>fail</tag>
Sorry, you do not have access to that teleport destination.
  </notification>
  <notification
   icon="alertmodal.tga"
   name="missing_attach_tport"
   type="alertmodal">
   <tag>fail</tag>
Your attachments have not arrived yet. Try waiting for a few more seconds or log out and back in again before attempting to teleport.
  </notification>
  <notification
   icon="alertmodal.tga"
   name="too_many_uploads_tport"
   type="alertmodal">
   <tag>fail</tag>
The asset queue in this region is currently clogged so your teleport request will not be able to succeed in a timely manner. Please try again in a few minutes or go to a less busy area.
  </notification>
  <notification
   icon="alertmodal.tga"
   name="expired_tport"
   type="alertmodal">
   <tag>fail</tag>
Sorry, but the system was unable to complete your teleport request in a timely fashion. Please try again in a few minutes.
  </notification>
  <notification
   icon="alertmodal.tga"
   name="expired_region_handoff"
   type="alertmodal">
   <tag>fail</tag>
Sorry, but the system was unable to complete your region crossing in a timely fashion. Please try again in a few minutes.
  </notification>
  <notification
   icon="alertmodal.tga"
   name="preexisting_tport"
   type="alertmodal">
   <tag>fail</tag>
Sorry, but the system was unable to start your teleport. Please try again in a few minutes.
  </notification>
  <notification
   icon="alertmodal.tga"
   name="no_host"
   type="alertmodal">
   <tag>fail</tag>
Unable to find teleport destination. The destination may be temporarily unavailable or no longer exists. Please try again in a few minutes.
  </notification>
  <notification
   icon="alertmodal.tga"
   name="no_inventory_host"
   type="alertmodal">
The inventory system is currently unavailable.
  <tag>fail</tag>
  </notification>

  <notification
   icon="alertmodal.tga"
   name="CannotSetLandOwnerNothingSelected"
   type="alertmodal">
Unable to set land owner:
No parcel selected.
  <tag>fail</tag>
  </notification>

  <notification
   icon="alertmodal.tga"
   name="CannotSetLandOwnerMultipleRegions"
   type="alertmodal">
Unable to force land ownership because selection spans multiple regions. Please select a smaller area and try again.
  <tag>fail</tag>
  </notification>

  <notification
   icon="alertmodal.tga"
   name="ForceOwnerAuctionWarning"
   type="alertmodal">
This parcel is up for auction. Forcing ownership will cancel the auction and potentially make some Residents unhappy if bidding has begun.
Force ownership?
    <tag>confirm</tag>
    <usetemplate
     name="okcancelbuttons"
     notext="Cancel"
     yestext="OK"/>
  </notification>

  <notification
   icon="alertmodal.tga"
   name="CannotContentifyNothingSelected"
   type="alertmodal">
Unable to contentify:
No parcel selected.
  <tag>fail</tag>
  </notification>

  <notification
   icon="alertmodal.tga"
   name="CannotContentifyNoRegion"
   type="alertmodal">
Unable to contentify:
No region selected.
  <tag>fail</tag>
  </notification>

  <notification
   icon="alertmodal.tga"
   name="CannotReleaseLandNothingSelected"
   type="alertmodal">
Unable to abandon land:
No parcel selected.
  <tag>fail</tag>
  </notification>

  <notification
   icon="alertmodal.tga"
   name="CannotReleaseLandNoRegion"
   type="alertmodal">
Unable to abandon land:
Cannot find region.
  <tag>fail</tag>
  </notification>

  <notification
   icon="alertmodal.tga"
   name="CannotBuyLandNothingSelected"
   type="alertmodal">
Unable to buy land:
No parcel selected.
  <tag>fail</tag>
  </notification>

  <notification
   icon="alertmodal.tga"
   name="CannotBuyLandNoRegion"
   type="alertmodal">
Unable to buy land:
Cannot find the region this land is in.
  <tag>fail</tag>
  </notification>

  <notification
   icon="alertmodal.tga"
   name="CannotCloseFloaterBuyLand"
   type="alertmodal">
You cannot close the Buy Land window until [APP_NAME] estimates the price of this transaction.
  <tag>fail</tag>
  </notification>

  <notification
   icon="alertmodal.tga"
   name="CannotDeedLandNothingSelected"
   type="alertmodal">
Unable to deed land:
No parcel selected.
  <tag>fail</tag>
  </notification>

  <notification
   icon="alertmodal.tga"
   name="CannotDeedLandNoGroup"
   type="alertmodal">
Unable to deed land:
No Group selected.
    <tag>group</tag>
  <tag>fail</tag>
  </notification>

  <notification
   icon="alertmodal.tga"
   name="CannotDeedLandNoRegion"
   type="alertmodal">
Unable to deed land:
Cannot find the region this land is in.
  <tag>fail</tag>
  </notification>

  <notification
   icon="alertmodal.tga"
   name="CannotDeedLandMultipleSelected"
   type="alertmodal">
Unable to deed land:
Multiple parcels selected.

Try selecting a single parcel.
  <tag>fail</tag>
  </notification>

  <notification
   icon="alertmodal.tga"
   name="CannotDeedLandWaitingForServer"
   type="alertmodal">
Unable to deed land:
Waiting for server to report ownership.

Please try again.
  <tag>fail</tag>
  </notification>

  <notification
   icon="alertmodal.tga"
   name="CannotDeedLandNoTransfer"
   type="alertmodal">
Unable to deed land:
The region [REGION] does not allow transfer of land.
  <tag>fail</tag>
  </notification>

  <notification
   icon="alertmodal.tga"
   name="CannotReleaseLandWatingForServer"
   type="alertmodal">
Unable to abandon land:
Waiting for server to update parcel information.

Try again in a few seconds.
  <tag>fail</tag>
  </notification>

  <notification
   icon="alertmodal.tga"
   name="CannotReleaseLandSelected"
   type="alertmodal">
Unable to abandon land:
You do not own all the parcels selected.

Please select a single parcel.
  <tag>fail</tag>
  </notification>

  <notification
   icon="alertmodal.tga"
   name="CannotReleaseLandDontOwn"
   type="alertmodal">
Unable to abandon land:
You don&apos;t have permission to release this parcel.
Parcels you own appear in green.
  <tag>fail</tag>
  </notification>

  <notification
   icon="alertmodal.tga"
   name="CannotReleaseLandRegionNotFound"
   type="alertmodal">
Unable to abandon land:
Cannot find the region this land is in.
  <tag>fail</tag>
  </notification>

  <notification
   icon="alertmodal.tga"
   name="CannotReleaseLandNoTransfer"
   type="alertmodal">
Unable to abandon land:
The region [REGION] does not allow transfer of land.
  <tag>fail</tag>
  </notification>

  <notification
   icon="alertmodal.tga"
   name="CannotReleaseLandPartialSelection"
   type="alertmodal">
Unable to abandon land:
You must select an entire parcel to release it.

Select an entire parcel, or divide your parcel first.
  <tag>fail</tag>
  </notification>

  <notification
   icon="alertmodal.tga"
   name="ReleaseLandWarning"
   type="alertmodal">
You are about to release [AREA] m² of land.
Releasing this parcel will remove it from your land holdings, but will not grant any L$.

Release this land?
    <tag>confirm</tag>
    <usetemplate
     name="okcancelbuttons"
     notext="Cancel"
     yestext="OK"/>
  </notification>

  <notification
   icon="alertmodal.tga"
   name="CannotDivideLandNothingSelected"
   type="alertmodal">
Unable to divide land:

No parcels selected.
  <tag>fail</tag>
  </notification>

  <notification
   icon="alertmodal.tga"
   name="CannotDivideLandPartialSelection"
   type="alertmodal">
Unable to divide land:

You have an entire parcel selected.
Try selecting a part of the parcel.
  <tag>fail</tag>
  </notification>

  <notification
   icon="alertmodal.tga"
   name="LandDivideWarning"
   type="alertmodal">
Dividing this land will split this parcel into two and each parcel can have its own settings. Some settings will be reset to defaults after the operation.

Divide land?
    <tag>confirm</tag>
    <usetemplate
     name="okcancelbuttons"
     notext="Cancel"
     yestext="OK"/>
  </notification>

  <notification
   icon="alertmodal.tga"
   name="CannotDivideLandNoRegion"
   type="alertmodal">
Unable to divide land:
Cannot find the region this land is in.
  <tag>fail</tag>
  </notification>

  <notification
   icon="alertmodal.tga"
   name="CannotJoinLandNoRegion"
   type="alertmodal">
Unable to join land:
Cannot find the region this land is in.
  <tag>fail</tag>
  </notification>

  <notification
   icon="alertmodal.tga"
   name="CannotJoinLandNothingSelected"
   type="alertmodal">
Unable to join land:
No parcels selected.
  <tag>fail</tag>
  </notification>

  <notification
   icon="alertmodal.tga"
   name="CannotJoinLandEntireParcelSelected"
   type="alertmodal">
Unable to join land:
You only have one parcel selected.

Select land across both parcels.
  <tag>fail</tag>
  </notification>

  <notification
   icon="alertmodal.tga"
   name="CannotJoinLandSelection"
   type="alertmodal">
Unable to join land:
You must select more than one parcel.

Select land across both parcels.
  <tag>fail</tag>
  </notification>

  <notification
   icon="alertmodal.tga"
   name="JoinLandWarning"
   type="alertmodal">
Joining this land will create one large parcel out of all parcels intersecting the selected rectangle.
You will need to reset the name and options of the new parcel.

Join land?
    <tag>confirm</tag>
    <usetemplate
     name="okcancelbuttons"
     notext="Cancel"
     yestext="OK"/>
  </notification>

  <notification
   icon="alertmodal.tga"
   name="ConfirmNotecardSave"
   type="alertmodal">
This notecard needs to be saved before the item can be copied or viewed. Save notecard?
    <tag>confirm</tag>
    <usetemplate
     name="okcancelbuttons"
     notext="Cancel"
     yestext="OK"/>
  </notification>

  <notification
   icon="alertmodal.tga"
   name="ConfirmItemCopy"
   type="alertmodal">
Copy this item to your inventory?
    <tag>confirm</tag>
    <usetemplate
     name="okcancelbuttons"
     notext="Cancel"
     yestext="Copy"/>
  </notification>

  <notification
   icon="alertmodal.tga"
   name="ResolutionSwitchFail"
   type="alertmodal">
Failed to switch resolution to [RESX] by [RESY]
  <tag>fail</tag>
  </notification>

  <notification
   icon="alertmodal.tga"
   name="ErrorUndefinedGrasses"
   type="alertmodal">
Error: Undefined grasses: [SPECIES]
  <tag>fail</tag>
  </notification>

  <notification
   icon="alertmodal.tga"
   name="ErrorUndefinedTrees"
   type="alertmodal">
Error: Undefined trees: [SPECIES]
  <tag>fail</tag>
  </notification>

  <notification
   icon="alertmodal.tga"
   name="CannotSaveWearableOutOfSpace"
   type="alertmodal">
Unable to save &apos;[NAME]&apos; to wearable file.  You will need to free up some space on your computer and save the wearable again.
  <tag>fail</tag>
  </notification>

  <notification
   icon="alertmodal.tga"
   name="CannotSaveToAssetStore"
   type="alertmodal">
Unable to save [NAME] to central asset store.
This is usually a temporary failure. Please customize and save the wearable again in a few minutes.
  <tag>fail</tag>
  </notification>

  <notification
   icon="alertmodal.tga"
   name="YouHaveBeenLoggedOut"
   type="alertmodal">
Darn. You have been logged out of [SECOND_LIFE].

[MESSAGE]
    <usetemplate
     name="okcancelbuttons"
     notext="Quit"
     yestext="View IM &amp; Chat"/>
  </notification>

  <notification
   icon="alertmodal.tga"
   name="InventoryUnusable"
   type="alertmodal">
There was a problem loading your inventory. First, try logging out and logging in again. If you see this message again, contact Support to correct the problem.
    <tag>fail</tag>
  </notification>

  <notification
   icon="alertmodal.tga"
   name="OnlyOfficerCanBuyLand"
   type="alertmodal">
Unable to buy land for the group:
You do not have permission to buy land for your active group.
    <tag>group</tag>
  <tag>fail</tag>
  </notification>

  <notification
   icon="alertmodal.tga"
   label="Add Friend"
   name="AddFriendWithMessage"
   type="alertmodal">
    <tag>friendship</tag>
Friends can give permissions to track each other on the map and receive online status updates.

Offer friendship to [NAME]?
    <tag>confirm</tag>
    <form name="form">
      <input name="message" type="text">
Would you be my friend?
      </input>
      <button
       default="true"
       index="0"
       name="Offer"
       text="OK"/>
      <button
       index="1"
       name="Cancel"
       text="Cancel"/>
    </form>
  </notification>

  <notification
   icon="alertmodal.tga"
   label="Add Auto-Replace List"
   name="AddAutoReplaceList"
   type="alertmodal">
    <tag>addlist</tag>
    Name for the new list:
    <tag>confirm</tag>
    <form name="form">
      <input name="listname" type="text"/>
      <button
       default="true"
       index="0"
       name="SetName"
       text="OK"/>
    </form>
  </notification>

  <notification
   icon="alertmodal.tga"
   label="Rename Auto-Replace List"
   name="RenameAutoReplaceList"
   type="alertmodal">
    The name '[DUPNAME]' is in use
    Enter a new unique name:
    <tag>confirm</tag>
    <form name="form">
      <input name="listname" type="text"/>
      <button
       default="false"
       index="0"
       name="ReplaceList"
       text="Replace Current List"/>
      <button
       default="true"
       index="1"
       name="SetName"
       text="Use New Name"/>
    </form>
  </notification>

  <notification
   icon="alertmodal.tga"
   name="InvalidAutoReplaceEntry"
   type="alertmodal">
    The keyword must be a single word, and the replacement may not be empty.
    <tag>fail</tag>
  </notification>

  <notification
   icon="alertmodal.tga"
   name="InvalidAutoReplaceList"
   type="alertmodal">
    That replacement list is not valid.
    <tag>fail</tag>
  </notification>

  <notification
   icon="alertmodal.tga"
   name="SpellingDictImportRequired"
   type="alertmodal">
    You must specify a file, a name, and a language.
    <tag>fail</tag>
  </notification>

  <notification
   icon="alertmodal.tga"
   name="SpellingDictIsSecondary"
   type="alertmodal">
The dictionary [DIC_NAME] does not appear to have an "aff" file; this means that it is a "secondary" dictionary.
It can be used as an additional dictionary, but not as your Main dictionary.

See https://wiki.secondlife.com/wiki/Adding_Spelling_Dictionaries
    <tag>confirm</tag>
  </notification>

  <notification
   icon="alertmodal.tga"
   name="SpellingDictImportFailed"
   type="alertmodal">
    Unable to copy
    [FROM_NAME]
    to
    [TO_NAME]
    <tag>fail</tag>
  </notification>

  <notification
 icon="alertmodal.tga"
 label="Save Outfit"
 name="SaveOutfitAs"
 type="alertmodal">
    <unique/>
    Save what I'm wearing as a new Outfit:
    <tag>confirm</tag>
    <form name="form">
      <input name="message" type="text">
        [DESC] (new)
      </input>
      <button
       default="true"
       index="0"
       name="OK"
       text="OK"/>
      <button
       index="1"
       name="Cancel"
       text="Cancel"/>
    </form>
  </notification>

  <notification
 icon="alertmodal.tga"
 label="Save Wearable"
 name="SaveWearableAs"
 type="alertmodal">
    Save item to my inventory as:
    <tag>confirm</tag>
    <form name="form">
      <input name="message" type="text">
        [DESC] (new)
      </input>
      <button
       default="true"
       index="0"
       name="OK"
       text="OK"/>
      <button
       index="1"
       name="Cancel"
       text="Cancel"/>
    </form>
  </notification>


  <notification
   icon="alertmodal.tga"
   label="Rename Outfit"
   name="RenameOutfit"
   type="alertmodal">
    New outfit name:
    <tag>confirm</tag>
    <form name="form">
      <input name="new_name" type="text" width="300">
        [NAME]
      </input>
      <button
       default="true"
       index="0"
       name="OK"
       text="OK"/>
      <button
       index="1"
       name="Cancel"
       text="Cancel"/>
    </form>
  </notification>

  <notification
   icon="alertmodal.tga"
   label="Rename Gesture"
   name="RenameGesture"
   type="alertmodal">
    New gesture name:
    <tag>confirm</tag>
    <form name="form">
      <input name="new_name" type="text" width="300">
        [NAME]
      </input>
      <button
       default="true"
       index="0"
       name="OK"
       text="OK"/>
      <button
       index="1"
       name="Cancel"
       text="Cancel"/>
    </form>
  </notification>

  <notification
   icon="alertmodal.tga"
   label="Rename Landmark"
   name="RenameLandmark"
   type="alertmodal">
    Choose a new name for [NAME]
    <tag>confirm</tag>
    <form name="form">
      <input name="new_name" type="text" width="300">
        [NAME]
      </input>
      <button
       default="true"
       index="0"
       name="OK"
       text="OK"/>
      <button
       index="1"
       name="Cancel"
       text="Cancel"/>
    </form>
  </notification>

  <notification
   icon="alertmodal.tga"
   label="Rename Selected Item"
   name="RenameItem"
   type="alertmodal">
    Choose a new name for:
[NAME]
   <tag>confirm</tag>
    <form name="form">
    <input name="new_name" type="text" width="300">
      [NAME]
    </input>
    <button
     default="true"
     index="0"
     name="OK"
     text="OK"/>
    <button
     index="1"
     name="Cancel"
     text="Cancel"/>
   </form>
  </notification>

  <notification
   icon="alertmodal.tga"
   name="RemoveFromFriends"
   type="alertmodal">
    <tag>friendship</tag>
Do you want to remove &lt;nolink&gt;[NAME]&lt;/nolink&gt; from your Friends List?
    <tag>confirm</tag>
    <usetemplate
     name="okcancelbuttons"
     notext="Cancel"
     yestext="OK"/>
  </notification>

  <notification
   icon="alertmodal.tga"
   name="RemoveMultipleFromFriends"
   type="alertmodal">
    <tag>friendship</tag>
Do you want to remove multiple friends from your Friends list?
    <tag>confirm</tag>
    <usetemplate
     name="okcancelbuttons"
     notext="Cancel"
     yestext="OK"/>
  </notification>

  <notification
   icon="alertmodal.tga"
   name="GodDeleteAllScriptedPublicObjectsByUser"
   type="alertmodal">
Are you sure you want to delete all scripted objects owned by
** [AVATAR_NAME] **
on all others land in this region?
    <tag>confirm</tag>
    <usetemplate
     name="okcancelbuttons"
     notext="Cancel"
     yestext="OK"/>
  </notification>

  <notification
   icon="alertmodal.tga"
   name="GodDeleteAllScriptedObjectsByUser"
   type="alertmodal">
Are you sure you want to DELETE ALL scripted objects owned by
** [AVATAR_NAME] **
on ALL LAND in this region?
    <tag>confirm</tag>
    <usetemplate
     name="okcancelbuttons"
     notext="Cancel"
     yestext="OK"/>
  </notification>

  <notification
   icon="alertmodal.tga"
   name="GodDeleteAllObjectsByUser"
   type="alertmodal">
Are you sure you want to DELETE ALL objects (scripted or not) owned by
** [AVATAR_NAME] **
on ALL LAND in this region?
    <tag>confirm</tag>
    <usetemplate
     name="okcancelbuttons"
     notext="Cancel"
     yestext="OK"/>
  </notification>

  <notification
   icon="alertmodal.tga"
   name="BlankClassifiedName"
   type="alertmodal">
You must specify a name for your classified.
  <tag>fail</tag>
  </notification>

  <notification
   icon="alertmodal.tga"
   name="MinClassifiedPrice"
   type="alertmodal">
Price to pay for listing must be at least L$[MIN_PRICE].

Please enter a higher price.
  <tag>fail</tag>
  </notification>

  <notification
   icon="alertmodal.tga"
   name="ConfirmItemDeleteHasLinks"
   type="alertmodal">
At least one of the items has links that point to it.  If you delete this item, its links will permanently stop working.  It is strongly advised to delete the links first.

Are you sure you want to delete these items?
    <tag>confirm</tag>
    <usetemplate
     name="okcancelbuttons"
     notext="Cancel"
     yestext="OK"/>
  </notification>

  <notification
   icon="alertmodal.tga"
   name="ConfirmObjectDeleteLock"
   type="alertmodal">
At least one of the items you have selected is locked.

Are you sure you want to delete these items?
    <tag>confirm</tag>
    <usetemplate
     name="okcancelbuttons"
     notext="Cancel"
     yestext="OK"/>
  </notification>

  <notification
   icon="alertmodal.tga"
   name="ConfirmObjectDeleteNoCopy"
   type="alertmodal">
At least one of the items you have selected is not copyable.

Are you sure you want to delete these items?
    <tag>confirm</tag>
    <usetemplate
     name="okcancelbuttons"
     notext="Cancel"
     yestext="OK"/>
  </notification>

  <notification
   icon="alertmodal.tga"
   name="ConfirmObjectDeleteNoOwn"
   type="alertmodal">
You do not own at least one of the items you have selected.

Are you sure you want to delete these items?
    <tag>confirm</tag>
    <usetemplate
     name="okcancelbuttons"
     notext="Cancel"
     yestext="OK"/>
  </notification>

  <notification
   icon="alertmodal.tga"
   name="ConfirmObjectDeleteLockNoCopy"
   type="alertmodal">
At least one object is locked.
At least one object is not copyable.

Are you sure you want to delete these items?
    <tag>confirm</tag>
    <usetemplate
     name="okcancelbuttons"
     notext="Cancel"
     yestext="OK"/>
  </notification>

  <notification
   icon="alertmodal.tga"
   name="ConfirmObjectDeleteLockNoOwn"
   type="alertmodal">
At least one object is locked.
You do not own at least one object.

Are you sure you want to delete these items?
    <tag>confirm</tag>
    <usetemplate
     name="okcancelbuttons"
     notext="Cancel"
     yestext="OK"/>
  </notification>

  <notification
   icon="alertmodal.tga"
   name="ConfirmObjectDeleteNoCopyNoOwn"
   type="alertmodal">
At least one object is not copyable.
You do not own at least one object.

Are you sure you want to delete these items?
    <tag>confirm</tag>
    <usetemplate
     name="okcancelbuttons"
     notext="Cancel"
     yestext="OK"/>
  </notification>

  <notification
   icon="alertmodal.tga"
   name="ConfirmObjectDeleteLockNoCopyNoOwn"
   type="alertmodal">
At least one object is locked.
At least one object is not copyable.
You do not own at least one object.

Are you sure you want to delete these items?
    <tag>confirm</tag>
    <usetemplate
     name="okcancelbuttons"
     notext="Cancel"
     yestext="OK"/>
  </notification>

  <notification
   icon="alertmodal.tga"
   name="ConfirmObjectTakeLock"
   type="alertmodal">
At least one object is locked.

Are you sure you want to take these items?
    <tag>confirm</tag>
    <usetemplate
     name="okcancelbuttons"
     notext="Cancel"
     yestext="OK"/>
  </notification>

  <notification
   icon="alertmodal.tga"
   name="ConfirmObjectTakeNoOwn"
   type="alertmodal">
You do not own all of the objects you are taking.
If you continue, next owner permissions will be applied and possibly restrict your ability to modify or copy them.

Are you sure you want to take these items?
    <tag>confirm</tag>
    <usetemplate
     name="okcancelbuttons"
     notext="Cancel"
     yestext="OK"/>
  </notification>

  <notification
   icon="alertmodal.tga"
   name="ConfirmObjectTakeLockNoOwn"
   type="alertmodal">
At least one object is locked.
You do not own all of the objects you are taking.
If you continue, next owner permissions will be applied and possibly restrict your ability to modify or copy them.
However, you can take the current selection.

Are you sure you want to take these items?
    <tag>confirm</tag>
    <usetemplate
     name="okcancelbuttons"
     notext="Cancel"
     yestext="OK"/>
  </notification>

  <notification
   icon="alertmodal.tga"
   name="CantBuyLandAcrossMultipleRegions"
   type="alertmodal">
Unable to buy land because selection spans multiple regions.

Please select a smaller area and try again.
  <tag>fail</tag>
  </notification>

  <notification
   icon="alertmodal.tga"
   name="DeedLandToGroup"
   type="alertmodal">
By deeding this parcel, the group will be required to have and maintain sufficient land use credits.
The purchase price of the land is not refunded to the owner. If a deeded parcel is sold, the sale price will be divided evenly among group members.

Deed this [AREA] m² of land to the group &apos;&lt;nolink&gt;[GROUP_NAME]&lt;/nolink&gt;&apos;?
    <tag>group</tag>
    <tag>confirm</tag>
    <usetemplate
     name="okcancelbuttons"
     notext="Cancel"
     yestext="OK"/>
  </notification>

  <notification
   icon="alertmodal.tga"
   name="DeedLandToGroupWithContribution"
   type="alertmodal">
By deeding this parcel, the group will be required to have and maintain sufficient land use credits.
The deed will include a simultaneous land contribution to the group from &apos;[NAME]&apos;.
The purchase price of the land is not refunded to the owner. If a deeded parcel is sold, the sale price will be divided evenly among group members.

Deed this [AREA] m² of land to the group &apos;&lt;nolink&gt;[GROUP_NAME]&lt;/nolink&gt;&apos;?
    <tag>group</tag>
    <tag>confirm</tag>
    <usetemplate
     name="okcancelbuttons"
     notext="Cancel"
     yestext="OK"/>
  </notification>

  <notification
   icon="alertmodal.tga"
   name="DisplaySetToSafe"
   type="alertmodal">
Display settings have been set to safe levels because you have specified the -safe option.
  </notification>

  <notification
   icon="alertmodal.tga"
   name="DisplaySetToRecommendedGPUChange"
   type="alertmodal">
Display settings have been set to recommended levels because your graphics card changed
from &apos;[LAST_GPU]&apos;
to &apos;[THIS_GPU]&apos;
  </notification>

  <notification
   icon="alertmodal.tga"
   name="DisplaySetToRecommendedFeatureChange"
   type="alertmodal">
Display settings have been set to recommended levels because of a change to the rendering subsystem.
  </notification>

  <notification
   icon="alertmodal.tga"
   name="ErrorMessage"
   type="alertmodal">
    <unique>
      <context>ERROR_MESSAGE</context>
    </unique>
[ERROR_MESSAGE]
  <tag>fail</tag>
    <usetemplate
     name="okbutton"
     yestext="OK"/>
  </notification>

  <notification
   icon="alertmodal.tga"
   name="AvatarMovedDesired"
   type="alertmodal">
   <tag>fail</tag>
Your desired location is not currently available.
You have been moved into a nearby region.
  </notification>

  <notification
   icon="alertmodal.tga"
   name="AvatarMovedLast"
   type="alertmodal">
   <tag>fail</tag>
Your requested location is not currently available.
You have been moved into a nearby region.
  </notification>

  <notification
   icon="alertmodal.tga"
   name="AvatarMovedHome"
   type="alertmodal">
   <tag>fail</tag>
Your home location is not currently available.
You have been moved into a nearby region.
You may want to set a new home location.
  </notification>

  <notification
   icon="alertmodal.tga"
   name="ClothingLoading"
   type="alertmodal">
   <tag>fail</tag>
Your clothing is still downloading.
You can use [SECOND_LIFE] normally and other people will see you correctly.
    <form name="form">
      <ignore name="ignore"
       text="Clothing is taking a long time to download"/>
    </form>
  </notification>

  <notification
   icon = "notifytip.tga"
   name = "AgentComplexityWithVisibility"
   type = "notifytip"
   log_to_chat = "false">
   <unique combine = "cancel_old">
     <context>AgentComplexityNotice</context>
   </unique>
Your [https://community.secondlife.com/t5/English-Knowledge-Base/Avatar-Rendering-Complexity/ta-p/2967838 avatar complexity] is [AGENT_COMPLEXITY].
[OVERLIMIT_MSG]
   <usetemplate
    ignoretext="Warn me if my avatar complexity may be too high"
    name="notifyignore"/>
  </notification>

  <notification
   icon = "notifytip.tga"
   name = "AgentComplexity"
   type = "notifytip"
   log_to_chat = "false">
   <unique combine = "cancel_old">
     <context>AgentComplexityNotice</context>
   </unique>
Your [https://community.secondlife.com/t5/English-Knowledge-Base/Avatar-Rendering-Complexity/ta-p/2967838 avatar complexity] is [AGENT_COMPLEXITY].
    <usetemplate
     ignoretext="Warn me about my avatar complexity changes"
     name="notifyignore"/>
  </notification>

  <notification
   icon = "notifytip.tga"
   name = "HUDComplexityWarning"
   type = "notifytip"
   log_to_chat = "false">
    <unique combine = "cancel_old">
      <context>HUDComplexityWarning</context>
    </unique>
    [HUD_REASON], it is likely to negatively affect your performance.
    <usetemplate
     ignoretext="Warn me when my HUD complexity is too high"
     name="notifyignore"/>
  </notification>

  <notification
   icon="alertmodal.tga"
   name="FirstRun"
   type="alertmodal">

[APP_NAME] installation is complete.

If this is your first time using [SECOND_LIFE], you will need to create an account before you can log in.
    <tag>confirm</tag>
    <usetemplate
     name="okcancelbuttons"
     notext="Continue"
     yestext="Create Account..."/>
  </notification>

  <notification
   icon="alertmodal.tga"
   name="LoginCantRemoveUsername"
   type="alertmodal">
    <tag>fail</tag>
Already remembered user can be forgotten from Me &gt; Preferences &gt; Advanced &gt; Remembered Usernames.
  </notification>

  <notification
   icon="alertmodal.tga"
   name="LoginCantRemoveCurUsername"
   type="alertmodal">
    <tag>confirm</tag>
Forgetting the logged-in user requires you to log out.
    <usetemplate
     name="okcancelbuttons"
     notext="Cancel"
     yestext="Confirm and log out"/>
  </notification>

  <notification
   icon="alertmodal.tga"
   name="LoginPacketNeverReceived"
   type="alertmodal">
   <tag>fail</tag>
We&apos;re having trouble connecting. There may be a problem with your Internet connection or the [SECOND_LIFE_GRID].

You can either check your Internet connection and try again in a few minutes, click Help to view the [SUPPORT_SITE], or click Teleport to attempt to teleport home.
    <url option="1" name="url">

			http://secondlife.com/support/
    </url>
    <form name="form">
      <button
       default="true"
       index="0"
       name="OK"
       text="OK"/>
      <button
       index="1"
       name="Help"
       text="Help"/>
      <button
       index="2"
       name="Teleport"
       text="Teleport"/>
    </form>
  </notification>

  <notification
   icon="alertmodal.tga"
   name="LoginPacketNeverReceivedNoTP"
   type="alertmodal">
    <tag>fail</tag>
We&apos;re having trouble connecting. There may be a problem with your Internet connection or the [SECOND_LIFE_GRID].

You can either check your Internet connection and try again in a few minutes or click Help to view the [SUPPORT_SITE].
    <url option="1" name="url">
			http://secondlife.com/support/
    </url>
    <form name="form">
      <button
       default="true"
       index="0"
       name="OK"
       text="OK"/>
      <button
       index="1"
       name="Help"
       text="Help"/>
    </form>
  </notification>

  <notification
   icon="alertmodal.tga"
   name="LoginRemoveMultiGridUserData"
   type="alertmodal">
    <tag>confirm</tag>
Local Data you are deleting is shared between multiple grids, are you sure you want to delete it?
    <usetemplate
     name="okcancelbuttons"
     notext="Cancel"
     yestext="Confirm"/>
  </notification>

  <notification
   icon="alertmodal.tga"
   name="WelcomeChooseSex"
   type="alertmodal">
Your character will appear in a moment.

Use arrow keys to walk.
Press the F1 key at any time for help or to learn more about [SECOND_LIFE].
Please choose the male or female avatar. You can change your mind later.
    <usetemplate
     name="okcancelbuttons"
     notext="Female"
     yestext="Male"/>
  </notification>
  <notification icon="alertmodal.tga"
		name="CantTeleportToGrid"
		type="alertmodal">
Could not teleport to [SLURL] as it's on a different grid ([GRID]) than the current grid ([CURRENT_GRID]).  Please close your viewer and try again.
  <tag>fail</tag>
    <usetemplate
     name="okbutton"
     yestext="OK"/>
  </notification>

  <notification icon="alertmodal.tga"
		name="GeneralCertificateErrorShort"
		type="alertmodal">
Could not connect to the server.
[REASON]
    <tag>fail</tag>
    <usetemplate
     name="okbutton"
     yestext="OK"/>
  </notification>

  <notification icon="alertmodal.tga"
		name="GeneralCertificateError"
		type="alertmodal">
Could not connect to the server.
[REASON]

SubjectName: [SUBJECT_NAME_STRING]
IssuerName: [ISSUER_NAME_STRING]
Valid From: [VALID_FROM]
Valid To: [VALID_TO]
MD5 Fingerprint: [SHA1_DIGEST]
SHA1 Fingerprint: [MD5_DIGEST]
Key Usage: [KEYUSAGE]
Extended Key Usage: [EXTENDEDKEYUSAGE]
Subject Key Identifier: [SUBJECTKEYIDENTIFIER]
  <tag>fail</tag>
    <usetemplate
     name="okbutton"
     yestext="OK"/>
   </notification>

  <notification icon="alertmodal.tga"
		name="TrustCertificateError"
		type="alertmodal">
The certification authority for this server is not known.

Certificate Information:
SubjectName: [SUBJECT_NAME_STRING]
IssuerName: [ISSUER_NAME_STRING]
Valid From: [VALID_FROM]
Valid To: [VALID_TO]
MD5 Fingerprint: [SHA1_DIGEST]
SHA1 Fingerprint: [MD5_DIGEST]
Key Usage: [KEYUSAGE]
Extended Key Usage: [EXTENDEDKEYUSAGE]
Subject Key Identifier: [SUBJECTKEYIDENTIFIER]

Would you like to trust this authority?
    <tag>confirm</tag>
    <usetemplate
     name="okcancelbuttons"
     notext="Cancel"
     yestext="Trust"/>
  </notification>

  <notification
   icon="alertmodal.tga"
   name="NotEnoughCurrency"
   type="alertmodal">
[NAME] L$ [PRICE] You don&apos;t have enough L$ to do that.
  <tag>fail</tag>
  <tag>funds</tag>
  </notification>

  <notification
   icon="alertmodal.tga"
   name="GrantedModifyRights"
   persist="true"
   log_to_im="true"   
   type="notify">
[NAME] has given you permission to edit their objects.
  </notification>

  <notification
   icon="alertmodal.tga"
   name="RevokedModifyRights"
   persist="true"
   log_to_im="true"   
   type="notify">
Your privilege to modify [NAME]&apos;s objects has been revoked
  </notification>

  <notification
   icon="alertmodal.tga"
   name="FlushMapVisibilityCaches"
   type="alertmodal">
This will flush the map caches on this region.
This is really only useful for debugging.
(In production, wait 5 minutes, then everyone&apos;s map will update after they relog.)
    <usetemplate
     name="okcancelbuttons"
     notext="Cancel"
     yestext="OK"/>
  </notification>

  <notification
   icon="alertmodal.tga"
   name="BuyOneObjectOnly"
   type="alertmodal">
Unable to buy more than one object at a time.  Please select only one object and try again.
  <tag>fail</tag>
  </notification>

  <notification
   icon="alertmodal.tga"
   name="OnlyCopyContentsOfSingleItem"
   type="alertmodal">
Unable to copy the contents of more than one item at a time.
Please select only one object and try again.
  <tag>fail</tag>
    <usetemplate
     name="okcancelbuttons"
     notext="Cancel"
     yestext="OK"/>
  </notification>

  <notification
   icon="alertmodal.tga"
   name="KickUsersFromRegion"
   type="alertmodal">
Teleport all Residents in this region home?
    <tag>confirm</tag>
    <usetemplate
     name="okcancelbuttons"
     notext="Cancel"
     yestext="OK"/>
  </notification>

  <notification
   icon="alertmodal.tga"
   name="ChangeObjectBonusFactor"
   type="alertmodal">
    Lowering the object bonus after builds have been established in a region may cause objects to be returned or deleted. Are you sure you want to change object bonus?
    <tag>confirm</tag>
    <usetemplate
     ignoretext="Confirm changing object bonus factor"
     name="okcancelignore"
     notext="Cancel"
     yestext="OK"/>
  </notification>

  <notification
   icon="alertmodal.tga"
   name="EstateObjectReturn"
   type="alertmodal">
Are you sure you want to return objects owned by [USER_NAME]?
    <tag>confirm</tag>
    <usetemplate
     name="okcancelbuttons"
     notext="Cancel"
     yestext="OK"/>
  </notification>

  <notification
   icon="alertmodal.tga"
   name="InvalidTerrainBitDepth"
   type="alertmodal">
Couldn&apos;t set region textures:
Terrain texture [TEXTURE_NUM] has an invalid bit depth of [TEXTURE_BIT_DEPTH].

Replace texture [TEXTURE_NUM] with a 24-bit [MAX_SIZE]x[MAX_SIZE] or smaller image then click &quot;Apply&quot; again.
  <tag>fail</tag>
  </notification>

  <notification
   icon="alertmodal.tga"
   name="InvalidTerrainSize"
   type="alertmodal">
Couldn&apos;t set region textures:
Terrain texture [TEXTURE_NUM] is too large at [TEXTURE_SIZE_X]x[TEXTURE_SIZE_Y].

Replace texture [TEXTURE_NUM] with a 24-bit [MAX_SIZE]x[MAX_SIZE] or smaller image then click &quot;Apply&quot; again.
  </notification>

  <notification
   icon="alertmodal.tga"
   name="RawUploadStarted"
   type="alertmodal">
Upload started. It may take up to two minutes, depending on your connection speed.
  </notification>

  <notification
   icon="alertmodal.tga"
   name="ConfirmBakeTerrain"
   type="alertmodal">
Do you really want to bake the current terrain, make it the center for terrain raise/lower limits and the default for the &apos;Revert&apos; tool?
    <tag>confirm</tag>
    <usetemplate
     name="okcancelbuttons"
     notext="Cancel"
     yestext="OK"/>
  </notification>

  <notification
   icon="alertmodal.tga"
   name="ConfirmTextureHeights"
   type="alertmodal">
You're about to use low values greater than high ones for Elevation Ranges. Proceed?
   <tag>confirm</tag>
   <usetemplate
    name="yesnocancelbuttons"
    yestext="Ok"
    notext="Cancel"
    canceltext="Don't ask"/>
  </notification>

  <notification
   icon="alertmodal.tga"
   name="MaxAllowedAgentOnRegion"
   type="alertmodal">
You can only have [MAX_AGENTS] Allowed Residents.
  </notification>

  <notification
   icon="alertmodal.tga"
   name="MaxBannedAgentsOnRegion"
   type="alertmodal">
You can only have [MAX_BANNED] Banned Residents.
  </notification>

  <notification
   icon="alertmodal.tga"
   name="MaxAgentOnRegionBatch"
   type="alertmodal">
Failure while attempting to add [NUM_ADDED] agents:
Exceeds the [MAX_AGENTS] [LIST_TYPE] limit by [NUM_EXCESS].
  </notification>

  <notification
   icon="alertmodal.tga"
   name="MaxAllowedGroupsOnRegion"
   type="alertmodal">
You can only have [MAX_GROUPS] Allowed Groups.
    <tag>group</tag>
    <usetemplate
     name="okcancelbuttons"
     notext="Cancel"
     yestext="Bake"/>
  </notification>

  <notification
   icon="alertmodal.tga"
   name="MaxManagersOnRegion"
   type="alertmodal">
You can only have [MAX_MANAGER] Estate Managers.
  </notification>

  <notification
   icon="alertmodal.tga"
   name="OwnerCanNotBeDenied"
   type="alertmodal">
Can&apos;t add estate owner to estate &apos;Banned Resident&apos; list.
  </notification>

  <notification
   icon="alertmodal.tga"
   name="ProblemAddingEstateManagerBanned"
   type="alertmodal">
Unable to add banned resident to estate manager list.
  </notification>
    
  <notification
   icon="alertmodal.tga"
   name="ProblemBanningEstateManager"
   type="alertmodal">
Unable to add estate manager [AGENT] to banned list.
  </notification>
  
  <notification
   icon="alertmodal.tga"
   name="GroupIsAlreadyInList"
   type="alertmodal">
&lt;nolink&gt;[GROUP]&lt;/nolink&gt; is already in the Allowed Groups list.
  </notification>
    
  <notification
   icon="alertmodal.tga"
   name="AgentIsAlreadyInList"
   type="alertmodal">
[AGENT] is already in your [LIST_TYPE] list.
  </notification>
    
  <notification
   icon="alertmodal.tga"
   name="AgentsAreAlreadyInList"
   type="alertmodal">
[AGENT] are already in your [LIST_TYPE] list.
  </notification>
    
  <notification
   icon="alertmodal.tga"
   name="AgentWasAddedToList"
   type="alertmodal">
[AGENT] was added to [LIST_TYPE] list of [ESTATE].
  </notification>
    
  <notification
   icon="alertmodal.tga"
   name="AgentsWereAddedToList"
   type="alertmodal">
[AGENT] were added to [LIST_TYPE] list of [ESTATE].

  </notification>
      <notification
   icon="alertmodal.tga"
   name="AgentWasRemovedFromList"
   type="alertmodal">
[AGENT] was removed from [LIST_TYPE] list of [ESTATE].
  </notification>
    
  <notification
   icon="alertmodal.tga"
   name="AgentsWereRemovedFromList"
   type="alertmodal">
[AGENT] were removed from [LIST_TYPE] list of [ESTATE].
  </notification>

  <notification
   icon="alertmodal.tga"
   name="CanNotChangeAppearanceUntilLoaded"
   type="alertmodal">
Can&apos;t change appearance until clothing and shape are loaded.
  </notification>

  <notification
   icon="alertmodal.tga"
   name="ClassifiedMustBeAlphanumeric"
   type="alertmodal">
The name of your classified must start with a letter from A to Z or a number.  No punctuation is allowed.
  </notification>

  <notification
   icon="alertmodal.tga"
   name="CantSetBuyObject"
   type="alertmodal">
Can&apos;t set Buy Object, because the object is not for sale.
Please set the object for sale and try again.
  </notification>

  <notification
   icon="alertmodal.tga"
   name="FinishedRawDownload"
   type="alertmodal">
Finished download of raw terrain file to:
[DOWNLOAD_PATH].
  </notification>

  <!-- RequiredUpdate does not display release notes URL because we don't get
       that from login.cgi's login failure message. -->
  <notification
   icon="alertmodal.tga"
   name="RequiredUpdate"
   type="alertmodal">
Version [VERSION] is required for login.
Please download from https://secondlife.com/support/downloads/
    <tag>confirm</tag>
    <usetemplate
     name="okbutton"
     yestext="OK"/>
  </notification>

  <notification
   icon="alertmodal.tga"
   name="PauseForUpdate"
   type="alertmodal">
Version [VERSION] is required for login.
Release notes: [URL]

Click OK to download and install.
    <tag>confirm</tag>
    <usetemplate
     name="okbutton"
     yestext="OK"/>
  </notification>

  <notification
   icon="alertmodal.tga"
   name="OptionalUpdateReady"
   type="alertmodal">
Version [VERSION] has been downloaded and is ready to install.
Release notes: [URL]

Click OK to install.
    <tag>confirm</tag>
    <usetemplate
     name="okbutton"
     yestext="OK"/>
  </notification>

  <notification
   icon="alertmodal.tga"
   name="PromptOptionalUpdate"
   type="alertmodal">
Version [VERSION] has been downloaded and is ready to install.
Release notes: [URL]

Proceed?
    <tag>confirm</tag>
    <usetemplate
     canceltext="Not Now"
     name="yesnocancelbuttons"
     notext="Skip"
     yestext="Install"/>
  </notification>

  <notification
   icon="alertmodal.tga"
   name="LoginFailedUnknown"
   type="alertmodal">
Sorry, login failed for an unrecognized reason.
If you continue to get this message, please check the [SUPPORT_SITE].
    <tag>confirm</tag>
    <usetemplate
     name="okbutton"
     yestext="Quit"/>
  </notification>

  <notification
   icon="alertmodal.tga"
   name="DeedObjectToGroup"
   type="alertmodal">
Deeding this object will cause the group to:
* Receive L$ paid into the object
    <tag>group</tag>
    <tag>confirm</tag>
    <usetemplate
     ignoretext="Confirm before I deed an object to a group"
     name="okcancelignore"
     notext="Cancel"
     yestext="Deed"/>
  </notification>

  <notification
   icon="alertmodal.tga"
   name="WebLaunchExternalTarget"
   type="alertmodal">
Do you want to open your Web browser to view this content?
    <tag>confirm</tag>
    <usetemplate
     ignoretext="Launch my browser to view a web page"
     name="okcancelignore"
     notext="Cancel"
     yestext="OK"/>
  </notification>

  <notification
   icon="alertmodal.tga"
   name="WebLaunchJoinNow"
   type="alertmodal">
Go to your [http://secondlife.com/account/ Dashboard] to manage your account?
    <tag>confirm</tag>
    <usetemplate
     ignoretext="Launch my browser to manage my account"
     name="okcancelignore"
     notext="Cancel"
     yestext="OK"/>
  </notification>

  <notification
   icon="alertmodal.tga"
   name="WebLaunchSecurityIssues"
   type="alertmodal">
Visit the [SECOND_LIFE] Wiki for details of how to report a security issue.
    <tag>confirm</tag>
    <usetemplate
     ignoretext="Launch my browser to learn how to report a Security Issue"
     name="okcancelignore"
     notext="Cancel"
     yestext="OK"/>
  </notification>

  <notification
   icon="alertmodal.tga"
   name="WebLaunchQAWiki"
   type="alertmodal">
Visit the [SECOND_LIFE] QA Wiki.
    <tag>confirm</tag>
    <usetemplate
     ignoretext="Launch my browser to view the QA Wiki"
     name="okcancelignore"
     notext="Cancel"
     yestext="OK"/>
  </notification>

  <notification
   icon="alertmodal.tga"
   name="WebLaunchPublicIssue"
   type="alertmodal">
Visit the [SECOND_LIFE] Public Issue Tracker, where you can report bugs and other issues.
    <tag>confirm</tag>
    <usetemplate
     ignoretext="Launch my browser to use the Public Issue Tracker"
     name="okcancelignore"
     notext="Cancel"
     yestext="Go to page"/>
  </notification>

  <notification
   icon="alertmodal.tga"
   name="WebLaunchSupportWiki"
   type="alertmodal">
Go to the Official Linden Blog, for the latest news and information.
    <tag>confirm</tag>
    <usetemplate
     ignoretext="Launch my browser to view the blog"
     name="okcancelignore"
     notext="Cancel"
     yestext="OK"/>
  </notification>

  <notification
   icon="alertmodal.tga"
   name="WebLaunchLSLGuide"
   type="alertmodal">
Do you want to open the Scripting Guide for help with scripting?
    <tag>confirm</tag>
    <usetemplate
     ignoretext="Launch my browser to view the Scripting Guide"
     name="okcancelignore"
     notext="Cancel"
     yestext="OK"/>
  </notification>

  <notification
   icon="alertmodal.tga"
   name="WebLaunchLSLWiki"
   type="alertmodal">
Do you want to visit the LSL Portal for help with scripting?
    <tag>confirm</tag>
    <usetemplate
     ignoretext="Launch my browser to view the LSL Portal"
     name="okcancelignore"
     notext="Cancel"
     yestext="Go to page"/>
  </notification>

  <notification
   icon="alertmodal.tga"
   name="ReturnToOwner"
   type="alertmodal">
Are you sure you want to return the selected objects to their owners? Transferable deeded objects will be returned to their previous owners.

*WARNING* No-transfer deeded objects will be deleted!
    <tag>confirm</tag>
    <usetemplate
     ignoretext="Confirm before I return objects to their owners"
     name="okcancelignore"
     notext="Cancel"
     yestext="OK"/>
  </notification>

  <notification
   icon="alert.tga"
   name="GroupLeaveConfirmMember"
   type="alert">
You are currently a member of the group &lt;nolink&gt;[GROUP]&lt;/nolink&gt;.
Leave Group?
    <tag>group</tag>
    <tag>confirm</tag>
    <usetemplate
     name="okcancelbuttons"
     notext="Cancel"
     yestext="OK"/>
  </notification>


  <notification
   icon="alertmodal.tga"
   name="OwnerCannotLeaveGroup"
   type="alertmodal">
    Unable to leave group. You cannot leave the group because you are the last owner of the group. Please assign another member to the owner role first.
    <tag>group</tag>
    <usetemplate
     name="okbutton"
     yestext="OK"/>
  </notification>

  <notification
   icon="alertmodal.tga"
   name="GroupDepartError"
   type="alertmodal">
    Unable to leave group.
    <tag>group</tag>
    <usetemplate
     name="okbutton"
     yestext="OK"/>
  </notification>

  <notification
   icon="alert.tga"
   name="ConfirmKick"
   type="alert">
Do you REALLY want to kick all Residents off the grid?
    <tag>confirm</tag>
    <usetemplate
     name="okcancelbuttons"
     notext="Cancel"
     yestext="Kick All Residents"/>
  </notification>

  <notification
   icon="alertmodal.tga"
   name="MuteLinden"
   type="alertmodal">
Sorry, you cannot block a Linden.
  <tag>fail</tag>
    <usetemplate
     name="okbutton"
     yestext="OK"/>
  </notification>

  <notification
   icon="alertmodal.tga"
   name="CannotStartAuctionAlreadyForSale"
   type="alertmodal">
    You cannot start an auction on a parcel which is already set for sale.  Disable the land sale if you are sure you want to start an auction.
    <tag>fail</tag>
  </notification>

  <notification
   icon="alertmodal.tga"
   label="Block object by name failed"
   name="MuteByNameFailed"
   type="alertmodal">
You already have blocked this name.
  <tag>fail</tag>
    <usetemplate
     name="okbutton"
     yestext="OK"/>
  </notification>

  <notification
   icon="alert.tga"
   name="RemoveItemWarn"
   type="alert">
Though permitted, deleting contents may damage the object. Do you want to delete that item?
    <tag>confirm</tag>
    <usetemplate
     name="okcancelbuttons"
     notext="Cancel"
     yestext="OK"/>
  </notification>

  <notification
   icon="alert.tga"
   name="CantOfferCallingCard"
   type="alert">
Cannot offer a calling card at this time. Please try again in a moment.
    <tag>fail</tag>
    <usetemplate
     name="okbutton"
     yestext="OK"/>
  </notification>

  <notification
   icon="alert.tga"
   name="CantOfferFriendship"
   type="alert">
    <tag>friendship</tag>
    <tag>fail</tag>
Cannot offer friendship at this time. Please try again in a moment.
    <usetemplate
     name="okbutton"
     yestext="OK"/>
  </notification>

  <notification
   icon="alert.tga"
   name="DoNotDisturbModeSet"
   type="alert">
Do Not Disturb is on.  You will not be notified of incoming communications.

- Other residents will receive your Do Not Disturb response (set in Preferences &gt; General).
- Voice calls will be rejected.
    <usetemplate
     ignoretext="I change my status to Do Not Disturb mode"
     name="okignore"
     yestext="OK"/>
  </notification>

  <notification
   icon="alert.tga"
   name="JoinedTooManyGroupsMember"
   type="alert">
You have reached your maximum number of groups. Please leave another group before joining this one, or decline the offer.
[NAME] has invited you to join a group as a member.
    <tag>group</tag>
    <tag>fail</tag>
    <usetemplate
     name="okcancelbuttons"
     notext="Decline"
     yestext="Join"/>
  </notification>

  <notification
   icon="alert.tga"
   name="JoinedTooManyGroups"
   type="alert">
You have reached your maximum number of groups. Please leave some group before joining or creating a new one.
    <tag>group</tag>
    <tag>fail</tag>
    <usetemplate
     name="okbutton"
     yestext="OK"/>
  </notification>

  <notification
   icon="alert.tga"
   name="GroupLimitInfo"
   type="alert">
Residents with Basic memberships may join up to [MAX_BASIC] groups.
Premium memberships allow up to [MAX_PREMIUM]. [https://secondlife.com/my/account/membership.php? Learn more or upgrade]
    <tag>group</tag>
    <usetemplate
     name="okbutton"
     yestext="Close"/>
  </notification>

  <notification
   icon="alert.tga"
   name="GroupLimitInfoPlus"
   type="alert">
Residents with Basic memberships may join up to [MAX_BASIC] groups.
Premium memberships allow up to [MAX_PREMIUM]. Premium Plus
memberships allow up to [MAX_PREMIUM_PLUS]. [https://secondlife.com/my/account/membership.php? Learn more or upgrade]
    <tag>group</tag>
    <usetemplate
     name="okbutton"
     yestext="Close"/>
  </notification>

  <notification
   icon="alert.tga"
   name="KickUser"
   type="alert">
   <tag>win</tag>
Kick this Resident with what message?
    <tag>confirm</tag>
    <form name="form">
      <input name="message" type="text">
An administrator has logged you off.
      </input>
      <button
       default="true"
       index="0"
       name="OK"
       text="OK"/>
      <button
       index="1"
       name="Cancel"
       text="Cancel"/>
    </form>
  </notification>

  <notification
   icon="alert.tga"
   name="KickAllUsers"
   type="alert">
   <tag>win</tag>
Kick everyone currently on the grid with what message?
    <tag>confirm</tag>
    <form name="form">
      <input name="message" type="text">
An administrator has logged you off.
      </input>
      <button
       default="true"
       index="0"
       name="OK"
       text="OK"/>
      <button
       index="1"
       name="Cancel"
       text="Cancel"/>
    </form>
  </notification>

  <notification
   icon="alert.tga"
   name="FreezeUser"
   type="alert">
    <tag>win</tag>
    <tag>confirm</tag>
Freeze this Resident with what message?
    <form name="form">
      <input name="message" type="text">
You have been frozen. You cannot move or chat. An administrator will contact you via instant message (IM).
      </input>
      <button
       default="true"
       index="0"
       name="OK"
       text="OK"/>
      <button
       index="1"
       name="Cancel"
       text="Cancel"/>
    </form>
  </notification>

  <notification
   icon="alert.tga"
   name="UnFreezeUser"
   type="alert">
   <tag>win</tag>
    <tag>confirm</tag>
Unfreeze this Resident with what message?
    <form name="form">
      <input name="message" type="text">
You are no longer frozen.
      </input>
      <button
       default="true"
       index="0"
       name="OK"
       text="OK"/>
      <button
       index="1"
       name="Cancel"
       text="Cancel"/>
    </form>
  </notification>

  <notification
   icon="alertmodal.tga"
   name="SetDisplayNameSuccess"
   type="alert">
Hi [DISPLAY_NAME]!

Just like in real life, it takes a while for everyone to learn about a new name.  Please allow several days for [http://wiki.secondlife.com/wiki/Setting_your_display_name your name to update] in objects, scripts, search, etc.
  </notification>

  <notification
 icon="alertmodal.tga"
 name="SetDisplayNameBlocked"
 type="alert">
Sorry, you cannot change your display name. If you feel this is in error, please contact support.
  <tag>fail</tag>
  </notification>

  <notification
   icon="alertmodal.tga"
   name="SetDisplayNameFailedLength"
   type="alertmodal">
Sorry, that name is too long.  Display names can have a maximum of [LENGTH] characters.

Please try a shorter name.
  <tag>fail</tag>
  </notification>

  <notification
   icon="alertmodal.tga"
   name="SetDisplayNameFailedGeneric"
   type="alertmodal">
    Sorry, we could not set your display name.  Please try again later.
    <tag>fail</tag>
  </notification>

  <notification
   icon="alertmodal.tga"
   name="SetDisplayNameMismatch"
   type="alertmodal">
    The display names you entered do not match. Please re-enter.
    <tag>fail</tag>
  </notification>

  <!-- *NOTE: This should never happen -->
  <notification
   icon="alertmodal.tga"
   name="AgentDisplayNameUpdateThresholdExceeded"
   type="alertmodal">
Sorry, you have to wait longer before you can change your display name.

See http://wiki.secondlife.com/wiki/Setting_your_display_name

Please try again later.
  <tag>fail</tag>
  </notification>

  <notification
   icon="alertmodal.tga"
   name="AgentDisplayNameSetBlocked"
   type="alertmodal">
 Sorry, we could not set your requested name because it contains a banned word.
 
 Please try a different name.
 <tag>fail</tag>
  </notification>

  <notification
   icon="alertmodal.tga"
 name="AgentDisplayNameSetInvalidUnicode"
 type="alertmodal">
    The display name you wish to set contains invalid characters.
    <tag>fail</tag>
  </notification>

  <notification
   icon="alertmodal.tga"
 name="AgentDisplayNameSetOnlyPunctuation"
 type="alertmodal">
    Your display name must contain letters other than punctuation.
    <tag>fail</tag>
  </notification>


  <notification
   icon="notifytip.tga"
   name="DisplayNameUpdate"
   type="notifytip">
    [OLD_NAME] ([SLID]) is now known as [NEW_NAME].
  </notification>

  <notification
   icon="alertmodal.tga"
   name="OfferTeleport"
   type="alertmodal">
Offer a teleport to your location with the following message?
    <tag>confirm</tag>
    <form name="form">
      <input name="message" type="text">
Join me in [REGION]
      </input>
      <button
       default="true"
       index="0"
       name="OK"
       text="OK"/>
      <button
       index="1"
       name="Cancel"
       text="Cancel"/>
    </form>
  </notification>

  <notification
   icon="alertmodal.tga"
   name="TeleportRequestPrompt"
   type="alertmodal">
Request a teleport to [NAME] with the following message
    <tag>confirm</tag>
    <form name="form">
      <input name="message" type="text">

      </input>
      <button
       default="true"
       index="0"
       name="OK"
       text="OK"/>
      <button
       index="1"
       name="Cancel"
       text="Cancel"/>
    </form>
  </notification>
  <notification
   icon="alertmodal.tga"
   name="TooManyTeleportOffers"
   type="alertmodal">
You attempted to make [OFFERS] teleport offers
which exceeds the limit of [LIMIT].
    <tag>group</tag>
    <tag>fail</tag>
  <usetemplate
     name="okbutton"
     yestext="OK"/>
  </notification>

  <notification
   icon="alertmodal.tga"
   name="OfferTeleportFromGod"
   type="alertmodal">
God summon Resident to your location?
    <tag>confirm</tag>
    <form name="form">
      <input name="message" type="text">
Join me in [REGION]
      </input>
      <button
       default="true"
       index="0"
       name="OK"
       text="OK"/>
      <button
       index="1"
       name="Cancel"
       text="Cancel"/>
    </form>
  </notification>

  <notification
   icon="alertmodal.tga"
   name="TeleportFromLandmark"
   type="alertmodal">
Are you sure you want to teleport to &lt;nolink&gt;[LOCATION]&lt;/nolink&gt;?
    <tag>confirm</tag>
    <usetemplate
     ignoretext="Confirm that I want to teleport to a landmark"
     name="okcancelignore"
     notext="Cancel"
     yestext="Teleport"/>
  </notification>
  
  <notification
   icon="alertmodal.tga"
   name="TeleportViaSLAPP"
   type="alertmodal">
Are you sure you want to teleport to &lt;nolink&gt;[LOCATION]&lt;/nolink&gt;?
    <tag>confirm</tag>
    <usetemplate
     ignoretext="Confirm that I want to teleport via SLAPP"
     name="okcancelignore"
     notext="Cancel"
     yestext="Teleport"/>
  </notification>	

  <notification
   icon="alertmodal.tga"
   name="TeleportToPick"
   type="alertmodal">
    Teleport to [PICK]?
    <tag>confirm</tag>
    <usetemplate
     ignoretext="Confirm that I want to teleport to a location in Picks"
     name="okcancelignore"
     notext="Cancel"
     yestext="Teleport"/>
  </notification>

  <notification
   icon="alertmodal.tga"
   name="TeleportToClassified"
   type="alertmodal">
    Teleport to [CLASSIFIED]?
    <tag>confirm</tag>
    <usetemplate
     ignoretext="Confirm that I want to teleport to a location in Classifieds"
     name="okcancelignore"
     notext="Cancel"
     yestext="Teleport"/>
  </notification>

  <notification
   icon="alertmodal.tga"
   name="TeleportToHistoryEntry"
   type="alertmodal">
Teleport to [HISTORY_ENTRY]?
    <tag>confirm</tag>
    <usetemplate
     ignoretext="Confirm that I want to teleport to a history location"
     name="okcancelignore"
     notext="Cancel"
     yestext="Teleport"/>
  </notification>

  <notification
   icon="alert.tga"
   label="Message everyone in your Estate"
   name="MessageEstate"
   type="alert">
Type a short announcement which will be sent to everyone currently in your estate.
    <tag>confirm</tag>
    <form name="form">
      <input name="message" type="text"/>
      <button
       default="true"
       index="0"
       name="OK"
       text="OK"/>
      <button
       index="1"
       name="Cancel"
       text="Cancel"/>
    </form>
  </notification>

  <notification
   icon="alert.tga"
   label="Change Linden Estate"
   name="ChangeLindenEstate"
   type="alert">
You are about to change a Linden owned estate (mainland, teen grid, orientation, etc.).

This is EXTREMELY DANGEROUS because it can fundamentally affect the Resident experience.  On the mainland, it will change thousands of regions and make the spaceserver hiccup.

Proceed?
    <tag>confirm</tag>
    <usetemplate
     name="okcancelbuttons"
     notext="Cancel"
     yestext="OK"/>
  </notification>

  <notification
   icon="alert.tga"
   label="Change Linden Estate Access"
   name="ChangeLindenAccess"
   type="alert">
You are about to change the access list for a Linden owned estate (mainland, teen grid, orientation, etc.).

This is DANGEROUS and should only be done to invoke the hack allowing objects/L$ to be transfered in/out of a grid.
It will change thousands of regions and make the spaceserver hiccup.
    <tag>confirm</tag>
    <usetemplate
     name="okcancelbuttons"
     notext="Cancel"
     yestext="OK"/>
  </notification>

  <notification
   icon="alert.tga"
   label="Select estate"
   name="EstateAllowedAgentAdd"
   type="alert">
Add to allowed list for this estate only or for [ALL_ESTATES]?
    <tag>confirm</tag>
    <usetemplate
     canceltext="Cancel"
     name="yesnocancelbuttons"
     notext="All Estates"
     yestext="This Estate"/>
  </notification>

  <notification
   icon="alert.tga"
   label="Select estate"
   name="EstateAllowedAgentRemove"
   type="alertmodal">
    <unique/>
Remove from allowed list for this estate only or for [ALL_ESTATES]?
    <tag>confirm</tag>
    <usetemplate
     canceltext="Cancel"
     name="yesnocancelbuttons"
     notext="All Estates"
     yestext="This Estate"/>
  </notification>

  <notification
   icon="alert.tga"
   label="Select estate"
   name="EstateAllowedGroupAdd"
   type="alert">
Add to group allowed list for this estate only or for [ALL_ESTATES]?
    <tag>group</tag>
    <tag>confirm</tag>
    <usetemplate
     canceltext="Cancel"
     name="yesnocancelbuttons"
     notext="All Estates"
     yestext="This Estate"/>
  </notification>

  <notification
   icon="alert.tga"
   label="Select estate"
   name="EstateAllowedGroupRemove"
   type="alertmodal">
    <unique/>
Remove from group allowed list for this estate only or [ALL_ESTATES]?
    <tag>group</tag>
    <tag>confirm</tag>
    <usetemplate
     canceltext="Cancel"
     name="yesnocancelbuttons"
     notext="All Estates"
     yestext="This Estate"/>
  </notification>

  <notification
   icon="alert.tga"
   label="Select estate"
   name="EstateBannedAgentAdd"
   type="alert">
Deny access for this estate only or for [ALL_ESTATES]?
    <tag>confirm</tag>
    <usetemplate
     canceltext="Cancel"
     name="yesnocancelbuttons"
     notext="All Estates"
     yestext="This Estate"/>
  </notification>

  <notification
   icon="alert.tga"
   label="Select estate"
   name="EstateBannedAgentRemove"
   type="alertmodal">
    <unique/>
Remove this Resident from the ban list for access for this estate only or for [ALL_ESTATES]?
    <tag>confirm</tag>
    <usetemplate
     canceltext="Cancel"
     name="yesnocancelbuttons"
     notext="All Estates"
     yestext="This Estate"/>
  </notification>

  <notification
   icon="alert.tga"
   label="Select estate"
   name="EstateManagerAdd"
   type="alert">
Add estate manager for this estate only or for [ALL_ESTATES]?
    <tag>confirm</tag>
    <usetemplate
     canceltext="Cancel"
     name="yesnocancelbuttons"
     notext="All Estates"
     yestext="This Estate"/>
  </notification>

  <notification
   icon="alert.tga"
   label="Select estate"
   name="EstateManagerRemove"
   type="alertmodal">
    <unique/>
Remove estate manager for this estate only or for [ALL_ESTATES]?
    <tag>confirm</tag>
    <usetemplate
     canceltext="Cancel"
     name="yesnocancelbuttons"
     notext="All Estates"
     yestext="This Estate"/>
  </notification>

  <notification
   icon="alert.tga"
   label="Select estate"
   name="EstateAllowedExperienceAdd"
   type="alert">
    Add to allowed list for this estate only or for [ALL_ESTATES]?
    <tag>confirm</tag>
    <usetemplate
     canceltext="Cancel"
     name="yesnocancelbuttons"
     notext="All Estates"
     yestext="This Estate"/>
  </notification>

  <notification
   icon="alert.tga"
   label="Select estate"
   name="EstateAllowedExperienceRemove"
   type="alert">
    Remove from allowed list for this estate only or for [ALL_ESTATES]?
    <tag>confirm</tag>
    <usetemplate
     canceltext="Cancel"
     name="yesnocancelbuttons"
     notext="All Estates"
     yestext="This Estate"/>
  </notification>

  <notification
   icon="alert.tga"
   label="Select estate"
   name="EstateBlockedExperienceAdd"
   type="alert">
    Add to blocked list for this estate only or for [ALL_ESTATES]?
    <tag>confirm</tag>
    <usetemplate
     canceltext="Cancel"
     name="yesnocancelbuttons"
     notext="All Estates"
     yestext="This Estate"/>
  </notification>

  <notification
   icon="alert.tga"
   label="Select estate"
   name="EstateBlockedExperienceRemove"
   type="alert">
    Remove from blocked list for this estate only or for [ALL_ESTATES]?
    <tag>confirm</tag>
    <usetemplate
     canceltext="Cancel"
     name="yesnocancelbuttons"
     notext="All Estates"
     yestext="This Estate"/>
  </notification>

  <notification
   icon="alert.tga"
   label="Select estate"
   name="EstateTrustedExperienceAdd"
   type="alert">
    Add to key list for this estate only or for [ALL_ESTATES]?
    <tag>confirm</tag>
    <usetemplate
     canceltext="Cancel"
     name="yesnocancelbuttons"
     notext="All Estates"
     yestext="This Estate"/>
  </notification>

  <notification
   icon="alert.tga"
   label="Select estate"
   name="EstateTrustedExperienceRemove"
   type="alert">
    Remove from key list for this estate only or for [ALL_ESTATES]?
    <tag>confirm</tag>
    <usetemplate
     canceltext="Cancel"
     name="yesnocancelbuttons"
     notext="All Estates"
     yestext="This Estate"/>
  </notification>  

  <notification
   icon="alert.tga"
   label="Confirm Kick"
   name="EstateKickUser"
   type="alert">
Kick [EVIL_USER] from this estate?
    <tag>confirm</tag>
    <usetemplate
     name="okcancelbuttons"
     notext="Cancel"
     yestext="OK"/>
  </notification>

  <notification
   icon="alertmodal.tga"
   name="EstateChangeCovenant"
   type="alertmodal">
Are you sure you want to change the Estate Covenant?
    <tag>confirm</tag>
    <usetemplate
     name="okcancelbuttons"
     notext="Cancel"
     yestext="OK"/>
  </notification>

  <notification
   icon="alertmodal.tga"
   name="EstateParcelAccessOverride"
   type="alertmodal">
Unchecking this option may remove restrictions that parcel owners have added to prevent griefing, maintain privacy, or protect underage residents from adult material. Please discuss with your parcel owners as needed.
    <tag>confirm</tag>
    <usetemplate
     name="okbutton"
     yestext="OK"/>
  </notification>

  <notification
   icon="alertmodal.tga"
   name="EstateParcelEnvironmentOverride"
   type="alertmodal">
(Estate-wide change: [ESTATENAME]) Unchecking this option will remove any custom environments that parcel owners have added to their parcels. Please discuss with your parcel owners as needed.
Do you wish to proceed?
    <tag>confirm</tag>
    <usetemplate
     name="okcancelbuttons"
     notext="Cancel"
     yestext="OK"/>
  </notification>
  
  
  <notification
   icon="alertmodal.tga"
   name="RegionEntryAccessBlocked"
   type="alertmodal">
   <tag>fail</tag>
    The region you’re trying to visit has a maturity rating exceeding your maximum maturity preference. Change this preference using Me menu &gt; Preferences &gt; General.

Complete information on maturity ratings can be found [https://community.secondlife.com/knowledgebase/english/maturity-ratings-r52/ here].
    <usetemplate
     name="okbutton"
     yestext="OK"/>
  </notification>

  <notification
    icon="alertmodal.tga"
    name="SLM_UPDATE_FOLDER"
    type="alertmodal">
    [MESSAGE]
  </notification>

   <notification
   icon="alertmodal.tga"
   name="RegionEntryAccessBlocked_AdultsOnlyContent"
   type="alertmodal">
   <tag>fail</tag>
    <tag>confirm</tag>
    The region you're trying to visit contains [REGIONMATURITY] content, which is accessible to adults only.
    <url option="0" name="url">
		http://wiki.secondlife.com/wiki/Linden_Lab_Official:Maturity_ratings:_an_overview
    </url>
    <usetemplate
     name="okcancelignore"
     yestext="Go to Knowledge Base"
	 notext="Close"
	 ignoretext="Region crossing: The region you&apos;re trying to visit contains content which is accessible to adults only."/>
  </notification>

  <notification
   icon="notifytip.tga"
   name="RegionEntryAccessBlocked_Notify"
   log_to_im="false"
   log_to_chat="true"
   type="notifytip">
   <tag>fail</tag>
The region you're trying to visit contains [REGIONMATURITY] content, but your current preferences are set to exclude [REGIONMATURITY] content.
  </notification>

  <notification
   icon="notifytip.tga"
   name="RegionEntryAccessBlocked_NotifyAdultsOnly"
   log_to_im="false"
   log_to_chat="true"
   type="notifytip">
    <tag>fail</tag>
    The region you're trying to visit contains [REGIONMATURITY] content, which is accessible to adults only.
  </notification>

  <notification
   icon="alertmodal.tga"
   name="RegionEntryAccessBlocked_Change"
   type="alertmodal">
    <tag>fail</tag>
    <tag>confirm</tag>
The region you're trying to visit contains [REGIONMATURITY] content, but your current preferences are set to exclude [REGIONMATURITY] content. We can change your preferences, or you can cancel. After your preferences are changed, you may attempt to enter the region again.
    <form name="form">
      <button
       index="0"
       name="OK"
       text="Change preferences"/>
      <button 
       default="true"
       index="1"
       name="Cancel"
       text="Cancel"/>
      <ignore name="ignore" text="Region crossing: The region you&apos;re trying to visit contains content excluded by your preferences."/>
    </form>
  </notification>

  <notification
   icon="alertmodal.tga"
   name="RegionEntryAccessBlocked_PreferencesOutOfSync"
   type="alertmodal">
    <tag>fail</tag>
    We are having technical difficulties with your teleport because your preferences are out of sync with the server.
    <usetemplate
     name="okbutton"
     yestext="OK"/>
  </notification>

  <notification
   icon="alertmodal.tga"
   name="TeleportEntryAccessBlocked"
   type="alertmodal">
    <tag>fail</tag>
    The region you’re trying to visit has a maturity rating exceeding your maximum maturity preference. Change this preference using Me menu &gt; Preferences &gt; General.

Complete information on maturity ratings can be found [https://community.secondlife.com/knowledgebase/english/maturity-ratings-r52/ here].
    <usetemplate
     name="okbutton"
     yestext="OK"/>
  </notification>

  <notification
   icon="alertmodal.tga"
   name="TeleportEntryAccessBlocked_AdultsOnlyContent"
   type="alertmodal">
    <unique>
      <context>REGIONMATURITY</context>
    </unique>
    <tag>fail</tag>
    <tag>confirm</tag>
    The region you're trying to visit contains [REGIONMATURITY] content, which is accessible to adults only.
    <url option="0" name="url">
      http://wiki.secondlife.com/wiki/Linden_Lab_Official:Maturity_ratings:_an_overview
    </url>
    <usetemplate
     name="okcancelignore"
     yestext="Go to Knowledge Base"
	 notext="Close"
	 ignoretext="Teleport: The region you&apos;re trying to visit contains content which is accessible to adults only."/>
  </notification>

  <notification
   icon="notifytip.tga"
   name="TeleportEntryAccessBlocked_Notify"
   log_to_im="false"
   log_to_chat="true"
   type="notifytip">
    <unique>
      <context>REGIONMATURITY</context>
    </unique>
    <tag>fail</tag>
    The region you're trying to visit contains [REGIONMATURITY] content, but your current preferences are set to exclude [REGIONMATURITY] content.
  </notification>

  <notification
   icon="notifytip.tga"
   name="TeleportEntryAccessBlocked_NotifyAdultsOnly"
   log_to_im="false"
   log_to_chat="true"
   type="notifytip">
    <unique>
      <context>REGIONMATURITY</context>
    </unique>
    <tag>fail</tag>
    The region you're trying to visit contains [REGIONMATURITY] content, which is accessible to adults only.
  </notification>

  <notification
   icon="alertmodal.tga"
   name="TeleportEntryAccessBlocked_ChangeAndReTeleport"
   type="alertmodal">
    <unique>
      <context>REGIONMATURITY</context>
    </unique>
    <tag>fail</tag>
    <tag>confirm</tag>
    The region you're trying to visit contains [REGIONMATURITY] content, but your current preferences are set to exclude [REGIONMATURITY] content. We can change your preferences and continue with the teleport, or you can cancel this teleport.
    <form name="form">
      <button
       index="0"
       name="OK"
       text="Change and continue"/>
      <button
       default="true"
       index="1"
       name="Cancel"
       text="Cancel"/>
      <ignore name="ignore" text="Teleport (restartable): The region you&apos;re trying to visit contains content excluded by your preferences."/>
    </form>
  </notification>

  <notification
   icon="alertmodal.tga"
   name="TeleportEntryAccessBlocked_Change"
   type="alertmodal">
    <unique>
      <context>REGIONMATURITY</context>
    </unique>
    <tag>fail</tag>
    <tag>confirm</tag>
    The region you're trying to visit contains [REGIONMATURITY] content, but your current preferences are set to exclude [REGIONMATURITY] content. We can change your preferences, or you can cancel the teleport. After your preferences are changed, you will need to attempt the teleport again.
    <form name="form">
      <button
       index="0"
       name="OK"
       text="Change preferences"/>
      <button
       default="true"
       index="1"
       name="Cancel"
       text="Cancel"/>
      <ignore name="ignore" text="Teleport (non-restartable): The region you&apos;re trying to visit contains content excluded by your preferences."/>
    </form>
  </notification>

  <notification
   icon="alertmodal.tga"
   name="TeleportEntryAccessBlocked_PreferencesOutOfSync"
   type="alertmodal">
    <tag>fail</tag>
    We are having technical difficulties with your teleport because your preferences are out of sync with the server.
    <usetemplate
     name="okbutton"
     yestext="OK"/>
  </notification>

  <notification
   icon="alertmodal.tga"
   name="RegionTPSpecialUsageBlocked"
   type="alertmodal">
    <tag>fail</tag>
    Unable to enter region. '[REGION_NAME]' is a Skill Gaming Region, and you must meet certain criteria in order to enter. For details, please review the [http://wiki.secondlife.com/wiki/Linden_Lab_Official:Skill_Gaming_in_Second_Life Skill Gaming FAQ].
    <usetemplate
     name="okbutton"
     yestext="OK"/>
  </notification>

  <notification
   icon="alertmodal.tga"
   name="PreferredMaturityChanged"
   type="alertmodal">
You won't receive any more notifications that you're about to visit a region with [RATING] content.  You may change your content preferences in the future by using Me &gt; Preferences &gt; General from the menu bar.
  <tag>confirm</tag>
    <usetemplate
     name="okbutton"
     yestext="OK"/>
  </notification>

  <notification
   icon="alertmodal.tga"
   name="MaturityChangeError"
   type="alertmodal">
    We were unable to change your preferences to view [PREFERRED_MATURITY] content at this time.  Your preferences have been reset to view [ACTUAL_MATURITY] content.  You may attempt to change your preferences again by using Me &gt; Preferences &gt; General from the menu bar.
    <tag>confirm</tag>
    <usetemplate
     name="okbutton"
     yestext="OK"/>
  </notification>

  <notification
   icon="alertmodal.tga"
   name="LandClaimAccessBlocked"
   type="alertmodal">
    The land you're trying to claim has a maturity rating exceeding your current preferences.  You can change your preferences using Me &gt; Preferences &gt; General.

Complete information on maturity ratings can be found [https://community.secondlife.com/knowledgebase/english/maturity-ratings-r52/ here].
    <tag>fail</tag>
    <usetemplate
     name="okbutton"
     yestext="OK"/>
  </notification>

  <notification
   icon="alertmodal.tga"
   name="LandClaimAccessBlocked_AdultsOnlyContent"
   type="alertmodal">
    Only adults can claim this land.
    <tag>fail</tag>
    <tag>confirm</tag>
    <url option="0" name="url">
		http://wiki.secondlife.com/wiki/Linden_Lab_Official:Maturity_ratings:_an_overview
    </url>
    <usetemplate
     name="okcancelignore"
     yestext="Go to Knowledge Base"
	 notext="Close"
	 ignoretext="Only adults can claim this land."/>
  </notification>

  <notification
   icon="notifytip.tga"
   name="LandClaimAccessBlocked_Notify"
   log_to_im="false"
   log_to_chat="true"
   type="notifytip">
    The land you're trying to claim contains [REGIONMATURITY] content, but your current preferences are set to exclude [REGIONMATURITY] content.
    <tag>fail</tag>
  </notification>

  <notification
   icon="notifytip.tga"
   name="LandClaimAccessBlocked_NotifyAdultsOnly"
   log_to_im="false"
   log_to_chat="true"
   type="notifytip">
    <tag>fail</tag>
    The land you're trying to claim contains [REGIONMATURITY] content, which is accessible to adults only.
  </notification>

  <notification
   icon="alertmodal.tga"
   name="LandClaimAccessBlocked_Change"
   type="alertmodal">
    The land you're trying to claim contains [REGIONMATURITY] content, but your current preferences are set to exclude [REGIONMATURITY] content. We can change your preferences, then you can try claiming the land again.
    <tag>fail</tag>
    <tag>confirm</tag>
    <form name="form">
      <button
       index="0"
       name="OK"
       text="Change preferences"/>
      <button
       default="true"
       index="1"
       name="Cancel"
       text="Cancel"/>
      <ignore name="ignore" text="The land you&apos;re trying to claim contains content excluded by your preferences."/>
    </form>
  </notification>

  <notification
   icon="alertmodal.tga"
   name="LandBuyAccessBlocked"
   type="alertmodal">
    The land you're trying to buy has a maturity rating exceeding your current preferences.  You can change your preferences using Me &gt; Preferences &gt; General.

Complete information on maturity ratings can be found [https://community.secondlife.com/knowledgebase/english/maturity-ratings-r52/ here].
    <tag>fail</tag>
    <usetemplate
     name="okbutton"
     yestext="OK"/>
  </notification>

  <notification
   icon="alertmodal.tga"
   name="LandBuyAccessBlocked_AdultsOnlyContent"
   type="alertmodal">
    Only adults can buy this land.
    <tag>confirm</tag>
  <tag>fail</tag>
    <url option="0" name="url">
		http://wiki.secondlife.com/wiki/Linden_Lab_Official:Maturity_ratings:_an_overview
    </url>
    <usetemplate
     name="okcancelignore"
     yestext="Go to Knowledge Base"
	 notext="Close"
	 ignoretext="Only adults can buy this land."/>
  </notification>

  <notification
   icon="notifytip.tga"
   name="LandBuyAccessBlocked_Notify"
   log_to_im="false"
   log_to_chat="true"
   type="notifytip">
    The land you're trying to buy contains [REGIONMATURITY] content, but your current preferences are set to exclude [REGIONMATURITY] content.
    <tag>fail</tag>
  </notification>

  <notification
   icon="notifytip.tga"
   name="LandBuyAccessBlocked_NotifyAdultsOnly"
   log_to_im="false"
   log_to_chat="true"
   type="notifytip">
    <tag>fail</tag>
    The land you're trying to buy contains [REGIONMATURITY] content, which is accessible to adults only.
  </notification>

  <notification
   icon="alertmodal.tga"
   name="LandBuyAccessBlocked_Change"
   type="alertmodal">
    The land you're trying to buy contains [REGIONMATURITY] content, but your current preferences are set to exclude [REGIONMATURITY] content. We can change your preferences, then you can try buying the land again.
    <tag>confirm</tag>
    <tag>fail</tag>
    <form name="form">
      <button
       index="0"
       name="OK"
       text="Change preferences"/>
      <button
       default="true"
       index="1"
       name="Cancel"
       text="Cancel"/>
      <ignore name="ignore" text="The land you&apos;re trying to buy contains content excluded by your preferences."/>
    </form>
  </notification>

	<notification
	  icon="alertmodal.tga"
	  name="TooManyPrimsSelected"
	  type="alertmodal">
There are too many prims selected.  Please select [MAX_PRIM_COUNT] or fewer prims and try again
  <tag>fail</tag>
		<usetemplate
		 name="okbutton"
		 yestext="OK"/>
	</notification>

	<notification
	  icon="alertmodal.tga"
	  name="TooManyScriptsSelected"
	  type="alertmodal">
Too many scripts in the objects selected.  Please select fewer objects and try again
  <tag>fail</tag>
		<usetemplate
		 name="okbutton"
		 yestext="OK"/>
	</notification>

	<notification
   icon="alertmodal.tga"
   name="ProblemImportingEstateCovenant"
   type="alertmodal">
Problem importing estate covenant.
  <tag>fail</tag>
    <usetemplate
     name="okbutton"
     yestext="OK"/>
  </notification>

  <notification
   icon="alertmodal.tga"
   name="ProblemAddingEstateManager"
   type="alertmodal">
Problems adding a new estate manager.  One or more estates may have a full manager list.
  <tag>fail</tag>
  </notification>

  <notification
   icon="alertmodal.tga"
   name="ProblemAddingEstateBanManager"
   type="alertmodal">
Unable to add estate owner or manager to ban list.
    <tag>fail</tag>
  </notification>

  <notification
   icon="alertmodal.tga"
   name="ProblemAddingEstateGeneric"
   type="alertmodal">
Problems adding to this estate list.  One or more estates may have a full list.
  <tag>fail</tag>
  </notification>

  <notification
   icon="alertmodal.tga"
   name="UnableToLoadNotecardAsset"
   type="alertmodal">
Unable to load notecard&apos;s asset at this time.
    <usetemplate
     name="okbutton"
     yestext="OK"/>
    <tag>fail</tag>
  </notification>

  <notification
   icon="alertmodal.tga"
   name="NotAllowedToViewNotecard"
   type="alertmodal">
Insufficient permissions to view notecard associated with asset ID requested.
    <usetemplate
     name="okbutton"
     yestext="OK"/>
    <tag>fail</tag>
  </notification>

  <notification
   icon="alertmodal.tga"
   name="MissingNotecardAssetID"
   type="alertmodal">
Asset ID for notecard is missing from database.
  <tag>fail</tag>
    <usetemplate
     name="okbutton"
     yestext="OK"/>
  </notification>

  <notification
   icon="alert.tga"
   name="PublishClassified"
   type="alert">
Remember: Classified ad fees are non-refundable.

Publish this classified now for L$[AMOUNT]?
    <tag>confirm</tag>
  <tag>funds</tag>
    <usetemplate
     name="okcancelbuttons"
     notext="Cancel"
     yestext="OK"/>
  </notification>

  <notification
   icon="alertmodal.tga"
   name="SetClassifiedMature"
   type="alertmodal">
Does this classified contain Moderate content?
    <tag>confirm</tag>
    <usetemplate
     canceltext="Cancel"
     name="yesnocancelbuttons"
     notext="No"
     yestext="Yes"/>
  </notification>

  <notification
   icon="alertmodal.tga"
   name="SetGroupMature"
   type="alertmodal">
Does this group contain Moderate content?
    <tag>group</tag>
    <tag>confirm</tag>
    <usetemplate
     canceltext="Cancel"
     name="yesnocancelbuttons"
     notext="No"
     yestext="Yes"/>
  </notification>

  <notification
   icon="alert.tga"
   label="Confirm restart"
   name="ConfirmRestart"
   type="alert">
Do you really want to restart this region in 2 minutes?
    <tag>confirm</tag>
    <usetemplate
     name="okcancelbuttons"
     notext="Cancel"
     yestext="OK"/>
  </notification>

  <notification
   icon="alert.tga"
   label="Message everyone in this region"
   name="MessageRegion"
   type="alert">
Type a short announcement which will be sent to everyone in this region.
    <tag>confirm</tag>
    <form name="form">
      <input name="message" type="text"/>
      <button
       default="true"
       index="0"
       name="OK"
       text="OK"/>
      <button
       index="1"
       name="Cancel"
       text="Cancel"/>
    </form>
  </notification>

  <notification
   icon="alertmodal.tga"
   label="Changed Region Maturity"
   name="RegionMaturityChange"
   type="alertmodal">
The maturity rating for this region has been changed.
It may take some time for this change to be reflected on the map.
    <usetemplate
     name="okbutton"
     yestext="OK"/>
  </notification>

  <notification
   icon="alertmodal.tga"
   label="Voice Version Mismatch"
   name="VoiceVersionMismatch"
   type="alertmodal">
This version of [APP_NAME] is not compatible with the Voice Chat feature in this region. In order for Voice Chat to function correctly you will need to update [APP_NAME].
  <tag>fail</tag>
  <tag>voice</tag>
  </notification>

  <notification
   icon="alertmodal.tga"
   label="Can&apos;t Buy Objects"
   name="BuyObjectOneOwner"
   type="alertmodal">
Cannot buy objects from different owners at the same time.
Please select only one object and try again.
  <tag>fail</tag>
  </notification>

  <notification
   icon="alertmodal.tga"
   label="Can&apos;t Buy Contents"
   name="BuyContentsOneOnly"
   type="alertmodal">
Unable to buy the contents of more than one object at a time.
Please select only one object and try again.
  <tag>fail</tag>
  </notification>

  <notification
   icon="alertmodal.tga"
   label="Can&apos;t Buy Contents"
   name="BuyContentsOneOwner"
   type="alertmodal">
Cannot buy objects from different owners at the same time.
Please select only one object and try again.
  <tag>fail</tag>
  </notification>

  <notification
   icon="alertmodal.tga"
   name="BuyOriginal"
   type="alertmodal">
Buy original object from [OWNER] for L$[PRICE]?
You will become the owner of this object.
You will be able to:
 Modify: [MODIFYPERM]
 Copy: [COPYPERM]
 Resell or Give Away: [RESELLPERM]
  <tag>confirm</tag>
  <tag>funds</tag>
    <usetemplate
     name="okcancelbuttons"
     notext="Cancel"
     yestext="OK"/>
  </notification>

  <notification
   icon="alertmodal.tga"
   name="BuyOriginalNoOwner"
   type="alertmodal">
Buy original object for L$[PRICE]?
You will become the owner of this object.
You will be able to:
 Modify: [MODIFYPERM]
 Copy: [COPYPERM]
 Resell or Give Away: [RESELLPERM]
  <tag>confirm</tag>
  <tag>funds</tag>
    <usetemplate
     name="okcancelbuttons"
     notext="Cancel"
     yestext="OK"/>
  </notification>

  <notification
   icon="alertmodal.tga"
   name="BuyCopy"
   type="alertmodal">
Buy a copy from [OWNER] for L$[PRICE]?
The object will be copied to your inventory.
You will be able to:
 Modify: [MODIFYPERM]
 Copy: [COPYPERM]
 Resell or Give Away: [RESELLPERM]
  <tag>confirm</tag>
  <tag>funds</tag>
    <usetemplate
     name="okcancelbuttons"
     notext="Cancel"
     yestext="OK"/>
  </notification>

  <notification
   icon="alertmodal.tga"
   name="BuyCopyNoOwner"
   type="alertmodal">
Buy a copy for L$[PRICE]?
The object will be copied to your inventory.
You will be able to:
 Modify: [MODIFYPERM]
 Copy: [COPYPERM]
 Resell or Give Away: [RESELLPERM]
  <tag>confirm</tag>
  <tag>funds</tag>
    <usetemplate
     name="okcancelbuttons"
     notext="Cancel"
     yestext="OK"/>
  </notification>

  <notification
   icon="alertmodal.tga"
   name="BuyContents"
   type="alertmodal">
Buy contents from [OWNER] for L$[PRICE]?
They will be copied to your inventory.
  <tag>confirm</tag>
  <tag>funds</tag>
    <usetemplate
     name="okcancelbuttons"
     notext="Cancel"
     yestext="OK"/>
  </notification>

  <notification
   icon="alertmodal.tga"
   name="BuyContentsNoOwner"
   type="alertmodal">
Buy contents for L$[PRICE]?
They will be copied to your inventory.
  <tag>confirm</tag>
  <tag>funds</tag>
    <usetemplate
     name="okcancelbuttons"
     notext="Cancel"
     yestext="OK"/>
  </notification>

  <notification
   icon="alertmodal.tga"
   name="ConfirmPurchase"
   type="alertmodal">
This transaction will:
[ACTION]

Are you sure you want to proceed with this purchase?
    <tag>confirm</tag>
    <tag>funds</tag>
    <usetemplate
     name="okcancelbuttons"
     notext="Cancel"
     yestext="OK"/>
  </notification>

  <notification
   icon="alertmodal.tga"
   name="ConfirmPurchasePassword"
   type="password">
This transaction will:
[ACTION]

Are you sure you want to proceed with this purchase?
Please re-enter your password and click OK.
    <tag>funds</tag>
    <tag>confirm</tag>
    <form name="form">
      <input
       name="message"
       type="password"/>
      <button
       default="true"
       index="0"
       name="ConfirmPurchase"
       text="OK"/>
      <button
       index="1"
       name="Cancel"
       text="Cancel"/>
    </form>
  </notification>

  <notification
   icon="alert.tga"
   name="SetPickLocation"
   type="alert">
Note:
You have updated the location of this pick but the other details will retain their original values.
    <usetemplate
     name="okbutton"
     yestext="OK"/>
  </notification>

  <notification
   icon="alertmodal.tga"
   name="ApplyInventoryToObject"
   type="alertmodal">
You are applying &apos;no copy&apos; inventory item.
This item will be moved to object's inventory, not copied.

Move the inventory item?
    <tag>confirm</tag>
    <usetemplate
     ignoretext="Warn me before I apply &apos;no-copy&apos; items to an object"
     name="okcancelignore"
     notext="Cancel"
     yestext="OK"/>
  </notification>

  <notification
   icon="alertmodal.tga"
   name="MoveInventoryFromObject"
   type="alertmodal">
You have selected &apos;no copy&apos; inventory items.
These items will be moved to your inventory, not copied.

Move the inventory item(s)?
    <tag>confirm</tag>
    <usetemplate
     ignoretext="Warn me before I move &apos;no-copy&apos; items from an object"
     name="okcancelignore"
     notext="Cancel"
     yestext="OK"/>
  </notification>

  <notification
   icon="alertmodal.tga"
   name="MoveInventoryFromScriptedObject"
   type="alertmodal">
You have selected &apos;no copy&apos; inventory items.  These items will be moved to your inventory, not copied.
Because this object is scripted, moving these items to your inventory may cause the script to malfunction.

Move the inventory item(s)?    
    <tag>confirm</tag>
    <usetemplate
     ignoretext="Warn me before I move &apos;no-copy&apos; items which might break a scripted object"
     name="okcancelignore"
     notext="Cancel"
     yestext="OK"/>
  </notification>

  <notification
   icon="alert.tga"
   name="ClickActionNotPayable"
   type="alert">
Warning: The &apos;Pay object&apos; click action has been set, but it will only work if a script is added with a money() event.
    <form name="form">
      <ignore name="ignore"
       text="I set the action &apos;Pay object&apos; when building an object without a money() script"/>
    </form>
  </notification>

  <notification
   icon="alertmodal.tga"
   name="PayConfirmation"
   type="alertmodal">
    Confirm that you want to pay L$[AMOUNT] to [TARGET].
    <tag>confirm</tag>
    <usetemplate
     ignoretext="Confirm before paying (sums over L$200)"
     name="okcancelignore"
     notext="Cancel"
     yestext="Pay"/>
  </notification>

  <notification
   icon="alertmodal.tga"
   name="PayObjectFailed"
   type="alertmodal">
    Payment failed: object was not found.
    <tag>fail</tag>
    <usetemplate
     name="okbutton"
     yestext="OK"/>
  </notification>

  <notification
   icon="alertmodal.tga"
   name="PaymentBlockedButtonMismatch"
   type="alertmodal">
    Payment stopped:  the price paid does not match any of the pay buttons set for this object.
    <tag>fail</tag>
    <usetemplate
     name="okbutton"
     yestext="OK"/>
  </notification>

  <notification
   icon="alertmodal.tga"
   name="OpenObjectCannotCopy"
   type="alertmodal">
There are no items in this object that you are allowed to copy.
  <tag>fail</tag>
  </notification>

  <notification
   icon="alertmodal.tga"
   name="WebLaunchAccountHistory"
   type="alertmodal">
Go to your [http://secondlife.com/account/ Dashboard] to see your account history?
    <tag>confirm</tag>
    <usetemplate
     ignoretext="Launch my browser to see my account history"
     name="okcancelignore"
     notext="Cancel"
     yestext="Go to page"/>
  </notification>

  <notification
   icon="alertmodal.tga"
   name="ConfirmAddingChatParticipants"
   type="alertmodal">
    <unique/>
When you add a person to an existing conversation, a new conversation will be created.  All participants will receive new conversation notifications.
    <tag>confirm</tag>
    <usetemplate
     ignoretext="Confirm adding chat paticipants"
     name="okcancelignore"
     notext="Cancel"
     yestext="Ok"/>
  </notification>
 
  <notification
   icon="alertmodal.tga"
   name="ConfirmQuit"
   type="alertmodal">
    <unique/>
Are you sure you want to quit?
    <tag>confirm</tag>
    <usetemplate
     ignoretext="Confirm before I quit"
     name="okcancelignore"
     notext="Don&apos;t Quit"
     yestext="Quit"/>
  </notification>

  <notification
   icon="alertmodal.tga"
   name="ConfirmRestoreToybox"
   type="alertmodal">
    <unique/>
This action will restore your default buttons and toolbars.

You cannot undo this action.
    <usetemplate
     name="okcancelbuttons"
     notext="Cancel"
     yestext="OK"/>
  </notification>

  <notification
   icon="alertmodal.tga"
   name="ConfirmClearAllToybox"
   type="alertmodal">
    <unique/>
This action will return all buttons to the toolbox and your toolbars will be empty.
    
You cannot undo this action.
    <usetemplate
     name="okcancelbuttons"
     notext="Cancel"
     yestext="OK"/>
  </notification>

  <notification
   icon="alertmodal.tga"
   name="DeleteItems"
   type="alertmodal">
    <unique/>
    [QUESTION]
    <tag>confirm</tag>
    <form name="form">
     <ignore name="ignore"
      session_only="true"
      text="Confirm before deleting items"/>
      <button
       default="true"
       index="0"
       name="Yes"
       text="OK"/>
      <button
       index="1"
       name="No"
       text="Cancel"/>
    </form>
  </notification>

  <notification
   icon="alertmodal.tga"
   name="DeleteFilteredItems"
   type="alertmodal">
    <unique/>
    Your inventory is currently filtered and not all of the items you're about to delete are currently visible.

Are you sure you want to delete them?
    <tag>confirm</tag>
    <usetemplate
     ignoretext="Confirm before deleting filtered items"
     name="okcancelignore"
     notext="Cancel"
     yestext="OK"/>
  </notification>

  <notification
   icon="alertmodal.tga"
   name="DeleteThumbnail"
   type="alertmodal">
    <unique/>
    Delete the image for this item? There is no undo.
    <tag>confirm</tag>
    <usetemplate
     ignoretext="Don't show me this again"
     name="okcancelignore"
     notext="Cancel"
     yestext="Delete"/>
  </notification>

  <notification
   icon="alertmodal.tga"
   name="ThumbnailDimentionsLimit"
   type="alertmodal">
    <unique/>
    Only square images from 64 to 256 pixels per side are allowed.
    <usetemplate
     name="okbutton"
     yestext="OK"/>
  </notification>

  <notification
   icon="alertmodal.tga"
   name="ThumbnailInsufficientPermissions"
   type="alertmodal">
    <unique/>
    Only copy and transfer free images can be assigned as thumbnails.
    <usetemplate
     name="okbutton"
     yestext="OK"/>
  </notification>

  <notification
   icon="alertmodal.tga"
   name="ThumbnailOutfitPhoto"
   type="alertmodal">
    <unique/>
    To add an image to an outfit, use the Outfit Gallery window, or right-click on the outfit folder and select "Image..."
    <usetemplate
     name="okbutton"
     yestext="OK"/>
  </notification>

  <notification
     icon="alertmodal.tga"
     name="ConfirmUnlink"
     type="alertmodal">
    <unique/>
    This is a large selection with linksets. If you unlink it, you may not be able to link it again. You may wish to take copies of linksets into your inventory as a precaution.
    <tag>confirm</tag>
    <usetemplate
     ignoretext="Confirm when unlinking a linkset"
     name="okcancelignore"
     notext="Cancel"
     yestext="Unlink"/>
  </notification>
  
  <notification
   icon="alertmodal.tga"
   name="HelpReportAbuseConfirm"
   type="alertmodal">
   <unique/>
Thank you for taking the time to inform us of this issue. 
We will review your report for possible violations and take
the appropriate action.
    <usetemplate
     name="okbutton"
     yestext="OK"/>
  </notification>
  
  <notification
   icon="alertmodal.tga"
   name="HelpReportAbuseSelectCategory"
   type="alertmodal">
Please select a category for this abuse report.
Selecting a category helps us file and process abuse reports.
  <tag>fail</tag>
  </notification>

  <notification
   icon="alertmodal.tga"
   name="HelpReportAbuseAbuserNameEmpty"
   type="alertmodal">
Please enter the name of the abuser.
Entering an accurate value helps us file and process abuse reports.
  <tag>fail</tag>
  </notification>

  <notification
   icon="alertmodal.tga"
   name="HelpReportAbuseAbuserLocationEmpty"
   type="alertmodal">
Please enter the location where the abuse took place.
Entering an accurate value helps us file and process abuse reports.
  <tag>fail</tag>
  </notification>

  <notification
   icon="alertmodal.tga"
   name="HelpReportAbuseSummaryEmpty"
   type="alertmodal">
Please enter a summary of the abuse that took place.
Entering an accurate summary helps us file and process abuse reports.
  <tag>fail</tag>
  </notification>

  <notification
   icon="alertmodal.tga"
   name="HelpReportAbuseDetailsEmpty"
   type="alertmodal">
Please enter a detailed description of the abuse that took place.
Be as specific as you can, including names and the details of the incident you are reporting.
Entering an accurate description helps us file and process abuse reports.
  <tag>fail</tag>
  </notification>

  <notification
   icon="alertmodal.tga"
   name="HelpReportAbuseContainsCopyright"
   type="alertmodal">
Dear Resident,

You appear to be reporting intellectual property infringement. Please make sure you are reporting it correctly:

(1) The Abuse Process. You may submit an abuse report if you believe a Resident is exploiting the [SECOND_LIFE] permissions system, for example, by using CopyBot or similar copying tools, to infringe intellectual property rights. The Abuse Team investigates and issues appropriate disciplinary action for behavior that violates the [SECOND_LIFE] [http://secondlife.com/corporate/tos.php Terms of Service] or [http://secondlife.com/corporate/cs.php Community Standards]. However, the Abuse Team does not handle and will not respond to requests to remove content from the [SECOND_LIFE] world.

(2) The DMCA or Content Removal Process. To request removal of content from [SECOND_LIFE], you MUST submit a valid notification of infringement as provided in our [http://secondlife.com/corporate/dmca.php DMCA Policy].

If you still wish to continue with the abuse process, please close this window and finish submitting your report.  You may need to select the specific category &apos;CopyBot or Permissions Exploit&apos;.

Thank you,

Linden Lab
  </notification>

  <notification
   icon="alertmodal.tga"
   name="FailedRequirementsCheck"
   type="alertmodal">
The following required components are missing from [FLOATER]:
[COMPONENTS]
  <tag>fail</tag>
  </notification>

  <notification
   icon="alert.tga"
   label="Replace Existing Attachment"
   name="ReplaceAttachment"
   type="alert">
There is already an object attached to this point on your body.
Do you want to replace it with the selected object?
    <tag>confirm</tag>
    <form name="form">
      <ignore name="ignore"
       save_option="true"
       text="Replace an existing attachment with the selected item"/>
      <button
       default="true"
       ignore="Replace Automatically"
       index="0"
       name="Yes"
       text="OK"/>
      <button
       ignore="Never Replace"
       index="1"
       name="No"
       text="Cancel"/>
    </form>
  </notification>

  <notification
   icon="alertmodal.tga"
   name="TooManyWearables"
   type="alertmodal">
    You can't wear a folder containing more than [AMOUNT] items.  You can change this limit in Advanced > Show Debug Settings > WearFolderLimit.
    <tag>fail</tag>
  </notification>

  <notification
   icon="alert.tga"
   label="Do Not Disturb Mode Warning"
   name="DoNotDisturbModePay"
   type="alert">
You have turned on Do Not Disturb. You will not receive any items offered in exchange for this payment.

Would you like to turn off Do Not Disturb before completing this transaction?
    <tag>confirm</tag>
    <form name="form">
      <ignore name="ignore"
       save_option="true"
       text="I am about to pay a person or object while I am in Do Not Disturb mode"/>
      <button
       default="true"
       ignore="Always leave Do Not Disturb Mode"
       index="0"
       name="Yes"
       text="OK"/>
      <button
       ignore="Never leave Do Not Disturb Mode"
       index="1"
       name="No"
       text="Cancel"/>
    </form>
  </notification>

  <notification
   icon="notify.tga"
   label="Parcel is Playing Media"
   name="ParcelPlayingMedia"   
   persist="false"
   type="notify">
This location plays media:
[URL]
Would you like to play it?
    <tag>confirm</tag>
    <form name="form">
      <ignore name="ignore"
       checkbox_only="true"
       text="Always choose this option for this land."/>
      <button
       ignore="Play Media"
       index="1"
       name="Yes"
       text="Play"/>
      <button
       default="true"
       ignore="Ignore Media"
       index="0"
       name="No"
       text="Don't play"/>
    </form>
  </notification>

  <notification
   icon="alertmodal.tga"
   name="ConfirmDeleteProtectedCategory"
   type="alertmodal">
The folder &apos;[FOLDERNAME]&apos; is a system folder. Deleting system folders can cause instability.  Are you sure you want to delete it?
    <tag>confirm</tag>
    <usetemplate
     ignoretext="Confirm before I delete a system folder"
     name="okcancelignore"
     notext="Cancel"
     yestext="OK"/>
  </notification>

  <notification
   icon="alertmodal.tga"
   name="PurgeSelectedItems"
   type="alertmodal">
[COUNT] item(s) will be permanently deleted. Are you sure you want to permanently delete selected item(s) from your Trash?
    <tag>confirm</tag>
    <usetemplate
     name="okcancelbuttons"
     notext="Cancel"
     yestext="OK"/>
  </notification>

  <notification
   icon="alertmodal.tga"
   name="ConfirmEmptyTrash"
   type="alertmodal">
[COUNT] items and folders will be permanently deleted. Are you sure you want to permanently delete the contents of your Trash?
    <tag>confirm</tag>
    <usetemplate
     name="okcancelbuttons"
     notext="Cancel"
     yestext="OK"/>
  </notification>

  <notification
   icon="alertmodal.tga"
   name="TrashIsFull"
   type="alertmodal">
Your trash is overflowing. This may cause problems logging in.
      <tag>confirm</tag>
        <usetemplate
         name="okcancelbuttons"
         notext="I will empty trash later"
         yestext="Check trash folder"/>
  </notification>

  <notification
   icon="notifytip.tga"
   name="InventoryLimitReachedAIS"
   type="notifytip">
Your inventory is experiencing issues. Please, contact support.
  <tag>fail</tag>
  </notification>

  <notification
   icon="alertmodal.tga"
   name="InventoryLimitReachedAISAlert"
   type="alertmodal">
Your inventory is experiencing issues. Please, contact support.
  <tag>fail</tag>
  </notification>

  <notification
   icon="notifytip.tga"
   name="InventoryLimitReachedAIS1"
   type="notifytip">
Your inventory is experiencing issues. Please, contact support.
  <tag>fail</tag>
  </notification>

  <notification
   icon="alertmodal.tga"
   name="ConfirmClearBrowserCache"
   type="alertmodal">
Are you sure you want to delete your travel, web, and search history?
    <tag>confirm</tag>
    <usetemplate
     name="okcancelbuttons"
     notext="Cancel"
     yestext="OK"/>
  </notification>
  
  <notification
   icon="alertmodal.tga"
   name="ConfirmClearCache"
   type="alertmodal">
Are you sure you want to clear your viewer cache?
    <tag>confirm</tag>
    <usetemplate
     name="okcancelbuttons"
     notext="Cancel"
     yestext="OK"/>
  </notification>

  <notification
   icon="alertmodal.tga"
   name="ConfirmClearCookies"
   type="alertmodal">
Are you sure you want to clear your cookies?
    <tag>confirm</tag>
    <usetemplate
     name="okcancelbuttons"
     notext="Cancel"
     yestext="Yes"/>
  </notification>

  <notification
   icon="alertmodal.tga"
   name="ConfirmClearMediaUrlList"
   type="alertmodal">
Are you sure you want to clear your list of saved URLs?
    <tag>confirm</tag>
    <usetemplate
     name="okcancelbuttons"
     notext="Cancel"
     yestext="Yes"/>
  </notification>

  <notification
   icon="alertmodal.tga"
   name="ConfirmEmptyLostAndFound"
   type="alertmodal">
Are you sure you want to permanently delete the contents of your Lost And Found?
    <tag>confirm</tag>
    <usetemplate
     ignoretext="Confirm before I empty the inventory Lost And Found folder"
     name="okcancelignore"
     notext="No"
     yestext="Yes"/>
  </notification>

  <notification
   icon="alertmodal.tga"
   name="ConfirmReplaceLink"
   type="alertmodal">
You're about to replace '[TYPE]' body part link with the item which doesn't match the type.
Are you sure you want to proceed?
    <tag>confirm</tag>
    <usetemplate
     ignoretext="Confirm before I replace link"
     name="okcancelignore"
     notext="No"
     yestext="Yes"/>
  </notification>
  
  <notification
   icon="alertmodal.tga"
   name="CopySLURL"
   type="alertmodal">
The following SLurl has been copied to your clipboard:
 [SLURL]

Link to this from a web page to give others easy access to this location, or try it out yourself by pasting it into the address bar of any web browser.
    <form name="form">
      <ignore name="ignore"
       text="SLurl is copied to my clipboard"/>
    </form>
  </notification>

  <notification
   icon="alertmodal.tga"
   name="WLSavePresetAlert"
   type="alertmodal">
   <unique/>
Do you wish to overwrite the saved preset?
    <tag>confirm</tag>
    <usetemplate
     name="okcancelbuttons"
     notext="No"
     yestext="Yes"/>
  </notification>

  <notification
   icon="alertmodal.tga"
   name="WLNoEditDefault"
   type="alertmodal">
You cannot edit or delete a default preset.
  <tag>fail</tag>
  </notification>

  <notification
   icon="alertmodal.tga"
   name="WLMissingSky"
   type="alertmodal">
This day cycle file references a missing sky file: [SKY].
  <tag>fail</tag>
  </notification>

  <notification
   icon="alertmodal.tga"
   name="WLRegionApplyFail"
   type="alertmodal">
Sorry, the settings couldn't be applied to the region. Reason: [FAIL_REASON]
  </notification>

  <notification
   icon="alertmodal.tga"
   name="WLLocalTextureDayBlock"
   type="alertmodal">
A Local texture is in use on track [TRACK], frame #[FRAMENO] ([FRAME]%) in field [FIELD].
Settings may not be saved using local textures.
  </notification>
    
  <notification
   icon="alertmodal.tga"
   name="WLLocalTextureFixedBlock"
   type="alertmodal">
A local texture is in use in field [FIELD].
Settings may not be saved using local textures.
  </notification>

  <notification
   functor="GenericAcknowledge"
   icon="alertmodal.tga"
   name="EnvCannotDeleteLastDayCycleKey"
   type="alertmodal">
Unable to delete the last key in this day cycle because you cannot have an empty day cycle.  You should modify the last remaining key instead of attempting to delete it and then to create a new one.
    <usetemplate
     name="okbutton"
     yestext="OK"/>
  </notification>

  <notification
   functor="GenericAcknowledge"
   icon="alertmodal.tga"
   name="DayCycleTooManyKeyframes"
   type="alertmodal">
You cannot add any more keyframes to this day cycle.  The maximum number of keyframes for day cycles of [SCOPE] scope is [MAX].
    <usetemplate
     name="okbutton"
     yestext="OK"/>
  </notification>

  <notification
   functor="GenericAcknowledge"
   icon="alertmodal.tga"
   name="EnvUpdateRate"
   type="alertmodal">
    You may only update region environmental settings every [WAIT] seconds.  Wait at least that long and then try again.
    <usetemplate
     name="okbutton"
     yestext="OK"/>
  </notification>

  <notification
   icon="alertmodal.tga"
   name="PPSaveEffectAlert"
   type="alertmodal">
PostProcess Effect exists. Do you still wish overwrite it?
    <usetemplate
     name="okcancelbuttons"
     notext="No"
     yestext="Yes"/>
  </notification>

  <notification
   icon="alertmodal.tga"
   name="ChatterBoxSessionStartError"
   type="alertmodal">
Unable to start a new chat session with [RECIPIENT].
[REASON]
  <tag>fail</tag>
    <usetemplate
     name="okbutton"
     yestext="OK"/>
  </notification>

  <notification
   icon="alertmodal.tga"
   name="ChatterBoxSessionEventError"
   type="alertmodal">
[EVENT]
[REASON]
  <tag>fail</tag>
    <usetemplate
     name="okbutton"
     yestext="OK"/>
  </notification>

  <notification
   icon="alertmodal.tga"
   name="ForceCloseChatterBoxSession"
   type="alertmodal">
Your chat session with [NAME] must close.
[REASON]
    <usetemplate
     name="okbutton"
     yestext="OK"/>
  </notification>

  <notification
   icon="alertmodal.tga"
   name="Cannot_Purchase_an_Attachment"
   type="alertmodal">
You can&apos;t buy an object while it is attached.
  <tag>fail</tag>
  </notification>

  <notification
   icon="alertmodal.tga"
   label="About Requests for the Debit Permission"
   name="DebitPermissionDetails"
   type="alertmodal">
Granting this request gives a script ongoing permission to take Linden dollars (L$) from your account. To revoke this permission, the object owner must delete the object or reset the scripts in the object.
    <usetemplate
     name="okbutton"
     yestext="OK"/>
  </notification>

  <notification
   icon="alertmodal.tga"
   name="AutoWearNewClothing"
   type="alertmodal">
Would you like to automatically wear the clothing you are about to create?
    <tag>confirm</tag>
    <usetemplate
     ignoretext="Wear the clothing I create while editing My Appearance"
     name="okcancelignore"
     notext="No"
     yestext="Yes"/>
  </notification>

  <notification
   icon="alertmodal.tga"
   name="NotAgeVerified"
   type="alertmodal">
    The location you're trying to visit is restricted to residents age 18 and over.
    <tag>fail</tag>
    <usetemplate
     ignoretext="I am not old enough to visit age restricted areas."
     name="okignore"
     yestext="OK"/>
  </notification>

  <notification
   icon="notifytip.tga"
   name="NotAgeVerified_Notify"
   type="notifytip">
    Location restricted to age 18 and over.
    <tag>fail</tag>
  </notification>

  <notification
   icon="alertmodal.tga"
   name="Cannot enter parcel: no payment info on file"
   type="alertmodal">
You must have payment information on file to visit this area.  Do you want to go to the [SECOND_LIFE] website and set this up?

[_URL]
    <tag>confirm</tag>
    <url option="0" name="url">

			https://secondlife.com/account/
    </url>
    <usetemplate
     ignoretext="I lack payment information on file"
     name="okcancelignore"
     notext="No"
     yestext="Yes"/>
  </notification>

  <notification
   icon="alertmodal.tga"
   name="MissingString"
   type="alertmodal">
The string [STRING_NAME] is missing from strings.xml
  <tag>fail</tag>
  </notification>

  <notification
   icon="notifytip.tga"
   name="SystemMessageTip"
   type="notifytip">
[MESSAGE]
  </notification>
  
  <notification
   icon="notifytip.tga"
   name="IMSystemMessageTip"
   log_to_im="true"   
   log_to_chat="false"   
   type="notifytip">
[MESSAGE]
  </notification>

  <notification
   icon="notifytip.tga"
   name="Cancelled"
   type="notifytip">
Cancelled
  </notification>

  <notification
   icon="notifytip.tga"
   name="CancelledAttach"
   type="notifytip">
Cancelled Attach
  </notification>

  <notification
   icon="notifytip.tga"
   name="ReplacedMissingWearable"
   type="notifytip">
Replaced missing clothing/body part with default.
  </notification>

  <notification
   icon="groupnotify"
   name="GroupNotice"
   persist="true"
   type="groupnotify">
Topic: [SUBJECT], Message: [MESSAGE]
    <tag>group</tag>
  </notification>

  <notification
   icon="notifytip.tga"
   name="FriendOnlineOffline"
   log_to_chat="false"
   type="notifytip">
    <tag>friendship</tag>
&lt;nolink&gt;[NAME]&lt;/nolink&gt; is [STATUS]
    <unique combine="cancel_old">
      <context>NAME</context>
    </unique>
  </notification>

  <notification
   icon="notifytip.tga"
   name="AddSelfFriend"
   type="notifytip">
    <tag>friendship</tag>
Although you&apos;re very nice, you can&apos;t add yourself as a friend.
  </notification>

  <notification
   icon="notifytip.tga"
   name="AddSelfRenderExceptions"
   type="notifytip">
You can&apos;t add yourself to the rendering exceptions list.
  </notification>

  <notification
   icon="notifytip.tga"
   name="UploadingAuctionSnapshot"
   type="notifytip">
Uploading in-world and web site snapshots...
(Takes about 5 minutes.)
  </notification>

  <notification
   icon="notify.tga"
   name="UploadPayment"
   persist="true"
   type="notify">
You paid L$[AMOUNT] to upload.
<tag>funds</tag>
  </notification>

  <notification
   icon="notifytip.tga"
   name="UploadWebSnapshotDone"
   type="notifytip">
Web site snapshot upload done.
  </notification>

  <notification
   icon="notifytip.tga"
   name="UploadSnapshotDone"
   type="notifytip">
In-world snapshot upload done
  </notification>

  <notification
   icon="notifytip.tga"
   name="TerrainDownloaded"
   type="notifytip">
Terrain.raw downloaded
  </notification>

  <notification
   icon="notifytip.tga"
   name="GestureMissing"
   type="notifytip">
Gesture [NAME] is missing from the database.
  <tag>fail</tag>
  </notification>

  <notification
   icon="notifytip.tga"
   name="UnableToLoadGesture"
   type="notifytip">
Unable to load gesture [NAME].
  <tag>fail</tag>
  </notification>

  <notification
   icon="notifytip.tga"
   name="LandmarkMissing"
   type="notifytip">
Landmark is missing from database.
  <tag>fail</tag>
  </notification>

  <notification
   icon="notifytip.tga"
   name="UnableToLoadLandmark"
   type="notifytip">
Unable to load landmark.  Please try again.
  <tag>fail</tag>
  </notification>

  <notification
   icon="notifytip.tga"
   name="CapsKeyOn"
   type="notifytip">
Your Caps Lock key is on.
This might affect your password.
  </notification>

  <notification
   icon="notifytip.tga"
   name="NotecardMissing"
   type="notifytip">
Notecard is missing from database.
  <tag>fail</tag>
  </notification>

  <notification
   icon="notifytip.tga"
   name="NotecardNoPermissions"
   type="notifytip">
You don&apos;t have permission to view this notecard.
  <tag>fail</tag>
  </notification>

  <notification
   icon="notifytip.tga"
   name="MaterialMissing"
   type="notifytip">
    Material is missing from database.
    <tag>fail</tag>
  </notification>

  <notification
   icon="notifytip.tga"
   name="MaterialNoPermissions"
   type="notifytip">
    You don&apos;t have permission to view this material.
    <tag>fail</tag>
  </notification>

  <notification
   icon="notifytip.tga"
   name="RezItemNoPermissions"
   type="notifytip">
Insufficient permissions to rez object.
  <tag>fail</tag>
  </notification>

  <notification
   icon="notifytip.tga"
   name="IMAcrossParentEstates"
   type="notifytip">
Unable to send IM across parent estates.
  </notification>

  <notification
   icon="notifytip.tga"
   name="TransferInventoryAcrossParentEstates"
   type="notifytip">
Unable to transfer inventory across parent estates.
  </notification>

  <notification
   icon="notifytip.tga"
   name="UnableToLoadNotecard"
   type="notifytip">
Unable to load notecard.
Please try again.
  <tag>fail</tag>
  </notification>

  <notification
   icon="alertmodal.tga"
   name="UnableToLoadMaterial"
   type="alertmodal">
Unable to load material.
Please try again.
    <tag>fail</tag>
    <usetemplate
     name="okbutton"
     yestext="OK"/>
  </notification>

  <notification
   icon="notifytip.tga"
   name="MissingMaterialCaps"
   type="notifytip">
    <tag>fail</tag>
    Not connected to a materials capable region.
  </notification>

  <notification
   icon="notifytip.tga"
   name="ScriptMissing"
   type="notifytip">
Script is missing from database.
  <tag>fail</tag>
  </notification>

  <notification
   icon="notifytip.tga"
   name="ScriptNoPermissions"
   type="notifytip">
Insufficient permissions to view script.
  <tag>fail</tag>
  </notification>

  <notification
   icon="notifytip.tga"
   name="UnableToLoadScript"
   type="notifytip">
Unable to load script.  Please try again.
  <tag>fail</tag>
  </notification>

  <notification
   icon="notifytip.tga"
   name="IncompleteInventory"
   type="notifytip">
The complete contents you are offering are not yet locally available. Please try offering those items again in a minute.
  <tag>fail</tag>
  </notification>

  <notification
   icon="notifytip.tga"
   name="CannotModifyProtectedCategories"
   type="notifytip">
You cannot modify protected categories.
  <tag>fail</tag>
  </notification>

  <notification
   icon="notifytip.tga"
   name="CannotRemoveProtectedCategories"
   type="notifytip">
You cannot remove protected categories.
  <tag>fail</tag>
  </notification>

  <notification
   icon="notifytip.tga"
   name="UnableToBuyWhileDownloading"
   type="notifytip">
Unable to buy while downloading object data.
Please try again.
  <tag>fail</tag>
  </notification>

  <notification
   icon="notifytip.tga"
   name="UnableToLinkWhileDownloading"
   type="notifytip">
Unable to link while downloading object data.
Please try again.
  <tag>fail</tag>
  </notification>

  <notification
   icon="notifytip.tga"
   name="CannotBuyObjectsFromDifferentOwners"
   type="notifytip">
You can only buy objects from one owner at a time.
Please select a single object.
  <tag>fail</tag>
  </notification>

  <notification
   icon="notifytip.tga"
   name="ObjectNotForSale"
   type="notifytip">
This object is not for sale.
  <tag>fail</tag>
  </notification>

  <notification
   icon="notifytip.tga"
   name="EnteringGodMode"
   type="notifytip">
Entering god mode, level [LEVEL]
  </notification>

  <notification
   icon="notifytip.tga"
   name="LeavingGodMode"
   type="notifytip">
Now leaving god mode, level [LEVEL]
  </notification>

  <notification
   icon="notifytip.tga"
   name="CopyFailed"
   type="notifytip">
You don&apos;t have permission to copy this.
  <tag>fail</tag>
  </notification>

  <notification
   icon="notifytip.tga"
   name="InventoryAccepted"
   log_to_im="true"   
   log_to_chat="false"
   type="notifytip">
[NAME] received your inventory offer.
  </notification>

  <notification
   icon="notifytip.tga"
   name="InventoryDeclined"
   log_to_im="true"   
   log_to_chat="false"
   type="notifytip">
[NAME] declined your inventory offer.
  </notification>

  <notification
   icon="notifytip.tga"
   name="ObjectMessage"
   type="notifytip">
[NAME]: [MESSAGE]
  </notification>

  <notification
   icon="notifytip.tga"
   name="CallingCardAccepted"
   type="notifytip">
Your calling card was accepted.
  </notification>

  <notification
   icon="notifytip.tga"
   name="CallingCardDeclined"
   type="notifytip">
Your calling card was declined.
  </notification>

  <notification
 icon="notifytip.tga"
 name="TeleportToLandmark"
 type="notifytip">
    To teleport to locations like &apos;[NAME]&apos;, click on the &quot;Places&quot; button,
    then select the Landmarks tab in the window that opens. Click on any
    landmark to select it, then click &apos;Teleport&apos; at the bottom of the window.
    (You can also double-click on the landmark, or right-click it and
    choose &apos;Teleport&apos;.)
  </notification>

  <notification
   icon="notifytip.tga"
   name="TeleportToPerson"
   type="notifytip">
    To open a private conversation with someone, right-click on their avatar and choose &apos;IM&apos; from the menu.
  </notification>

  <notification
   icon="notifytip.tga"
   name="CantSelectLandFromMultipleRegions"
   type="notifytip">
Can&apos;t select land across server boundaries.
Try selecting a smaller piece of land.
  <tag>fail</tag>
  </notification>

  <notification
   icon="notifytip.tga"
   name="SearchWordBanned"
   type="notifytip">
Some terms in your search query were excluded due to content restrictions as clarified in the Community Standards.
  <tag>fail</tag>
  </notification>

  <notification
   icon="notifytip.tga"
   name="NoContentToSearch"
   type="notifytip">
Please select at least one type of content to search (General, Moderate, or Adult).
  <tag>fail</tag>
  </notification>

  <notification
   icon="notify.tga"
   name="SystemMessage"
   persist="true"
   type="notify">
[MESSAGE]
  </notification>

  <notification
   icon="notify.tga"
   name="PaymentReceived"
   log_to_im="true"   
   persist="true"
   type="notify">
    <tag>funds</tag>
[MESSAGE]
  </notification>

  <notification
   icon="notify.tga"
   name="PaymentSent"
   log_to_im="true"   
   persist="true"
   type="notify">
    <tag>funds</tag>
[MESSAGE]
  </notification>

  <notification
   icon="notify.tga"
   name="PaymentFailure"
   persist="true"
   type="notify">
    <tag>funds</tag>
[MESSAGE]
  </notification>

   <!-- EventNotification couldn't be persist since server decide is it necessary to notify 
   user about subscribed event via LLEventNotifier-->
  <notification
   icon="notify.tga"
   name="EventNotification"
   type="notify">
Event Notification:

[NAME]
[DATE]
    <form name="form">
      <button
       index="0"
       name="Details"
       text="Details"/>
      <button
       index="1"
       name="Cancel"
       text="Cancel"/>
    </form>
  </notification>

  <notification
   icon="notify.tga"
   name="TransferObjectsHighlighted"
   persist="true"
   type="notify">
All objects on this parcel that will transfer to the purchaser of this parcel are now highlighted.

* Trees and grasses that will transfer are not highlighted.
    <form name="form">
      <button
       index="0"
       name="Done"
       text="Done"/>
    </form>
  </notification>

  <notification
   icon="notify.tga"
   name="DeactivatedGesturesTrigger"
   persist="true"
   type="notify">
Deactivated gestures with same trigger:
[NAMES]
  </notification>

  <notification
   icon="notify.tga"
   name="NoQuickTime"
   persist="true"
   type="notify">
Apple&apos;s QuickTime software does not appear to be installed on your system.
If you want to view streaming media on parcels that support it you should go to the [http://www.apple.com/quicktime QuickTime site] and install the QuickTime Player.
  <tag>fail</tag>
  </notification>

  <notification
   icon="notify.tga"
   name="NoPlugin"
   persist="true"
   type="notify">
No Media Plugin was found to handle the "[MIME_TYPE]" mime type.  Media of this type will be unavailable.
  <tag>fail</tag>
    <unique>
      <context>MIME_TYPE</context>
    </unique>

  </notification>
  <notification
   icon="alertmodal.tga"
   name="MediaPluginFailed"
   type="alertmodal">
The following Media Plugin has failed:
    [PLUGIN]

Please re-install the plugin or contact the vendor if you continue to experience problems.
  <tag>fail</tag>
    <form name="form">
      <ignore name="ignore"
       text="A Media Plugin fails to run"/>
    </form>
  </notification>
  <notification
   icon="notify.tga"
   name="OwnedObjectsReturned"
   persist="true"
   type="notify">
The objects you own on the selected parcel of land have been returned back to your inventory.
  </notification>

  <notification
   icon="notify.tga"
   name="OtherObjectsReturned"
   persist="true"
   type="notify">
The objects on the selected parcel of land that is owned by [NAME] have been returned to his or her inventory.
  </notification>

  <notification
   icon="notify.tga"
   name="OtherObjectsReturned2"
   persist="true"
   type="notify">
The objects on the selected parcel of land owned by the Resident &apos;[NAME]&apos; have been returned to their owner.
  </notification>

  <notification
   icon="notify.tga"
   name="GroupObjectsReturned"
   persist="true"
   type="notify">
The objects on the selected parcel of land shared with the group &lt;nolink&gt;[GROUPNAME]&lt;/nolink&gt; have been returned back to their owner&apos;s inventory.
Transferable deeded objects have been returned to their previous owners.
Non-transferable objects that are deeded to the group have been deleted.
    <tag>group</tag>
  </notification>

  <notification
   icon="notify.tga"
   name="UnOwnedObjectsReturned"
   persist="true"
   type="notify">
The objects on the selected parcel that are NOT owned by you have been returned to their owners.
  </notification>

  <notification
   icon="notify.tga"
   name="ServerObjectMessage"
   log_to_im="true"   
   persist="true"
   type="notify">
Message from [NAME]:
&lt;nolink&gt;[MSG]&lt;/nolink&gt;
  </notification>

  <notification
   icon="notify.tga"
   name="NotSafe"
   persist="true"
   type="notify">
    <unique/>
This land has damage enabled.
You can be hurt here. If you die, you will be teleported to your home location.
  </notification>

  <notification
   icon="notify.tga"
   name="NoFly"
   persist="true"
   type="notify">
    <unique/>
   <tag>fail</tag>
This area has flying disabled.
You can&apos;t fly here.
  </notification>

  <notification
   icon="notify.tga"
   name="PushRestricted"
   persist="true"
   type="notify">
    <unique/>    
This area does not allow pushing. You can&apos;t push others here unless you own the land.
  </notification>

  <notification
   icon="notify.tga"
   name="NoVoice"
   persist="true"
   type="notify">
    <unique/>    
This area has voice chat disabled. You won&apos;t be able to hear anyone talking.
    <tag>voice</tag>
  </notification>

  <notification
   icon="notify.tga"
   name="NoBuild"
   persist="true"
   type="notify">
    <unique/>    
This area has building disabled. You can&apos;t build or rez objects here.
  </notification>

  <notification
     icon="notify.tga"
     name="PathfindingDirty"
     persist="true"
     type="notify">
    <unique/>
    The region has pending pathfinding changes.  If you have build rights, you may rebake the region by clicking on the “Rebake region” button.
  </notification>

  <notification
   icon="notify.tga"
   name="PathfindingDirtyRebake"
   persist="true"
   type="notify">
   <unique/>
   The region has pending pathfinding changes.  If you have build rights, you may rebake the region by clicking on the “Rebake region” button.
   <usetemplate
     name="okbutton"
     yestext="Rebake region"
   />
  </notification>

  <notification
     icon="notify.tga"
     name="DynamicPathfindingDisabled"
     persist="true"
     type="notify">
    <unique/>
    Dynamic pathfinding is not enabled on this region.  Scripted objects using pathfinding LSL calls may not operate as expected on this region.
  </notification>

  <notification
   icon="alertmodal.tga"
   name="PathfindingCannotRebakeNavmesh"
   type="alertmodal">
    <unique/>
    An error occurred.  There may be a network or server problem, or you may not have build rights.  Sometimes logging out and back in will solve this problem.
    <usetemplate
     name="okbutton"
     yestext="OK"
     />
  </notification>

  <notification
   icon="notify.tga"
   name="SeeAvatars"
   persist="true"
   type="notify">
    <unique/>    
This parcel hides avatars and text chat from another parcel.   You can&apos;t see other residents outside the parcel, and those outside are not able to see you.  Regular text chat on channel 0 is also blocked.
  </notification>

  <notification
   icon="notify.tga"
   name="ScriptsStopped"
   persist="true"
   type="notify">
An administrator has temporarily stopped scripts in this region.
  </notification>

  <notification
   icon="notify.tga"
   name="ScriptsNotRunning"
   persist="true"
   type="notify">
This region is not running any scripts.
  </notification>

  <notification
   icon="notify.tga"
   name="NoOutsideScripts"
   persist="true"
   type="notify">
   <tag>fail</tag>
This land has outside scripts disabled.

No scripts will work here except those belonging to the land owner.
  </notification>

  <notification
   icon="notify.tga"
   name="ClaimPublicLand"
   persist="true"
   type="notify">
You can only claim public land in the Region you&apos;re in.
  <tag>fail</tag>
  </notification>

  <notification
   icon="alertmodal.tga"
   name="RegionTPAccessBlocked"
   type="alertmodal">
   <tag>fail</tag>
    The region you’re trying to visit has a maturity rating exceeding your maximum maturity preference. Change this preference using Me menu &gt; Preferences &gt; General.

Complete information on maturity ratings can be found [https://community.secondlife.com/knowledgebase/english/maturity-ratings-r52/ here].
    <usetemplate
      name="okbutton"
      yestext="OK"/>
  </notification>

  <notification
	icon="notify.tga"
   name="RegionAboutToShutdown"
   persist="false"
   type="notify">
    <tag>fail</tag>
    The region you're trying to enter is about to shut down.
  </notification>
  
  <notification
	icon="notify.tga"
	name="URBannedFromRegion"
   persist="true"
	type="notify">
   <tag>fail</tag>
You are banned from the region.
  </notification>

  <notification
	icon="notify.tga"
	name="NoTeenGridAccess"
   persist="true"
	type="notify">
   <tag>fail</tag>
Your account cannot connect to this teen grid region.
  </notification>

  <notification
	icon="notify.tga"
	name="ImproperPaymentStatus"
   persist="true"
	type="notify">
   <tag>fail</tag>
You do not have proper payment status to enter this region.
  </notification>

  <notification
	icon="notify.tga"
	name="MustGetAgeRegion"
   persist="true"
	type="notify">
   <tag>fail</tag>
You must be age 18 or over to enter this region.
  </notification>

  <notification
	icon="notify.tga"
	name="MustGetAgeParcel"
   persist="true"
	type="notify">
   <tag>fail</tag>
    You must be age 18 or over to enter this parcel.
  </notification>

  <notification
	icon="notify.tga"
	name="NoDestRegion"
   persist="true"
	type="notify">
   <tag>fail</tag>
No destination region found.
  </notification>

  <notification
	icon="notify.tga"
	name="NotAllowedInDest"
   persist="true"
	type="notify">
   <tag>fail</tag>
You are not allowed into the destination.
  </notification>

  <notification
	icon="notify.tga"
	name="RegionParcelBan"
   persist="true"
	type="notify">
   <tag>fail</tag>
Cannot region cross into banned parcel. Try another way.
  </notification>

  <notification
	icon="notify.tga"
	name="TelehubRedirect"
   persist="true"
	type="notify">
   <tag>fail</tag>
You have been redirected to a telehub.
  </notification>

  <notification
	icon="notify.tga"
	name="CouldntTPCloser"
   persist="true"
	type="notify">
   <tag>fail</tag>
Could not teleport closer to destination.
  </notification>

  <notification
	icon="notify.tga"
	name="TPCancelled"
   persist="true"
	type="notify">
Teleport cancelled.
  </notification>

  <notification
	icon="notify.tga"
	name="FullRegionTryAgain"
   persist="true"
	type="notify">
   <tag>fail</tag>
The region you are attempting to enter is currently full.
Please try again in a few moments.
  </notification>

  <notification
	icon="notify.tga"
	name="GeneralFailure"
   persist="true"
	type="notify">
   <tag>fail</tag>
General failure.
  </notification>

  <notification
	icon="notify.tga"
	name="RoutedWrongRegion"
   persist="true"
	type="notify">
   <tag>fail</tag>
Routed to wrong region. Please try again.
  </notification>

  <notification
	icon="notify.tga"
	name="NoValidAgentID"
   persist="true"
	type="notify">
   <tag>fail</tag>
No valid agent id.
  </notification>

  <notification
	icon="notify.tga"
	name="NoValidSession"
   persist="true"
	type="notify">
   <tag>fail</tag>
No valid session id.
  </notification>

  <notification
	icon="notify.tga"
	name="NoValidCircuit"
   persist="true"
	type="notify">
   <tag>fail</tag>
No valid circuit code.
  </notification>

  <notification
	icon="notify.tga"
	name="NoPendingConnection"
   persist="true"
	type="notify">
   <tag>fail</tag>
Unable to create pending connection.
  </notification>

  <notification
	icon="notify.tga"
	name="InternalUsherError"
   persist="true"
	type="notify">
   <tag>fail</tag>
Internal error attempting to connect agent usher.
  </notification>

  <notification
	icon="notify.tga"
	name="NoGoodTPDestination"
   persist="true"
	type="notify">
   <tag>fail</tag>
Unable to find a good teleport destination in this region.
  </notification>

  <notification
	icon="notify.tga"
	name="InternalErrorRegionResolver"
   persist="true"
	type="notify">
   <tag>fail</tag>
Internal error attempting to activate region resolver.
  </notification>

  <notification
	icon="notify.tga"
	name="NoValidLanding"
   persist="true"
	type="notify">
   <tag>fail</tag>
A valid landing point could not be found.
  </notification>

  <notification
	icon="notify.tga"
	name="NoValidParcel"
   persist="true"
	type="notify">
   <tag>fail</tag>
No valid parcel could be found.
  </notification>

  <notification
   icon="notify.tga"
   name="ObjectGiveItem"
   type="offer">
An object named &lt;nolink&gt;[OBJECTFROMNAME]&lt;/nolink&gt; owned by [NAME_SLURL] has given you this [OBJECTTYPE]:
&lt;nolink&gt;[ITEM_SLURL]&lt;/nolink&gt;
    <form name="form">
      <button
       index="0"
       name="Keep"
       text="Keep"/>
      <button
       index="1"
       name="Discard"
       text="Discard"/>
      <button
       index="2"
       name="Mute"
       text="Block Owner"/>
    </form>
  </notification>

  <notification
   icon="notify.tga"
   name="OwnObjectGiveItem"
   type="offer">
Your object named &lt;nolink&gt;[OBJECTFROMNAME]&lt;/nolink&gt; has given you this [OBJECTTYPE]:
&lt;nolink&gt;[ITEM_SLURL]&lt;/nolink&gt;
    <form name="form">
      <button
       index="0"
       name="Keep"
       text="Keep"/>
      <button
       index="1"
       name="Discard"
       text="Discard"/>
    </form>
  </notification>

  <notification
   icon="notify.tga"
   name="UserGiveItem"
   log_to_im ="true"
   type="offer"
   sound="UISndNewIncomingIMSession">
[NAME_SLURL] has given you this [OBJECTTYPE]:
[ITEM_SLURL]
    <form name="form">
      <button
       index="3"
       name="Show"
       text="Show"/>
      <button
       index="1"
       name="Discard"
       text="Discard"/>
      <button
       index="2"
       name="Mute"
       text="Block"/>
    </form>
  </notification>

  <notification
   icon="notify.tga"
   name="GodMessage"
   persist="true"
   type="notify">
[NAME]

[MESSAGE]
  </notification>

  <notification
   icon="notify.tga"
   name="JoinGroup"
   persist="true"
   type="offer">
    <tag>group</tag>
[MESSAGE]
    <form name="form">
      <button
       index="0"
       name="Join"
       text="Join"/>
      <button
       index="1"
       name="Decline"
       text="Decline"/>
      <button
       index="2"
       name="Info"
       text="Info"/>
    </form>
  </notification>

  <notification
   icon="notify.tga"
   name="TeleportOffered"
   log_to_im="true"
   log_to_chat="false"
   fade_toast="false"
   type="offer"
   sound="UISndNewIncomingIMSession">
[NAME_SLURL] has offered to teleport you to their location:

"[MESSAGE]”
&lt;icon&gt;[MATURITY_ICON]&lt;/icon&gt; - [MATURITY_STR]
    <tag>confirm</tag>
    <form name="form">
      <button
       index="0"
       name="Teleport"
       text="Teleport"/>
      <button
       index="1"
       name="Cancel"
       text="Cancel"/>
    </form>
  </notification>

  <notification
   icon="notify.tga"
   name="TeleportOffered_MaturityExceeded"
   log_to_im="true"
   log_to_chat="false"
   type="offer"
   sound="UISndNewIncomingIMSession">
[NAME_SLURL] has offered to teleport you to their location:

“[MESSAGE]”
&lt;icon&gt;[MATURITY_ICON]&lt;/icon&gt; - [MATURITY_STR]

This region contains [REGION_CONTENT_MATURITY] content, but your current preferences are set to exclude [REGION_CONTENT_MATURITY] content.  We can change your preferences and continue with the teleport, or you can cancel this teleport.
    <tag>confirm</tag>
    <form name="form">
      <button
       index="0"
       name="Teleport"
       text="Change and Continue"/>
      <button
       index="1"
       name="Cancel"
       text="Cancel"/>
    </form>
  </notification>

  <notification
   icon="notify.tga"
   name="TeleportOffered_MaturityBlocked"
   log_to_im="true"
   log_to_chat="false"
   type="notifytip"
   sound="UISndNewIncomingIMSession">
[NAME_SLURL] has offered to teleport you to their location:

“[MESSAGE]”
&lt;icon&gt;[MATURITY_ICON]&lt;/icon&gt; - [MATURITY_STR]

However, this region contains content accessible to adults only.
    <tag>fail</tag>
  </notification>

  <notification
   icon="notify.tga"
   name="TeleportOfferSent"
   log_to_im="true"
   log_to_chat="false"
   show_toast="false"
   type="notify">
	Teleport offer sent to [TO_NAME]
  </notification>

  <notification
   icon="notify.tga"
   name="TeleportRequest"
   log_to_im="true"
   fade_toast="false"
   type="offer">
[NAME_SLURL] is requesting to be teleported to your location.
[MESSAGE]

Offer a teleport?
    <tag>confirm</tag>
    <form name="form">
      <button
       index="0"
       name="Yes"
       text="Yes"/>
      <button
       index="1"
       name="No"
       text="No"/>
    </form>
  </notification>

  <notification
   icon="notify.tga"
   name="GotoURL"
   persist="true"
   type="notify">
[MESSAGE]
[URL]
    <form name="form">
      <button
       index="0"
       name="Later"
       text="Later"/>
      <button
       index="1"
       name="GoNow..."
       text="Go Now..."/>
    </form>
  </notification>

  <notification
   icon="notify.tga"
   name="OfferFriendship"
   log_to_im="true"
   type="offer">
    <tag>friendship</tag>
    <tag>confirm</tag>
[NAME_SLURL] is offering friendship.

[MESSAGE]

(By default, you will be able to see each other&apos;s online status.)
    <form name="form">
      <button
       index="0"
       name="Accept"
       text="Accept"/>
      <button
       index="1"
       name="Decline"
       text="Decline"/>
    </form>
  </notification>

  <notification
   icon="notify.tga"
   name="FriendshipOffered"
   log_to_im="true"   
   type="notify">
    <tag>friendship</tag>
	You have offered friendship to [TO_NAME]
  </notification>

  <notification
   icon="notify.tga"
   name="OfferFriendshipNoMessage"
   persist="true"
   type="notify">
    <tag>friendship</tag>
[NAME_SLURL] is offering friendship.

(By default, you will be able to see each other&apos;s online status.)
    <form name="form">
      <button
       index="0"
       name="Accept"
       text="Accept"/>
      <button
       index="1"
       name="Decline"
       text="Decline"/>
    </form>
  </notification>

  <notification
   icon="notify.tga"
   name="FriendshipAccepted"
   log_to_im="true"   
   type="notify">
    <tag>friendship</tag>
&lt;nolink&gt;[NAME]&lt;/nolink&gt; accepted your friendship offer.
  </notification>

  <notification
   icon="notify.tga"
   name="FriendshipDeclined"
   log_to_im="true"   
   persist="true"
   type="notify">
    <tag>friendship</tag>
&lt;nolink&gt;[NAME]&lt;/nolink&gt; declined your friendship offer.
  </notification>
  
    <notification
   icon="notify.tga"
   name="FriendshipAcceptedByMe"
   log_to_im="true"   
   type="notify">
    <tag>friendship</tag>
Friendship offer accepted.
  </notification>

  <notification
   icon="notify.tga"
   name="FriendshipDeclinedByMe"
   log_to_im="true"   
   type="notify">
    <tag>friendship</tag>
Friendship offer declined.
  </notification>
  
  <notification
   icon="notify.tga"
   name="OfferCallingCard"
   persist="true"
   type="notify">
[NAME] is offering their calling card.
This will add a bookmark in your inventory so you can quickly IM this Resident.
    <form name="form">
      <button
       index="0"
       name="Accept"
       text="Accept"/>
      <button
       index="1"
       name="Decline"
       text="Decline"/>
    </form>
  </notification>

  <notification
   icon="notify.tga"
   name="RegionRestartMinutes"
   show_toast="false"
   priority="high"
   type="notify">
The region "[NAME]" will restart in [MINUTES] minutes.
If you stay in this region you will be logged out.
  </notification>

  <notification
   icon="notify.tga"
   name="RegionRestartSeconds"
   show_toast="false"
   priority="high"
   type="notify">
The region "[NAME]" will restart in [SECONDS] seconds.
If you stay in this region you will be logged out.
  </notification>

  <notification
   icon="notify.tga"
   name="LoadWebPage"
   show_toast="false"
   type="notify">
Load web page [URL] ?

[MESSAGE]

From object: &lt;nolink&gt;[OBJECTNAME]&lt;/nolink&gt;, owner: [NAME_SLURL]
	<tag>confirm</tag>
    <form name="form">
      <button
       index="0"
       name="Gotopage"
       text="Go to page"/>
      <button
       index="1"
       name="Cancel"
       text="Cancel"/>
    </form>
  </notification>

  <notification
   icon="notify.tga"
   name="FailedToFindWearableUnnamed"
   persist="true"
   type="notify">
Failed to find [TYPE] in database.
  <tag>fail</tag>
  </notification>

  <notification
   icon="notify.tga"
   name="FailedToFindWearable"
   persist="true"
   type="notify">
Failed to find [TYPE] named [DESC] in database.
  <tag>fail</tag>
  </notification>

  <notification
   icon="notify.tga"
   name="InvalidWearable"
   persist="true"
   type="notify">
The item you are trying to wear uses a feature that your Viewer can&apos;t read. Please upgrade your version of [APP_NAME] to wear this item.
  <tag>fail</tag>
  </notification>

  <notification
   icon="notify.tga"
   name="ScriptQuestion"
   persist="true"
   type="notify">
&apos;&lt;nolink&gt;[OBJECTNAME]&lt;/nolink&gt;&apos;, an object owned by &apos;[NAME]&apos;, would like to:

[QUESTIONS]
Is this OK?
  <tag>confirm</tag>
    <form name="form">
      <button
       index="0"
       name="Yes"
       text="Yes"/>
      <button
       index="1"
       name="No"
       text="No"/>
      <button
       index="2"
       name="Mute"
       text="Block"/>
    </form>
  </notification>

  <notification
    icon="alertmodal.tga"
    name="ExperienceAcquireFailed"
    type="alertmodal">
Unable to acquire a new experience:
    [ERROR_MESSAGE]
    <tag>fail</tag>
    <usetemplate
      name="okbutton"
      yestext="OK"/>
  </notification>

  <notification
    icon="notify.tga"
    name="NotInGroupExperienceProfileMessage"
    persist="false"
    type="notify">
    A change to the experience group was ignored because the owner is not a member of the selected group.
  </notification>

  <notification
    icon="notify.tga"
    name="UneditableExperienceProfileMessage"
    persist="false"
    type="notify">
    The uneditable field '[field]' was ignored when updating the experience profile.
  </notification>

  <notification
    icon="notify.tga"
    name="RestrictedToOwnerExperienceProfileMessage"
    persist="false"
    type="notify">
    Ignored changes to the field '[field]' which can only be set by the experience owner.
  </notification>

  <notification
    icon="notify.tga"
    name="MaturityRatingExceedsOwnerExperienceProfileMessage"
    persist="false"
    type="notify">
    You may not set the maturity rating of an experience higher than that of the owner.
  </notification>

  <notification
    icon="notify.tga"
    name="RestrictedTermExperienceProfileMessage"
    persist="false"
    type="notify">
    The following terms prevented the update of the experience profile name and/or description: [extra_info]
  </notification>
  
  <notification
    icon="notify.tga"
    name="TeleportedHomeExperienceRemoved"
    persist="false"
    type="notify">
    You have been teleported from the region [region_name] for removing the experience secondlife:///app/experience/[public_id]/profile and are no longer permitted in the region.
    <form name="form">
      <ignore name="ignore"
              text="Kicked from region for removing an experience"/>
    </form>
  </notification>

  <notification
    icon="notify.tga"
    name="TrustedExperienceEntry"
    persist="false"
    type="notify">
    You have been allowed into the region [region_name] by participating in the key experience secondlife:///app/experience/[public_id]/profile removing this experience may kick you from the region.
    <form name="form">
      <ignore name="ignore"
              text="Allowed into a region by an experience"/>
    </form>
  </notification>

  <notification
    icon="notify.tga"
    name="TrustedExperiencesAvailable"
    persist="false"
    type="notify">
You do not have access to this destination. You may be allowed into the region by Accepting an experience below:

[EXPERIENCE_LIST]

Other Key Experiences may be available.
  </notification>
    

  <notification
    icon="notify.tga"
    name="ExperienceEvent"
    persist="false"
    type="notifytip">
    An object was allowed to [EventType] by the secondlife:///app/experience/[public_id]/profile experience.
    Owner: secondlife:///app/agent/[OwnerID]/inspect
    Object Name: [ObjectName]
    Parcel Name: [ParcelName]
  </notification>

  <notification
    icon="notify.tga"
    name="ExperienceEventAttachment"
    persist="false"
    type="notifytip">
    An attachment was allowed to [EventType] by the secondlife:///app/experience/[public_id]/profile experience.
    Owner: secondlife:///app/agent/[OwnerID]/inspect
  </notification>
  
  <notification
   icon="notify.tga"
   name="ScriptQuestionExperience"
   persist="false"
   fade_toast="false"
   type="notify">
&apos;&lt;nolink&gt;[OBJECTNAME]&lt;/nolink&gt;&apos;, an object owned by &apos;[NAME]&apos;, requests your participation in the [GRID_WIDE] experience:

[EXPERIENCE]

Once permission is granted you will not see this message again for this experience unless it is revoked from the experience profile.

Scripts associated with this experience will be able to do the following on regions where the experience is active: 

[QUESTIONS]Is this OK?

  <unique combine="combine_with_new">
    <context>experience</context>
  </unique>
  <tag>confirm</tag>
    <form name="form">
      <button
       index="3"
       name="BlockExperience"
       text="Block Experience"/>
      <button
        index="2"
        name="Mute"
        text="Block Object"/>
      <button
       index="0"
       name="Yes"
       text="Yes"/>
      <button
       index="1"
       name="No"
       text="No"/>
    </form>
  </notification>

  <notification
   icon="notify.tga"
   name="ScriptQuestionCaution"
   priority="critical"
   persist="true"
   type="notify">
Warning: The object &apos;&lt;nolink&gt;[OBJECTNAME]&lt;/nolink&gt;&apos; wants total access to your Linden Dollars account. If you allow access, it can remove funds from your account at any time, or empty your account completely, on an ongoing basis with no additional warnings.
  
Do not allow access if you do not fully understand why it wants access to your account.

  <tag>confirm</tag>
    <form name="form">
      <button
       index="0"
       name="Grant"
       text="Allow total access"/>
      <button
       default="true"
       index="1"
       name="Deny"
       text="Deny"/>
    </form>
    <footer>
[FOOTERTEXT]
    </footer>
  </notification>

	<notification
   icon="notify.tga"
   name="ScriptDialog"
   show_toast="false"
   type="notify">
[NAME]&apos;s &apos;&lt;nolink&gt;[TITLE]&lt;/nolink&gt;&apos;
[MESSAGE]
    <form name="form">
      <button
       index="-2"
       name="Client_Side_Mute"
       text="Block"/>
      <button
       index="-1"
       name="Client_Side_Ignore"
       text="Ignore"/>
    </form>
  </notification>

  <notification
   icon="notify.tga"
   name="ScriptDialogGroup"
   show_toast="false"
   type="notify">
    <tag>group</tag>
&lt;nolink&gt;[GROUPNAME]&lt;/nolink&gt;&apos;s &apos;&lt;nolink&gt;[TITLE]&lt;/nolink&gt;&apos;
[MESSAGE]
    <form name="form">
      <button
       index="-2"
       name="Client_Side_Mute"
       text="Block"/>
      <button
       index="-1"
       name="Client_Side_Ignore"
       text="Ignore"/>
    </form>
  </notification>

<!--
  <notification
   icon="notify.tga"
   name="FirstBalanceIncrease"
   persist="true"
   type="notify">
   <tag>win</tag>
You just received L$[AMOUNT].
Your L$ balance is shown in the upper-right.
  </notification>

  <notification
   icon="notify.tga"
   name="FirstBalanceDecrease"
   persist="true"
   type="notify">
You just paid L$[AMOUNT].
Your L$ balance is shown in the upper-right.
  </notification>
-->

  <notification
   icon="notify.tga"
   name="BuyLindenDollarSuccess"
   persist="true"
   type="notify">
    <tag>funds</tag>
Thank you for your payment!

Your L$ balance will be updated when processing completes. If processing takes more than 20 mins, your transaction may be cancelled. In that case, the purchase amount will be credited to your US$ balance.

The status of your payment can be checked on your Transaction History page on your [http://secondlife.com/account/ Dashboard]
  </notification>

  <notification
   icon="notify.tga"
   name="FirstOverrideKeys"
   persist="true"
   type="notify">
Your movement keys are now being handled by an object.
Try the arrow keys or AWSD to see what they do.
Some objects (like guns) require you to go into mouselook  to use them.
Press &apos;M&apos; to do this.
  </notification>

  <notification
   icon="notify.tga"
   name="FirstSandbox"
   persist="true"
   type="notify">
This is a sandbox area, and is meant to help Residents learn how to build.

Things you build here will be deleted after you leave, so don&apos;t forget to right-click and choose &apos;Take&apos; to move your creation to your Inventory.
  </notification>

  <notification
   icon="notifytip.tga"
   name="MaxListSelectMessage"
   type="notifytip">
You may only select up to [MAX_SELECT] items from this list.
  </notification>

  <notification
   icon="notify.tga"
   name="VoiceInviteP2P"
   type="notify">
[NAME] is inviting you to a Voice Chat call.
Click Accept to join the call or Decline to decline the invitation. Click Block to block this caller.
    <tag>confirm</tag>
    <tag>voice</tag>
    <unique>
      <context>NAME</context>
    </unique>
    <form name="form">
      <button
       index="0"
       name="Accept"
       text="Accept"/>
      <button
       index="1"
       name="Decline"
       text="Decline"/>
      <button
       index="2"
       name="Mute"
       text="Block"/>
    </form>
  </notification>

  <notification
   icon="notify.tga"
   name="AutoUnmuteByIM"
   persist="true"
   type="notify">
[NAME] was sent an instant message and has been automatically unblocked.
  </notification>

  <notification
   icon="notify.tga"
   name="AutoUnmuteByMoney"
   persist="true"
   type="notify">
[NAME] was given money and has been automatically unblocked.
  </notification>

  <notification
   icon="notify.tga"
   name="AutoUnmuteByInventory"
   persist="true"
   type="notify">
[NAME] was offered inventory and has been automatically unblocked.
  </notification>

  <notification
   icon="notify.tga"
   name="VoiceInviteGroup"
   type="notify">
[NAME] has joined a Voice Chat call with the group &lt;nolink&gt;[GROUP]&lt;/nolink&gt;.
Click Accept to join the call or Decline to decline the invitation. Click Block to block this caller.
    <tag>group</tag>
    <tag>confirm</tag>
    <tag>voice</tag>
    <unique>
      <context>NAME</context>
      <context>GROUP</context>
    </unique>
    <form name="form">
      <button
       index="0"
       name="Accept"
       text="Accept"/>
      <button
       index="1"
       name="Decline"
       text="Decline"/>
      <button
       index="2"
       name="Mute"
       text="Block"/>
    </form>
  </notification>

  <notification
   icon="notify.tga"
   name="VoiceInviteAdHoc"
   type="notify">
[NAME] has joined a voice chat call with a conference chat.
Click Accept to join the call or Decline to decline the invitation. Click Block to block this caller.
  <tag>confirm</tag>
    <tag>voice</tag>
    <unique>
      <context>NAME</context>
    </unique>
    <form name="form">
      <button
       index="0"
       name="Accept"
       text="Accept"/>
      <button
       index="1"
       name="Decline"
       text="Decline"/>
      <button
       index="2"
       name="Mute"
       text="Block"/>
    </form>
  </notification>

  <notification
   icon="notify.tga"
   name="InviteAdHoc"
   type="notify">
[NAME] is inviting you to a conference chat.
Click Accept to join the chat or Decline to decline the invitation. Click Block to block this caller.
  <tag>confirm</tag>
    <tag>voice</tag>
    <unique>
      <context>NAME</context>
    </unique>
    <form name="form">
      <button
       index="0"
       name="Accept"
       text="Accept"/>
      <button
       index="1"
       name="Decline"
       text="Decline"/>
      <button
       index="2"
       name="Mute"
       text="Block"/>
    </form>
  </notification>

  <notification
   icon="notifytip.tga"
   name="VoiceChannelFull"
   type="notifytip">
The voice call you are trying to join, [VOICE_CHANNEL_NAME], has reached maximum capacity. Please try again later.
  <tag>fail</tag>
    <tag>voice</tag>
    <unique>
      <context>VOICE_CHANNEL_NAME</context>
    </unique>
  </notification>

  <notification
   icon="notifytip.tga"
   name="ProximalVoiceChannelFull"
   type="notifytip">
    <unique/>
    We&apos;re sorry.  This area has reached maximum capacity for voice conversations.  Please try to use voice in another area.
    <tag>fail</tag>
    <tag>voice</tag>
  </notification>

  <notification
   icon="notifytip.tga"
   name="VoiceChannelDisconnected"
   type="notifytip">
You have been disconnected from [VOICE_CHANNEL_NAME].  You will now be reconnected to Nearby Voice Chat.
    <tag>voice</tag>
    <unique>
      <context>VOICE_CHANNEL_NAME</context>
    </unique>
  </notification>

  <notification
   icon="notifytip.tga"
   name="VoiceChannelDisconnectedP2P"
   type="notifytip">
[VOICE_CHANNEL_NAME] has ended the call.  You will now be reconnected to Nearby Voice Chat.
    <tag>voice</tag>
    <unique>
      <context>VOICE_CHANNEL_NAME</context>
    </unique>
  </notification>

  <notification
   icon="notifytip.tga"
   name="P2PCallDeclined"
   type="notifytip">
[VOICE_CHANNEL_NAME] has declined your call.  You will now be reconnected to Nearby Voice Chat.
    <tag>voice</tag>
    <tag>fail</tag>
    <unique>
      <context>VOICE_CHANNEL_NAME</context>
    </unique>
  </notification>

  <notification
   icon="notifytip.tga"
   name="P2PCallNoAnswer"
   type="notifytip">
[VOICE_CHANNEL_NAME] is not available to take your call.  You will now be reconnected to Nearby Voice Chat.
    <tag>fail</tag>
    <tag>voice</tag>
    <unique>
      <context>VOICE_CHANNEL_NAME</context>
    </unique>
  </notification>

  <notification
   icon="notifytip.tga"
   name="VoiceChannelJoinFailed"
   type="notifytip">
Failed to connect to [VOICE_CHANNEL_NAME], please try again later.  You will now be reconnected to Nearby Voice Chat.
    <tag>fail</tag>
    <tag>voice</tag>
    <unique>
      <context>VOICE_CHANNEL_NAME</context>
    </unique>
  </notification>

  <notification
   icon="notify.tga"
   name="VoiceEffectsExpired"
   sound="UISndAlert"
   persist="true"
   type="notify">
    <unique/>    
One or more of your subscribed Voice Morphs has expired.
[[URL] Click here] to renew your subscription.

If you are a Premium Member, [[PREMIUM_URL] click here] to receive your voice morphing perk.
  <tag>fail</tag>
  <tag>voice</tag>
  </notification>

  <notification
   icon="notify.tga"
   name="VoiceEffectsExpiredInUse"
   sound="UISndAlert"
   persist="true"
   type="notify">
    <unique/>
The active Voice Morph has expired, your normal voice settings have been applied.
[[URL] Click here] to renew your subscription.

If you are a Premium Member, [[PREMIUM_URL] click here] to receive your voice morphing perk.
    <tag>fail</tag>
    <tag>voice</tag>
  </notification>

  <notification
   icon="notify.tga"
   name="VoiceEffectsWillExpire"
   sound="UISndAlert"
   persist="true"
   type="notify">
    <unique/>    
One or more of your Voice Morphs will expire in less than [INTERVAL] days.
[[URL] Click here] to renew your subscription.

If you are a Premium Member, [[PREMIUM_URL] click here] to receive your voice morphing perk.
  <tag>fail</tag>
    <tag>voice</tag>
  </notification>

  <notification
   icon="notify.tga"
   name="VoiceEffectsNew"
   sound="UISndAlert"
   persist="true"
   type="notify">
    <unique/>    
New Voice Morphs are available!
   <tag>voice</tag>
  </notification>

  <notification
   icon="notifytip.tga"
   name="Cannot enter parcel: not a group member"
   type="notifytip">
   <tag>fail</tag>
    <tag>group</tag>
Only members of a certain group can visit this area.
  </notification>

  <notification
   icon="notifytip.tga"
   name="Cannot enter parcel: banned"
   type="notifytip">
   <tag>fail</tag>
Cannot enter parcel, you have been banned.
  </notification>

  <notification
   icon="notifytip.tga"
   name="Cannot enter parcel: not on access list"
   type="notifytip">
   <tag>fail</tag>
Cannot enter parcel, you are not on the access list.
  </notification>

  <notification
   icon="notifytip.tga"
   name="VoiceNotAllowed"
   type="notifytip">
You do not have permission to connect to voice chat for [VOICE_CHANNEL_NAME].
  <tag>fail</tag>
    <tag>voice</tag>
    <unique>
      <context>VOICE_CHANNEL_NAME</context>
    </unique>
  </notification>

  <notification
   icon="notifytip.tga"
   name="VoiceCallGenericError"
   type="notifytip">
An error has occurred while trying to connect to voice chat for [VOICE_CHANNEL_NAME].  Please try again later.
  <tag>fail</tag>
    <tag>voice</tag>
    <unique>
      <context>VOICE_CHANNEL_NAME</context>
    </unique>
  </notification>

  <notification
   icon="notifytip.tga"
   name="UnsupportedCommandSLURL"
   priority="high"
   type="notifytip">
The SLurl you clicked on is not supported.
  <tag>fail</tag>
  </notification>

  <notification
   icon="notifytip.tga"
   name="BlockedSLURL"
   priority="high"
   type="notifytip">
   <tag>security</tag>
A SLurl was received from an untrusted browser and has been blocked for your security.
  </notification>

  <notification
   icon="notifytip.tga"
   name="ThrottledSLURL"
   priority="high"
   type="notifytip">
   <tag>security</tag>
Multiple SLurls were received from an untrusted browser within a short period.
They will be blocked for a few seconds for your security.
  </notification>

  <notification name="IMToast" type="notifytoast">
[MESSAGE]
    <form name="form">
      <button index="0" name="respondbutton" text="Respond"/>
    </form>
  </notification>

  <notification
   icon="alert.tga"
   name="ConfirmCloseAll"
   type="alertmodal">
Are you sure you want to close all IMs?
  <tag>confirm</tag>
    <usetemplate
     name="okcancelignore"
     notext="Cancel"
     yestext="OK"
     ignoretext="Confirm before I close all IMs"/>
  </notification>

  <notification icon="notifytip.tga"
		name="AttachmentSaved" type="notifytip">
Attachment has been saved.
  </notification>
  
  <notification icon="notify.tga" persist="true"
		name="AppearanceToXMLSaved" type="notify">
Appearance has been saved to XML to [PATH]
  </notification>
  
    <notification icon="notifytip.tga"
		name="AppearanceToXMLFailed" type="notifytip">
Failed to save appearance to XML.
  </notification>

  <notification icon="notifytip.tga"
    name="SnapshotToComputerFailed" type="notifytip">
Failed to save snapshot to [PATH]: Disk is full. [NEED_MEMORY]KB is required but only [FREE_MEMORY]KB is free.
  </notification>

  <notification icon="notifytip.tga"
    name="SnapshotToLocalDirNotExist" type="notifytip">
Failed to save snapshot to [PATH]: Directory does not exist.
  </notification>

  <notification
    icon="notifytip.tga"
    name="PresetNotSaved"
    type="notifytip">
Error saving preset [NAME].
  </notification>
    
  <notification
    icon="notifytip.tga"
    name="DefaultPresetNotSaved"
    type="notifytip">
Can not overwrite default preset.
  </notification>

  <notification
    icon="alertmodal.tga"
    name="PresetAlreadyExists"
    type="alertmodal">
&apos;[NAME]&apos; is in use. You may replace
this preset or choose another name.
    <tag>fail</tag>
    <usetemplate
     name="okbutton"
     yestext="OK"/>
  </notification>

  <notification
    icon="notifytip.tga"
    name="PresetNotDeleted"
    type="notifytip">
Error deleting preset [NAME].
  </notification>

  <notification
    icon="alertmodal.tga"
    name="UnableToFindHelpTopic"
    type="alertmodal">
Unable to find the help topic for this element.
  <tag>fail</tag>
  </notification>

     <notification
 icon="alertmodal.tga"
 name="ObjectMediaFailure"
 type="alertmodal">
Server Error: Media update or get failed.
&apos;[ERROR]&apos;
  <tag>fail</tag>
        <usetemplate
         name="okbutton"
         yestext="OK"/>
    </notification>

    <notification
 icon="alertmodal.tga"
 name="TextChatIsMutedByModerator"
 type="alertmodal">
Your text chat has been muted by moderator.
        <usetemplate
         name="okbutton"
         yestext="OK"/>
    </notification>

    <notification
 icon="alertmodal.tga"
 name="VoiceIsMutedByModerator"
 type="alertmodal">
Your voice has been muted by moderator.
    <tag>voice</tag>
        <usetemplate
         name="okbutton"
         yestext="OK"/>
    </notification>

    <notification
        icon="alertmodal.tga"
        name="FailedToGetBenefits"
        type="alertmodal">
      Unfortunately, we were unable to get benefits information for this session. This should not happen in a normal production environment. Please contact support. This session will not work normally and we recommend that you restart.
      <usetemplate
          name="okbutton"
          yestext="OK"/>
    </notification>

   <notification
    icon="alertmodal.tga"
    name="BulkUploadCostConfirmation"
    type="alertmodal">
This will upload [COUNT] items at a total cost of L$[COST]. Do you wish to continue with the upload?
    <usetemplate
     name="okcancelbuttons"
     notext="Cancel"
     yestext="Upload"/>
   </notification>
  
   <notification
    icon="alertmodal.tga"
    name="BulkUploadNoCompatibleFiles"
    type="alertmodal">
Selected files can not be bulk-uploaded.
    <usetemplate
     name="okbutton"
     yestext="OK"/>
   </notification>

  <notification
   icon="alertmodal.tga"
   name="BulkUploadIncompatibleFiles"
   type="alertmodal">
Some of the selected files can not be bulk-uploaded.
    <usetemplate
     name="okbutton"
     yestext="OK"/>
  </notification>

   <notification
    icon="alertmodal.tga"
    name="UploadCostConfirmation"
    type="alertmodal">
This upload will cost L$[PRICE], do you wish to continue with the upload?
    <usetemplate
     name="okcancelbuttons"
     notext="Cancel"
     yestext="Upload"/>
  </notification>

  <notification
   icon="alertmodal.tga"
   name="ConfirmClearTeleportHistory"
   type="alertmodal">
This will delete the entire list of places you have visited, and cannot be undone. Continue?
  <tag>confirm</tag>
    <usetemplate
     name="okcancelbuttons"
     notext="Cancel"
     yestext="OK"/>
  </notification>

  <notification
   icon="alert.tga"
   name="BottomTrayButtonCanNotBeShown"
   type="alert">
Selected button can not be shown right now.
The button will be shown when there is enough space for it.
  <tag>fail</tag>
  </notification>

  <notification
   icon="notifytip.tga"
   name="ShareNotification"
   type="notifytip">
Select residents to share with.
  </notification>

  <notification
    name="MeshUploadErrorDetails"
    icon="alert.tga"
    type="alert">
      [LABEL] failed to upload: [MESSAGE]
[DETAILS]See SecondLife.log for details
  </notification>

  <notification
    name="MeshUploadError"
    icon="alert.tga"
    type="alert">
      [LABEL] failed to upload: [MESSAGE]

See SecondLife.log for details
  </notification>
   
  <notification
    name="MeshUploadPermError"
    icon="alert.tga"
    type="alert">
    Error while requesting mesh upload permissons.
  </notification>
  
  <notification
    name="RegionCapabilityRequestError"
    icon="alert.tga"
    type="alert">
    Could not get region capability &apos;[CAPABILITY]&apos;.
  </notification>
   
  <notification
   icon="notifytip.tga"
   name="ShareItemsConfirmation"
   type="alertmodal">
Are you sure you want to share the following items:

&lt;nolink&gt;[ITEMS]&lt;/nolink&gt;

With the following Residents:

&lt;nolink&gt;[RESIDENTS]&lt;/nolink&gt;
  <tag>confirm</tag>
	<usetemplate
     name="okcancelbuttons"
     notext="Cancel"
     yestext="OK"/>
  </notification>
  
  <notification
   icon="notifytip.tga"
   name="ShareFolderConfirmation"
   type="alertmodal">
Only one folder at a time can be shared.

Are you sure you want to share the following items:

&lt;nolink&gt;[ITEMS]&lt;/nolink&gt;

With the following Residents:

&lt;nolink&gt;[RESIDENTS]&lt;/nolink&gt;
  <tag>confirm</tag>
	<usetemplate
     name="okcancelbuttons"
     notext="Cancel"
     yestext="Ok"/>
  </notification>
  
  <notification
   icon="notifytip.tga"
   name="ItemsShared"
   type="notifytip">
Items successfully shared.
  </notification>
  
  <notification
   icon="notifytip.tga"
   name="DeedToGroupFail"
   type="notifytip">
Deed to group failed.
    <tag>group</tag>
  <tag>fail</tag>
  </notification>

  <notification
   icon="notifytip.tga"
   name="ReleaseLandThrottled"
   type="notifytip">
The parcel [PARCEL_NAME] can not be abandoned at this time.
   <tag>fail</tag>
  </notification>
	
  <notification
   icon="notifytip.tga"
   name="ReleasedLandWithReclaim"
   type="notifytip">
The [AREA] m² parcel &apos;[PARCEL_NAME]&apos; has been released.

You will have [RECLAIM_PERIOD] hours to reclaim for L$0 before it is set for sale to anyone.
   <tag>fail</tag>
  </notification>
	
  <notification
   icon="notifytip.tga"
   name="ReleasedLandNoReclaim"
   type="notifytip">
The [AREA] m² parcel &apos;[PARCEL_NAME]&apos; has been released.

It is now available for purchase by anyone.
   <tag>fail</tag>
  </notification>

  <notification
   icon="notifytip.tga"
   name="AvatarRezNotification"
   type="notifytip">
( [EXISTENCE] seconds alive )
Avatar '[NAME]' declouded after [TIME] seconds.
  </notification>

  <notification
   icon="notifytip.tga"
   name="AvatarRezSelfBakedDoneNotification"
   type="notifytip">
( [EXISTENCE] seconds alive )
You finished baking your outfit after [TIME] seconds.
  </notification>

  <notification
   icon="notifytip.tga"
   name="AvatarRezSelfBakedUpdateNotification"
   type="notifytip">
( [EXISTENCE] seconds alive )
You sent out an update of your appearance after [TIME] seconds.
[STATUS]
  </notification>

  <notification
   icon="notifytip.tga"
   name="AvatarRezCloudNotification"
   type="notifytip">
( [EXISTENCE] seconds alive )
Avatar '[NAME]' became cloud.
  </notification>

  <notification
   icon="notifytip.tga"
   name="AvatarRezArrivedNotification"
   type="notifytip">
( [EXISTENCE] seconds alive )
Avatar '[NAME]' appeared.
  </notification>

  <notification
   icon="notifytip.tga"
   name="AvatarRezLeftCloudNotification"
   type="notifytip">
( [EXISTENCE] seconds alive )
Avatar '[NAME]' left after [TIME] seconds as cloud.
  </notification>

  <notification
   icon="notifytip.tga"
   name="AvatarRezEnteredAppearanceNotification"
   type="notifytip">
( [EXISTENCE] seconds alive )
Avatar '[NAME]' entered appearance mode.
  </notification>

  <notification
   icon="notifytip.tga"
   name="AvatarRezLeftAppearanceNotification"
   type="notifytip">
( [EXISTENCE] seconds alive )
Avatar '[NAME]' left appearance mode.
  </notification>

  <notification
   icon="alertmodal.tga"
   name="NoConnect"
   type="alertmodal">
We're having trouble connecting using [PROTOCOL] [HOSTID].
Please check your network and firewall setup.
  <tag>fail</tag>
    <usetemplate
     name="okbutton"
     yestext="OK"/>
  </notification>

  <notification
   icon="alertmodal.tga"
   name="NoVoiceConnect"
   type="alertmodal">
    <unique/>
We are unable to connect to the voice server:

[HOSTID]

Ports that must be allowed for voice are:
:TCP: 80, 443
:UDP: 3478, 3479, 5060, 5062, 6250, 12000-32000

Please check your network and firewall setup.
Disable any SIP ALG feature in your router.

Voice communications will not be available.
    <tag>voice</tag>
  <tag>fail</tag>
    <usetemplate
     name="okbutton"
     yestext="OK"/>
  </notification>

  <notification
   icon="alertmodal.tga"
   name="NoVoiceConnect-GIAB"
   type="alertmodal">
We're having trouble connecting to your voice server.

Voice communications will not be available.
Please check your network and firewall setup.
    <tag>voice</tag>
  <tag>fail</tag>
    <usetemplate
     name="okbutton"
     yestext="OK"/>
  </notification>

  <notification
   icon="notifytip.tga"
   name="AvatarRezLeftNotification"
   type="notifytip">
( [EXISTENCE] seconds alive )
Avatar '[NAME]' left as fully loaded.
  </notification>

  <notification
   icon="notifytip.tga"
   name="AvatarRezSelfBakedTextureUploadNotification"
   type="notifytip">
( [EXISTENCE] seconds alive )
You uploaded a [RESOLUTION] baked texture for '[BODYREGION]' after [TIME] seconds.
  </notification>

  <notification
   icon="notifytip.tga"
   name="AvatarRezSelfBakedTextureUpdateNotification"
   type="notifytip">
( [EXISTENCE] seconds alive )
You locally updated a [RESOLUTION] baked texture for '[BODYREGION]' after [TIME] seconds.
  </notification>
	
  <notification
   icon="alertmodal.tga"
   name="CannotUploadTexture"
   type="alertmodal">
Unable to upload texture: &apos;[NAME]&apos;
[REASON]   
  <tag>fail</tag>  
  </notification>

  <notification
   icon="alertmodal.tga"
   name="CannotUploadMaterial"
   type="alertmodal">
There was a problem uploading the file
    <tag>fail</tag>
  </notification>

  <notification
 icon="alertmodal.tga"
 label="Save Material"
 name="SaveMaterialAs"
 type="alertmodal">
    <unique/>
    Name this material:
    <tag>confirm</tag>
    <form name="form">
      <input name="message" type="text">
        [DESC]
      </input>
      <button
       default="true"
       index="0"
       name="OK"
       text="OK"/>
      <button
       index="1"
       name="Cancel"
       text="Cancel"/>
    </form>
  </notification>

  <notification
   icon="alertmodal.tga"
   name="InvalidMaterialName"
   type="alertmodal">
Please enter a non-empty name
    <tag>fail</tag>
  </notification>

  <notification
   icon="alertmodal.tga"
   name="UsavedMaterialChanges"
   type="alertmodal">
    You have unsaved changes.
    <form name="form">
      <button
       index="0"
       name="discard"
       text="Discard changes"/>
      <button
       index="1"
       name="keep"
       text="Keep editing"/>
    </form>
  </notification>

  <notification
   icon="alertmodal.tga"
   name="LivePreviewUnavailable"
   type="alert">
   
We cannot display a preview of this texture because it is no-copy and/or no-transfer.
  <usetemplate
    ignoretext="Warn me that Live Preview mode is not available for no-copy and/or no-transfer textures"
    name="okignore"
    yestext="OK"/>
  </notification>

  <notification
   icon="alertmodal.tga"
   name="LivePreviewUnavailablePBR"
   type="alert">
   
We cannot display a preview of this material because it is no-copy, no-transfer, and/or no-modify.
  <usetemplate
    ignoretext="Warn me that Live Preview mode is not available for no-copy, no-transfer, and/or no-modify materials"
    name="okignore"
    yestext="OK"/>
  </notification>

  <notification
   icon="alertmodal.tga"
   name="FacePasteFailed"
   type="alertmodal">
Paste failed. [REASON]
   <usetemplate
    name="okbutton"
    yestext="OK"/>
  </notification>

  <notification
   icon="alertmodal.tga"
   name="FailedToApplyTextureNoCopyToMultiple"
   type="alertmodal">
Failed to apply texture. You can not apply a no-copy texture to multiple objects.
   <usetemplate
    name="okbutton"
    yestext="OK"/>
  </notification>

  <notification
   icon="alertmodal.tga"
   name="FailedToApplyGLTFNoCopyToMultiple"
   type="alertmodal">
Failed to apply GLTF material. You can not apply a no-copy material to multiple objects.
   <usetemplate
    name="okbutton"
    yestext="OK"/>
  </notification>

  <notification
   icon="alertmodal.tga"
   name="FacePasteTexturePermissions"
   type="alertmodal">
    You applied a texture with limited permissions, object will inherit permissions from texture.
    <usetemplate
     ignoretext="Paste: You applied a texture with limited permissions"
     name="notifyignore"/>
    <usetemplate
     name="okbutton"
     yestext="OK"/>
  </notification>

  <notification
   icon="alertmodal.tga"
   name="ConfirmLeaveCall"
   type="alertmodal">
Are you sure you want to leave this call?
    <tag>confirm</tag>
    <tag>voice</tag>
    <usetemplate
     ignoretext="Confirm before I leave call"
     name="okcancelignore"
     notext="No"
     yestext="Yes">
      <unique/>
    </usetemplate>
  </notification>

  <notification
   icon="alertmodal.tga"
   name="ConfirmMuteAll"
   type="alert">
You have selected to mute all participants in a group call.
This will also cause all residents that later join the call to be
muted, even after you have left the call.

Mute everyone?
    <tag>group</tag>
    <tag>confirm</tag>
    <tag>voice</tag>
    <usetemplate
     ignoretext="Confirm before I mute all participants in a group call"
     name="okcancelignore"
     yestext="OK"
     notext="Cancel">
      <unique/>
    </usetemplate>
  </notification>
  <notification
  name="HintChat"
  label="Chat"
  type="hint">
    <unique/>
    To join the conversation, type into the chat field below.
  </notification>

  <notification
  name="HintSit"
  label="Stand"
  type="hint">
    <unique/>
    To stand up and exit the sitting position, click the Stand button.
  </notification>

  <notification
  name="HintSpeak"
  label="Speak"
  type="hint">
    <unique/>    
Click the Speak button to turn your microphone on and off.

Click on the up arrow to see the voice control panel.

Hiding the Speak button will disable the voice feature.
  </notification>

  <notification
  name="HintDestinationGuide"
  label="Explore the World"
  type="hint">
    <unique/>
    The Destination Guide contains thousands of new places to discover. Select a location and choose Teleport to start exploring.
  </notification>

  <notification
    name="HintSidePanel"
    label="Side Panel"
    type="hint">
    <unique/>
    Get quick access to your inventory, outfits, profiles and more in the side panel.
  </notification>

  <notification
  name="HintMove"
  label="Move"
  type="hint">
    <unique/>
    To walk or run, open the Move Panel and use the directional arrows to navigate. You can also use the directional keys on your keyboard.
  </notification>

  <notification
  name="HintMoveClick"
  label=""
  type="hint">
    <unique/>    
1. Click to Walk
Click anywhere on the ground to walk to that spot.

2. Click and Drag to Rotate View
Click and drag anywhere on the world to rotate your view
    <tag>custom_skin</tag>
  </notification>

  <notification
  name="HintDisplayName"
  label="Display Name"
  type="hint">
    <unique/>
    Set your customizable display name here. This is in addition to your unique username, which can't be changed. You can change how you see other people's names in your preferences.
  </notification>


  <notification
  name="HintView"
  label="View"
  type="hint">
    <unique/>
    To change your camera view, use the Orbit and Pan controls. Reset your view by pressing Escape or walking.
    <tag>custom_skin</tag>
  </notification>

  <notification
  name="HintInventory"
  label="Inventory"
  type="hint">
    <unique/>
    Check your inventory to find items. Newest items can be easily found in the Recent tab.
  </notification>

  <notification
  name="HintLindenDollar"
  label="You've got Linden Dollars!"
  type="hint">
    <unique/>
    Here's your current balance of L$. Click Buy L$ to purchase more Linden Dollars.
    <tag>funds</tag>
  </notification>

   <notification
   icon="alertmodal.tga"
   name="LowMemory"
   type="alertmodal">
    Your memory pool is low. Some functions of SL are disabled to avoid crash. Please close other applications. Restart SL if this persists.
  </notification>

  <notification
     icon="alertmodal.tga"
     name="ForceQuitDueToLowMemory"
     type="alertmodal">
    SL will quit in 30 seconds due to out of memory.
  </notification>

  <notification
   icon="alertmodal.tga"
   name="SOCKS_NOT_PERMITTED"
   type="alertmodal">
	The SOCKS 5 proxy "[HOST]:[PORT]" refused the connection, not allowed by rule set.
	<tag>fail</tag>
   <usetemplate
     name="okbutton"
     yestext="OK"/>
  </notification>

  <notification
   icon="alertmodal.tga"
   name="SOCKS_CONNECT_ERROR"
   type="alertmodal">
	The SOCKS 5 proxy "[HOST]:[PORT]" refused the connection, could not open TCP channel.
	<tag>fail</tag>
   <usetemplate
     name="okbutton"
     yestext="OK"/>	 
  </notification>

  <notification
   icon="alertmodal.tga"
   name="SOCKS_NOT_ACCEPTABLE"
   type="alertmodal">
	The SOCKS 5 proxy "[HOST]:[PORT]" refused the selected authentication system.
	<tag>fail</tag>
   <usetemplate
     name="okbutton"
     yestext="OK"/>
  </notification>

  <notification
   icon="alertmodal.tga"
   name="SOCKS_AUTH_FAIL"
   type="alertmodal">
	The SOCKS 5 proxy "[HOST]:[PORT]" reported your credentials are invalid.
	<tag>fail</tag>
   <usetemplate
     name="okbutton"
     yestext="OK"/>
  </notification>

  <notification
   icon="alertmodal.tga"
   name="SOCKS_UDP_FWD_NOT_GRANTED"
   type="alertmodal">
	The SOCKS 5 proxy "[HOST]:[PORT]" refused the UDP associate request.
	<tag>fail</tag>
   <usetemplate
     name="okbutton"
     yestext="OK"/>
  </notification>

  <notification
   icon="alertmodal.tga"
   name="SOCKS_HOST_CONNECT_FAILED"
   type="alertmodal">
	Could not connect to SOCKS 5 proxy server "[HOST]:[PORT]".
	<tag>fail</tag>
   <usetemplate
     name="okbutton"
     yestext="OK"/>
  </notification>
  
  <notification
   icon="alertmodal.tga"
   name="SOCKS_UNKNOWN_STATUS"
   type="alertmodal">
	Unknown proxy error with server "[HOST]:[PORT]".
	<tag>fail</tag>
   <usetemplate
     name="okbutton"
     yestext="OK"/>
  </notification>
  
  <notification
   icon="alertmodal.tga"
   name="SOCKS_INVALID_HOST"
   type="alertmodal">
	Invalid SOCKS proxy address or port "[HOST]:[PORT]".
	<tag>fail</tag>
   <usetemplate
     name="okbutton"
     yestext="OK"/>
  </notification>
  
  <notification
   icon="alertmodal.tga"
   name="SOCKS_BAD_CREDS"
   type="alertmodal">
	Invalid SOCKS 5 username or password.
	<tag>fail</tag>
   <usetemplate
     name="okbutton"
     yestext="OK"/>
  </notification>
  
  <notification
   icon="alertmodal.tga"
   name="PROXY_INVALID_HTTP_HOST"
   type="alertmodal">
    Invalid HTTP proxy address or port "[HOST]:[PORT]".
	<tag>fail</tag>
   <usetemplate
     name="okbutton"
     yestext="OK"/>
  </notification>

  <notification
   icon="alertmodal.tga"
   name="PROXY_INVALID_SOCKS_HOST"
   type="alertmodal">
	Invalid SOCKS proxy address or port "[HOST]:[PORT]".
	<tag>fail</tag>
   <usetemplate
     name="okbutton"
     yestext="OK"/>
  </notification>

  <notification
   icon="alertmodal.tga"
   name="ChangeProxySettings"
   type="alert">
	Proxy settings take effect after you restart [APP_NAME].
	<tag>fail</tag>
   <usetemplate
     name="okbutton"
     yestext="OK"/>
  </notification>

  <notification
  name="AuthRequest"
  type="browser">
The site at &apos;&lt;nolink&gt;[HOST_NAME]&lt;/nolink&gt;&apos; in realm &apos;[REALM]&apos; requires a user name and password.
    <tag>confirm</tag>
    <form name="form">
      <input name="username" type="text" text="User Name"/>
      <input name="password" type="password" text="Password    "/>
      <button default="true"
              index="0"
              name="ok"
              text="Submit"/>
      <button index="1"
              name="cancel"
              text="Cancel"/>
    </form>
  </notification>

  <notification
 name="NoClassifieds"
 label=""
 type="alertmodal">
    <unique/>
    <tag>fail</tag>
    <tag>confirm</tag>
    Creation and editing of Classifieds is only available in Advanced mode. Would you like to quit and change modes? The mode selector can be found on the login screen.
    <usetemplate
   name="okcancelbuttons"
   yestext="Quit"
   notext="Don't Quit"/>
    </notification>

  <notification
 name="NoGroupInfo"
 label=""
 type="alertmodal">
    <unique/>
    <tag>fail</tag>
    <tag>confirm</tag>
    Creation and editing of Groups is only available in Advanced mode. Would you like to quit and change modes? The mode selector can be found on the login screen.
    <usetemplate
   name="okcancelbuttons"
   yestext="Quit"
   notext="Don't Quit"/>
  </notification>

  <notification
 name="NoPlaceInfo"
 label=""
 type="alertmodal">
    <unique/>
    <tag>fail</tag>
    <tag>confirm</tag>
    Viewing place profile is only available in Advanced mode. Would you like to quit and change modes? The mode selector can be found on the login screen.
    <usetemplate
   name="okcancelbuttons"
   yestext="Quit"
   notext="Don't Quit"/>
  </notification>
  
  <notification
 name="NoPicks"
 label=""
 type="alertmodal">
    <unique/>
    <tag>fail</tag>
    <tag>confirm</tag>
    Creation and editing of Picks is only available in Advanced mode. Would you like to quit and change modes? The mode selector can be found on the login screen.
    <usetemplate
   name="okcancelbuttons"
   yestext="Quit"
   notext="Don't Quit"/>
  </notification>

  <notification
 name="NoWorldMap"
 label=""
 type="alertmodal">
    <unique/>
    <tag>fail</tag>
    <tag>confirm</tag>
    Viewing of the world map is only available in Advanced mode. Would you like to quit and change modes? The mode selector can be found on the login screen.
    <usetemplate
   name="okcancelbuttons"
   yestext="Quit"
   notext="Don't Quit"/>
  </notification>

  <notification
 name="NoVoiceCall"
 label=""
 type="alertmodal">
    <unique/>
    <tag>fail</tag>
    <tag>confirm</tag>
    Voice calls are only available in Advanced mode. Would you like to logout and change modes?
    <usetemplate
   name="okcancelbuttons"
   yestext="Quit"
   notext="Don't Quit"/>
  </notification>

  <notification
 name="NoAvatarShare"
 label=""
 type="alertmodal">
    <unique/>
    <tag>fail</tag>
    <tag>confirm</tag>
    Sharing is only available in Advanced mode. Would you like to logout and change modes?
    <usetemplate
   name="okcancelbuttons"
   yestext="Quit"
   notext="Don't Quit"/>
  </notification>
  
  <notification
 name="NoAvatarPay"
 label=""
 type="alertmodal">
    <unique/>
    <tag>fail</tag>
    <tag>confirm</tag>
	  Paying other residents is only available in Advanced mode. Would you like to logout and change modes?
	  <usetemplate
   name="okcancelbuttons"
   yestext="Quit"
   notext="Don't Quit"/>
  </notification>

  <notification
 name="NoInventory"
 label=""
 type="alertmodal">
    <unique/>
    <tag>fail</tag>
    <tag>confirm</tag>
    Viewing inventory is only available in Advanced mode. Would you like to logout and change modes?
    <usetemplate
   name="okcancelbuttons"
   yestext="Quit"
   notext="Don't Quit"/>
  </notification>

  <notification
 name="NoAppearance"
 label=""
 type="alertmodal">
    <unique/>
    <tag>fail</tag>
    <tag>confirm</tag>
    The appearance editor is only available in Advanced mode. Would you like to logout and change modes?
    <usetemplate
   name="okcancelbuttons"
   yestext="Quit"
   notext="Don't Quit"/>
  </notification>

  <notification
 name="NoSearch"
 label=""
 type="alertmodal">
    <unique/>
    <tag>fail</tag>
    <tag>confirm</tag>
    Search is only available in Advanced mode. Would you like to logout and change modes?
    <usetemplate
   name="okcancelbuttons"
   yestext="Quit"
   notext="Don't Quit"/>
  </notification>

  <notification
    name="ConfirmHideUI"
    label=""
    type="alertmodal">
    <unique/>
    <tag>confirm</tag>
    This action will hide all menu items and buttons. To get them back, click [SHORTCUT] again.
    <usetemplate
      name="okcancelignore"
      yestext="OK"
      notext="Cancel"
      ignoretext="Confirm before hiding UI"/>
  </notification>

  <notification
   icon="alertmodal.tga"
   name="PathfindingLinksets_WarnOnPhantom"
   type="alertmodal">
Some selected linksets will have the Phantom flag toggled.

Do you wish to continue?
    <tag>confirm</tag>
    <usetemplate
     ignoretext="Some selected linksets phantom flag will be toggled."
     name="okcancelignore"
     notext="Cancel"
     yestext="OK"/>
  </notification>

  <notification
   icon="alertmodal.tga"
   name="PathfindingLinksets_MismatchOnRestricted"
   type="alertmodal">
Some selected linksets cannot be set to be '[REQUESTED_TYPE]' because of permission restrictions on the linkset.  These linksets will be set to be '[RESTRICTED_TYPE]' instead.

Do you wish to continue?
    <tag>confirm</tag>
    <usetemplate
     ignoretext="Some selected linksets cannot be set because of permission restrictions on the linkset."
     name="okcancelignore"
     notext="Cancel"
     yestext="OK"/>
  </notification>

  <notification
   icon="alertmodal.tga"
   name="PathfindingLinksets_MismatchOnVolume"
   type="alertmodal">
Some selected linksets cannot be set to be '[REQUESTED_TYPE]' because the shape is non-convex.

Do you wish to continue?
    <tag>confirm</tag>
    <usetemplate
     ignoretext="Some selected linksets cannot be set because the shape is non-convex"
     name="okcancelignore"
     notext="Cancel"
     yestext="OK"/>
  </notification>

  <notification
   icon="alertmodal.tga"
   name="PathfindingLinksets_WarnOnPhantom_MismatchOnRestricted"
   type="alertmodal">
Some selected linksets will have the Phantom flag toggled.

Some selected linksets cannot be set to be '[REQUESTED_TYPE]' because of permission restrictions on the linkset.  These linksets will be set to be '[RESTRICTED_TYPE]' instead.

Do you wish to continue?
    <tag>confirm</tag>
    <usetemplate
     ignoretext="Some selected linksets phantom flag will be toggled and others cannot be set because of permission restrictions on the linkset."
     name="okcancelignore"
     notext="Cancel"
     yestext="OK"/>
  </notification>

  <notification
   icon="alertmodal.tga"
   name="PathfindingLinksets_WarnOnPhantom_MismatchOnVolume"
   type="alertmodal">
Some selected linksets will have the Phantom flag toggled.

Some selected linksets cannot be set to be '[REQUESTED_TYPE]' because the shape is non-convex.

Do you wish to continue?
    <tag>confirm</tag>
    <usetemplate
     ignoretext="Some selected linksets phantom flag will be toggled and others cannot be set because the shape is non-convex"
     name="okcancelignore"
     notext="Cancel"
     yestext="OK"/>
  </notification>

  <notification
   icon="alertmodal.tga"
   name="PathfindingLinksets_MismatchOnRestricted_MismatchOnVolume"
   type="alertmodal">
Some selected linksets cannot be set to be '[REQUESTED_TYPE]' because of permission restrictions on the linkset.  These linksets will be set to be '[RESTRICTED_TYPE]' instead.

Some selected linksets cannot be set to be '[REQUESTED_TYPE]' because the shape is non-convex. These linksets&apos; use types will not change.

Do you wish to continue?
    <tag>confirm</tag>
    <usetemplate
     ignoretext="Some selected linksets cannot be set because of permission restrictions on the linkset and because the shape is non-convex."
     name="okcancelignore"
     notext="Cancel"
     yestext="OK"/>
  </notification>

  <notification
   icon="alertmodal.tga"
   name="PathfindingLinksets_WarnOnPhantom_MismatchOnRestricted_MismatchOnVolume"
   type="alertmodal">
Some selected linksets will have the Phantom flag toggled.

Some selected linksets cannot be set to be '[REQUESTED_TYPE]' because of permission restrictions on the linkset.  These linksets will be set to be '[RESTRICTED_TYPE]' instead.

Some selected linksets cannot be set to be '[REQUESTED_TYPE]' because the shape is non-convex. These linksets&apos; use types will not change.

Do you wish to continue?
    <tag>confirm</tag>
    <usetemplate
     ignoretext="Some selected linksets phantom flag will be toggled and others cannot be set because of permission restrictions on the linkset and because the shape is non-convex."
     name="okcancelignore"
     notext="Cancel"
     yestext="OK"/>
  </notification>

  <notification
   icon="alertmodal.tga"
   name="PathfindingLinksets_ChangeToFlexiblePath"
   type="alertmodal">
    The selected object affects the navmesh.  Changing it to a Flexible Path will remove it from the navmesh.
    <tag>confirm</tag>
    <usetemplate
     ignoretext="The selected object affects the navmesh. Changing it to a Flexible Path will remove it from the navmesh."
     name="okcancelignore"
     notext="Cancel"
     yestext="OK"/>
  </notification>

  <global name="UnsupportedIntelDriver">
The installed Intel graphics driver for [GPUNAME], version [VERSION], is significantly out of date and is known to cause excessive rates of program crashes. You are strongly advised to update to a current Intel driver

Do you want to check the Intel driver website?
  </global>

  <global name="UnsupportedCPUAmount">
796
  </global>

  <global name="UnsupportedRAMAmount">
510
  </global>

  <global name="UnsupportedGPU">
- Your graphics card does not meet the minimum requirements.
  </global>

  <global name="UnsupportedRAM">
- Your system memory does not meet the minimum requirements.
  </global>
  
  <global name="LLLeapUpdaterFailure">
Failed to launch updater service [UPDATER_APP]. Please verify the viewer is installed correctly and has the necessary permissions to run. If you continue to experience issues, please visit the [SUPPORT_SITE].
  </global>

<!-- these are alert strings from server. the name needs to match entire the server string, and needs to be changed
	whenever the server string changes -->
   <global name="You can only set your 'Home Location' on your land or at a mainland Infohub.">
If you own a piece of land, you can make it your home location.
Otherwise, you can look at the Map and find places marked &quot;Infohub&quot;.
  </global>
  <global name="You died and have been teleported to your home location">
You died and have been teleported to your home location.
  </global>

  <notification
   icon="alertmodal.tga"
   name="LocalBitmapsUpdateFileNotFound"
   persist="true"
   type="notify">
[FNAME] could not be updated because the file could no longer be found.
Disabling future updates for this file.
  </notification>

  <notification
   icon="alertmodal.tga"
   name="LocalBitmapsUpdateFailedFinal"
   persist="true"
   type="notify">
[FNAME] could not be opened or decoded for [NRETRIES] attempts, and is now considered broken.
Disabling future updates for this file.
  </notification>

  <notification
   icon="alertmodal.tga"
   name="LocalBitmapsVerifyFail"
   persist="true"
   type="notify">
Attempted to add an invalid or unreadable image file [FNAME] which could not be opened or decoded.
Attempt cancelled.
  </notification>

  <notification
   icon="alertmodal.tga"
   name="LocalGLTFVerifyFail"
   persist="true"
   type="notify">
Attempted to add an invalid or unreadable GLTF material [FNAME] which could not be opened or decoded.
Attempt cancelled.
  </notification>

  <notification
   icon="alertmodal.tga"
   name="PathfindingReturnMultipleItems"
   type="alertmodal">
    You are returning [NUM_ITEMS] items.  Are you sure you want to continue?
    <tag>confirm</tag>
    <usetemplate
     ignoretext="Are you sure you want to return multiple items?"
     name="okcancelignore"
     notext="No"
     yestext="Yes"/>
  </notification>

  <notification
   icon="alertmodal.tga"
   name="PathfindingDeleteMultipleItems"
   type="alertmodal">
    You are deleting [NUM_ITEMS] items.  Are you sure you want to continue?
    <tag>confirm</tag>
    <usetemplate
     ignoretext="Are you sure you want to delete multiple items?"
     name="okcancelignore"
     notext="No"
     yestext="Yes"/>
  </notification>


  <notification
   icon="alertmodal.tga"
   name="AvatarFrozen"
   type="notify">
   <tag>fail</tag>
[AV_FREEZER] has frozen you. You cannot move or interact with the world.
  </notification>

  <notification
   icon="alertmodal.tga"
   name="AvatarFrozenDuration"
   type="notify">
   <tag>fail</tag>
[AV_FREEZER] has frozen you for [AV_FREEZE_TIME] seconds. You cannot move or interact with the world.
  </notification>

  <notification
   icon="alertmodal.tga"
   name="YouFrozeAvatar"
   type="notify">
   <tag>fail</tag>
Avatar frozen.
  </notification>

  <notification
   icon="alertmodal.tga"
   name="AvatarHasUnFrozenYou"
   type="notify">
   <tag>fail</tag>
[AV_FREEZER] has unfrozen you.
  </notification>

  <notification
   icon="alertmodal.tga"
   name="AvatarUnFrozen"
   type="notify">
   <tag>fail</tag>
Avatar unfrozen.
  </notification>

  <notification
   icon="alertmodal.tga"
   name="AvatarFreezeFailure"
   type="notify">
   <tag>fail</tag>
Freeze failed because you don't have admin permission for that parcel.
  </notification>

  <notification
   icon="alertmodal.tga"
   name="AvatarFreezeThaw"
   type="notify">
   <tag>fail</tag>
Your freeze expired, go about your business.
  </notification>

  <notification
   icon="alertmodal.tga"
   name="AvatarCantFreeze"
   type="notify">
   <tag>fail</tag>
Sorry, can't freeze that user.
  </notification>

  <notification
   icon="alertmodal.tga"
   name="NowOwnObject"
   type="notify">
   <tag>fail</tag>
You are now the owner of object [OBJECT_NAME]
  </notification>

  <notification
   icon="alertmodal.tga"
   name="CantRezOnLand"
   type="notify">
   <tag>fail</tag>
Can't rez object at [OBJECT_POS] because the owner of this land does not allow it.  Use the land tool to see land ownership.
  </notification>

  <notification
   icon="alertmodal.tga"
   name="RezFailTooManyRequests"
   type="notify">
   <tag>fail</tag>
Object can not be rezzed because there are too many requests.
  </notification>
 
  <notification
   icon="alertmodal.tga"
   name="SitFailCantMove"
   type="notify">
   <tag>fail</tag>
You cannot sit because you cannot move at this time.
  </notification>

  <notification
   icon="alertmodal.tga"
   name="SitFailNotAllowedOnLand"
   type="notify">
   <tag>fail</tag>
You cannot sit because you are not allowed on that land.
  </notification>
 
  <notification
   icon="alertmodal.tga"
   name="SitFailNotSameRegion"
   type="notify">
   <tag>fail</tag>
Try moving closer.  Can't sit on object because
it is not in the same region as you.
  </notification>
  
  <notification
   icon="alertmodal.tga"
   name="NoNewObjectRegionFull"
   type="notify">
   <tag>fail</tag>
Unable to create new object. The region is full.
  </notification>

  <notification
   icon="alertmodal.tga"
   name="FailedToPlaceObject"
   type="notify">
   <tag>fail</tag>
Failed to place object at specified location.  Please try again.
  </notification>

  <notification
   icon="alertmodal.tga"
   name="NoOwnNoGardening"
   type="notify">
   <tag>fail</tag>
You Can't create trees and grass on land you don't own.
  </notification>

  <notification
   icon="alertmodal.tga"
   name="NoCopyPermsNoObject"
   type="notify">
   <tag>fail</tag>
Copy failed because you lack permission to copy the object &lt;nolink&gt;'[OBJ_NAME]'&lt;/nolink&gt;.
  </notification>

  <notification
   icon="alertmodal.tga"
   name="NoTransPermsNoObject"
   type="notify">
   <tag>fail</tag>
Copy failed because the object &lt;nolink&gt;'[OBJ_NAME]'&lt;/nolink&gt; cannot be transferred to you.
  </notification>

  <notification
   icon="alertmodal.tga"
   name="AddToNavMeshNoCopy"
   type="notify">
   <tag>fail</tag>
Copy failed because the object &lt;nolink&gt;'[OBJ_NAME]'&lt;/nolink&gt; contributes to navmesh.
  </notification>

  <notification
   icon="alertmodal.tga"
   name="DupeWithNoRootsSelected"
   type="notify">
   <tag>fail</tag>
Duplicate with no root objects selected.
  </notification>

  <notification
   icon="alertmodal.tga"
   name="CantDupeCuzRegionIsFull"
   type="notify">
   <tag>fail</tag>
Can't duplicate objects because the region is full.
  </notification>

  <notification
   icon="alertmodal.tga"
   name="CantDupeCuzParcelNotFound"
   type="notify">
   <tag>fail</tag>
Can't duplicate objects - Can't find the parcel they are on.
  </notification>

  <notification
   icon="alertmodal.tga"
   name="CantCreateCuzParcelFull"
   type="notify">
   <tag>fail</tag>
Can't create object because 
the parcel is full.
  </notification>

  <notification
   icon="alertmodal.tga"
   name="RezAttemptFailed"
   type="notify">
   <tag>fail</tag>
Attempt to rez an object failed.
  </notification>

  <notification
   icon="alertmodal.tga"
   name="ToxicInvRezAttemptFailed"
   type="notify">
   <tag>fail</tag>
Unable to create item that has caused problems on this region.
  </notification>

  <notification
   icon="alertmodal.tga"
   name="InvItemIsBlacklisted"
   type="notify">
   <tag>fail</tag>
That inventory item has been blacklisted.
  </notification>

  <notification
   icon="alertmodal.tga"
   name="NoCanRezObjects"
   type="notify">
   <tag>fail</tag>
You are not currently allowed to create objects.
  </notification>
 
  <notification
   icon="alertmodal.tga"
   name="LandSearchBlocked"
   type="notify">
   <tag>fail</tag>
Land Search Blocked.
You have performed too many land searches too quickly.
Please try again in a minute.
  </notification>

  <notification
   icon="alertmodal.tga"
   name="NotEnoughResourcesToAttach"
   type="notify">
   <tag>fail</tag>
Not enough script resources available to attach object!
  </notification>

  <notification
   icon="alertmodal.tga"
   name="YouDiedAndGotTPHome"
   type="notify">
   <tag>fail</tag>
You died and have been teleported to your home location
  </notification>

  <notification
   icon="alertmodal.tga"
   name="EjectComingSoon"
   type="notify">
   <tag>fail</tag>
You are no longer allowed here and have [EJECT_TIME] seconds to leave.
  </notification>

  <notification
   icon="alertmodal.tga"
   name="NoEnterRegionMaybeFull"
   type="notify">
   <tag>fail</tag>
You can't enter region "[NAME]".
It may be full or restarting soon.
  </notification>

  <notification
   icon="alertmodal.tga"
   name="SaveBackToInvDisabled"
   type="notify">
   <tag>fail</tag>
Save Back To Inventory has been disabled.
  </notification>

  <notification
   icon="alertmodal.tga"
   name="NoExistNoSaveToContents"
   type="notify">
   <tag>fail</tag>
Cannot save &lt;nolink&gt;'[OBJ_NAME]'&lt;/nolink&gt; to object contents because the object it was rezzed from no longer exists.
  </notification>

  <notification
   icon="alertmodal.tga"
   name="NoModNoSaveToContents"
   type="notify">
   <tag>fail</tag>
Cannot save &lt;nolink&gt;'[OBJ_NAME]'&lt;/nolink&gt; to object contents because you do not have permission to modify the object &lt;nolink&gt;'[DEST_NAME]'&lt;/nolink&gt;.
  </notification>

  <notification
   icon="alertmodal.tga"
   name="NoSaveBackToInvDisabled"
   type="notify">
   <tag>fail</tag>
Cannot save &lt;nolink&gt;'[OBJ_NAME]'&lt;/nolink&gt; back to inventory -- this operation has been disabled.
  </notification>

  <notification
   icon="alertmodal.tga"
   name="NoCopyNoSelCopy"
   type="notify">
   <tag>fail</tag>
You cannot copy your selection because you do not have permission to copy the object &lt;nolink&gt;'[OBJ_NAME]'&lt;/nolink&gt;.
  </notification>

  <notification
   icon="alertmodal.tga"
   name="NoTransNoSelCopy"
   type="notify">
   <tag>fail</tag>
You cannot copy your selection because the object &lt;nolink&gt;'[OBJ_NAME]'&lt;/nolink&gt; is not transferrable.
  </notification>

  <notification
   icon="alertmodal.tga"
   name="NoTransNoCopy"
   type="notify">
   <tag>fail</tag>
You cannot copy your selection because the object &lt;nolink&gt;'[OBJ_NAME]'&lt;/nolink&gt; is not transferrable.
  </notification>

  <notification
   icon="alertmodal.tga"
   name="NoPermsNoRemoval"
   type="notify">
   <tag>fail</tag>
Removal of the object &lt;nolink&gt;'[OBJ_NAME]'&lt;/nolink&gt; from the simulator is disallowed by the permissions system.
  </notification>

  <notification
   icon="alertmodal.tga"
   name="NoModNoSaveSelection"
   type="notify">
   <tag>fail</tag>
Cannot save your selection because you do not have permission to modify the object &lt;nolink&gt;'[OBJ_NAME]'&lt;/nolink&gt;.
  </notification>


  <notification
   icon="alertmodal.tga"
   name="NoTransNoSaveToContents"
   type="notify">
    <tag>fail</tag>
    Cannot save &lt;nolink&gt;'[OBJ_NAME]'&lt;/nolink&gt; to object contents because you do not have permission to transfer the object's ownership.
  </notification>

  <notification
   icon="alertmodal.tga"
   name="NoCopyNoSaveSelection"
   type="notify">
   <tag>fail</tag>
Cannot save your selection because the object &lt;nolink&gt;'[OBJ_NAME]'&lt;/nolink&gt; is not copyable.
  </notification>

  <notification
   icon="alertmodal.tga"
   name="NoModNoTaking"
   type="notify">
   <tag>fail</tag>
You cannot take your selection because you do not have permission to modify the object &lt;nolink&gt;'[OBJ_NAME]'&lt;/nolink&gt;.
  </notification>

  <notification
   icon="alertmodal.tga"
   name="RezDestInternalError"
   type="notify">
   <tag>fail</tag>
Internal Error: Unknown destination type.
  </notification>

  <notification
   icon="alertmodal.tga"
   name="DeleteFailObjNotFound"
   type="notify">
   <tag>fail</tag>
Delete failed because object not found
  </notification>

  <notification
   icon="alertmodal.tga"
   name="SorryCantEjectUser"
   type="notify">
   <tag>fail</tag>
Sorry, can't eject that user.
  </notification>

  <notification
   icon="alertmodal.tga"
   name="RegionSezNotAHome"
   type="notify">
   <tag>fail</tag>
This region does not allow you to set your home location here.
  </notification>

  <notification
   icon="alertmodal.tga"
   name="HomeLocationLimits"
   type="notify">
   <tag>fail</tag>
You can only set your 'Home Location' on your land or at a mainland Infohub.
   </notification>

  <notification
   icon="alertmodal.tga"
   name="HomePositionSet"
   type="notify">
   <tag>fail</tag>
Home position set.
  </notification>

  <notification
   icon="alertmodal.tga"
   name="AvatarEjected"
   type="notify">
   <tag>fail</tag>
Avatar ejected.
  </notification>

  <notification
   icon="alertmodal.tga"
   name="AvatarEjectFailed"
   type="notify">
   <tag>fail</tag>
Eject failed because you don't have admin permission for that parcel.
  </notification>

  <notification
   icon="alertmodal.tga"
   name="CMOParcelFull"
   type="notify">
   <tag>fail</tag>
Can't move object '[O]' to
[P] in region [R] because the parcel is full.
  </notification>

  <notification
   icon="alertmodal.tga"
   name="CMOParcelPerms"
   type="notify">
   <tag>fail</tag>
Can't move object '[O]' to
[P] in region [R] because your objects are not allowed on this parcel.
  </notification>

  <notification
   icon="alertmodal.tga"
   name="CMOParcelResources"
   type="notify">
   <tag>fail</tag>
Can't move object '[O]' to
[P] in region [R] because there are not enough resources for this object on this parcel.
  </notification>

  <notification
   icon="alertmodal.tga"
   name="NoParcelPermsNoObject"
   type="notify">
   <tag>fail</tag>
Copy failed because you lack access to that parcel.
  </notification>

  <notification
   icon="alertmodal.tga"
   name="CMORegionVersion"
   type="notify">
    <tag>fail</tag>
    Can't move object '[O]' to
    [P] in region [R] because the other region is running an older version which does not support receiving this object via region crossing.
  </notification>

  <notification
   icon="alertmodal.tga"
   name="CMONavMesh"
   type="notify">
   <tag>fail</tag>
Can't move object '[O]' to
[P] in region [R] because you cannot modify the navmesh across region boundaries.
  </notification>

  <notification
   icon="alertmodal.tga"
   name="CMOWTF"
   type="notify">
   <tag>fail</tag>
Can't move object '[O]' to
[P] in region [R] because of an unknown reason. ([F])
  </notification>

  <notification
   icon="alertmodal.tga"
   name="NoPermModifyObject"
   type="notify">
   <tag>fail</tag>
You don't have permission to modify that object
  </notification>

  <notification
   icon="alertmodal.tga"
   name="TooMuchObjectInventorySelected"
   type="alertmodal">
    <tag>fail</tag>
    Too many objects with large inventory are selected. Please select fewer objects and try again.
    <usetemplate
     name="okbutton"
     yestext="OK"/>
  </notification>

  <notification
   icon="alertmodal.tga"
   name="CantEnablePhysObjContributesToNav"
   type="notify">
   <tag>fail</tag>
Can't enable physics for an object that contributes to the navmesh.
  </notification>

  <notification
   icon="alertmodal.tga"
   name="CantEnablePhysKeyframedObj"
   type="notify">
   <tag>fail</tag>
Can't enable physics for keyframed objects.
  </notification>

  <notification
   icon="alertmodal.tga"
   name="CantEnablePhysNotEnoughLandResources"
   type="notify">
   <tag>fail</tag>
Can't enable physics for object -- insufficient land resources.
  </notification>

  <notification
   icon="alertmodal.tga"
   name="CantEnablePhysCostTooGreat"
   persist="true"
   type="notify">
   <tag>fail</tag>
Can't enable physics for object with physics resource cost greater than [MAX_OBJECTS]
  </notification>

  <notification
   icon="alertmodal.tga"
   name="PhantomWithConcavePiece"
   type="notify">
   <tag>fail</tag>
This object cannot have a concave piece because it is phantom and contributes to the navmesh.
  </notification>

  <notification
   icon="alertmodal.tga"
   name="UnableAddItem"
   type="notify">
   <tag>fail</tag>
Unable to add item!
  </notification>

  <notification
   icon="alertmodal.tga"
   name="UnableEditItem"
   type="notify">
   <tag>fail</tag>
Unable to edit this!
  </notification>

  <notification
   icon="alertmodal.tga"
   name="NoPermToEdit"
   type="notify">
   <tag>fail</tag>
Not permitted to edit this.
  </notification>

  <notification
   icon="alertmodal.tga"
   name="NoPermToCopyInventory"
   type="notify">
   <tag>fail</tag>
Not permitted to copy that inventory.
  </notification>

  <notification
   icon="alertmodal.tga"
   name="CantSaveItemDoesntExist"
   type="notify">
   <tag>fail</tag>
Cannot save to object contents: Item no longer exists.
  </notification>

  <notification
   icon="alertmodal.tga"
   name="CantSaveItemAlreadyExists"
   type="notify">
   <tag>fail</tag>
Cannot save to object contents: Item with that name already exists in inventory
  </notification>

  <notification
   icon="alertmodal.tga"
   name="CantSaveModifyAttachment"
   type="notify">
   <tag>fail</tag>
Cannot save to object contents: This would modify the attachment permissions.
  </notification>

  <notification
   icon="alertmodal.tga"
   name="AttachmentHasTooMuchInventory"
   type="notify">
   <tag>fail</tag>
Your attachments contain too much inventory to add more.
  </notification>

  <notification
   icon="alertmodal.tga"
   name="IllegalAttachment"
   type="notify">
   <tag>fail</tag>
The attachment has requested a nonexistent point on the avatar. It has been attached to the chest instead.
  </notification>

  <notification
   icon="alertmodal.tga"
   name="TooManyScripts"
   type="notify">
   <tag>fail</tag>
Too many scripts.
  </notification>

  <notification
   icon="alertmodal.tga"
   name="UnableAddScript"
   type="notify">
   <tag>fail</tag>
Unable to add script!
  </notification>

  <notification
   icon="alertmodal.tga"
   name="AssetServerTimeoutObjReturn"
   type="notify">
   <tag>fail</tag>
Asset server didn't respond in a timely fashion.  Object returned to the region.
  </notification>

  <notification
   icon="alertmodal.tga"
   name="RegionDisablePhysicsShapes"
   type="notify">
   <tag>fail</tag>
This region does not have physics shapes enabled.
  </notification>

  <notification
   icon="alertmodal.tga"
   name="NoModNavmeshAcrossRegions"
   type="notify">
   <tag>fail</tag>
You cannot modify the navmesh across region boundaries.
  </notification>

  <notification
   icon="alertmodal.tga"
   name="NoSetPhysicsPropertiesOnObjectType"
   type="notify">
   <tag>fail</tag>
Cannot set physics properties on that object type.
  </notification>

  <notification
   icon="alertmodal.tga"
   name="NoSetRootPrimWithNoShape"
   type="notify">
   <tag>fail</tag>
Cannot set root prim to have no shape.
  </notification>

  <notification
   icon="alertmodal.tga"
   name="NoRegionSupportPhysMats"
   type="notify">
   <tag>fail</tag>
This region does not have physics materials enabled.
  </notification>

  <notification
   icon="alertmodal.tga"
   name="OnlyRootPrimPhysMats"
   type="notify">
   <tag>fail</tag>
Only root prims may have their physics materials adjusted.
  </notification>

  <notification
   icon="alertmodal.tga"
   name="NoSupportCharacterPhysMats"
   type="notify">
   <tag>fail</tag>
Setting physics materials on characters is not yet supported.
  </notification>

  <notification
   icon="alertmodal.tga"
   name="InvalidPhysMatProperty"
   type="notify">
   <tag>fail</tag>
One or more of the specified physics material properties was invalid.
  </notification>

  <notification
   icon="alertmodal.tga"
   name="NoPermsAlterStitchingMeshObj"
   type="notify">
   <tag>fail</tag>
You may not alter the stitching type of a mesh object.
  </notification>

  <notification
   icon="alertmodal.tga"
   name="NoPermsAlterShapeMeshObj"
   type="notify">
   <tag>fail</tag>
You may not alter the shape of a mesh object
  </notification>

  <notification
   icon="alertmodal.tga"
   name="FullRegionCantEnter"
   type="notify">
   <tag>fail</tag>
You can't enter this region because \nthe region is full.
  </notification>

  <notification
   icon="alertmodal.tga"
   name="LinkFailedOwnersDiffer"
   type="notify">
   <tag>fail</tag>
Link failed -- owners differ
  </notification>

  <notification
   icon="alertmodal.tga"
   name="LinkFailedNoModNavmeshAcrossRegions"
   type="notify">
   <tag>fail</tag>
Link failed -- cannot modify the navmesh across region boundaries.
  </notification>

  <notification
   icon="alertmodal.tga"
   name="LinkFailedNoPermToEdit"
   type="notify">
   <tag>fail</tag>
Link failed because you do not have edit permission.
  </notification>

  <notification
   icon="alertmodal.tga"
   name="LinkFailedTooManyPrims"
   type="notify">
   <tag>fail</tag>
Link failed -- too many primitives
  </notification>

  <notification
   icon="alertmodal.tga"
   name="LinkFailedCantLinkNoCopyNoTrans"
   type="notify">
   <tag>fail</tag>
Link failed -- cannot link no-copy with no-transfer
  </notification>

  <notification
   icon="alertmodal.tga"
   name="LinkFailedNothingLinkable"
   type="notify">
   <tag>fail</tag>
Link failed -- nothing linkable.
  </notification>

  <notification
   icon="alertmodal.tga"
   name="LinkFailedTooManyPathfindingChars"
   type="notify">
   <tag>fail</tag>
Link failed -- too many pathfinding characters
  </notification>

  <notification
   icon="alertmodal.tga"
   name="LinkFailedInsufficientLand"
   type="notify">
   <tag>fail</tag>
Link failed -- insufficient land resources
  </notification>

  <notification
   icon="alertmodal.tga"
   name="LinkFailedTooMuchPhysics"
   type="notify">
   <tag>fail</tag>
Object uses too many physics resources -- its dynamics have been disabled.
  </notification>

  <notification
   icon="alertmodal.tga"
   name="EstateManagerFailedllTeleportHome"
   persist="false"
   type="notify">
    <tag>fail</tag>
The object '[OBJECT_NAME]' at [SLURL] cannot teleport estate managers home.
  </notification>

  <notification
   icon="alertmodal.tga"
   name="TeleportedHomeByObjectOnParcel"
   persist="false"
   type="notify">
   <tag>fail</tag>
You have been teleported home by the object '[OBJECT_NAME]' on the parcel '[PARCEL_NAME]'
  </notification>

  <notification
   icon="alertmodal.tga"
   name="TeleportedHomeByObject"
   persist="false"
   type="notify">
   <tag>fail</tag>
You have been teleported home by the object '[OBJECT_NAME]'
  </notification>

  <notification
   icon="alertmodal.tga"
   name="TeleportedByAttachment"
   type="notify">
   <tag>fail</tag>
You have been teleported by an attachment on [ITEM_ID]
   <usetemplate
    ignoretext="Teleport: You have been teleported by an attachment"
    name="notifyignore"/>
  </notification>

  <notification
   icon="alertmodal.tga"
   name="TeleportedByObjectOnParcel"
   type="notify">
   <tag>fail</tag>
You have been teleported by the object '[OBJECT_NAME]' on the parcel '[PARCEL_NAME]'
   <usetemplate
    ignoretext="Teleport: You have been teleported by an object on a parcel"
    name="notifyignore"/>
  </notification>

  <notification
   icon="alertmodal.tga"
   name="TeleportedByObjectOwnedBy"
   type="notify">
   <tag>fail</tag>
You have been teleported by the object '[OBJECT_NAME]' owned by [OWNER_ID]
  </notification>

  <notification
   icon="alertmodal.tga"
   name="TeleportedByObjectUnknownUser"
   type="notify">
   <tag>fail</tag>
You have been teleported by the object '[OBJECT_NAME]' owned by an unknown user.
  </notification>

  <notification
   icon="alertmodal.tga"
   name="StandDeniedByObject"
   type="notify">
    <tag>fail</tag>
'[OBJECT_NAME]' will not allow you to stand at this time.
  </notification>

  <notification
   icon="alertmodal.tga"
   name="ResitDeniedByObject"
   type="notify">
    <tag>fail</tag>
'[OBJECT_NAME]' will not allow you to change your seat at this time.
  </notification>

  <notification
   icon="alertmodal.tga"
   name="CantCreateObjectRegionFull"
   type="notify">
   <tag>fail</tag>
Unable to create requested object. The region is full.
  </notification>

   <notification
    icon="alertmodal.tga"
   name="CantCreateAnimatedObjectTooLarge"
   type="notify">
   <tag>fail</tag>
Unable to create requested animated object because it exceeds the rigged triangle limit.
  </notification>

  <notification
   icon="alertmodal.tga"
   name="CantAttackMultipleObjOneSpot"
   type="notify">
   <tag>fail</tag>
You can't attach multiple objects to one spot.
  </notification>

  <notification
   icon="alertmodal.tga"
   name="CantCreateMultipleObjAtLoc"
   type="notify">
   <tag>fail</tag>
You can't create multiple objects here.
  </notification>

  <notification
   icon="alertmodal.tga"
   name="UnableToCreateObjTimeOut"
   type="notify">
   <tag>fail</tag>
Unable to create requested object. Object is missing from database.
  </notification>

  <notification
   icon="alertmodal.tga"
   name="UnableToCreateObjUnknown"
   type="notify">
   <tag>fail</tag>
Unable to create requested object. The request timed out. Please try again.
  </notification>

  <notification
   icon="alertmodal.tga"
   name="UnableToCreateObjMissingFromDB"
   type="notify">
   <tag>fail</tag>
Unable to create requested object. Please try again.
  </notification>

  <notification
   icon="alertmodal.tga"
   name="RezFailureTookTooLong"
   type="notify">
   <tag>fail</tag>
Rez failed, requested object took too long to load.
  </notification>

  <notification
   icon="alertmodal.tga"
   name="FailedToPlaceObjAtLoc"
   type="notify">
   <tag>fail</tag>
Failed to place object at specified location.  Please try again.
  </notification>

  <notification
   icon="alertmodal.tga"
   name="CantCreatePlantsOnLand"
   type="notify">
   <tag>fail</tag>
You cannot create plants on this land.
  </notification>

  <notification
   icon="alertmodal.tga"
   name="CantRestoreObjectNoWorldPos"
   type="notify">
   <tag>fail</tag>
Cannot restore object. No world position found.
  </notification>

  <notification
   icon="alertmodal.tga"
   name="CantRezObjectInvalidMeshData"
   type="notify">
   <tag>fail</tag>
Unable to rez object because its mesh data is invalid.
  </notification>

  <notification
   icon="alertmodal.tga"
   name="CantRezObjectTooManyScripts"
   type="notify">
   <tag>fail</tag>
Unable to rez object because there are already too many scripts in this region.
  </notification>

  <notification
   icon="alertmodal.tga"
   name="CantCreateObjectNoAccess"
   type="notify">
   <tag>fail</tag>
Your access privileges don't allow you to create objects there.
  </notification>

  <notification
   icon="alertmodal.tga"
   name="CantCreateObject"
   type="notify">
   <tag>fail</tag>
You are not currently allowed to create objects.
  </notification>

  <notification
   icon="alertmodal.tga"
   name="InvalidObjectParams"
   type="notify">
   <tag>fail</tag>
Invalid object parameters
  </notification>

  <notification
   icon="alertmodal.tga"
   name="CantDuplicateObjectNoAcess"
   type="notify">
   <tag>fail</tag>
Your access privileges don't allow you to duplicate objects here.
  </notification>

  <notification
   icon="alertmodal.tga"
   name="CantChangeShape"
   type="notify">
   <tag>fail</tag>
You are not allowed to change this shape.
  </notification>

  <notification
   icon="alertmodal.tga"
   name="NoPermsTooManyAttachedAnimatedObjects"
   type="notify">
   <tag>fail</tag>
Operation would cause the number of attached animated objects to exceed the limit.
  </notification>

  <notification
   icon="alertmodal.tga"
   name="NoPermsLinkAnimatedObjectTooLarge"
   type="notify">
   <tag>fail</tag>
Can't link these objects because the resulting animated object would exceed the rigged triangle limit.
  </notification>

  <notification
   icon="alertmodal.tga"
   name="NoPermsSetFlagAnimatedObjectTooLarge"
   type="notify">
   <tag>fail</tag>
Can't make this object into an animated object because it would exceed the rigged triangle limit.
  </notification>

  <notification
   icon="alertmodal.tga"
   name="CantChangeAnimatedObjectStateInsufficientLand"
   type="notify">
   <tag>fail</tag>
Can't change animated object state for this object because it would cause parcel limit to be exceeded.
  </notification>

  <notification
   icon="alertmodal.tga"
   name="ErrorNoMeshData"
   type="notify">
   <tag>fail</tag>
Server error: cannot complete this operation because mesh data is not loaded.
  </notification>

  <notification
   icon="alertmodal.tga"
   name="NoAccessToClaimObjects"
   type="notify">
   <tag>fail</tag>
Your access privileges don't allow you to claim objects here.
  </notification>

  <notification
   icon="alertmodal.tga"
   name="DeedFailedNoPermToDeedForGroup"
   type="notify">
   <tag>fail</tag>
Deed failed because you do not have permission to deed objects for your group.
  </notification>

  <notification
   icon="alertmodal.tga"
   name="NoPrivsToBuyObject"
   type="notify">
   <tag>fail</tag>
Your access privileges don't allow you to buy objects here.
  </notification>

  <notification
   icon="alertmodal.tga"
   name="CantAttachObjectAvatarSittingOnIt"
   type="notify">
   <tag>fail</tag>
Cannot attach object because an avatar is sitting on it.
  </notification>

  <notification
   icon="alertmodal.tga"
   name="WhyAreYouTryingToWearShrubbery"
   type="notify">
   <tag>fail</tag>
Trees and grasses cannot be worn as attachments.
  </notification>

  <notification
   icon="alertmodal.tga"
   name="CantAttachGroupOwnedObjs"
   type="notify">
   <tag>fail</tag>
Cannot attach group-owned objects.
  </notification>

  <notification
   icon="alertmodal.tga"
   name="CantAttachObjectsNotOwned"
   type="notify">
   <tag>fail</tag>
Cannot attach objects that you don't own.
  </notification>

  <notification
   icon="alertmodal.tga"
   name="CantAttachNavmeshObjects"
   type="notify">
   <tag>fail</tag>
Cannot attach objects that contribute to navmesh.
  </notification>

  <notification
   icon="alertmodal.tga"
   name="CantAttachObjectNoMovePermissions"
   type="notify">
   <tag>fail</tag>
Cannot attach object because you do not have permission to move it.
  </notification>

  <notification
   icon="alertmodal.tga"
   name="CantAttachNotEnoughScriptResources"
   type="notify">
   <tag>fail</tag>
Not enough script resources available to attach object!
  </notification>

  <notification
   icon="alertmodal.tga"
   name="CantAttachObjectBeingRemoved"
   type="notify">
    <tag>fail</tag>
    Cannot attach object because it is already being removed.
  </notification>

  <notification
   icon="alertmodal.tga"
   name="CantDropItemTrialUser"
   type="notify">
   <tag>fail</tag>
You can't drop objects here; try the Free Trial area.
  </notification>

  <notification
   icon="alertmodal.tga"
   name="CantDropMeshAttachment"
   type="notify">
   <tag>fail</tag>
You can't drop mesh attachments. Detach to inventory and then rez in world.
  </notification>

  <notification
   icon="alertmodal.tga"
   name="CantDropAttachmentNoPermission"
   type="notify">
   <tag>fail</tag>
Failed to drop attachment: you don't have permission to drop there.
  </notification>

  <notification
   icon="alertmodal.tga"
   name="CantDropAttachmentInsufficientLandResources"
   type="notify">
   <tag>fail</tag>
Failed to drop attachment: insufficient available land resource.
  </notification>

  <notification
   icon="alertmodal.tga"
   name="CantDropAttachmentInsufficientResources"
   type="notify">
   <tag>fail</tag>
Failed to drop attachments: insufficient available resources.
  </notification>

  <notification
   icon="alertmodal.tga"
   name="CantDropObjectFullParcel"
   type="notify">
   <tag>fail</tag>
Cannot drop object here.  Parcel is full.
  </notification>

  <notification
   icon="alertmodal.tga"
   name="CantTouchObjectBannedFromParcel"
   type="notify">
   <tag>fail</tag>
Can't touch/grab this object because you are banned from the land parcel.
  </notification>

  <notification
   icon="alertmodal.tga"
   name="PlzNarrowDeleteParams"
   type="notify">
   <tag>fail</tag>
Please narrow your delete parameters.
  </notification>

  <notification
   icon="alertmodal.tga"
   name="UnableToUploadAsset"
   type="notify">
   <tag>fail</tag>
Unable to upload asset.
  </notification>

  <notification
   icon="alertmodal.tga"
   name="CantTeleportCouldNotFindUser"
   type="notify">
   <tag>fail</tag>
Could not find user to teleport home
  </notification>

  <notification
   icon="alertmodal.tga"
   name="GodlikeRequestFailed"
   type="notify">
   <tag>fail</tag>
godlike request failed
  </notification>

  <notification
   icon="alertmodal.tga"
   name="GenericRequestFailed"
   type="notify">
   <tag>fail</tag>
generic request failed
  </notification>

  <notification
   icon="alertmodal.tga"
   name="CantUploadPostcard"
   type="notify">
   <tag>fail</tag>
Unable to upload postcard.  Try again later.
  </notification>

  <notification
   icon="alertmodal.tga"
   name="CantFetchInventoryForGroupNotice"
   type="notify">
   <tag>fail</tag>
Unable to fetch inventory details for the group notice.
  </notification>

  <notification
   icon="alertmodal.tga"
   name="CantSendGroupNoticeNotPermitted"
   type="notify">
   <tag>fail</tag>
Unable to send group notice -- not permitted.
  </notification>

  <notification
   icon="alertmodal.tga"
   name="CantSendGroupNoticeCantConstructInventory"
   type="notify">
   <tag>fail</tag>
Unable to send group notice -- could not construct inventory.
  </notification>

  <notification
   icon="alertmodal.tga"
   name="CantParceInventoryInNotice"
   type="notify">
   <tag>fail</tag>
Unable to parse inventory in notice.
  </notification>

  <notification
   icon="alertmodal.tga"
   name="TerrainUploadFailed"
   type="notify">
   <tag>fail</tag>
Terrain upload failed.
  </notification>

  <notification
   icon="alertmodal.tga"
   name="TerrainFileWritten"
   type="notify">
   <tag>fail</tag>
Terrain file written.
  </notification>

  <notification
   icon="alertmodal.tga"
   name="TerrainFileWrittenStartingDownload"
   type="notify">
   <tag>fail</tag>
Terrain file written, starting download...
  </notification>

  <notification
   icon="alertmodal.tga"
   name="TerrainBaked"
   type="notify">
   <tag>fail</tag>
Terrain baked.
  </notification>

  <notification
   icon="alertmodal.tga"
   name="TenObjectsDisabledPlzRefresh"
   type="notify">
   <tag>fail</tag>
Only the first 10 selected objects have been disabled. Refresh and make additional selections if required.
  </notification>

  <notification
   icon="alertmodal.tga"
   name="UpdateViewerBuyParcel"
   type="notify">
   <tag>fail</tag>
You need to update your viewer to buy this parcel.
  </notification>  

  <notification
   icon="alertmodal.tga"
   name="CantBuyParcelNotForSale"
   type="notify">
   <tag>fail</tag>
Unable to buy, this parcel is not for sale.
  </notification>

  <notification
   icon="alertmodal.tga"
   name="CantBuySalePriceOrLandAreaChanged"
   type="notify">
   <tag>fail</tag>
Unable to buy, the sale price or land area has changed.
  </notification>

  <notification
   icon="alertmodal.tga"
   name="CantBuyParcelNotAuthorized"
   type="notify">
   <tag>fail</tag>
You are not the authorized buyer for this parcel.
  </notification>

  <notification
   icon="alertmodal.tga"
   name="CantBuyParcelAwaitingPurchaseAuth"
   type="notify">
   <tag>fail</tag>
You cannot purchase this parcel because it is already awaiting purchase aut
  </notification>

  <notification
   icon="alertmodal.tga"
   name="CantBuildOverflowParcel"
   type="notify">
   <tag>fail</tag>
You cannot build objects here because doing so would overflow the parcel.
  </notification>

  <notification
   icon="alertmodal.tga"
   name="SelectedMultipleOwnedLand"
   type="notify">
   <tag>fail</tag>
You selected land with different owners. Please select a smaller area and try again.
  </notification>

  <notification
   icon="alertmodal.tga"
   name="CantJoinTooFewLeasedParcels"
   type="notify">
   <tag>fail</tag>
Not enough leased parcels in selection to join.
  </notification>

  <notification
   icon="alertmodal.tga"
   name="CantDivideLandMultipleParcelsSelected"
   type="notify">
   <tag>fail</tag>
Can't divide land.
There is more than one parcel selected.
Try selecting a smaller piece of land.
  </notification>

  <notification
   icon="alertmodal.tga"
   name="CantDivideLandCantFindParcel"
   type="notify">
   <tag>fail</tag>
Can't divide land.
Can't find the parcel.
Please report with Help -> Report Bug...
  </notification>

  <notification
   icon="alertmodal.tga"
   name="CantDivideLandWholeParcelSelected"
   type="notify">
   <tag>fail</tag>
Can't divide land. Whole parcel is selected.
Try selecting a smaller piece of land.
  </notification>

  <notification
   icon="alertmodal.tga"
   name="LandHasBeenDivided"
   type="notify">
   <tag>fail</tag>
Land has been divided.
  </notification>

  <notification
   icon="alertmodal.tga"
   name="PassPurchased"
   type="notify">
   <tag>fail</tag>
You purchased a pass.
  </notification>

  <notification
   icon="alertmodal.tga"
   name="RegionDisallowsClassifieds"
   type="notify">
   <tag>fail</tag>
Region does not allow classified advertisements.
  </notification>

  <notification
   icon="alertmodal.tga"
   name="LandPassExpireSoon"
   type="notify">
   <tag>fail</tag>
Your pass to this land is about to expire.
  </notification>

  <notification
   icon="alertmodal.tga"
   name="CantSitNoSuitableSurface"
   type="notify">
   <tag>fail</tag>
There is no suitable surface to sit on, try another spot.
  </notification>

  <notification
   icon="alertmodal.tga"
   name="CantSitNoRoom"
   type="notify">
   <tag>fail</tag>
No room to sit here, try another spot.
  </notification>

  <notification
   icon="alertmodal.tga"
   name="ClaimObjectFailedNoPermission"
   type="notify">
   <tag>fail</tag>
Claim object failed because you don't have permission
  </notification>

  <notification
   icon="alertmodal.tga"
   name="ClaimObjectFailedNoMoney"
   type="notify">
   <tag>fail</tag>
Claim object failed because you don't have enough L$.
  </notification>

  <notification
   icon="alertmodal.tga"
   name="CantDeedGroupLand"
   type="notify">
   <tag>fail</tag>
Cannot deed group-owned land.
  </notification>

  <notification
   icon="alertmodal.tga"
   name="BuyObjectFailedNoMoney"
   type="notify">
   <tag>fail</tag>
Buy object failed because you don't have enough L$.
  </notification>

  <notification
   icon="alertmodal.tga"
   name="BuyInventoryFailedNoMoney"
   type="notify">
   <tag>fail</tag>
Buy inventory failed because you do not have enough L$
  </notification>

  <notification
   icon="alertmodal.tga"
   name="BuyPassFailedNoMoney"
   type="notify">
   <tag>fail</tag>
You don't have enough L$ to buy a pass to this land.
  </notification>

  <notification
   icon="alertmodal.tga"
   name="CantBuyPassTryAgain"
   type="notify">
   <tag>fail</tag>
Unable to buy pass right now.  Try again later.
  </notification>

  <notification
   icon="alertmodal.tga"
   name="CantCreateObjectParcelFull"
   type="notify">
   <tag>fail</tag>
Can't create object because \nthe parcel is full.
  </notification>

  <notification
   icon="alertmodal.tga"
   name="FailedPlacingObject"
   type="notify">
   <tag>fail</tag>
Failed to place object at specified location.  Please try again.
  </notification>

  <notification
   icon="alertmodal.tga"
   name="CantCreateLandmarkForEvent"
   type="notify">
   <tag>fail</tag>
Unable to create landmark for event.
  </notification>

  <notification
   icon="alertmodal.tga"
   name="GodBeatsFreeze"
   type="notify">
   <tag>fail</tag>
Your godlike powers break the freeze!
  </notification>

  <notification
   icon="alertmodal.tga"
   name="SpecialPowersRequestFailedLogged"
   type="notify">
   <tag>fail</tag>
Request for special powers failed. This request has been logged.
  </notification>

  <notification
   icon="alertmodal.tga"
   name="ExpireExplanation"
   type="notify">
   <tag>fail</tag>
The system is currently unable to process your request. The request timed out.
  </notification>

  <notification
   icon="alertmodal.tga"
   name="DieExplanation"
   type="notify">
   <tag>fail</tag>
The system is unable to process your request.
  </notification>

  <notification
   icon="alertmodal.tga"
   name="AddPrimitiveFailure"
   type="notify">
   <tag>fail</tag>
Insufficient funds to create primitve.
  </notification>

  <notification
   icon="alertmodal.tga"
   name="RezObjectFailure"
   type="notify">
   <tag>fail</tag>
Insufficient funds to create object.
  </notification>

  <notification
   icon="alertmodal.tga"
   name="ResetHomePositionNotLegal"
   type="notify">
   <tag>fail</tag>
Reset Home position since Home wasn't legal.
  </notification>

  <notification
   icon="alertmodal.tga"
   name="CantInviteRegionFull"
   type="notify">
   <tag>fail</tag>
You cannot currently invite anyone to your location because the region is full. Try again later.
  </notification>

  <notification
   icon="alertmodal.tga"
   name="CantSetHomeAtRegion"
   type="notify">
   <tag>fail</tag>
This region does not allow you to set your home location here.
  </notification>

  <notification
   icon="alertmodal.tga"
   name="ListValidHomeLocations"
   type="notify">
   <tag>fail</tag>
You can only set your 'Home Location' on your land or at a mainland Infohub.
  </notification>

  <notification
   icon="alertmodal.tga"
   name="SetHomePosition"
   type="notify">
   <tag>fail</tag>
Home position set.
  </notification>

  <notification
   icon="alertmodal.tga"
   name="CantDerezInventoryError"
   type="notify">
   <tag>fail</tag>
Cannot derez object due to inventory fault.
  </notification>

  <notification
   icon="alertmodal.tga"
   name="CantCreateRequestedInv"
   type="notify">
   <tag>fail</tag>
Cannot create requested inventory.
  </notification>

  <notification
   icon="alertmodal.tga"
   name="CantCreateRequestedInvFolder"
   type="notify">
   <tag>fail</tag>
Cannot create requested inventory folder.
  </notification>

  <notification
   icon="alertmodal.tga"
   name="CantCreateInventory"
   type="notify">
   <tag>fail</tag>
Cannot create that inventory.
  </notification>

  <notification
   icon="alertmodal.tga"
   name="CantCreateLandmark"
   type="notify">
   <tag>fail</tag>
Cannot create landmark.
  </notification>

  <notification
   icon="alertmodal.tga"
   name="CantCreateOutfit"
   type="notify">
   <tag>fail</tag>
Cannot create outfit right now. Try again in a minute.
  </notification>

  <notification
   icon="alertmodal.tga"
   name="InventoryNotForSale"
   type="notify">
   <tag>fail</tag>
Inventory is not for sale.
  </notification>

  <notification
   icon="alertmodal.tga"
   name="CantFindInvItem"
   type="notify">
   <tag>fail</tag>
Unable to find inventory item.
  </notification>

  <notification
   icon="alertmodal.tga"
   name="CantFindObject"
   type="notify">
   <tag>fail</tag>
Unable to find object.
  </notification>

  <notification
   icon="alertmodal.tga"
   name="CantTransfterMoneyRegionDisabled"
   type="notify">
   <tag>fail</tag>
Money transfers to objects are currently disabled in this region.
  </notification>

  <notification
   icon="alertmodal.tga"
   name="DroppedMoneyTransferRequest"
   type="notify">
   <tag>fail</tag>
Unable to make payment due to system load.
  </notification>

  <notification
   icon="alertmodal.tga"
   name="CantPayNoAgent"
   type="notify">
   <tag>fail</tag>
Could not figure out who to pay.
  </notification>

  <notification
   icon="alertmodal.tga"
   name="CantDonateToPublicObjects"
   type="notify">
   <tag>fail</tag>
You cannot give L$ to public objects.
  </notification>

  <notification
   icon="alertmodal.tga"
   name="InventoryCreationInWorldObjectFailed"
   type="notify">
   <tag>fail</tag>
Inventory creation on in-world object failed.
  </notification>

  <notification
   icon="alertmodal.tga"
   name="UserBalanceOrLandUsageError"
   type="notify">
   <tag>fail</tag>
An internal error prevented us from properly updating your viewer.  The L$ balance or parcel holdings displayed in your viewer may not reflect your actual balance on the servers.
  </notification>

  <notification
   icon="alertmodal.tga"
   name="LargePrimAgentIntersect"
   type="notify">
   <tag>fail</tag>
Cannot create large prims that intersect other residents.  Please re-try when other residents have moved.
  </notification>
  
  <notification
   icon="alertmodal.tga"
   name="PreferenceChatClearLog"
   type="alertmodal">
    This will delete the logs of previous conversations, and any backups of that file.
    <tag>confirm</tag>
    <usetemplate
     ignoretext="Confirm before I delete the log of previous conversations."
     name="okcancelignore"
     notext="Cancel"
     yestext="OK"/>
  </notification>
  
  <notification
   icon="alertmodal.tga"
   name="PreferenceControlsDefaults"
   type="alertmodal">
    Do you want to restore default values for controls?
    <tag>confirm</tag>
    <usetemplate
       canceltext="Cancel"
       name="yesnocancelbuttons"
       notext="Current mode"
       yestext="All modes"/>
  </notification>
    
  <notification
   icon="alertmodal.tga"
   name="PreferenceChatDeleteTranscripts"
   type="alertmodal">
    This will delete the transcripts for all previous conversations. The list of past conversations will not be affected. All files with the suffixes .txt and txt.backup in the folder [FOLDER] will be deleted.
    <tag>confirm</tag>
    <usetemplate
     ignoretext="Confirm before I delete transcripts."
     name="okcancelignore"
     notext="Cancel"
     yestext="OK"/>
  </notification>

  <notification
   icon="alert.tga"
   name="PreferenceChatPathChanged"
   type="alert">
   Unable to move files. Restored previous path.
    <usetemplate
     ignoretext="Unable to move files. Restored previous path."
     name="okignore"
     yestext="OK"/>
  </notification>

  <notification
   icon="alertmodal.tga"
   name="DefaultObjectPermissions"
   type="alert">
	There was a problem saving the default object permissions: [REASON].  Please try setting the default permissions later.
	<tag>fail</tag>
   <usetemplate
     name="okbutton"
     yestext="OK"/>
  </notification>
  
  <notification
   icon="alert.tga"
   name="ChatHistoryIsBusyAlert"
   type="alertmodal">
   Chat history file is busy with previous operation. Please try again in a few minutes or choose chat with another person.
    <usetemplate
     name="okbutton"
     yestext="OK"/>
  </notification>

  <notification
   icon="alertmodal.tga"
   name="AddPaymentMethod"
   type="alertmodal">
On the following page, choose a L$ amount
and click a place Order button. You will be
able to add a payment method at checkout.
    <tag>confirm</tag>
    <form name="form">
      <button
       default="true"
       index="0"
       width="120"
       name="Continue"
       text="Continue"/>
      <button
       index="1"
       name="Cancel"
       text="Cancel"/>
    </form>
  </notification>
  
  <notification
   icon="alert.tga"
   name="OutfitPhotoLoadError"
   type="alertmodal">
    [REASON]
    <tag>fail</tag>
    <usetemplate
     name="okbutton"
     yestext="OK"/>
  </notification>

  <notification
   icon="notify.tga"
   name="FailedToFindSettings"
   persist="true"
   type="alertmodal">
Could not load the settings for [NAME] from the database.
  <tag>fail</tag>
  </notification>
  
  <notification
   icon="notify.tga"
   name="FailedToLoadSettingsApply"
   persist="true"
   type="alertmodal">
Unable to apply those settings to the environment.
  <tag>fail</tag>
  </notification>
  
  <notification
   icon="notify.tga"
   name="FailedToBuildSettingsDay"
   persist="true"
   type="alertmodal">
Unable to apply those settings to the environment.
  <tag>fail</tag>
  </notification>

  <notification
   icon="notify.tga"
   name="NoEnvironmentSettings"
   persist="true"
   type="alertmodal">
This Region does not support environmental settings.
  <tag>fail</tag>
  </notification>
 
  <notification
   icon="alertmodal.tga"
   label="Save Environmental Settings"
   name="SaveSettingAs"
   type="alertmodal">
    <unique/>
    Save current environmental settings as:
    <tag>confirm</tag>
    <form name="form">
      <input name="message" type="text">
        [DESC] (new)
      </input>
      <button
       default="true"
       index="0"
       name="OK"
       text="OK"/>
      <button
       index="1"
       name="Cancel"
       text="Cancel"/>
    </form>
  </notification>

  <notification
   icon="notify.tga"
   name="WLImportFail"
   persist="true"
   type="alertmodal">
Unable to import legacy Windlight settings [NAME] from 
[FILE].

[REASONS]
  <tag>fail</tag>
  </notification>

  <notification
   icon="notify.tga"
   name="WLParcelApplyFail"
   persist="true"
   type="alertmodal">
Unable to set the environment for this parcel.
Please enter or select a parcel that you have rights to modify.
  <tag>fail</tag>
  </notification>

  <notification
   icon="notify.tga"
   name="SettingsUnsuported"
   persist="true"
   type="alertmodal">
Settings are not supported on this region. 
Please move to a settings enabled region and retry your action.
  <tag>fail</tag>
  </notification>

  <notification
   icon="alertmodal.tga"
   name="SettingsConfirmLoss"
   type="alertmodal">
You are about to lose the changes you have made to this [TYPE] named "[NAME]".
Are you sure you want to continue?
    <tag>confirm</tag>
    <usetemplate
     ignoretext="Are you sure you want to lose changes?"
     name="okcancelignore"
     notext="No"
     yestext="Yes"/>
  </notification>

  <notification
   icon="alertmodal.tga"
   name="SettingsConfirmReset"
   type="alertmodal">
You are about to remove all applied settings.
Are you sure you want to continue?
    <tag>confirm</tag>
    <usetemplate
     name="okcancelbuttons"
     notext="No"
     yestext="Yes"/>
  </notification>

  <notification
 icon="alertmodal.tga"
 name="PersonalSettingsConfirmReset"
 type="alertmodal">
You are about to remove all applied Personal lighting settings.
Are you sure you want to continue?
    <tag>confirm</tag>
    <usetemplate
     name="okcancelbuttons"
     notext="No"
     yestext="Yes"/>
  </notification>

  <notification
   icon="alertmodal.tga"
   name="SettingsMakeNoTrans"
   type="alertmodal">
You are about to import non-transferable settings into this daycycle. Continuing will cause the settings you are editing to become non-transferable also. 

This change can not be undone.

Are you sure you want to continue?
    <tag>confirm</tag>
    <usetemplate
     ignoretext="Are you sure you want to make settings non-transferable?"
     name="okcancelignore"
     notext="No"
     yestext="Yes"/>
  </notification>
  
  <notification
   icon="notify.tga"
   name="NoEditFromLibrary"
   persist="true"
   type="alertmodal">
You may not edit settings directly from the libary.  
Please copy to your own inventory and try again.
  <tag>fail</tag>
  </notification>

    <notification
   icon="notify.tga"
   name="EnvironmentApplyFailed"
   persist="true"
   type="alertmodal">
We have encountered an issue with these settings.  They can not be saved or applied at this time.
  <tag>fail</tag>
  </notification>

    <notification
   icon="notify.tga"
   name="TrackLoadFailed"
   persist="true"
   type="alertmodal">
Unable to load the track into [TRACK].
  <tag>fail</tag>
  </notification>

    <notification
   icon="notify.tga"
   name="TrackLoadMismatch"
   persist="true"
   type="alertmodal">
Unable to load the track from [TRACK1] into [TRACK2].
  <tag>fail</tag>
  </notification>

  <notification
   icon="alertmodal.tga"
   name="CompressionTestResults"
   type="alertmodal">
Test result for gzip level 6 file compression with [FILE] of size [SIZE] KB:
Packing: [PACK_TIME]s [PSIZE]KB
Unpacking: [UNPACK_TIME]s [USIZE]KB
    <tag>fail</tag>
  </notification>

    <notification
     icon="alertmodal.tga"
     label="Prompt for MFA Token"
     name="PromptMFAToken"
     type="alertmodal">
        [MESSAGE]
        <tag>confirm</tag>
        <form name="form">
            <input name="token" type="text" width="400" />
            <button
             default="true"
             index="0"
             name="continue"
             text="Continue"/>
            <button
             index="1"
             name="cancel"
             text="Cancel"/>
        </form>
    </notification>

  <notification
   icon="alertmodal.tga"
   label="Prompt for MFA Token"
   name="PromptMFATokenWithSave"
   type="alertmodal">
    [MESSAGE]
    <tag>confirm</tag>
    <form name="form">
      <input name="token" type="text" width="400" />
      <ignore
       name="ignore"
       checkbox_only="true"
       text="Remember this computer for 30 days."/>
      <button
       default="true"
       index="0"
       name="continue"
       text="Continue"/>
      <button
       index="1"
       name="cancel"
       text="Cancel"/>
    </form>
  </notification>

  <notification
   icon="alertmodal.tga"
   label="Create subfolder"
   name="CreateSubfolder"
   type="alertmodal">
    <unique/>
    Name the new folder:
    <tag>confirm</tag>
    <form name="form">
      <input name="message" type="text">
        [DESC]
      </input>
      <button
       default="true"
       index="0"
       name="OK"
       text="OK"/>
      <button
       index="1"
       name="Cancel"
       text="Cancel"/>
    </form>
  </notification>
  <notification
   icon="alertmodal.tga"
   name="SameFolderRequired"
   type="alert">
    Selected items must be in the same folder.
    <tag>fail</tag>
    <usetemplate
      name="okbutton"
      yestext="OK"/>
  </notification>

  <notification
    icon="alertmodal.tga"
    name="RiggedMeshAttachedToHUD"
    type="alertmodal">
    An object "[NAME]" attached to HUD point "[POINT]" contains rigged mesh.

Rigged mesh objects are designed for attachment to the avatar. You will see this object but no one else will.

If you want others to see this object, remove it and re-attach it to an avatar attachment point.
    <tag>confirm</tag>
    <usetemplate
        ignoretext="Warn me when rigged mesh is attached to HUD point."
        name="okignore"
        yestext="OK"/>
  </notification>

  <notification
   icon="alertmodal.tga"
   name="EnableAutoFPSWarning"
   type="alertmodal">
You are about to enable AutoFPS. All unsaved graphics settings will be lost.

Would you like to save them first?
      <tag>confirm</tag>
      <usetemplate
       name="okcancelbuttons"
       notext="No"
       yestext="Yes"/>
  </notification>
<<<<<<< HEAD
    
  <notification
    icon="notifytip.tga"
    name="ReflectionProbeApplied"
    persist="true"
    type="alertmodal">
    WARNING: You have made your object a Reflection Probe.  This will implicitly change the object to mimic its influence volume and will make irreversible changes to the object.  Do you want to continue?
   <usetemplate
       ignoretext="Reflection Probe tips"
       name="okcancelignore"
       notext="Cancel"
       yestext="OK"/>
  </notification>

  <notification
    icon="notifytip.tga"
    name="AutoAdjustHDRSky"
    type="alertmodal">
      You are editing a non-HDR sky that has been automatically converted to HDR. To remove HDR and tone mapping, set Reflection Probe Ambiance to zero.
    <usetemplate
        ignoretext="HDR Sky adjustment warning"
        name="okignore"
        yestext="OK"/>
  </notification>
  
=======

>>>>>>> 43cf06b7
</notifications><|MERGE_RESOLUTION|>--- conflicted
+++ resolved
@@ -12249,7 +12249,6 @@
        notext="No"
        yestext="Yes"/>
   </notification>
-<<<<<<< HEAD
     
   <notification
     icon="notifytip.tga"
@@ -12275,7 +12274,4 @@
         yestext="OK"/>
   </notification>
   
-=======
-
->>>>>>> 43cf06b7
 </notifications>