--- conflicted
+++ resolved
@@ -7634,14 +7634,10 @@
    name="RegionTPAccessBlocked"
    type="alertmodal">
    <tag>fail</tag>
-<<<<<<< HEAD
     The region you're trying to visit contains content exceeding your current preferences.  You can change your preferences using Avatar &gt; Preferences &gt; General.
-=======
-    The region you're trying to visit contains content exceeding your current preferences.  You can change your preferences using Me &gt; Preferences &gt; General.
    <usetemplate
       name="okbutton"
       yestext="OK"/>
->>>>>>> efe2ba3b
   </notification>
 
   <notification
