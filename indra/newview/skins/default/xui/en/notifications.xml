--- conflicted
+++ resolved
@@ -5804,11 +5804,7 @@
      name="ConfirmUnlink"
      type="alertmodal">
     <unique/>
-<<<<<<< HEAD
-    This is a large linkset. If you unlink it, you may not be able to link it again. You may wish to take a copy of the linkset into your inventory as a precaution.
-=======
     This is a large selection with linksets. If you unlink it, you may not be able to link it again. You may wish to take copies of linksets into your inventory as a precaution.
->>>>>>> 1be63209
     <tag>confirm</tag>
     <usetemplate
      ignoretext="Confirm when unlinking a linkset"
