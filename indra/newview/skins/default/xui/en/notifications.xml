<?xml version="1.0" encoding="utf-8" standalone="yes"?>
<notifications>
    <global name="skipnexttime">

		Do not show me this again
  </global>

  <global name="skipnexttimesessiononly">
Don&apos;t show me this again
(for current session)
  </global>

  <global name="alwayschoose">

		Always choose this option
  </global>

  <global name="implicitclosebutton">
		Close
  </global>

  <template name="okbutton">
    <form>
      <button
       default="true"
       index="0"
       name="OK_okbutton"
       text="$yestext"/>
    </form>
  </template>

  <template name="okignore">
    <form>
      <button
       default="true"
       index="0"
       name="OK_okignore"
       text="$yestext"/>
      <ignore text="$ignoretext"/>
    </form>
  </template>

  <template name="notifyignore">
    <form>
      <ignore text="$ignoretext"/>
    </form>
  </template>

  <template name="okcancelbuttons">
    <form>
      <button
       default="true"
       index="0"
       name="OK_okcancelbuttons"
       text="$yestext"/>
      <button
       index="1"
       name="Cancel_okcancelbuttons"
       text="$notext"/>
    </form>
  </template>

  <template name="okcancelignore">
    <form>
      <button
       default="true"
       index="0"
       name="OK_okcancelignore"
       text="$yestext"/>
      <button
       index="1"
       name="Cancel_okcancelignore"
       text="$notext"/>
      <ignore text="$ignoretext"/>
    </form>
  </template>

  <template name="okhelpbuttons">
    <form>
      <button
       default="true"
       index="0"
       name="OK_okhelpbuttons"
       text="$yestext"/>
      <button
       index="1"
       name="Help"
       text="$helptext"/>
    </form>
  </template>

  <template name="okhelpignore">
    <form>
      <button
       default="true"
       index="0"
       name="OK_okhelpignore"
       text="$yestext"/>
      <button
       index="1"
       name="Help_okhelpignore"
       text="$helptext"/>
      <ignore text="$ignoretext"/>
    </form>
  </template>

  <template name="yesnocancelbuttons">
    <form>
      <button
       default="true"
       index="0"
       name="Yes"
       text="$yestext"/>
      <button
       index="1"
       name="No"
       text="$notext"/>
      <button
       index="2"
       name="Cancel_yesnocancelbuttons"
       text="$canceltext"/>
    </form>
  </template>

  <notification
 functor="GenericAcknowledge"
   icon="notify.tga"
   name="MissingAlert"
   label="Unknown Notification Message"
   type="notify">
Your version of [APP_NAME] does not know how to display the notification it just received.  Please verify that you have the latest version of [APP_NAME] installed.

Error details: The notification called &apos;[_NAME]&apos; was not found in notifications.xml.
    <tag>fail</tag>
    <usetemplate
     name="okbutton"
     yestext="OK"/>
  </notification>

  <notification
   icon="alertmodal.tga"
   name="FloaterNotFound"
   type="alertmodal">
Floater error: Could not find the following controls:

[CONTROLS]
    <tag>fail</tag>
    <usetemplate
     name="okbutton"
     yestext="OK"/>
  </notification>

  <notification
   icon="alertmodal.tga"
   name="TutorialNotFound"
   type="alertmodal">
No tutorial is currently available.
    <tag>fail</tag>
    <usetemplate
     name="okbutton"
     yestext="OK"/>
  </notification>

  <notification
   icon="alertmodal.tga"
   name="GenericAlert"
   type="alertmodal">
[MESSAGE]
  </notification>

  <notification
   icon="alertmodal.tga"
   name="GenericAlertYesCancel"
   type="alertmodal">
[MESSAGE]
    <usetemplate
     name="okcancelbuttons"
     notext="Cancel"
     yestext="Yes"/>
  </notification>

  <notification
   icon="alertmodal.tga"
   name="GenericAlertOK"
   type="alertmodal">
[MESSAGE]
    <usetemplate
     name="okbutton"
     yestext="OK"/>
  </notification>

  <notification
   icon="alertmodal.tga"
   name="BadInstallation"
   type="alertmodal">
 Installation of [APP_NAME] is defective. Please [https://www.firestormviewer.org/downloads download a new copy] of the Viewer and reinstall.
    <tag>fail</tag>
    <usetemplate
     name="okbutton"
     yestext="OK"/>
  </notification>

  <notification
   icon="alertmodal.tga"
   name="LoginFailedNoNetwork"
   type="alertmodal">
    <tag>fail</tag>
    Could not connect to the [CURRENT_GRID].
    &apos;[DIAGNOSTIC]&apos;
Make sure your Internet connection is working properly.
	<usetemplate
     name="okbutton"
     yestext="OK"/>
  </notification>

  <notification
   icon="alertmodal.tga"
   name="LoginFailedToParse"
   type="alertmodal">
    <tag>fail</tag>
Viewer received malformed response from server. Please, make sure your Internet connection is working properly and try again later.

If you feel this is in error, please contact Support.
    <usetemplate
       name="okbutton"
       yestext="OK"/>
  </notification>

  <notification
   icon="alertmodal.tga"
   name="MessageTemplateNotFound"
   type="alertmodal">
Message Template [PATH] not found.
   <tag>fail</tag>
	<usetemplate
     name="okbutton"
     yestext="OK"/>
  </notification>

  <notification
   icon="alertmodal.tga"
   name="WearableSave"
   type="alertmodal">
Save changes to current clothing/body part?
    <usetemplate
     canceltext="Cancel"
     name="yesnocancelbuttons"
     notext="Don&apos;t Save"
     yestext="Save"/>
  </notification>

  <notification
   icon="alertmodal.tga"
     name="ConfirmNoCopyToOutbox"
     type="alertmodal">
You don't have permission to copy one or more of these items to the Merchant Outbox.  You can move them or leave them behind.
    <usetemplate
     name="okcancelbuttons"
     notext="Don't move item(s)"
     yestext="Move item(s)"/>
  </notification>

  <notification
   icon="OutboxStatus_Success"
   name="OutboxFolderCreated"
   type="alertmodal">
    <unique/>
A new folder has been created for each item you have transferred into the top level of your Merchant Outbox.

    <usetemplate
     ignoretext="A new folder was created in the Merchant Outbox"
     name="okignore"
     yestext="OK"/>
  </notification>

  <notification
   icon="OutboxStatus_Success"
   name="OutboxImportComplete"
   type="alertmodal">
Success

All folders were successfully sent to the Marketplace.

        <usetemplate
         ignoretext="All folders sent to the Marketplace"
         name="okignore"
         yestext="OK"/>
  </notification>

  <notification
   icon="OutboxStatus_Warning"
   name="OutboxImportHadErrors"
   type="alertmodal">
Some folders did not transfer

Errors occurred when some folders were sent to the Marketplace.  Those folders are still in your Merchant Outbox.

See the [[MARKETPLACE_IMPORTS_URL] error log] for more information.

        <usetemplate
         name="okbutton"
         yestext="OK"/>
  </notification>

  <notification
   icon="OutboxStatus_Error"
   name="OutboxImportFailed"
   type="alertmodal">
Transfer failed with error &apos;[ERROR_CODE]&apos;

No folders were sent to the Marketplace because of a system or network error.  Try again later.

        <usetemplate
         name="okbutton"
         yestext="OK"/>
  </notification>

  <notification
   icon="OutboxStatus_Error"
   name="OutboxInitFailed"
   type="alertmodal">
Marketplace initialization failed with error &apos;[ERROR_CODE]&apos;

Initialization with the Marketplace failed because of a system or network error.  Try again later.

        <usetemplate
         name="okbutton"
         yestext="OK"/>
  </notification>

    <notification
        icon="OutboxStatus_Error"
        name="StockPasteFailed"
        type="alertmodal">
        Copy or move to Stock Folder failed with error :
        
        &apos;[ERROR_CODE]&apos;
        
        <usetemplate
        name="okbutton"
        yestext="OK"/>
    </notification>
  
    <notification
        icon="OutboxStatus_Error"
        name="MyOutfitsPasteFailed"
        type="alertmodal">
       One or more items can't be used inside "Outfits"
      <usetemplate
        name="okbutton"
        yestext="OK"/>
    </notification>
    
    <notification
        icon="OutboxStatus_Error"
        name="MerchantPasteFailed"
        type="alertmodal">
        Copy or move to Marketplace Listings failed with error :
        
        &apos;[ERROR_CODE]&apos;
        
        <usetemplate
        name="okbutton"
        yestext="OK"/>
    </notification>
    
    <notification
        icon="OutboxStatus_Error"
        name="MerchantTransactionFailed"
        type="alertmodal">
        The transaction with the Marketplace failed with the following error :
        
        [ERROR_REASON][ERROR_DESCRIPTION]
        
        <usetemplate
        name="okbutton"
        yestext="OK"/>
    </notification>
    
    <notification
        icon="OutboxStatus_Error"
        name="MerchantUnprocessableEntity"
        type="alertmodal">
        We are unable to list this product or activate the version folder. Usually this is caused by missing information in the listing description form, but it may be due to errors in the folder structure. Either edit the listing or check the listing folder for errors.
        
        <usetemplate
        name="okbutton"
        yestext="OK"/>
    </notification>

    <notification
        icon="OutboxStatus_Error"
        name="MerchantListingFailed"
        type="alertmodal">
        Listing to Marketplace failed with error :
        
        &apos;[ERROR_CODE]&apos;
        
        <usetemplate
        name="okbutton"
        yestext="OK"/>
    </notification>
    
    <notification
        icon="OutboxStatus_Error"
        name="MerchantFolderActivationFailed"
        type="alertmodal">
        Activating this version folder failed with error :

        &apos;[ERROR_CODE]&apos;

        <usetemplate
        name="okbutton"
        yestext="OK"/>
    </notification>

    <notification
     icon="notifytip.tga"
     name="InvalidKeystroke"
     type="notifytip">
There was an invalid keystroke entered.
[REASON].
Please input a valid text.
    </notification>

    <notification
        icon="alertmodal.tga"
        name="MerchantForceValidateListing"
        type="alertmodal">
        In order to create your listing, we fixed the hierarchy of your listing contents.
        <tag>confirm</tag>
        <usetemplate
            ignoretext="Warn me that creating a listing fixes the hierarchy of the content"
            name="okignore" 
            yestext="OK"/>
    </notification>

    <notification
        icon="alertmodal.tga"
        name="ConfirmMerchantActiveChange"
        type="alertmodal">
        This action will change the active content of this listing. Do you want to continue?
        <tag>confirm</tag>
        <usetemplate
        ignoretext="Confirm before I change an active listing on the marketplace"
        name="okcancelignore"
        notext="Cancel"
        yestext="OK"/>
    </notification>

    <notification
        icon="alertmodal.tga"
        name="ConfirmMerchantMoveInventory"
        type="alertmodal">
        Items dragged to the Marketplace Listings window are moved from their original locations, not copied. Do you want to continue?
        <tag>confirm</tag>
        <usetemplate
        ignoretext="Confirm before I move an item from the inventory to the marketplace"
        name="okcancelignore"
        notext="Cancel"
        yestext="OK"/>
    </notification>
    
    <notification
        icon="alertmodal.tga"
        name="ConfirmListingCutOrDelete"
        type="alertmodal">
        Moving or deleting a listing folder will delete your Marketplace listing. If you would like to keep the Marketplace listing, move or delete the contents of the version folder you would like to modify. Do you want to continue?
        <tag>confirm</tag>
        <usetemplate
        ignoretext="Confirm before I move or delete a listing from the marketplace"
        name="okcancelignore"
        notext="Cancel"
        yestext="OK"/>
    </notification>
    
    <notification
        icon="alertmodal.tga"
        name="ConfirmCopyToMarketplace"
        type="alertmodal">
        You don't have permission to copy one or more of these items to the Marketplace. You can move them or leave them behind.
        <tag>confirm</tag>
        <usetemplate
        ignoretext="Confirm before I try to copy a selection containing no copy items to the marketplace"
        name="yesnocancelbuttons"
        yestext="Move item(s)"
        notext="Don't move item(s)"
        canceltext="Cancel"/>
    </notification>
    
    <notification
        icon="alertmodal.tga"
        name="ConfirmMerchantUnlist"
        type="alertmodal">
        This action will unlist this listing. Do you want to continue?
        <tag>confirm</tag>
        <usetemplate
        ignoretext="Confirm before I unlist an active listing on the marketplace"
        name="okcancelignore"
        notext="Cancel"
        yestext="OK"/>
    </notification>
    
    <notification
        icon="alertmodal.tga"
        name="ConfirmMerchantClearVersion"
        type="alertmodal">
        This action will deactivate the version folder of the current listing. Do you want to continue?
        <tag>confirm</tag>
        <usetemplate
        ignoretext="Confirm before I deactivate the version folder of a listing on the marketplace"
        name="okcancelignore"
        notext="Cancel"
        yestext="OK"/>
    </notification>

    <notification
        icon="alertmodal.tga"
        name="AlertMerchantListingNotUpdated"
        type="alertmodal">
This listing could not be updated.
[[URL] Click here] to edit it on the Marketplace.
        <usetemplate
        name="okbutton"
        yestext="OK"/>
    </notification>

    <notification
        icon="alertmodal.tga"
        name="AlertMerchantListingCannotWear"
        type="alertmodal">
        You cannot wear clothes or body parts that are in the Marketplace Listings folder.
        <tag>fail</tag>
    </notification>
    
    <notification
        icon="alertmodal.tga"
        name="AlertMerchantListingInvalidID"
        type="alertmodal">
        Invalid listing ID.
        <tag>fail</tag>
    </notification>
    
    <notification
        icon="alertmodal.tga"
        name="AlertMerchantListingActivateRequired"
        type="alertmodal">
        There are several or no version folders in this listing. You will need to select and activate one independently later.
        <tag>confirm</tag>
        <usetemplate
        ignoretext="Alert about version folder activation when I create a listing with several version folders"
        name="okignore"
        yestext="OK"/>
    </notification>

    <notification
        icon="alertmodal.tga"
        name="AlertMerchantStockFolderSplit"
        type="alertmodal">
        We have separated stock items of different types into separate stock folders, so your folder is arranged in a way that we can list it.
        <tag>confirm</tag>
        <usetemplate
        ignoretext="Alert when stock folder is being split before being listed"
        name="okignore"
        yestext="OK"/>
    </notification>
    
    <notification
        icon="alertmodal.tga"
        name="AlertMerchantStockFolderEmpty"
        type="alertmodal">
        We have unlisted your listing because the stock is empty. You need to add more units to the stock folder to list the listing again.
        <tag>confirm</tag>
        <usetemplate
        ignoretext="Alert when a listing is unlisted because stock folder is empty"
        name="okignore"
        yestext="OK"/>
    </notification>

    <notification
        icon="alertmodal.tga"
        name="AlertMerchantVersionFolderEmpty"
        type="alertmodal">
        We have unlisted your listing because the version folder is empty. You need to add items to the version folder to list the listing again.
        <tag>confirm</tag>
        <usetemplate
        ignoretext="Alert when a listing is unlisted because version folder is empty"
        name="okignore"
        yestext="OK"/>
    </notification>

  <notification
   icon="alertmodal.tga"
   name="WriteAnimationFail"
   type="alertmodal">
There was a problem writing animation data.  Please try again later.
    <tag>fail</tag>
  </notification>

  <notification
   icon="alertmodal.tga"
   name="UploadAuctionSnapshotFail"
   type="alertmodal">
There was a problem uploading the auction snapshot due to the following reason: [REASON]
    <tag>fail</tag>
  </notification>

  <notification
   icon="alertmodal.tga"
   name="UnableToViewContentsMoreThanOne"
   type="alertmodal">
Unable to view the contents of more than one item at a time.
Please select only one object and try again.
    <tag>fail</tag>
  </notification>

  <notification
   icon="alertmodal.tga"
   name="SaveClothingBodyChanges"
   type="alertmodal">
Save all changes to clothing/body parts?
<tag>confirm</tag>
<usetemplate
     canceltext="Cancel"
     name="yesnocancelbuttons"
     notext="Don&apos;t Save"
     yestext="Save All"/>
  </notification>

  <notification
   icon="alertmodal.tga"
   name="FriendsAndGroupsOnly"
   type="alertmodal">
    Non-friends won't know that you've chosen to ignore their calls and instant messages.
    <usetemplate
     name="okbutton"
     yestext="OK"/>
  </notification>

  <notification
   icon="alertmodal.tga"
   name="FavoritesOnLogin"
   type="alertmodal">    
    Note: When you turn on this option, anyone who uses this computer can see your list of favorite locations.
    <usetemplate
     name="okbutton"
     yestext="OK"/>
  </notification>

  <notification
   icon="alertmodal.tga"
   name="AllowMultipleViewers"
   type="alertmodal">
    Running multiple [APP_NAME] viewers is not supported. It can lead to texture cache collisions, corruption and degraded visuals and performance.
    <usetemplate
     name="okbutton"
     yestext="OK"/>
  </notification>

  <notification
   icon="alertmodal.tga"
   name="GrantModifyRights"
   type="alertmodal">
Granting modify rights to another resident allows them to change, delete or take ANY objects you may have in-world. Be VERY careful when handing out this permission.
Do you want to grant modify rights for [NAME]?
<tag>confirm</tag>
    <usetemplate
     name="okcancelbuttons"
     notext="No"
     yestext="Yes"/>
  </notification>

  <notification
   icon="alertmodal.tga"
   name="GrantModifyRightsMultiple"
   type="alertmodal">
Granting modify rights to another Resident allows them to change ANY objects you may have in-world. Be VERY careful when handing out this permission.
Do you want to grant modify rights for the selected Residents?
<tag>confirm</tag>
    <usetemplate
     name="okcancelbuttons"
     notext="No"
     yestext="Yes"/>
  </notification>

  <notification
   icon="alertmodal.tga"
   name="RevokeModifyRights"
   type="alertmodal">
Do you want to revoke modify rights for [NAME]?
<tag>confirm</tag>
    <usetemplate
     name="okcancelbuttons"
     notext="No"
     yestext="Yes"/>
  </notification>

  <notification
   icon="alertmodal.tga"
   name="RevokeModifyRightsMultiple"
   type="alertmodal">
Do you want to revoke modify rights for the selected Residents?
<tag>confirm</tag>
    <usetemplate
     name="okcancelbuttons"
     notext="No"
     yestext="Yes"/>
  </notification>

  <notification
   icon="alertmodal.tga"
   name="GroupNameLengthWarning"
   type="alertmodal">
A group name must be between [MIN_LEN] and [MAX_LEN] characters.
    <tag>group</tag>
    <tag>fail</tag>
    <usetemplate
       name="okbutton"
       yestext="OK"/>
  </notification>
  
  <notification
   icon="alertmodal.tga"
   name="UnableToCreateGroup"
   type="alertmodal">
Unable to create group.
[MESSAGE]
    <tag>group</tag>
    <tag>fail</tag>
  <usetemplate
     name="okbutton"
     yestext="OK"/>
  </notification>

  <notification
   icon="alertmodal.tga"
   name="PanelGroupApply"
   type="alertmodal">
[NEEDS_APPLY_MESSAGE]
[WANT_APPLY_MESSAGE]
    <tag>confirm</tag>
    <tag>group</tag>
  <usetemplate
     canceltext="Cancel"
     name="yesnocancelbuttons"
     notext="Ignore Changes"
     yestext="Apply Changes"/>
  </notification>

  <notification
   icon="alertmodal.tga"
   name="MustSpecifyGroupNoticeSubject"
   type="alertmodal">
You must specify a subject to send a group notice.
  <tag>group</tag>
  <tag>fail</tag>
  <usetemplate
     name="okbutton"
     yestext="OK"/>
  </notification>

  <notification
   icon="alertmodal.tga"
   name="AddGroupOwnerWarning"
   type="alertmodal">
You are about to add group members to the role of [ROLE_NAME].
Members cannot be removed from that role.
The members must resign from the role themselves.
Are you sure you want to continue?
    <tag>group</tag>
    <tag>confirm</tag>
    <usetemplate
     ignoretext="Confirm before I add a new group Owner"
     name="okcancelignore"
     notext="No"
     yestext="Yes"/>
  </notification>

  <notification
   icon="alertmodal.tga"
   name="AssignDangerousActionWarning"
   type="alertmodal">
You are about to add the Ability &apos;[ACTION_NAME]&apos; to the Role &apos;[ROLE_NAME]&apos;.

 *WARNING*
 Any Member in a role with this ability can assign themselves -- and any other member -- to roles that have more powers than they  currently have, potentially elevating themselves to near-Owner power. Be sure you know what you are doing before assigning this ability.

Add this ability to &apos;[ROLE_NAME]&apos;?
    <usetemplate
     name="okcancelbuttons"
     notext="No"
     yestext="Yes"/>
  </notification>

  <notification
   icon="alertmodal.tga"
   name="AssignDangerousAbilityWarning"
   type="alertmodal">
You are about to add the ability &apos;[ACTION_NAME]&apos; to the role &apos;[ROLE_NAME]&apos;.

 *WARNING*
 Any Member in a role with this ability can assign themselves -- and any other member -- all abilities, elevating themselves to near-Owner power.

Add this ability to &apos;[ROLE_NAME]&apos;?
    <usetemplate
     name="okcancelbuttons"
     notext="No"
     yestext="Yes"/>
  </notification>

  <notification
    icon="alertmodal.tga"
    name="AssignBanAbilityWarning"
    type="alertmodal">
You are about to add the Ability &apos;[ACTION_NAME]&apos; to the Role &apos;[ROLE_NAME]&apos;.

 *WARNING*
Any Member in a Role with this Ability will also be granted the Abilities &apos;[ACTION_NAME_2]&apos; and &apos;[ACTION_NAME_3]&apos;
    <usetemplate
      name="okbutton"
     yestext="OK"/>
  </notification>

  <notification
  icon="alertmodal.tga"
  name="RemoveBanAbilityWarning"
  type="alertmodal">
You are removing the Ability &apos;[ACTION_NAME]&apos; to the Role &apos;[ROLE_NAME]&apos;.

 *WARNING*
Removing this ability will NOT remove the Abilities &apos;[ACTION_NAME_2]&apos; and &apos;[ACTION_NAME_3]&apos;.
 
If you no longer wish to have these abilities granted to this role, disable them immediately!
    <usetemplate
     name="okbutton"
     yestext="OK"/>
  </notification>

  <notification
    icon="alertmodal.tga"
    name="EjectGroupMemberWarning"
    type="alertmodal">
     You are about to eject [AVATAR_NAME] from the group.
     <tag>group</tag>
     <tag>confirm</tag>
     <usetemplate
      ignoretext="Confirm ejecting a participant from group"
      name="okcancelignore"
      notext="Cancel"
      yestext="Eject"/>
  </notification>
  <notification
    icon="alertmodal.tga"
    name="EjectGroupMembersWarning"
    type="alertmodal">
     You are about to eject [COUNT] members from the group.
     <tag>group</tag>
     <tag>confirm</tag>
     <usetemplate
      ignoretext="Confirm ejecting multiple members from group"
      name="okcancelignore"
      notext="Cancel"
      yestext="Eject"/>
  </notification>
  
  <notification
    icon="alertmodal.tga"
    name="BanGroupMemberWarning"
    type="alertmodal">
     You are about to ban [AVATAR_NAME] from the group.
     <tag>group</tag>
     <tag>confirm</tag>
     <usetemplate
      ignoretext="Confirm banning a participant from group"
      name="okcancelignore"
      notext="Cancel"
      yestext="Ban"/>
  </notification>
  <notification
    icon="alertmodal.tga"
    name="BanGroupMembersWarning"
    type="alertmodal">
     You are about to ban [COUNT] members from group.
     <tag>group</tag>
     <tag>confirm</tag>
     <usetemplate
      ignoretext="Confirm banning multiple members from group"
      name="okcancelignore"
      notext="Cancel"
      yestext="Ban"/>
  </notification>

  <notification
    icon="notify.tga"
    name="GroupBanUserOnBanlist"
    type="notify">
Some residents have not been sent an invite due to being banned from the group.
  </notification>

  <notification
   icon="alertmodal.tga"
   name="AttachmentDrop"
   type="alertmodal">
    You are about to drop your attachment.
    Are you sure you want to continue?
    <tag>confirm</tag>
    <usetemplate
     ignoretext="Confirm before dropping attachments"
     name="okcancelignore"
     notext="No"
     yestext="Yes"/>
  </notification>
  <notification
   icon="alertmodal.tga"
   name="JoinGroupCanAfford"
   type="alertmodal">
Joining this group costs L$[COST].
Do you wish to proceed?
    <tag>confirm</tag>
    <tag>funds</tag>
    <tag>group</tag>
    <usetemplate
     name="okcancelbuttons"
     notext="Cancel"
     yestext="Join"/>
  </notification>

  <notification
   icon="alertmodal.tga"
   name="JoinGroupNoCost"
   type="alertmodal">
You are joining group &lt;nolink&gt;[NAME]&lt;/nolink&gt;.
Do you wish to proceed?
    <tag>group</tag>
    <tag>confirm</tag>
    <usetemplate
     name="okcancelbuttons"
     notext="Cancel"
     yestext="Join"/>
  </notification>


  <notification
   icon="alertmodal.tga"
   name="JoinGroupCannotAfford"
   type="alertmodal">
Joining this group costs L$[COST].
You do not have enough L$ to join this group.
    <tag>group</tag>
    <tag>fail</tag>
    <tag>funds</tag>
  </notification>

  <notification
   icon="alertmodal.tga"
   name="CreateGroupCost"
   type="alertmodal">
Creating this group will cost L$[COST].
Groups need more than one member, or they are deleted forever.
Please invite members within 48 hours.
    <tag>group</tag>
    <tag>funds</tag>
    <usetemplate
     canceltext="Cancel"
     name="okcancelbuttons"
     notext="Cancel"
     yestext="Create group for L$[COST]"/>
  </notification>

  <notification
   icon="alertmodal.tga"
   name="JoinGroupInaccessible"
   type="alertmodal">
This group is not accessible to you.
    <tag>group_id</tag>
    <tag>success</tag>
    <usetemplate
       name="okbutton"
       yestext="OK"/>
  </notification>

  <notification
   icon="alertmodal.tga"
   name="JoinGroupError"
   type="alertmodal">
Error processing your group membership request.
    <tag>group_id</tag>
    <tag>success</tag>
    <usetemplate
       name="okbutton"
       yestext="OK"/>
  </notification>

  <notification
   icon="alertmodal.tga"
   name="JoinGroupErrorReason"
   type="alertmodal">
Unable to join group: [reason]
    <tag>group_id</tag>
    <tag>success</tag>
    <tag>reason</tag>
    <usetemplate
       name="okbutton"
       yestext="OK"/>
  </notification>

  <notification
   icon="alertmodal.tga"
   name="JoinGroupTrialUser"
   type="alertmodal">
Sorry, trial users can't join groups.
    <tag>group_id</tag>
    <tag>success</tag>
    <usetemplate
       name="okbutton"
       yestext="OK"/>
  </notification>

  <notification
   icon="alertmodal.tga"
   name="JoinGroupMaxGroups"
   type="alertmodal">
You cannot join &apos;&lt;nolink&gt;[group_name]&lt;/nolink&gt;&apos;:
You are already a member of [group_count] groups, the maximum number allowed is [max_groups]
    <tag>success</tag>
    <tag>group_id</tag>
    <tag>group_name</tag>
    <tag>group_count</tag>
    <tag>max_groups</tag>
    <usetemplate
       name="okbutton"
       yestext="OK"/>
  </notification>

  <notification
   icon="alertmodal.tga"
   name="JoinGroupClosedEnrollment"
   type="alertmodal">
You cannot join &apos;&lt;nolink&gt;[group_name]&lt;/nolink&gt;&apos;:
The group no longer has open enrollment.
    <tag>group_id</tag>
    <tag>success</tag>
    <usetemplate
       name="okbutton"
       yestext="OK"/>
  </notification>

  <notification
   icon="alertmodal.tga"
   name="JoinGroupInsufficientFunds"
   type="alertmodal">
Unable to transfer the required L$ [membership_fee] membership fee.
    <tag>group_id</tag>
    <tag>success</tag>
    <usetemplate
       name="okbutton"
       yestext="OK"/>
  </notification>
  
  <notification
   icon="alertmodal.tga"
   name="LandBuyPass"
   type="alertmodal">
   <tag>fail</tag>
For L$[COST] you can enter this land (&apos;[PARCEL_NAME]&apos;) for [TIME] hours.  Buy a pass?
    <tag>funds</tag>
    <tag>confirm</tag>
    <usetemplate
     name="okcancelbuttons"
     notext="Cancel"
     yestext="OK"/>
  </notification>

  <notification
   icon="alertmodal.tga"
   name="SalePriceRestriction"
   type="alertmodal">
Sale price must be set to more than L$0 if selling to anyone.
Please select an individual to sell to if selling for L$0.
  <tag>fail</tag>
  </notification>

  <notification
   icon="alertmodal.tga"
   name="ConfirmLandSaleChange"
   priority="high"
   type="alertmodal">
The selected [LAND_SIZE] m² land is being set for sale.
Your selling price will be L$[SALE_PRICE] and will be authorized for sale to [NAME].
    <tag>confirm</tag>
    <usetemplate
     name="okcancelbuttons"
     notext="Cancel"
     yestext="OK"/>
  </notification>

  <notification
   icon="alertmodal.tga"
   name="ConfirmLandSaleToAnyoneChange"
   type="alertmodal">
ATTENTION: Clicking &apos;Sell to anyone&apos; makes your land available to the entire [CURRENT_GRID] community, even those not in this region.

The selected [LAND_SIZE] m² land is being set for sale.
Your selling price will be L$[SALE_PRICE] and will be authorized for sale to [NAME].
    <tag>confirm</tag>
    <usetemplate
     name="okcancelbuttons"
     notext="Cancel"
     yestext="OK"/>
  </notification>

  <notification
   icon="alertmodal.tga"
   name="ReturnObjectsDeededToGroup"
   type="alertmodal">
Are you sure you want to return all objects shared with the group &apos;&lt;nolink&gt;[NAME]&lt;/nolink&gt;&apos; on this parcel of land back to their previous owner&apos;s inventory?

*WARNING* This will delete the non-transferable objects deeded to the group!

Objects: [N]
    <tag>confirm</tag>
    <tag>group</tag>
    <usetemplate
     name="okcancelbuttons"
     notext="Cancel"
     yestext="OK"/>
  </notification>

  <notification
   icon="alertmodal.tga"
   name="ReturnObjectsOwnedByUser"
   type="alertmodal">
Are you sure you want to return all objects owned by the resident &apos;[NAME]&apos; on this parcel of land back to their inventory?

Objects: [N]
    <tag>confirm</tag>
    <usetemplate
     name="okcancelbuttons"
     notext="Cancel"
     yestext="OK"/>
  </notification>

  <notification
   icon="alertmodal.tga"
   name="ReturnObjectsOwnedBySelf"
   type="alertmodal">
Are you sure you want to return all objects owned by you on this parcel of land back to your inventory?

Objects: [N]
    <tag>confirm</tag>
    <usetemplate
     name="okcancelbuttons"
     notext="Cancel"
     yestext="OK"/>
  </notification>

  <notification
   icon="alertmodal.tga"
   name="ReturnObjectsNotOwnedBySelf"
   type="alertmodal">
Are you sure you want to return all objects *NOT* owned by you on this parcel of land back to their owner&apos;s inventory?
Transferable objects deeded to a group will be returned to their previous owners.

*WARNING* This will delete the non-transferable objects deeded to the group!

Objects: [N]
    <tag>confirm</tag>
    <usetemplate
     name="okcancelbuttons"
     notext="Cancel"
     yestext="OK"/>
  </notification>

  <notification
   icon="alertmodal.tga"
   name="ReturnObjectsNotOwnedByUser"
   type="alertmodal">
Are you sure you want to return all objects *NOT* owned by [NAME] on this parcel of land back to their owner&apos;s inventory?
Transferable objects deeded to a group will be returned to their previous owners.

*WARNING* This will delete the non-transferable objects deeded to the group!

Objects: [N]
    <tag>confirm</tag>
    <usetemplate
     name="okcancelbuttons"
     notext="Cancel"
     yestext="OK"/>
  </notification>

  <notification
   icon="alertmodal.tga"
   name="ReturnAllTopObjects"
   type="alertmodal">
Are you sure you want to return all listed objects back to their owner&apos;s inventory? This will return ALL scripted objects in the region!
    <tag>confirm</tag>
    <usetemplate
     name="okcancelbuttons"
     notext="Cancel"
     yestext="OK"/>
  </notification>

  <notification
   icon="alertmodal.tga"
   name="DisableAllTopObjects"
   type="alertmodal">
Are you sure you want to disable all objects in this region?
    <tag>confirm</tag>
    <usetemplate
     name="okcancelbuttons"
     notext="Cancel"
     yestext="OK"/>
  </notification>

  <notification
   icon="alertmodal.tga"
   name="ReturnObjectsNotOwnedByGroup"
   type="alertmodal">
Return the objects on this parcel of land that are NOT shared with the group &lt;nolink&gt;[NAME]&lt;/nolink&gt; back to their owners?

Objects: [N]
    <tag>confirm</tag>
    <tag>group</tag>
    <usetemplate
     name="okcancelbuttons"
     notext="Cancel"
     yestext="OK"/>
  </notification>

  <notification
   icon="alertmodal.tga"
   name="UnableToDisableOutsideScripts"
   type="alertmodal">
Cannot disable scripts.
This entire region is damage enabled.
Scripts must be allowed to run for weapons to work.
  <tag>fail</tag>
  </notification>

<notification
   icon="alertmodal.tga"
   name="MultipleFacesSelected"
   type="alertmodal">
Multiple faces are currently selected.
If you continue this action, separate instances of media will be set on multiple faces of the object.
To place the media on only one face, choose Select Face and click on the desired face of that object then click &apos;Add&apos;.
    <tag>confirm</tag>
    <usetemplate
      ignoretext="Media will be set on multiple selected faces"
      name="okcancelignore"
      notext="Cancel"
      yestext="OK"/>
  </notification>

  <notification
   icon="alertmodal.tga"
   name="MustBeInParcel"
   type="alertmodal">
You must be standing inside the land parcel to set its landing point.
  <tag>fail</tag>
  </notification>

  <notification
   icon="alertmodal.tga"
   name="PromptRecipientEmail"
   type="alertmodal">
Please enter a valid email address for the recipient(s).
  <tag>fail</tag>
  </notification>

  <notification
   icon="alertmodal.tga"
   name="PromptSelfEmail"
   type="alertmodal">
Please enter your email address.
  <tag>fail</tag>
  </notification>

  <notification
   icon="alertmodal.tga"
   name="PromptMissingSubjMsg"
   type="alertmodal">
Email snapshot with the default subject or message?
    <tag>confirm</tag>
    <usetemplate
     name="okcancelbuttons"
     notext="Cancel"
     yestext="OK"/>
  </notification>

  <notification
   icon="alertmodal.tga"
   name="ErrorProcessingSnapshot"
   type="alertmodal">
Error processing snapshot data.
  <tag>fail</tag>
  </notification>

  <notification
   icon="alertmodal.tga"
   name="ErrorEncodingSnapshot"
   type="alertmodal">
Error encoding snapshot.
  <tag>fail</tag>
  </notification>

  <notification
   icon="alertmodal.tga"
   name="ErrorPhotoCannotAfford"
   type="alertmodal">
    You need L$[COST] to save a photo to your inventory. You may either buy L$ or save the photo to your computer instead.
    <tag>fail</tag>
  </notification>
  
  <notification
   icon="alertmodal.tga"
   name="ErrorCannotAffordUpload"
   type="alertmodal">
    You need L$[COST] to upload this item.
    <tag>fail</tag>
  </notification>
  
  <notification
   icon="alertmodal.tga"
   name="ErrorTextureCannotAfford"
   type="alertmodal">
    You need L$[COST] to save a texture to your inventory. You may either buy L$ or save the photo to your computer instead.
    <tag>fail</tag>
  </notification>

  <notification
   icon="alertmodal.tga"
   name="ErrorUploadingPostcard"
   type="alertmodal">
There was a problem sending a snapshot due to the following reason: [REASON]
  <tag>fail</tag>
  </notification>

  <notification
   icon="alertmodal.tga"
   name="ErrorUploadingReportScreenshot"
   type="alertmodal">
There was a problem uploading a report screenshot due to the following reason: [REASON]
  <tag>fail</tag>
  </notification>

  <notification
   icon="alertmodal.tga"
   name="MustAgreeToLogIn"
   type="alertmodal">
   <tag>fail</tag>
You must agree to the Terms and Conditions, Privacy Policy, and Terms of Service to continue logging into [CURRENT_GRID].
  </notification>

  <notification
   icon="alertmodal.tga"
   name="CouldNotBuyCurrency"
   type="alertmodal">
[TITLE]
[MESSAGE]
   <tag>fail</tag>
   <usetemplate
     name="okbutton"
     yestext="OK"/>
  </notification>

  <notification
   icon="alertmodal.tga"
   name="CouldNotBuyCurrencyOS"
   type="alertmodal">
[TITLE]
[MESSAGE]
    <tag>confirm</tag>
    <url
	option="0"
	name="url"
	target = "_external">
		[LINK]
    </url>
    <usetemplate
     name="okcancelbuttons"
     notext="No"
     yestext="OK"/>
  </notification>
  
  <notification
   icon="alertmodal.tga"
   name="CouldNotPutOnOutfit"
   type="alertmodal">
Could not put on outfit.
The outfit folder contains no clothing, body parts, or attachments.
  <tag>fail</tag>
  </notification>

  <notification
   icon="alertmodal.tga"
   name="CannotWearTrash"
   type="alertmodal">
You cannot wear clothes or body parts that are in the trash.
  <tag>fail</tag>
  </notification>

  <notification
   icon="alertmodal.tga"
   name="MaxAttachmentsOnOutfit"
   type="alertmodal">
Could not attach object.
Exceeds the attachments limit of [MAX_ATTACHMENTS] objects. Please detach another object first.
  <tag>fail</tag>
  </notification>

  <notification
   icon="alertmodal.tga"
   name="CannotWearInfoNotComplete"
   type="alertmodal">
You cannot wear this item because it has not yet loaded. Please try again in a minute.
  <tag>fail</tag>
  </notification>

    <notification
   icon="alertmodal.tga"
   name="MustEnterPasswordToLogIn"
   type="alertmodal">
   <tag>fail</tag>
Please enter your Password to log in.
  </notification>
  
  <notification
   icon="alertmodal.tga"
   name="MustHaveAccountToLogIn"
   type="alertmodal">
You need to enter the Username name of your avatar.

You need an account to enter [CURRENT_GRID]. Would you like to create one now?
    <tag>confirm</tag>
    <url
	option="0"
	name="url"
	target = "_external">
		[create_account_url]
    </url>
    <usetemplate
     name="okcancelbuttons"
     notext="Try again"
     yestext="Create a new account"/>
  </notification>

  <notification
   icon="alertmodal.tga"
   name="InvalidCredentialFormat"
   type="alertmodal">
   <tag>fail</tag>
You need to enter either the Username or both the First and Last name of your avatar into the Username field, then login again.
  </notification>
  
  <notification
   icon="alertmodal.tga"
   name="InvalidGrid"
   type="alertmodal">
   <tag>fail</tag>
'[GRID]' is not a valid grid identifier.
  </notification>
  
  <notification
   icon="alertmodal.tga"
   name="InvalidLocationSLURL"
   type="alertmodal">
   <tag>fail</tag>
Your start location did not specify a valid grid.
  </notification>
  
  <notification
   icon="alertmodal.tga"
   name="DeleteClassified"
   type="alertmodal">
Delete classified &apos;[NAME]&apos;?
There is no reimbursement for fees paid.
    <tag>confirm</tag>
    <usetemplate
     name="okcancelbuttons"
     notext="Cancel"
     yestext="OK"/>
  </notification>


<notification
   icon="alertmodal.tga"
   name="DeleteMedia"
   type="alertmodal">
You have selected to delete the media associated with this face.
Are you sure you want to continue?
    <tag>confirm</tag>
    <usetemplate
     ignoretext="Confirm before I delete media from an object"
     name="okcancelignore"
     notext="No"
     yestext="Yes"/>
  </notification>

  <notification
   icon="alertmodal.tga"
   name="ClassifiedSave"
   type="alertmodal">
Save changes to classified [NAME]?
    <tag>confirm</tag>
    <usetemplate
     canceltext="Cancel"
     name="yesnocancelbuttons"
     notext="Don&apos;t Save"
     yestext="Save"/>
  </notification>

  <notification
   icon="alertmodal.tga"
   name="ClassifiedInsufficientFunds"
   type="alertmodal">
Insufficient funds to create classified.
    <tag>fail</tag>
    <usetemplate
     name="okbutton"
     yestext="OK"/>
  </notification>

  <notification
   icon="alertmodal.tga"
   name="ProfileDeleteClassified"
   type="alertmodal">
Delete classified &lt;nolink&gt;[CLASSIFIED]&lt;/nolink&gt;?
    <tag>confirm</tag>
    <usetemplate
     name="okcancelbuttons"
     notext="Cancel"
     yestext="OK"/>
  </notification>

  <notification
   icon="alertmodal.tga"
   name="ProfileDeletePick"
   type="alertmodal">
Delete pick &lt;nolink&gt;[PICK]&lt;/nolink&gt;?
    <tag>confirm</tag>
    <usetemplate
     name="okcancelbuttons"
     notext="Cancel"
     yestext="OK"/>
  </notification>

  <notification
   icon="alert.tga"
   name="ProfileUnpublishedClassified"
   type="alertmodal">
    You have unpublished classifieds. They will be lost if you close the window.
    <tag>confirm</tag>
    <usetemplate
     name="okcancelbuttons"
     notext="Cancel"
     yestext="OK"/>
  </notification>

  <notification
   icon="alert.tga"
   name="ProfileUnsavedChanges"
   type="alertmodal">
    You have unsaved changes.
    <tag>confirm</tag>
    <tag>save</tag>
    <usetemplate
     canceltext="Cancel"
     name="yesnocancelbuttons"
     notext="Discard"
     yestext="Save"/>
  </notification>

  <notification
   icon="alertmodal.tga"
   name="DeleteOutfits"
   type="alertmodal">
    Delete the selected outfit?
    <tag>confirm</tag>
    <usetemplate
     name="okcancelbuttons"
     notext="Cancel"
     yestext="OK"/>
  </notification>

  <notification
   icon="alertmodal.tga"
   name="DeleteOutfitsWithName"
   type="alertmodal">
    Delete outfit &quot;[NAME]&quot;?
    <tag>confirm</tag>
    <usetemplate
     name="okcancelbuttons"
     notext="Cancel"
     yestext="OK"/>
  </notification>

  <notification
   icon="alertmodal.tga"
   name="PromptGoToEventsPage"
   type="alertmodal">
Go to the [CURRENT_GRID] events web page?
    <tag>confirm</tag>
    <url option="0" name="url">

			https://secondlife.com/my/community/events
    </url>
    <usetemplate
     name="okcancelbuttons"
     notext="Cancel"
     yestext="OK"/>
  </notification>

  <notification
   icon="alertmodal.tga"
   name="SelectProposalToView"
   type="alertmodal">
Please select a proposal to view.
  <tag>fail</tag>
  </notification>

  <notification
   icon="alertmodal.tga"
   name="SelectHistoryItemToView"
   type="alertmodal">
Please select a history item to view.
  <tag>fail</tag>
  </notification>

<!--
  <notification
   icon="alertmodal.tga"
   name="ResetShowNextTimeDialogs"
   type="alertmodal">
Would you like to re-enable all these popups, which you previously indicated &apos;Do not show me again&apos;?
    <usetemplate
     name="okcancelbuttons"
     notext="Cancel"
     yestext="OK"/>
  </notification>

  <notification
   icon="alertmodal.tga"
   name="SkipShowNextTimeDialogs"
   type="alertmodal">
Would you like to disable all popups which can be skipped?
    <usetemplate
     name="okcancelbuttons"
     notext="Cancel"
     yestext="OK"/>
  </notification>
-->

  <notification
   icon="alertmodal.tga"
   name="CacheWillClear"
   type="alertmodal">
Cache will be cleared after restarting [APP_NAME].
  </notification>

  <notification
 icon="alertmodal.tga"
 name="DisableJavascriptBreaksSearch"
 type="alertmodal">
If you disable Javascript, the search function will not work properly, and you will not be able to use it.
  </notification>
  
  <notification
   icon="alertmodal.tga"
   name="CacheWillBeMoved"
   type="alertmodal">
Cache will be moved after restarting [APP_NAME].
Note: This will also clear the cache.
  </notification>
  
  <notification
   icon="alertmodal.tga"
   name="SoundCacheWillBeMoved"
   type="alertmodal">
Sound cache will be moved after restarting [APP_NAME].
  </notification>

  <notification
   icon="alertmodal.tga"
   name="ChangeConnectionPort"
   type="alertmodal">
Port settings take effect after restarting [APP_NAME].
  </notification>

  <notification
   icon="alertmodal.tga"
   name="ChangeDeferredDebugSetting"
   type="alertmodal">
This debug setting change will take effect after you restart [APP_NAME].
  </notification>

  <notification
   icon="alertmodal.tga"
   name="ChangeSkin"
   type="alertmodal">
The new skin will appear after restarting [APP_NAME].
Would you like to shutdown the viewer and launch it manually again in order to apply this change?
    <usetemplate
     name="okcancelbuttons"
     notext="Later"
     yestext="Shutdown now"/>
  </notification>

  <notification
   icon="alertmodal.tga"
   name="ChangeLanguage"
   type="alertmodal">
The selected language will be applied after restarting [APP_NAME].
  </notification>

  <notification
   icon="alertmodal.tga"
   name="GoToAuctionPage"
   type="alertmodal">
    Go to the [CURRENT_GRID] web page to see auction details or make a bid?
    <tag>confirm</tag>
    <url option="0" name="url">
			http://secondlife.com/auctions/auction-detail.php?id=[AUCTION_ID]
    </url>
    <usetemplate
     name="okcancelbuttons"
     notext="Cancel"
     yestext="OK"/>
  </notification>

  <notification
   icon="alertmodal.tga"
   name="SaveChanges"
   type="alertmodal">
Save Changes?
    <tag>confirm</tag>
    <usetemplate
     canceltext="Cancel"
     name="yesnocancelbuttons"
     notext="Don&apos;t Save"
     yestext="Save"/>
  </notification>

  <notification
   icon="alertmodal.tga"
   name="DeleteNotecard"
   type="alertmodal">
   <unique/>
Are you sure you want to delete this notecard?
    <tag>confirm</tag>
    <usetemplate
     ignoretext="Confirm notecard deletion"
     name="okcancelignore"
     notext="Cancel"
     yestext="OK"/>
  </notification>
  
  <notification
   icon="alertmodal.tga"
   name="LoadPreviousReportScreenshot"
   type="alertmodal">
   <unique/>
Do you want to use previous screenshot for your report?
    <tag>confirm</tag>
    <usetemplate
     name="okcancelbuttons"
     notext="Cancel"
     yestext="OK"/>
  </notification>
  
  <notification
   icon="alertmodal.tga"
   name="GestureSaveFailedTooManySteps"
   type="alertmodal">
Gesture save failed.
This gesture has too many steps.
Try removing some steps, then save again.
<tag>fail</tag>
  </notification>

  <notification
   icon="alertmodal.tga"
   name="GestureSaveFailedTryAgain"
   type="alertmodal">
Gesture save failed.  Please try again in a minute.
<tag>fail</tag>
  </notification>

  <notification
   icon="alertmodal.tga"
   name="GestureSaveFailedObjectNotFound"
   type="alertmodal">
Could not save gesture because the object or the associated object inventory could not be found.
The object may be out of range or may have been deleted.
<tag>fail</tag>
  </notification>

  <notification
   icon="alertmodal.tga"
   name="GestureSaveFailedReason"
   type="alertmodal">
There was a problem saving a gesture due to the following reason: [REASON].  Please try resaving the gesture later.
<tag>fail</tag>
  </notification>

  <notification
   icon="alertmodal.tga"
   name="SaveNotecardFailObjectNotFound"
   type="alertmodal">
Could not save notecard because the object or the associated object inventory could not be found.
The object may be out of range or may have been deleted.
<tag>fail</tag>
  </notification>

  <notification
   icon="alertmodal.tga"
   name="SaveNotecardFailReason"
   type="alertmodal">
There was a problem saving a notecard due to the following reason: [REASON].  Please try re-saving the notecard later.
<tag>fail</tag>
  </notification>

  <notification
   icon="alertmodal.tga"
   name="ScriptCannotUndo"
   type="alertmodal">
Could not undo all changes in your version of the script.
Would you like to load the server&apos;s last saved version?
(**Warning** This operation cannot be undone.)
    <tag>confirm</tag>
    <usetemplate
     name="okcancelbuttons"
     notext="Cancel"
     yestext="OK"/>
  </notification>

  <notification
   icon="alertmodal.tga"
   name="SaveScriptFailObjectNotFound"
   type="alertmodal">
Could not save the script because the object it is in could not be found.
The object may be out of range or may have been deleted.
<tag>fail</tag>
  </notification>

  <notification
   icon="alertmodal.tga"
   name="StartRegionEmpty"
   type="alertmodal">
Your Start Region is not defined.
Please type the Region name in Start Location box or choose My Last Location or My Home as your Start Location.
<tag>fail</tag>
    <usetemplate
     name="okbutton"
     yestext="OK"/>
  </notification>

  <notification
   icon="alertmodal.tga"
   name="CouldNotStartStopScript"
   type="alertmodal">
Could not start or stop the script because the object it is on could not be found.
The object may be out of range or may have been deleted.
  <tag>fail</tag>
  </notification>

  <notification
   icon="alertmodal.tga"
   name="CannotDownloadFile"
   type="alertmodal">
    Unable to download file
    <tag>fail</tag>
  </notification>

  <notification
  name="MediaFileDownloadUnsupported"
  label=""
  type="alert">
    <unique/>
    <tag>confirm</tag>
    You have requested a file download, which is not supported within [APP_NAME].
    <usetemplate
     ignoretext="Warn about unsupported file downloads"
     name="okignore"
     yestext="OK"/>
  </notification>
  
  <notification
   icon="alertmodal.tga"
   name="CannotWriteFile"
   type="alertmodal">
Unable to write file [[FILE]]
  <tag>fail</tag>
  </notification>

  <notification
   icon="alertmodal.tga"
   name="UnsupportedHardware"
   type="alertmodal">
Just so you know, your computer may not meet [APP_NAME]&apos;s minimum system requirements. You may experience poor performance. Unfortunately, the [SUPPORT_SITE] can't provide technical support for unsupported system configurations.

[MINSPECS]

Visit [_URL] for more information?
    <tag>confirm</tag>
    <url option="0" name="url">

			https://wiki.firestormviewer.org/fs_system_requirements
    </url>
    <usetemplate
     ignoretext="My computer hardware is not supported"
     name="okcancelignore"
     notext="No"
     yestext="Yes"/>
  <tag>fail</tag>
  </notification>

  <notification
   icon="alertmodal.tga"
   name="OldGPUDriver"
   type="alertmodal">
     There is likely a newer driver for your graphics chip.  Updating graphics drivers can substantially improve performance.

    Visit [URL] to check for driver updates?
    <tag>confirm</tag>
    <url option="0" name="url">
    [URL]
    </url>
    <usetemplate
     ignoretext="My graphics driver is out of date"
     name="okcancelignore"
     notext="No"
     yestext="Yes"/>
    <tag>fail</tag>
  </notification>

  <notification
   icon="alertmodal.tga"
   name="UnknownGPU"
   type="alertmodal">
Your system contains a graphics card that [APP_NAME] doesn't recognize.
This is often the case with new hardware that has not been tested yet with [APP_NAME].  It will probably be ok, but you may need to adjust your graphics settings.
(Avatar &gt; Preferences &gt; Graphics).
    <form name="form">
      <ignore name="ignore"
       text="My graphics card could not be identified"/>
    </form>
  <tag>fail</tag>
  </notification>

  <notification
   icon="alertmodal.tga"
   name="DisplaySettingsNoShaders"
   type="alertmodal">
[APP_NAME] crashed while initializing graphics drivers.
Graphics Quality will be set to Low to avoid some common driver errors. This will disable some graphics features.
We recommend updating your graphics card drivers.
Graphics Quality can be raised in Preferences &gt; Graphics.
  <tag>fail</tag>
  </notification>

  <notification
   icon="alertmodal.tga"
   name="AutoFPSConfirmDisable"
   type="alertmodal">
Changing this setting will disable automatic adjustment and turn off 'Automatic settings'.
Are you sure you want to continue?
    <tag>confirm</tag>
    <usetemplate
     name="okcancelbuttons"
     notext="Cancel"
     yestext="Continue"/>
  </notification>
  <notification
   icon="alertmodal.tga"
   name="AdvancedLightingConfirm"
   type="alertmodal">
To turn on advanced lighting, we need to increase quality to level 4.
    <tag>confirm</tag>
  <usetemplate
   name="okcancelbuttons"
   notext="Cancel"
   yestext="OK"/>
  </notification>
  <notification
 icon="alertmodal.tga"
   name="ShadowsConfirm"
   type="alertmodal">
To enable shadows, we need to increase quality to level 4.
    <tag>confirm</tag>
    <usetemplate
     name="okcancelbuttons"
     notext="Cancel"
     yestext="OK"/>
  </notification>

  <notification
   icon="alertmodal.tga"
   name="RegionNoTerraforming"
   type="alertmodal">
The region [REGION] does not allow terraforming.
  <tag>fail</tag>
  </notification>
  
  <notification
   icon="alertmodal.tga"
   name="ParcelNoTerraforming"
   type="notify">
You are not allowed to terraform parcel [PARCEL].
  <tag>fail</tag>
  </notification>

  <notification
   icon="alertmodal.tga"
   name="CannotCopyWarning"
   type="alertmodal">
You do not have permission to copy the following items:
&lt;nolink&gt;[ITEMS]&lt;/nolink&gt;
and will lose it from your inventory if you give it away. Do you really want to offer these items?
    <tag>confirm</tag>
    <usetemplate
     name="okcancelbuttons"
     notext="No"
     yestext="Yes"/>
  <tag>fail</tag>
  </notification>

  <notification
   icon="alertmodal.tga"
   name="CannotGiveItem"
   type="alertmodal">
Unable to give inventory item.
  <tag>fail</tag>
  </notification>

  <notification
   icon="alertmodal.tga"
   name="TransactionCancelled"
   type="alertmodal">
Transaction canceled.
  </notification>

  <notification
   icon="alertmodal.tga"
   name="TooManyItems"
   type="alertmodal">
Cannot give more than 42 items in a single inventory transfer.
  <tag>fail</tag>
  </notification>

  <notification
   icon="alertmodal.tga"
   name="NoItems"
   type="alertmodal">
You do not have permission to transfer the selected items.
  <tag>fail</tag>
  </notification>

  <notification
   icon="alertmodal.tga"
   name="CannotCopyCountItems"
   type="alertmodal">
You do not have permission to copy [COUNT] of the selected items. You will lose these items from your inventory.
Do you really want to give these items?
    <tag>confirm</tag>
  <tag>fail</tag>
    <usetemplate
     name="okcancelbuttons"
     notext="No"
     yestext="Yes"/>
  </notification>

  <notification
   icon="alertmodal.tga"
   name="CannotGiveCategory"
   type="alertmodal">
You do not have permission to transfer the selected folder.
  <tag>fail</tag>
  </notification>

  <notification
   icon="alertmodal.tga"
   name="FreezeAvatar"
   type="alertmodal">
Freeze this avatar?
He or she will temporarily be unable to move, chat, or interact with the world.
    <tag>confirm</tag>
    <usetemplate
     canceltext="Cancel"
     name="yesnocancelbuttons"
     notext="Unfreeze"
     yestext="Freeze"/>
  </notification>

  <notification
   icon="alertmodal.tga"
   name="FreezeAvatarFullname"
   type="alertmodal">
Freeze [AVATAR_NAME]?
He or she will temporarily be unable to move, chat, or interact with the world.
    <tag>confirm</tag>
    <usetemplate
     canceltext="Cancel"
     name="yesnocancelbuttons"
     notext="Unfreeze"
     yestext="Freeze"/>
  </notification>
  
  <notification
    icon="alertmodal.tga"
    name="FreezeAvatarMultiple"
    type="alertmodal">
 Freeze the following avatars?
 
 [RESIDENTS]
 
 They will temporarily be unable to move, chat, or interact with the world.
     <usetemplate
      canceltext="Cancel"
      name="yesnocancelbuttons"
      notext="Unfreeze"
      yestext="Freeze"/>
  </notification>  

  <notification
   icon="alertmodal.tga"
   name="EjectAvatarFullname"
   type="alertmodal">
Eject [AVATAR_NAME] from your land?
    <tag>confirm</tag>
    <usetemplate
     canceltext="Cancel"
     name="yesnocancelbuttons"
     notext="Eject and Ban"
     yestext="Eject"/>
  </notification>

  <notification
   icon="alertmodal.tga"
   name="EjectAvatarNoBan"
   type="alertmodal">
Eject this avatar from your land?
    <tag>confirm</tag>
    <usetemplate
     name="okcancelbuttons"
     notext="Cancel"
     yestext="Eject"/>
  </notification>

  <notification
   icon="alertmodal.tga"
   name="EjectAvatarFullnameNoBan"
   type="alertmodal">
Eject [AVATAR_NAME] from your land?
    <tag>confirm</tag>
    <usetemplate
     name="okcancelbuttons"
     notext="Cancel"
     yestext="Eject"/>
  </notification>

  <notification
    icon="alertmodal.tga"
    name="EjectAvatarMultiple"
    type="alertmodal">
Eject the following avatars from your land?

[RESIDENTS]
    <usetemplate
     canceltext="Cancel"
     name="yesnocancelbuttons"
     notext="Eject and Ban"
     yestext="Eject"/>
  </notification>

  <notification
   icon="alertmodal.tga"
   name="EjectAvatarMultipleNoBan"
   type="alertmodal">
Eject the following avatars from your land?

[RESIDENTS]
    <usetemplate
     name="okcancelbuttons"
     notext="Cancel"
     yestext="Eject"/>
  </notification>

  <notification
   icon="alertmodal.tga"
   name="EjectAvatarFromGroup"
   persist="true"
   type="notify">
You ejected [AVATAR_NAME] from group &lt;nolink&gt;[GROUP_NAME]&lt;/nolink&gt;.
    <tag>group</tag>
  </notification>

  <notification
   icon="alertmodal.tga"
   name="AcquireErrorTooManyObjects"
   type="alertmodal">
ACQUIRE ERROR: Too many objects selected.
  <tag>fail</tag>
  </notification>

  <notification
   icon="alertmodal.tga"
   name="AcquireErrorObjectSpan"
   type="alertmodal">
ACQUIRE ERROR: Objects span more than one region.
Please move all objects to be acquired onto the same region.
  <tag>fail</tag>
  </notification>

  <notification
   icon="alertmodal.tga"
   name="PromptGoToCurrencyPage"
   type="alertmodal">
[EXTRA]

Go to [_URL] for information on purchasing L$?
    <tag>confirm</tag>
    <url option="0" name="url">

			http://secondlife.com/app/currency/
    </url>
    <usetemplate
     name="okcancelbuttons"
     notext="Cancel"
     yestext="OK"/>
  </notification>
  
  <notification
   icon="alertmodal.tga"
   name="MuteLimitReached"
   persist="false"
   type="notify">
Unable to add new entry to block list because you reached the limit of [MUTE_LIMIT] entries.
  <tag>fail</tag>
  </notification>
  
  <notification
   icon="alertmodal.tga"
   name="UnableToLinkObjects"
   type="alertmodal">
Unable to link these [COUNT] objects.
You can link a maximum of [MAX] objects.
  <tag>fail</tag>
  </notification>

  <notification
   icon="alertmodal.tga"
   name="CannotLinkIncompleteSet"
   type="alertmodal">
You can only link complete sets of objects, and must select more than one object.
  <tag>fail</tag>
  </notification>

  <notification
   icon="alertmodal.tga"
   name="CannotLinkModify"
   type="alertmodal">
Unable to link because you do not have modify permission on all the objects.

Please make sure none are locked, and that you own all of them.
  <tag>fail</tag>
  </notification>

  <notification
   icon="alertmodal.tga"
   name="CannotLinkPermanent"
   type="alertmodal">
    Objects cannot be linked across region boundaries.
    <tag>fail</tag>
  </notification>

  <notification
   icon="alertmodal.tga"
   name="CannotLinkAcrossRegions"
   type="alertmodal">
Objects cannot be linked across region boundaries.
    <tag>fail</tag>
  </notification>

  <notification
   icon="alertmodal.tga"
   name="CannotLinkDifferentOwners"
   type="alertmodal">
Unable to link because not all of the objects have the same owner.

Please make sure you own all of the selected objects.
  <tag>fail</tag>
  </notification>

  <notification
   icon="alertmodal.tga"
   name="NoFileExtension"
   type="alertmodal">
No file extension for the file: &apos;[FILE]&apos;

Please make sure the file has a correct file extension.
  <tag>fail</tag>
  </notification>

  <notification
   icon="alertmodal.tga"
   name="InvalidFileExtension"
   type="alertmodal">
Invalid file extension [EXTENSION].
Expected [VALIDS].
    <usetemplate
     name="okbutton"
     yestext="OK"/>
  <tag>fail</tag>
  </notification>

  <notification
   icon="alertmodal.tga"
   name="CannotUploadSoundFile"
   type="alertmodal">
Could not open uploaded sound file for reading:
[FILE]
  <tag>fail</tag>
  </notification>

  <notification
   icon="alertmodal.tga"
   name="SoundFileNotRIFF"
   type="alertmodal">
File does not appear to be a RIFF WAVE file:
[FILE]
  <tag>fail</tag>
  </notification>

  <notification
   icon="alertmodal.tga"
   name="SoundFileNotPCM"
   type="alertmodal">
File does not appear to be a PCM WAVE audio file:
[FILE]
  <tag>fail</tag>
  </notification>

  <notification
   icon="alertmodal.tga"
   name="SoundFileInvalidChannelCount"
   type="alertmodal">
File has invalid number of channels (must be mono or stereo):
[FILE]
  <tag>fail</tag>
  </notification>

  <notification
   icon="alertmodal.tga"
   name="SoundFileInvalidSampleRate"
   type="alertmodal">
File does not appear to be a supported sample rate (must be 44.1k):
[FILE]
  <tag>fail</tag>
  </notification>

  <notification
   icon="alertmodal.tga"
   name="SoundFileInvalidWordSize"
   type="alertmodal">
File does not appear to be a supported word size (must be 8 or 16 bit):
[FILE]
  <tag>fail</tag>
  </notification>

  <notification
   icon="alertmodal.tga"
   name="SoundFileInvalidHeader"
   type="alertmodal">
Could not find &apos;data&apos; chunk in WAV header:
[FILE]
  <tag>fail</tag>
  </notification>

  <notification
   icon="alertmodal.tga"
   name="SoundFileInvalidChunkSize"
   type="alertmodal">
Wrong chunk size in WAV file:
[FILE]
  <tag>fail</tag>
  </notification>

  <notification
   icon="alertmodal.tga"
   name="SoundFileInvalidTooLong"
   type="alertmodal">
Audio file is too long ([MAX_LENGTH] second maximum):
[FILE]
  <tag>fail</tag>
  </notification>

  <notification
   icon="alertmodal.tga"
   name="ProblemWithFile"
   type="alertmodal">
Problem with file [FILE]:

[REASON]
  <tag>fail</tag>
  </notification>

  <notification
   icon="alertmodal.tga"
   name="CannotOpenTemporarySoundFile"
   type="alertmodal">
Couldn&apos;t open temporary compressed sound file for writing: [FILE]
  <tag>fail</tag>
  </notification>

  <notification
   icon="alertmodal.tga"
   name="UnknownVorbisEncodeFailure"
   type="alertmodal">
Unknown Vorbis encode failure on: [FILE]
  <tag>fail</tag>
  </notification>

  <notification
   icon="alertmodal.tga"
   name="CannotEncodeFile"
   type="alertmodal">
Unable to encode file: [FILE]
  <tag>fail</tag>
  </notification>

  <notification
   icon="alertmodal.tga"
   name="CorruptedProtectedDataStore"
   type="alertmodal">
   We were unable to decode the file storing your saved login credentials. At this point saving or deleting credentials will erase all those that were previously stored.
   This may happen when you change network setup. Restarting the viewer with previous network configuration may help recovering your saved login credentials.
    
  <tag>fail</tag>
    <usetemplate
     name="okbutton"
     yestext="OK"/>
  </notification>
    
  <notification
   icon="alertmodal.tga"
   name="CorruptResourceFile"
   type="alertmodal">
Corrupt resource file: [FILE]
  <tag>fail</tag>
  </notification>

  <notification
   icon="alertmodal.tga"
   name="UnknownResourceFileVersion"
   type="alertmodal">
Unknown Linden resource file version in file: [FILE]
  <tag>fail</tag>
  </notification>

  <notification
   icon="alertmodal.tga"
   name="UnableToCreateOutputFile"
   type="alertmodal">
Unable to create output file: [FILE]
  <tag>fail</tag>
  </notification>

  <notification
   icon="alertmodal.tga"
   name="DoNotSupportBulkAnimationUpload"
   type="alertmodal">
    <unique/>
[APP_NAME] does not currently support bulk upload of BVH format animation files.
  <tag>fail</tag>
  </notification>

  <notification
   icon="alertmodal.tga"
   name="CannotUploadReason"
   type="alertmodal">
Unable to upload [FILE] due to the following reason: [REASON]
Please try again later.
  <tag>fail</tag>
  </notification>

  <notification
   icon="notifytip.tga"
   name="LandmarkCreated"
   log_to_chat="false"
   type="notifytip">
You have added "[LANDMARK_NAME]" to your [FOLDER_NAME] folder.
  </notification>

  <notification
   icon="alert.tga"
   name="LandmarkAlreadyExists"
   type="alert">
You already have a landmark for this location.
    <usetemplate
     name="okbutton"
     yestext="OK"/>
  <tag>fail</tag>
  </notification>

  <notification
   icon="alertmodal.tga"
   name="CannotCreateLandmarkNotOwner"
   type="alertmodal">
You cannot create a landmark here because the owner of the land does not allow it.
  <tag>fail</tag>
  </notification>

  <notification
 icon="alertmodal.tga"
 label="Create folder"
 name="CreateLandmarkFolder"
 type="alertmodal">
    <unique/>
    Choose a name for the folder:
    <tag>confirm</tag>
    <form name="form">
      <input name="message" type="text">
      </input>
      <button
       default="true"
       index="0"
       name="OK"
       text="OK"/>
      <button
       index="1"
       name="Cancel"
       text="Cancel"/>
    </form>
  </notification>

  <notification
   icon="alertmodal.tga"
   name="CannotRecompileSelectObjectsNoScripts"
   type="alertmodal">
Not able to perform &apos;recompilation&apos;.
Select an object with a script.
  <tag>fail</tag>
  </notification>

  <notification
   icon="alertmodal.tga"
   name="CannotRecompileSelectObjectsNoPermission"
   type="alertmodal">
Not able to perform &apos;recompilation&apos;.

Select objects with scripts that you have permission to modify.
  <tag>fail</tag>
  </notification>

  <notification
   icon="alertmodal.tga"
   name="CannotResetSelectObjectsNoScripts"
   type="alertmodal">
Not able to perform &apos;reset&apos;.

Select objects with scripts.
  <tag>fail</tag>
  </notification>
  
   <notification
    icon="alertmodal.tga"
    name="CannotdeleteSelectObjectsNoScripts"
    type="alertmodal">
Not able to perform &apos;remove&apos;.

Select objects with scripts.
  <tag>fail</tag>
  </notification>

  <notification
   icon="alertmodal.tga"
   name="CannotResetSelectObjectsNoPermission"
   type="alertmodal">
Not able to perform &apos;reset&apos;.

Select objects with scripts that you have permission to modify.
  <tag>fail</tag>
  </notification>

  <notification
   icon="alertmodal.tga"
   name="CannotOpenScriptObjectNoMod"
   type="alertmodal">
    Unable to open script in object without modify permissions.
  <tag>fail</tag>
  </notification>

  <notification
   icon="alertmodal.tga"
   name="CannotSetRunningSelectObjectsNoScripts"
   type="alertmodal">
Not able to set any scripts to &apos;running&apos;.

Select objects with scripts.
  <tag>fail</tag>
  </notification>

  <notification
   icon="alertmodal.tga"
   name="CannotSetRunningNotSelectObjectsNoScripts"
   type="alertmodal">
Unable to set any scripts to &apos;not running&apos;.

Select objects with scripts.
  <tag>fail</tag>
  </notification>

  <notification
   icon="alertmodal.tga"
   name="NoFrontmostFloater"
   type="alertmodal">
No frontmost floater to save.
  <tag>fail</tag>
  </notification>

  <notification
   icon="notifytip.tga"
   name="SeachFilteredOnShortWords"
   type="notifytip">
Your search query was modified and the words that were too short were removed.

Searched for: [FINALQUERY]
  </notification>

  <notification
   icon="alertmodal.tga"
   name="SeachFilteredOnShortWordsEmpty"
   type="alertmodal">
Your search terms were too short so no search was performed.
  <tag>fail</tag>
  </notification>

  <!-- Generic Teleport failure modes - strings will be inserted from
       teleport_strings.xml if available. -->
  <notification
   icon="alertmodal.tga"
   name="CouldNotTeleportReason"
   type="alertmodal">
    <unique/>
Teleport failed.
[REASON]
  <tag>fail</tag>
  </notification>

  <!-- Teleport failure modes not delivered via the generic mechanism
       above (for example, delivered as an AlertMessage on
       region-crossing :( ) - these paths should really be merged
       in the future. -->
  <notification
   icon="alertmodal.tga"
   name="invalid_tport"
   type="alertmodal">
Teleport attempts are limited to 6 per minute. If you are having trouble, wait one minute and try teleporting again. If the problem persists, log out and log in again.
    <tag>fail</tag>
  </notification>
  <notification
   icon="alertmodal.tga"
   name="invalid_region_handoff"
   type="alertmodal">
Problem encountered processing your region crossing. You may need to log back in before you can cross regions.
If you continue to get this message, please check the [SUPPORT_SITE].
  <tag>fail</tag>
  </notification>
  <notification
   icon="alertmodal.tga"
   name="blocked_tport"
   type="alertmodal">
Sorry, teleport is currently blocked. Try again in a moment.  If you still cannot teleport, please log out and log back in to resolve the problem.
  <tag>fail</tag>
  </notification>
  <notification
   icon="alertmodal.tga"
   name="nolandmark_tport"
   type="alertmodal">
Sorry, but system was unable to locate landmark destination.
  <tag>fail</tag>
  </notification>
  <notification
   icon="alertmodal.tga"
   name="timeout_tport"
   type="alertmodal">
   <tag>fail</tag>
Sorry, but system was unable to complete the teleport connection.  Try again in a moment.
  </notification>
  <notification
   icon="alertmodal.tga"
   name="noaccess_tport"
   type="alertmodal">
   <tag>fail</tag>
Sorry, you do not have access to that teleport destination.
  </notification>
  <notification
   icon="alertmodal.tga"
   name="missing_attach_tport"
   type="alertmodal">
   <tag>fail</tag>
Your attachments have not arrived yet. Try waiting for a few more seconds or log out and back in again before attempting to teleport.
  </notification>
  <notification
   icon="alertmodal.tga"
   name="too_many_uploads_tport"
   type="alertmodal">
   <tag>fail</tag>
The asset queue in this region is currently clogged so your teleport request will not be able to succeed in a timely manner. Please try again in a few minutes or go to a less busy area.
  </notification>
  <notification
   icon="alertmodal.tga"
   name="expired_tport"
   type="alertmodal">
   <tag>fail</tag>
Sorry, but the system was unable to complete your teleport request in a timely fashion. Please try again in a few minutes.
  </notification>
  <notification
   icon="alertmodal.tga"
   name="expired_region_handoff"
   type="alertmodal">
   <tag>fail</tag>
Sorry, but the system was unable to complete your region crossing in a timely fashion. Please try again in a few minutes.
  </notification>
  <notification
   icon="alertmodal.tga"
   name="preexisting_tport"
   type="alertmodal">
   <tag>fail</tag>
Sorry, but the system was unable to start your teleport. Please try again in a few minutes.
  </notification>
  <notification
   icon="alertmodal.tga"
   name="no_host"
   type="alertmodal">
   <tag>fail</tag>
Unable to find teleport destination. The destination may be temporarily unavailable or no longer exists. Please try again in a few minutes.
  </notification>
  <notification
   icon="alertmodal.tga"
   name="no_inventory_host"
   type="alertmodal">
The inventory system is currently unavailable.
  <tag>fail</tag>
  </notification>

  <notification
   icon="alertmodal.tga"
   name="CannotSetLandOwnerNothingSelected"
   type="alertmodal">
Unable to set land owner:
No parcel selected.
  <tag>fail</tag>
  </notification>

  <notification
   icon="alertmodal.tga"
   name="CannotSetLandOwnerMultipleRegions"
   type="alertmodal">
Unable to force land ownership because selection spans multiple regions. Please select a smaller area and try again.
  <tag>fail</tag>
  </notification>

  <notification
   icon="alertmodal.tga"
   name="ForceOwnerAuctionWarning"
   type="alertmodal">
This parcel is up for auction. Forcing ownership will cancel the auction and potentially make some residents unhappy if bidding has begun.
Force ownership?
    <tag>confirm</tag>
    <usetemplate
     name="okcancelbuttons"
     notext="Cancel"
     yestext="OK"/>
  </notification>

  <notification
   icon="alertmodal.tga"
   name="CannotContentifyNothingSelected"
   type="alertmodal">
Unable to contentify:
No parcel selected.
  <tag>fail</tag>
  </notification>

  <notification
   icon="alertmodal.tga"
   name="CannotContentifyNoRegion"
   type="alertmodal">
Unable to contentify:
No region selected.
  <tag>fail</tag>
  </notification>

  <notification
   icon="alertmodal.tga"
   name="CannotReleaseLandNothingSelected"
   type="alertmodal">
Unable to abandon land:
No parcel selected.
  <tag>fail</tag>
  </notification>

  <notification
   icon="alertmodal.tga"
   name="CannotReleaseLandNoRegion"
   type="alertmodal">
Unable to abandon land:
Cannot find region.
  <tag>fail</tag>
  </notification>

  <notification
   icon="alertmodal.tga"
   name="CannotBuyLandNothingSelected"
   type="alertmodal">
Unable to buy land:
No parcel selected.
  <tag>fail</tag>
  </notification>

  <notification
   icon="alertmodal.tga"
   name="CannotBuyLandNoRegion"
   type="alertmodal">
Unable to buy land:
Cannot find the region this land is in.
  <tag>fail</tag>
  </notification>

  <notification
   icon="alertmodal.tga"
   name="CannotCloseFloaterBuyLand"
   type="alertmodal">
You cannot close the Buy Land window until [APP_NAME] estimates the price of this transaction.
  <tag>fail</tag>
  </notification>

  <notification
   icon="alertmodal.tga"
   name="CannotDeedLandNothingSelected"
   type="alertmodal">
Unable to deed land:
No parcel selected.
  <tag>fail</tag>
  </notification>

  <notification
   icon="alertmodal.tga"
   name="CannotDeedLandNoGroup"
   type="alertmodal">
Unable to deed land:
No Group selected.
    <tag>group</tag>
  <tag>fail</tag>
  </notification>

  <notification
   icon="alertmodal.tga"
   name="CannotDeedLandNoRegion"
   type="alertmodal">
Unable to deed land:
Cannot find the region this land is in.
  <tag>fail</tag>
  </notification>

  <notification
   icon="alertmodal.tga"
   name="CannotDeedLandMultipleSelected"
   type="alertmodal">
Unable to deed land:
Multiple parcels selected.

Try selecting a single parcel.
  <tag>fail</tag>
  </notification>

  <notification
   icon="alertmodal.tga"
   name="ParcelCanPlayMedia"
   type="alertmodal">   
This location provides streaming media, which may require more of your network bandwidth.

Play streaming media when available?
(You can change this option later under Preferences &gt; Sound &amp; Media.)
   <form name="form">
    <button
         index="0"
         name="Play Media Now"
         text="Play Media Now"/>
        <button
         index="1"
         name="Always Play Media"  
         text="Always Play Media"/>
        <button
         index="2"   
         name="Do Not Pley Media"
         text="Do Not Play Media"/>
   </form>
  </notification>


  <notification
   icon="alertmodal.tga"
   name="CannotDeedLandWaitingForServer"
   type="alertmodal">
Unable to deed land:
Waiting for server to report ownership.

Please try again.
  <tag>fail</tag>
  </notification>

  <notification
   icon="alertmodal.tga"
   name="CannotDeedLandNoTransfer"
   type="alertmodal">
Unable to deed land:
The region [REGION] does not allow transfer of land.
  <tag>fail</tag>
  </notification>

  <notification
   icon="alertmodal.tga"
   name="CannotReleaseLandWatingForServer"
   type="alertmodal">
Unable to abandon land:
Waiting for server to update parcel information.

Try again in a few seconds.
  <tag>fail</tag>
  </notification>

  <notification
   icon="alertmodal.tga"
   name="CannotReleaseLandSelected"
   type="alertmodal">
Unable to abandon land:
You do not own all the parcels selected.

Please select a single parcel.
  <tag>fail</tag>
  </notification>

  <notification
   icon="alertmodal.tga"
   name="CannotReleaseLandDontOwn"
   type="alertmodal">
Unable to abandon land:
You do not have permission to release this parcel.
Parcels you own appear in green.
  <tag>fail</tag>
  </notification>

  <notification
   icon="alertmodal.tga"
   name="CannotReleaseLandRegionNotFound"
   type="alertmodal">
Unable to abandon land:
Cannot find the region this land is in.
  <tag>fail</tag>
  </notification>

  <notification
   icon="alertmodal.tga"
   name="CannotReleaseLandNoTransfer"
   type="alertmodal">
Unable to abandon land:
The region [REGION] does not allow transfer of land.
  <tag>fail</tag>
  </notification>

  <notification
   icon="alertmodal.tga"
   name="CannotReleaseLandPartialSelection"
   type="alertmodal">
Unable to abandon land:
You must select an entire parcel to release it.

Select an entire parcel, or divide your parcel first.
  <tag>fail</tag>
  </notification>

  <notification
   icon="alertmodal.tga"
   name="ReleaseLandWarning"
   type="alertmodal">
You are about to release [AREA] m² of land.
Releasing this parcel will remove it from your land holdings, but will not grant any L$.

Release this land?
    <tag>confirm</tag>
    <usetemplate
     name="okcancelbuttons"
     notext="Cancel"
     yestext="OK"/>
  </notification>

  <notification
   icon="alertmodal.tga"
   name="CannotDivideLandNothingSelected"
   type="alertmodal">
Unable to divide land:

No parcels selected.
  <tag>fail</tag>
  </notification>

  <notification
   icon="alertmodal.tga"
   name="CannotDivideLandPartialSelection"
   type="alertmodal">
Unable to divide land:

You have an entire parcel selected.
Try selecting a part of the parcel.
  <tag>fail</tag>
  </notification>

  <notification
   icon="alertmodal.tga"
   name="LandDivideWarning"
   type="alertmodal">
Dividing this land will split this parcel into two and each parcel can have its own settings. Some settings will be reset to defaults after the operation.

Divide land?
    <tag>confirm</tag>
    <usetemplate
     name="okcancelbuttons"
     notext="Cancel"
     yestext="OK"/>
  </notification>

  <notification
   icon="alertmodal.tga"
   name="CannotDivideLandNoRegion"
   type="alertmodal">
Unable to divide land:
Cannot find the region this land is in.
  <tag>fail</tag>
  </notification>

  <notification
   icon="alertmodal.tga"
   name="CannotJoinLandNoRegion"
   type="alertmodal">
Unable to join land:
Cannot find the region this land is in.
  <tag>fail</tag>
  </notification>

  <notification
   icon="alertmodal.tga"
   name="CannotJoinLandNothingSelected"
   type="alertmodal">
Unable to join land:
No parcels selected.
  <tag>fail</tag>
  </notification>

  <notification
   icon="alertmodal.tga"
   name="CannotJoinLandEntireParcelSelected"
   type="alertmodal">
Unable to join land:
You only have one parcel selected.

Select land across both parcels.
  <tag>fail</tag>
  </notification>

  <notification
   icon="alertmodal.tga"
   name="CannotJoinLandSelection"
   type="alertmodal">
Unable to join land:
You must select more than one parcel.

Select land across both parcels.
  <tag>fail</tag>
  </notification>

  <notification
   icon="alertmodal.tga"
   name="JoinLandWarning"
   type="alertmodal">
Joining this land will create one large parcel out of all parcels intersecting the selected rectangle.
You will need to reset the name and options of the new parcel.

Join land?
    <tag>confirm</tag>
    <usetemplate
     name="okcancelbuttons"
     notext="Cancel"
     yestext="OK"/>
  </notification>

  <notification
   icon="alertmodal.tga"
   name="ConfirmNotecardSave"
   type="alertmodal">
This notecard needs to be saved before the item can be copied or viewed. Save notecard?
    <tag>confirm</tag>
    <usetemplate
     name="okcancelbuttons"
     notext="Cancel"
     yestext="OK"/>
  </notification>

  <notification
   icon="alertmodal.tga"
   name="ConfirmItemCopy"
   type="alertmodal">
Copy this item to your inventory?
    <tag>confirm</tag>
    <usetemplate
     name="okcancelbuttons"
     notext="Cancel"
     yestext="Copy"/>
  </notification>

  <notification
   icon="alertmodal.tga"
   name="ResolutionSwitchFail"
   type="alertmodal">
Failed to switch resolution to [RESX] by [RESY].
  <tag>fail</tag>
  </notification>

  <notification
   icon="alertmodal.tga"
   name="ErrorUndefinedGrasses"
   type="alertmodal">
Error: Undefined grasses: [SPECIES]
  <tag>fail</tag>
  </notification>

  <notification
   icon="alertmodal.tga"
   name="ErrorUndefinedTrees"
   type="alertmodal">
Error: Undefined trees: [SPECIES]
  <tag>fail</tag>
  </notification>

  <notification
   icon="alertmodal.tga"
   name="CannotSaveWearableOutOfSpace"
   type="alertmodal">
Unable to save &apos;[NAME]&apos; to wearable file.  You will need to free up some space on your computer and save the wearable again.
  <tag>fail</tag>
  </notification>

  <notification
   icon="alertmodal.tga"
   name="CannotSaveToAssetStore"
   type="alertmodal">
Unable to save [NAME] to central asset store.
This is usually a temporary failure. Please customize and save the wearable again in a few minutes.
  <tag>fail</tag>
  </notification>

  <notification
   icon="alertmodal.tga"
   name="YouHaveBeenLoggedOut"
   type="alertmodal">
You have been logged out of [CURRENT_GRID].

[MESSAGE]
    <usetemplate
     name="okcancelbuttons"
     notext="Quit"
     yestext="View IM &amp; Chat"/>
  </notification>

  <notification
   icon="alertmodal.tga"
   name="InventoryUnusable"
   type="alertmodal">
There was a problem loading your inventory. First, try logging out and logging in again. If you see this message again, contact Support to correct the problem.
    <tag>fail</tag>
  </notification>

  <notification
   icon="alertmodal.tga"
   name="OnlyOfficerCanBuyLand"
   type="alertmodal">
Unable to buy land for the group:
You do not have permission to buy land for your active group.
    <tag>group</tag>
  <tag>fail</tag>
  </notification>

  <notification
   icon="alertmodal.tga"
   label="Add Friend"
   name="AddFriendWithMessage"
   type="alertmodal">
    <tag>friendship</tag>
Friends can give permissions to track each other on the map and receive online status updates.

Offer friendship to [NAME]?
    <tag>confirm</tag>
    <form name="form">
      <input name="message" type="text" default="true">
Would you be my friend?
      </input>
      <button
       default="true"
       index="0"
       name="Offer"
       text="OK"/>
      <button
       index="1"
       name="Cancel"
       text="Cancel"/>
    </form>
  </notification>

  <notification
   icon="alertmodal.tga"
   label="Add Auto-Replace List"
   name="AddAutoReplaceList"
   type="alertmodal">
    <tag>addlist</tag>
    Name for the new list:
    <tag>confirm</tag>
    <form name="form">
      <input name="listname" type="text"/>
      <button
       default="true"
       index="0"
       name="SetName"
       text="OK"/>
      <button
       index="1"
       name="Cancel"
       text="Cancel"/>
    </form>
  </notification>

  <notification
   icon="alertmodal.tga"
   label="Rename Auto-Replace List"
   name="RenameAutoReplaceList"
   type="alertmodal">
    The name '[DUPNAME]' is in use
    Enter a new unique name:
    <tag>confirm</tag>
    <form name="form">
      <input name="listname" type="text"/>
      <button
       default="false"
       index="0"
       name="ReplaceList"
       text="Replace Current List"/>
      <button
       default="true"
       index="1"
       name="SetName"
       text="Use New Name"/>
    </form>
  </notification>

  <notification
   icon="alertmodal.tga"
   name="InvalidAutoReplaceEntry"
   type="alertmodal">
    The keyword must be a single word, and the replacement may not be empty.
    <tag>fail</tag>
  </notification>

  <notification
   icon="alertmodal.tga"
   name="InvalidAutoReplaceList"
   type="alertmodal">
    That replacement list is not valid.
    <tag>fail</tag>
  </notification>

  <notification
   icon="alertmodal.tga"
   name="SpellingDictImportRequired"
   type="alertmodal">
    You must specify a file, a name, and a language.
    <tag>fail</tag>
  </notification>

  <notification
   icon="alertmodal.tga"
   name="SpellingDictIsSecondary"
   type="alertmodal">
The dictionary [DIC_NAME] does not appear to have an "aff" file; this means that it is a "secondary" dictionary.
It can be used as an additional dictionary, but not as your Main dictionary.

See https://wiki.secondlife.com/wiki/Adding_Spelling_Dictionaries
    <tag>confirm</tag>
  </notification>

  <notification
   icon="alertmodal.tga"
   name="SpellingDictImportFailed"
   type="alertmodal">
    Unable to copy
    [FROM_NAME]
    to
    [TO_NAME]
    <tag>fail</tag>
  </notification>

  <notification
 icon="alertmodal.tga"
 label="Save Outfit"
 name="SaveOutfitAs"
 type="alertmodal">
    <unique/>
    Save what I'm wearing as a new Outfit:
    <tag>confirm</tag>
    <form name="form">
      <input name="message" type="text" default="true">
        [DESC] (new)
      </input>
      <button
       default="true"
       index="0"
       name="OK"
       text="OK"/>
      <button
       index="1"
       name="Cancel"
       text="Cancel"/>
    </form>
  </notification>

  <notification
 icon="alertmodal.tga"
 label="Save Wearable"
 name="SaveWearableAs"
 type="alertmodal">
    Save item to my inventory as:
    <tag>confirm</tag>
    <form name="form">
      <input name="message" type="text" default="true">
        [DESC] (new)
      </input>
      <button
       default="true"
       index="0"
       name="OK"
       text="OK"/>
      <button
       index="1"
       name="Cancel"
       text="Cancel"/>
    </form>
  </notification>


  <notification
   icon="alertmodal.tga"
   label="Rename Outfit"
   name="RenameOutfit"
   type="alertmodal">
    New outfit name:
    <tag>confirm</tag>
    <form name="form">
      <input name="new_name" type="text" width="300" default="true">
        [NAME]
      </input>
      <button
       default="true"
       index="0"
       name="OK"
       text="OK"/>
      <button
       index="1"
       name="Cancel"
       text="Cancel"/>
    </form>
  </notification>

  <notification
   icon="alertmodal.tga"
   label="Rename Gesture"
   name="RenameGesture"
   type="alertmodal">
    New gesture name:
    <tag>confirm</tag>
    <form name="form">
      <input name="new_name" type="text" width="300">
        [NAME]
      </input>
      <button
       default="true"
       index="0"
       name="OK"
       text="OK"/>
      <button
       index="1"
       name="Cancel"
       text="Cancel"/>
    </form>
  </notification>

  <notification
   icon="alertmodal.tga"
   label="Rename Landmark"
   name="RenameLandmark"
   type="alertmodal">
    Choose a new name for [NAME]
    <tag>confirm</tag>
    <form name="form">
      <input name="new_name" type="text" width="300">
        [NAME]
      </input>
      <button
       default="true"
       index="0"
       name="OK"
       text="OK"/>
      <button
       index="1"
       name="Cancel"
       text="Cancel"/>
    </form>
  </notification>

  <notification
   icon="alertmodal.tga"
   label="Rename Selected Item"
   name="RenameItem"
   type="alertmodal">
    Choose a new name for:
[NAME]
   <tag>confirm</tag>
    <form name="form">
    <input name="new_name" type="text" width="300">
      [NAME]
    </input>
    <button
     default="true"
     index="0"
     name="OK"
     text="OK"/>
    <button
     index="1"
     name="Cancel"
     text="Cancel"/>
   </form>
  </notification>

  <notification
   icon="alertmodal.tga"
   name="RemoveFromFriends"
   type="alertmodal">
Are you sure you want to remove [NAME] from your Friends List?
    <tag>friendship</tag>
    <tag>confirm</tag>
    <usetemplate
     name="okcancelbuttons"
     notext="Cancel"
     yestext="OK"/>
  </notification>

  <notification
   icon="alertmodal.tga"
   name="RemoveMultipleFromFriends"
   type="alertmodal">
Are you sure you want to remove multiple friends from your Friends list?
    <tag>friendship</tag>
    <tag>confirm</tag>
    <usetemplate
     name="okcancelbuttons"
     notext="Cancel"
     yestext="OK"/>
  </notification>

  <notification
   icon="alertmodal.tga"
   name="GodDeleteAllScriptedPublicObjectsByUser"
   type="alertmodal">
Are you sure you want to delete all scripted objects owned by
** [AVATAR_NAME] **
on all others land in this region?
    <tag>confirm</tag>
    <usetemplate
     name="okcancelbuttons"
     notext="Cancel"
     yestext="OK"/>
  </notification>

  <notification
   icon="alertmodal.tga"
   name="GodDeleteAllScriptedObjectsByUser"
   type="alertmodal">
Are you sure you want to DELETE ALL scripted objects owned by
** [AVATAR_NAME] **
on ALL LAND in this region?
    <tag>confirm</tag>
    <usetemplate
     name="okcancelbuttons"
     notext="Cancel"
     yestext="OK"/>
  </notification>

  <notification
   icon="alertmodal.tga"
   name="GodDeleteAllObjectsByUser"
   type="alertmodal">
Are you sure you want to DELETE ALL objects (scripted or not) owned by
** [AVATAR_NAME] **
on ALL LAND in this region?
    <tag>confirm</tag>
    <usetemplate
     name="okcancelbuttons"
     notext="Cancel"
     yestext="OK"/>
  </notification>

  <notification
   icon="alertmodal.tga"
   name="BlankClassifiedName"
   type="alertmodal">
You must specify a name for your classified.
  <tag>fail</tag>
  </notification>

  <notification
   icon="alertmodal.tga"
   name="MinClassifiedPrice"
   type="alertmodal">
Price to pay for listing must be at least L$[MIN_PRICE].

Please enter a higher price.
  <tag>fail</tag>
  </notification>

  <notification
   icon="alertmodal.tga"
   name="ConfirmItemDeleteHasLinks"
   type="alertmodal">
At least one of the items you have selected has link items that point to it.  If you delete this item, its links will permanently stop working.  It is strongly advised to delete the links first.

Are you sure you want to delete these items?
    <tag>confirm</tag>
    <usetemplate
     name="okcancelbuttons"
     notext="Cancel"
     yestext="OK"/>
  </notification>

  <notification
   icon="alertmodal.tga"
   name="ConfirmObjectDeleteLock"
   type="alertmodal">
At least one of the items you have selected is locked.

Are you sure you want to delete these items?
    <tag>confirm</tag>
    <usetemplate
     name="okcancelbuttons"
     notext="Cancel"
     yestext="OK"/>
  </notification>

  <notification
   icon="alertmodal.tga"
   name="ConfirmObjectDeleteNoCopy"
   type="alertmodal">
At least one of the items you have selected is not copyable.

Are you sure you want to delete these items?
    <tag>confirm</tag>
    <usetemplate
     name="okcancelbuttons"
     notext="Cancel"
     yestext="OK"/>
  </notification>

  <notification
   icon="alertmodal.tga"
   name="ConfirmObjectDeleteNoOwn"
   type="alertmodal">
You do not own at least one of the items you have selected.

Are you sure you want to delete these items?
    <tag>confirm</tag>
    <usetemplate
     name="okcancelbuttons"
     notext="Cancel"
     yestext="OK"/>
  </notification>

  <notification
   icon="alertmodal.tga"
   name="ConfirmObjectDeleteLockNoCopy"
   type="alertmodal">
At least one object is locked.
At least one object is not copyable.

Are you sure you want to delete these items?
    <tag>confirm</tag>
    <usetemplate
     name="okcancelbuttons"
     notext="Cancel"
     yestext="OK"/>
  </notification>

  <notification
   icon="alertmodal.tga"
   name="ConfirmObjectDeleteLockNoOwn"
   type="alertmodal">
At least one object is locked.
You do not own at least one object.

Are you sure you want to delete these items?
    <tag>confirm</tag>
    <usetemplate
     name="okcancelbuttons"
     notext="Cancel"
     yestext="OK"/>
  </notification>

  <notification
   icon="alertmodal.tga"
   name="ConfirmObjectDeleteNoCopyNoOwn"
   type="alertmodal">
At least one object is not copyable.
You do not own at least one object.

Are you sure you want to delete these items?
    <tag>confirm</tag>
    <usetemplate
     name="okcancelbuttons"
     notext="Cancel"
     yestext="OK"/>
  </notification>

  <notification
   icon="alertmodal.tga"
   name="ConfirmObjectDeleteLockNoCopyNoOwn"
   type="alertmodal">
At least one object is locked.
At least one object is not copyable.
You do not own at least one object.

Are you sure you want to delete these items?
    <tag>confirm</tag>
    <usetemplate
     name="okcancelbuttons"
     notext="Cancel"
     yestext="OK"/>
  </notification>

  <notification
   icon="alertmodal.tga"
   name="ConfirmObjectTakeLock"
   type="alertmodal">
At least one object is locked.

Are you sure you want to take these items?
    <tag>confirm</tag>
    <usetemplate
     name="okcancelbuttons"
     notext="Cancel"
     yestext="OK"/>
  </notification>

  <notification
   icon="alertmodal.tga"
   name="ConfirmObjectTakeNoOwn"
   type="alertmodal">
You do not own all of the objects you are taking.
If you continue, next owner permissions will be applied and possibly restrict your ability to modify or copy them.

Are you sure you want to take these items?
    <tag>confirm</tag>
    <usetemplate
     name="okcancelbuttons"
     notext="Cancel"
     yestext="OK"/>
  </notification>

  <notification
   icon="alertmodal.tga"
   name="ConfirmObjectTakeLockNoOwn"
   type="alertmodal">
At least one object is locked.
You do not own all of the objects you are taking.
If you continue, next owner permissions will be applied and possibly restrict your ability to modify or copy them.
However, you can take the current selection.

Are you sure you want to take these items?
    <tag>confirm</tag>
    <usetemplate
     name="okcancelbuttons"
     notext="Cancel"
     yestext="OK"/>
  </notification>

  <notification
   icon="alertmodal.tga"
   name="CantBuyLandAcrossMultipleRegions"
   type="alertmodal">
Unable to buy land because selection spans multiple regions.

Please select a smaller area and try again.
  <tag>fail</tag>
  </notification>

  <notification
   icon="alertmodal.tga"
   name="DeedLandToGroup"
   type="alertmodal">
By deeding this parcel, the group will be required to have and maintain sufficient land use credits.
The purchase price of the land is not refunded to the owner. If a deeded parcel is sold, the sale price will be divided evenly among group members.

Deed this [AREA] m² of land to the group &apos;&lt;nolink&gt;[GROUP_NAME]&lt;/nolink&gt;&apos;?
    <tag>group</tag>
    <tag>confirm</tag>
    <usetemplate
     name="okcancelbuttons"
     notext="Cancel"
     yestext="OK"/>
  </notification>

  <notification
   icon="alertmodal.tga"
   name="DeedLandToGroupWithContribution"
   type="alertmodal">
By deeding this parcel, the group will be required to have and maintain sufficient land use credits.
The deed will include a simultaneous land contribution to the group from &apos;[NAME]&apos;.
The purchase price of the land is not refunded to the owner. If a deeded parcel is sold, the sale price will be divided evenly among group members.

Deed this [AREA] m² of land to the group &apos;&lt;nolink&gt;[GROUP_NAME]&lt;/nolink&gt;&apos;?
    <tag>group</tag>
    <tag>confirm</tag>
    <usetemplate
     name="okcancelbuttons"
     notext="Cancel"
     yestext="OK"/>
  </notification>

  <notification
   icon="alertmodal.tga"
   name="DisplaySetToSafe"
   type="alertmodal">
Display settings have been set to safe levels because you have specified the -safe option.
  </notification>

  <notification
   icon="alertmodal.tga"
   name="DisplaySetToRecommendedGPUChange"
   type="alertmodal">
Display settings have been set to recommended levels because your graphics card changed
from &apos;[LAST_GPU]&apos;
to &apos;[THIS_GPU]&apos;
  </notification>

  <notification
   icon="alertmodal.tga"
   name="DisplaySetToRecommendedFeatureChange"
   type="alertmodal">
Display settings have been set to recommended levels because of a change to the rendering subsystem.
  </notification>

  <notification
   icon="alertmodal.tga"
   name="ErrorMessage"
   type="alertmodal">
    <unique>
      <context>ERROR_MESSAGE</context>
    </unique>
[ERROR_MESSAGE]
  <tag>fail</tag>
    <usetemplate
     name="okbutton"
     yestext="OK"/>
  </notification>

  <notification
   icon="alertmodal.tga"
   name="AvatarMovedDesired"
   type="alertmodal">
   <tag>fail</tag>
Your desired location is not currently available.
You have been moved into a nearby region.
  </notification>

  <notification
   icon="alertmodal.tga"
   name="AvatarMovedLast"
   type="alertmodal">
   <tag>fail</tag>
Your requested location is not currently available.
You have been moved into a nearby region.
  </notification>

  <notification
   icon="alertmodal.tga"
   name="AvatarMovedHome"
   type="alertmodal">
   <tag>fail</tag>
Your home location is not currently available.
You have been moved into a nearby region.
You may want to set a new home location.
  </notification>

  <notification
   icon="alertmodal.tga"
   name="ClothingLoading"
   type="alertmodal">
   <tag>fail</tag>
Your clothing is still downloading.
You can use [APP_NAME] normally and other people will see you correctly.
    <form name="form">
      <ignore name="ignore"
       text="Clothing is taking a long time to download"/>
    </form>
  </notification>

  <notification
   icon = "notifytip.tga"
   name = "AgentComplexityWithVisibility"
   type = "notifytip"
   log_to_chat = "false">
   <unique combine = "cancel_old">
     <context>AgentComplexityNotice</context>
   </unique>
Your [https://community.secondlife.com/t5/English-Knowledge-Base/Avatar-Rendering-Complexity/ta-p/2967838 avatar complexity] is [AGENT_COMPLEXITY].
[OVERLIMIT_MSG]
   <usetemplate
    ignoretext="Warn me if my avatar complexity may be too high"
    name="notifyignore"/>
  </notification>

  <notification
   icon = "notifytip.tga"
   name = "AgentComplexity"
   type = "notifytip"
   log_to_chat = "false">
   <unique combine = "cancel_old">
     <context>AgentComplexityNotice</context>
   </unique>
Your [https://community.secondlife.com/t5/English-Knowledge-Base/Avatar-Rendering-Complexity/ta-p/2967838 avatar complexity] is [AGENT_COMPLEXITY].
    <usetemplate
     ignoretext="Warn me about my avatar complexity changes"
     name="notifyignore"/>
  </notification>

  <notification
   icon = "notifytip.tga"
   name = "HUDComplexityWarning"
   type = "notifytip"
   log_to_chat = "false">
    <unique combine = "cancel_old">
      <context>HUDComplexityWarning</context>
    </unique>
    [HUD_REASON]. It is likely to negatively affect your performance.
    <usetemplate
     ignoretext="Warn me when my HUD complexity is too high"
     name="notifyignore"/>
  </notification>

  <notification
   icon="alertmodal.tga"
   name="FirstRun"
   type="alertmodal">

[APP_NAME] installation is complete.

If this is your first time using [CURRENT_GRID], you will need to create an account before you can log in.
    <tag>confirm</tag>
    <usetemplate
     name="okcancelbuttons"
     notext="Continue"
     yestext="Create Account..."/>
  </notification>

  <notification
   icon="alertmodal.tga"
   name="LoginCantRemoveUsername"
   type="alertmodal">
    <tag>fail</tag>
Already remembered user can be forgotten from Me &gt; Preferences &gt; Advanced &gt; Remembered Usernames.
  </notification>

  <notification
   icon="alertmodal.tga"
   name="LoginCantRemoveCurUsername"
   type="alertmodal">
    <tag>confirm</tag>
Forgetting the logged-in user requires you to log out.
    <usetemplate
     name="okcancelbuttons"
     notext="Cancel"
     yestext="Confirm and log out"/>
  </notification>

  <notification
   icon="alertmodal.tga"
   name="LoginPacketNeverReceived"
   type="alertmodal">
   <tag>fail</tag>
We&apos;re having trouble connecting. There may be a problem with your Internet connection or the [CURRENT_GRID].

You can either check your Internet connection and try again in a few minutes, click Help to view the [SUPPORT_SITE], or click Teleport to attempt to teleport home.
    <url option="1" name="url">

			https://www.firestormviewer.org/support/
    </url>
    <form name="form">
      <button
       default="true"
       index="0"
       name="OK"
       text="OK"/>
      <button
       index="1"
       name="Help"
       text="Help"/>
      <button
       index="2"
       name="Teleport"
       text="Teleport"/>
    </form>
  </notification>

  <notification
   icon="alertmodal.tga"
   name="LoginPacketNeverReceivedNoTP"
   type="alertmodal">
    <tag>fail</tag>
We&apos;re having trouble connecting. There may be a problem with your Internet connection or the [CURRENT_GRID].

You can either check your Internet connection and try again in a few minutes or click Help to view the [SUPPORT_SITE].
    <url option="1" name="url">
			https://www.firestormviewer.org/support/
    </url>
    <form name="form">
      <button
       default="true"
       index="0"
       name="OK"
       text="OK"/>
      <button
       index="1"
       name="Help"
       text="Help"/>
    </form>
  </notification>

  <notification
   icon="alertmodal.tga"
   name="LoginRemoveMultiGridUserData"
   type="alertmodal">
    <tag>confirm</tag>
Local Data you are deleting is shared between multiple grids, are you sure you want to delete it?
    <usetemplate
     name="okcancelbuttons"
     notext="Cancel"
     yestext="Confirm"/>
  </notification>

  <notification
   icon="alertmodal.tga"
   name="WelcomeChooseSex"
   type="alertmodal">
Your character will appear in a moment.

Use arrow keys to walk.
Press the F1 key at any time for help or to learn more about [CURRENT_GRID].
Please choose the male or female avatar. You can change your mind later.
    <usetemplate
     name="okcancelbuttons"
     notext="Female"
     yestext="Male"/>
  </notification>
  <notification icon="alertmodal.tga"
		name="CantTeleportToGrid"
		type="alertmodal">
Could not teleport to [SLURL] as it's on a different grid ([GRID]) than the current grid ([CURRENT_GRID]).  Please close your viewer and try again.
  <tag>fail</tag>
    <usetemplate
     name="okbutton"
     yestext="OK"/>
  </notification>

  <notification icon="alertmodal.tga"
		name="GeneralCertificateErrorShort"
		type="alertmodal">
Could not connect to the server.
[REASON]
    <tag>fail</tag>
    <usetemplate
     name="okbutton"
     yestext="OK"/>
  </notification>

  <notification icon="alertmodal.tga"
		name="GeneralCertificateError"
		type="alertmodal">
Could not connect to the server.
[REASON]

SubjectName: [SUBJECT_NAME_STRING]
IssuerName: [ISSUER_NAME_STRING]
Valid From: [VALID_FROM]
Valid To: [VALID_TO]
MD5 Fingerprint: [SHA1_DIGEST]
SHA1 Fingerprint: [MD5_DIGEST]
Key Usage: [KEYUSAGE]
Extended Key Usage: [EXTENDEDKEYUSAGE]
Subject Key Identifier: [SUBJECTKEYIDENTIFIER]
  <tag>fail</tag>
    <usetemplate
     name="okbutton"
     yestext="OK"/>
   </notification>

  <notification icon="alertmodal.tga"
		name="TrustCertificateError"
		type="alertmodal">
The certification authority for this server is not known.

Certificate Information:
SubjectName: [SUBJECT_NAME_STRING]
IssuerName: [ISSUER_NAME_STRING]
Valid From: [VALID_FROM]
Valid To: [VALID_TO]
MD5 Fingerprint: [SHA1_DIGEST]
SHA1 Fingerprint: [MD5_DIGEST]
Key Usage: [KEYUSAGE]
Extended Key Usage: [EXTENDEDKEYUSAGE]
Subject Key Identifier: [SUBJECTKEYIDENTIFIER]

Would you like to trust this authority?
    <tag>confirm</tag>
    <usetemplate
     name="okcancelbuttons"
     notext="Cancel"
     yestext="Trust"/>
  </notification>

  <notification
   icon="alertmodal.tga"
   name="NotEnoughCurrency"
   type="alertmodal">
[NAME] L$ [PRICE] You do not have enough L$ to do that.
  <tag>fail</tag>
  <tag>funds</tag>
  </notification>

  <notification
   icon="alertmodal.tga"
   name="GrantedModifyRights"
   persist="true"
   log_to_im="true"   
   type="notify">
[NAME] has given you permission to edit their objects.
  </notification>

  <notification
   icon="alertmodal.tga"
   name="RevokedModifyRights"
   persist="true"
   log_to_im="true"   
   type="notify">
Your privilege to modify [NAME]&apos;s objects has been revoked.
  </notification>

  <notification
   icon="alertmodal.tga"
   name="FlushMapVisibilityCaches"
   type="alertmodal">
This will flush the map caches on this region.
This is really only useful for debugging.
(In production, wait 5 minutes, then everyone&apos;s map will update after they relog.)
    <usetemplate
     name="okcancelbuttons"
     notext="Cancel"
     yestext="OK"/>
  </notification>

  <notification
   icon="alertmodal.tga"
   name="BuyOneObjectOnly"
   type="alertmodal">
Unable to buy more than one object at a time.  Please select only one object and try again.
  <tag>fail</tag>
  </notification>

  <notification
   icon="alertmodal.tga"
   name="OnlyCopyContentsOfSingleItem"
   type="alertmodal">
Unable to copy the contents of more than one item at a time.
Please select only one object and try again.
  <tag>fail</tag>
    <usetemplate
     name="okcancelbuttons"
     notext="Cancel"
     yestext="OK"/>
  </notification>

  <notification
   icon="alertmodal.tga"
   name="KickUsersFromRegion"
   type="alertmodal">
Teleport all residents in this region home?
    <tag>confirm</tag>
    <usetemplate
     name="okcancelbuttons"
     notext="Cancel"
     yestext="OK"/>
  </notification>

  <notification
   icon="alertmodal.tga"
   name="ChangeObjectBonusFactor"
   type="alertmodal">
    Lowering the object bonus after builds have been established in a region may cause objects to be returned or deleted. Are you sure you want to change object bonus?
    <tag>confirm</tag>
    <usetemplate
     ignoretext="Confirm changing object bonus factor"
     name="okcancelignore"
     notext="Cancel"
     yestext="OK"/>
  </notification>

  <notification
   icon="alertmodal.tga"
   name="EstateObjectReturn"
   type="alertmodal">
Are you sure you want to return objects owned by [USER_NAME]?
    <tag>confirm</tag>
    <usetemplate
     name="okcancelbuttons"
     notext="Cancel"
     yestext="OK"/>
  </notification>

  <notification
   icon="alertmodal.tga"
   name="InvalidTerrainBitDepth"
   type="alertmodal">
<<<<<<< HEAD
Could not set region textures:
=======
    <unique combine="cancel_old" />
Couldn&apos;t set region textures:
>>>>>>> 6fba1530
Terrain texture [TEXTURE_NUM] has an invalid bit depth of [TEXTURE_BIT_DEPTH].

Replace texture [TEXTURE_NUM] with an RGB [MAX_SIZE]x[MAX_SIZE] or smaller image then click &quot;Apply&quot; again.
  <tag>fail</tag>
  </notification>

  <notification
   icon="alertmodal.tga"
   name="InvalidTerrainAlphaNotFullyLoaded"
   type="alertmodal">
    <unique combine="cancel_old" />
Couldn&apos;t set region textures:
Terrain texture [TEXTURE_NUM] is not fully loaded, but is assumed to contain transparency due to a bit depth of [TEXTURE_BIT_DEPTH]. Transparency is not currently supported for terrain textures.

If texture [TEXTURE_NUM] is opaque, wait for the texture to fully load and then click &quot;Apply&quot; again.

Alpha is only supported for terrain materials (PBR Metallic Roughness), when alphaMode="MASK" and doubleSided=false.
  <tag>fail</tag>
  </notification>

  <notification
   icon="alertmodal.tga"
   name="InvalidTerrainAlpha"
   type="alertmodal">
    <unique combine="cancel_old" />
Couldn&apos;t set region textures:
Terrain texture [TEXTURE_NUM] contains transparency. Transparency is not currently supported for terrain textures.

Replace texture [TEXTURE_NUM] with an opaque RGB image, then click &quot;Apply&quot; again.

Alpha is only supported for terrain materials (PBR Metallic Roughness), when alphaMode="MASK" and doubleSided=false.
  <tag>fail</tag>
  </notification>

  <notification
   icon="alertmodal.tga"
   name="InvalidTerrainSize"
   type="alertmodal">
<<<<<<< HEAD
Could not set region textures:
=======
    <unique combine="cancel_old" />
Couldn&apos;t set region textures:
>>>>>>> 6fba1530
Terrain texture [TEXTURE_NUM] is too large at [TEXTURE_SIZE_X]x[TEXTURE_SIZE_Y].

Replace texture [TEXTURE_NUM] with an RGB [MAX_SIZE]x[MAX_SIZE] or smaller image then click &quot;Apply&quot; again.
  </notification>

  <notification
   icon="alertmodal.tga"
   name="InvalidTerrainMaterialNotLoaded"
   type="alertmodal">
    <unique combine="cancel_old" />
Couldn&apos;t set region materials:
Terrain material [MATERIAL_NUM] is not loaded.

Wait for the material to load, or replace material [MATERIAL_NUM] with a valid material.
  </notification>

  <notification
   icon="alertmodal.tga"
   name="InvalidTerrainMaterialLoadFailed"
   type="alertmodal">
    <unique combine="cancel_old" />
Couldn&apos;t set region materials:
Terrain material [MATERIAL_NUM] failed to load.

Replace material [MATERIAL_NUM] with a valid material.
  </notification>

  <notification
   icon="alertmodal.tga"
   name="InvalidTerrainMaterialDoubleSided"
   type="alertmodal">
    <unique combine="cancel_old" />
Couldn&apos;t set region materials:
Terrain material [MATERIAL_NUM] is double-sided. Double-sided materials are not currently supported for PBR terrain.

Replace material [MATERIAL_NUM] with a material with doubleSided=false.
  </notification>

  <notification
   icon="alertmodal.tga"
   name="InvalidTerrainMaterialAlphaMode"
   type="alertmodal">
    <unique combine="cancel_old" />
Couldn&apos;t set region materials:
Terrain material [MATERIAL_NUM] is using the unsupported alphaMode="[MATERIAL_ALPHA_MODE]".

Replace material [MATERIAL_NUM] with a material with alphaMode="OPAQUE" or alphaMode="MASK".
  </notification>

  <notification
   icon="alertmodal.tga"
   name="RawUploadStarted"
   type="alertmodal">
Upload started. It may take up to two minutes, depending on your connection speed.
  </notification>

  <notification
   icon="alertmodal.tga"
   name="ConfirmBakeTerrain"
   type="alertmodal">
Do you really want to bake the current terrain, make it the center for terrain raise/lower limits, and the default for the &apos;Revert&apos; tool?
    <tag>confirm</tag>
    <usetemplate
     name="okcancelbuttons"
     notext="Cancel"
     yestext="OK"/>
  </notification>

  <notification
   icon="alertmodal.tga"
   name="ConfirmTextureHeights"
   type="alertmodal">
You're about to use low values greater than high ones for Elevation Ranges. Proceed?
   <tag>confirm</tag>
   <usetemplate
    name="yesnocancelbuttons"
    yestext="Ok"
    notext="Cancel"
    canceltext="Don't ask"/>
  </notification>

  <notification
   icon="alertmodal.tga"
   name="MaxAllowedAgentOnRegion"
   type="alertmodal">
You can only have [MAX_AGENTS] allowed residents.
  </notification>

  <notification
   icon="alertmodal.tga"
   name="MaxBannedAgentsOnRegion"
   type="alertmodal">
You can only have [MAX_BANNED] banned residents.
  </notification>

  <notification
   icon="alertmodal.tga"
   name="MaxAgentOnRegionBatch"
   type="alertmodal">
Failure while attempting to add [NUM_ADDED] agents:
Exceeds the [MAX_AGENTS] [LIST_TYPE] limit by [NUM_EXCESS].
  </notification>

  <notification
   icon="alertmodal.tga"
   name="MaxAllowedGroupsOnRegion"
   type="alertmodal">
You can only have [MAX_GROUPS] groups.
    <tag>group</tag>
    <usetemplate
     name="okcancelbuttons"
     notext="Cancel"
     yestext="Bake"/>
  </notification>

  <notification
   icon="alertmodal.tga"
   name="MaxManagersOnRegion"
   type="alertmodal">
You can only have [MAX_MANAGER] estate managers.
  </notification>

  <notification
   icon="alertmodal.tga"
   name="OwnerCanNotBeDenied"
   type="alertmodal">
Cannot add estate owner to estate &apos;Banned resident&apos; list.
  </notification>

  <notification
   icon="alertmodal.tga"
   name="ProblemAddingEstateManagerBanned"
   type="alertmodal">
Unable to add banned resident to estate manager list.
  </notification>
    
  <notification
   icon="alertmodal.tga"
   name="ProblemBanningEstateManager"
   type="alertmodal">
Unable to add estate manager [AGENT] to banned list.
  </notification>
  
  <notification
   icon="alertmodal.tga"
   name="GroupIsAlreadyInList"
   type="alertmodal">
&lt;nolink&gt;[GROUP]&lt;/nolink&gt; is already in the Allowed Groups list.
  </notification>
    
  <notification
   icon="alertmodal.tga"
   name="AgentIsAlreadyInList"
   type="alertmodal">
[AGENT] is already in your [LIST_TYPE] list.
  </notification>
    
  <notification
   icon="alertmodal.tga"
   name="AgentsAreAlreadyInList"
   type="alertmodal">
[AGENT] are already in your [LIST_TYPE] list.
  </notification>
    
  <notification
   icon="alertmodal.tga"
   name="AgentWasAddedToList"
   type="alertmodal">
[AGENT] was added to [LIST_TYPE] list of [ESTATE].
  </notification>
    
  <notification
   icon="alertmodal.tga"
   name="AgentsWereAddedToList"
   type="alertmodal">
[AGENT] were added to [LIST_TYPE] list of [ESTATE].

  </notification>
      <notification
   icon="alertmodal.tga"
   name="AgentWasRemovedFromList"
   type="alertmodal">
[AGENT] was removed from [LIST_TYPE] list of [ESTATE].
  </notification>
    
  <notification
   icon="alertmodal.tga"
   name="AgentsWereRemovedFromList"
   type="alertmodal">
[AGENT] were removed from [LIST_TYPE] list of [ESTATE].
  </notification>

  <notification
   icon="alertmodal.tga"
   name="CanNotChangeAppearanceUntilLoaded"
   type="alertmodal">
Cannot change appearance until clothing and shape are loaded.
  </notification>

  <notification
   icon="alertmodal.tga"
   name="ClassifiedMustBeAlphanumeric"
   type="alertmodal">
The name of your classified must start with a letter from A to Z or a number.  No punctuation is allowed.
  </notification>

  <notification
   icon="alertmodal.tga"
   name="CantSetBuyObject"
   type="alertmodal">
Cannot set &apos;Buy Object&apos; because the object is not for sale.
Please set the object for sale and try again.
  </notification>

  <notification
   icon="alertmodal.tga"
   name="FinishedRawDownload"
   type="alertmodal">
Finished download of raw terrain file to:
[DOWNLOAD_PATH].
  </notification>

  <!-- RequiredUpdate does not display release notes URL because we don't get
       that from login.cgi's login failure message. -->
  <notification
   icon="alertmodal.tga"
   name="RequiredUpdate"
   type="alertmodal">
Version [VERSION] is required for login.
Please download from https://secondlife.com/support/downloads/
    <tag>confirm</tag>
    <usetemplate
     name="okbutton"
     yestext="OK"/>
  </notification>

  <notification
   icon="alertmodal.tga"
   name="PauseForUpdate"
   type="alertmodal">
Version [VERSION] is required for login.
Release notes: [URL]

Click OK to download and install.
    <tag>confirm</tag>
    <usetemplate
     name="okbutton"
     yestext="OK"/>
  </notification>

  <notification
   icon="alertmodal.tga"
   name="OptionalUpdateReady"
   type="alertmodal">
Version [VERSION] has been downloaded and is ready to install.
Release notes: [URL]

Click OK to install.
    <tag>confirm</tag>
    <usetemplate
     name="okbutton"
     yestext="OK"/>
  </notification>

  <notification
   icon="alertmodal.tga"
   name="PromptOptionalUpdate"
   type="alertmodal">
Version [VERSION] has been downloaded and is ready to install.
Release notes: [URL]

Proceed?
    <tag>confirm</tag>
    <usetemplate
     canceltext="Not Now"
     name="yesnocancelbuttons"
     notext="Skip"
     yestext="Install"/>
  </notification>

  <notification
   icon="alertmodal.tga"
   name="LoginFailedUnknown"
   type="alertmodal">
Sorry, login failed for an unrecognized reason.
If you continue to get this message, please check the [SUPPORT_SITE].
    <tag>confirm</tag>
    <usetemplate
     name="okbutton"
     yestext="Quit"/>
  </notification>

  <notification
   icon="alertmodal.tga"
   name="DeedObjectToGroup"
   type="alertmodal">
Deeding this object will cause the group to:
* Receive L$ paid into the object
    <tag>group</tag>
    <tag>confirm</tag>
    <usetemplate
     ignoretext="Confirm before I deed an object to a group"
     name="okcancelignore"
     notext="Cancel"
     yestext="Deed"/>
  </notification>

  <notification
   icon="alertmodal.tga"
   name="WebLaunchExternalTarget"
   type="alertmodal">
Do you want to open your Web browser to view this content?
Opening webpages from an unknown source may place your computer at risk.
    <tag>confirm</tag>
    <usetemplate
     ignoretext="Launch my browser to view a web page"
     name="okcancelignore"
     notext="Cancel"
     yestext="OK"/>
  </notification>

  <notification
   icon="alertmodal.tga"
   name="WebLaunchJoinNow"
   type="alertmodal">
Go to your [http://secondlife.com/account/ Dashboard] to manage your account?
    <tag>confirm</tag>
    <usetemplate
     ignoretext="Launch my browser to manage my account"
     name="okcancelignore"
     notext="Cancel"
     yestext="OK"/>
  </notification>

  <notification
   icon="alertmodal.tga"
   name="WebLaunchSecurityIssues"
   type="alertmodal">
Visit the [CURRENT_GRID] Wiki for details of how to report a security issue.
    <tag>confirm</tag>
    <usetemplate
     ignoretext="Launch my browser to learn how to report a Security Issue"
     name="okcancelignore"
     notext="Cancel"
     yestext="OK"/>
  </notification>

  <notification
   icon="alertmodal.tga"
   name="WebLaunchQAWiki"
   type="alertmodal">
Visit the [CURRENT_GRID] QA Wiki.
    <tag>confirm</tag>
    <usetemplate
     ignoretext="Launch my browser to view the QA Wiki"
     name="okcancelignore"
     notext="Cancel"
     yestext="OK"/>
  </notification>

  <notification
   icon="alertmodal.tga"
   name="WebLaunchPublicIssue"
   type="alertmodal">
Visit the [CURRENT_GRID] Public Issue Tracker, where you can report bugs and other issues.
    <tag>confirm</tag>
    <usetemplate
     ignoretext="Launch my browser to use the Public Issue Tracker"
     name="okcancelignore"
     notext="Cancel"
     yestext="Go to page"/>
  </notification>

  <notification
   icon="alertmodal.tga"
   name="WebLaunchSupportWiki"
   type="alertmodal">
Go to the Official Linden Blog, for the latest news and information.
    <tag>confirm</tag>
    <usetemplate
     ignoretext="Launch my browser to view the blog"
     name="okcancelignore"
     notext="Cancel"
     yestext="OK"/>
  </notification>

  <notification
   icon="alertmodal.tga"
   name="WebLaunchLSLGuide"
   type="alertmodal">
Do you want to open the Scripting Guide for help with scripting?
    <tag>confirm</tag>
    <usetemplate
     ignoretext="Launch my browser to view the Scripting Guide"
     name="okcancelignore"
     notext="Cancel"
     yestext="OK"/>
  </notification>

  <notification
   icon="alertmodal.tga"
   name="WebLaunchLSLWiki"
   type="alertmodal">
Do you want to visit the LSL Portal for help with scripting?
    <tag>confirm</tag>
    <usetemplate
     ignoretext="Launch my browser to view the LSL Portal"
     name="okcancelignore"
     notext="Cancel"
     yestext="Go to page"/>
  </notification>

  <notification
   icon="alertmodal.tga"
   name="ReturnToOwner"
   type="alertmodal">
Are you sure you want to return the selected objects to their owners? Transferable deeded objects will be returned to their previous owners.

*WARNING* No-transfer deeded objects will be deleted!
    <tag>confirm</tag>
    <usetemplate
     ignoretext="Confirm before I return objects to their owners"
     name="okcancelignore"
     notext="Cancel"
     yestext="OK"/>
  </notification>

  <notification
   icon="alert.tga"
   name="GroupLeaveConfirmMember"
   type="alert">
Leave the group &apos;&lt;nolink&gt;[GROUP]&lt;/nolink&gt;&apos;?
Currently, the fee to join this group again is L$[COST].
    <tag>group</tag>
    <tag>confirm</tag>
    <usetemplate
     name="okcancelbuttons"
     notext="Cancel"
     yestext="Leave"/>
  </notification>

  <notification
   icon="alert.tga"
   name="GroupLeaveConfirmMemberNoFee"
   type="alert">
Leave the group &apos;&lt;nolink&gt;[GROUP]&lt;/nolink&gt;&apos;?
There is currently no fee to join this group again.
    <tag>group</tag>
    <tag>confirm</tag>
    <usetemplate
     name="okcancelbuttons"
     notext="Cancel"
     yestext="Leave"/>
  </notification>

  <notification
   icon="alertmodal.tga"
   name="OwnerCannotLeaveGroup"
   type="alertmodal">
    Unable to leave group. You cannot leave the group because you are the last owner of the group. Please assign another member to the owner role first.
    <tag>group</tag>
    <usetemplate
     name="okbutton"
     yestext="OK"/>
  </notification>

  <notification
   icon="alertmodal.tga"
   name="GroupDepartError"
   type="alertmodal">
    Unable to leave group.
    <tag>group</tag>
    <usetemplate
     name="okbutton"
     yestext="OK"/>
  </notification>

  <notification
   icon="alert.tga"
   name="ConfirmKick"
   type="alert">
Do you REALLY want to kick all residents off the grid?
    <tag>confirm</tag>
    <usetemplate
     name="okcancelbuttons"
     notext="Cancel"
     yestext="Kick All Residents"/>
  </notification>

  <notification
   icon="alertmodal.tga"
   name="MuteLinden"
   type="alertmodal">
Sorry, you cannot block a Linden.
  <tag>fail</tag>
    <usetemplate
     name="okbutton"
     yestext="OK"/>
  </notification>

  <notification
   icon="alertmodal.tga"
   name="CannotStartAuctionAlreadyForSale"
   type="alertmodal">
    You cannot start an auction on a parcel which is already set for sale.  Disable the land sale if you are sure you want to start an auction.
    <tag>fail</tag>
  </notification>

  <notification
   icon="alertmodal.tga"
   label="Block object by name failed"
   name="MuteByNameFailed"
   type="alertmodal">
You already have blocked/muted this name.
  <tag>fail</tag>
    <usetemplate
     name="okbutton"
     yestext="OK"/>
  </notification>

  <notification
   icon="alert.tga"
   name="RemoveItemWarn"
   type="alert">
Though permitted, deleting contents may damage the object. Do you want to delete that item?
    <tag>confirm</tag>
    <usetemplate
     name="okcancelbuttons"
     notext="Cancel"
     yestext="OK"/>
  </notification>

  <notification
   icon="alert.tga"
   name="CantOfferCallingCard"
   type="alert">
Cannot offer a calling card at this time. Please try again in a moment.
    <tag>fail</tag>
    <usetemplate
     name="okbutton"
     yestext="OK"/>
  </notification>

  <notification
   icon="alert.tga"
   name="CantOfferFriendship"
   type="alert">
    <tag>friendship</tag>
    <tag>fail</tag>
Cannot offer friendship at this time. Please try again in a moment.
    <usetemplate
     name="okbutton"
     yestext="OK"/>
  </notification>

  <notification
   icon="alert.tga"
   name="DoNotDisturbModeSet"
   type="alert">
Unavailable mode is on.  You will not be notified of incoming communications.

- Other residents will receive your Unavailable mode response (set in Preferences &gt; Privacy &gt; Autoresponse).
- Voice calls will be rejected.
    <usetemplate
     ignoretext="I change my status to unavailable"
     name="okignore"
     yestext="OK"/>
  </notification>
  
    <notification
   icon="alert.tga"
   name="AutorespondModeSet"
   type="alert">
Autorespond mode is on.
Incoming instant messages will now be answered with your configured autoresponse.
    <usetemplate
     ignoretext="I change my status to autorespond mode"
     name="okignore"
     yestext="OK"/>
  </notification>

    <notification
   icon="alert.tga"
   name="AutorespondNonFriendsModeSet"
   type="alert">
Autorespond mode for non-friends is on.
Incoming instant messages from anyone who is not your friend will now be answered with your configured autoresponse.
    <usetemplate
     ignoretext="I change my status to autorespond mode for non-friends"
     name="okignore"
     yestext="OK"/>
  </notification>

    <notification
   icon="alert.tga"
   name="RejectTeleportOffersModeSet"
   type="alert">
Reject all incoming teleport offers and requests mode is on.
Incoming teleport offers and requests from anyone will now be rejected with your configured autoresponse. You will not be notified because of that fact.
    <usetemplate
     ignoretext="I change my status to reject all teleport offers and requests mode"
     name="okignore"
     yestext="OK"/>
  </notification>

    <notification
   icon="alert.tga"
   name="RejectTeleportOffersModeWarning"
   type="alert">
You cannot send a teleport request at the moment, because 'reject all incoming teleport offers and requests' mode is on.
Go to the 'Comm' &gt; 'Online Status' menu if you wish to disable it.
    <usetemplate
     name="okbutton"
     yestext="OK"/>
  </notification>

    <notification
   icon="alert.tga"
   name="RejectFriendshipRequestsModeSet"
   type="alert">
Reject all incoming friendship requests mode is on.
Incoming friendship requests from anyone will now be rejected with your configured autoresponse. You will not be notified because of that fact.
    <usetemplate
     ignoretext="I change my status to reject all friendship requests mode"
     name="okignore"
     yestext="OK"/>
  </notification>

    <notification
   icon="alert.tga"
   name="RejectAllGroupInvitesModeSet"
   type="alert">
Reject all incoming group invites mode is on.
Incoming group invites from anyone will now be rejected automatically. You will not be notified because of that fact.
    <usetemplate
     ignoretext="I change my status to reject all group invites mode"
     name="okignore"
     yestext="OK"/>
  </notification>

  <notification
   icon="alert.tga"
   name="JoinedTooManyGroupsMember"
   type="alert">
You have reached your maximum number of groups. Please leave another group before joining this one, or decline the offer.
[NAME] has invited you to join a group as a member.
    <tag>group</tag>
    <tag>fail</tag>
    <usetemplate
     name="okcancelbuttons"
     notext="Decline"
     yestext="Join"/>
  </notification>

  <notification
   icon="alert.tga"
   name="JoinedTooManyGroups"
   type="alert">
You have reached your maximum number of groups. Please leave some group before joining or creating a new one.
    <tag>group</tag>
    <tag>fail</tag>
    <usetemplate
     name="okbutton"
     yestext="OK"/>
  </notification>

  <notification
   icon="alert.tga"
   name="GroupLimitInfo"
   type="alert">
Residents with Basic memberships may join up to [MAX_BASIC] groups.
Premium memberships allow up to [MAX_PREMIUM]. [https://secondlife.com/my/account/membership.php? Learn more or upgrade]
    <tag>group</tag>
    <usetemplate
     name="okbutton"
     yestext="Close"/>
  </notification>

  <notification
   icon="alert.tga"
   name="GroupLimitInfoPlus"
   type="alert">
Residents with Basic memberships may join up to [MAX_BASIC] groups.
Premium memberships allow up to [MAX_PREMIUM]. Premium Plus
memberships allow up to [MAX_PREMIUM_PLUS]. [https://secondlife.com/my/account/membership.php? Learn more or upgrade]
    <tag>group</tag>
    <usetemplate
     name="okbutton"
     yestext="Close"/>
  </notification>

  <notification
   icon="alert.tga"
   name="KickUser"
   type="alert">
   <tag>win</tag>
Kick this Resident with what message?
    <tag>confirm</tag>
    <form name="form">
      <input name="message" type="text" default="true">
An administrator has logged you off.
      </input>
      <button
       default="true"
       index="0"
       name="OK"
       text="OK"/>
      <button
       index="1"
       name="Cancel"
       text="Cancel"/>
    </form>
  </notification>

  <notification
   icon="alert.tga"
   name="KickAllUsers"
   type="alert">
   <tag>win</tag>
Kick everyone currently on the grid with what message?
    <tag>confirm</tag>
    <form name="form">
      <input name="message" type="text" default="true">
An administrator has logged you off.
      </input>
      <button
       default="true"
       index="0"
       name="OK"
       text="OK"/>
      <button
       index="1"
       name="Cancel"
       text="Cancel"/>
    </form>
  </notification>

  <notification
   icon="alert.tga"
   name="FreezeUser"
   type="alert">
    <tag>win</tag>
    <tag>confirm</tag>
Freeze this Resident with what message?
    <form name="form">
      <input name="message" type="text" default="true">
You have been frozen. You cannot move or chat. An administrator will contact you via instant message (IM).
      </input>
      <button
       default="true"
       index="0"
       name="OK"
       text="OK"/>
      <button
       index="1"
       name="Cancel"
       text="Cancel"/>
    </form>
  </notification>

  <notification
   icon="alert.tga"
   name="UnFreezeUser"
   type="alert">
   <tag>win</tag>
    <tag>confirm</tag>
Unfreeze this Resident with what message?
    <form name="form">
      <input name="message" type="text" default="true">
You are no longer frozen.
      </input>
      <button
       default="true"
       index="0"
       name="OK"
       text="OK"/>
      <button
       index="1"
       name="Cancel"
       text="Cancel"/>
    </form>
  </notification>

  <notification
   icon="alertmodal.tga"
   name="SetDisplayNameSuccess"
   type="alert">
Hi [DISPLAY_NAME]!

Just like in real life, it takes a while for everyone to learn about a new name.  Please allow several days for [http://wiki.secondlife.com/wiki/Setting_your_display_name your name to update] in objects, scripts, search, etc.
  </notification>

  <notification
 icon="alertmodal.tga"
 name="SetDisplayNameBlocked"
 type="alert">
Sorry, you cannot change your display name. If you feel this is in error, please contact the grid support.
  <tag>fail</tag>
  </notification>

  <notification
   icon="alertmodal.tga"
   name="SetDisplayNameFailedLength"
   type="alertmodal">
Sorry, that name is too long.  Display names can have a maximum of [LENGTH] characters.

Please try a shorter name.
  <tag>fail</tag>
  </notification>

  <notification
   icon="alertmodal.tga"
   name="SetDisplayNameFailedGeneric"
   type="alertmodal">
    Sorry, we could not set your display name.  Please try again later.
    <tag>fail</tag>
  </notification>

  <notification
   icon="alertmodal.tga"
   name="SetDisplayNameMismatch"
   type="alertmodal">
    The display names you entered do not match. Please re-enter.
    <tag>fail</tag>
  </notification>

  <!-- *NOTE: This should never happen -->
  <notification
   icon="alertmodal.tga"
   name="AgentDisplayNameUpdateThresholdExceeded"
   type="alertmodal">
Sorry, you have to wait longer before you can change your display name.

See http://wiki.secondlife.com/wiki/Setting_your_display_name

Please try again later.
  <tag>fail</tag>
  </notification>

  <notification
   icon="alertmodal.tga"
   name="AgentDisplayNameSetBlocked"
   type="alertmodal">
 Sorry, we could not set your requested name because it contains a banned word.
 
 Please try a different name.
 <tag>fail</tag>
  </notification>

  <notification
   icon="alertmodal.tga"
 name="AgentDisplayNameSetInvalidUnicode"
 type="alertmodal">
    The display name you wish to set contains invalid characters.
    <tag>fail</tag>
  </notification>

  <notification
   icon="alertmodal.tga"
 name="AgentDisplayNameSetOnlyPunctuation"
 type="alertmodal">
    Your display name must contain letters other than punctuation.
    <tag>fail</tag>
  </notification>


  <notification
   icon="notifytip.tga"
   name="DisplayNameUpdate"
   type="notifytip">
    [OLD_NAME] ([SLID]) is now known as [NEW_NAME].
  </notification>

  <notification
icon="notifytip.tga"
name="DisplayNameUpdateRemoveAlias"
type="notify">
    [OLD_NAME] ([SLID]) is now known as [NEW_NAME].
    This agent has a set alias that will replace [NEW_NAME]
    Would you like to remove it?
    <form name="form">
      <button
       index="0"
       name="Yes"
       text="Yes"/>
      <button
       index="1"
       name="No"
       text="No"/>
    </form>
  </notification> 

  <notification
   icon="alertmodal.tga"
   name="OfferTeleport"
   type="alertmodal">
Offer a teleport to your location with the following message?
    <tag>confirm</tag>
    <form name="form">
      <input name="message" type="text" default="true">
Join me in [REGION]
      </input>
			<button
       default="true"
       index="0"
       name="OK"
       text="OK"/>
      <button
       index="1"
       name="Cancel"
       text="Cancel"/>
    </form>
  </notification>

  <notification
   icon="alertmodal.tga"
   name="TeleportRequestPrompt"
   type="alertmodal">
Request a teleport to [NAME] with the following message
    <tag>confirm</tag>
    <form name="form">
      <input name="message" type="text">

      </input>
      <button
       default="true"
       index="0"
       name="OK"
       text="OK"/>
      <button
       index="1"
       name="Cancel"
       text="Cancel"/>
    </form>
  </notification>
  <notification
   icon="alertmodal.tga"
   name="TooManyTeleportOffers"
   type="alertmodal">
You attempted to make [OFFERS] teleport offers
which exceeds the limit of [LIMIT].
    <tag>group</tag>
    <tag>fail</tag>
  <usetemplate
     name="okbutton"
     yestext="OK"/>
  </notification>

  <notification
   icon="alertmodal.tga"
   name="OfferTeleportFromGod"
   type="alertmodal">
God summon this resident to your location?
    <tag>confirm</tag>
    <form name="form">
      <input name="message" type="text" default="true">
Join me in [REGION]
      </input>
      <button
       default="true"
       index="0"
       name="OK"
       text="OK"/>
      <button
       index="1"
       name="Cancel"
       text="Cancel"/>
    </form>
  </notification>

  <notification
   icon="alertmodal.tga"
   name="TeleportFromLandmark"
   type="alertmodal">
Are you sure you want to teleport to &lt;nolink&gt;[LOCATION]&lt;/nolink&gt;?
    <tag>confirm</tag>
    <usetemplate
     ignoretext="Confirm that I want to teleport to a landmark"
     name="okcancelignore"
     notext="Cancel"
     yestext="Teleport"/>
  </notification>
  
  <notification
   icon="alertmodal.tga"
   name="TeleportViaSLAPP"
   type="alertmodal">
Are you sure you want to teleport to &lt;nolink&gt;[LOCATION]&lt;/nolink&gt;?
    <tag>confirm</tag>
    <usetemplate
     ignoretext="Confirm that I want to teleport via SLAPP"
     name="okcancelignore"
     notext="Cancel"
     yestext="Teleport"/>
  </notification>	

  <notification
   icon="alertmodal.tga"
   name="TeleportToPick"
   type="alertmodal">
    Teleport to [PICK]?
    <tag>confirm</tag>
    <usetemplate
     ignoretext="Confirm that I want to teleport to a location in Picks"
     name="okcancelignore"
     notext="Cancel"
     yestext="Teleport"/>
  </notification>

  <notification
   icon="alertmodal.tga"
   name="TeleportToClassified"
   type="alertmodal">
    Teleport to [CLASSIFIED]?
    <tag>confirm</tag>
    <usetemplate
     ignoretext="Confirm that I want to teleport to a location in Classifieds"
     name="okcancelignore"
     notext="Cancel"
     yestext="Teleport"/>
  </notification>

  <notification
   icon="alertmodal.tga"
   name="TeleportToHistoryEntry"
   type="alertmodal">
Teleport to [HISTORY_ENTRY]?
    <tag>confirm</tag>
    <usetemplate
     ignoretext="Confirm that I want to teleport to a history location"
     name="okcancelignore"
     notext="Cancel"
     yestext="Teleport"/>
  </notification>

  <notification
   icon="alert.tga"
   label="Message everyone in your Estate"
   name="MessageEstate"
   type="alert">
Type a short announcement which will be sent to everyone currently in your estate.
    <tag>confirm</tag>
    <form name="form">
      <input name="message" type="text" default="true"/>
      <button
       default="true"
       index="0"
       name="OK"
       text="OK"/>
      <button
       index="1"
       name="Cancel"
       text="Cancel"/>
    </form>
  </notification>

  <notification
   icon="alert.tga"
   label="Change Linden Estate"
   name="ChangeLindenEstate"
   type="alert">
You are about to change a Linden owned estate (mainland, teen grid, orientation, etc.).

This is EXTREMELY DANGEROUS because it can fundamentally affect the resident experience.  On the mainland, it will change thousands of regions and make the spaceserver hiccup.

Proceed?
    <tag>confirm</tag>
    <usetemplate
     name="okcancelbuttons"
     notext="Cancel"
     yestext="OK"/>
  </notification>

  <notification
   icon="alert.tga"
   label="Change Linden Estate Access"
   name="ChangeLindenAccess"
   type="alert">
You are about to change the access list for a Linden owned estate (mainland, teen grid, orientation, etc.).

This is DANGEROUS and should only be done to invoke the hack allowing objects/L$ to be transferred in/out of a grid.
It will change thousands of regions and make the spaceserver hiccup.
    <tag>confirm</tag>
    <usetemplate
     name="okcancelbuttons"
     notext="Cancel"
     yestext="OK"/>
  </notification>

  <notification
   icon="alert.tga"
   label="Select estate"
   name="EstateAllowedAgentAdd"
   type="alert">
Add to allowed list for this estate only or for [ALL_ESTATES]?
    <tag>confirm</tag>
    <usetemplate
     canceltext="Cancel"
     name="yesnocancelbuttons"
     notext="All Estates"
     yestext="This Estate"/>
  </notification>

  <notification
   icon="alert.tga"
   label="Select estate"
   name="EstateAllowedAgentRemove"
   type="alertmodal">
    <unique/>
Remove from allowed list for this estate only or for [ALL_ESTATES]?
    <tag>confirm</tag>
    <usetemplate
     canceltext="Cancel"
     name="yesnocancelbuttons"
     notext="All Estates"
     yestext="This Estate"/>
  </notification>

  <notification
   icon="alert.tga"
   label="Select estate"
   name="EstateAllowedGroupAdd"
   type="alert">
Add to group allowed list for this estate only or for [ALL_ESTATES]?
    <tag>group</tag>
    <tag>confirm</tag>
    <usetemplate
     canceltext="Cancel"
     name="yesnocancelbuttons"
     notext="All Estates"
     yestext="This Estate"/>
  </notification>

  <notification
   icon="alert.tga"
   label="Select estate"
   name="EstateAllowedGroupRemove"
   type="alertmodal">
    <unique/>
Remove from group allowed list for this estate only or [ALL_ESTATES]?
    <tag>group</tag>
    <tag>confirm</tag>
    <usetemplate
     canceltext="Cancel"
     name="yesnocancelbuttons"
     notext="All Estates"
     yestext="This Estate"/>
  </notification>

  <notification
   icon="alert.tga"
   label="Select estate"
   name="EstateBannedAgentAdd"
   type="alert">
Deny access for this estate only or for [ALL_ESTATES]?
    <tag>confirm</tag>
    <usetemplate
     canceltext="Cancel"
     name="yesnocancelbuttons"
     notext="All Estates"
     yestext="This Estate"/>
  </notification>

  <notification
   icon="alert.tga"
   label="Select estate"
   name="EstateBannedAgentRemove"
   type="alertmodal">
    <unique/>
Remove this Resident from the ban list for access for this estate only or for [ALL_ESTATES]?
    <tag>confirm</tag>
    <usetemplate
     canceltext="Cancel"
     name="yesnocancelbuttons"
     notext="All Estates"
     yestext="This Estate"/>
  </notification>

  <notification
   icon="alert.tga"
   label="Select estate"
   name="EstateManagerAdd"
   type="alert">
Add estate manager for this estate only or for [ALL_ESTATES]?
    <tag>confirm</tag>
    <usetemplate
     canceltext="Cancel"
     name="yesnocancelbuttons"
     notext="All Estates"
     yestext="This Estate"/>
  </notification>

  <notification
   icon="alert.tga"
   label="Select estate"
   name="EstateManagerRemove"
   type="alertmodal">
    <unique/>
Remove estate manager for this estate only or for [ALL_ESTATES]?
    <tag>confirm</tag>
    <usetemplate
     canceltext="Cancel"
     name="yesnocancelbuttons"
     notext="All Estates"
     yestext="This Estate"/>
  </notification>

  <notification
   icon="alert.tga"
   label="Select estate"
   name="EstateAllowedExperienceAdd"
   type="alert">
    Add to allowed list for this estate only or for [ALL_ESTATES]?
    <tag>confirm</tag>
    <usetemplate
     canceltext="Cancel"
     name="yesnocancelbuttons"
     notext="All Estates"
     yestext="This Estate"/>
  </notification>

  <notification
   icon="alert.tga"
   label="Select estate"
   name="EstateAllowedExperienceRemove"
   type="alert">
    Remove from allowed list for this estate only or for [ALL_ESTATES]?
    <tag>confirm</tag>
    <usetemplate
     canceltext="Cancel"
     name="yesnocancelbuttons"
     notext="All Estates"
     yestext="This Estate"/>
  </notification>

  <notification
   icon="alert.tga"
   label="Select estate"
   name="EstateBlockedExperienceAdd"
   type="alert">
    Add to blocked list for this estate only or for [ALL_ESTATES]?
    <tag>confirm</tag>
    <usetemplate
     canceltext="Cancel"
     name="yesnocancelbuttons"
     notext="All Estates"
     yestext="This Estate"/>
  </notification>

  <notification
   icon="alert.tga"
   label="Select estate"
   name="EstateBlockedExperienceRemove"
   type="alert">
    Remove from blocked list for this estate only or for [ALL_ESTATES]?
    <tag>confirm</tag>
    <usetemplate
     canceltext="Cancel"
     name="yesnocancelbuttons"
     notext="All Estates"
     yestext="This Estate"/>
  </notification>

  <notification
   icon="alert.tga"
   label="Select estate"
   name="EstateTrustedExperienceAdd"
   type="alert">
    Add to key list for this estate only or for [ALL_ESTATES]?
    <tag>confirm</tag>
    <usetemplate
     canceltext="Cancel"
     name="yesnocancelbuttons"
     notext="All Estates"
     yestext="This Estate"/>
  </notification>

  <notification
   icon="alert.tga"
   label="Select estate"
   name="EstateTrustedExperienceRemove"
   type="alert">
    Remove from key list for this estate only or for [ALL_ESTATES]?
    <tag>confirm</tag>
    <usetemplate
     canceltext="Cancel"
     name="yesnocancelbuttons"
     notext="All Estates"
     yestext="This Estate"/>
  </notification>  

  <notification
   icon="alert.tga"
   label="Confirm Kick"
   name="EstateKickUser"
   type="alert">
Kick [EVIL_USER] from this estate?
    <tag>confirm</tag>
    <usetemplate
     name="okcancelbuttons"
     notext="Cancel"
     yestext="OK"/>
  </notification>

  <notification
   icon="alert.tga"
   label="Confirm Kick"
   name="EstateKickMultiple"
   type="alert">
Kick the following residents from this estate?

[RESIDENTS]
<<<<<<< HEAD
    <usetemplate
     name="okcancelbuttons"
     notext="Cancel"
     yestext="OK"/>
  </notification>

  <notification
   icon="alert.tga"
   label="Confirm Teleport Home"
   name="EstateTeleportHomeUser"
   type="alert">
Teleport [AVATAR_NAME] home?
    <usetemplate
     name="okcancelbuttons"
     notext="Cancel"
     yestext="OK"/>
  </notification>

  <notification
   icon="alert.tga"
   label="Confirm Teleport Home"
   name="EstateTeleportHomeMultiple"
   type="alert">
Teleport the following residents home?

[RESIDENTS]
=======
>>>>>>> 6fba1530
    <usetemplate
     name="okcancelbuttons"
     notext="Cancel"
     yestext="OK"/>
  </notification>

  <notification
   icon="alert.tga"
<<<<<<< HEAD
   label="Confirm Ban"
   name="EstateBanUser"
   type="alert">
Deny access for [EVIL_USER] for this estate only or for [ALL_ESTATES]?
    <tag>confirm</tag>
    <usetemplate
     name="yesnocancelbuttons"
     canceltext="Cancel"
     notext="All Estatees"
     yestext="This Estate"/>
  </notification>

  <notification
   icon="alert.tga"
   label="Confirm Ban"
   name="EstateBanUserMultiple"
   type="alert">
Deny access for the following residents this estate only or for [ALL_ESTATES]?

[RESIDENTS]
    <usetemplate
     name="yesnocancelbuttons"
     canceltext="Cancel"
     notext="All Estatees"
     yestext="This Estate"/>
  </notification>

  <notification
   icon="alertmodal.tga"
   name="EstateParcelAccessOverride"
   type="alertmodal">
Unchecking this option may remove restrictions that parcel owners have added to prevent griefing, maintain privacy, or protect underage residents from adult material. Please discuss with your parcel owners as needed.
    <tag>confirm</tag>
=======
   label="Confirm Teleport Home"
   name="EstateTeleportHomeUser"
   type="alert">
Teleport [AVATAR_NAME] home?
>>>>>>> 6fba1530
    <usetemplate
     name="okcancelbuttons"
     notext="Cancel"
     yestext="OK"/>
  </notification>

  <notification
   icon="alert.tga"
   label="Confirm Teleport Home"
   name="EstateTeleportHomeMultiple"
   type="alert">
Teleport the following residents home?

[RESIDENTS]
    <usetemplate
     name="okcancelbuttons"
     notext="Cancel"
     yestext="OK"/>
  </notification>
<<<<<<< HEAD
  
  
  <notification
   icon="alertmodal.tga"
   name="RegionEntryAccessBlocked"
   type="alertmodal">
   <tag>fail</tag>
    The region you’re trying to visit has a maturity rating exceeding your maximum maturity preference. Change this preference using Avatar &gt; Preferences &gt; General.
=======
>>>>>>> 6fba1530

  <notification
   icon="alert.tga"
   label="Confirm Ban"
   name="EstateBanUser"
   type="alert">
Deny access for [EVIL_USER] for this estate only or for [ALL_ESTATES]?
    <tag>confirm</tag>
    <usetemplate
     name="yesnocancelbuttons"
     canceltext="Cancel"
     notext="All Estatees"
     yestext="This Estate"/>
  </notification>

  <notification
   icon="alert.tga"
   label="Confirm Ban"
   name="EstateBanUserMultiple"
   type="alert">
Deny access for the following residents this estate only or for [ALL_ESTATES]?

[RESIDENTS]
    <usetemplate
     name="yesnocancelbuttons"
     canceltext="Cancel"
     notext="All Estatees"
     yestext="This Estate"/>
  </notification>

  <notification
   icon="alertmodal.tga"
   name="EstateParcelAccessOverride"
   type="alertmodal">
Unchecking this option may remove restrictions that parcel owners have added to prevent griefing, maintain privacy, or protect underage residents from adult material. Please discuss with your parcel owners as needed.
    <tag>confirm</tag>
    <usetemplate
     name="okbutton"
     yestext="OK"/>
  </notification>

  <notification
   icon="alertmodal.tga"
   name="EstateParcelEnvironmentOverride"
   type="alertmodal">
(Estate-wide change: [ESTATENAME]) Unchecking this option will remove any custom environments that parcel owners have added to their parcels. Please discuss with your parcel owners as needed.
Do you wish to proceed?
    <tag>confirm</tag>
    <usetemplate
     name="okcancelbuttons"
     notext="Cancel"
     yestext="OK"/>
  </notification>
  
  
  <notification
   icon="alertmodal.tga"
   name="RegionEntryAccessBlocked"
   type="alertmodal">
   <tag>fail</tag>
    The region you’re trying to visit has a maturity rating exceeding your maximum maturity preference. Change this preference using Avatar &gt; Preferences &gt; General.

Complete information on maturity ratings can be found [https://community.secondlife.com/knowledgebase/english/maturity-ratings-r52/ here].
    <usetemplate
     name="okbutton"
     yestext="OK"/>
  </notification>

  <notification
   icon="alertmodal.tga"
   name="EstateChangeCovenant"
   type="alertmodal">
Are you sure you want to change the estate covenant?
    <tag>confirm</tag>
    <usetemplate
     name="okcancelbuttons"
     notext="Cancel"
     yestext="OK"/>
  </notification>
  
  <notification
    icon="alertmodal.tga"
    name="SLM_UPDATE_FOLDER"
    type="alertmodal">
    [MESSAGE]
  </notification>

   <notification
   icon="alertmodal.tga"
   name="RegionEntryAccessBlocked_AdultsOnlyContent"
   type="alertmodal">
   <tag>fail</tag>
    <tag>confirm</tag>
    The region you're trying to visit contains [REGIONMATURITY] content, which is accessible to adults only.
    <url option="0" name="url">
		http://wiki.secondlife.com/wiki/Linden_Lab_Official:Maturity_ratings:_an_overview
    </url>
    <usetemplate
     name="okcancelignore"
     yestext="Go to Knowledge Base"
	 notext="Close"
	 ignoretext="Region crossing: The region you&apos;re trying to visit contains content which is accessible to adults only."/>
  </notification>

  <notification
   icon="notifytip.tga"
   name="RegionEntryAccessBlocked_Notify"
   log_to_im="false"
   log_to_chat="true"
   type="notifytip">
   <tag>fail</tag>
The region you're trying to visit contains [REGIONMATURITY] content, but your current preferences are set to exclude [REGIONMATURITY] content.
  </notification>

  <notification
   icon="notifytip.tga"
   name="RegionEntryAccessBlocked_NotifyAdultsOnly"
   log_to_im="false"
   log_to_chat="true"
   type="notifytip">
    <tag>fail</tag>
    The region you're trying to visit contains [REGIONMATURITY] content, which is accessible to adults only.
  </notification>

  <notification
   icon="alertmodal.tga"
   name="RegionEntryAccessBlocked_Change"
   type="alertmodal">
    <tag>fail</tag>
    <tag>confirm</tag>
The region you're trying to visit contains [REGIONMATURITY] content, but your current preferences are set to exclude [REGIONMATURITY] content. We can change your preferences, or you can cancel. After your preferences are changed, you may attempt to enter the region again.
    <form name="form">
      <button
       index="0"
       name="OK"
       text="Change preferences"/>
      <button 
       default="true"
       index="1"
       name="Cancel"
       text="Cancel"/>
      <ignore name="ignore" text="Region crossing: The region you&apos;re trying to visit contains content excluded by your preferences."/>
    </form>
  </notification>

  <notification
   icon="alertmodal.tga"
   name="RegionEntryAccessBlocked_PreferencesOutOfSync"
   type="alertmodal">
    <tag>fail</tag>
    We are having technical difficulties with your region entry because your preferences are out of sync with the server.
    <usetemplate
     name="okbutton"
     yestext="OK"/>
  </notification>

  <notification
   icon="alertmodal.tga"
   name="TeleportEntryAccessBlocked"
   type="alertmodal">
    <tag>fail</tag>
    The region you’re trying to visit has a maturity rating exceeding your maximum maturity preference. Change this preference using Avatar &gt; Preferences &gt; General.

Complete information on maturity ratings can be found [https://community.secondlife.com/knowledgebase/english/maturity-ratings-r52/ here].
    <usetemplate
     name="okbutton"
     yestext="OK"/>
  </notification>

  <notification
   icon="alertmodal.tga"
   name="TeleportEntryAccessBlocked_AdultsOnlyContent"
   type="alertmodal">
    <unique>
      <context>REGIONMATURITY</context>
    </unique>
    <tag>fail</tag>
    <tag>confirm</tag>
    The region you're trying to visit contains [REGIONMATURITY] content, which is accessible to adults only.
    <url option="0" name="url">
      http://wiki.secondlife.com/wiki/Linden_Lab_Official:Maturity_ratings:_an_overview
    </url>
    <usetemplate
     name="okcancelignore"
     yestext="Go to Knowledge Base"
	 notext="Close"
	 ignoretext="Teleport: The region you&apos;re trying to visit contains content which is accessible to adults only."/>
  </notification>

  <notification
   icon="notifytip.tga"
   name="TeleportEntryAccessBlocked_Notify"
   log_to_im="false"
   log_to_chat="true"
   type="notifytip">
    <unique>
      <context>REGIONMATURITY</context>
    </unique>
    <tag>fail</tag>
    The region you're trying to visit contains [REGIONMATURITY] content, but your current preferences are set to exclude [REGIONMATURITY] content.
  </notification>

  <notification
   icon="notifytip.tga"
   name="TeleportEntryAccessBlocked_NotifyAdultsOnly"
   log_to_im="false"
   log_to_chat="true"
   type="notifytip">
    <unique>
      <context>REGIONMATURITY</context>
    </unique>
    <tag>fail</tag>
    The region you're trying to visit contains [REGIONMATURITY] content, which is accessible to adults only.
  </notification>

  <notification
   icon="alertmodal.tga"
   name="TeleportEntryAccessBlocked_ChangeAndReTeleport"
   type="alertmodal">
    <unique>
      <context>REGIONMATURITY</context>
    </unique>
    <tag>fail</tag>
    <tag>confirm</tag>
    The region you're trying to visit contains [REGIONMATURITY] content, but your current preferences are set to exclude [REGIONMATURITY] content. We can change your preferences and continue with the teleport, or you can cancel this teleport.
    <form name="form">
      <button
       index="0"
       name="OK"
       text="Change and continue"/>
      <button
       default="true"
       index="1"
       name="Cancel"
       text="Cancel"/>
      <ignore name="ignore" text="Teleport (restartable): The region you&apos;re trying to visit contains content excluded by your preferences."/>
    </form>
  </notification>

  <notification
   icon="alertmodal.tga"
   name="TeleportEntryAccessBlocked_Change"
   type="alertmodal">
    <unique>
      <context>REGIONMATURITY</context>
    </unique>
    <tag>fail</tag>
    <tag>confirm</tag>
    The region you're trying to visit contains [REGIONMATURITY] content, but your current preferences are set to exclude [REGIONMATURITY] content. We can change your preferences, or you can cancel the teleport. After your preferences are changed, you will need to attempt the teleport again.
    <form name="form">
      <button
       index="0"
       name="OK"
       text="Change preferences"/>
      <button
       default="true"
       index="1"
       name="Cancel"
       text="Cancel"/>
      <ignore name="ignore" text="Teleport (non-restartable): The region you&apos;re trying to visit contains content excluded by your preferences."/>
    </form>
  </notification>

  <notification
   icon="alertmodal.tga"
   name="TeleportEntryAccessBlocked_PreferencesOutOfSync"
   type="alertmodal">
    <tag>fail</tag>
    We are having technical difficulties with your teleport because your preferences are out of sync with the server.
    <usetemplate
     name="okbutton"
     yestext="OK"/>
  </notification>

  <notification
   icon="alertmodal.tga"
   name="RegionTPSpecialUsageBlocked"
   type="alertmodal">
    <tag>fail</tag>
    Unable to enter region. '[REGION_NAME]' is a Skill Gaming Region, and you must meet certain criteria in order to enter. For details, please review the [http://wiki.secondlife.com/wiki/Linden_Lab_Official:Second_Life_Skill_Gaming_FAQ Skill Gaming FAQ].
    <usetemplate
     name="okbutton"
     yestext="OK"/>
  </notification>

  <notification
   icon="alertmodal.tga"
   name="PreferredMaturityChanged"
   type="alertmodal">
You won't receive any more notifications that you're about to visit a region with [RATING] content.  You may change your content preferences in the future by using Avatar &gt; Preferences &gt; General from the menu bar.
  <tag>confirm</tag>
    <usetemplate
     name="okbutton"
     yestext="OK"/>
  </notification>

  <notification
   icon="alertmodal.tga"
   name="MaturityChangeError"
   type="alertmodal">
    We were unable to change your preferences to view [PREFERRED_MATURITY] content at this time.  Your preferences have been reset to view [ACTUAL_MATURITY] content.  You may attempt to change your preferences again by using Avatar &gt; Preferences &gt; General from the menu bar.
    <tag>confirm</tag>
    <usetemplate
     name="okbutton"
     yestext="OK"/>
  </notification>

  <notification
   icon="alertmodal.tga"
   name="LandClaimAccessBlocked"
   type="alertmodal">
    The land you're trying to claim has a maturity rating exceeding your current preferences.  You can change your preferences using Avatar &gt; Preferences &gt; General.

Complete information on maturity ratings can be found [https://community.secondlife.com/knowledgebase/english/maturity-ratings-r52/ here].
    <tag>fail</tag>
    <usetemplate
     name="okbutton"
     yestext="OK"/>
  </notification>

  <notification
   icon="alertmodal.tga"
   name="LandClaimAccessBlocked_AdultsOnlyContent"
   type="alertmodal">
    Only adults can claim this land.
    <tag>fail</tag>
    <tag>confirm</tag>
    <url option="0" name="url">
		http://wiki.secondlife.com/wiki/Linden_Lab_Official:Maturity_ratings:_an_overview
    </url>
    <usetemplate
     name="okcancelignore"
     yestext="Go to Knowledge Base"
	 notext="Close"
	 ignoretext="Only adults can claim this land."/>
  </notification>

  <notification
   icon="notifytip.tga"
   name="LandClaimAccessBlocked_Notify"
   log_to_im="false"
   log_to_chat="true"
   type="notifytip">
    The land you're trying to claim contains [REGIONMATURITY] content, but your current preferences are set to exclude [REGIONMATURITY] content.
    <tag>fail</tag>
  </notification>

  <notification
   icon="notifytip.tga"
   name="LandClaimAccessBlocked_NotifyAdultsOnly"
   log_to_im="false"
   log_to_chat="true"
   type="notifytip">
    <tag>fail</tag>
    The land you're trying to claim contains [REGIONMATURITY] content, which is accessible to adults only.
  </notification>

  <notification
   icon="alertmodal.tga"
   name="LandClaimAccessBlocked_Change"
   type="alertmodal">
    The land you're trying to claim contains [REGIONMATURITY] content, but your current preferences are set to exclude [REGIONMATURITY] content. We can change your preferences, then you can try claiming the land again.
    <tag>fail</tag>
    <tag>confirm</tag>
    <form name="form">
      <button
       index="0"
       name="OK"
       text="Change preferences"/>
      <button
       default="true"
       index="1"
       name="Cancel"
       text="Cancel"/>
      <ignore name="ignore" text="The land you&apos;re trying to claim contains content excluded by your preferences."/>
    </form>
  </notification>

  <notification
   icon="alertmodal.tga"
   name="LandBuyAccessBlocked"
   type="alertmodal">
    The land you're trying to buy has a maturity rating exceeding your current preferences.  You can change your preferences using Avatar &gt; Preferences &gt; General.

Complete information on maturity ratings can be found [https://community.secondlife.com/knowledgebase/english/maturity-ratings-r52/ here].
    <tag>fail</tag>
    <usetemplate
     name="okbutton"
     yestext="OK"/>
  </notification>

  <notification
   icon="alertmodal.tga"
   name="LandBuyAccessBlocked_AdultsOnlyContent"
   type="alertmodal">
    Only adults can buy this land.
    <tag>confirm</tag>
  <tag>fail</tag>
    <url option="0" name="url">
		http://wiki.secondlife.com/wiki/Linden_Lab_Official:Maturity_ratings:_an_overview
    </url>
    <usetemplate
     name="okcancelignore"
     yestext="Go to Knowledge Base"
	 notext="Close"
	 ignoretext="Only adults can buy this land."/>
  </notification>

  <notification
   icon="notifytip.tga"
   name="LandBuyAccessBlocked_Notify"
   log_to_im="false"
   log_to_chat="true"
   type="notifytip">
    The land you're trying to buy contains [REGIONMATURITY] content, but your current preferences are set to exclude [REGIONMATURITY] content.
    <tag>fail</tag>
  </notification>

  <notification
   icon="notifytip.tga"
   name="LandBuyAccessBlocked_NotifyAdultsOnly"
   log_to_im="false"
   log_to_chat="true"
   type="notifytip">
    <tag>fail</tag>
    The land you're trying to buy contains [REGIONMATURITY] content, which is accessible to adults only.
  </notification>

  <notification
   icon="alertmodal.tga"
   name="LandBuyAccessBlocked_Change"
   type="alertmodal">
    The land you're trying to buy contains [REGIONMATURITY] content, but your current preferences are set to exclude [REGIONMATURITY] content. We can change your preferences, then you can try buying the land again.
    <tag>confirm</tag>
    <tag>fail</tag>
    <form name="form">
      <button
       index="0"
       name="OK"
       text="Change preferences"/>
      <button
       default="true"
       index="1"
       name="Cancel"
       text="Cancel"/>
      <ignore name="ignore" text="The land you&apos;re trying to buy contains content excluded by your preferences."/>
    </form>
  </notification>

	<notification
	  icon="alertmodal.tga"
	  name="TooManyPrimsSelected"
	  type="alertmodal">
There are too many prims selected.  Please select [MAX_PRIM_COUNT] or fewer prims and try again.
  <tag>fail</tag>
		<usetemplate
		 name="okbutton"
		 yestext="OK"/>
	</notification>

	<notification
	  icon="alertmodal.tga"
	  name="TooManyScriptsSelected"
	  type="alertmodal">
Too many scripts in the objects selected.  Please select fewer objects and try again
  <tag>fail</tag>
		<usetemplate
		 name="okbutton"
		 yestext="OK"/>
	</notification>

	<notification
   icon="alertmodal.tga"
   name="ProblemImportingEstateCovenant"
   type="alertmodal">
Problem importing estate covenant.
  <tag>fail</tag>
    <usetemplate
     name="okbutton"
     yestext="OK"/>
  </notification>

  <notification
   icon="alertmodal.tga"
   name="ProblemAddingEstateManager"
   type="alertmodal">
Problems adding a new estate manager.  One or more estates may have a full manager list.
  <tag>fail</tag>
  </notification>

  <notification
   icon="alertmodal.tga"
   name="ProblemAddingEstateBanManager"
   type="alertmodal">
Unable to add estate owner or manager to ban list.
    <tag>fail</tag>
  </notification>

  <notification
   icon="alertmodal.tga"
   name="ProblemAddingEstateGeneric"
   type="alertmodal">
Problems adding to this estate list.  One or more estates may have a full list.
  <tag>fail</tag>
  </notification>

  <notification
   icon="alertmodal.tga"
   name="UnableToLoadNotecardAsset"
   type="alertmodal">
Unable to load notecard&apos;s asset at this time.
    <usetemplate
     name="okbutton"
     yestext="OK"/>
    <tag>fail</tag>
  </notification>

  <notification
   icon="alertmodal.tga"
   name="NotAllowedToViewNotecard"
   type="alertmodal">
Insufficient permissions to view notecard associated with asset ID requested.
    <usetemplate
     name="okbutton"
     yestext="OK"/>
    <tag>fail</tag>
  </notification>

  <notification
   icon="alertmodal.tga"
   name="MissingNotecardAssetID"
   type="alertmodal">
Asset ID for notecard is missing from database.
  <tag>fail</tag>
    <usetemplate
     name="okbutton"
     yestext="OK"/>
  </notification>

  <notification
   icon="alert.tga"
   name="PublishClassified"
   type="alert">
Remember: Classified ad fees are non-refundable.

Publish this classified now for L$[AMOUNT]?
    <tag>confirm</tag>
  <tag>funds</tag>
    <usetemplate
     name="okcancelbuttons"
     notext="Cancel"
     yestext="OK"/>
  </notification>

  <notification
   icon="alertmodal.tga"
   name="SetClassifiedMature"
   type="alertmodal">
Does this classified contain Moderate content?
    <tag>confirm</tag>
    <usetemplate
     canceltext="Cancel"
     name="yesnocancelbuttons"
     notext="No"
     yestext="Yes"/>
  </notification>

  <notification
   icon="alertmodal.tga"
   name="SetGroupMature"
   type="alertmodal">
Does this group contain Moderate content?
    <tag>group</tag>
    <tag>confirm</tag>
    <usetemplate
     canceltext="Cancel"
     name="yesnocancelbuttons"
     notext="No"
     yestext="Yes"/>
  </notification>

  <notification
   icon="alert.tga"
   label="Confirm restart"
   name="ConfirmRestart"
   type="alert">
Do you really want to schedule this region to restart?
    <tag>confirm</tag>
    <usetemplate
     name="okcancelbuttons"
     notext="Cancel"
     yestext="OK"/>
  </notification>

  <notification
   icon="alert.tga"
   label="Message everyone in this region"
   name="MessageRegion"
   type="alert">
Type a short announcement which will be sent to everyone in this region.
    <tag>confirm</tag>
    <form name="form">
      <input name="message" type="text" default="true"/>
      <button
       default="true"
       index="0"
       name="OK"
       text="OK"/>
      <button
       index="1"
       name="Cancel"
       text="Cancel"/>
    </form>
  </notification>

  <notification
   icon="alertmodal.tga"
   label="Changed Region Maturity"
   name="RegionMaturityChange"
   type="alertmodal">
The maturity rating for this region has been changed.
It may take some time for this change to be reflected on the map.
    <usetemplate
     name="okbutton"
     yestext="OK"/>
  </notification>

  <notification
   icon="alertmodal.tga"
   label="Voice Version Mismatch"
   name="VoiceVersionMismatch"
   type="alertmodal">
This version of [APP_NAME] is not compatible with the Voice Chat feature in this region. In order for Voice Chat to function correctly you will need to update [APP_NAME].
  <tag>fail</tag>
  <tag>voice</tag>
  </notification>

  <notification
   icon="alertmodal.tga"
   label="Cannot Buy Objects"
   name="BuyObjectOneOwner"
   type="alertmodal">
Cannot buy objects from different owners at the same time.
Please select only one object and try again.
  <tag>fail</tag>
  </notification>

  <notification
   icon="alertmodal.tga"
   label="Cannot Buy Contents"
   name="BuyContentsOneOnly"
   type="alertmodal">
Unable to buy the contents of more than one object at a time.
Please select only one object and try again.
  <tag>fail</tag>
  </notification>

  <notification
   icon="alertmodal.tga"
   label="Cannot Buy Contents"
   name="BuyContentsOneOwner"
   type="alertmodal">
Cannot buy objects from different owners at the same time.
Please select only one object and try again.
  <tag>fail</tag>
  </notification>

  <notification
   icon="alertmodal.tga"
   name="BuyOriginal"
   type="alertmodal">
Buy original object from [OWNER] for L$[PRICE]?
You will become the owner of this object.
You will be able to:
 Modify: [MODIFYPERM]
 Copy: [COPYPERM]
 Resell or Give Away: [RESELLPERM]
  <tag>confirm</tag>
  <tag>funds</tag>
    <usetemplate
     name="okcancelbuttons"
     notext="Cancel"
     yestext="OK"/>
  </notification>

  <notification
   icon="alertmodal.tga"
   name="BuyOriginalNoOwner"
   type="alertmodal">
Buy original object for L$[PRICE]?
You will become the owner of this object.
You will be able to:
 Modify: [MODIFYPERM]
 Copy: [COPYPERM]
 Resell or Give Away: [RESELLPERM]
  <tag>confirm</tag>
  <tag>funds</tag>
    <usetemplate
     name="okcancelbuttons"
     notext="Cancel"
     yestext="OK"/>
  </notification>

  <notification
   icon="alertmodal.tga"
   name="BuyCopy"
   type="alertmodal">
Buy a copy from [OWNER] for L$[PRICE]?
The object will be copied to your inventory.
You will be able to:
 Modify: [MODIFYPERM]
 Copy: [COPYPERM]
 Resell or Give Away: [RESELLPERM]
  <tag>confirm</tag>
  <tag>funds</tag>
    <usetemplate
     name="okcancelbuttons"
     notext="Cancel"
     yestext="OK"/>
  </notification>

  <notification
   icon="alertmodal.tga"
   name="BuyCopyNoOwner"
   type="alertmodal">
Buy a copy for L$[PRICE]?
The object will be copied to your inventory.
You will be able to:
 Modify: [MODIFYPERM]
 Copy: [COPYPERM]
 Resell or Give Away: [RESELLPERM]
  <tag>confirm</tag>
  <tag>funds</tag>
    <usetemplate
     name="okcancelbuttons"
     notext="Cancel"
     yestext="OK"/>
  </notification>

  <notification
   icon="alertmodal.tga"
   name="BuyContents"
   type="alertmodal">
Buy contents from [OWNER] for L$[PRICE]?
They will be copied to your inventory.
  <tag>confirm</tag>
  <tag>funds</tag>
    <usetemplate
     name="okcancelbuttons"
     notext="Cancel"
     yestext="OK"/>
  </notification>

  <notification
   icon="alertmodal.tga"
   name="BuyContentsNoOwner"
   type="alertmodal">
Buy contents for L$[PRICE]?
They will be copied to your inventory.
  <tag>confirm</tag>
  <tag>funds</tag>
    <usetemplate
     name="okcancelbuttons"
     notext="Cancel"
     yestext="OK"/>
  </notification>

  <notification
   icon="alertmodal.tga"
   name="ConfirmPurchase"
   type="alertmodal">
This transaction will:
[ACTION]

Are you sure you want to proceed with this purchase?
    <tag>confirm</tag>
    <tag>funds</tag>
    <usetemplate
     name="okcancelbuttons"
     notext="Cancel"
     yestext="OK"/>
  </notification>

  <notification
   icon="alertmodal.tga"
   name="ConfirmPurchasePassword"
   type="password">
This transaction will:
[ACTION]

Are you sure you want to proceed with this purchase?
Please re-enter your password and click OK.
    <tag>funds</tag>
    <tag>confirm</tag>
    <form name="form">
      <input
       name="message"
       type="password"
       default="true"/>
      <button
       default="true"
       index="0"
       name="ConfirmPurchase"
       text="OK"/>
      <button
       index="1"
       name="Cancel"
       text="Cancel"/>
    </form>
  </notification>

  <notification
   icon="alert.tga"
   name="SetPickLocation"
   type="alert">
Note:
You have updated the location of this pick but the other details will retain their original values.
    <usetemplate
     name="okbutton"
     yestext="OK"/>
  </notification>

  <notification
   icon="alertmodal.tga"
   name="ApplyInventoryToObject"
   type="alertmodal">
You are applying &apos;no copy&apos; inventory item.
This item will be moved to object's inventory, not copied.

Move the inventory item?
    <tag>confirm</tag>
    <usetemplate
     ignoretext="Warn me before I apply &apos;no-copy&apos; items to an object"
     name="okcancelignore"
     notext="Cancel"
     yestext="OK"/>
  </notification>

  <notification
   icon="alertmodal.tga"
   name="MoveInventoryFromObject"
   type="alertmodal">
You have selected &apos;no copy&apos; inventory items.
These items will be moved to your inventory, not copied.

Move the inventory item(s)?
    <tag>confirm</tag>
    <usetemplate
     ignoretext="Warn me before I move &apos;no-copy&apos; items from an object"
     name="okcancelignore"
     notext="Cancel"
     yestext="OK"/>
  </notification>

  <notification
   icon="alertmodal.tga"
   name="MoveInventoryFromScriptedObject"
   type="alertmodal">
You have selected &apos;no copy&apos; inventory items.  These items will be moved to your inventory, not copied.
Because this object is scripted, moving these items to your inventory may cause the script to malfunction.

Move the inventory item(s)?    
    <tag>confirm</tag>
    <usetemplate
     ignoretext="Warn me before I move &apos;no-copy&apos; items which might break a scripted object"
     name="okcancelignore"
     notext="Cancel"
     yestext="OK"/>
  </notification>

  <notification
   icon="alert.tga"
   name="ClickActionNotPayable"
   type="alert">
Warning: The &apos;Pay object&apos; click action has been set, but it will only work if a script is added with a money() event.
    <form name="form">
      <ignore name="ignore"
       text="I set the action &apos;Pay object&apos; when building an object without a money() script"/>
    </form>
  </notification>

  <notification
   icon="alertmodal.tga"
   name="PayConfirmation"
   type="alertmodal">
    Confirm that you want to pay L$[AMOUNT] to [TARGET].
    <tag>confirm</tag>
    <usetemplate
     name="okcancelbuttons"
     notext="Cancel"
     yestext="Pay"/>
  </notification>

  <notification
   icon="alertmodal.tga"
   name="PayObjectFailed"
   type="alertmodal">
    Payment failed: object was not found.
    <tag>fail</tag>
    <usetemplate
     name="okbutton"
     yestext="OK"/>
  </notification>

  <notification
   icon="alertmodal.tga"
   name="PaymentBlockedButtonMismatch"
   type="alertmodal">
    Payment stopped:  the price paid does not match any of the pay buttons set for this object.
    <tag>fail</tag>
    <usetemplate
     name="okbutton"
     yestext="OK"/>
  </notification>

  <notification
   icon="alertmodal.tga"
   name="OpenObjectCannotCopy"
   type="alertmodal">
There are no items in this object that you are allowed to copy.
  <tag>fail</tag>
  </notification>

  <notification
   icon="alertmodal.tga"
   name="WebLaunchAccountHistory"
   type="alertmodal">
Go to your [http://secondlife.com/account/ Dashboard] to see your account history?
    <tag>confirm</tag>
    <usetemplate
     ignoretext="Launch my browser to see my account history"
     name="okcancelignore"
     notext="Cancel"
     yestext="Go to page"/>
  </notification>

  <notification
   icon="alertmodal.tga"
   name="ConfirmAddingChatParticipants"
   type="alertmodal">
    <unique/>
When you add a person to an existing conversation, a new conversation will be created.  All participants will receive new conversation notifications.
    <tag>confirm</tag>
    <usetemplate
     ignoretext="Confirm adding chat paticipants"
     name="okcancelignore"
     notext="Cancel"
     yestext="OK"/>
  </notification>
 
  <notification
   icon="alertmodal.tga"
   name="ConfirmQuit"
   type="alertmodal">
    <unique/>
Are you sure you want to quit?
    <tag>confirm</tag>
    <usetemplate
     ignoretext="Confirm before I quit"
     name="okcancelignore"
     notext="Do not Quit"
     yestext="Quit"/>
  </notification>

  <notification
   icon="alertmodal.tga"
   name="ConfirmRestoreToybox"
   type="alertmodal">
    <unique/>
This action will restore your default buttons and toolbars.

You cannot undo this action.
    <usetemplate
     name="okcancelbuttons"
     notext="Cancel"
     yestext="OK"/>
  </notification>

  <notification
   icon="alertmodal.tga"
   name="ConfirmClearAllToybox"
   type="alertmodal">
    <unique/>
This action will return all buttons to the toolbox and your toolbars will be empty.
    
You cannot undo this action.
    <usetemplate
     name="okcancelbuttons"
     notext="Cancel"
     yestext="OK"/>
  </notification>

  <notification
   icon="alertmodal.tga"
   name="DeleteItems"
   type="alertmodal">
    <unique/>
    [QUESTION]
    <tag>confirm</tag>
    <form name="form">
     <ignore name="ignore"
      session_only="false"
      text="Confirm before deleting items"/>
      <button
       default="true"
       index="0"
       name="Yes"
       text="OK"/>
      <button
       index="1"
       name="No"
       text="Cancel"/>
    </form>
  </notification>

  <notification
   icon="alertmodal.tga"
   name="DeleteFilteredItems"
   type="alertmodal">
    <unique/>
    Your inventory is currently filtered and not all of the items you're about to delete are currently visible.

Are you sure you want to delete them?
    <tag>confirm</tag>
    <usetemplate
     ignoretext="Confirm before deleting filtered items"
     name="okcancelignore"
     notext="Cancel"
     yestext="OK"/>
  </notification>

  <notification
   icon="alertmodal.tga"
   name="DeleteWornItems"
   type="alertmodal">
    <unique/>
Some item(s) you wish to delete are being worn on your avatar.
Remove these items from your avatar?
    <tag>confirm</tag>
    <usetemplate
     name="okcancelbuttons"
     notext="Cancel"
     yestext="Remove item(s) and delete"/>
  </notification>
    
  <notification
   icon="alertmodal.tga"
   name="CantDeleteRequiredClothing"
   type="alertmodal">
    <unique/>
Some item(s) you wish to delete are required clothing layers (skin, shape, hair, eyes).
You must replace those layers before deleting them.
    <tag>confirm</tag>
    <usetemplate
     name="okbutton"
     yestext="OK"/>
  </notification>

  <notification
   icon="alertmodal.tga"
   name="DeleteThumbnail"
   type="alertmodal">
    <unique/>
    Delete the image for this item? There is no undo.
    <tag>confirm</tag>
    <usetemplate
     ignoretext="Warn me that thumbnail will be permanently removed"
     name="okcancelignore"
     notext="Cancel"
     yestext="Delete"/>
  </notification>

  <notification
   icon="alertmodal.tga"
   name="ThumbnailDimentionsLimit"
   type="alertmodal">
    <unique/>
    Only square images from 64 to 256 pixels per side are allowed.
    <usetemplate
     name="okbutton"
     yestext="OK"/>
  </notification>

  <notification
   icon="alertmodal.tga"
   name="ThumbnailInsufficientPermissions"
   type="alertmodal">
    <unique/>
    Only copy and transfer free images can be assigned as thumbnails.
    <usetemplate
     name="okbutton"
     yestext="OK"/>
  </notification>

  <notification
   icon="alertmodal.tga"
   name="ThumbnailOutfitPhoto"
   type="alertmodal">
    <unique/>
    To add an image to an outfit, use the Outfit Gallery window, or right-click on the outfit folder and select "Image..."
    <usetemplate
     name="okbutton"
     yestext="OK"/>
  </notification>

  <notification
     icon="alertmodal.tga"
     name="ConfirmUnlink"
     type="alertmodal">
    <unique/>
    Do you really want to unlink the selected object?
    <tag>confirm</tag>
    <usetemplate
     name="okcancelbuttons"
     notext="Cancel"
     yestext="Unlink"/>
  </notification>
  
  <notification
   icon="alertmodal.tga"
   name="HelpReportAbuseConfirm"
   type="alertmodal">
   <unique/>
Thank you for taking the time to inform us of this issue. 
We will review your report for possible violations and take the appropriate action.
    <usetemplate
     name="okbutton"
     yestext="OK"/>
  </notification>
  
  <notification
   icon="alertmodal.tga"
   name="HelpReportAbuseSelectCategory"
   type="alertmodal">
Please select a category for this abuse report.
Selecting a category helps us file and process abuse reports.
  <tag>fail</tag>
  </notification>

  <notification
   icon="alertmodal.tga"
   name="HelpReportAbuseAbuserNameEmpty"
   type="alertmodal">
Please enter the name of the abuser.
Entering an accurate value helps us file and process abuse reports.
  <tag>fail</tag>
  </notification>

  <notification
   icon="alertmodal.tga"
   name="HelpReportAbuseAbuserLocationEmpty"
   type="alertmodal">
Please enter the location where the abuse took place.
Entering an accurate value helps us file and process abuse reports.
  <tag>fail</tag>
  </notification>

  <notification
   icon="alertmodal.tga"
   name="HelpReportAbuseSummaryEmpty"
   type="alertmodal">
Please enter a summary of the abuse that took place.
Entering an accurate summary helps us file and process abuse reports.
  <tag>fail</tag>
  </notification>

  <notification
   icon="alertmodal.tga"
   name="HelpReportAbuseDetailsEmpty"
   type="alertmodal">
Please enter a detailed description of the abuse that took place.
Be as specific as you can, including names and the details of the incident you are reporting.
Entering an accurate description helps us file and process abuse reports.
  <tag>fail</tag>
  </notification>

  <notification
   icon="alertmodal.tga"
   name="HelpReportAbuseContainsCopyright"
   type="alertmodal">
Dear Resident,

You appear to be reporting intellectual property infringement. Please make sure you are reporting it correctly:

(1) The Abuse Process. You may submit an abuse report if you believe a resident is exploiting the [CURRENT_GRID] permissions system, for example, by using CopyBot or similar copying tools, to infringe intellectual property rights. The Abuse Team investigates and issues appropriate disciplinary action for behavior that violates the [CURRENT_GRID] [http://secondlife.com/corporate/tos.php Terms of Service] or [http://secondlife.com/corporate/cs.php Community Standards]. However, the Abuse Team does not handle and will not respond to requests to remove content from the [CURRENT_GRID] world.

(2) The DMCA or Content Removal Process. To request removal of content from [CURRENT_GRID], you MUST submit a valid notification of infringement as provided in our [http://secondlife.com/corporate/dmca.php DMCA Policy].

If you still wish to continue with the abuse process, please close this window and finish submitting your report.  You may need to select the specific category &apos;CopyBot or Permissions Exploit&apos;.

Thank you,

Linden Lab
  </notification>

  <notification
   icon="alertmodal.tga"
   name="FailedRequirementsCheck"
   type="alertmodal">
The following required components are missing from [FLOATER]:
[COMPONENTS]
  <tag>fail</tag>
  </notification>

  <notification
   icon="alert.tga"
   label="Replace Existing Attachment"
   name="ReplaceAttachment"
   type="alert">
There is already an object attached to this point on your body.
Do you want to replace it with the selected object?
    <tag>confirm</tag>
    <form name="form">
      <ignore name="ignore"
       save_option="true"
       text="Replace an existing attachment with the selected item"/>
      <button
       default="true"
       ignore="Replace Automatically"
       index="0"
       name="Yes"
       text="OK"/>
      <button
       ignore="Never Replace"
       index="1"
       name="No"
       text="Cancel"/>
    </form>
  </notification>

  <notification
   icon="alertmodal.tga"
   name="TooManyWearables"
   type="alertmodal">
    You can't wear a folder containing more than [AMOUNT] items.  You can change this limit in Advanced &gt; Show Debug Settings &gt; WearFolderLimit.
    <tag>fail</tag>
  </notification>

  <notification
   icon="alert.tga"
   label="Unavailable Mode Warning"
   name="DoNotDisturbModePay"
   type="alert">
You have turned on Unavailable mode. You will not receive any items offered in exchange for this payment.

Would you like to turn off Unavailable mode before completing this transaction?
    <tag>confirm</tag>
    <form name="form">
      <ignore name="ignore"
       save_option="true"
       text="I am about to pay a person or object while I am in Unavailable mode"/>
      <button
       default="true"
       ignore="Always leave Unavailable Mode"
       index="0"
       name="Yes"
       text="OK"/>
      <button
       ignore="Never leave Unavailable Mode"
       index="1"
       name="No"
       text="Cancel"/>
    </form>
  </notification>

  <notification
   icon="notify.tga"
   label="Parcel is Playing Media"
   name="ParcelPlayingMedia"   
   persist="false"
   type="notify">
This location plays media:
[URL]
Would you like to play it?
    <tag>confirm</tag>
    <form name="form">
      <ignore name="ignore"
       checkbox_only="true"
       text="Always choose this option for this land."/>
      <button
       ignore="Play Media"
       index="1"
       name="Yes"
       text="Play"/>
      <button
       default="true"
       ignore="Ignore Media"
       index="0"
       name="No"
       text="Don't play"/>
    </form>
  </notification>

  <notification
   icon="alertmodal.tga"
   name="ConfirmDeleteProtectedCategory"
   type="alertmodal">
The folder &apos;[FOLDERNAME]&apos; is a system folder. Deleting system folders can cause instability.  Are you sure you want to delete it?
    <tag>confirm</tag>
    <usetemplate
     ignoretext="Confirm before I delete a system folder"
     name="okcancelignore"
     notext="Cancel"
     yestext="OK"/>
  </notification>

  <notification
   icon="alertmodal.tga"
   name="PurgeSelectedItems"
   type="alertmodal">
[COUNT] item(s) will be permanently deleted. Are you sure you want to permanently delete selected item(s) from your Trash?
    <tag>confirm</tag>
    <usetemplate
     name="okcancelbuttons"
     notext="Cancel"
     yestext="OK"/>
  </notification>

  <notification
   icon="alertmodal.tga"
   name="ConfirmEmptyTrash"
   type="alertmodal">
[COUNT] items and folders will be permanently deleted. Are you sure you want to permanently delete the contents of your Trash?
    <tag>confirm</tag>
    <usetemplate
     name="okcancelbuttons"
     notext="Cancel"
     yestext="OK"/>
  </notification>

  <notification
   icon="alertmodal.tga"
   name="TrashIsFull"
   type="alertmodal">
Your trash is overflowing. This may cause problems logging in.
      <tag>confirm</tag>
        <usetemplate
         name="okcancelbuttons"
         notext="I will empty trash later"
         yestext="Check trash folder"/>
  </notification>

  <notification
   icon="notifytip.tga"
   name="InventoryLimitReachedAIS"
   type="notifytip">
Your inventory is experiencing issues. Please contact support of your grid.
  <tag>fail</tag>
  </notification>

  <notification
   icon="alertmodal.tga"
   name="InventoryLimitReachedAISAlert"
   type="alertmodal">
Your inventory is experiencing issues. Please contact support of your grid.
  <tag>fail</tag>
  </notification>

  <notification
   icon="alertmodal.tga"
   name="ConfirmClearBrowserCache"
   type="alertmodal">
Are you sure you want to delete your travel, web, and search history?
    <tag>confirm</tag>
    <usetemplate
     name="okcancelbuttons"
     notext="Cancel"
     yestext="OK"/>
  </notification>
  
  <notification
   icon="alertmodal.tga"
   name="ConfirmClearCache"
   type="alertmodal">
Are you sure you want to clear your viewer cache?
    <tag>confirm</tag>
    <usetemplate
     name="okcancelbuttons"
     notext="Cancel"
     yestext="OK"/>
  </notification>
  
<<<<<<< HEAD
=======
  <notification
   icon="alertmodal.tga"
   name="ConfirmClearInventoryCache"
   type="alertmodal">
Are you sure you want to clear your inventory cache?
    <tag>confirm</tag>
    <usetemplate
     name="okcancelbuttons"
     notext="Cancel"
     yestext="OK"/>
  </notification>
  
  <notification
   icon="alertmodal.tga"
   name="ConfirmClearWebBrowserCache"
   type="alertmodal">
Are you sure you want to clear your web browser cache (Requires Restart)?
    <tag>confirm</tag>
    <usetemplate
     name="okcancelbuttons"
     notext="Cancel"
     yestext="OK"/>
  </notification>

>>>>>>> 6fba1530
  <notification
   icon="alertmodal.tga"
   name="ConfirmClearInventoryCache"
   type="alertmodal">
Are you sure you want to clear your inventory cache?
    <tag>confirm</tag>
    <usetemplate
     name="okcancelbuttons"
     notext="Cancel"
     yestext="OK"/>
  </notification>
  
  <notification
   icon="alertmodal.tga"
   name="ConfirmClearWebBrowserCache"
   type="alertmodal">
Are you sure you want to clear your web browser cache (Requires Restart)?
    <tag>confirm</tag>
    <usetemplate
     name="okcancelbuttons"
     notext="Cancel"
     yestext="OK"/>
  </notification>

  <notification
   icon="alertmodal.tga"
   name="ConfirmClearCookies"
   type="alertmodal">
Are you sure you want to clear your cookies?
    <tag>confirm</tag>
    <usetemplate
     name="okcancelbuttons"
     notext="Cancel"
     yestext="Yes"/>
  </notification>

  <notification
   icon="alertmodal.tga"
   name="ConfirmClearMediaUrlList"
   type="alertmodal">
Are you sure you want to clear your list of saved URLs?
    <tag>confirm</tag>
    <usetemplate
     name="okcancelbuttons"
     notext="Cancel"
     yestext="Yes"/>
  </notification>

  <notification
   icon="alertmodal.tga"
   name="ConfirmEmptyLostAndFound"
   type="alertmodal">
Are you sure you want to permanently delete the contents of your Lost And Found?
    <tag>confirm</tag>
    <usetemplate
     ignoretext="Confirm before I empty the inventory Lost And Found folder"
     name="okcancelignore"
     notext="No"
     yestext="Yes"/>
  </notification>

  <notification
   icon="alertmodal.tga"
   name="ConfirmReplaceLink"
   type="alertmodal">
You're about to replace '[TYPE]' body part link with the item which doesn't match the type.
Are you sure you want to proceed?
    <tag>confirm</tag>
    <usetemplate
     ignoretext="Confirm before I replace link"
     name="okcancelignore"
     notext="No"
     yestext="Yes"/>
  </notification>
  
  <notification
   icon="alertmodal.tga"
   name="CopySLURL"
   type="alertmodal">
The following SLurl has been copied to your clipboard:
 [SLURL]

Link to this from a web page to give others easy access to this location, or try it out yourself by pasting it into the address bar of any web browser.
    <form name="form">
      <ignore name="ignore"
       text="SLurl is copied to my clipboard"/>
    </form>
  </notification>

  <notification
   icon="alertmodal.tga"
   name="WLSavePresetAlert"
   type="alertmodal">
   <unique/>
Do you wish to overwrite the saved preset?
    <tag>confirm</tag>
    <usetemplate
     name="okcancelbuttons"
     notext="No"
     yestext="Yes"/>
  </notification>

  <notification
   icon="alertmodal.tga"
   name="WLNoEditDefault"
   type="alertmodal">
You cannot edit or delete a default preset.
  <tag>fail</tag>
  </notification>

  <notification
   icon="alertmodal.tga"
   name="WLMissingSky"
   type="alertmodal">
This day cycle file references a missing sky file: [SKY].
  <tag>fail</tag>
  </notification>

  <notification
   icon="alertmodal.tga"
   name="WLRegionApplyFail"
   type="alertmodal">
Sorry, the settings couldn't be applied to the region. Reason: [FAIL_REASON]
  </notification>

  <notification
   icon="alertmodal.tga"
   name="WLLocalTextureDayBlock"
   type="alertmodal">
A Local texture is in use on track [TRACK], frame #[FRAMENO] ([FRAME]%) in field [FIELD].
Settings may not be saved using local textures.
  </notification>
    
  <notification
   icon="alertmodal.tga"
   name="WLLocalTextureFixedBlock"
   type="alertmodal">
A local texture is in use in field [FIELD].
Settings may not be saved using local textures.
  </notification>

  <notification
   functor="GenericAcknowledge"
   icon="alertmodal.tga"
   name="EnvCannotDeleteLastDayCycleKey"
   type="alertmodal">
Unable to delete the last key in this day cycle because you cannot have an empty day cycle.  You should modify the last remaining key instead of attempting to delete it and then to create a new one.
    <usetemplate
     name="okbutton"
     yestext="OK"/>
  </notification>

  <notification
   functor="GenericAcknowledge"
   icon="alertmodal.tga"
   name="DayCycleTooManyKeyframes"
   type="alertmodal">
You cannot add any more keyframes to this day cycle.  The maximum number of keyframes for day cycles of [SCOPE] scope is [MAX].
    <usetemplate
     name="okbutton"
     yestext="OK"/>
  </notification>

  <notification
   functor="GenericAcknowledge"
   icon="alertmodal.tga"
   name="EnvUpdateRate"
   type="alertmodal">
    You may only update region environmental settings every [WAIT] seconds.  Wait at least that long and then try again.
    <usetemplate
     name="okbutton"
     yestext="OK"/>
  </notification>

  <notification
   icon="alertmodal.tga"
   name="PPSaveEffectAlert"
   type="alertmodal">
PostProcess Effect exists. Do you still wish overwrite it?
    <usetemplate
     name="okcancelbuttons"
     notext="No"
     yestext="Yes"/>
  </notification>

  <notification
   icon="alertmodal.tga"
   name="ChatterBoxSessionStartError"
   type="alertmodal">
Unable to start a new chat session with [RECIPIENT].
[REASON]
  <tag>fail</tag>
    <usetemplate
     name="okbutton"
     yestext="OK"/>
  </notification>

  <notification
   icon="notifytip.tga"
   name="ChatterBoxSessionEventError"
   type="notifytip">
[EVENT]
<!--[REASON]-->
  <tag>fail</tag>
    <usetemplate
     name="okbutton"
     yestext="OK"/>
  </notification>

  <notification
   icon="alertmodal.tga"
   name="ForceCloseChatterBoxSession"
   type="alertmodal">
Your chat session with [NAME] must close.
[REASON]
    <usetemplate
     name="okbutton"
     yestext="OK"/>
  </notification>

  <notification
   icon="alertmodal.tga"
   name="Cannot_Purchase_an_Attachment"
   type="alertmodal">
You cannot buy an object while it is attached.
  <tag>fail</tag>
  </notification>

  <notification
   icon="alertmodal.tga"
   label="About Requests for the Debit Permission"
   name="DebitPermissionDetails"
   type="alertmodal">
Granting this request gives a script ongoing permission to take Linden dollars (L$) from your account. To revoke this permission, the object owner must delete the object or reset the scripts in the object.
    <usetemplate
     name="okbutton"
     yestext="OK"/>
  </notification>

  <notification
   icon="alertmodal.tga"
   name="AutoWearNewClothing"
   type="alertmodal">
Would you like to automatically wear the clothing you are about to create?
    <tag>confirm</tag>
    <usetemplate
     ignoretext="Wear the clothing I create while editing My Appearance"
     name="okcancelignore"
     notext="No"
     yestext="Yes"/>
  </notification>

  <notification
   icon="alertmodal.tga"
   name="NotAgeVerified"
   type="alertmodal">
    The location you're trying to visit is restricted to residents age 18 and over.
    <tag>fail</tag>
    <usetemplate
     ignoretext="I am not old enough to visit age restricted areas."
     name="okignore"
     yestext="OK"/>
  </notification>

  <notification
   icon="notifytip.tga"
   name="NotAgeVerified_Notify"
   type="notifytip">
    Location restricted to age 18 and over.
    <tag>fail</tag>
  </notification>

  <notification
   icon="alertmodal.tga"
   name="Cannot enter parcel: no payment info on file"
   type="alertmodal">
You must have payment information on file to visit this area.  Do you want to go to the [CURRENT_GRID] website and set this up?

[_URL]
    <tag>confirm</tag>
    <url option="0" name="url">

			https://secondlife.com/account/
    </url>
    <usetemplate
     ignoretext="I lack payment information on file"
     name="okcancelignore"
     notext="No"
     yestext="Yes"/>
  </notification>

  <notification
   icon="alertmodal.tga"
   name="MissingString"
   type="alertmodal">
The string [STRING_NAME] is missing from strings.xml.
  </notification>

  <notification
   icon="alert.tga"  
   name="EnableMediaFilter"
   type="alert"> 
Playing media or music can expose your identity to sites outside [CURRENT_GRID]. You can enable a filter that will allow you to select which sites will receive media requests, and give you better control over your privacy.

Enable the media filter?
(You can change this option later under Preferences &gt; Sound &amp; Media.)
   <form name="form">
    <button
         index="0"
         name="Enable"
         text="Enable"/>
        <button
         index="1"
         name="Disable"
         text="Disable"/>
   </form>
  </notification>

  <notification
   icon="alert.tga"  
   name="MediaAlert"
   type="alert"> 
This parcel provides media from:

Domain: [MEDIADOMAIN]
URL: [MEDIAURL]
   <form name="form">
    <button
         index="0"
         name="Allow"
         text="Allow"/>
        <button
         index="1"
         name="Deny"
         text="Deny"/>
   </form>
  </notification>

  <notification
   icon="alert.tga"  
   name="MediaAlert2"
   type="alert"> 
Do you want to remember your choice and [LCONDITION] allow media from this source?

Domain: [MEDIADOMAIN]
URL: [MEDIAURL]
   <form name="form">
    <button
         index="0"
         name="Do Now"
         text="[ACTION] Now"/>
        <button
         index="1"   
         name="RememberDomain"
         text="[CONDITION] Allow This Domain"/>
        <button
         index="2"
         name="RememberURL"
         text="[CONDITION] Allow This URL"/>
   </form>
  </notification>

  <notification
   icon="alert.tga"  
   name="MediaAlertSingle"
   type="alert"> 
This parcel provides media from:

Domain: [MEDIADOMAIN]
URL: [MEDIAURL]
   <form name="form">
		<button
         index="0"
         name="Allow"
         text="Allow"/>
        <button
         index="1"
         name="Deny"
         text="Deny"/>
        <button
         index="2"   
         name="BlacklistDomain"
         text="Blacklist"/>
        <button
         index="3"   
         name="WhitelistDomain"
         text="Whitelist"/>
   </form>
  </notification>

  <notification
   icon="alert.tga"  
   name="AudioAlert"
   type="alert"> 
This parcel provides music from:

Domain: [AUDIODOMAIN]
URL: [AUDIOURL]
   <form name="form">
    <button
         index="0"
         name="Allow"
         text="Allow"/>
        <button
         index="1"
         name="Deny"
         text="Deny"/>
   </form>
  </notification>

  <notification
   icon="alert.tga"  
   name="AudioAlert2"
   type="alert"> 
Do you want to remember your choice and [LCONDITION] allow music from this source?

Domain: [AUDIODOMAIN]
URL: [AUDIOURL]
   <form name="form">
    <button
         index="0"
         name="Do Now"
         text="[ACTION] Now"/>
        <button
         index="1"   
         name="RememberDomain"
         text="[CONDITION] Allow This Domain"/>
        <button
         index="2"
         name="RememberURL"
         text="[CONDITION] Allow This URL"/>
   </form>
  </notification>
  
  <notification
   icon="alert.tga"  
   name="AudioAlertSingle"
   type="alert"> 
Do you want to remember your choice and [LCONDITION] allow music from this source?

Domain: [AUDIODOMAIN]
URL: [AUDIOURL]
   <form name="form">
		<button
         index="0"
         name="Allow"
         text="Allow"/>
        <button
         index="1"
         name="Deny"
         text="Deny"/>
        <button
         index="2"   
         name="BlacklistDomain"
         text="Blacklist"/>
        <button
         index="3"
         name="WhitelistDomain"
         text="Whitelist"/>
   </form>
  </notification>

  <notification
   icon="notifytip.tga"
   name="SystemMessageTip"
   type="notifytip">
[MESSAGE]
  </notification>
  
  <notification
   icon="notifytip.tga"
   name="ChatSystemMessageTip"
   log_to_chat="true"
   type="notifytip">
[MESSAGE]
  </notification>

  <notification
   icon="notifytip.tga"
   name="IMSystemMessageTip"
   log_to_im="true"   
   log_to_chat="false"   
   type="notifytip">
[MESSAGE]
  </notification>

  <notification
   icon="notifytip.tga"
   name="Cancelled"
   type="notifytip">
Cancelled.
  </notification>

  <notification
   icon="notifytip.tga"
   name="CancelledAttach"
   type="notifytip">
Cancelled Attach.
  </notification>

  <notification
   icon="notifytip.tga"
   name="ReplacedMissingWearable"
   type="notifytip">
Replaced missing clothing/body part with default.
  </notification>

  <notification
   icon="groupnotify"
   name="GroupNotice"
   persist="true"
   type="groupnotify">
[SENDER], [GROUP]
Topic: [SUBJECT], Message: [MESSAGE]
    <tag>group</tag>
  </notification>

  <notification
   icon="notifytip.tga"
   name="FriendOnlineOffline"
   log_to_chat="false"
   type="notifytip">
    <tag>friendship</tag>
[NAME] is [STATUS].
    <unique combine="cancel_old">
      <context>NAME</context>
    </unique>
  </notification>

  <notification
   icon="notifytip.tga"
   name="AddSelfFriend"
   type="notifytip">
    <tag>friendship</tag>
Although you&apos;re very nice, you can&apos;t add yourself as a friend.
  </notification>

  <notification
   icon="notifytip.tga"
   name="AddSelfRenderExceptions"
   type="notifytip">
You can&apos;t add yourself to the rendering exceptions list.
  </notification>

  <notification
   icon="notifytip.tga"
   name="UploadingAuctionSnapshot"
   type="notifytip">
Uploading in-world and web site snapshots.
(Takes about 5 minutes.)
  </notification>

  <notification
   icon="notify.tga"
   name="UploadPayment"
   persist="true"
   type="notify">
You paid L$[AMOUNT] to upload.
<tag>funds</tag>
  </notification>

  <notification
   icon="notifytip.tga"
   name="UploadWebSnapshotDone"
   type="notifytip">
Web site snapshot upload done.
  </notification>

  <notification
   icon="notifytip.tga"
   name="UploadSnapshotDone"
   type="notifytip">
In-world snapshot upload is done.
  </notification>

  <notification
   icon="notifytip.tga"
   name="TerrainDownloaded"
   type="notifytip">
Terrain.raw downloaded.
  </notification>

  <notification
   icon="notifytip.tga"
   name="GestureMissing"
   type="notifytip">
Gesture [NAME] is missing from the database.
  <tag>fail</tag>
  </notification>

  <notification
   icon="notifytip.tga"
   name="UnableToLoadGesture"
   type="notifytip">
Unable to load gesture [NAME].
  <tag>fail</tag>
  </notification>

  <notification
   icon="notifytip.tga"
   name="LandmarkMissing"
   type="notifytip">
Landmark is missing from the database.
  <tag>fail</tag>
  </notification>

  <notification
   icon="notifytip.tga"
   name="UnableToLoadLandmark"
   type="notifytip">
Unable to load the landmark.  Please try again.
  <tag>fail</tag>
  </notification>

  <notification
   icon="notifytip.tga"
   name="CapsKeyOn"
   type="notifytip">
Your Caps Lock key is on.
This might affect your password.
  </notification>

  <notification
   icon="notifytip.tga"
   name="NotecardMissing"
   type="notifytip">
Notecard is missing from the database.
  <tag>fail</tag>
  </notification>

  <notification
   icon="notifytip.tga"
   name="NotecardNoPermissions"
   type="notifytip">
You do not have permission to view this notecard.
  <tag>fail</tag>
  </notification>

  <notification
   icon="notifytip.tga"
   name="MaterialMissing"
   type="notifytip">
    Material is missing from database.
    <tag>fail</tag>
  </notification>

  <notification
   icon="notifytip.tga"
   name="MaterialNoPermissions"
   type="notifytip">
    You don&apos;t have permission to view this material.
    <tag>fail</tag>
  </notification>

  <notification
   icon="notifytip.tga"
   name="RezItemNoPermissions"
   type="notifytip">
Insufficient permissions to rez the object(s).
  <tag>fail</tag>
  </notification>

  <notification
   icon="notifytip.tga"
   name="IMAcrossParentEstates"
   type="notifytip">
Unable to send IM across parent estates.
  </notification>

  <notification
   icon="notifytip.tga"
   name="TransferInventoryAcrossParentEstates"
   type="notifytip">
Unable to transfer inventory across parent estates.
  </notification>

  <notification
   icon="notifytip.tga"
   name="UnableToLoadNotecard"
   type="notifytip">
Unable to load the notecard.
Please try again.
  <tag>fail</tag>
  </notification>

  <notification
   icon="alertmodal.tga"
   name="UnableToLoadMaterial"
   type="alertmodal">
Unable to load material.
Please try again.
    <tag>fail</tag>
    <usetemplate
     name="okbutton"
     yestext="OK"/>
  </notification>

  <notification
   icon="notifytip.tga"
   name="MissingMaterialCaps"
   type="notifytip">
    <tag>fail</tag>
    Not connected to a materials capable region.
  </notification>

  <notification
   icon="alertmodal.tga"
   name="CantSelectReflectionProbe"
   type="alertmodal">
    <unique/>
    You have placed a reflection probe, but 'Select Reflection Probes' is disabled. To be able to select reflection probes, check Build &gt; Options &gt; Select Reflection Probes.
    <tag>confirm</tag>
    <usetemplate
     ignoretext="Warn if Reflection Probes selection is disabled."
     name="okignore"
     yestext="OK"/>
  </notification>

  <notification
   icon="notifytip.tga"
   name="ScriptMissing"
   type="notifytip">
Script is missing from the database.
  <tag>fail</tag>
  </notification>

  <notification
   icon="notifytip.tga"
   name="ScriptNoPermissions"
   type="notifytip">
Insufficient permissions to view the script.
  <tag>fail</tag>
  </notification>

  <notification
   icon="notifytip.tga"
   name="UnableToLoadScript"
   type="notifytip">
Unable to load the script.  Please try again.
  <tag>fail</tag>
  </notification>

  <notification
   icon="notifytip.tga"
   name="IncompleteInventory"
   type="notifytip">
Some of the contents are you trying to share cannot be given/transferred just yet. Please try offering these items again in a bit.
  <tag>fail</tag>
  </notification>

  <notification
   icon="notifytip.tga"
   name="IncompleteInventoryItem"
   type="notifytip">
The item you are accessing is not yet locally available. Please try again in a minute.
  <tag>fail</tag>
  </notification>

  <notification
   icon="notifytip.tga"
   name="CannotModifyProtectedCategories"
   type="notifytip">
You cannot modify protected categories.
  <tag>fail</tag>
  </notification>

  <notification
   icon="notifytip.tga"
   name="CannotRemoveProtectedCategories"
   type="notifytip">
You cannot remove protected categories.
  <tag>fail</tag>
  </notification>

  <notification
   icon="notifytip.tga"
   name="OfferedCard"
   type="notifytip">
You have offered a calling card to [NAME].
  </notification>

  <notification
   icon="notifytip.tga"
   name="UnableToBuyWhileDownloading"
   type="notifytip">
Unable to buy while downloading object data.
Please try again.
  <tag>fail</tag>
  </notification>

  <notification
   icon="notifytip.tga"
   name="UnableToLinkWhileDownloading"
   type="notifytip">
Unable to link while downloading object data.
Please try again.
  <tag>fail</tag>
  </notification>

  <notification
   icon="notifytip.tga"
   name="CannotBuyObjectsFromDifferentOwners"
   type="notifytip">
You can only buy objects from one owner at a time.
Please select a single object.
  <tag>fail</tag>
  </notification>

  <notification
   icon="notifytip.tga"
   name="ObjectNotForSale"
   type="notifytip">
This object is not for sale.
  <tag>fail</tag>
  </notification>

  <notification
   icon="notifytip.tga"
   name="EnteringGodMode"
   type="notifytip">
Entering god mode, level [LEVEL]
  </notification>

  <notification
   icon="notifytip.tga"
   name="LeavingGodMode"
   type="notifytip">
Now leaving god mode, level [LEVEL]
  </notification>

  <notification
   icon="notifytip.tga"
   name="CopyFailed"
   type="notifytip">
You do not have permission to copy this.
  <tag>fail</tag>
  </notification>

  <notification
   icon="notifytip.tga"
   name="InventoryAccepted"
   log_to_im="true"   
   log_to_chat="false"
   type="notifytip">
[NAME] received your inventory offer.
  </notification>

  <notification
   icon="notifytip.tga"
   name="InventoryDeclined"
   log_to_im="true"   
   log_to_chat="false"
   type="notifytip">
[NAME] declined your inventory offer.
  </notification>

  <notification
   icon="notifytip.tga"
   name="ObjectMessage"
   type="notifytip">
[NAME]: [MESSAGE]
  </notification>

  <notification
   icon="notifytip.tga"
   name="CallingCardAccepted"
   type="notifytip">
Your calling card was accepted.
  </notification>

  <notification
   icon="notifytip.tga"
   name="CallingCardDeclined"
   type="notifytip">
Your calling card was declined.
  </notification>

  <notification
 icon="notifytip.tga"
 name="TeleportToLandmark"
 type="notifytip">
    To teleport to locations like &apos;[NAME]&apos;, click on the &quot;Places&quot; button,
    then select the Landmarks tab in the window that opens. Click on any
    landmark to select it, then click &apos;Teleport&apos; at the bottom of the window.
    (You can also double-click on the landmark, or right-click it and
    choose &apos;Teleport&apos;.)
  </notification>

  <notification
   icon="notifytip.tga"
   name="TeleportToPerson"
   type="notifytip">
    To open a private conversation with someone, right-click on their avatar and choose &apos;IM&apos; from the menu.
  </notification>

  <notification
   icon="notifytip.tga"
   name="CantSelectLandFromMultipleRegions"
   type="notifytip">
Selected land is not all in the same region.
Try selecting a smaller piece of land.
  <tag>fail</tag>
  </notification>

  <notification
   icon="notifytip.tga"
   name="SearchWordBanned"
   type="notifytip">
Some terms in your search query were excluded due to content restrictions as clarified in the Community Standards.
  <tag>fail</tag>
  </notification>

  <notification
   icon="notifytip.tga"
   name="NoContentToSearch"
   type="notifytip">
Please select at least one type of content to search (General, Moderate, or Adult).
  <tag>fail</tag>
  </notification>

  <notification
   icon="notify.tga"
   name="SystemMessage"
   persist="true"
   type="notify">
[MESSAGE]
  </notification>

  <notification
   icon="notify.tga"
  name="FlickrConnect"
   type="notifytip">
   [MESSAGE]
  </notification>

  <notification
   icon="notify.tga"
   name="PaymentReceived"
   log_to_im="true"   
   persist="true"
   type="notify">
    <tag>funds</tag>
[MESSAGE]
  </notification>

  <notification
   icon="notify.tga"
   name="PaymentSent"
   log_to_im="true"   
   persist="true"
   type="notify">
    <tag>funds</tag>
[MESSAGE]
  </notification>

  <notification
   icon="notify.tga"
   name="PaymentFailure"
   persist="true"
   type="notify">
    <tag>funds</tag>
[MESSAGE]
  </notification>

   <!-- EventNotification couldn't be persist since server decide is it necessary to notify 
   user about subscribed event via LLEventNotifier-->
  <notification
   icon="notify.tga"
   name="EventNotification"
   type="notify">
Event Notification:

[NAME]
[DATE]
    <form name="form">
      <button
       index="0"
       name="Details"
       text="Details"/>
      <button
       index="1"
       name="Cancel"
       text="Cancel"/>
    </form>
  </notification>

  <notification
   icon="notify.tga"
   name="TransferObjectsHighlighted"
   persist="true"
   type="notify">
All objects on this parcel that will transfer to the purchaser of this parcel are now highlighted.

* Trees and grasses that will transfer are not highlighted.
    <form name="form">
      <button
       index="0"
       name="Done"
       text="Done"/>
    </form>
  </notification>

  <notification
   icon="notify.tga"
   name="DeactivatedGesturesTrigger"
   persist="true"
   type="notify">
Deactivated gestures with same trigger:
[NAMES]
  </notification>

  <notification
   icon="notify.tga"
   name="NoQuickTime"
   persist="true"
   type="notify">
Apple&apos;s QuickTime software does not appear to be installed on your system.
If you want to view streaming media on parcels that support it you should go to the [http://www.apple.com/quicktime QuickTime site] and install the QuickTime Player.
  <tag>fail</tag>
  </notification>

  <notification
   icon="notify.tga"
   name="NoPlugin"
   persist="true"
   type="notify">
No Media Plugin was found to handle the "[MIME_TYPE]" mime type.  Media of this type will be unavailable.
  <tag>fail</tag>
    <unique>
      <context>MIME_TYPE</context>
    </unique>

  </notification>
  <notification
   icon="alertmodal.tga"
   name="MediaPluginFailed"
   type="alertmodal">
The following Media Plugin has failed:
    [PLUGIN]

Please re-install the plugin or contact the vendor if you continue to experience problems.
  <tag>fail</tag>
    <form name="form">
      <ignore name="ignore"
       text="A Media Plugin fails to run"/>
    </form>
  </notification>
  <notification
   icon="notify.tga"
   name="OwnedObjectsReturned"
   persist="true"
   type="notify">
The objects you own on the selected parcel of land have been returned back to your inventory.
  </notification>

  <notification
   icon="notify.tga"
   name="OtherObjectsReturned"
   persist="true"
   type="notify">
The objects on the selected parcel of land that is owned by [NAME] have been returned to his or her inventory.
  </notification>

  <notification
   icon="notify.tga"
   name="OtherObjectsReturned2"
   persist="true"
   type="notify">
The objects on the selected parcel of land owned by the resident &apos;[NAME]&apos; have been returned to their owner.
  </notification>

  <notification
   icon="notify.tga"
   name="GroupObjectsReturned"
   persist="true"
   type="notify">
The objects on the selected parcel of land shared with the group &lt;nolink&gt;[GROUPNAME]&lt;/nolink&gt; have been returned back to their owner&apos;s inventory.
Transferable deeded objects have been returned to their previous owners.
Non-transferable objects that are deeded to the group have been deleted.
    <tag>group</tag>
  </notification>

  <notification
   icon="notify.tga"
   name="UnOwnedObjectsReturned"
   persist="true"
   type="notify">
The objects on the selected parcel that are *NOT* owned by you have been returned to their owners.
  </notification>

  <notification
   icon="notify.tga"
   name="ServerObjectMessage"
   log_to_im="true"   
   persist="true"
   type="notify">
Message from [NAME]:
&lt;nolink&gt;[MSG]&lt;/nolink&gt;
  </notification>

  <notification
   icon="notify.tga"
   name="NotSafe"
   persist="true"
   type="notify">
    <unique/>
This land has damage enabled.
You can be hurt here. If you die, you will be teleported to your home location.
  </notification>

  <notification
   icon="notify.tga"
   name="NoFly"
   persist="true"
   type="notify">
    <unique/>
   <tag>fail</tag>
This area has flying disabled.
You cannot fly here.
  </notification>

  <notification
   icon="notify.tga"
   name="PushRestricted"
   persist="true"
   type="notify">
    <unique/>    
This area does not allow pushing. You can&apos;t push others here unless you own the land.
  </notification>

  <notification
   icon="notify.tga"
   name="NoVoice"
   persist="true"
   type="notify">
    <unique/>    
This area has voice chat disabled. You will not be able to use voice chat here.
    <tag>voice</tag>
  </notification>

  <notification
   icon="notify.tga"
   name="NoBuild"
   persist="true"
   type="notify">
    <unique/>    
This area has building disabled. You can&apos;t build or rez objects here.
  </notification>

  <notification
     icon="alertmodal.tga"
     name="PathfindingDirty"
     persist="true"
     type="alertmodal">
    <unique/>
The region has pending pathfinding changes.  If you have build rights, you may rebake the region by clicking on the “Rebake” button.
    <usetemplate
     name="okcancelbuttons"
     yestext="Rebake"
     notext="Close" />
  </notification>

  <notification
   icon="notify.tga"
   name="PathfindingDirtyRebake"
   persist="true"
   type="notify">
   <unique/>
   The region has pending pathfinding changes.  If you have build rights, you may rebake the region by clicking on the “Rebake region” button.
   <usetemplate
     name="okbutton"
     yestext="Rebake region"
   />
  </notification>

  <notification
     icon="notify.tga"
     name="DynamicPathfindingDisabled"
     persist="true"
     type="notify">
    <unique/>
    Dynamic pathfinding is not enabled on this region.  Scripted objects using pathfinding LSL calls may not operate as expected on this region.
  </notification>

  <notification
   icon="alertmodal.tga"
   name="PathfindingCannotRebakeNavmesh"
   type="alertmodal">
    <unique/>
    An error occurred.  There may be a network or server problem, or you may not have build rights.  Sometimes logging out and back in will solve this problem.
    <usetemplate
     name="okbutton"
     yestext="OK"
     />
  </notification>

  <notification
   icon="notify.tga"
   name="SeeAvatars"
   persist="true"
   type="notify">
    <unique/>    
This parcel hides avatars and text chat from another parcel.   You can&apos;t see other residents outside the parcel, and those outside are not able to see you.  Regular text chat on channel 0 is also blocked.
  </notification>

  <notification
   icon="notify.tga"
   name="ScriptsStopped"
   persist="true"
   type="notify">
An administrator has temporarily stopped scripts in this region.
  </notification>

  <notification
   icon="notify.tga"
   name="ScriptsNotRunning"
   persist="true"
   type="notify">
This region is not running any scripts.
  </notification>

  <notification
   icon="notify.tga"
   name="NoOutsideScripts"
   persist="true"
   type="notify">
   <tag>fail</tag>
This land has outside scripts disabled.

No scripts will work here except those belonging to the land owner.
  </notification>

  <notification
   icon="notify.tga"
   name="ClaimPublicLand"
   persist="true"
   type="notify">
You can only claim public land that is in the same region as you.
  <tag>fail</tag>
  </notification>

  <notification
   icon="alertmodal.tga"
   name="RegionTPAccessBlocked"
   type="alertmodal">
   <tag>fail</tag>
    The region you’re trying to visit has a maturity rating exceeding your maximum maturity preference. Change this preference using Avatar &gt; Preferences &gt; General.

Complete information on maturity ratings can be found [https://community.secondlife.com/knowledgebase/english/maturity-ratings-r52/ here].
    <usetemplate
      name="okbutton"
      yestext="OK"/>
  </notification>

  <notification
	icon="notify.tga"
   name="RegionAboutToShutdown"
   persist="false"
   type="notify">
    <tag>fail</tag>
    The region you're trying to enter is about to shut down.
  </notification>
  
  <notification
	icon="notify.tga"
	name="URBannedFromRegion"
   persist="true"
	type="notify">
   <tag>fail</tag>
You are banned from the region.
  </notification>

  <notification
	icon="notify.tga"
	name="NoTeenGridAccess"
   persist="true"
	type="notify">
   <tag>fail</tag>
Your account cannot connect to this teen grid region.
  </notification>

  <notification
	icon="notify.tga"
	name="ImproperPaymentStatus"
   persist="true"
	type="notify">
   <tag>fail</tag>
You do not have proper payment status to enter this region.
  </notification>

  <notification
	icon="notify.tga"
	name="MustGetAgeRegion"
   persist="true"
	type="notify">
   <tag>fail</tag>
You must be age 18 or over to enter this region.
  </notification>

  <notification
	icon="notify.tga"
	name="MustGetAgeParcel"
   persist="true"
	type="notify">
   <tag>fail</tag>
    You must be age 18 or over to enter this parcel.
  </notification>

  <notification
	icon="notify.tga"
	name="NoDestRegion"
   persist="true"
	type="notify">
   <tag>fail</tag>
No destination region found.
  </notification>

  <notification
	icon="notify.tga"
	name="NotAllowedInDest"
   persist="true"
	type="notify">
   <tag>fail</tag>
You are not allowed into the destination.
  </notification>

  <notification
	icon="notify.tga"
	name="RegionParcelBan"
   persist="true"
	type="notify">
   <tag>fail</tag>
Cannot region cross into banned parcel. Try another way.
  </notification>

  <notification
	icon="notify.tga"
	name="TelehubRedirect"
   persist="true"
	type="notify">
   <tag>fail</tag>
You have been redirected to a telehub.
  </notification>

  <notification
	icon="notify.tga"
	name="CouldntTPCloser"
   persist="true"
	type="notify">
   <tag>fail</tag>
Could not teleport closer to destination.
  </notification>

  <notification
	icon="notify.tga"
	name="TPCancelled"
   persist="true"
	type="notify">
Teleport canceled.
  </notification>

  <notification
	icon="notify.tga"
	name="FullRegionTryAgain"
   persist="true"
	type="notify">
   <tag>fail</tag>
The region you are attempting to enter is currently full.
Please try again in a few moments.
  </notification>

  <notification
	icon="notify.tga"
	name="GeneralFailure"
   persist="true"
	type="notify">
   <tag>fail</tag>
General failure.
  </notification>

  <notification
	icon="notify.tga"
	name="RoutedWrongRegion"
   persist="true"
	type="notify">
   <tag>fail</tag>
Routed to wrong region. Please try again.
  </notification>

  <notification
	icon="notify.tga"
	name="NoValidAgentID"
   persist="true"
	type="notify">
   <tag>fail</tag>
No valid agent id.
  </notification>

  <notification
	icon="notify.tga"
	name="NoValidSession"
   persist="true"
	type="notify">
   <tag>fail</tag>
No valid session id.
  </notification>

  <notification
	icon="notify.tga"
	name="NoValidCircuit"
   persist="true"
	type="notify">
   <tag>fail</tag>
No valid circuit code.
  </notification>

  <notification
	icon="notify.tga"
	name="NoPendingConnection"
   persist="true"
	type="notify">
   <tag>fail</tag>
Unable to create pending connection.
  </notification>

  <notification
	icon="notify.tga"
	name="InternalUsherError"
   persist="true"
	type="notify">
   <tag>fail</tag>
Internal error attempting to connect agent usher.
  </notification>

  <notification
	icon="notify.tga"
	name="NoGoodTPDestination"
   persist="true"
	type="notify">
   <tag>fail</tag>
Unable to find a good teleport destination in this region.
  </notification>

  <notification
	icon="notify.tga"
	name="InternalErrorRegionResolver"
   persist="true"
	type="notify">
   <tag>fail</tag>
Internal error attempting to activate region resolver.
  </notification>

  <notification
	icon="notify.tga"
	name="NoValidLanding"
   persist="true"
	type="notify">
   <tag>fail</tag>
A valid landing point could not be found.
  </notification>

  <notification
	icon="notify.tga"
	name="NoValidParcel"
   persist="true"
	type="notify">
   <tag>fail</tag>
No valid parcel could be found.
  </notification>

  <notification
   icon="notify.tga"
   name="ObjectGiveItem"
   type="offer">
An object named &lt;nolink&gt;[OBJECTFROMNAME]&lt;/nolink&gt; owned by [NAME_SLURL] has given you this [OBJECTTYPE]:
&lt;nolink&gt;[ITEM_SLURL]&lt;/nolink&gt;
    <form name="form">
      <button
       index="0"
       name="Keep"
       text="Accept"/>
      <button
       index="1"
       name="Discard"
       text="Discard"/>
      <button
       index="2"
       name="Mute"
       text="Mute Owner"/>
    </form>
  </notification>

  <notification
   icon="notify.tga"
   name="OwnObjectGiveItem"
   type="offer">
Your object named &lt;nolink&gt;[OBJECTFROMNAME]&lt;/nolink&gt; has given you this [OBJECTTYPE]:
&lt;nolink&gt;[ITEM_SLURL]&lt;/nolink&gt;
    <form name="form">
      <button
       index="0"
       name="Keep"
       text="Accept"/>
      <button
       index="1"
       name="Discard"
       text="Discard"/>
    </form>
  </notification>

  <!-- FS:Ansariel: WARNING: Read LLOfferInfo::forceResponse in llviewermessage.cpp before changing the button order!!! -->
  <notification
   icon="notify.tga"
   name="UserGiveItem"
   label="Inventory offer from [NAME_LABEL]"
   log_to_im ="true"
   type="offer"
   sound="UISndInventoryOffer">
[NAME_SLURL] has given you this [OBJECTTYPE]:
[ITEM_SLURL]
Do you want to keep it? "Mute" will block all future offers or messages from [NAME_SLURL].
    <form name="form">
      <button
       index="3"
       name="Show"
       text="Show"/>
      <button
       index="0"
       name="Keep"
       text="Accept"/>
      <button
       index="1"
       name="Discard"
       text="Discard"/>
      <button
       index="2"
       name="Mute"
       text="Mute Sender"/>
    </form>
  </notification>

  <notification
   icon="notify.tga"
   name="UserGiveItemLegacy"
   label="Inventory offer from [NAME_LABEL]"
   log_to_im ="true"
   type="offer"
   sound="UISndInventoryOffer">
[NAME_SLURL] has given you this [OBJECTTYPE]:
[ITEM_SLURL]
Do you want to keep it? "Mute" will block all future offers or messages from [NAME_SLURL].
    <form name="form">
      <button
       index="3"
       name="Show"
       text="Show"/>
      <button
       index="0"
       name="Accept"
       text="Accept"/>
      <button
       index="1"
       name="Discard"
       text="Discard"/>
      <button
       index="6"
       name="ShowSilent"
       text="(Show)"/>
      <button
       index="4"
       name="AcceptSilent"
       text="(Accept)"/>
      <button
       index="5"
       name="DiscardSilent"
       text="(Discard)"/>
      <button
       index="2"
       name="Mute"
       text="Mute Sender"/>
    </form>
  </notification>

  <notification
   icon="notify.tga"
   name="GodMessage"
   persist="true"
   type="notify">
[NAME]

[MESSAGE]
  </notification>

  <notification
   icon="notify.tga"
   name="JoinGroup"
   persist="true"
   type="offer">
    <tag>group</tag>
[MESSAGE]
    <form name="form">
      <button
       index="0"
       name="Join"
       text="Join"/>
      <button
       index="1"
       name="Decline"
       text="Decline"/>
      <button
       index="2"
       name="Info"
       text="Info"/>
    </form>
  </notification>

  <notification
   icon="notify.tga"
   name="TeleportOffered"
   label="Teleport offer from [NAME_LABEL]"
   log_to_im="true"
   log_to_chat="false"
   fade_toast="false"
   type="offer"
   sound="UISndTeleportOffer">
[NAME_SLURL] has offered to teleport you to their location:

[MESSAGE]
&lt;icon&gt;[MATURITY_ICON]&lt;/icon&gt; - [MATURITY_STR]
    <tag>confirm</tag>
    <form name="form">
      <button
       index="0"
       name="Teleport"
       text="Teleport"/>
      <button
       index="1"
       name="Cancel"
       text="Cancel"/>
    </form>
  </notification>

  <notification
   icon="notify.tga"
   name="TeleportOffered_MaturityExceeded"
   log_to_im="true"
   log_to_chat="false"
   type="offer"
   sound="UISndTeleportOffer">
[NAME_SLURL] has offered to teleport you to their location:

[MESSAGE]
&lt;icon&gt;[MATURITY_ICON]&lt;/icon&gt; - [MATURITY_STR]

This region contains [REGION_CONTENT_MATURITY] content, but your current preferences are set to exclude [REGION_CONTENT_MATURITY] content.  We can change your preferences and continue with the teleport, or you can cancel this teleport.
    <tag>confirm</tag>
    <form name="form">
      <button
       index="0"
       name="Teleport"
       text="Change and Continue"/>
      <button
       index="1"
       name="Cancel"
       text="Cancel"/>
    </form>
  </notification>

  <notification
   icon="notify.tga"
   name="TeleportOffered_MaturityBlocked"
   log_to_im="true"
   log_to_chat="false"
   type="notifytip"
   sound="UISndTeleportOffer">
[NAME_SLURL] has offered to teleport you to their location:

[MESSAGE]
<<<<<<< HEAD
&lt;icon&gt;[MATURITY_ICON]&lt;/icon&gt; - [MATURITY_STR]

However, this region contains content accessible to adults only.
    <tag>fail</tag>
  </notification>

  <notification
   icon="notify.tga"
   name="TeleportOffered_SLUrl"
   label="Teleport offer from [NAME_LABEL]"
   log_to_im="true"
   log_to_chat="false"
   type="offer"
   sound="UISndTeleportOffer">
[NAME_SLURL] has offered to teleport you to their location ([POS_SLURL]):

[MESSAGE]
&lt;icon&gt;[MATURITY_ICON]&lt;/icon&gt; - [MATURITY_STR]
    <tag>confirm</tag>
    <form name="form">
      <button
       index="0"
       name="Teleport"
       text="Teleport"/>
      <button
       index="1"
       name="Cancel"
       text="Cancel"/>
    </form>
  </notification>

  <notification
   icon="notify.tga"
   name="TeleportOffered_MaturityExceeded_SLUrl"
   log_to_im="true"
   log_to_chat="false"
   type="offer"
   sound="UISndTeleportOffer">
[NAME_SLURL] has offered to teleport you to their location ([POS_SLURL]):

[MESSAGE]
&lt;icon&gt;[MATURITY_ICON]&lt;/icon&gt; - [MATURITY_STR]

This region contains [REGION_CONTENT_MATURITY] content, but your current preferences are set to exclude [REGION_CONTENT_MATURITY] content.  We can change your preferences and continue with the teleport, or you can cancel this teleport.
    <tag>confirm</tag>
    <form name="form">
      <button
       index="0"
       name="Teleport"
       text="Change and Continue"/>
      <button
       index="1"
       name="Cancel"
       text="Cancel"/>
    </form>
  </notification>

  <notification
   icon="notify.tga"
   name="TeleportOffered_MaturityBlocked_SLUrl"
   log_to_im="true"
   log_to_chat="false"
   type="notifytip"
   sound="UISndTeleportOffer">
[NAME_SLURL] has offered to teleport you to their location ([POS_SLURL]):

[MESSAGE]
=======
>>>>>>> 6fba1530
&lt;icon&gt;[MATURITY_ICON]&lt;/icon&gt; - [MATURITY_STR]

However, this region contains content accessible to adults only.
    <tag>fail</tag>
  </notification>

  <notification
   icon="notify.tga"
   name="TeleportOffered_SLUrl"
   label="Teleport offer from [NAME_LABEL]"
   log_to_im="true"
   log_to_chat="false"
   type="offer"
   sound="UISndTeleportOffer">
[NAME_SLURL] has offered to teleport you to their location ([POS_SLURL]):

[MESSAGE]
&lt;icon&gt;[MATURITY_ICON]&lt;/icon&gt; - [MATURITY_STR]
    <tag>confirm</tag>
    <form name="form">
      <button
       index="0"
       name="Teleport"
       text="Teleport"/>
      <button
       index="1"
       name="Cancel"
       text="Cancel"/>
    </form>
  </notification>

  <notification
   icon="notify.tga"
   name="TeleportOffered_MaturityExceeded_SLUrl"
   log_to_im="true"
   log_to_chat="false"
   type="offer"
   sound="UISndTeleportOffer">
[NAME_SLURL] has offered to teleport you to their location ([POS_SLURL]):

[MESSAGE]
&lt;icon&gt;[MATURITY_ICON]&lt;/icon&gt; - [MATURITY_STR]

This region contains [REGION_CONTENT_MATURITY] content, but your current preferences are set to exclude [REGION_CONTENT_MATURITY] content.  We can change your preferences and continue with the teleport, or you can cancel this teleport.
    <tag>confirm</tag>
    <form name="form">
      <button
       index="0"
       name="Teleport"
       text="Change and Continue"/>
      <button
       index="1"
       name="Cancel"
       text="Cancel"/>
    </form>
  </notification>

  <notification
   icon="notify.tga"
<<<<<<< HEAD
   name="OfferFriendship"
   label="Friendship offer from [NAME_LABEL]"
=======
   name="TeleportOffered_MaturityBlocked_SLUrl"
>>>>>>> 6fba1530
   log_to_im="true"
   log_to_chat="false"
   type="notifytip"
   sound="UISndTeleportOffer">
[NAME_SLURL] has offered to teleport you to their location ([POS_SLURL]):

[MESSAGE]
&lt;icon&gt;[MATURITY_ICON]&lt;/icon&gt; - [MATURITY_STR]

However, this region contains content accessible to adults only.
    <tag>fail</tag>
  </notification>

  <notification
   icon="notify.tga"
   name="TeleportOfferSent"
   log_to_im="true"
   log_to_chat="false"
   show_toast="false"
   type="notify">
	Teleport offer sent to [TO_NAME]
  </notification>

  <notification
   icon="notify.tga"
   name="TeleportRequest"
   log_to_im="true"
   fade_toast="false"
   type="offer">
[NAME_SLURL] is requesting to be teleported to your location.
[MESSAGE]

Offer a teleport?
    <tag>confirm</tag>
    <form name="form">
      <button
       index="0"
       name="Yes"
       text="Yes"/>
      <button
       index="1"
       name="No"
       text="No"/>
    </form>
  </notification>

  <notification
   icon="notify.tga"
   name="GotoURL"
   persist="true"
   type="notify">
[MESSAGE]
[URL]
    <form name="form">
      <button
       index="0"
       name="Later"
       text="Later"/>
      <button
       index="1"
       name="GoNow..."
       text="Go Now..."/>
    </form>
  </notification>

  <notification
   icon="notify.tga"
   name="OfferFriendship"
   label="Friendship offer from [NAME_LABEL]"
   log_to_im="true"
   type="offer">
    <tag>friendship</tag>
    <tag>confirm</tag>
[NAME_SLURL] is offering friendship.

[MESSAGE]

(By default, you will be able to see each other&apos;s online status.)
    <form name="form">
      <button
       index="0"
       name="Accept"
       text="Accept"/>
      <button
       index="1"
       name="Decline"
       text="Decline"/>
    </form>
  </notification>

  <notification
   icon="notify.tga"
   name="FriendshipOffered"
   log_to_im="true"   
   type="notify">
    <tag>friendship</tag>
	You have offered friendship to [TO_NAME]
  </notification>

  <notification
   icon="notify.tga"
   name="OfferFriendshipNoMessage"
   label="Friendship offer from [NAME_LABEL]"
   persist="true"
   type="notify">
    <tag>friendship</tag>
[NAME_SLURL] is offering friendship.

(By default, you will be able to see each other&apos;s online status.)
    <form name="form">
      <button
       index="0"
       name="Accept"
       text="Accept"/>
      <button
       index="1"
       name="Decline"
       text="Decline"/>
    </form>
  </notification>

  <notification
   icon="notify.tga"
   name="FriendshipAccepted"
   log_to_im="true"   
   type="notify">
    <tag>friendship</tag>
&lt;nolink&gt;[NAME]&lt;/nolink&gt; accepted your friendship offer.
  </notification>

  <notification
   icon="notify.tga"
   name="FriendshipDeclined"
   log_to_im="true"   
   persist="true"
   type="notify">
    <tag>friendship</tag>
&lt;nolink&gt;[NAME]&lt;/nolink&gt; declined your friendship offer.
  </notification>
  
    <notification
   icon="notify.tga"
   name="FriendshipAcceptedByMe"
   log_to_im="true"   
   type="notify">
    <tag>friendship</tag>
Friendship offer accepted.
  </notification>

  <notification
   icon="notify.tga"
   name="FriendshipDeclinedByMe"
   log_to_im="true"   
   type="notify">
    <tag>friendship</tag>
Friendship offer declined.
  </notification>
  
  <notification
   icon="notify.tga"
   name="OfferCallingCard"
   persist="true"
   type="notify">
[NAME] is offering their calling card.
This will add a bookmark in your inventory so you can quickly IM this resident.
    <form name="form">
      <button
       index="0"
       name="Accept"
       text="Accept"/>
      <button
       index="1"
       name="Decline"
       text="Decline"/>
    </form>
  </notification>

  <notification
   icon="notify.tga"
   name="RegionRestartMinutes"
   show_toast="false"
   priority="high"
   type="notify">
The region "[NAME]" will restart in [MINUTES] minutes.
If you stay in this region when it shuts down, you will be logged out.
  </notification>

  <notification
   icon="notify.tga"
   name="RegionRestartSeconds"
   show_toast="false"
   priority="high"
   type="notify">
The region "[NAME]" will restart in [SECONDS] seconds.
If you stay in this region when it shuts down, you will be logged out.
  </notification>

  <notification
   icon="notify.tga"
   name="RegionRestartMinutesToast"
   priority="high"
   type="notify">
The region "[NAME]" will restart in [MINUTES] minutes.
If you stay in this region when it shuts down, you will be logged out.
  </notification>

  <notification
   icon="notify.tga"
   name="RegionRestartSecondsToast"
   priority="high"
   type="notify">
The region "[NAME]" will restart in [SECONDS] seconds.
If you stay in this region when it shuts down, you will be logged out.
  </notification>

  <notification
   icon="notify.tga"
   name="LoadWebPage"
   show_toast="false"
   type="notify">
Load web page [URL] ?

[MESSAGE]

From object: &lt;nolink&gt;[OBJECTNAME]&lt;/nolink&gt;, owner: [NAME_SLURL]
	<tag>confirm</tag>
    <form name="form">
      <button
       index="0"
       name="Gotopage"
       text="Go to page"/>
      <button
       index="1"
       name="Cancel"
       text="Cancel"/>
    </form>
  </notification>

  <notification
   icon="notify.tga"
   name="FailedToFindWearableUnnamed"
   persist="true"
   type="notify">
Failed to find [TYPE] in the database.
  <tag>fail</tag>
  </notification>

  <notification
   icon="notify.tga"
   name="FailedToFindWearable"
   persist="true"
   type="notify">
Failed to find [TYPE] named [DESC] in the database.
  <tag>fail</tag>
  </notification>

  <notification
   icon="notify.tga"
   name="InvalidWearable"
   persist="true"
   type="notify">
The item you are trying to wear uses a feature that your viewer cannot read. Please upgrade your version of [APP_NAME] to wear this item.
  <tag>fail</tag>
  </notification>

  <notification
   icon="notify.tga"
   name="ScriptQuestion"
   persist="true"
   type="notify">
&apos;&lt;nolink&gt;[OBJECTNAME]&lt;/nolink&gt;&apos;, an object owned by &apos;[NAME]&apos;, would like to:

[QUESTIONS]
Is this OK?
  <tag>confirm</tag>
    <form name="form">
      <button
       index="0"
       name="Yes"
       text="Yes"/>
      <button
       index="1"
       name="No"
       text="No"/>
      <button
       index="2"
       name="Mute"
       text="Block"/>
    </form>
  </notification>

  <notification
    icon="alertmodal.tga"
    name="ExperienceAcquireFailed"
    type="alertmodal">
Unable to acquire a new experience:
    [ERROR_MESSAGE]
    <tag>fail</tag>
    <usetemplate
      name="okbutton"
      yestext="OK"/>
  </notification>

  <notification
    icon="notify.tga"
    name="NotInGroupExperienceProfileMessage"
    persist="false"
    type="notify">
    A change to the experience group was ignored because the owner is not a member of the selected group.
  </notification>

  <notification
    icon="notify.tga"
    name="UneditableExperienceProfileMessage"
    persist="false"
    type="notify">
    The uneditable field '[field]' was ignored when updating the experience profile.
  </notification>

  <notification
    icon="notify.tga"
    name="RestrictedToOwnerExperienceProfileMessage"
    persist="false"
    type="notify">
    Ignored changes to the field '[field]' which can only be set by the experience owner.
  </notification>

  <notification
    icon="notify.tga"
    name="MaturityRatingExceedsOwnerExperienceProfileMessage"
    persist="false"
    type="notify">
    You may not set the maturity rating of an experience higher than that of the owner.
  </notification>

  <notification
    icon="notify.tga"
    name="RestrictedTermExperienceProfileMessage"
    persist="false"
    type="notify">
    The following terms prevented the update of the experience profile name and/or description: [extra_info]
  </notification>
  
  <notification
    icon="notify.tga"
    name="TeleportedHomeExperienceRemoved"
    persist="false"
    type="notify">
    You have been teleported from the region [region_name] for removing the experience secondlife:///app/experience/[public_id]/profile and are no longer permitted in the region.
    <form name="form">
      <ignore name="ignore"
              text="Kicked from region for removing an experience"/>
    </form>
  </notification>

  <notification
    icon="notify.tga"
    name="TrustedExperienceEntry"
    persist="false"
    type="notify">
    You have been allowed into the region [region_name] by participating in the key experience secondlife:///app/experience/[public_id]/profile removing this experience may kick you from the region.
    <form name="form">
      <ignore name="ignore"
              text="Allowed into a region by an experience"/>
    </form>
  </notification>

  <notification
    icon="notify.tga"
    name="TrustedExperiencesAvailable"
    persist="false"
    type="notify">
You do not have access to this destination. You may be allowed into the region by Accepting an experience below:

[EXPERIENCE_LIST]

Other Key Experiences may be available.
  </notification>
    

  <notification
    icon="notify.tga"
    name="ExperienceEvent"
    persist="false"
    type="notifytip">
    An object was allowed to [EventType] by the secondlife:///app/experience/[public_id]/profile experience.
    Owner: secondlife:///app/agent/[OwnerID]/inspect
    Object Name: [ObjectName]
    Parcel Name: [ParcelName]
  </notification>

  <notification
    icon="notify.tga"
    name="ExperienceEventAttachment"
    persist="false"
    type="notifytip">
    An attachment was allowed to [EventType] by the secondlife:///app/experience/[public_id]/profile experience.
    Owner: secondlife:///app/agent/[OwnerID]/inspect
  </notification>
  
  <notification
   icon="notify.tga"
   name="ScriptQuestionExperience"
   persist="false"
   fade_toast="false"
   type="notify">
&apos;&lt;nolink&gt;[OBJECTNAME]&lt;/nolink&gt;&apos;, an object owned by &apos;[NAME]&apos;, requests your participation in the [GRID_WIDE] experience:

[EXPERIENCE]

Once permission is granted you will not see this message again for this experience unless it is revoked from the experience profile.

Scripts associated with this experience will be able to do the following on regions where the experience is active: 

[QUESTIONS]Is this OK?

  <unique combine="combine_with_new">
    <context>experience</context>
  </unique>
  <tag>confirm</tag>
    <form name="form">
      <button
       index="3"
       name="BlockExperience"
       text="Block Experience"/>
      <button
        index="2"
        name="Mute"
        text="Block Object"/>
      <button
       index="0"
       name="Yes"
       text="Yes"/>
      <button
       index="1"
       name="No"
       text="No"/>
    </form>
  </notification>

  <notification
   icon="notify.tga"
   name="ScriptQuestionCaution"
   priority="critical"
   persist="true"
   type="notify">
The object &apos;&lt;nolink&gt;[OBJECTNAME]&lt;/nolink&gt;&apos; wants access to take money from your Linden Dollar account. If you allow this, it can take any or all of your money from you at any time, with no further warning or request.
   
Before allowing this access, make sure you know what the object is and why it is making this request, as well as whether you trust the creator. If you're not certain, click Deny.
  <tag>confirm</tag>
    <form name="form">
      <button
       index="0"
       name="Grant"
       text="Allow access"/>
      <button
       default="true"
       index="1"
       name="Deny"
       text="Deny"/>
    </form>
    <footer>
[FOOTERTEXT]
    </footer>
  </notification>

	<notification
   icon="notify.tga"
   name="ScriptDialog"
   show_toast="false"
   type="notify">
[NAME]&apos;s &apos;&lt;nolink&gt;[TITLE]&lt;/nolink&gt;&apos;
[MESSAGE]
    <form name="form">
      <button
       index="-2"
       name="Client_Side_Mute"
       text="Block"/>
      <button
       index="-1"
       name="Client_Side_Ignore"
       text="Ignore"/>
    </form>
  </notification>

  <notification
   icon="notify.tga"
   name="ScriptDialogGroup"
   show_toast="false"
   type="notify">
    <tag>group</tag>
&lt;nolink&gt;[GROUPNAME]&lt;/nolink&gt;&apos;s &apos;&lt;nolink&gt;[TITLE]&lt;/nolink&gt;&apos;
[MESSAGE]
    <form name="form">
      <button
       index="-2"
       name="Client_Side_Mute"
       text="Block"/>
      <button
       index="-1"
       name="Client_Side_Ignore"
       text="Ignore"/>
    </form>
  </notification>

<!--
  <notification
   icon="notify.tga"
   name="FirstBalanceIncrease"
   persist="true"
   type="notify">
   <tag>win</tag>
You just received L$[AMOUNT].
Your L$ balance is shown in the upper-right.
  </notification>

  <notification
   icon="notify.tga"
   name="FirstBalanceDecrease"
   persist="true"
   type="notify">
You just paid L$[AMOUNT].
Your L$ balance is shown in the upper-right.
  </notification>
-->

  <notification
   icon="notify.tga"
   name="BuyLindenDollarSuccess"
   persist="true"
   type="notify">
    <tag>funds</tag>
Thank you for your payment!

Your L$ balance will be updated when processing completes. If processing takes more than 20 mins, your transaction may be canceled. In that case, the purchase amount will be credited to your US$ balance.

The status of your payment can be checked on your Transaction History page on your [http://secondlife.com/account/ Dashboard]
  </notification>

  <notification
   icon="notify.tga"
   name="FirstOverrideKeys"
   persist="true"
   type="notify">
Your movement keys are now being handled by an object.
Try the arrow keys or AWSD to see what they do.
Some objects (like guns) require you to go into mouselook  to use them.
Press &apos;M&apos; to do this.
  </notification>

  <notification
   icon="notify.tga"
   name="FirstSandbox"
   persist="true"
   type="notify">
This is a sandbox area, and is meant to help residents learn how to build.

Things you build here will be deleted after you leave, so do not forget to right-click you items and choose &apos;Take&apos; to move your creation into your inventory.
  </notification>

  <notification
   icon="notifytip.tga"
   name="MaxListSelectMessage"
   type="notifytip">
You may only select up to [MAX_SELECT] items from this list.
  </notification>

  <notification
   icon="notify.tga"
   name="VoiceInviteP2P"
   type="notify">
[NAME] is inviting you to a Voice Chat call.
Click Accept to join the call or Decline to decline the invitation. Click mute to permanently block all messages this caller.
    <tag>confirm</tag>
    <tag>voice</tag>
    <unique>
      <context>NAME</context>
    </unique>
    <form name="form">
      <button
       index="0"
       name="Accept"
       text="Accept"/>
      <button
       index="1"
       name="Decline"
       text="Decline"/>
      <button
       index="2"
       name="Mute"
       text="Mute"/>
    </form>
  </notification>

  <notification
   icon="notify.tga"
   name="AutoUnmuteByIM"
   persist="true"
   type="notify">
[NAME] was sent an instant message and has been automatically unblocked.
  </notification>

  <notification
   icon="notify.tga"
   name="AutoUnmuteByMoney"
   persist="true"
   type="notify">
[NAME] was given money and has been automatically unblocked.
  </notification>

  <notification
   icon="notify.tga"
   name="AutoUnmuteByInventory"
   persist="true"
   type="notify">
[NAME] was offered inventory and has been automatically unblocked.
  </notification>

  <notification
   icon="notify.tga"
   name="VoiceInviteGroup"
   type="notify">
[NAME] has joined a Voice Chat call with the group &lt;nolink&gt;[GROUP]&lt;/nolink&gt;.
Click Accept to join the call or Decline to decline the invitation. Click mute to permanently block all messages from this caller.
    <tag>group</tag>
    <tag>confirm</tag>
    <tag>voice</tag>
    <unique>
      <context>NAME</context>
      <context>GROUP</context>
    </unique>
    <form name="form">
      <button
       index="0"
       name="Accept"
       text="Accept"/>
      <button
       index="1"
       name="Decline"
       text="Decline"/>
      <button
       index="2"
       name="Mute"
       text="Mute"/>
    </form>
  </notification>

  <notification
   icon="notify.tga"
   name="VoiceInviteAdHoc"
   type="notify">
[NAME] has joined a voice chat call with a conference chat.
Click Accept to join the call or Decline to decline the invitation. Click mute to permanently block all message from this caller.
  <tag>confirm</tag>
    <tag>voice</tag>
    <unique>
      <context>NAME</context>
    </unique>
    <form name="form">
      <button
       index="0"
       name="Accept"
       text="Accept"/>
      <button
       index="1"
       name="Decline"
       text="Decline"/>
      <button
       index="2"
       name="Mute"
       text="Mute"/>
    </form>
  </notification>

  <notification
   icon="notify.tga"
   name="InviteAdHoc"
   type="notify">
[NAME] is inviting you to a conference chat.
Click Accept to join the chat or Decline to decline the invitation. Click mute to permanently block all messages this caller.
  <tag>confirm</tag>
    <tag>voice</tag>
    <unique>
      <context>NAME</context>
    </unique>
    <form name="form">
      <button
       index="0"
       name="Accept"
       text="Accept"/>
      <button
       index="1"
       name="Decline"
       text="Decline"/>
      <button
       index="2"
       name="Mute"
       text="Mute"/>
    </form>
  </notification>

  <notification
   icon="notifytip.tga"
   name="VoiceChannelFull"
   type="notifytip">
The voice call you are trying to join, [VOICE_CHANNEL_NAME], has reached maximum capacity. Please try again later.
  <tag>fail</tag>
    <tag>voice</tag>
    <unique>
      <context>VOICE_CHANNEL_NAME</context>
    </unique>
  </notification>

  <notification
   icon="notifytip.tga"
   name="ProximalVoiceChannelFull"
   type="notifytip">
    <unique/>
This area has reached maximum capacity for voice conversations.  Please try to use voice in a different area.
    <tag>fail</tag>
    <tag>voice</tag>
  </notification>

  <notification
   icon="notifytip.tga"
   name="VoiceChannelDisconnected"
   type="notifytip">
You have been disconnected from [VOICE_CHANNEL_NAME].  You will now be reconnected to Nearby Voice Chat.
    <tag>voice</tag>
    <unique>
      <context>VOICE_CHANNEL_NAME</context>
    </unique>
  </notification>

  <notification
   icon="notifytip.tga"
   name="VoiceChannelDisconnectedP2P"
   type="notifytip">
[VOICE_CHANNEL_NAME] has ended the call.  You will now be reconnected to Nearby Voice Chat.
    <tag>voice</tag>
    <unique>
      <context>VOICE_CHANNEL_NAME</context>
    </unique>
  </notification>

  <notification
   icon="notifytip.tga"
   name="P2PCallDeclined"
   type="notifytip">
[VOICE_CHANNEL_NAME] has declined your call.  You will now be reconnected to Nearby Voice Chat.
    <tag>voice</tag>
    <tag>fail</tag>
    <unique>
      <context>VOICE_CHANNEL_NAME</context>
    </unique>
  </notification>

  <notification
   icon="notifytip.tga"
   name="P2PCallNoAnswer"
   type="notifytip">
[VOICE_CHANNEL_NAME] is not available to take your call.  You will now be reconnected to Nearby Voice Chat.
    <tag>fail</tag>
    <tag>voice</tag>
    <unique>
      <context>VOICE_CHANNEL_NAME</context>
    </unique>
  </notification>

  <notification
   icon="notifytip.tga"
   name="VoiceChannelJoinFailed"
   type="notifytip">
Failed to connect to [VOICE_CHANNEL_NAME], please try again later.  You will now be reconnected to Nearby Voice Chat.
    <tag>fail</tag>
    <tag>voice</tag>
    <unique>
      <context>VOICE_CHANNEL_NAME</context>
    </unique>
  </notification>

  <notification
   icon="notify.tga"
   name="VoiceEffectsExpired"
   sound="UISndAlert"
   persist="true"
   type="notify">
    <unique/>    
One or more of your subscribed Voice Morphs has expired.
[[URL] Click here] to renew your subscription.

If you are a Premium Member, [[PREMIUM_URL] click here] to receive your voice morphing perk.
  <tag>fail</tag>
  <tag>voice</tag>
  </notification>

  <notification
   icon="notify.tga"
   name="VoiceEffectsExpiredInUse"
   sound="UISndAlert"
   persist="true"
   type="notify">
    <unique/>
The active Voice Morph has expired, your normal voice settings have been applied.
[[URL] Click here] to renew your subscription.

If you are a Premium Member, [[PREMIUM_URL] click here] to receive your voice morphing perk.
    <tag>fail</tag>
    <tag>voice</tag>
  </notification>

  <notification
   icon="notify.tga"
   name="VoiceEffectsWillExpire"
   sound="UISndAlert"
   persist="true"
   type="notify">
    <unique/>    
One or more of your Voice Morphs will expire in less than [INTERVAL] days.
[[URL] Click here] to renew your subscription.

If you are a Premium Member, [[PREMIUM_URL] click here] to receive your voice morphing perk.
  <tag>fail</tag>
    <tag>voice</tag>
  </notification>

  <notification
   icon="notify.tga"
   name="VoiceEffectsNew"
   sound="UISndAlert"
   persist="true"
   type="notify">
    <unique/>    
New Voice Morphs are available!
   <tag>voice</tag>
  </notification>

  <notification
   icon="notifytip.tga"
   name="Cannot enter parcel: not a group member"
   type="notifytip">
   <tag>fail</tag>
    <tag>group</tag>
Only members of a certain group can visit this area.
  </notification>

  <notification
   icon="notifytip.tga"
   name="Cannot enter parcel: banned"
   type="notifytip">
   <tag>fail</tag>
Cannot enter parcel, you have been banned.
  </notification>

  <notification
   icon="notifytip.tga"
   name="Cannot enter parcel: not on access list"
   type="notifytip">
   <tag>fail</tag>
Cannot enter parcel, you are not on the access list.
  </notification>

  <notification
   icon="notifytip.tga"
   name="VoiceNotAllowed"
   type="notifytip">
You do not have permission to connect to voice chat for [VOICE_CHANNEL_NAME].
  <tag>fail</tag>
    <tag>voice</tag>
    <unique>
      <context>VOICE_CHANNEL_NAME</context>
    </unique>
  </notification>

  <notification
   icon="notifytip.tga"
   name="VoiceCallGenericError"
   type="notifytip">
An error has occurred while trying to connect to voice chat for [VOICE_CHANNEL_NAME].  Please try again later.
  <tag>fail</tag>
    <tag>voice</tag>
    <unique>
      <context>VOICE_CHANNEL_NAME</context>
    </unique>
  </notification>

  <notification
   icon="notifytip.tga"
   name="UnsupportedCommandSLURL"
   priority="high"
   type="notifytip">
The SLurl you clicked on is not supported.
  <tag>fail</tag>
  </notification>

  <notification
   icon="notifytip.tga"
   name="BlockedSLURL"
   priority="high"
   type="notifytip">
   <tag>security</tag>
A SLurl was received from an untrusted browser and has been blocked for your security.
  </notification>

  <notification
   icon="notifytip.tga"
   name="ThrottledSLURL"
   priority="high"
   type="notifytip">
   <tag>security</tag>
Multiple SLurls were received from an untrusted browser within a short period.
They will be blocked for a few seconds for your security.
  </notification>

  <notification name="IMToast" type="notifytoast">
[MESSAGE]
    <form name="form">
      <button index="0" name="respondbutton" text="Respond"/>
    </form>
  </notification>

  <notification
   icon="alert.tga"
   name="ConfirmCloseAll"
   type="alertmodal">
Are you sure you want to close all IMs?
  <tag>confirm</tag>
    <usetemplate
     name="okcancelignore"
     notext="Cancel"
     yestext="OK"
     ignoretext="Confirm before I close all IMs"/>
  </notification>

  <notification icon="notifytip.tga"
		name="AttachmentSaved" type="notifytip">
Attachment has been saved.
  </notification>
  
  <notification icon="notify.tga" persist="true"
		name="AppearanceToXMLSaved" type="notify">
Appearance has been saved to XML to [PATH]
  </notification>
  
    <notification icon="notifytip.tga"
		name="AppearanceToXMLFailed" type="notifytip">
Failed to save appearance to XML.
  </notification>

  <notification icon="notifytip.tga"
    name="SnapshotToComputerFailed" type="notifytip">
Failed to save snapshot to [PATH]: Disk is full. [NEED_MEMORY]KB is required but only [FREE_MEMORY]KB is free.
  </notification>

  <notification icon="notifytip.tga"
    name="SnapshotToLocalDirNotExist" type="notifytip">
Failed to save snapshot to [PATH]: Directory does not exist.
  </notification>

  <notification
    icon="notifytip.tga"
    name="PresetNotSaved"
    type="notifytip">
Error saving preset [NAME].
  </notification>
    
  <notification
    icon="notifytip.tga"
    name="DefaultPresetNotSaved"
    type="notifytip">
Can not overwrite default preset.
  </notification>

  <notification
    icon="alertmodal.tga"
    name="PresetAlreadyExists"
    type="alertmodal">
&apos;[NAME]&apos; is in use. You may replace
this preset or choose another name.
    <tag>fail</tag>
    <usetemplate
     name="okbutton"
     yestext="OK"/>
  </notification>

  <notification
    icon="notifytip.tga"
    name="PresetNotDeleted"
    type="notifytip">
Error deleting preset [NAME].
  </notification>

  <notification
    icon="alertmodal.tga"
    name="UnableToFindHelpTopic"
    type="alertmodal">
Unable to find the help topic for this element.
  <tag>fail</tag>
  </notification>

     <notification
 icon="alertmodal.tga"
 name="ObjectMediaFailure"
 type="alertmodal">
Server Error: Media update or get failed.
&apos;[ERROR]&apos;
  <tag>fail</tag>
        <usetemplate
         name="okbutton"
         yestext="OK"/>
    </notification>

    <notification
 icon="alertmodal.tga"
 name="TextChatIsMutedByModerator"
 type="alertmodal">
Your text chat has been muted by a moderator.
        <usetemplate
         name="okbutton"
         yestext="OK"/>
    </notification>

    <notification
 icon="alertmodal.tga"
 name="VoiceIsMutedByModerator"
 type="alertmodal">
Your voice has been muted by a moderator.
    <tag>voice</tag>
        <usetemplate
         name="okbutton"
         yestext="OK"/>
    </notification>

    <notification
        icon="alertmodal.tga"
        name="FailedToGetBenefits"
        type="alertmodal">
      Unfortunately, we were unable to get benefits information for this session. This should not happen in a normal production environment. Please contact support. This session will not work normally and we recommend that you restart.
      <usetemplate
          name="okbutton"
          yestext="OK"/>
    </notification>

   <notification
    icon="alertmodal.tga"
    name="BulkUploadCostConfirmation"
    type="alertmodal">
This will upload [COUNT] items at a total cost of L$[COST]. Do you wish to continue with the upload?
    <usetemplate
     ignoretext="Confirm bulk uploads"
     name="okcancelignore"
     notext="Cancel"
     yestext="Upload"/>
   </notification>

   <notification
    icon="alertmodal.tga"
    name="NotEnoughMoneyForBulkUpload"
    type="alertmodal">
Your current balance of L$[BALANCE] is not enough to upload [COUNT] items at a total cost of L$[COST].
    <usetemplate
     name="okbutton"
     yestext="OK"/>
   </notification>
  
   <notification
    icon="alertmodal.tga"
    name="BulkUploadNoCompatibleFiles"
    type="alertmodal">
Selected files can not be bulk-uploaded.
    <usetemplate
     name="okbutton"
     yestext="OK"/>
   </notification>

  <notification
   icon="alertmodal.tga"
   name="BulkUploadIncompatibleFiles"
   type="alertmodal">
Some of the selected files can not be bulk-uploaded.
    <usetemplate
     name="okbutton"
     yestext="OK"/>
  </notification>

   <notification
    icon="alertmodal.tga"
    name="UploadCostConfirmation"
    type="alertmodal">
This upload will cost L$[PRICE], do you wish to continue with the upload?
    <usetemplate
     name="okcancelbuttons"
     notext="Cancel"
     yestext="Upload"/>
  </notification>

  <notification
   icon="alertmodal.tga"
   name="ConfirmClearTeleportHistory"
   type="alertmodal">
This will delete the entire list of places you have visited, and cannot be undone. Continue?
  <tag>confirm</tag>
    <usetemplate
     name="okcancelbuttons"
     notext="Cancel"
     yestext="OK"/>
  </notification>

  <notification
   icon="alert.tga"
   name="BottomTrayButtonCanNotBeShown"
   type="alert">
Selected button cannot be shown right now.
The button will be shown when there is enough space for it.
  <tag>fail</tag>
  </notification>

  <notification
   icon="notifytip.tga"
   name="ShareNotification"
   type="notifytip">
Select residents to share with.
  </notification>

  <notification
    name="MeshUploadErrorDetails"
    icon="alert.tga"
    type="alert">
      [LABEL] failed to upload: [MESSAGE]
[DETAILS] See Firestorm.log for details
  </notification>

  <notification
    name="MeshUploadError"
    icon="alert.tga"
    type="alert">
      [LABEL] failed to upload: [MESSAGE]

See Firestorm.log for details
  </notification>
   
  <notification
    name="MeshUploadPermError"
    icon="alert.tga"
    type="alert">
    Error while requesting mesh upload permissons.
  </notification>
  
  <notification
    name="RegionCapabilityRequestError"
    icon="alert.tga"
    type="alert">
    Could not get region capability &apos;[CAPABILITY]&apos;.
  </notification>
   
  <notification
   icon="notifytip.tga"
   name="ShareItemsConfirmation"
   type="alertmodal">
Are you sure you want to share the following items:

&lt;nolink&gt;[ITEMS]&lt;/nolink&gt;

With the following residents:

&lt;nolink&gt;[RESIDENTS]&lt;/nolink&gt;
  <tag>confirm</tag>
	<usetemplate
     ignoretext="Confirm before I share an item"
     name="okcancelignore"
     notext="Cancel"
     yestext="OK"/>
  </notification>
  
  <notification
   icon="notifytip.tga"
   name="ShareFolderConfirmation"
   type="alertmodal">
Only one folder at a time can be shared.

Are you sure you want to share the following items:

&lt;nolink&gt;[ITEMS]&lt;/nolink&gt;

With the following Residents:

&lt;nolink&gt;[RESIDENTS]&lt;/nolink&gt;
  <tag>confirm</tag>
	<usetemplate
     name="okcancelbuttons"
     notext="Cancel"
     yestext="OK"/>
  </notification>
  
  <notification
   icon="notifytip.tga"
   name="ItemsShared"
   type="notifytip">
Items successfully shared.
  </notification>
  
  <notification
   icon="notifytip.tga"
   name="DeedToGroupFail"
   type="notifytip">
Deed to group failed.
    <tag>group</tag>
  <tag>fail</tag>
  </notification>

  <notification
   icon="notifytip.tga"
   name="ReleaseLandThrottled"
   type="notifytip">
The parcel [PARCEL_NAME] can not be abandoned at this time.
   <tag>fail</tag>
  </notification>
	
  <notification
   icon="notifytip.tga"
   name="ReleasedLandWithReclaim"
   type="notifytip">
The [AREA] m² parcel &apos;[PARCEL_NAME]&apos; has been released.

You will have [RECLAIM_PERIOD] hours to reclaim for L$0 before it is set for sale to anyone.
   <tag>fail</tag>
  </notification>
	
  <notification
   icon="notifytip.tga"
   name="ReleasedLandNoReclaim"
   type="notifytip">
The [AREA] m² parcel &apos;[PARCEL_NAME]&apos; has been released.

It is now available for purchase by anyone.
   <tag>fail</tag>
  </notification>

  <notification
   icon="notifytip.tga"
   name="AvatarRezNotification"
   type="notifytip">
( [EXISTENCE] seconds alive )
Avatar '[NAME]' declouded after [TIME] seconds.
  </notification>

  <notification
   icon="notifytip.tga"
   name="AvatarRezSelfBakedDoneNotification"
   type="notifytip">
( [EXISTENCE] seconds alive )
You finished baking your outfit after [TIME] seconds.
  </notification>

  <notification
   icon="notifytip.tga"
   name="AvatarRezSelfBakedUpdateNotification"
   type="notifytip">
( [EXISTENCE] seconds alive )
You sent out an update of your appearance after [TIME] seconds.
[STATUS]
  </notification>
  
  <notification
   icon="notifytip.tga"
   name="AvatarRezSelfBakeForceUpdateNotification"
   type="notifytip">
The viewer has detected that you may appear as a cloud and is attempting to fix this automatically.
  </notification>

  <notification
   icon="notifytip.tga"
   name="AvatarRezCloudNotification"
   type="notifytip">
( [EXISTENCE] seconds alive )
Avatar '[NAME]' became cloud.
  </notification>

  <notification
   icon="notifytip.tga"
   name="AvatarRezArrivedNotification"
   type="notifytip">
( [EXISTENCE] seconds alive )
Avatar '[NAME]' appeared.
  </notification>

  <notification
   icon="notifytip.tga"
   name="AvatarRezLeftCloudNotification"
   type="notifytip">
( [EXISTENCE] seconds alive )
Avatar '[NAME]' left after [TIME] seconds as cloud.
  </notification>

  <notification
   icon="notifytip.tga"
   name="AvatarRezEnteredAppearanceNotification"
   type="notifytip">
( [EXISTENCE] seconds alive )
Avatar '[NAME]' entered appearance mode.
  </notification>

  <notification
   icon="notifytip.tga"
   name="AvatarRezLeftAppearanceNotification"
   type="notifytip">
( [EXISTENCE] seconds alive )
Avatar '[NAME]' left appearance mode.
  </notification>

  <notification
   icon="alertmodal.tga"
   name="NoConnect"
   type="alertmodal">
We're having trouble connecting using [PROTOCOL] &lt;nolink&gt;[HOSTID]&lt;/nolink&gt;.
Please check your network and firewall setup.
  <tag>fail</tag>
    <usetemplate
     name="okbutton"
     yestext="OK"/>
  </notification>

  <notification
   icon="alertmodal.tga"
   name="NoVoiceConnect"
   type="alertmodal">
    <unique/>
We are unable to connect to the voice server:

&lt;nolink&gt;[HOSTID]&lt;/nolink&gt;

Ports that must be allowed for voice are:
:TCP: 80, 443
:UDP: 3478, 3479, 5060, 5062, 6250, 12000-32000

Please check your network and firewall setup.
Disable any SIP ALG feature in your router.

Voice communications will not be available.
https://wiki.firestormviewer.org/fs_voice
    <tag>voice</tag>
  <tag>fail</tag>
    <usetemplate
     ignoretext="Warn me when the viewer can't connect to the voice server"
     name="okignore"
     yestext="OK" />
  </notification>

  <notification
   icon="alertmodal.tga"
   name="NoVoiceConnect-GIAB"
   type="alertmodal">
We're having trouble connecting to your voice server.

Voice communications will not be available.
Please check your network and firewall setup.
[https://wiki.firestormviewer.org/fs_voice]
    <tag>voice</tag>
  <tag>fail</tag>
    <usetemplate
     name="okbutton"
     yestext="OK"/>
  </notification>

  <notification
   icon="notifytip.tga"
   name="AvatarRezLeftNotification"
   type="notifytip">
( [EXISTENCE] seconds alive )
Avatar '[NAME]' left as fully loaded.
  </notification>

  <notification
   icon="notifytip.tga"
   name="AvatarRezSelfBakedTextureUploadNotification"
   type="notifytip">
( [EXISTENCE] seconds alive )
You uploaded a [RESOLUTION] baked texture for '[BODYREGION]' after [TIME] seconds.
  </notification>

  <notification
   icon="notifytip.tga"
   name="AvatarRezSelfBakedTextureUpdateNotification"
   type="notifytip">
( [EXISTENCE] seconds alive )
You locally updated a [RESOLUTION] baked texture for '[BODYREGION]' after [TIME] seconds.
  </notification>
	
  <notification
   icon="alertmodal.tga"
   name="CannotUploadTexture"
   type="alertmodal">
Unable to upload texture: &apos;[NAME]&apos;
[REASON]   
  <tag>fail</tag>  
  </notification>

  <notification
 icon="alertmodal.tga"
 name="CannotLoad"
 type="alertmodal">
    Unable to load [WHAT].
    [REASON]
    <tag>fail</tag>
  </notification>

  <notification
   icon="alertmodal.tga"
   name="CannotUploadMaterial"
   type="alertmodal">
There was a problem uploading the file
    <tag>fail</tag>
  </notification>

  <notification
 icon="alertmodal.tga"
 label="Save Material"
 name="SaveMaterialAs"
 type="alertmodal">
    <unique/>
    Name this material:
    <tag>confirm</tag>
    <form name="form">
      <input name="message" type="text">
        [DESC]
      </input>
      <button
       default="true"
       index="0"
       name="OK"
       text="OK"/>
      <button
       index="1"
       name="Cancel"
       text="Cancel"/>
    </form>
  </notification>

  <notification
   icon="alertmodal.tga"
   name="InvalidMaterialName"
   type="alertmodal">
Please enter a non-empty name
    <tag>fail</tag>
  </notification>

  <notification
   icon="alertmodal.tga"
   name="UsavedMaterialChanges"
   type="alertmodal">
    You have unsaved changes.
    <form name="form">
      <button
       index="0"
       name="discard"
       text="Discard changes"/>
      <button
       index="1"
       name="keep"
       text="Keep editing"/>
    </form>
  </notification>

  <notification
   icon="alertmodal.tga"
   name="LivePreviewUnavailable"
   type="alert">
We cannot display a preview of this texture because it is no-copy and/or no-transfer.
  <usetemplate
    ignoretext="Warn me that Live Preview mode is not available for no-copy and/or no-transfer textures"
    name="okignore"
    yestext="OK"/>
  </notification>

  <notification
   icon="alertmodal.tga"
   name="LivePreviewUnavailablePBR"
   type="alert">
   
We cannot display a preview of this material because it is no-copy, no-transfer, and/or no-modify.
  <usetemplate
    ignoretext="Warn me that Live Preview mode is not available for no-copy, no-transfer, and/or no-modify materials"
    name="okignore"
    yestext="OK"/>
  </notification>

  <notification
   icon="alertmodal.tga"
   name="FacePasteFailed"
   type="alertmodal">
Paste failed. [REASON]
   <usetemplate
    name="okbutton"
    yestext="OK"/>
  </notification>

  <notification
   icon="alertmodal.tga"
   name="FailedToApplyTextureNoCopyToMultiple"
   type="alertmodal">
Failed to apply texture. You can not apply a no-copy texture to multiple objects.
   <usetemplate
    name="okbutton"
    yestext="OK"/>
  </notification>

  <notification
   icon="alertmodal.tga"
   name="FailedToApplyGLTFNoCopyToMultiple"
   type="alertmodal">
Failed to apply GLTF material. You can not apply a no-copy material to multiple objects.
   <usetemplate
    name="okbutton"
    yestext="OK"/>
  </notification>

  <notification
   icon="alertmodal.tga"
   name="FacePasteTexturePermissions"
   type="alertmodal">
    You applied a texture with limited permissions, object will inherit permissions from texture.
    <usetemplate
     ignoretext="Paste: You applied a texture with limited permissions"
     name="notifyignore"/>
    <usetemplate
     name="okbutton"
     yestext="OK"/>
  </notification>

  <notification
   icon="alertmodal.tga"
   name="ConfirmLeaveCall"
   type="alertmodal">
Are you sure you want to leave this call?
    <tag>confirm</tag>
    <tag>voice</tag>
    <usetemplate
     ignoretext="Confirm before I leave call"
     name="okcancelignore"
     notext="No"
     yestext="Yes">
      <unique/>
    </usetemplate>
  </notification>

  <notification
   icon="alertmodal.tga"
   name="ConfirmMuteAll"
   type="alert">
You have selected to mute all participants in a group call.
This will also cause all residents that later join the call to be
muted, even after you have left the call.

Mute everyone?
    <tag>group</tag>
    <tag>confirm</tag>
    <tag>voice</tag>
    <usetemplate
     ignoretext="Confirm before I mute all participants in a group call"
     name="okcancelignore"
     yestext="OK"
     notext="Cancel">
      <unique/>
    </usetemplate>
  </notification>
  <notification
  name="HintChat"
  label="Chat"
  type="hint">
    <unique/>
    To join the conversation, type into the chat field below.
  </notification>

  <notification
  name="HintSit"
  label="Stand"
  type="hint">
    <unique/>
    To stand up and exit the sitting position, click the Stand button.
  </notification>

  <notification
  name="HintSpeak"
  label="Speak"
  type="hint">
    <unique/>    
Click the Speak button to turn your microphone on and off.

Click on the up arrow to see the voice control panel.

Hiding the Speak button will disable the voice feature.
  </notification>

  <notification
  name="HintDestinationGuide"
  label="Explore the World"
  type="hint">
    <unique/>
    The Destination Guide contains thousands of new places to discover. Select a location and choose Teleport to start exploring.
  </notification>

  <notification
    name="HintSidePanel"
    label="Side Panel"
    type="hint">
    <unique/>
    Get quick access to your inventory, outfits, profiles and more in the side panel.
  </notification>

  <notification
  name="HintMove"
  label="Move"
  type="hint">
    <unique/>
    To walk or run, open the Move Panel and use the directional arrows to navigate. You can also use the directional keys on your keyboard.
  </notification>

  <notification
  name="HintMoveClick"
  label=""
  type="hint">
    <unique/>    
1. Click to Walk
Click anywhere on the ground to walk to that spot.

2. Click and Drag to Rotate View
Click and drag anywhere on the world to rotate your view
    <tag>custom_skin</tag>
  </notification>

  <notification
  name="HintDisplayName"
  label="Display Name"
  type="hint">
    <unique/>
    Set your customizable display name here. This is in addition to your unique username, which can't be changed. You can change how you see other people's names in your preferences.
  </notification>


  <notification
  name="HintView"
  label="View"
  type="hint">
    <unique/>
    To change your camera view, use the Orbit and Pan controls. Reset your view by pressing Escape or walking.
    <tag>custom_skin</tag>
  </notification>

  <notification
  name="HintInventory"
  label="Inventory"
  type="hint">
    <unique/>
    Check your inventory to find items. Newest items can be easily found in the Recent tab.
  </notification>

  <notification
  name="HintLindenDollar"
  label="You've got Linden Dollars!"
  type="hint">
    <unique/>
    Here's your current balance of L$. Click Buy L$ to purchase more Linden Dollars.
    <tag>funds</tag>
  </notification>

   <notification
   icon="alertmodal.tga"
   name="LowMemory"
   type="alertmodal">
    Your memory pool is low. Some functions of SL are disabled to avoid crash. Please close other applications. Restart SL if this persists.
  </notification>

  <notification
     icon="alertmodal.tga"
     name="ForceQuitDueToLowMemory"
     type="alertmodal">
    SL will quit in 30 seconds due to out of memory.
  </notification>

  <notification
   icon="alertmodal.tga"
   name="SOCKS_NOT_PERMITTED"
   type="alertmodal">
	The SOCKS 5 proxy "[HOST]:[PORT]" refused the connection, not allowed by rule set.
	<tag>fail</tag>
   <usetemplate
     name="okbutton"
     yestext="OK"/>
  </notification>

  <notification
   icon="alertmodal.tga"
   name="SOCKS_CONNECT_ERROR"
   type="alertmodal">
	The SOCKS 5 proxy "[HOST]:[PORT]" refused the connection, could not open TCP channel.
	<tag>fail</tag>
   <usetemplate
     name="okbutton"
     yestext="OK"/>	 
  </notification>

  <notification
   icon="alertmodal.tga"
   name="SOCKS_NOT_ACCEPTABLE"
   type="alertmodal">
	The SOCKS 5 proxy "[HOST]:[PORT]" refused the selected authentication system.
	<tag>fail</tag>
   <usetemplate
     name="okbutton"
     yestext="OK"/>
  </notification>

  <notification
   icon="alertmodal.tga"
   name="SOCKS_AUTH_FAIL"
   type="alertmodal">
	The SOCKS 5 proxy "[HOST]:[PORT]" reported your credentials are invalid.
	<tag>fail</tag>
   <usetemplate
     name="okbutton"
     yestext="OK"/>
  </notification>

  <notification
   icon="alertmodal.tga"
   name="SOCKS_UDP_FWD_NOT_GRANTED"
   type="alertmodal">
	The SOCKS 5 proxy "[HOST]:[PORT]" refused the UDP associate request.
	<tag>fail</tag>
   <usetemplate
     name="okbutton"
     yestext="OK"/>
  </notification>

  <notification
   icon="alertmodal.tga"
   name="SOCKS_HOST_CONNECT_FAILED"
   type="alertmodal">
	Could not connect to SOCKS 5 proxy server "[HOST]:[PORT]".
	<tag>fail</tag>
   <usetemplate
     name="okbutton"
     yestext="OK"/>
  </notification>
  
  <notification
   icon="alertmodal.tga"
   name="SOCKS_UNKNOWN_STATUS"
   type="alertmodal">
	Unknown proxy error with server "[HOST]:[PORT]".
	<tag>fail</tag>
   <usetemplate
     name="okbutton"
     yestext="OK"/>
  </notification>
  
  <notification
   icon="alertmodal.tga"
   name="SOCKS_INVALID_HOST"
   type="alertmodal">
	Invalid SOCKS proxy address or port "[HOST]:[PORT]".
	<tag>fail</tag>
   <usetemplate
     name="okbutton"
     yestext="OK"/>
  </notification>
  
  <notification
   icon="alertmodal.tga"
   name="SOCKS_BAD_CREDS"
   type="alertmodal">
	Invalid SOCKS 5 username or password.
	<tag>fail</tag>
   <usetemplate
     name="okbutton"
     yestext="OK"/>
  </notification>
  
  <notification
   icon="alertmodal.tga"
   name="PROXY_INVALID_HTTP_HOST"
   type="alertmodal">
    Invalid HTTP proxy address or port "[HOST]:[PORT]".
	<tag>fail</tag>
   <usetemplate
     name="okbutton"
     yestext="OK"/>
  </notification>

  <notification
   icon="alertmodal.tga"
   name="PROXY_INVALID_SOCKS_HOST"
   type="alertmodal">
	Invalid SOCKS proxy address or port "[HOST]:[PORT]".
	<tag>fail</tag>
   <usetemplate
     name="okbutton"
     yestext="OK"/>
  </notification>

  <notification
   icon="alertmodal.tga"
   name="ChangeProxySettings"
   type="alert">
	Proxy settings take effect after you restart [APP_NAME].
	<tag>fail</tag>
   <usetemplate
     name="okbutton"
     yestext="OK"/>
  </notification>

  <notification
  name="AuthRequest"
  type="browser">
The site at &apos;&lt;nolink&gt;[HOST_NAME]&lt;/nolink&gt;&apos; in realm &apos;[REALM]&apos; requires a user name and password.
    <tag>confirm</tag>
    <form name="form">
      <input name="username" type="text" text="User Name" default="true"/>
      <input name="password" type="password" text="Password    "/>
      <button default="true"
              index="0"
              name="ok"
              text="Submit"/>
      <button index="1"
              name="cancel"
              text="Cancel"/>
    </form>
  </notification>

   <notification
	name="ModeChange"
	label=""
	type="alertmodal">
    <unique/>
Changing modes requires you to quit and restart.

Change mode and quit?
    <tag>confirm</tag>
    <usetemplate
   name="okcancelbuttons"
   yestext="OK"
   notext="Cancel"/>
    </notification>

  <notification

 name="NoClassifieds"
 label=""
 type="alertmodal">
    <unique/>
    <tag>fail</tag>
    <tag>confirm</tag>
    Creation and editing of Classifieds is only available in Advanced mode. Would you like to quit and change modes? The mode selector can be found on the login screen.
    <usetemplate
   name="okcancelbuttons"
   yestext="Quit"
   notext="Don't Quit"/>
    </notification>

  <notification
 name="NoGroupInfo"
 label=""
 type="alertmodal">
    <unique/>
    <tag>fail</tag>
    <tag>confirm</tag>
    Creation and editing of Groups is only available in Advanced mode. Would you like to quit and change modes? The mode selector can be found on the login screen.
    <usetemplate
   name="okcancelbuttons"
   yestext="Quit"
   notext="Don't Quit"/>
  </notification>

 <notification
 name="NoPlaceInfo"
 label=""
 type="alertmodal">
    <unique/>
    <tag>fail</tag>
    <tag>confirm</tag>
    Viewing place profile is only available in Advanced mode. Would you like to quit and change modes? The mode selector can be found on the login screen.
    <usetemplate
   name="okcancelbuttons"
   yestext="Quit"
   notext="Don't Quit"/>
</notification>

  <notification
 name="NoPicks"
 label=""
 type="alertmodal">
    <unique/>
    <tag>fail</tag>
    <tag>confirm</tag>
    Creation and editing of Picks is only available in Advanced mode. Would you like to quit and change modes? The mode selector can be found on the login screen.
    <usetemplate
   name="okcancelbuttons"
   yestext="Quit"
   notext="Don't Quit"/>
  </notification>

  <notification
 name="NoWorldMap"
 label=""
 type="alertmodal">
    <unique/>
    <tag>fail</tag>
    <tag>confirm</tag>
    Viewing of the world map is only available in Advanced mode. Would you like to quit and change modes? The mode selector can be found on the login screen.
    <usetemplate
   name="okcancelbuttons"
   yestext="Quit"
   notext="Don't Quit"/>
  </notification>

  <notification
 name="NoVoiceCall"
 label=""
 type="alertmodal">
    <unique/>
    <tag>fail</tag>
    <tag>confirm</tag>
    Voice calls are only available in Advanced mode. Would you like to logout and change modes?
    <usetemplate
   name="okcancelbuttons"
   yestext="Quit"
   notext="Don't Quit"/>
  </notification>

  <notification
 name="NoAvatarShare"
 label=""
 type="alertmodal">
    <unique/>
    <tag>fail</tag>
    <tag>confirm</tag>
    Sharing is only available in Advanced mode. Would you like to logout and change modes?
    <usetemplate
   name="okcancelbuttons"
   yestext="Quit"
   notext="Don't Quit"/>
  </notification>
  
  <notification
 name="NoAvatarPay"
 label=""
 type="alertmodal">
    <unique/>
    <tag>fail</tag>
    <tag>confirm</tag>
	  Paying other residents is only available in Advanced mode. Would you like to logout and change modes?
	  <usetemplate
   name="okcancelbuttons"
   yestext="Quit"
   notext="Don't Quit"/>
  </notification>

  <notification
 name="NoInventory"
 label=""
 type="alertmodal">
    <unique/>
    <tag>fail</tag>
    <tag>confirm</tag>
    Viewing inventory is only available in Advanced mode. Would you like to logout and change modes?
    <usetemplate
   name="okcancelbuttons"
   yestext="Quit"
   notext="Don't Quit"/>
  </notification>

  <notification
 name="NoAppearance"
 label=""
 type="alertmodal">
    <unique/>
    <tag>fail</tag>
    <tag>confirm</tag>
    The appearance editor is only available in Advanced mode. Would you like to logout and change modes?
    <usetemplate
   name="okcancelbuttons"
   yestext="Quit"
   notext="Don't Quit"/>
  </notification>

  <notification
 name="NoSearch"
 label=""
 type="alertmodal">
    <unique/>
    <tag>fail</tag>
    <tag>confirm</tag>
    Search is only available in Advanced mode. Would you like to logout and change modes?
    <usetemplate
   name="okcancelbuttons"
   yestext="Quit"
   notext="Don't Quit"/>
  </notification>

  <notification
    name="ConfirmHideUI"
    label=""
    type="alertmodal">
    <unique/>
    <tag>confirm</tag>
    This action will hide all menu items and buttons. To get them back, click [SHORTCUT] again.
    <usetemplate
      name="okcancelignore"
      yestext="OK"
      notext="Cancel"
      ignoretext="Confirm before hiding UI"/>
  </notification>

  <notification
   icon="alertmodal.tga"
   name="PathfindingLinksets_WarnOnPhantom"
   type="alertmodal">
Some selected linksets will have the Phantom flag toggled.

Do you wish to continue?
    <tag>confirm</tag>
    <usetemplate
     ignoretext="Some selected linksets phantom flag will be toggled."
     name="okcancelignore"
     notext="Cancel"
     yestext="OK"/>
  </notification>

  <notification
   icon="alertmodal.tga"
   name="PathfindingLinksets_MismatchOnRestricted"
   type="alertmodal">
Some selected linksets cannot be set to be '[REQUESTED_TYPE]' because of permission restrictions on the linkset.  These linksets will be set to be '[RESTRICTED_TYPE]' instead.

Do you wish to continue?
    <tag>confirm</tag>
    <usetemplate
     ignoretext="Some selected linksets cannot be set because of permission restrictions on the linkset."
     name="okcancelignore"
     notext="Cancel"
     yestext="OK"/>
  </notification>

  <notification
   icon="alertmodal.tga"
   name="PathfindingLinksets_MismatchOnVolume"
   type="alertmodal">
Some selected linksets cannot be set to be '[REQUESTED_TYPE]' because the shape is non-convex.

Do you wish to continue?
    <tag>confirm</tag>
    <usetemplate
     ignoretext="Some selected linksets cannot be set because the shape is non-convex"
     name="okcancelignore"
     notext="Cancel"
     yestext="OK"/>
  </notification>

  <notification
   icon="alertmodal.tga"
   name="PathfindingLinksets_WarnOnPhantom_MismatchOnRestricted"
   type="alertmodal">
Some selected linksets will have the Phantom flag toggled.

Some selected linksets cannot be set to be '[REQUESTED_TYPE]' because of permission restrictions on the linkset.  These linksets will be set to be '[RESTRICTED_TYPE]' instead.

Do you wish to continue?
    <tag>confirm</tag>
    <usetemplate
     ignoretext="Some selected linksets phantom flag will be toggled and others cannot be set because of permission restrictions on the linkset."
     name="okcancelignore"
     notext="Cancel"
     yestext="OK"/>
  </notification>

  <notification
   icon="alertmodal.tga"
   name="PathfindingLinksets_WarnOnPhantom_MismatchOnVolume"
   type="alertmodal">
Some selected linksets will have the Phantom flag toggled.

Some selected linksets cannot be set to be '[REQUESTED_TYPE]' because the shape is non-convex.

Do you wish to continue?
    <tag>confirm</tag>
    <usetemplate
     ignoretext="Some selected linksets phantom flag will be toggled and others cannot be set because the shape is non-convex"
     name="okcancelignore"
     notext="Cancel"
     yestext="OK"/>
  </notification>

  <notification
   icon="alertmodal.tga"
   name="PathfindingLinksets_MismatchOnRestricted_MismatchOnVolume"
   type="alertmodal">
Some selected linksets cannot be set to be '[REQUESTED_TYPE]' because of permission restrictions on the linkset.  These linksets will be set to be '[RESTRICTED_TYPE]' instead.

Some selected linksets cannot be set to be '[REQUESTED_TYPE]' because the shape is non-convex. These linksets&apos; use types will not change.

Do you wish to continue?
    <tag>confirm</tag>
    <usetemplate
     ignoretext="Some selected linksets cannot be set because of permission restrictions on the linkset and because the shape is non-convex."
     name="okcancelignore"
     notext="Cancel"
     yestext="OK"/>
  </notification>

  <notification
   icon="alertmodal.tga"
   name="PathfindingLinksets_WarnOnPhantom_MismatchOnRestricted_MismatchOnVolume"
   type="alertmodal">
Some selected linksets will have the Phantom flag toggled.

Some selected linksets cannot be set to be '[REQUESTED_TYPE]' because of permission restrictions on the linkset.  These linksets will be set to be '[RESTRICTED_TYPE]' instead.

Some selected linksets cannot be set to be '[REQUESTED_TYPE]' because the shape is non-convex. These linksets&apos; use types will not change.

Do you wish to continue?
    <tag>confirm</tag>
    <usetemplate
     ignoretext="Some selected linksets phantom flag will be toggled and others cannot be set because of permission restrictions on the linkset and because the shape is non-convex."
     name="okcancelignore"
     notext="Cancel"
     yestext="OK"/>
  </notification>

  <notification
   icon="alertmodal.tga"
   name="PathfindingLinksets_ChangeToFlexiblePath"
   type="alertmodal">
    The selected object affects the navmesh.  Changing it to a Flexible Path will remove it from the navmesh.
    <tag>confirm</tag>
    <usetemplate
     ignoretext="The selected object affects the navmesh. Changing it to a Flexible Path will remove it from the navmesh."
     name="okcancelignore"
     notext="Cancel"
     yestext="OK"/>
  </notification>

  <global name="UnsupportedIntelDriver">
The installed Intel graphics driver for [GPUNAME], version [VERSION], is significantly out of date and is known to cause excessive rates of program crashes. You are strongly advised to update to a current Intel driver.

Do you want to check the Intel driver website?
  </global>

  <global name="UnsupportedCPUAmount">
796
  </global>

  <global name="UnsupportedRAMAmount">
510
  </global>

  <global name="UnsupportedGPU">
- Your graphics card does not meet the minimum requirements.
  </global>

  <global name="UnsupportedCPU">
- Your CPU does not meet the minimum requirements.
  </global>

  <global name="UnsupportedRAM">
- Your system memory does not meet the minimum requirements.
  </global>
  
  <global name="LLLeapUpdaterFailure">
Failed to launch updater service [UPDATER_APP]. Please verify the viewer is installed correctly and has the necessary permissions to run. If you continue to experience issues, please visit the [SUPPORT_SITE].
  </global>

<!-- these are alert strings from server. the name needs to match entire the server string, and needs to be changed
	whenever the server string changes -->
   <global name="You can only set your 'Home Location' on your land or at a mainland Infohub.">
If you own a piece of land, you can make it your home location.
Otherwise, you can look at the Map and find places marked &quot;Infohub&quot;.
  </global>
  <global name="You died and have been teleported to your home location">
You died and have been teleported to your home location.
  </global>
<!-- <FS:AW>  opensim search support-->
  <notification
   icon="alertmodal.tga"
   name="ConfirmClearDebugSearchURL"
   type="alertmodal">
Are you sure you want to clear the debug search url?
    <tag>confirm</tag>
    <usetemplate
     ignoretext="Confirm clearing debug search url"
     name="okcancelignore"
     notext="Cancel"
     yestext="OK"/>
  </notification>
  <notification
   icon="alertmodal.tga"
   name="ConfirmPickDebugSearchURL"
   type="alertmodal">
Are you sure you want to pick the current search url as debug search url?
    <tag>confirm</tag>
    <usetemplate
     ignoretext="Confirm picking debug search url"
     name="okcancelignore"
     notext="Cancel"
     yestext="OK"/>
  </notification>
<!-- </FS:AW>  opensim search support-->
<!-- <FS:AW  grid management-->
  <notification
   icon="alertmodal.tga"
   name="ConfirmRemoveGrid"
   type="alertmodal">
Are you sure you want to remove [REMOVE_GRID] from the grid list?
    <tag>confirm</tag>
    <usetemplate
     ignoretext="Confirm removing grids"
     name="okcancelignore"
     notext="Cancel"
     yestext="OK"/>
  </notification>
  <notification
   icon="alertmodal.tga"
   name="CanNotRemoveConnectedGrid"
   type="alertmodal">
You can not remove [REMOVE_GRID] while being connected to it.
    <tag>confirm</tag>
    <usetemplate
     ignoretext="Warn that the grid connected to can not be removed."
     name="okcancelignore"
     notext="Cancel"
     yestext="OK"/>
  </notification>
<!-- </FS:AW  grid management-->

<!-- ## Zi: Animation Overrider -->
  <notification
   icon="alertmodal.tga"
   name="NewAOSet"
   type="alertmodal">
Specify a name for the new AO set:
(The name may contain any ASCII character, except for ":" or "|")
    <form name="form">
      <input name="message" type="text" default="true">
New AO Set
      </input>
      <button
       default="true"
       index="0"
       name="OK"
       text="OK"/>
      <button
       index="1"
       name="Cancel"
       text="Cancel"/>
    </form>
  </notification>

  <notification
   icon="alertmodal.tga"
   name="NewAOCantContainNonASCII"
   type="alertmodal">
Could not create new AO set "[AO_SET_NAME]".
The name may only contain ASCII characters, excluding ":" and "|".
    <usetemplate
     name="okbutton"
     yestext="OK"/>
  </notification>

  <notification
   icon="alertmodal.tga"
   name="RenameAOMustBeASCII"
   type="alertmodal">
Could not rename AO set "[AO_SET_NAME]".
The name may only contain ASCII characters, excluding ":" and "|".
    <usetemplate
     name="okbutton"
     yestext="OK"/>
  </notification>

<notification
   icon="alertmodal.tga"
   name="RemoveAOSet"
   type="alertmodal">
Remove AO set "[AO_SET_NAME]" from the list?
    <usetemplate
     name="okcancelbuttons"
     notext="Cancel"
     yestext="Remove"/>
  </notification>

  <notification
   icon="notifytip.tga"
   name="AOForeignItemsFound"
   type="alertmodal">
The animation overrider found at least one item that did not belong in the configuration. Please check your &quot;Lost and Found&quot; folder for items that were moved out of the animation overrider configuration.
  </notification>

  <notification
   icon="notifytip.tga"
   name="AOImportComplete"
   type="notifytip">
Animation Overrider notecard import complete!
  </notification>

  <notification
   icon="notifytip.tga"
   name="AOImportSetAlreadyExists"
   type="notifytip">
An animation set with this name already exists.
  </notification>

  <notification
   icon="notifytip.tga"
   name="AOImportPermissionDenied"
   type="notifytip">
Insufficient permissions to read notecard.
  </notification>

  <notification
   icon="notifytip.tga"
   name="AOImportCreateSetFailed"
   type="notifytip">
Error while creating import set.
  </notification>

  <notification
   icon="notifytip.tga"
   name="AOImportDownloadFailed"
   type="notifytip">
Could not download notecard.
  </notification>

  <notification
   icon="notifytip.tga"
   name="AOImportNoText"
   type="notifytip">
Notecard is empty or unreadable.
<<<<<<< HEAD
=======
  </notification>

  <notification
   icon="notifytip.tga"
   name="AOImportNoFolder"
   type="notifytip">
Couldn't find folder to read the animations.
>>>>>>> 6fba1530
  </notification>

  <notification
   icon="notifytip.tga"
<<<<<<< HEAD
   name="AOImportNoFolder"
   type="notifytip">
Couldn't find folder to read the animations.
=======
   name="AOImportNoStatePrefix"
   type="notifytip">
Notecard line [LINE] has no valid [ state prefix.
  </notification>

  <notification
   icon="notifytip.tga"
   name="AOImportNoValidDelimiter"
   type="notifytip">
Notecard line [LINE] has no valid ] delimiter.
>>>>>>> 6fba1530
  </notification>

  <notification
   icon="notifytip.tga"
<<<<<<< HEAD
   name="AOImportNoStatePrefix"
   type="notifytip">
Notecard line [LINE] has no valid [ state prefix.
=======
   name="AOImportStateNameNotFound"
   type="notifytip">
State name [NAME] not found.
>>>>>>> 6fba1530
  </notification>

  <notification
   icon="notifytip.tga"
<<<<<<< HEAD
   name="AOImportNoValidDelimiter"
   type="notifytip">
Notecard line [LINE] has no valid ] delimiter.
=======
   name="AOImportAnimationNotFound"
   type="notifytip">
Couldn't find animation [NAME]. Please make sure it's present in the same folder as the import notecard.
>>>>>>> 6fba1530
  </notification>

  <notification
   icon="notifytip.tga"
<<<<<<< HEAD
   name="AOImportStateNameNotFound"
   type="notifytip">
State name [NAME] not found.
=======
   name="AOImportInvalid"
   type="notifytip">
Notecard didn't contain any usable data. Aborting import.
>>>>>>> 6fba1530
  </notification>

  <notification
   icon="notifytip.tga"
<<<<<<< HEAD
   name="AOImportAnimationNotFound"
   type="notifytip">
Couldn't find animation [NAME]. Please make sure it's present in the same folder as the import notecard.
=======
   name="AOImportRetryCreateSet"
   type="notifytip">
Could not create import folder for animation set [NAME]. Retrying ...
>>>>>>> 6fba1530
  </notification>

  <notification
   icon="notifytip.tga"
<<<<<<< HEAD
   name="AOImportInvalid"
   type="notifytip">
Notecard didn't contain any usable data. Aborting import.
=======
   name="AOImportAbortCreateSet"
   type="notifytip">
Could not create import folder for animation set [NAME]. Giving up.
>>>>>>> 6fba1530
  </notification>

  <notification
   icon="notifytip.tga"
<<<<<<< HEAD
   name="AOImportRetryCreateSet"
   type="notifytip">
Could not create import folder for animation set [NAME]. Retrying ...
  </notification>

  <notification
   icon="notifytip.tga"
   name="AOImportAbortCreateSet"
   type="notifytip">
Could not create import folder for animation set [NAME]. Giving up.
=======
   name="AOImportLinkFailed"
   type="notifytip">
Creating animation link for animation "[NAME]" failed!
  </notification>

<!-- ## Zi: Animation Overrider -->

<notification
   icon="alertmodal.tga"
   name="SendSysinfoToIM"
   type="alertmodal">
This will send the following information to the current IM session:

[SYSINFO]
    <usetemplate
     name="okcancelbuttons"
     yestext="Send"
     notext="Cancel" />
>>>>>>> 6fba1530
  </notification>

<!-- fsdata -->
  <notification
<<<<<<< HEAD
   icon="notifytip.tga"
   name="AOImportLinkFailed"
   type="notifytip">
Creating animation link for animation "[NAME]" failed!
=======
   icon="alertmodal.tga"
   name="BlockLoginInfo"
   type="alertmodal">
    [REASON]
    <usetemplate
     name="okbutton"
     yestext="OK"/>
>>>>>>> 6fba1530
  </notification>

<!-- ## Zi: Animation Overrider -->

<notification
   icon="alertmodal.tga"
<<<<<<< HEAD
   name="SendSysinfoToIM"
   type="alertmodal">
This will send the following information to the current IM session:

[SYSINFO]
    <usetemplate
     name="okcancelbuttons"
     yestext="Send"
     notext="Cancel" />
=======
   name="TestversionExpired"
   type="alertmodal">
    This test version of [APP_NAME] has expired and cannot be used any further.
    <usetemplate
     name="okbutton"
     yestext="OK"/>
>>>>>>> 6fba1530
  </notification>

<!-- fsdata -->
  <notification
   icon="alertmodal.tga"
<<<<<<< HEAD
   name="BlockLoginInfo"
   type="alertmodal">
    [REASON]
    <usetemplate
     name="okbutton"
     yestext="OK"/>
=======
   name="FireStormReqInfo"
   type="alertmodal">
    [NAME] is requesting that you send them information about your [APP_NAME] setup.
(This is the same information that can be found by going to Help->About [APP_NAME])
[REASON]
Would you like to send them this information?
    <form name="form">
      <button
       index="0"
       name="Yes"
       text="Yes"/>
      <button
       index="1"
       name="No"
       text="No"/>
    </form>
>>>>>>> 6fba1530
  </notification>

<!-- Firestorm Phantom -->

  <notification
<<<<<<< HEAD
   icon="alertmodal.tga"
   name="TestversionExpired"
   type="alertmodal">
    This test version of [APP_NAME] has expired and cannot be used any further.
    <usetemplate
     name="okbutton"
     yestext="OK"/>
  </notification>

  <notification
   icon="alertmodal.tga"
   name="FireStormReqInfo"
   type="alertmodal">
    [NAME] is requesting that you send them information about your [APP_NAME] setup.
(This is the same information that can be found by going to Help->About [APP_NAME])
[REASON]
Would you like to send them this information?
    <form name="form">
      <button
       index="0"
       name="Yes"
       text="Yes"/>
      <button
       index="1"
       name="No"
       text="No"/>
    </form>
=======
   icon="notifytip.tga"
   name="PhantomOn"
   type="notifytip">
Phantom mode on.
  </notification>

  <notification
   icon="notifytip.tga"
   name="PhantomOff"
   type="notifytip">
Phantom mode off.
>>>>>>> 6fba1530
  </notification>

<!-- Firestorm Phantom -->

  <notification
   icon="notifytip.tga"
<<<<<<< HEAD
   name="PhantomOn"
   type="notifytip">
Phantom mode on.
=======
   name="MovelockEnabled"
   type="notifytip">
Movelock enabled. Use Avatar &gt; Movement &gt; Movelock to disable.
>>>>>>> 6fba1530
  </notification>

  <notification
   icon="notifytip.tga"
<<<<<<< HEAD
   name="PhantomOff"
   type="notifytip">
Phantom mode off.
=======
   name="MovelockDisabled"
   type="notifytip">
Movelock disabled.
>>>>>>> 6fba1530
  </notification>

  <notification
   icon="notifytip.tga"
<<<<<<< HEAD
   name="MovelockEnabled"
   type="notifytip">
Movelock enabled. Use Avatar &gt; Movement &gt; Movelock to disable.
=======
   name="MovelockEnabling"
   type="notifytip">
Enabling movelock...
>>>>>>> 6fba1530
  </notification>

  <notification
   icon="notifytip.tga"
<<<<<<< HEAD
   name="MovelockDisabled"
   type="notifytip">
Movelock disabled.
=======
   name="MovelockDisabling"
   type="notifytip">
Disabling movelock...
>>>>>>> 6fba1530
  </notification>

  <notification
   icon="notifytip.tga"
<<<<<<< HEAD
   name="MovelockEnabling"
   type="notifytip">
Enabling movelock...
=======
   name="FlightAssistEnabled"
   type="notifytip">
Flight Assist is enabled
>>>>>>> 6fba1530
  </notification>

<!-- Firestorm Phantom -->

<!-- Firestorm Reset Settings -->
  <notification
<<<<<<< HEAD
   icon="notifytip.tga"
   name="MovelockDisabling"
   type="notifytip">
Disabling movelock...
  </notification>

  <notification
   icon="notifytip.tga"
   name="FlightAssistEnabled"
   type="notifytip">
Flight Assist is enabled
=======
    icon="alertmodal.tga"
    label="Reset all settings"
    name="FirestormClearSettingsPrompt"
    type="alertmodal">
    Resetting all settings may be helpful if you are experiencing problems; however, you will need to redo any customizations you have made to the default configuration. 

    Are you sure you want to reset all settings?
    <usetemplate
      name="okcancelbuttons"
      notext="Cancel"
      yestext="OK"/>
  </notification>

  <notification
    icon="alertmodal.tga"
    name="SettingsWillClear"
    type="alertmodal">
    Settings will be cleared after restarting [APP_NAME].
>>>>>>> 6fba1530
  </notification>
<!-- Firestorm Reset Settings -->

<<<<<<< HEAD
<!-- Firestorm Phantom -->

<!-- Firestorm Reset Settings -->
  <notification
    icon="alertmodal.tga"
    label="Reset all settings"
    name="FirestormClearSettingsPrompt"
    type="alertmodal">
    Resetting all settings may be helpful if you are experiencing problems; however, you will need to redo any customizations you have made to the default configuration. 

    Are you sure you want to reset all settings?
    <usetemplate
      name="okcancelbuttons"
      notext="Cancel"
      yestext="OK"/>
  </notification>

  <notification
    icon="alertmodal.tga"
    name="SettingsWillClear"
    type="alertmodal">
    Settings will be cleared after restarting [APP_NAME].
  </notification>
<!-- Firestorm Reset Settings -->

<!-- AW: opensim -->
  <notification icon="alertmodal.tga"
		name="CantAddGrid"
		type="alertmodal">
Could not add [GRID] to the grid list.
[REASON] contact support of [GRID].
    <usetemplate
     name="okbutton"
     yestext="OK"/>
=======
<!-- AW: opensim -->
  <notification icon="alertmodal.tga"
		name="CantAddGrid"
		type="alertmodal">
Could not add [GRID] to the grid list.
[REASON] contact support of [GRID].
    <usetemplate
     name="okbutton"
     yestext="OK"/>
  </notification>
<!-- AW: opensim -->

  <!-- ## Zi: Particle Editor -->
  <notification
   icon="alertmodal.tga"
   name="ParticleScriptFindFolderFailed"
   type="alertmodal">
Could not find a folder for the new script in inventory.
  </notification>

  <notification
   icon="alertmodal.tga"
   name="ParticleScriptCreationFailed"
   type="alertmodal">
Could not create new script for this particle system.
>>>>>>> 6fba1530
  </notification>
<!-- AW: opensim -->

  <!-- ## Zi: Particle Editor -->
  <notification
   icon="alertmodal.tga"
<<<<<<< HEAD
   name="ParticleScriptFindFolderFailed"
   type="alertmodal">
Could not find a folder for the new script in inventory.
=======
   name="ParticleScriptNotFound"
   type="alertmodal">
Could not find the newly created script for this particle system.
>>>>>>> 6fba1530
  </notification>

  <notification
   icon="alertmodal.tga"
<<<<<<< HEAD
   name="ParticleScriptCreationFailed"
   type="alertmodal">
Could not create new script for this particle system.
  </notification>

  <notification
   icon="alertmodal.tga"
   name="ParticleScriptNotFound"
   type="alertmodal">
Could not find the newly created script for this particle system.
=======
   name="ParticleScriptCreateTempFileFailed"
   type="alertmodal">
Could not create temporary file for script upload.
  </notification>

  <notification
   icon="notify.tga"
   name="ParticleScriptInjected"
   type="alertmodal">
Particle script was injected successfully.
   <form name="form">
      <ignore name="ignore"
       text="A particle script was injected to an object."/>
    </form>
>>>>>>> 6fba1530
  </notification>

  <notification
   icon="alertmodal.tga"
<<<<<<< HEAD
   name="ParticleScriptCreateTempFileFailed"
   type="alertmodal">
Could not create temporary file for script upload.
=======
   name="ParticleScriptCapsFailed"
   type="alertmodal">
Failed to inject script into object. Request for capabilities returned an empty address.
>>>>>>> 6fba1530
  </notification>

  <notification
   icon="notify.tga"
<<<<<<< HEAD
   name="ParticleScriptInjected"
   type="alertmodal">
Particle script was injected successfully.
   <form name="form">
      <ignore name="ignore"
       text="A particle script was injected to an object."/>
    </form>
=======
   name="ParticleScriptCopiedToClipboard"
   type="alertmodal">
The LSL script to create this particle system has been copied to your clipboard. You can now paste it into a new script to use it.
   <form name="form">
      <ignore name="ignore"
       text="A particle script was copied to my clipboard"/>
    </form>
  </notification>
  <!-- ## Zi: Particle Editor -->

  <!-- ## Zi: Debug Settings Editor -->
  <notification
   icon="notify.tga"
   name="DebugSettingsWarning"
   type="alertmodal">
Warning! The use of the Debug Settings window is unsupported! Changing debug settings can severely impact your experience and might lead to loss of data, functionality or even access to the service. Please do not change any values without knowing exactly what you are doing.
   <form name="form">
      <ignore name="ignore"
       text="Debug Settings warning message"/>
    </form>
  </notification>

  <notification
   icon="notify.tga"
   name="ControlNameCopiedToClipboard"
   type="alertmodal">
This debug setting's name has been copied to your clipboard. You can now paste it somewhere else to use it.
   <form name="form">
      <ignore name="ignore"
       text="A debug setting's name was copied to my clipboard"/>
    </form>
  </notification>

  <notification
   icon="notify.tga"
   name="SanityCheck"
   type="alertmodal">
[APP_NAME] has detected a possible issue with your settings:

[SANITY_MESSAGE]

Reason: [SANITY_COMMENT]

Current setting: [CURRENT_VALUE]
   <form name="form">
      <button
       index="0"
       name="OK"
       text="Fix it"/>
      <button
       index="1"
       name="Cancel"
       text="Keep it"/>
      <ignore name="ignore"
       text="A settings control has failed the sanity check."/>
    </form>
  </notification>
  <!-- ## Zi: Debug Settings Editor -->

  <!-- <FS:Sei> LSL Default label missing FIRE-17710 -->
  <notification
   icon="alertmodal.tga"
   name="DefaultLabelMissing"
   type="alertmodal">
   <usetemplate
    ignoretext="A LSL script has switch statement without a default label"
    name="notifyignore"/>
The behavior for switch() statements without a default case was previously incorrect and has been fixed. 
See FIRE-17710 for details.
>>>>>>> 6fba1530
  </notification>
  <!-- </FS:Sei> -->

  <notification
   icon="alertmodal.tga"
<<<<<<< HEAD
   name="ParticleScriptCapsFailed"
   type="alertmodal">
Failed to inject script into object. Request for capabilities returned an empty address.
  </notification>

  <notification
   icon="notify.tga"
   name="ParticleScriptCopiedToClipboard"
   type="alertmodal">
The LSL script to create this particle system has been copied to your clipboard. You can now paste it into a new script to use it.
   <form name="form">
      <ignore name="ignore"
       text="A particle script was copied to my clipboard"/>
    </form>
=======
   name="TeleportToAvatarNotPossible"
   type="alertmodal">
Teleport to this avatar not possible, because the exact position is unknown.
  <tag>fail</tag>
  </notification>

  <notification
   icon="alertmodal.tga"
   name="ZoomToAvatarNotPossible"
   type="alertmodal">
Cannot zoom to this avatar, because it is out of reach.
  <tag>fail</tag>
  </notification>

  <notification
   icon="alertmodal.tga"
   name="TrackAvatarNotPossible"
   type="alertmodal">
Cannot track this avatar, because it is beyond radar range.
  <tag>fail</tag>
  </notification>

  <notification
   icon="alertmodal.tga"
   name="CacheEmpty"
   type="alertmodal">
Your viewer cache is currently empty. Please be aware that you may experience slow framerates and inventory loading for a short time while new content downloads.
  </notification>

  <!-- <FS:Zi> Viewer version popup -->
  <notification
   icon="alertmodal.tga"
   name="FirstJoinSupportGroup2"
   type="alertmodal">
Welcome to the Phoenix/Firestorm Viewer Support Group!

To make support easier, it is recommended to announce your viewer's version to the group. This information includes current viewer version, viewer skin, operating system and RLVa status. You can choose to display your viewer's version in front of any chat you send to the group. Our support members can give you more meaningful advice right away if they know the viewer version you are on.

You can enable and disable this function at any time using the checkbox in the group chat floater.

Do you want to enable the automatic viewer version display?

    <form name="form">
      <button
       index="0"
       name="OK_okcancelignore"
       text="Yes"/>
      <button
       default="true"
       index="1"
       name="Cancel_okcancelignore"
       text="No"/>
      <ignore
	   name="ignore"
       text="The Phoenix/Firestorm Support Group was joined"
       save_option="true" />
    </form>

  </notification>
  <!-- <FS:Zi> Viewer version popup -->
  <notification
     icon="alertmodal.tga"
     name="ConfirmScriptModify"
    type="alertmodal">
    Are you sure you want to modify scripts in selected objects?
    <tag>confirm</tag>
    <usetemplate
    ignoretext="Confirm before I modify scripts in selection"
     name="okcancelignore"
     notext="Cancel"
     yestext="OK"/>
  </notification>

  <notification
   icon="alertmodal.tga"
   name="LocalBitmapsUpdateFileNotFound"
   persist="true"
   type="notify">
[FNAME] could not be updated because the file could no longer be found.
Disabling future updates for this file.
>>>>>>> 6fba1530
  </notification>
  <!-- ## Zi: Particle Editor -->

  <!-- ## Zi: Debug Settings Editor -->
  <notification
   icon="notify.tga"
   name="DebugSettingsWarning"
   type="alertmodal">
Warning! The use of the Debug Settings window is unsupported! Changing debug settings can severely impact your experience and might lead to loss of data, functionality or even access to the service. Please do not change any values without knowing exactly what you are doing.
   <form name="form">
      <ignore name="ignore"
       text="Debug Settings warning message"/>
    </form>
  </notification>

  <notification
   icon="notify.tga"
   name="ControlNameCopiedToClipboard"
   type="alertmodal">
This debug setting's name has been copied to your clipboard. You can now paste it somewhere else to use it.
   <form name="form">
      <ignore name="ignore"
       text="A debug setting's name was copied to my clipboard"/>
    </form>
  </notification>

  <notification
<<<<<<< HEAD
   icon="notify.tga"
   name="SanityCheck"
   type="alertmodal">
[APP_NAME] has detected a possible issue with your settings:

[SANITY_MESSAGE]

Reason: [SANITY_COMMENT]

Current setting: [CURRENT_VALUE]
   <form name="form">
      <button
       index="0"
       name="OK"
       text="Fix it"/>
      <button
       index="1"
       name="Cancel"
       text="Keep it"/>
      <ignore name="ignore"
       text="A settings control has failed the sanity check."/>
    </form>
=======
   icon="alertmodal.tga"
   name="LocalBitmapsUpdateFailedFinal"
   persist="true"
   type="notify">
[FNAME] could not be opened or decoded for [NRETRIES] attempts, and is now considered broken.
Disabling future updates for this file.
>>>>>>> 6fba1530
  </notification>
  <!-- ## Zi: Debug Settings Editor -->

  <!-- <FS:Sei> LSL Default label missing FIRE-17710 -->
  <notification
   icon="alertmodal.tga"
<<<<<<< HEAD
   name="DefaultLabelMissing"
   type="alertmodal">
   <usetemplate
    ignoretext="A LSL script has switch statement without a default label"
    name="notifyignore"/>
The behavior for switch() statements without a default case was previously incorrect and has been fixed. 
See FIRE-17710 for details.
=======
   name="LocalBitmapsVerifyFail"
   persist="true"
   type="notify">
Attempted to add an invalid or unreadable image file [FNAME] which could not be opened or decoded.
Attempt canceled.
>>>>>>> 6fba1530
  </notification>
  <!-- </FS:Sei> -->

  <notification
   icon="alertmodal.tga"
<<<<<<< HEAD
   name="TeleportToAvatarNotPossible"
   type="alertmodal">
Teleport to this avatar not possible, because the exact position is unknown.
  <tag>fail</tag>
=======
   name="LocalGLTFVerifyFail"
   persist="true"
   type="notify">
Attempted to add an invalid or unreadable GLTF material [FNAME] which could not be opened or decoded.
Attempt cancelled.
>>>>>>> 6fba1530
  </notification>

  <notification
   icon="alertmodal.tga"
<<<<<<< HEAD
   name="ZoomToAvatarNotPossible"
   type="alertmodal">
Cannot zoom to this avatar, because it is out of reach.
  <tag>fail</tag>
=======
   name="PathfindingReturnMultipleItems"
   type="alertmodal">
    You are returning [NUM_ITEMS] items.  Are you sure you want to continue?
    <tag>confirm</tag>
    <usetemplate
     ignoretext="Are you sure you want to return multiple items?"
     name="okcancelignore"
     notext="No"
     yestext="Yes"/>
>>>>>>> 6fba1530
  </notification>

  <notification
   icon="alertmodal.tga"
<<<<<<< HEAD
   name="TrackAvatarNotPossible"
   type="alertmodal">
Cannot track this avatar, because it is beyond radar range.
  <tag>fail</tag>
=======
   name="PathfindingDeleteMultipleItems"
   type="alertmodal">
    You are deleting [NUM_ITEMS] items.  Are you sure you want to continue?
    <tag>confirm</tag>
    <usetemplate
     ignoretext="Are you sure you want to delete multiple items?"
     name="okcancelignore"
     notext="No"
     yestext="Yes"/>
>>>>>>> 6fba1530
  </notification>


  <notification
   icon="alertmodal.tga"
<<<<<<< HEAD
   name="CacheEmpty"
   type="alertmodal">
Your viewer cache is currently empty. Please be aware that you may experience slow framerates and inventory loading for a short time while new content downloads.
=======
   name="AvatarFrozen"
   type="notify">
   <tag>fail</tag>
[AV_FREEZER] has frozen you. You cannot move or interact with the world.
>>>>>>> 6fba1530
  </notification>

  <!-- <FS:Zi> Viewer version popup -->
  <notification
   icon="alertmodal.tga"
<<<<<<< HEAD
   name="FirstJoinSupportGroup2"
   type="alertmodal">
Welcome to the Phoenix/Firestorm Viewer Support Group!

To make support easier, it is recommended to announce your viewer's version to the group. This information includes current viewer version, viewer skin, operating system and RLVa status. You can choose to display your viewer's version in front of any chat you send to the group. Our support members can give you more meaningful advice right away if they know the viewer version you are on.

You can enable and disable this function at any time using the checkbox in the group chat floater.

Do you want to enable the automatic viewer version display?

    <form name="form">
      <button
       index="0"
       name="OK_okcancelignore"
       text="Yes"/>
      <button
       default="true"
       index="1"
       name="Cancel_okcancelignore"
       text="No"/>
      <ignore
	   name="ignore"
       text="The Phoenix/Firestorm Support Group was joined"
       save_option="true" />
    </form>

  </notification>
  <!-- <FS:Zi> Viewer version popup -->
  <notification
     icon="alertmodal.tga"
     name="ConfirmScriptModify"
    type="alertmodal">
    Are you sure you want to modify scripts in selected objects?
    <tag>confirm</tag>
    <usetemplate
    ignoretext="Confirm before I modify scripts in selection"
     name="okcancelignore"
     notext="Cancel"
     yestext="OK"/>
=======
   name="AvatarFrozenDuration"
   type="notify">
   <tag>fail</tag>
[AV_FREEZER] has frozen you for [AV_FREEZE_TIME] seconds. You cannot move or interact with the world.
>>>>>>> 6fba1530
  </notification>

  <notification
   icon="alertmodal.tga"
<<<<<<< HEAD
   name="LocalBitmapsUpdateFileNotFound"
   persist="true"
   type="notify">
[FNAME] could not be updated because the file could no longer be found.
Disabling future updates for this file.
=======
   name="YouFrozeAvatar"
   type="notify">
   <tag>fail</tag>
Avatar frozen.
>>>>>>> 6fba1530
  </notification>


  <notification
   icon="alertmodal.tga"
<<<<<<< HEAD
   name="NoTransNoSaveToContents"
   type="notify">
    <tag>fail</tag>
    Cannot save &lt;nolink&gt;'[OBJ_NAME]'&lt;/nolink&gt; to object contents because you do not have permission to transfer the object's ownership.
=======
   name="AvatarHasUnFrozenYou"
   type="notify">
   <tag>fail</tag>
[AV_FREEZER] has unfrozen you.
>>>>>>> 6fba1530
  </notification>

  <notification
   icon="alertmodal.tga"
<<<<<<< HEAD
   name="LocalBitmapsUpdateFailedFinal"
   persist="true"
   type="notify">
[FNAME] could not be opened or decoded for [NRETRIES] attempts, and is now considered broken.
Disabling future updates for this file.
=======
   name="AvatarUnFrozen"
   type="notify">
   <tag>fail</tag>
Avatar unfrozen.
>>>>>>> 6fba1530
  </notification>

  <notification
   icon="alertmodal.tga"
<<<<<<< HEAD
   name="LocalBitmapsVerifyFail"
   persist="true"
   type="notify">
Attempted to add an invalid or unreadable image file [FNAME] which could not be opened or decoded.
Attempt canceled.
=======
   name="AvatarFreezeFailure"
   type="notify">
   <tag>fail</tag>
Freeze failed because you don't have admin permission for that parcel.
>>>>>>> 6fba1530
  </notification>

  <notification
   icon="alertmodal.tga"
<<<<<<< HEAD
   name="LocalGLTFVerifyFail"
   persist="true"
   type="notify">
Attempted to add an invalid or unreadable GLTF material [FNAME] which could not be opened or decoded.
Attempt cancelled.
=======
   name="AvatarFreezeThaw"
   type="notify">
   <tag>fail</tag>
Your freeze expired, go about your business.
>>>>>>> 6fba1530
  </notification>

  <notification
   icon="alertmodal.tga"
<<<<<<< HEAD
   name="PathfindingReturnMultipleItems"
   type="alertmodal">
    You are returning [NUM_ITEMS] items.  Are you sure you want to continue?
    <tag>confirm</tag>
    <usetemplate
     ignoretext="Are you sure you want to return multiple items?"
     name="okcancelignore"
     notext="No"
     yestext="Yes"/>
=======
   name="AvatarCantFreeze"
   type="notify">
   <tag>fail</tag>
Sorry, can't freeze that user.
>>>>>>> 6fba1530
  </notification>

  <notification
   icon="alertmodal.tga"
<<<<<<< HEAD
   name="PathfindingDeleteMultipleItems"
   type="alertmodal">
    You are deleting [NUM_ITEMS] items.  Are you sure you want to continue?
    <tag>confirm</tag>
    <usetemplate
     ignoretext="Are you sure you want to delete multiple items?"
     name="okcancelignore"
     notext="No"
     yestext="Yes"/>
=======
   name="NowOwnObject"
   type="notify">
   <tag>fail</tag>
You are now the owner of object [OBJECT_NAME]
>>>>>>> 6fba1530
  </notification>


  <notification
   icon="alertmodal.tga"
<<<<<<< HEAD
   name="AvatarFrozen"
   type="notify">
   <tag>fail</tag>
[AV_FREEZER] has frozen you. You cannot move or interact with the world.
=======
   name="CantRezOnLand"
   type="notify">
   <tag>fail</tag>
Can't rez object at [OBJECT_POS] because the owner of this land does not allow it.  Use the land tool to see land ownership.
>>>>>>> 6fba1530
  </notification>

  <notification
   icon="alertmodal.tga"
<<<<<<< HEAD
   name="AvatarFrozenDuration"
   type="notify">
   <tag>fail</tag>
[AV_FREEZER] has frozen you for [AV_FREEZE_TIME] seconds. You cannot move or interact with the world.
=======
   name="RezFailTooManyRequests"
   type="notify">
   <tag>fail</tag>
Object can not be rezzed because there are too many requests.
>>>>>>> 6fba1530
  </notification>
 
  <notification
   icon="alertmodal.tga"
<<<<<<< HEAD
   name="YouFrozeAvatar"
   type="notify">
   <tag>fail</tag>
Avatar frozen.
=======
   name="SitFailCantMove"
   type="notify">
   <tag>fail</tag>
You cannot sit because you cannot move at this time.
>>>>>>> 6fba1530
  </notification>

  <notification
   icon="alertmodal.tga"
<<<<<<< HEAD
   name="AvatarHasUnFrozenYou"
   type="notify">
   <tag>fail</tag>
[AV_FREEZER] has unfrozen you.
=======
   name="SitFailNotAllowedOnLand"
   type="notify">
   <tag>fail</tag>
You cannot sit because you are not allowed on that land.
>>>>>>> 6fba1530
  </notification>
 
  <notification
   icon="alertmodal.tga"
<<<<<<< HEAD
   name="AvatarUnFrozen"
   type="notify">
   <tag>fail</tag>
Avatar unfrozen.
=======
   name="SitFailNotSameRegion"
   type="notify">
   <tag>fail</tag>
Try moving closer.  Can't sit on object because
it is not in the same region as you.
  </notification>
  
  <notification
   icon="alert.tga"
   name="ChatHistoryIsBusyAlert"
   type="alertmodal">
   Chat history file is busy with previous operation. Please try again in a few minutes or choose chat with another person.
    <usetemplate
     name="okbutton"
     yestext="OK"/>
>>>>>>> 6fba1530
  </notification>
  
  <notification
   icon="alertmodal.tga"
<<<<<<< HEAD
   name="AvatarFreezeFailure"
   type="notify">
   <tag>fail</tag>
Freeze failed because you don't have admin permission for that parcel.
=======
   name="NoNewObjectRegionFull"
   type="notify">
   <tag>fail</tag>
Unable to create new object. The region is full.
>>>>>>> 6fba1530
  </notification>

  <notification
   icon="alertmodal.tga"
<<<<<<< HEAD
   name="AvatarFreezeThaw"
   type="notify">
   <tag>fail</tag>
Your freeze expired, go about your business.
=======
   name="FailedToPlaceObject"
   type="notify">
   <tag>fail</tag>
Failed to place object at specified location.  Please try again.
>>>>>>> 6fba1530
  </notification>

  <notification
   icon="alertmodal.tga"
<<<<<<< HEAD
   name="AvatarCantFreeze"
   type="notify">
   <tag>fail</tag>
Sorry, can't freeze that user.
=======
   name="NoOwnNoGardening"
   type="notify">
   <tag>fail</tag>
You can't create trees and grass on land you don't own.
>>>>>>> 6fba1530
  </notification>

  <notification
   icon="alertmodal.tga"
<<<<<<< HEAD
   name="NowOwnObject"
   type="notify">
   <tag>fail</tag>
You are now the owner of object [OBJECT_NAME]
=======
   name="NoCopyPermsNoObject"
   type="notify">
   <tag>fail</tag>
Copy failed because you lack permission to copy the object &lt;nolink&gt;'[OBJ_NAME]'&lt;/nolink&gt;.
>>>>>>> 6fba1530
  </notification>

  <notification
   icon="alertmodal.tga"
<<<<<<< HEAD
   name="CantRezOnLand"
   type="notify">
   <tag>fail</tag>
Can't rez object at [OBJECT_POS] because the owner of this land does not allow it.  Use the land tool to see land ownership.
=======
   name="NoTransPermsNoObject"
   type="notify">
   <tag>fail</tag>
Copy failed because the object &lt;nolink&gt;'[OBJ_NAME]'&lt;/nolink&gt; cannot be transferred to you.
>>>>>>> 6fba1530
  </notification>

  <notification
   icon="alertmodal.tga"
<<<<<<< HEAD
   name="RezFailTooManyRequests"
   type="notify">
   <tag>fail</tag>
Object can not be rezzed because there are too many requests.
=======
   name="AddToNavMeshNoCopy"
   type="notify">
   <tag>fail</tag>
Copy failed because the object &lt;nolink&gt;'[OBJ_NAME]'&lt;/nolink&gt; contributes to navmesh.
>>>>>>> 6fba1530
  </notification>
 
  <notification
   icon="alertmodal.tga"
<<<<<<< HEAD
   name="SitFailCantMove"
   type="notify">
   <tag>fail</tag>
You cannot sit because you cannot move at this time.
=======
   name="DupeWithNoRootsSelected"
   type="notify">
   <tag>fail</tag>
Duplicate with no root objects selected.
>>>>>>> 6fba1530
  </notification>

  <notification
   icon="alertmodal.tga"
<<<<<<< HEAD
   name="SitFailNotAllowedOnLand"
   type="notify">
   <tag>fail</tag>
You cannot sit because you are not allowed on that land.
=======
   name="CantDupeCuzRegionIsFull"
   type="notify">
   <tag>fail</tag>
Can't duplicate objects because the region is full.
>>>>>>> 6fba1530
  </notification>
 
  <notification
   icon="alertmodal.tga"
<<<<<<< HEAD
   name="SitFailNotSameRegion"
   type="notify">
   <tag>fail</tag>
Try moving closer.  Can't sit on object because
it is not in the same region as you.
=======
   name="CantDupeCuzParcelNotFound"
   type="notify">
   <tag>fail</tag>
Can't duplicate objects - Can't find the parcel they are on.
>>>>>>> 6fba1530
  </notification>
  
  <notification
   icon="alert.tga"
   name="ChatHistoryIsBusyAlert"
   type="alertmodal">
   Chat history file is busy with previous operation. Please try again in a few minutes or choose chat with another person.
    <usetemplate
     name="okbutton"
     yestext="OK"/>
  </notification>
  
  <notification
   icon="alertmodal.tga"
<<<<<<< HEAD
   name="NoNewObjectRegionFull"
   type="notify">
   <tag>fail</tag>
Unable to create new object. The region is full.
=======
   name="CantCreateCuzParcelFull"
   type="notify">
   <tag>fail</tag>
Can't create object because 
the parcel is full.
>>>>>>> 6fba1530
  </notification>

  <notification
   icon="alertmodal.tga"
<<<<<<< HEAD
   name="FailedToPlaceObject"
   type="notify">
   <tag>fail</tag>
Failed to place object at specified location.  Please try again.
=======
   name="RezAttemptFailed"
   type="notify">
   <tag>fail</tag>
Attempt to rez an object failed.
>>>>>>> 6fba1530
  </notification>

  <notification
   icon="alertmodal.tga"
<<<<<<< HEAD
   name="NoOwnNoGardening"
   type="notify">
   <tag>fail</tag>
You can't create trees and grass on land you don't own.
=======
   name="ToxicInvRezAttemptFailed"
   type="notify">
   <tag>fail</tag>
Unable to create item that has caused problems on this region.
>>>>>>> 6fba1530
  </notification>

  <notification
   icon="alertmodal.tga"
<<<<<<< HEAD
   name="NoCopyPermsNoObject"
   type="notify">
   <tag>fail</tag>
Copy failed because you lack permission to copy the object &lt;nolink&gt;'[OBJ_NAME]'&lt;/nolink&gt;.
=======
   name="InvItemIsBlacklisted"
   type="notify">
   <tag>fail</tag>
That inventory item has been blacklisted.
>>>>>>> 6fba1530
  </notification>

  <notification
   icon="alertmodal.tga"
<<<<<<< HEAD
   name="NoTransPermsNoObject"
   type="notify">
   <tag>fail</tag>
Copy failed because the object &lt;nolink&gt;'[OBJ_NAME]'&lt;/nolink&gt; cannot be transferred to you.
=======
   name="NoCanRezObjects"
   type="notify">
   <tag>fail</tag>
You are not currently allowed to create objects.
>>>>>>> 6fba1530
  </notification>
 
  <notification
   icon="alertmodal.tga"
<<<<<<< HEAD
   name="AddToNavMeshNoCopy"
   type="notify">
   <tag>fail</tag>
Copy failed because the object &lt;nolink&gt;'[OBJ_NAME]'&lt;/nolink&gt; contributes to navmesh.
=======
   name="LandSearchBlocked"
   type="notify">
   <tag>fail</tag>
Land Search Blocked.
You have performed too many land searches too quickly.
Please try again in a minute.
>>>>>>> 6fba1530
  </notification>

  <notification
   icon="alertmodal.tga"
<<<<<<< HEAD
   name="DupeWithNoRootsSelected"
   type="notify">
   <tag>fail</tag>
Duplicate with no root objects selected.
  </notification>

  <notification
   icon="alertmodal.tga"
   name="CantDupeCuzRegionIsFull"
   type="notify">
   <tag>fail</tag>
Can't duplicate objects because the region is full.
=======
   name="NotEnoughResourcesToAttach"
   type="notify">
   <tag>fail</tag>
Not enough script resources available to attach object!
  </notification>

  <notification
   icon="notifytip.tga"
   name="YouDiedAndGotTPHome"
   type="notifytip">
   <tag>fail</tag>
You died and have been teleported to your home location
>>>>>>> 6fba1530
  </notification>

  <notification
   icon="alertmodal.tga"
<<<<<<< HEAD
   name="CantDupeCuzParcelNotFound"
   type="notify">
   <tag>fail</tag>
Can't duplicate objects - Can't find the parcel they are on.
=======
   name="EjectComingSoon"
   type="notify">
   <tag>fail</tag>
You are no longer allowed here and have [EJECT_TIME] seconds to leave.
>>>>>>> 6fba1530
  </notification>

  <notification
   icon="alertmodal.tga"
<<<<<<< HEAD
   name="CantCreateCuzParcelFull"
   type="notify">
   <tag>fail</tag>
Can't create object because 
the parcel is full.
=======
   name="NoEnterRegionMaybeFull"
   type="notify">
   <tag>fail</tag>
You can't enter region "[NAME]".
It may be full or restarting soon.
>>>>>>> 6fba1530
  </notification>

  <notification
   icon="alertmodal.tga"
<<<<<<< HEAD
   name="RezAttemptFailed"
   type="notify">
   <tag>fail</tag>
Attempt to rez an object failed.
=======
   name="SaveBackToInvDisabled"
   type="notify">
   <tag>fail</tag>
Save Back To Inventory has been disabled.
>>>>>>> 6fba1530
  </notification>

  <notification
   icon="alertmodal.tga"
<<<<<<< HEAD
   name="ToxicInvRezAttemptFailed"
   type="notify">
   <tag>fail</tag>
Unable to create item that has caused problems on this region.
=======
   name="NoExistNoSaveToContents"
   type="notify">
   <tag>fail</tag>
Cannot save &lt;nolink&gt;'[OBJ_NAME]'&lt;/nolink&gt; to object contents because the object it was rezzed from no longer exists.
>>>>>>> 6fba1530
  </notification>

  <notification
   icon="alertmodal.tga"
<<<<<<< HEAD
   name="InvItemIsBlacklisted"
   type="notify">
   <tag>fail</tag>
That inventory item has been blacklisted.
=======
   name="NoModNoSaveToContents"
   type="notify">
   <tag>fail</tag>
Cannot save &lt;nolink&gt;'[OBJ_NAME]'&lt;/nolink&gt; to object contents because you do not have permission to modify the object &lt;nolink&gt;'[DEST_NAME]'&lt;/nolink&gt;.
>>>>>>> 6fba1530
  </notification>

  <notification
   icon="alertmodal.tga"
<<<<<<< HEAD
   name="NoCanRezObjects"
   type="notify">
   <tag>fail</tag>
You are not currently allowed to create objects.
=======
   name="NoSaveBackToInvDisabled"
   type="notify">
   <tag>fail</tag>
Cannot save &lt;nolink&gt;'[OBJ_NAME]'&lt;/nolink&gt; back to inventory -- this operation has been disabled.
>>>>>>> 6fba1530
  </notification>
 
  <notification
   icon="alertmodal.tga"
<<<<<<< HEAD
   name="LandSearchBlocked"
   type="notify">
   <tag>fail</tag>
Land Search Blocked.
You have performed too many land searches too quickly.
Please try again in a minute.
=======
   name="NoCopyNoSelCopy"
   type="notify">
   <tag>fail</tag>
You cannot copy your selection because you do not have permission to copy the object &lt;nolink&gt;'[OBJ_NAME]'&lt;/nolink&gt;.
>>>>>>> 6fba1530
  </notification>

  <notification
   icon="alertmodal.tga"
<<<<<<< HEAD
   name="NotEnoughResourcesToAttach"
   type="notify">
   <tag>fail</tag>
Not enough script resources available to attach object!
  </notification>

  <notification
   icon="notifytip.tga"
   name="YouDiedAndGotTPHome"
   type="notifytip">
   <tag>fail</tag>
You died and have been teleported to your home location
=======
   name="NoTransNoSelCopy"
   type="notify">
   <tag>fail</tag>
You cannot copy your selection because the object &lt;nolink&gt;'[OBJ_NAME]'&lt;/nolink&gt; is not transferable.
  </notification>

  <notification
   icon="alertmodal.tga"
   name="NoTransNoCopy"
   type="notify">
   <tag>fail</tag>
You cannot copy your selection because the object &lt;nolink&gt;'[OBJ_NAME]'&lt;/nolink&gt; is not transferable.
>>>>>>> 6fba1530
  </notification>

  <notification
   icon="alertmodal.tga"
<<<<<<< HEAD
   name="EjectComingSoon"
   type="notify">
   <tag>fail</tag>
You are no longer allowed here and have [EJECT_TIME] seconds to leave.
=======
   name="NoPermsNoRemoval"
   type="notify">
   <tag>fail</tag>
Removal of the object &lt;nolink&gt;'[OBJ_NAME]'&lt;/nolink&gt; from the simulator is disallowed by the permissions system.
>>>>>>> 6fba1530
  </notification>

  <notification
   icon="alertmodal.tga"
<<<<<<< HEAD
   name="NoEnterRegionMaybeFull"
   type="notify">
   <tag>fail</tag>
You can't enter region "[NAME]".
It may be full or restarting soon.
=======
   name="NoModNoSaveSelection"
   type="notify">
   <tag>fail</tag>
Cannot save your selection because you do not have permission to modify the object &lt;nolink&gt;'[OBJ_NAME]'&lt;/nolink&gt;.
>>>>>>> 6fba1530
  </notification>

  <notification
   icon="alertmodal.tga"
<<<<<<< HEAD
   name="SaveBackToInvDisabled"
   type="notify">
   <tag>fail</tag>
Save Back To Inventory has been disabled.
=======
   name="NoCopyNoSaveSelection"
   type="notify">
   <tag>fail</tag>
Cannot save your selection because the object &lt;nolink&gt;'[OBJ_NAME]'&lt;/nolink&gt; is not copyable.
>>>>>>> 6fba1530
  </notification>

  <notification
   icon="alertmodal.tga"
<<<<<<< HEAD
   name="NoExistNoSaveToContents"
   type="notify">
   <tag>fail</tag>
Cannot save &lt;nolink&gt;'[OBJ_NAME]'&lt;/nolink&gt; to object contents because the object it was rezzed from no longer exists.
=======
   name="NoModNoTaking"
   type="notify">
   <tag>fail</tag>
You cannot take your selection because you do not have permission to modify the object &lt;nolink&gt;'[OBJ_NAME]'&lt;/nolink&gt;.
>>>>>>> 6fba1530
  </notification>

  <notification
   icon="alertmodal.tga"
<<<<<<< HEAD
   name="NoModNoSaveToContents"
   type="notify">
   <tag>fail</tag>
Cannot save &lt;nolink&gt;'[OBJ_NAME]'&lt;/nolink&gt; to object contents because you do not have permission to modify the object &lt;nolink&gt;'[DEST_NAME]'&lt;/nolink&gt;.
=======
   name="RezDestInternalError"
   type="notify">
   <tag>fail</tag>
Internal Error: Unknown destination type.
>>>>>>> 6fba1530
  </notification>

  <notification
   icon="alertmodal.tga"
<<<<<<< HEAD
   name="NoSaveBackToInvDisabled"
   type="notify">
   <tag>fail</tag>
Cannot save &lt;nolink&gt;'[OBJ_NAME]'&lt;/nolink&gt; back to inventory -- this operation has been disabled.
=======
   name="DeleteFailObjNotFound"
   type="notify">
   <tag>fail</tag>
Delete failed because object not found
>>>>>>> 6fba1530
  </notification>

  <notification
   icon="alertmodal.tga"
<<<<<<< HEAD
   name="NoCopyNoSelCopy"
   type="notify">
   <tag>fail</tag>
You cannot copy your selection because you do not have permission to copy the object &lt;nolink&gt;'[OBJ_NAME]'&lt;/nolink&gt;.
=======
   name="SorryCantEjectUser"
   type="notify">
   <tag>fail</tag>
Sorry, can't eject that user.
>>>>>>> 6fba1530
  </notification>

  <notification
   icon="alertmodal.tga"
<<<<<<< HEAD
   name="NoTransNoSelCopy"
   type="notify">
   <tag>fail</tag>
You cannot copy your selection because the object &lt;nolink&gt;'[OBJ_NAME]'&lt;/nolink&gt; is not transferable.
=======
   name="RegionSezNotAHome"
   type="notify">
   <tag>fail</tag>
This region does not allow you to set your home location here.
>>>>>>> 6fba1530
  </notification>

  <notification
   icon="alertmodal.tga"
<<<<<<< HEAD
   name="NoTransNoCopy"
   type="notify">
   <tag>fail</tag>
You cannot copy your selection because the object &lt;nolink&gt;'[OBJ_NAME]'&lt;/nolink&gt; is not transferable.
  </notification>

  <notification
   icon="alertmodal.tga"
   name="NoPermsNoRemoval"
   type="notify">
   <tag>fail</tag>
Removal of the object &lt;nolink&gt;'[OBJ_NAME]'&lt;/nolink&gt; from the simulator is disallowed by the permissions system.
=======
   name="HomeLocationLimits"
   type="notify">
   <tag>fail</tag>
You can only set your 'Home Location' on your land or at a mainland Infohub.
   </notification>

  <notification
   icon="alertmodal.tga"
   name="HomePositionSet"
   type="notify">
   <tag>fail</tag>
Home position set.
  </notification>

  <notification
   icon="notifytip.tga"
   name="AvatarEjected"
   type="notifytip">
   <tag>fail</tag>
Avatar ejected.
>>>>>>> 6fba1530
  </notification>

  <notification
   icon="alertmodal.tga"
<<<<<<< HEAD
   name="NoModNoSaveSelection"
   type="notify">
   <tag>fail</tag>
Cannot save your selection because you do not have permission to modify the object &lt;nolink&gt;'[OBJ_NAME]'&lt;/nolink&gt;.
=======
   name="AvatarEjectFailed"
   type="notify">
   <tag>fail</tag>
Eject failed because you don't have admin permission for that parcel.
>>>>>>> 6fba1530
  </notification>

  <notification
   icon="alertmodal.tga"
<<<<<<< HEAD
   name="NoCopyNoSaveSelection"
   type="notify">
   <tag>fail</tag>
Cannot save your selection because the object &lt;nolink&gt;'[OBJ_NAME]'&lt;/nolink&gt; is not copyable.
=======
   name="CMOParcelFull"
   type="notify">
   <tag>fail</tag>
Can't move object '[O]' to
[P] in region [R] because the parcel is full.
>>>>>>> 6fba1530
  </notification>

  <notification
   icon="alertmodal.tga"
<<<<<<< HEAD
   name="NoModNoTaking"
   type="notify">
   <tag>fail</tag>
You cannot take your selection because you do not have permission to modify the object &lt;nolink&gt;'[OBJ_NAME]'&lt;/nolink&gt;.
=======
   name="CMOParcelPerms"
   type="notify">
   <tag>fail</tag>
Can't move object '[O]' to
[P] in region [R] because your objects are not allowed on this parcel.
>>>>>>> 6fba1530
  </notification>

  <notification
   icon="alertmodal.tga"
<<<<<<< HEAD
   name="RezDestInternalError"
   type="notify">
   <tag>fail</tag>
Internal Error: Unknown destination type.
=======
   name="CMOParcelResources"
   type="notify">
   <tag>fail</tag>
Can't move object '[O]' to
[P] in region [R] because there are not enough resources for this object on this parcel.
>>>>>>> 6fba1530
  </notification>

  <notification
   icon="alertmodal.tga"
<<<<<<< HEAD
   name="DeleteFailObjNotFound"
   type="notify">
   <tag>fail</tag>
Delete failed because object not found
=======
   name="NoParcelPermsNoObject"
   type="notify">
   <tag>fail</tag>
Copy failed because you lack access to that parcel.
>>>>>>> 6fba1530
  </notification>

  <notification
   icon="alertmodal.tga"
<<<<<<< HEAD
   name="SorryCantEjectUser"
   type="notify">
   <tag>fail</tag>
Sorry, can't eject that user.
=======
   name="CMORegionVersion"
   type="notify">
    <tag>fail</tag>
    Can't move object '[O]' to
    [P] in region [R] because the other region is running an older version which does not support receiving this object via region crossing.
>>>>>>> 6fba1530
  </notification>

  <notification
   icon="alertmodal.tga"
<<<<<<< HEAD
   name="RegionSezNotAHome"
   type="notify">
   <tag>fail</tag>
This region does not allow you to set your home location here.
=======
   name="CMONavMesh"
   type="notify">
   <tag>fail</tag>
Can't move object '[O]' to
[P] in region [R] because you cannot modify the navmesh across region boundaries.
>>>>>>> 6fba1530
  </notification>

  <notification
   icon="alertmodal.tga"
<<<<<<< HEAD
   name="HomeLocationLimits"
   type="notify">
   <tag>fail</tag>
You can only set your 'Home Location' on your land or at a mainland Infohub.
   </notification>

  <notification
   icon="alertmodal.tga"
   name="HomePositionSet"
   type="notify">
   <tag>fail</tag>
Home position set.
  </notification>

  <notification
   icon="notifytip.tga"
   name="AvatarEjected"
   type="notifytip">
   <tag>fail</tag>
Avatar ejected.
=======
   name="CMOWTF"
   type="notify">
   <tag>fail</tag>
Can't move object '[O]' to
[P] in region [R] because of an unknown reason. ([F])
  </notification>

  <notification
   icon="alertmodal.tga"
   name="NoPermModifyObject"
   type="notify">
   <tag>fail</tag>
You don't have permission to modify that object
  </notification>

  <notification
   icon="alertmodal.tga"
   name="TooMuchObjectInventorySelected"
   type="alertmodal">
    <tag>fail</tag>
    Too many objects with large inventory are selected. Please select fewer objects and try again.
    <usetemplate
     name="okbutton"
     yestext="OK"/>
>>>>>>> 6fba1530
  </notification>

  <notification
   icon="alertmodal.tga"
<<<<<<< HEAD
   name="AvatarEjectFailed"
   type="notify">
   <tag>fail</tag>
Eject failed because you don't have admin permission for that parcel.
=======
   name="CantEnablePhysObjContributesToNav"
   type="notify">
   <tag>fail</tag>
Can't enable physics for an object that contributes to the navmesh.
>>>>>>> 6fba1530
  </notification>

  <notification
   icon="alertmodal.tga"
<<<<<<< HEAD
   name="CMOParcelFull"
   type="notify">
   <tag>fail</tag>
Can't move object '[O]' to
[P] in region [R] because the parcel is full.
=======
   name="CantEnablePhysKeyframedObj"
   type="notify">
   <tag>fail</tag>
Can't enable physics for keyframed objects.
>>>>>>> 6fba1530
  </notification>

  <notification
   icon="alertmodal.tga"
<<<<<<< HEAD
   name="CMOParcelPerms"
   type="notify">
   <tag>fail</tag>
Can't move object '[O]' to
[P] in region [R] because your objects are not allowed on this parcel.
=======
   name="CantEnablePhysNotEnoughLandResources"
   type="notify">
   <tag>fail</tag>
Can't enable physics for object -- insufficient land resources.
>>>>>>> 6fba1530
  </notification>

  <notification
   icon="alertmodal.tga"
<<<<<<< HEAD
   name="CMOParcelResources"
   type="notify">
   <tag>fail</tag>
Can't move object '[O]' to
[P] in region [R] because there are not enough resources for this object on this parcel.
=======
   name="CantEnablePhysCostTooGreat"
   persist="true"
   type="notify">
   <tag>fail</tag>
Can't enable physics for object with physics resource cost greater than [MAX_OBJECTS]
>>>>>>> 6fba1530
  </notification>

  <notification
   icon="alertmodal.tga"
<<<<<<< HEAD
   name="NoParcelPermsNoObject"
   type="notify">
   <tag>fail</tag>
Copy failed because you lack access to that parcel.
=======
   name="PhantomWithConcavePiece"
   type="notify">
   <tag>fail</tag>
This object cannot have a concave piece because it is phantom and contributes to the navmesh.
>>>>>>> 6fba1530
  </notification>

  <notification
   icon="alertmodal.tga"
<<<<<<< HEAD
   name="CMORegionVersion"
   type="notify">
    <tag>fail</tag>
    Can't move object '[O]' to
    [P] in region [R] because the other region is running an older version which does not support receiving this object via region crossing.
=======
   name="UnableAddItem"
   type="notify">
   <tag>fail</tag>
Unable to add item!
>>>>>>> 6fba1530
  </notification>

  <notification
   icon="alertmodal.tga"
<<<<<<< HEAD
   name="CMONavMesh"
   type="notify">
   <tag>fail</tag>
Can't move object '[O]' to
[P] in region [R] because you cannot modify the navmesh across region boundaries.
=======
   name="UnableEditItem"
   type="notify">
   <tag>fail</tag>
Unable to edit this!
>>>>>>> 6fba1530
  </notification>

  <notification
   icon="alertmodal.tga"
<<<<<<< HEAD
   name="CMOWTF"
   type="notify">
   <tag>fail</tag>
Can't move object '[O]' to
[P] in region [R] because of an unknown reason. ([F])
=======
   name="NoPermToEdit"
   type="notify">
   <tag>fail</tag>
Not permitted to edit this.
>>>>>>> 6fba1530
  </notification>

  <notification
   icon="alertmodal.tga"
<<<<<<< HEAD
   name="NoPermModifyObject"
   type="notify">
   <tag>fail</tag>
You don't have permission to modify that object
=======
   name="NoPermToCopyInventory"
   type="notify">
   <tag>fail</tag>
Not permitted to copy that inventory.
>>>>>>> 6fba1530
  </notification>

  <notification
   icon="alertmodal.tga"
<<<<<<< HEAD
   name="TooMuchObjectInventorySelected"
   type="alertmodal">
    <tag>fail</tag>
    Too many objects with large inventory are selected. Please select fewer objects and try again.
    <usetemplate
     name="okbutton"
     yestext="OK"/>
=======
   name="CantSaveItemDoesntExist"
   type="notify">
   <tag>fail</tag>
Cannot save to object contents: Item no longer exists.
>>>>>>> 6fba1530
  </notification>

  <notification
   icon="alertmodal.tga"
<<<<<<< HEAD
   name="CantEnablePhysObjContributesToNav"
   type="notify">
   <tag>fail</tag>
Can't enable physics for an object that contributes to the navmesh.
=======
   name="CantSaveItemAlreadyExists"
   type="notify">
   <tag>fail</tag>
Cannot save to object contents: Item with that name already exists in inventory
>>>>>>> 6fba1530
  </notification>

  <notification
   icon="alertmodal.tga"
<<<<<<< HEAD
   name="CantEnablePhysKeyframedObj"
   type="notify">
   <tag>fail</tag>
Can't enable physics for keyframed objects.
=======
   name="CantSaveModifyAttachment"
   type="notify">
   <tag>fail</tag>
Cannot save to object contents: This would modify the attachment permissions.
>>>>>>> 6fba1530
  </notification>

  <notification
   icon="alertmodal.tga"
<<<<<<< HEAD
   name="CantEnablePhysNotEnoughLandResources"
   type="notify">
   <tag>fail</tag>
Can't enable physics for object -- insufficient land resources.
=======
   name="AttachmentHasTooMuchInventory"
   type="notify">
   <tag>fail</tag>
Your attachments contain too much inventory to add more.
>>>>>>> 6fba1530
  </notification>

  <notification
   icon="alertmodal.tga"
<<<<<<< HEAD
   name="CantEnablePhysCostTooGreat"
   persist="true"
   type="notify">
   <tag>fail</tag>
Can't enable physics for object with physics resource cost greater than [MAX_OBJECTS]
=======
   name="IllegalAttachment"
   type="notify">
   <tag>fail</tag>
The attachment has requested a nonexistent point on the avatar. It has been attached to the chest instead.
>>>>>>> 6fba1530
  </notification>

  <notification
   icon="alertmodal.tga"
<<<<<<< HEAD
   name="PhantomWithConcavePiece"
   type="notify">
   <tag>fail</tag>
This object cannot have a concave piece because it is phantom and contributes to the navmesh.
=======
   name="TooManyScripts"
   type="notify">
   <tag>fail</tag>
Too many scripts.
>>>>>>> 6fba1530
  </notification>

  <notification
   icon="alertmodal.tga"
<<<<<<< HEAD
   name="UnableAddItem"
   type="notify">
   <tag>fail</tag>
Unable to add item!
=======
   name="UnableAddScript"
   type="notify">
   <tag>fail</tag>
Unable to add script!
>>>>>>> 6fba1530
  </notification>

  <notification
   icon="alertmodal.tga"
<<<<<<< HEAD
   name="UnableEditItem"
   type="notify">
   <tag>fail</tag>
Unable to edit this!
=======
   name="AssetServerTimeoutObjReturn"
   type="notify">
   <tag>fail</tag>
Asset server didn't respond in a timely fashion.  Object returned to the region.
>>>>>>> 6fba1530
  </notification>

  <notification
   icon="alertmodal.tga"
<<<<<<< HEAD
   name="NoPermToEdit"
   type="notify">
   <tag>fail</tag>
Not permitted to edit this.
=======
   name="RegionDisablePhysicsShapes"
   type="notify">
   <tag>fail</tag>
This region does not have physics shapes enabled.
>>>>>>> 6fba1530
  </notification>

  <notification
   icon="alertmodal.tga"
<<<<<<< HEAD
   name="NoPermToCopyInventory"
   type="notify">
   <tag>fail</tag>
Not permitted to copy that inventory.
=======
   name="NoModNavmeshAcrossRegions"
   type="notify">
   <tag>fail</tag>
You cannot modify the navmesh across region boundaries.
>>>>>>> 6fba1530
  </notification>

  <notification
   icon="alertmodal.tga"
<<<<<<< HEAD
   name="CantSaveItemDoesntExist"
   type="notify">
   <tag>fail</tag>
Cannot save to object contents: Item no longer exists.
=======
   name="NoSetPhysicsPropertiesOnObjectType"
   type="notify">
   <tag>fail</tag>
Cannot set physics properties on that object type.
>>>>>>> 6fba1530
  </notification>

  <notification
   icon="alertmodal.tga"
<<<<<<< HEAD
   name="CantSaveItemAlreadyExists"
   type="notify">
   <tag>fail</tag>
Cannot save to object contents: Item with that name already exists in inventory
=======
   name="NoSetRootPrimWithNoShape"
   type="notify">
   <tag>fail</tag>
Cannot set root prim to have no shape.
>>>>>>> 6fba1530
  </notification>

  <notification
   icon="alertmodal.tga"
<<<<<<< HEAD
   name="CantSaveModifyAttachment"
   type="notify">
   <tag>fail</tag>
Cannot save to object contents: This would modify the attachment permissions.
=======
   name="NoRegionSupportPhysMats"
   type="notify">
   <tag>fail</tag>
This region does not have physics materials enabled.
>>>>>>> 6fba1530
  </notification>

  <notification
   icon="alertmodal.tga"
<<<<<<< HEAD
   name="AttachmentHasTooMuchInventory"
   type="notify">
   <tag>fail</tag>
Your attachments contain too much inventory to add more.
=======
   name="OnlyRootPrimPhysMats"
   type="notify">
   <tag>fail</tag>
Only root prims may have their physics materials adjusted.
>>>>>>> 6fba1530
  </notification>

  <notification
   icon="alertmodal.tga"
<<<<<<< HEAD
   name="IllegalAttachment"
   type="notify">
   <tag>fail</tag>
The attachment has requested a nonexistent point on the avatar. It has been attached to the chest instead.
=======
   name="NoSupportCharacterPhysMats"
   type="notify">
   <tag>fail</tag>
Setting physics materials on characters is not yet supported.
>>>>>>> 6fba1530
  </notification>

  <notification
   icon="alertmodal.tga"
<<<<<<< HEAD
   name="TooManyScripts"
   type="notify">
   <tag>fail</tag>
Too many scripts.
=======
   name="InvalidPhysMatProperty"
   type="notify">
   <tag>fail</tag>
One or more of the specified physics material properties was invalid.
>>>>>>> 6fba1530
  </notification>

  <notification
   icon="alertmodal.tga"
<<<<<<< HEAD
   name="UnableAddScript"
   type="notify">
   <tag>fail</tag>
Unable to add script!
=======
   name="NoPermsAlterStitchingMeshObj"
   type="notify">
   <tag>fail</tag>
You may not alter the stitching type of a mesh object.
>>>>>>> 6fba1530
  </notification>

  <notification
   icon="alertmodal.tga"
<<<<<<< HEAD
   name="AssetServerTimeoutObjReturn"
   type="notify">
   <tag>fail</tag>
Asset server didn't respond in a timely fashion.  Object returned to the region.
=======
   name="NoPermsAlterShapeMeshObj"
   type="notify">
   <tag>fail</tag>
You may not alter the shape of a mesh object
>>>>>>> 6fba1530
  </notification>

  <notification
   icon="alertmodal.tga"
<<<<<<< HEAD
   name="RegionDisablePhysicsShapes"
   type="notify">
   <tag>fail</tag>
This region does not have physics shapes enabled.
=======
   name="FullRegionCantEnter"
   type="notify">
   <tag>fail</tag>
You can't enter this region because the region is full.
>>>>>>> 6fba1530
  </notification>

  <notification
   icon="alertmodal.tga"
<<<<<<< HEAD
   name="NoModNavmeshAcrossRegions"
   type="notify">
   <tag>fail</tag>
You cannot modify the navmesh across region boundaries.
=======
   name="LinkFailedOwnersDiffer"
   type="notify">
   <tag>fail</tag>
Link failed -- owners differ
>>>>>>> 6fba1530
  </notification>

  <notification
   icon="alertmodal.tga"
<<<<<<< HEAD
   name="NoSetPhysicsPropertiesOnObjectType"
   type="notify">
   <tag>fail</tag>
Cannot set physics properties on that object type.
=======
   name="LinkFailedNoModNavmeshAcrossRegions"
   type="notify">
   <tag>fail</tag>
Link failed -- cannot modify the navmesh across region boundaries.
>>>>>>> 6fba1530
  </notification>

  <notification
   icon="alertmodal.tga"
<<<<<<< HEAD
   name="NoSetRootPrimWithNoShape"
   type="notify">
   <tag>fail</tag>
Cannot set root prim to have no shape.
=======
   name="LinkFailedNoPermToEdit"
   type="notify">
   <tag>fail</tag>
Link failed because you do not have edit permission.
>>>>>>> 6fba1530
  </notification>

  <notification
   icon="alertmodal.tga"
<<<<<<< HEAD
   name="NoRegionSupportPhysMats"
   type="notify">
   <tag>fail</tag>
This region does not have physics materials enabled.
=======
   name="LinkFailedTooManyPrims"
   type="notify">
   <tag>fail</tag>
Link failed -- too many primitives
>>>>>>> 6fba1530
  </notification>

  <notification
   icon="alertmodal.tga"
<<<<<<< HEAD
   name="OnlyRootPrimPhysMats"
   type="notify">
   <tag>fail</tag>
Only root prims may have their physics materials adjusted.
=======
   name="LinkFailedCantLinkNoCopyNoTrans"
   type="notify">
   <tag>fail</tag>
Link failed -- cannot link no-copy with no-transfer
>>>>>>> 6fba1530
  </notification>

  <notification
   icon="alertmodal.tga"
<<<<<<< HEAD
   name="NoSupportCharacterPhysMats"
   type="notify">
   <tag>fail</tag>
Setting physics materials on characters is not yet supported.
=======
   name="LinkFailedNothingLinkable"
   type="notify">
   <tag>fail</tag>
Link failed -- nothing linkable.
>>>>>>> 6fba1530
  </notification>

  <notification
   icon="alertmodal.tga"
<<<<<<< HEAD
   name="InvalidPhysMatProperty"
   type="notify">
   <tag>fail</tag>
One or more of the specified physics material properties was invalid.
=======
   name="LinkFailedTooManyPathfindingChars"
   type="notify">
   <tag>fail</tag>
Link failed -- too many pathfinding characters
>>>>>>> 6fba1530
  </notification>

  <notification
   icon="alertmodal.tga"
<<<<<<< HEAD
   name="NoPermsAlterStitchingMeshObj"
   type="notify">
   <tag>fail</tag>
You may not alter the stitching type of a mesh object.
=======
   name="LinkFailedInsufficientLand"
   type="notify">
   <tag>fail</tag>
Link failed -- insufficient land resources
>>>>>>> 6fba1530
  </notification>

  <notification
   icon="alertmodal.tga"
<<<<<<< HEAD
   name="NoPermsAlterShapeMeshObj"
   type="notify">
   <tag>fail</tag>
You may not alter the shape of a mesh object
=======
   name="LinkFailedTooMuchPhysics"
   type="notify">
   <tag>fail</tag>
Object uses too many physics resources -- its dynamics have been disabled.
>>>>>>> 6fba1530
  </notification>

  <notification
   icon="alertmodal.tga"
<<<<<<< HEAD
   name="FullRegionCantEnter"
   type="notify">
   <tag>fail</tag>
You can't enter this region because the region is full.
=======
   name="EstateManagerFailedllTeleportHome"
   persist="false"
   type="notify">
    <tag>fail</tag>
The object '[OBJECT_NAME]' at [SLURL] cannot teleport estate managers home.
>>>>>>> 6fba1530
  </notification>

  <notification
   icon="alertmodal.tga"
<<<<<<< HEAD
   name="LinkFailedOwnersDiffer"
   type="notify">
   <tag>fail</tag>
Link failed -- owners differ
=======
   name="TeleportedHomeByObjectOnParcel"
   persist="false"
   type="notify">
   <tag>fail</tag>
You have been teleported home by the object '[OBJECT_NAME]' on the parcel '[PARCEL_NAME]'
>>>>>>> 6fba1530
  </notification>

  <notification
   icon="alertmodal.tga"
<<<<<<< HEAD
   name="LinkFailedNoModNavmeshAcrossRegions"
   type="notify">
   <tag>fail</tag>
Link failed -- cannot modify the navmesh across region boundaries.
=======
   name="TeleportedHomeByObject"
   persist="false"
   type="notify">
   <tag>fail</tag>
You have been teleported home by the object '[OBJECT_NAME]'
>>>>>>> 6fba1530
  </notification>

  <notification
   icon="alertmodal.tga"
<<<<<<< HEAD
   name="LinkFailedNoPermToEdit"
   type="notify">
   <tag>fail</tag>
Link failed because you do not have edit permission.
=======
   name="TeleportedByAttachment"
   type="notify">
   <tag>fail</tag>
You have been teleported by an attachment on [ITEM_ID]
   <usetemplate
    ignoretext="Teleport: You have been teleported by an attachment"
    name="notifyignore"/>
>>>>>>> 6fba1530
  </notification>

  <notification
   icon="alertmodal.tga"
<<<<<<< HEAD
   name="LinkFailedTooManyPrims"
   type="notify">
   <tag>fail</tag>
Link failed -- too many primitives
=======
   name="TeleportedByObjectOnParcel"
   type="notify">
   <tag>fail</tag>
You have been teleported by the object '[OBJECT_NAME]' on the parcel '[PARCEL_NAME]'
   <usetemplate
    ignoretext="Teleport: You have been teleported by an object on a parcel"
    name="notifyignore"/>
>>>>>>> 6fba1530
  </notification>

  <notification
   icon="alertmodal.tga"
<<<<<<< HEAD
   name="LinkFailedCantLinkNoCopyNoTrans"
   type="notify">
   <tag>fail</tag>
Link failed -- cannot link no-copy with no-transfer
=======
   name="TeleportedByObjectOwnedBy"
   type="notify">
   <tag>fail</tag>
You have been teleported by the object '[OBJECT_NAME]' owned by [OWNER_ID]
>>>>>>> 6fba1530
  </notification>

  <notification
   icon="alertmodal.tga"
<<<<<<< HEAD
   name="LinkFailedNothingLinkable"
   type="notify">
   <tag>fail</tag>
Link failed -- nothing linkable.
=======
   name="TeleportedByObjectUnknownUser"
   type="notify">
   <tag>fail</tag>
You have been teleported by the object '[OBJECT_NAME]' owned by an unknown user.
>>>>>>> 6fba1530
  </notification>

  <notification
   icon="alertmodal.tga"
<<<<<<< HEAD
   name="LinkFailedTooManyPathfindingChars"
   type="notify">
   <tag>fail</tag>
Link failed -- too many pathfinding characters
=======
   name="StandDeniedByObject"
   type="notify">
    <tag>fail</tag>
'[OBJECT_NAME]' will not allow you to stand at this time.
>>>>>>> 6fba1530
  </notification>

  <notification
   icon="alertmodal.tga"
<<<<<<< HEAD
   name="LinkFailedInsufficientLand"
   type="notify">
   <tag>fail</tag>
Link failed -- insufficient land resources
=======
   name="ResitDeniedByObject"
   type="notify">
    <tag>fail</tag>
'[OBJECT_NAME]' will not allow you to change your seat at this time.
>>>>>>> 6fba1530
  </notification>

  <notification
   icon="alertmodal.tga"
<<<<<<< HEAD
   name="LinkFailedTooMuchPhysics"
   type="notify">
   <tag>fail</tag>
Object uses too many physics resources -- its dynamics have been disabled.
  </notification>

  <notification
   icon="alertmodal.tga"
   name="EstateManagerFailedllTeleportHome"
   persist="false"
   type="notify">
    <tag>fail</tag>
The object '[OBJECT_NAME]' at [SLURL] cannot teleport estate managers home.
=======
   name="CantCreateObjectRegionFull"
   type="notify">
   <tag>fail</tag>
Unable to create requested object. The region is full.
  </notification>

   <notification
    icon="alertmodal.tga"
   name="CantCreateAnimatedObjectTooLarge"
   type="notify">
   <tag>fail</tag>
Unable to create requested animated object because it exceeds the rigged triangle limit.
>>>>>>> 6fba1530
  </notification>

  <notification
   icon="alertmodal.tga"
<<<<<<< HEAD
   name="TeleportedHomeByObjectOnParcel"
   persist="false"
   type="notify">
   <tag>fail</tag>
You have been teleported home by the object '[OBJECT_NAME]' on the parcel '[PARCEL_NAME]'
=======
   name="CantAttackMultipleObjOneSpot"
   type="notify">
   <tag>fail</tag>
You can't attach multiple objects to one spot.
>>>>>>> 6fba1530
  </notification>

  <notification
   icon="alertmodal.tga"
<<<<<<< HEAD
   name="TeleportedHomeByObject"
   persist="false"
   type="notify">
   <tag>fail</tag>
You have been teleported home by the object '[OBJECT_NAME]'
=======
   name="CantCreateMultipleObjAtLoc"
   type="notify">
   <tag>fail</tag>
You can't create multiple objects here.
>>>>>>> 6fba1530
  </notification>

  <notification
   icon="alertmodal.tga"
<<<<<<< HEAD
   name="TeleportedByAttachment"
   type="notify">
   <tag>fail</tag>
You have been teleported by an attachment on [ITEM_ID]
   <usetemplate
    ignoretext="Teleport: You have been teleported by an attachment"
    name="notifyignore"/>
=======
   name="UnableToCreateObjTimeOut"
   type="notify">
   <tag>fail</tag>
Unable to create requested object. Object is missing from database.
>>>>>>> 6fba1530
  </notification>

  <notification
   icon="alertmodal.tga"
<<<<<<< HEAD
   name="TeleportedByObjectOnParcel"
   type="notify">
   <tag>fail</tag>
You have been teleported by the object '[OBJECT_NAME]' on the parcel '[PARCEL_NAME]'
   <usetemplate
    ignoretext="Teleport: You have been teleported by an object on a parcel"
    name="notifyignore"/>
=======
   name="UnableToCreateObjUnknown"
   type="notify">
   <tag>fail</tag>
Unable to create requested object. The request timed out. Please try again.
>>>>>>> 6fba1530
  </notification>

  <notification
   icon="alertmodal.tga"
<<<<<<< HEAD
   name="TeleportedByObjectOwnedBy"
   type="notify">
   <tag>fail</tag>
You have been teleported by the object '[OBJECT_NAME]' owned by [OWNER_ID]
=======
   name="UnableToCreateObjMissingFromDB"
   type="notify">
   <tag>fail</tag>
Unable to create requested object. Please try again.
>>>>>>> 6fba1530
  </notification>

  <notification
   icon="alertmodal.tga"
<<<<<<< HEAD
   name="TeleportedByObjectUnknownUser"
   type="notify">
   <tag>fail</tag>
You have been teleported by the object '[OBJECT_NAME]' owned by an unknown user.
=======
   name="RezFailureTookTooLong"
   type="notify">
   <tag>fail</tag>
Rez failed, requested object took too long to load.
>>>>>>> 6fba1530
  </notification>

  <notification
   icon="alertmodal.tga"
<<<<<<< HEAD
   name="StandDeniedByObject"
   type="notify">
    <tag>fail</tag>
'[OBJECT_NAME]' will not allow you to stand at this time.
=======
   name="FailedToPlaceObjAtLoc"
   type="notify">
   <tag>fail</tag>
Failed to place object at specified location.  Please try again.
>>>>>>> 6fba1530
  </notification>

  <notification
   icon="alertmodal.tga"
<<<<<<< HEAD
   name="ResitDeniedByObject"
   type="notify">
    <tag>fail</tag>
'[OBJECT_NAME]' will not allow you to change your seat at this time.
=======
   name="CantCreatePlantsOnLand"
   type="notify">
   <tag>fail</tag>
You cannot create plants on this land.
>>>>>>> 6fba1530
  </notification>

  <notification
   icon="alertmodal.tga"
<<<<<<< HEAD
   name="CantCreateObjectRegionFull"
   type="notify">
   <tag>fail</tag>
Unable to create requested object. The region is full.
  </notification>

   <notification
    icon="alertmodal.tga"
   name="CantCreateAnimatedObjectTooLarge"
   type="notify">
   <tag>fail</tag>
Unable to create requested animated object because it exceeds the rigged triangle limit.
=======
   name="CantRestoreObjectNoWorldPos"
   type="notify">
   <tag>fail</tag>
Cannot restore object. No world position found.
  </notification>

  <notification
   icon="alertmodal.tga"
   name="CantRezObjectInvalidMeshData"
   type="notify">
   <tag>fail</tag>
Unable to rez object because its mesh data is invalid.
>>>>>>> 6fba1530
  </notification>

  <notification
   icon="alertmodal.tga"
<<<<<<< HEAD
   name="CantAttackMultipleObjOneSpot"
   type="notify">
   <tag>fail</tag>
You can't attach multiple objects to one spot.
=======
   name="CantRezObjectTooManyScripts"
   type="notify">
   <tag>fail</tag>
Unable to rez object because there are already too many scripts in this region.
>>>>>>> 6fba1530
  </notification>

  <notification
   icon="alertmodal.tga"
<<<<<<< HEAD
   name="CantCreateMultipleObjAtLoc"
   type="notify">
   <tag>fail</tag>
You can't create multiple objects here.
=======
   name="CantCreateObjectNoAccess"
   type="notify">
   <tag>fail</tag>
Your access privileges don't allow you to create objects there.
>>>>>>> 6fba1530
  </notification>

  <notification
   icon="alertmodal.tga"
<<<<<<< HEAD
   name="UnableToCreateObjTimeOut"
   type="notify">
   <tag>fail</tag>
Unable to create requested object. Object is missing from database.
=======
   name="CantCreateObject"
   type="notify">
   <tag>fail</tag>
You are not currently allowed to create objects.
>>>>>>> 6fba1530
  </notification>

  <notification
   icon="alertmodal.tga"
<<<<<<< HEAD
   name="UnableToCreateObjUnknown"
   type="notify">
   <tag>fail</tag>
Unable to create requested object. The request timed out. Please try again.
=======
   name="InvalidObjectParams"
   type="notify">
   <tag>fail</tag>
Invalid object parameters
>>>>>>> 6fba1530
  </notification>

  <notification
   icon="alertmodal.tga"
<<<<<<< HEAD
   name="UnableToCreateObjMissingFromDB"
   type="notify">
   <tag>fail</tag>
Unable to create requested object. Please try again.
=======
   name="CantDuplicateObjectNoAcess"
   type="notify">
   <tag>fail</tag>
Your access privileges don't allow you to duplicate objects here.
>>>>>>> 6fba1530
  </notification>

  <notification
   icon="alertmodal.tga"
<<<<<<< HEAD
   name="RezFailureTookTooLong"
   type="notify">
   <tag>fail</tag>
Rez failed, requested object took too long to load.
=======
   name="CantChangeShape"
   type="notify">
   <tag>fail</tag>
You are not allowed to change this shape.
>>>>>>> 6fba1530
  </notification>

  <notification
   icon="alertmodal.tga"
<<<<<<< HEAD
   name="FailedToPlaceObjAtLoc"
   type="notify">
   <tag>fail</tag>
Failed to place object at specified location.  Please try again.
=======
   name="NoPermsTooManyAttachedAnimatedObjects"
   type="notify">
   <tag>fail</tag>
Operation would cause the number of attached animated objects to exceed the limit.
>>>>>>> 6fba1530
  </notification>

  <notification
   icon="alertmodal.tga"
<<<<<<< HEAD
   name="CantCreatePlantsOnLand"
   type="notify">
   <tag>fail</tag>
You cannot create plants on this land.
=======
   name="NoPermsLinkAnimatedObjectTooLarge"
   type="notify">
   <tag>fail</tag>
Can't link these objects because the resulting animated object would exceed the rigged triangle limit.
>>>>>>> 6fba1530
  </notification>

  <notification
   icon="alertmodal.tga"
<<<<<<< HEAD
   name="CantRestoreObjectNoWorldPos"
   type="notify">
   <tag>fail</tag>
Cannot restore object. No world position found.
=======
   name="NoPermsSetFlagAnimatedObjectTooLarge"
   type="notify">
   <tag>fail</tag>
Can't make this object into an animated object because it would exceed the rigged triangle limit.
>>>>>>> 6fba1530
  </notification>

  <notification
   icon="alertmodal.tga"
<<<<<<< HEAD
   name="CantRezObjectInvalidMeshData"
   type="notify">
   <tag>fail</tag>
Unable to rez object because its mesh data is invalid.
=======
   name="CantChangeAnimatedObjectStateInsufficientLand"
   type="notify">
   <tag>fail</tag>
Can't change animated object state for this object because it would cause parcel limit to be exceeded.
>>>>>>> 6fba1530
  </notification>

  <notification
   icon="alertmodal.tga"
<<<<<<< HEAD
   name="CantRezObjectTooManyScripts"
   type="notify">
   <tag>fail</tag>
Unable to rez object because there are already too many scripts in this region.
=======
   name="ErrorNoMeshData"
   type="notify">
   <tag>fail</tag>
Server error: cannot complete this operation because mesh data is not loaded.
>>>>>>> 6fba1530
  </notification>

  <notification
   icon="alertmodal.tga"
<<<<<<< HEAD
   name="CantCreateObjectNoAccess"
   type="notify">
   <tag>fail</tag>
Your access privileges don't allow you to create objects there.
=======
   name="NoAccessToClaimObjects"
   type="notify">
   <tag>fail</tag>
Your access privileges don't allow you to claim objects here.
>>>>>>> 6fba1530
  </notification>

  <notification
   icon="alertmodal.tga"
<<<<<<< HEAD
   name="CantCreateObject"
   type="notify">
   <tag>fail</tag>
You are not currently allowed to create objects.
=======
   name="DeedFailedNoPermToDeedForGroup"
   type="notify">
   <tag>fail</tag>
Deed failed because you do not have permission to deed objects for your group.
>>>>>>> 6fba1530
  </notification>

  <notification
   icon="alertmodal.tga"
<<<<<<< HEAD
   name="InvalidObjectParams"
   type="notify">
   <tag>fail</tag>
Invalid object parameters
=======
   name="NoPrivsToBuyObject"
   type="notify">
   <tag>fail</tag>
Your access privileges don't allow you to buy objects here.
>>>>>>> 6fba1530
  </notification>

  <notification
   icon="alertmodal.tga"
<<<<<<< HEAD
   name="CantDuplicateObjectNoAcess"
   type="notify">
   <tag>fail</tag>
Your access privileges don't allow you to duplicate objects here.
=======
   name="CantAttachObjectAvatarSittingOnIt"
   type="notify">
   <tag>fail</tag>
Cannot attach object because an avatar is sitting on it.
>>>>>>> 6fba1530
  </notification>

  <notification
   icon="alertmodal.tga"
<<<<<<< HEAD
   name="CantChangeShape"
   type="notify">
   <tag>fail</tag>
You are not allowed to change this shape.
=======
   name="WhyAreYouTryingToWearShrubbery"
   type="notify">
   <tag>fail</tag>
Trees and grasses cannot be worn as attachments.
>>>>>>> 6fba1530
  </notification>

  <notification
   icon="alertmodal.tga"
<<<<<<< HEAD
   name="NoPermsTooManyAttachedAnimatedObjects"
   type="notify">
   <tag>fail</tag>
Operation would cause the number of attached animated objects to exceed the limit.
=======
   name="CantAttachGroupOwnedObjs"
   type="notify">
   <tag>fail</tag>
Cannot attach group-owned objects.
>>>>>>> 6fba1530
  </notification>

  <notification
   icon="alertmodal.tga"
<<<<<<< HEAD
   name="NoPermsLinkAnimatedObjectTooLarge"
   type="notify">
   <tag>fail</tag>
Can't link these objects because the resulting animated object would exceed the rigged triangle limit.
=======
   name="CantAttachObjectsNotOwned"
   type="notify">
   <tag>fail</tag>
Cannot attach objects that you don't own.
>>>>>>> 6fba1530
  </notification>

  <notification
   icon="alertmodal.tga"
<<<<<<< HEAD
   name="NoPermsSetFlagAnimatedObjectTooLarge"
   type="notify">
   <tag>fail</tag>
Can't make this object into an animated object because it would exceed the rigged triangle limit.
=======
   name="CantAttachNavmeshObjects"
   type="notify">
   <tag>fail</tag>
Cannot attach objects that contribute to navmesh.
>>>>>>> 6fba1530
  </notification>

  <notification
   icon="alertmodal.tga"
<<<<<<< HEAD
   name="CantChangeAnimatedObjectStateInsufficientLand"
   type="notify">
   <tag>fail</tag>
Can't change animated object state for this object because it would cause parcel limit to be exceeded.
=======
   name="CantAttachObjectNoMovePermissions"
   type="notify">
   <tag>fail</tag>
Cannot attach object because you do not have permission to move it.
>>>>>>> 6fba1530
  </notification>

  <notification
   icon="alertmodal.tga"
<<<<<<< HEAD
   name="ErrorNoMeshData"
   type="notify">
   <tag>fail</tag>
Server error: cannot complete this operation because mesh data is not loaded.
=======
   name="CantAttachNotEnoughScriptResources"
   type="notify">
   <tag>fail</tag>
Not enough script resources available to attach object!
>>>>>>> 6fba1530
  </notification>

  <notification
   icon="alertmodal.tga"
<<<<<<< HEAD
   name="NoAccessToClaimObjects"
   type="notify">
   <tag>fail</tag>
Your access privileges don't allow you to claim objects here.
=======
   name="CantAttachObjectBeingRemoved"
   type="notify">
    <tag>fail</tag>
    Cannot attach object because it is already being removed.
  </notification>

  <notification
   icon="alertmodal.tga"
   name="CantDropItemTrialUser"
   type="notify">
   <tag>fail</tag>
You can't drop objects here; try the Free Trial area.
>>>>>>> 6fba1530
  </notification>

  <notification
   icon="alertmodal.tga"
<<<<<<< HEAD
   name="DeedFailedNoPermToDeedForGroup"
   type="notify">
   <tag>fail</tag>
Deed failed because you do not have permission to deed objects for your group.
=======
   name="CantDropMeshAttachment"
   type="notify">
   <tag>fail</tag>
You can't drop mesh attachments. Detach to inventory and then rez in world.
>>>>>>> 6fba1530
  </notification>

  <notification
   icon="alertmodal.tga"
<<<<<<< HEAD
   name="NoPrivsToBuyObject"
   type="notify">
   <tag>fail</tag>
Your access privileges don't allow you to buy objects here.
=======
   name="CantDropAttachmentNoPermission"
   type="notify">
   <tag>fail</tag>
Failed to drop attachment: you don't have permission to drop there.
>>>>>>> 6fba1530
  </notification>

  <notification
   icon="alertmodal.tga"
<<<<<<< HEAD
   name="CantAttachObjectAvatarSittingOnIt"
   type="notify">
   <tag>fail</tag>
Cannot attach object because an avatar is sitting on it.
=======
   name="CantDropAttachmentInsufficientLandResources"
   type="notify">
   <tag>fail</tag>
Failed to drop attachment: insufficient available land resource.
>>>>>>> 6fba1530
  </notification>

  <notification
   icon="alertmodal.tga"
<<<<<<< HEAD
   name="WhyAreYouTryingToWearShrubbery"
   type="notify">
   <tag>fail</tag>
Trees and grasses cannot be worn as attachments.
=======
   name="CantDropAttachmentInsufficientResources"
   type="notify">
   <tag>fail</tag>
Failed to drop attachments: insufficient available resources.
>>>>>>> 6fba1530
  </notification>

  <notification
   icon="alertmodal.tga"
<<<<<<< HEAD
   name="CantAttachGroupOwnedObjs"
   type="notify">
   <tag>fail</tag>
Cannot attach group-owned objects.
=======
   name="CantDropObjectFullParcel"
   type="notify">
   <tag>fail</tag>
Cannot drop object here.  Parcel is full.
>>>>>>> 6fba1530
  </notification>

  <notification
   icon="alertmodal.tga"
<<<<<<< HEAD
   name="CantAttachObjectsNotOwned"
   type="notify">
   <tag>fail</tag>
Cannot attach objects that you don't own.
=======
   name="CantTouchObjectBannedFromParcel"
   type="notify">
   <tag>fail</tag>
Can't touch/grab this object because you are banned from the land parcel.
>>>>>>> 6fba1530
  </notification>

  <notification
   icon="alertmodal.tga"
<<<<<<< HEAD
   name="CantAttachNavmeshObjects"
   type="notify">
   <tag>fail</tag>
Cannot attach objects that contribute to navmesh.
=======
   name="PlzNarrowDeleteParams"
   type="notify">
   <tag>fail</tag>
Please narrow your delete parameters.
>>>>>>> 6fba1530
  </notification>

  <notification
   icon="alertmodal.tga"
<<<<<<< HEAD
   name="CantAttachObjectNoMovePermissions"
   type="notify">
   <tag>fail</tag>
Cannot attach object because you do not have permission to move it.
=======
   name="UnableToUploadAsset"
   type="notify">
   <tag>fail</tag>
Unable to upload asset.
>>>>>>> 6fba1530
  </notification>

  <notification
   icon="alertmodal.tga"
<<<<<<< HEAD
   name="CantAttachNotEnoughScriptResources"
   type="notify">
   <tag>fail</tag>
Not enough script resources available to attach object!
=======
   name="CantTeleportCouldNotFindUser"
   type="notify">
   <tag>fail</tag>
Could not find user to teleport home
>>>>>>> 6fba1530
  </notification>

  <notification
   icon="alertmodal.tga"
<<<<<<< HEAD
   name="CantAttachObjectBeingRemoved"
   type="notify">
    <tag>fail</tag>
    Cannot attach object because it is already being removed.
=======
   name="GodlikeRequestFailed"
   type="notify">
   <tag>fail</tag>
godlike request failed
>>>>>>> 6fba1530
  </notification>

  <notification
   icon="alertmodal.tga"
<<<<<<< HEAD
   name="CantDropItemTrialUser"
   type="notify">
   <tag>fail</tag>
You can't drop objects here; try the Free Trial area.
=======
   name="GenericRequestFailed"
   type="notify">
   <tag>fail</tag>
generic request failed
>>>>>>> 6fba1530
  </notification>

  <notification
   icon="alertmodal.tga"
<<<<<<< HEAD
   name="CantDropMeshAttachment"
   type="notify">
   <tag>fail</tag>
You can't drop mesh attachments. Detach to inventory and then rez in world.
=======
   name="CantUploadPostcard"
   type="notify">
   <tag>fail</tag>
Unable to upload postcard.  Try again later.
>>>>>>> 6fba1530
  </notification>

  <notification
   icon="alertmodal.tga"
<<<<<<< HEAD
   name="CantDropAttachmentNoPermission"
   type="notify">
   <tag>fail</tag>
Failed to drop attachment: you don't have permission to drop there.
=======
   name="CantFetchInventoryForGroupNotice"
   type="notify">
   <tag>fail</tag>
Unable to fetch inventory details for the group notice.
>>>>>>> 6fba1530
  </notification>

  <notification
   icon="alertmodal.tga"
<<<<<<< HEAD
   name="CantDropAttachmentInsufficientLandResources"
   type="notify">
   <tag>fail</tag>
Failed to drop attachment: insufficient available land resource.
=======
   name="CantSendGroupNoticeNotPermitted"
   type="notify">
   <tag>fail</tag>
Unable to send group notice -- not permitted.
>>>>>>> 6fba1530
  </notification>

  <notification
   icon="alertmodal.tga"
<<<<<<< HEAD
   name="CantDropAttachmentInsufficientResources"
   type="notify">
   <tag>fail</tag>
Failed to drop attachments: insufficient available resources.
=======
   name="CantSendGroupNoticeCantConstructInventory"
   type="notify">
   <tag>fail</tag>
Unable to send group notice -- could not construct inventory.
>>>>>>> 6fba1530
  </notification>

  <notification
   icon="alertmodal.tga"
<<<<<<< HEAD
   name="CantDropObjectFullParcel"
   type="notify">
   <tag>fail</tag>
Cannot drop object here.  Parcel is full.
=======
   name="CantParceInventoryInNotice"
   type="notify">
   <tag>fail</tag>
Unable to parse inventory in notice.
>>>>>>> 6fba1530
  </notification>

  <notification
   icon="alertmodal.tga"
<<<<<<< HEAD
   name="CantTouchObjectBannedFromParcel"
   type="notify">
   <tag>fail</tag>
Can't touch/grab this object because you are banned from the land parcel.
=======
   name="TerrainUploadFailed"
   type="notify">
   <tag>fail</tag>
Terrain upload failed.
>>>>>>> 6fba1530
  </notification>

  <notification
   icon="alertmodal.tga"
<<<<<<< HEAD
   name="PlzNarrowDeleteParams"
   type="notify">
   <tag>fail</tag>
Please narrow your delete parameters.
=======
   name="TerrainFileWritten"
   type="notify">
   <tag>fail</tag>
Terrain file written.
>>>>>>> 6fba1530
  </notification>

  <notification
   icon="alertmodal.tga"
<<<<<<< HEAD
   name="UnableToUploadAsset"
   type="notify">
   <tag>fail</tag>
Unable to upload asset.
=======
   name="TerrainFileWrittenStartingDownload"
   type="notify">
   <tag>fail</tag>
Terrain file written, starting download...
>>>>>>> 6fba1530
  </notification>

  <notification
   icon="alertmodal.tga"
<<<<<<< HEAD
   name="CantTeleportCouldNotFindUser"
   type="notify">
   <tag>fail</tag>
Could not find user to teleport home
=======
   name="TerrainBaked"
   type="notify">
   <tag>fail</tag>
Terrain baked.
>>>>>>> 6fba1530
  </notification>

  <notification
   icon="alertmodal.tga"
<<<<<<< HEAD
   name="GodlikeRequestFailed"
   type="notify">
   <tag>fail</tag>
godlike request failed
=======
   name="TenObjectsDisabledPlzRefresh"
   type="notify">
   <tag>fail</tag>
Only the first 10 selected objects have been disabled. Refresh and make additional selections if required.
>>>>>>> 6fba1530
  </notification>

  <notification
   icon="alertmodal.tga"
<<<<<<< HEAD
   name="GenericRequestFailed"
   type="notify">
   <tag>fail</tag>
generic request failed
=======
   name="UpdateViewerBuyParcel"
   type="notify">
   <tag>fail</tag>
You need to update your viewer to buy this parcel.
  </notification>  

  <notification
   icon="alertmodal.tga"
   name="CantBuyParcelNotForSale"
   type="notify">
   <tag>fail</tag>
Unable to buy, this parcel is not for sale.
>>>>>>> 6fba1530
  </notification>

  <notification
   icon="alertmodal.tga"
<<<<<<< HEAD
   name="CantUploadPostcard"
   type="notify">
   <tag>fail</tag>
Unable to upload postcard.  Try again later.
=======
   name="CantBuySalePriceOrLandAreaChanged"
   type="notify">
   <tag>fail</tag>
Unable to buy, the sale price or land area has changed.
>>>>>>> 6fba1530
  </notification>

  <notification
   icon="alertmodal.tga"
<<<<<<< HEAD
   name="CantFetchInventoryForGroupNotice"
   type="notify">
   <tag>fail</tag>
Unable to fetch inventory details for the group notice.
=======
   name="CantBuyParcelNotAuthorized"
   type="notify">
   <tag>fail</tag>
You are not the authorized buyer for this parcel.
>>>>>>> 6fba1530
  </notification>

  <notification
   icon="alertmodal.tga"
<<<<<<< HEAD
   name="CantSendGroupNoticeNotPermitted"
   type="notify">
   <tag>fail</tag>
Unable to send group notice -- not permitted.
=======
   name="CantBuyParcelAwaitingPurchaseAuth"
   type="notify">
   <tag>fail</tag>
You cannot purchase this parcel because it is already awaiting purchase aut
>>>>>>> 6fba1530
  </notification>

  <notification
   icon="alertmodal.tga"
<<<<<<< HEAD
   name="CantSendGroupNoticeCantConstructInventory"
   type="notify">
   <tag>fail</tag>
Unable to send group notice -- could not construct inventory.
  </notification>

  <notification
   icon="alertmodal.tga"
   name="CantParceInventoryInNotice"
   type="notify">
   <tag>fail</tag>
Unable to parse inventory in notice.
  </notification>

  <notification
   icon="alertmodal.tga"
   name="TerrainUploadFailed"
   type="notify">
   <tag>fail</tag>
Terrain upload failed.
  </notification>

  <notification
   icon="alertmodal.tga"
   name="TerrainFileWritten"
   type="notify">
   <tag>fail</tag>
Terrain file written.
  </notification>

  <notification
   icon="alertmodal.tga"
   name="TerrainFileWrittenStartingDownload"
   type="notify">
   <tag>fail</tag>
Terrain file written, starting download...
  </notification>

  <notification
   icon="alertmodal.tga"
   name="TerrainBaked"
   type="notify">
   <tag>fail</tag>
Terrain baked.
  </notification>

  <notification
   icon="alertmodal.tga"
   name="TenObjectsDisabledPlzRefresh"
   type="notify">
   <tag>fail</tag>
Only the first 10 selected objects have been disabled. Refresh and make additional selections if required.
  </notification>

  <notification
   icon="alertmodal.tga"
   name="UpdateViewerBuyParcel"
   type="notify">
   <tag>fail</tag>
You need to update your viewer to buy this parcel.
  </notification>  

  <notification
   icon="alertmodal.tga"
   name="CantBuyParcelNotForSale"
   type="notify">
   <tag>fail</tag>
Unable to buy, this parcel is not for sale.
  </notification>

  <notification
   icon="alertmodal.tga"
   name="CantBuySalePriceOrLandAreaChanged"
   type="notify">
   <tag>fail</tag>
Unable to buy, the sale price or land area has changed.
  </notification>

  <notification
   icon="alertmodal.tga"
   name="CantBuyParcelNotAuthorized"
   type="notify">
   <tag>fail</tag>
You are not the authorized buyer for this parcel.
  </notification>

  <notification
   icon="alertmodal.tga"
   name="CantBuyParcelAwaitingPurchaseAuth"
   type="notify">
   <tag>fail</tag>
You cannot purchase this parcel because it is already awaiting purchase aut
  </notification>

  <notification
   icon="alertmodal.tga"
   name="CantBuildOverflowParcel"
   type="notify">
   <tag>fail</tag>
=======
   name="CantBuildOverflowParcel"
   type="notify">
   <tag>fail</tag>
>>>>>>> 6fba1530
You cannot build objects here because doing so would overflow the parcel.
  </notification>

  <notification
   icon="alertmodal.tga"
   name="SelectedMultipleOwnedLand"
   type="notify">
   <tag>fail</tag>
You selected land with different owners. Please select a smaller area and try again.
  </notification>

  <notification
   icon="alertmodal.tga"
   name="CantJoinTooFewLeasedParcels"
   type="notify">
   <tag>fail</tag>
Not enough leased parcels in selection to join.
  </notification>

  <notification
   icon="alertmodal.tga"
   name="CantDivideLandMultipleParcelsSelected"
   type="notify">
   <tag>fail</tag>
Can't divide land.
There is more than one parcel selected.
Try selecting a smaller piece of land.
  </notification>

  <notification
   icon="alertmodal.tga"
   name="CantDivideLandCantFindParcel"
   type="notify">
   <tag>fail</tag>
Can't divide land.
Can't find the parcel.
Please report with Help -> Report Problem...
  </notification>

  <notification
   icon="alertmodal.tga"
   name="CantDivideLandWholeParcelSelected"
   type="notify">
   <tag>fail</tag>
Can't divide land. Whole parcel is selected.
Try selecting a smaller piece of land.
  </notification>

  <notification
   icon="alertmodal.tga"
   name="LandHasBeenDivided"
   type="notify">
   <tag>fail</tag>
Land has been divided.
  </notification>

  <notification
   icon="alertmodal.tga"
   name="PassPurchased"
   type="notify">
   <tag>fail</tag>
You purchased a pass.
  </notification>

  <notification
   icon="alertmodal.tga"
   name="RegionDisallowsClassifieds"
   type="notify">
   <tag>fail</tag>
Region does not allow classified advertisements.
  </notification>

  <notification
   icon="alertmodal.tga"
   name="LandPassExpireSoon"
   type="notify">
   <tag>fail</tag>
Your pass to this land is about to expire.
  </notification>

  <notification
   icon="alertmodal.tga"
   name="CantSitNoSuitableSurface"
   type="notify">
   <tag>fail</tag>
There is no suitable surface to sit on, try another spot.
  </notification>

  <notification
   icon="alertmodal.tga"
   name="CantSitNoRoom"
   type="notify">
   <tag>fail</tag>
No room to sit here, try another spot.
  </notification>

  <notification
   icon="alertmodal.tga"
   name="ClaimObjectFailedNoPermission"
   type="notify">
   <tag>fail</tag>
Claim object failed because you don't have permission
  </notification>

  <notification
   icon="alertmodal.tga"
   name="ClaimObjectFailedNoMoney"
   type="notify">
   <tag>fail</tag>
Claim object failed because you don't have enough L$.
  </notification>

  <notification
   icon="alertmodal.tga"
   name="CantDeedGroupLand"
   type="notify">
   <tag>fail</tag>
Cannot deed group-owned land.
  </notification>

  <notification
   icon="alertmodal.tga"
   name="BuyObjectFailedNoMoney"
   type="notify">
   <tag>fail</tag>
Buy object failed because you don't have enough L$.
  </notification>

  <notification
   icon="alertmodal.tga"
   name="BuyInventoryFailedNoMoney"
   type="notify">
   <tag>fail</tag>
Buy inventory failed because you do not have enough L$
  </notification>

  <notification
   icon="alertmodal.tga"
   name="BuyPassFailedNoMoney"
   type="notify">
   <tag>fail</tag>
You don't have enough L$ to buy a pass to this land.
  </notification>

  <notification
   icon="alertmodal.tga"
   name="CantBuyPassTryAgain"
   type="notify">
   <tag>fail</tag>
Unable to buy pass right now.  Try again later.
  </notification>

  <notification
   icon="alertmodal.tga"
   name="CantCreateObjectParcelFull"
   type="notify">
   <tag>fail</tag>
Can't create object because the parcel is full.
  </notification>

  <notification
   icon="alertmodal.tga"
   name="FailedPlacingObject"
   type="notify">
   <tag>fail</tag>
Failed to place object at specified location.  Please try again.
  </notification>

  <notification
   icon="alertmodal.tga"
   name="CantCreateLandmarkForEvent"
   type="notify">
   <tag>fail</tag>
Unable to create landmark for event.
  </notification>

  <notification
   icon="alertmodal.tga"
   name="GodBeatsFreeze"
   type="notify">
   <tag>fail</tag>
Your godlike powers break the freeze!
  </notification>

  <notification
   icon="alertmodal.tga"
   name="SpecialPowersRequestFailedLogged"
   type="notify">
   <tag>fail</tag>
Request for special powers failed. This request has been logged.
  </notification>

  <notification
   icon="alertmodal.tga"
   name="ExpireExplanation"
   type="notify">
   <tag>fail</tag>
The system is currently unable to process your request. The request timed out.
  </notification>

  <notification
   icon="alertmodal.tga"
   name="DieExplanation"
   type="notify">
   <tag>fail</tag>
The system is unable to process your request.
  </notification>

  <notification
   icon="alertmodal.tga"
   name="AddPrimitiveFailure"
   type="notify">
   <tag>fail</tag>
Insufficient funds to create primitve.
  </notification>

  <notification
   icon="alertmodal.tga"
   name="RezObjectFailure"
   type="notify">
   <tag>fail</tag>
Insufficient funds to create object.
  </notification>

  <notification
   icon="alertmodal.tga"
   name="ResetHomePositionNotLegal"
   type="notify">
   <tag>fail</tag>
Reset Home position since Home wasn't legal.
  </notification>

  <notification
   icon="alertmodal.tga"
   name="CantInviteRegionFull"
   type="notify">
   <tag>fail</tag>
You cannot currently invite anyone to your location because the region is full. Try again later.
  </notification>

  <notification
   icon="alertmodal.tga"
   name="CantSetHomeAtRegion"
   type="notify">
   <tag>fail</tag>
This region does not allow you to set your home location here.
  </notification>

  <notification
   icon="alertmodal.tga"
   name="ListValidHomeLocations"
   type="notify">
   <tag>fail</tag>
You can only set your 'Home Location' on your land or at a mainland Infohub.
  </notification>

  <notification
   icon="alertmodal.tga"
   name="SetHomePosition"
   type="notify">
   <tag>fail</tag>
Home position set.
  </notification>

  <notification
   icon="alertmodal.tga"
   name="CantDerezInventoryError"
   type="notify">
   <tag>fail</tag>
Cannot derez object due to inventory fault.
  </notification>

  <notification
   icon="alertmodal.tga"
   name="CantCreateRequestedInv"
   type="notify">
   <tag>fail</tag>
Cannot create requested inventory.
  </notification>

  <notification
   icon="alertmodal.tga"
   name="CantCreateRequestedInvFolder"
   type="notify">
   <tag>fail</tag>
Cannot create requested inventory folder.
  </notification>

  <notification
   icon="alertmodal.tga"
   name="CantCreateInventory"
   type="notify">
   <tag>fail</tag>
Cannot create that inventory.
  </notification>

  <notification
   icon="alertmodal.tga"
   name="CantCreateLandmark"
   type="notify">
   <tag>fail</tag>
Cannot create landmark.
  </notification>

  <notification
   icon="alertmodal.tga"
   name="CantCreateOutfit"
   type="notify">
   <tag>fail</tag>
Cannot create outfit right now. Try again in a minute.
  </notification>

  <notification
   icon="alertmodal.tga"
   name="InventoryNotForSale"
   type="notify">
   <tag>fail</tag>
Inventory is not for sale.
  </notification>

  <notification
   icon="alertmodal.tga"
   name="CantFindInvItem"
   type="notify">
   <tag>fail</tag>
Unable to find inventory item.
  </notification>

  <notification
   icon="alertmodal.tga"
   name="CantFindObject"
   type="notify">
   <tag>fail</tag>
Unable to find object.
  </notification>

  <notification
   icon="alertmodal.tga"
   name="CantTransfterMoneyRegionDisabled"
   type="notify">
   <tag>fail</tag>
Money transfers to objects are currently disabled in this region.
  </notification>

  <notification
   icon="alertmodal.tga"
   name="DroppedMoneyTransferRequest"
   type="notify">
   <tag>fail</tag>
Unable to make payment due to system load.
  </notification>

  <notification
   icon="alertmodal.tga"
   name="CantPayNoAgent"
   type="notify">
   <tag>fail</tag>
Could not figure out who to pay.
  </notification>

  <notification
   icon="alertmodal.tga"
   name="CantDonateToPublicObjects"
   type="notify">
   <tag>fail</tag>
You cannot give L$ to public objects.
  </notification>

  <notification
   icon="alertmodal.tga"
   name="InventoryCreationInWorldObjectFailed"
   type="notify">
   <tag>fail</tag>
Inventory creation on in-world object failed.
  </notification>

  <notification
   icon="alertmodal.tga"
   name="UserBalanceOrLandUsageError"
   type="notify">
   <tag>fail</tag>
An internal error prevented us from properly updating your viewer.  The L$ balance or parcel holdings displayed in your viewer may not reflect your actual balance on the servers.
  </notification>

  <notification
   icon="alertmodal.tga"
   name="LargePrimAgentIntersect"
   type="notify">
   <tag>fail</tag>
Cannot create large prims that intersect other residents.  Please re-try when other residents have moved.
  </notification>

  <notification
   icon="alertmodal.tga"
   name="RLVaChangeStrings"
   type="alertmodal">
Changes won't take effect until after you restart [APP_NAME].
  </notification>

  <notification
   icon="notify.tga"
   name="RLVaListRequested"
   label="Restriction request from [NAME_LABEL]"
   log_to_im="true"
   log_to_chat="false"
   type="offer">
[NAME_SLURL] has requested to be sent a list of your currently active RLV restrictions.
    <tag>confirm</tag>
    <form name="form">
      <button
       index="0"
       default="true"
       name="Allow"
       text="Allow"/>
      <button
       index="1"
       name="Always Allow"
       text="Always Allow"/>
      <button
       index="2"
       name="Deny"
       text="Deny"/>
      <ignore name="ignore" text="Confirm before sending anyone a list of my current RLV restrictions."/>
    </form>
  </notification>

  <notification
   icon="alertmodal.tga"
   name="InventoryValidationFailed"
   label="Inventory Validation Errors"
   log_to_im="true"
   log_to_chat="false"
   type="alertmodal">
      <usetemplate
      ignoretext="Warn if inventory validation errors have been detected."
      name="okignore"
      yestext="OK"/>
Corruption has been found in your inventory. 
Please contact [HELP] with the following list of issues.
They can use http://opensimulator.org/wiki/inventory to fix the issues.

[ERRORS]
      <tag>fail</tag>
  </notification>

  <notification
   icon="alertmodal.tga"
   name="PreferenceChatClearLog"
   type="alertmodal">
    This will delete the logs of previous conversations, and any backups of that file.
    <tag>confirm</tag>
    <usetemplate
     ignoretext="Confirm before I delete the log of previous conversations."
     name="okcancelignore"
     notext="Cancel"
     yestext="OK"/>
  </notification>
  
  <notification
   icon="alertmodal.tga"
   name="PreferenceControlsDefaults"
   type="alertmodal">
    Do you want to restore default values for controls?
    <tag>confirm</tag>
    <usetemplate
       canceltext="Cancel"
       name="yesnocancelbuttons"
       notext="Current mode"
       yestext="All modes"/>
  </notification>
    
  <notification
   icon="alertmodal.tga"
   name="PreferenceChatDeleteTranscripts"
   type="alertmodal">
    This will delete the transcripts for all previous conversations. The list of past conversations will not be affected. All files with the suffixes .txt and txt.backup in the folder [FOLDER] will be deleted.
    <tag>confirm</tag>
    <usetemplate
     ignoretext="Confirm before I delete transcripts."
     name="okcancelignore"
     notext="Cancel"
     yestext="OK"/>
  </notification>

  <notification
   icon="alert.tga"
   name="PreferenceChatPathChanged"
   type="alert">
   Unable to move files. Restored previous path.
    <usetemplate
     ignoretext="Unable to move files. Restored previous path."
     name="okignore"
     yestext="OK"/>
  </notification>

  <notification
   icon="alertmodal.tga"
   name="DefaultObjectPermissions"
   type="alert">
	There was a problem saving the default object permissions: [REASON].  Please try setting the default permissions later.
	<tag>fail</tag>
   <usetemplate
     name="okbutton"
     yestext="OK"/>
  </notification>
  
  <notification
   icon="alert.tga"
   name="OutfitPhotoLoadError"
   type="alertmodal">
    [REASON]
    <tag>fail</tag>
    <usetemplate
     name="okbutton"
     yestext="OK"/>
  </notification>

  <notification
   icon="alertmodal.tga"
   name="AddPaymentMethod"
   type="alertmodal">
On the following page, choose a L$ amount
and click a place Order button. You will be
able to add a payment method at checkout.
    <tag>confirm</tag>
    <form name="form">
      <button
       default="true"
       index="0"
       width="120"
       name="Continue"
       text="Continue"/>
      <button
       index="1"
       name="Cancel"
       text="Cancel"/>
    </form>
  </notification>
  
<!-- <FS:Zi> Add float LSL color entry widgets -->
  <notification
   icon="notify.tga"
   name="LSLColorCopiedToClipboard"
   type="alertmodal">
The LSL color string has been copied to your clipboard. You can now paste it into your script to use it.
   <form name="form">
      <ignore name="ignore"
       text="An LSL color string was copied to my clipboard"/>
    </form>
  </notification>
  <!-- <FS:Zi> Add float LSL color entry widgets -->

  <!-- <FS:HG> FIRE-6340, FIRE-6567 - Setting Bandwidth issues-->
  <!-- <FS:TS> FIRE-6795: Remove warning at every login -->
  <notification
   icon="alertmodal.tga"
   name="FSBWTooHigh"
   type="alertmodal">
We strongly recommend that you not set the bandwidth above 1500 KBPS. This is unlikely to work well and will almost certainly not improve your performance.
    <usetemplate
     name="okbutton"
     yestext="OK"/>
  </notification>
  <!-- </FS:TS> FIRE-6795 -->
  <!-- </FS:HG> FIRE-6340, FIRE-6567 - Setting Bandwidth issues-->

  <notification
   icon="alertmodal.tga"
   name="FirstUseFlyOverride"
   type="alertmodal">
Caution: Use the Fly Override responsibly! Using the Fly Override without the land owner's permission may result in your avatar being banned from the parcel in which you are flying.
    <usetemplate
     name="okbutton"
     yestext="OK"/>
  </notification>

  <notification
   icon="notifytip.tga" 
   name="ServerVersionChanged"
   type="notifytip">
The region you have entered is running a different simulator version.
Current simulator: [NEWVERSION]
Previous simulator: [OLDVERSION]
  </notification>
  
  <notification
   icon="alertmodal.tga"
   name="RegExFail"
   type="alertmodal">
Error in the regular expression:
[EWHAT]
  <tag>fail</tag>
  </notification>
	
  <notification
    icon="alertmodal.tga"
	name="NoHavok"
	type="alertmodal">
	Some functions like [FEATURE] are not included in this version of [APP_NAME]. If you would like to use [FEATURE], please download a version of [APP_NAME] containing Havok support from
[DOWNLOAD_URL]
	<form name="form">
		<ignore name="ignore"
		text="No Havok Warning"/>
	</form>
	</notification>

	<notification
		icon="notify.tga"
		name="StreamListExportSuccess"
		type="notify">
		Successfully exported stream list to XML to [FILENAME].
	</notification>
	
	<notification
		icon="notify.tga"
		name="StreamListImportSuccess"
		type="notify">
		Successfully imported stream list from XML.
	</notification>
	
    <notification
        icon="notifytip.tga"
        name="StreamMetadata"
		log_to_chat="false"
        type="notifytip">
        <tag>StreamMetadata</tag>
♫ Now Playing:
  [TITLE]
  [ARTIST] ♫
    </notification>
    <notification
        icon="notifytip.tga"
        name="StreamMetadataNoArtist"
		log_to_chat="false"
        type="notifytip">
        <tag>StreamMetadata</tag>
♫ Now Playing:
  [TITLE] ♫
    </notification>
    
    <notification
        icon="notifytip.tga"
        name="RadarAlert"
		log_to_chat="false"
        type="notifytip">
		[NAME] [MESSAGE]
	</notification>

	
   <!-- <FS:Zi> Backup Settings -->
  <notification
   icon="alertmodal.tga"
   name="BackupFinished"
   type="alertmodal">
Your settings have been backed up.
  </notification>

  <notification
   icon="alertmodal.tga"
   name="BackupPathEmpty"
   type="alertmodal">
The backup path is empty. Please provide a location to back up and restore your settings first.
  </notification>

  <notification
   icon="alertmodal.tga"
   name="BackupPathDoesNotExistOrCreateFailed"
   type="alertmodal">
The backup path could not be found or created.
  </notification>

  <notification
   icon="alertmodal.tga"
   name="BackupPathDoesNotExist"
   type="alertmodal">
The backup path could not be found.
  </notification>

  <notification
   icon="alertmodal.tga"
   name="SettingsConfirmBackup"
   type="alertmodal">
Are you sure you want to save a backup to this directory?

[DIRECTORY]

Any existing backups in that location will be overwritten!
    <usetemplate
     name="okcancelbuttons"
     notext="Cancel"
     yestext="Save backup"/>
  </notification>

  <notification
   icon="alertmodal.tga"
   name="SettingsRestoreNeedsLogout"
   type="alertmodal">
Settings restore requires a viewer restart. Do you want to restore your settings and quit the viewer now?
    <usetemplate
     name="okcancelbuttons"
     notext="Cancel"
     yestext="Restore and Quit"/>
  </notification>

  <notification
   icon="alertmodal.tga"
   name="RestoreFinished"
   type="alertmodal">
Restore complete! Please restart your viewer now.
    <usetemplate
     name="okbutton"
     yestext="Quit"/>
  </notification>
  <!-- </FS:Zi> -->

  <notification
   icon="alertmodal.tga"
   name="ConfirmRestoreQuickPrefsDefaults"
   type="alertmodal">
    <tag>confirm</tag>
This action will immediately restore your quick preferences to their default settings.

You cannot undo this action.
    <usetemplate
     ignoretext="Confirm restore quick prefs defaults"
     name="okcancelignore"
     notext="Cancel"
     yestext="OK"/>
    </notification>

    <notification
     icon="alertmodal.tga"
     name="QuickPrefsDuplicateControl"
     type="alertmodal">
     <tag>fail</tag>
Setting has already been added. Please select a different one.
    <usetemplate
     name="okbutton"
     yestext="OK"/>
    </notification>
    
    <notification
     icon="alertmodal.tga"
     name="ExportFinished"
     type="notify">
      <tag>Export</tag>
Export finished and saved to [FILENAME].
    </notification>
    
    <notification
     icon="alertmodal.tga"
     name="ExportFailed"
     type="notify">
      <tag>Export</tag>
Export failed unexpectedly. Please see the log for details.
    </notification>
    
    <notification
     icon="alertmodal.tga"
     name="ExportColladaSuccess"
     type="notify">
      <tag>Export</tag>
		Successfully saved [OBJECT] to [FILENAME].
    </notification>

    <notification
     icon="alertmodal.tga"
     name="ExportColladaFailure"
     type="notify">
      <tag>Export</tag>
		Export of [OBJECT] to [FILENAME] failed.
    </notification>

    <notification
     icon="alertmodal.tga"
     name="MeshMaxConcurrentReqTooHigh"
     type="alertmodal">
The value you set, [VALUE], for the number of concurrent requests to load mesh objects (debug setting [DEBUGNAME]) is higher than the maximum of [MAX]. It has been reset to the default of [DEFAULT].
    <tag>fail</tag>
    </notification>
	
    <notification
     icon="alertmodal.tga"
     name="ImportSuccess"
     type="notify">
        <tag>Export</tag>
        Successfully imported [COUNT] [OBJECT].
    </notification>
    
    <notification
      icon="notifytip.tga"
      name="AntiSpamBlocked"
      log_to_chat="true"
      type="notifytip">
AntiSpam: Blocked [SOURCE] for spamming a [QUEUE] ([COUNT]) times in [PERIOD] seconds.
    </notification>

    <notification
      icon="notifytip.tga"
      name="AntiSpamImNewLineFloodBlocked"
      log_to_chat="true"
      type="notifytip">
AntiSpam: Blocked [SOURCE] for sending an instant message with more than [COUNT] lines.
    </notification>

    <notification
      icon="notifytip.tga"
      name="AntiSpamChatNewLineFloodBlocked"
      log_to_chat="true"
      type="notifytip">
AntiSpam: Blocked [SOURCE] for sending a chat message with more than [COUNT] lines.
    </notification>

  <!-- <FS:Zi> Notification template for changed settings when selecting certain skins -->
  <!--         The actual texts for the messages are in strings.xml -->
  <notification
   icon="notify.tga"
   name="SkinDefaultsChangeSettings"
   type="alertmodal">
[MESSAGE]
   <form name="form">
      <ignore name="ignore"
       text="A preferences setting was changed to the skin's default value."/>
    </form>
  </notification>
  <!-- <FS:Zi> Notification template for changed settings when selecting certain skins -->

  <notification
   icon="alertmodal.tga"
   name="AddNewContactSet"
   type="alertmodal">
    <tag>contact set</tag>
Create new contact set with the name:
    <tag>confirm</tag>
    <form name="form">
      <input name="message" type="text" default="true">
      New Contact Set
      </input>
      <button
       default="true"
       index="0"
       name="Create"
       text="Create"/>
      <button
       index="1"
       name="Cancel"
       text="Cancel"/>
    </form>
  </notification>

  <notification
   icon="alertmodal.tga"
   name="RemoveContactSet"
   type="alertmodal">
Are you sure you want to remove [SET_NAME]? You won&apos;t be able to restore it.
    <tag>contact set</tag>
    <tag>confirm</tag>
    <usetemplate
     ignoretext="Confirm before removing a contact set"
     name="okcancelignore"
     notext="Cancel"
     yestext="OK"/>
  </notification>

  <notification
   icon="alertmodal.tga"
   name="RemoveContactFromSet"
   type="alertmodal">
Are you sure you want to remove [TARGET] from [SET_NAME]?
    <tag>contact set</tag>
    <tag>confirm</tag>
    <usetemplate
     ignoretext="Confirm before removing someone from a contact set"
     name="okcancelignore"
     notext="Cancel"
     yestext="OK"/>
  </notification>

  <notification
   icon="alertmodal.tga"
   name="RemoveContactsFromSet"
   type="alertmodal">
Are you sure you want to remove these [TARGET] avatars from [SET_NAME]?
    <tag>contact set</tag>
    <tag>confirm</tag>
    <usetemplate
     ignoretext="Confirm before removing multiple avatars from a contact set"
     name="okcancelignore"
     notext="Cancel"
     yestext="OK"/>
  </notification>

  <notification
   icon="alertmodal.tga"
   name="AddToContactSetSingleSuccess"
   type="notify">
    <tag>contact set</tag>
[NAME] was added to [SET].
  </notification>

  <notification
   icon="alertmodal.tga"
   name="AddToContactSetMultipleSuccess"
   type="notify">
    <tag>contact set</tag>
[COUNT] avatars were added to [SET].
  </notification>

  <notification
   icon="alertmodal.tga"
   name="SetAvatarPseudonym"
   type="alertmodal">
    <tag>contact set</tag>
Enter an alias for [AVATAR]:
    <tag>confirm</tag>
    <form name="form">
      <input name="message" type="text" default="true" />
      <button
       default="true"
       index="0"
       name="Create"
       text="Create"/>
      <button
       index="1"
       name="Cancel"
       text="Cancel"/>
    </form>
  </notification>

  <notification
   icon="alertmodal.tga"
   name="RenameContactSetFailure"
   type="alertmodal">
    <tag>contact set</tag>
Could not rename set &apos;[SET]&apos; to &apos;[NEW_NAME]&apos; because a set with the same name already exists or the new name is invalid.
  </notification>

  <notification
   icon="notifytip.tga"
   name="ShapeImportGenericFail"
   type="notifytip">
    <tag>fail</tag>
There was a problem importing [FILENAME]. Please see the log for more details.
  </notification>
  <notification
   icon="notifytip.tga"
   name="ShapeImportVersionFail"
   type="notifytip">
    <tag>fail</tag>
Shape import failed. Are you sure [FILENAME] is an avatar file?
  </notification>

  <notification
   icon="alertmodal.tga"
   name="AddToMediaList"
   type="alertmodal">
Enter a domain name to be added to the [LIST]:
    <tag>confirm</tag>
    <form name="form">
      <input name="url" type="text" default="true" />
      <button
       default="true"
       index="0"
       name="Add"
       text="Add"/>
      <button
       index="1"
       name="Cancel"
       text="Cancel"/>
    </form>
  </notification>

   <!-- <FS:Zi> Do not allow "Restore To Last Position" for no-copy items -->
  <notification
   icon="alertmodal.tga"
   name="CantRestoreToWorldNoCopy"
   type="alertmodal">
Restore to Last Position is not allowed for no copy items to prevent possible content loss.
  </notification>
  <!-- <FS:Zi> Do not allow "Restore To Last Position" for no-copy items -->

  <notification
   icon="alertmodal.tga"
   name="ConfirmRemoveCredential"
   type="alertmodal">
Delete saved login for &lt;nolink&gt;[NAME]&lt;/nolink&gt;?
    <tag>confirm</tag>
    <form name="form">
      <button
       index="0"
       name="OK"
       text="OK"/>
      <button
       default="true"
       index="1"
       name="Cancel"
       text="Cancel"/>
    </form>
  </notification>

  <!-- <FS:TS> FIRE-5453: Flickr upload support (from Exodus) -->
  <notification
   icon="alertmodal.tga"
   name="ExodusFlickrVerificationExplanation"
   type="alertmodal">
To use the Flickr upload feature you must authorize [APP_NAME] to access your account. If you proceed, your web browser will open Flickr's website, where you will be prompted to log in and authorize [APP_NAME]. You will then be given a code to copy back into [APP_NAME].

Would you like to authorize [APP_NAME] to post to your Flickr account?
    <tag>fail</tag>
    <usetemplate
     name="okcancelbuttons"
     notext="No"
     yestext="Yes"/>
<<<<<<< HEAD
=======
  </notification>

  <notification
   icon="alertmodal.tga"
   name="ExodusFlickrVerificationPrompt"
   type="alertmodal">
Please authorize [APP_NAME] to post to your Flickr account in your web browser, then type the code given by the website below:
    <tag>confirm</tag>
    <form name="form">
      <input name="oauth_verifier" type="text" default="true"/>
      <button
       index="0"
       name="OK"
       text="OK"/>
      <button
       index="1"
       name="Cancel"
       text="Cancel"/>
    </form>
>>>>>>> 6fba1530
  </notification>

  <notification
   icon="alertmodal.tga"
<<<<<<< HEAD
   name="ExodusFlickrVerificationPrompt"
   type="alertmodal">
Please authorize [APP_NAME] to post to your Flickr account in your web browser, then type the code given by the website below:
    <tag>confirm</tag>
    <form name="form">
      <input name="oauth_verifier" type="text" default="true"/>
      <button
       index="0"
       name="OK"
       text="OK"/>
      <button
       index="1"
       name="Cancel"
       text="Cancel"/>
    </form>
  </notification>

  <notification
   icon="alertmodal.tga"
   name="ExodusFlickrVerificationFailed"
   type="alertmodal">
Flickr verification failed. Please try again, and be sure to double check the verification code.
    <tag>fail</tag>
    <usetemplate
     name="okbutton"
     yestext="OK"/>
=======
   name="ExodusFlickrVerificationFailed"
   type="alertmodal">
Flickr verification failed. Please try again, and be sure to double check the verification code.
    <tag>fail</tag>
    <usetemplate
     name="okbutton"
     yestext="OK"/>
  </notification>

  <notification
   icon="notifytip.tga"
   name="ExodusFlickrUploadComplete"
   type="notifytip">
Your snapshot can now be viewed [http://www.flickr.com/photos/upload/edit/?ids=[ID] here].
>>>>>>> 6fba1530
  </notification>
  <!-- </FS:TS> FIRE-5453 -->

  <notification
<<<<<<< HEAD
   icon="notifytip.tga"
   name="ExodusFlickrUploadComplete"
   type="notifytip">
Your snapshot can now be viewed [http://www.flickr.com/photos/upload/edit/?ids=[ID] here].
=======
   icon="alert.tga"
   name="RegionTrackerAdd"
   type="alert">
What label would you like to use for
the region &quot;[REGION]&quot;?
    <tag>confirm</tag>
    <form name="form">
      <input name="label" type="text">[LABEL]</input>
      <button
       default="true"
       index="0"
       name="OK"
       text="OK"/>
      <button
       index="1"
       name="Cancel"
       text="Cancel"/>
    </form>
>>>>>>> 6fba1530
  </notification>
  <!-- </FS:TS> FIRE-5453 -->

<<<<<<< HEAD
  <notification
   icon="alert.tga"
   name="RegionTrackerAdd"
   type="alert">
What label would you like to use for
the region &quot;[REGION]&quot;?
    <tag>confirm</tag>
    <form name="form">
      <input name="label" type="text">[LABEL]</input>
      <button
       default="true"
       index="0"
       name="OK"
       text="OK"/>
      <button
       index="1"
       name="Cancel"
       text="Cancel"/>
    </form>
  </notification>

=======
>>>>>>> 6fba1530
   <notification
    icon="alertmodal.tga"
    name="SnoozeDuration"
    type="alertmodal">
    <unique/>
    Time in seconds to snooze group chat:
    <tag>confirm</tag>
    <form name="form">
      <input name="duration" type="text" default="true">
        [DURATION]
      </input>
      <button
       default="true"
       index="0"
       name="OK"
       text="OK"/>
      <button
       index="1"
       name="Cancel"
       text="Cancel"/>
    </form>
   </notification>
   <notification
    icon="alertmodal.tga"
    name="SnoozeDurationInvalidInput"
    type="alertmodal">
    Please enter a valid number for the snooze duration!
    <tag>fail</tag>
    <usetemplate
     name="okbutton"
     yestext="OK"/>
  </notification>
  <notification
   name="PickLimitReached"
   label=""
   type="alertmodal">
    <unique/>
    <tag>fail</tag>
    <tag>confirm</tag>
    Can't create another pick because the maximum number of picks have been created already.
    <usetemplate
     name="okbutton"
     yestext="OK"/>
  </notification>
  <notification
   icon="alertmodal.tga"
   name="GlobalOnlineStatusToggle"
   type="alertmodal">
Due to server load, mass toggling online status visibility can take a while to become effective. Please be patient.
    <usetemplate
     ignoretext="Inform me that toggling online status visibility may take a while"
     name="okignore"
     yestext="OK"/>
  </notification>
  <notification
   icon="alert.tga"
   name="RenderVolumeLODFactorWarning"
   type="alert">
    WARNING: The Level of Detail (LOD) Factor is set high

For everyday use, LOD Factor in the range of 1-3 suffices. 
Consider replacing objects that look deformed at such values.

LOD Factor >3: Adds to lag. Advised only for photography. 
LOD Factor >4: Use in special circumstances. Reverts after relog.
LOD Factor >8: Has no real effect. May cause errors.
    <usetemplate
     name="okbutton"
     yestext="OK"/>
  </notification>
  <notification
   icon="alert.tga"
   name="OverrideVRAMWarning"
   type="alert">
    WARNING: Overriding the VRAM detection may cause instability.

Most users should leave this setting disabled and let the viewer and operating system determine the correct value.

This setting is intended for cases where VRAM detection is reporting incorrect values. Use with caution, seek support advice in case of doubt.
    <usetemplate
     name="okbutton"
     yestext="OK"/>
  </notification>
  <notification
   icon="alertmodal.tga"
   name="CurrencyURIOverrideReceived"
   type="alertmodal">
This region has elected to specify a third-party currency portal. 
Please note that currency purchases made through Firestorm Viewer are transactions between you (the user) and the provider(s) or seller(s) of the currency. 
Neither Firestorm Viewer, the Phoenix Firestorm Viewer Project Inc., nor its team shall be liable for any cost or damage arising either directly or indirectly from any such transaction. 
If you do not agree to these terms of use, then no financial transactions should be conducted using this viewer.
   <usetemplate
    ignoretext="When the region sets a new currency helper."
    name="okignore"
    yestext="OK"/>
  </notification>
  <notification
   icon="alertmodal.tga"
   name="EnableHiDPI"
   type="alertmodal">
Enabling HiDPI support may have adverse effects and may impair performance.
  </notification>

  <notification
   icon="notify.tga"
   name="FailedToFindSettings"
   persist="true"
   type="alertmodal">
Could not load the settings for [NAME] from the database.
  <tag>fail</tag>
  </notification>
  
  <notification
   icon="notify.tga"
   name="FailedToLoadSettingsApply"
   persist="true"
   type="alertmodal">
Unable to apply those settings to the environment.
  <tag>fail</tag>
  </notification>
  
  <notification
   icon="notify.tga"
   name="FailedToBuildSettingsDay"
   persist="true"
   type="alertmodal">
Unable to apply those settings to the environment.
  <tag>fail</tag>
  </notification>

  <notification
   icon="notify.tga"
   name="NoEnvironmentSettings"
   persist="true"
   type="alertmodal">
This Region does not support environmental settings.
  <tag>fail</tag>
  </notification>
 
  <notification
   icon="alertmodal.tga"
   label="Save Environmental Settings"
   name="SaveSettingAs"
   type="alertmodal">
    <unique/>
    Save current environmental settings as:
    <tag>confirm</tag>
    <form name="form">
      <input name="message" type="text">
        [DESC] (new)
      </input>
      <button
       default="true"
       index="0"
       name="OK"
       text="OK"/>
      <button
       index="1"
       name="Cancel"
       text="Cancel"/>
    </form>
  </notification>

  <notification
   icon="notify.tga"
   name="WLImportFail"
   persist="true"
   type="alertmodal">
Unable to import legacy Windlight settings [NAME] from 
[FILE].

[REASONS]
  <tag>fail</tag>
  </notification>

  <notification
   icon="notify.tga"
   name="WLParcelApplyFail"
   persist="true"
   type="alertmodal">
Unable to set the environment for this parcel.
Please enter or select a parcel that you have rights to modify.
  <tag>fail</tag>
  </notification>

  <notification
   icon="notify.tga"
   name="SettingsUnsuported"
   persist="true"
   type="alertmodal">
Settings are not supported on this region. 
Please move to a settings enabled region and retry your action.
  <tag>fail</tag>
  </notification>

  <notification
   icon="alertmodal.tga"
   name="SettingsConfirmLoss"
   type="alertmodal">
You are about to lose the changes you have made to this [TYPE] named "[NAME]".
Are you sure you want to continue?
    <tag>confirm</tag>
    <usetemplate
     ignoretext="Are you sure you want to lose changes?"
     name="okcancelignore"
     notext="No"
     yestext="Yes"/>
  </notification>

  <notification
   icon="alertmodal.tga"
   name="SettingsConfirmReset"
   type="alertmodal">
You are about to remove all applied settings.
Are you sure you want to continue?
    <tag>confirm</tag>
    <usetemplate
     name="okcancelbuttons"
     notext="No"
     yestext="Yes"/>
  </notification>

  <notification
 icon="alertmodal.tga"
 name="PersonalSettingsConfirmReset"
 type="alertmodal">
You are about to remove all applied Personal lighting settings.
Are you sure you want to continue?
    <tag>confirm</tag>
    <usetemplate
     name="okcancelbuttons"
     notext="No"
     yestext="Yes"/>
  </notification>

  <notification
   icon="alertmodal.tga"
   name="SettingsMakeNoTrans"
   type="alertmodal">
You are about to import non-transferable settings into this daycycle. Continuing will cause the settings you are editing to become non-transferable also. 

This change can not be undone.

Are you sure you want to continue?
    <tag>confirm</tag>
    <usetemplate
     ignoretext="Are you sure you want to make settings non-transferable?"
     name="okcancelignore"
     notext="No"
     yestext="Yes"/>
  </notification>
  
  <notification
   icon="notify.tga"
   name="NoEditFromLibrary"
   persist="true"
   type="alertmodal">
You may not edit settings directly from the libary.  
Please copy to your own inventory and try again.
  <tag>fail</tag>
  </notification>

    <notification
   icon="notify.tga"
   name="EnvironmentApplyFailed"
   persist="true"
   type="alertmodal">
We have encountered an issue with these settings.  They can not be saved or applied at this time.
  <tag>fail</tag>
  </notification>

    <notification
   icon="notify.tga"
   name="TrackLoadFailed"
   persist="true"
   type="alertmodal">
Unable to load the track into [TRACK].
  <tag>fail</tag>
  </notification>

    <notification
   icon="notify.tga"
   name="TrackLoadMismatch"
   persist="true"
   type="alertmodal">
Unable to load the track from [TRACK1] into [TRACK2].
  <tag>fail</tag>
  </notification>

  <notification
   icon="alertmodal.tga"
   name="CompressionTestResults"
   type="alertmodal">
Test result for gzip level 6 file compression with [FILE] of size [SIZE] KB:
Packing: [PACK_TIME]s [PSIZE]KB
Unpacking: [UNPACK_TIME]s [USIZE]KB
    <tag>fail</tag>
  </notification>

    <notification
     icon="alertmodal.tga"
     label="Prompt for MFA Token"
     name="PromptMFAToken"
     type="alertmodal">
        [MESSAGE]
        <tag>confirm</tag>
        <form name="form">
            <input name="token" type="text" width="400" />
            <button
             default="true"
             index="0"
             name="continue"
             text="Continue"/>
            <button
             index="1"
             name="cancel"
             text="Cancel"/>
        </form>
    </notification>


    <notification
   icon="alertmodal.tga"
   label="Prompt for MFA Token"
   name="PromptMFATokenWithSave"
   type="alertmodal">
    [MESSAGE]
    <tag>confirm</tag>
    <form name="form">
      <input name="token" type="text" width="400" />
      <ignore
       name="ignore"
       checkbox_only="true"
       text="Remember this computer for 30 days."/>
      <button
       default="true"
       index="0"
       name="continue"
       text="Continue"/>
      <button
       index="1"
       name="cancel"
       text="Cancel"/>
    </form>
  </notification>

  <notification
   icon="alertmodal.tga"
   label="Create subfolder"
   name="CreateSubfolder"
   type="alertmodal">
    <unique/>
    Name the new folder:
    <tag>confirm</tag>
    <form name="form">
      <input name="message" type="text">
        [DESC]
      </input>
      <button
       default="true"
       index="0"
       name="OK"
       text="OK"/>
      <button
       index="1"
       name="Cancel"
       text="Cancel"/>
    </form>
  </notification>
  <notification
   icon="alertmodal.tga"
   name="SameFolderRequired"
   type="alert">
    Selected items must be in the same folder.
    <tag>fail</tag>
    <usetemplate
      name="okbutton"
      yestext="OK"/>
  </notification>

  <notification
    icon="alertmodal.tga"
    name="RiggedMeshAttachedToHUD"
    type="alertmodal">
    An object "[NAME]" attached to HUD point "[POINT]" contains rigged mesh.

Rigged mesh objects are designed for attachment to the avatar. Neither you nor anyone else will see this object.

If you want to see this object, remove it and re-attach it to an avatar attachment point.
    <tag>confirm</tag>
    <usetemplate
        ignoretext="Warn me when rigged mesh is attached to HUD point."
        name="okignore"
        yestext="OK"/>
  </notification>

  <notification
   icon="alertmodal.tga"
   name="ConfirmOverwriteOutfit"
   type="alertmodal">
      <unique/>
This will replace the items in the selected outfit with the items you are wearing now.
      <tag>confirm</tag>
      <usetemplate
       ignoretext="Confirm before overwriting outfit"
       name="okcancelignore"
       notext="Cancel"
       yestext="Save"/>
  </notification>
    
  <notification
    icon="alertmodal.tga"
    name="ClearInventoryThumbnailsWarning"
    type="alertmodal">
        You are about to remove thumbnail images from the inventory items in the list. This change cannot be undone.

        Would you like to proceed?
   <tag>confirm</tag>
   <usetemplate
       name="okcancelbuttons"
       notext="No"
       yestext="Yes"/>
  </notification>

  <notification
    icon="alertmodal.tga"
    name="WriteInventoryThumbnailsWarning"
    type="alertmodal">
        You are about to overwrite thumbnail images for some or all of the inventory items in the list. This change cannot be undone.

        Would you like to proceed?
   <tag>confirm</tag>
   <usetemplate
       name="okcancelbuttons"
       notext="No"
       yestext="Yes"/>
  </notification>
    
  <notification
    icon="notifytip.tga"
    name="ReflectionProbeApplied"
    persist="true"
    type="alertmodal">
    WARNING: You have made your object a Reflection Probe.  This will implicitly change the object to mimic its influence volume and will make irreversible changes to the object.  Do you want to continue?
   <usetemplate
       ignoretext="Reflection Probe tips"
       name="okcancelignore"
       notext="Cancel"
       yestext="OK"/>
  </notification>

  <notification
    icon="notifytip.tga"
    name="AutoAdjustHDRSky"
    type="alertmodal">
      You are editing a non-HDR sky that has been automatically converted to HDR. To remove HDR and tone mapping, set Reflection Probe Ambiance to zero.
    <usetemplate
        ignoretext="HDR Sky adjustment warning"
        name="okignore"
        yestext="OK"/>
  </notification>
<<<<<<< HEAD
  
=======

  <notification
   icon="alertmodal.tga"
   name="GLTFPreviewSelection"
   type="alert">
    You must select an object to act as a handle to the GLTF asset you are previewing.
    <tag>fail</tag>
    <usetemplate
      name="okbutton"
      yestext="OK"/>
  </notification>

>>>>>>> 6fba1530

  <notification
   icon="alertmodal.tga"
   name="EnableAutoFPSWarning"
   type="alertmodal">
You are about to enable AutoFPS. All unsaved graphics settings will be lost.

Would you like to save them first?
      <tag>confirm</tag>
      <usetemplate
       name="okcancelbuttons"
       notext="No"
       yestext="Yes"/>
  </notification>

  <notification
   icon="notify.tga"
   name="NoValidEnvSettingFound"
   persist="true"
   type="alertmodal">
No valid environment setting selected.

Please note that "Shared Environment" and "Day cycle based" cannot be selected!
  <tag>fail</tag>
  </notification>

  <notification
   icon="alertmodal.tga"
   name="CantCreateInventoryName"
   type="notify">
   <tag>fail</tag>
Cannot create inventory item: [NAME]
  </notification>

  <notification
   icon="notifytip.tga"
   name="WindlightBulkImportFinished"
   type="notifytip">
Bulk import of Windlights has finished.
  </notification>

  <notification
   icon = "notifytip.tga"
   name = "FSAOScriptedNotification"
   type = "notifytip"
   log_to_chat = "false">
   <unique combine = "cancel_old">
     <context>FSAOScriptedNotification</context>
   </unique>
Firestorm Animation Overrider: [AO_MESSAGE]
   <usetemplate
    ignoretext="Warn me when the Firestorm Animation Overrider gets accessed by a scripted object"
    name="notifyignore"/>
  </notification>
  <notification
   icon="alertmodal.tga"
   name="WarnForceLoginURL"
   type="alertmodal">
    <unique/>
Login splash screen URL is overridden for testing purposes.

Reset the URL to default?
    <usetemplate
     name="okcancelbuttons"
     notext="Remind me next time"
     yestext="Reset"/>
  </notification>

  <notification
   icon="notifytip.tga"
   name="WarnScriptedCamera"
   type="notifytip">
Camera reset might be inhibited by the following objects:

[SOURCES]
  </notification>

  <notification
   icon="alertmodal.tga"
   label="Ungroup folder"
   name="UngroupFolder"
   type="alertmodal">
    <unique/>
    Ungroup the folder "[FOLDER_NAME]"?
    <tag>confirm</tag>
    <usetemplate
     name="okcancelbuttons"
     notext="Cancel"
     yestext="Okay"/>
  </notification>

  <!-- <FS:Zi> detect and strip empty alpha layers from images on upload -->
  <notification
   icon="alertmodal.tga"
   label="Image Contains Empty Alpha Channel"
   name="ImageEmptyAlphaLayer"
   type="alertmodal">
    The image you are trying to upload contains an empty, or almost empty alpha channel (transparency information). This is almost always not desired and should be stripped off. Adding an alpha channel to an image will lead to textures flipping on top of each other at different camera angles, and it makes rendering slower. So, unless you really need this texture to have an empty / almost empty alpha channel, consider stripping it out.
    <tag>confirm_strip</tag>
    <form name="form">
      <button
       default="true"
       index="0"
       name="strip"
       text="Strip Alpha"/>
      <button
       index="1"
       name="use_as_is"
       text="Use As Is"/>
    </form>
  </notification>
  <!-- </FS:Zi> -->

</notifications><|MERGE_RESOLUTION|>--- conflicted
+++ resolved
@@ -4145,12 +4145,8 @@
    icon="alertmodal.tga"
    name="InvalidTerrainBitDepth"
    type="alertmodal">
-<<<<<<< HEAD
-Could not set region textures:
-=======
     <unique combine="cancel_old" />
 Couldn&apos;t set region textures:
->>>>>>> 6fba1530
 Terrain texture [TEXTURE_NUM] has an invalid bit depth of [TEXTURE_BIT_DEPTH].
 
 Replace texture [TEXTURE_NUM] with an RGB [MAX_SIZE]x[MAX_SIZE] or smaller image then click &quot;Apply&quot; again.
@@ -4189,12 +4185,8 @@
    icon="alertmodal.tga"
    name="InvalidTerrainSize"
    type="alertmodal">
-<<<<<<< HEAD
-Could not set region textures:
-=======
     <unique combine="cancel_old" />
 Couldn&apos;t set region textures:
->>>>>>> 6fba1530
 Terrain texture [TEXTURE_NUM] is too large at [TEXTURE_SIZE_X]x[TEXTURE_SIZE_Y].
 
 Replace texture [TEXTURE_NUM] with an RGB [MAX_SIZE]x[MAX_SIZE] or smaller image then click &quot;Apply&quot; again.
@@ -5507,7 +5499,6 @@
 Kick the following residents from this estate?
 
 [RESIDENTS]
-<<<<<<< HEAD
     <usetemplate
      name="okcancelbuttons"
      notext="Cancel"
@@ -5534,86 +5525,11 @@
 Teleport the following residents home?
 
 [RESIDENTS]
-=======
->>>>>>> 6fba1530
     <usetemplate
      name="okcancelbuttons"
      notext="Cancel"
      yestext="OK"/>
   </notification>
-
-  <notification
-   icon="alert.tga"
-<<<<<<< HEAD
-   label="Confirm Ban"
-   name="EstateBanUser"
-   type="alert">
-Deny access for [EVIL_USER] for this estate only or for [ALL_ESTATES]?
-    <tag>confirm</tag>
-    <usetemplate
-     name="yesnocancelbuttons"
-     canceltext="Cancel"
-     notext="All Estatees"
-     yestext="This Estate"/>
-  </notification>
-
-  <notification
-   icon="alert.tga"
-   label="Confirm Ban"
-   name="EstateBanUserMultiple"
-   type="alert">
-Deny access for the following residents this estate only or for [ALL_ESTATES]?
-
-[RESIDENTS]
-    <usetemplate
-     name="yesnocancelbuttons"
-     canceltext="Cancel"
-     notext="All Estatees"
-     yestext="This Estate"/>
-  </notification>
-
-  <notification
-   icon="alertmodal.tga"
-   name="EstateParcelAccessOverride"
-   type="alertmodal">
-Unchecking this option may remove restrictions that parcel owners have added to prevent griefing, maintain privacy, or protect underage residents from adult material. Please discuss with your parcel owners as needed.
-    <tag>confirm</tag>
-=======
-   label="Confirm Teleport Home"
-   name="EstateTeleportHomeUser"
-   type="alert">
-Teleport [AVATAR_NAME] home?
->>>>>>> 6fba1530
-    <usetemplate
-     name="okcancelbuttons"
-     notext="Cancel"
-     yestext="OK"/>
-  </notification>
-
-  <notification
-   icon="alert.tga"
-   label="Confirm Teleport Home"
-   name="EstateTeleportHomeMultiple"
-   type="alert">
-Teleport the following residents home?
-
-[RESIDENTS]
-    <usetemplate
-     name="okcancelbuttons"
-     notext="Cancel"
-     yestext="OK"/>
-  </notification>
-<<<<<<< HEAD
-  
-  
-  <notification
-   icon="alertmodal.tga"
-   name="RegionEntryAccessBlocked"
-   type="alertmodal">
-   <tag>fail</tag>
-    The region you’re trying to visit has a maturity rating exceeding your maximum maturity preference. Change this preference using Avatar &gt; Preferences &gt; General.
-=======
->>>>>>> 6fba1530
 
   <notification
    icon="alert.tga"
@@ -6996,33 +6912,6 @@
      yestext="OK"/>
   </notification>
   
-<<<<<<< HEAD
-=======
-  <notification
-   icon="alertmodal.tga"
-   name="ConfirmClearInventoryCache"
-   type="alertmodal">
-Are you sure you want to clear your inventory cache?
-    <tag>confirm</tag>
-    <usetemplate
-     name="okcancelbuttons"
-     notext="Cancel"
-     yestext="OK"/>
-  </notification>
-  
-  <notification
-   icon="alertmodal.tga"
-   name="ConfirmClearWebBrowserCache"
-   type="alertmodal">
-Are you sure you want to clear your web browser cache (Requires Restart)?
-    <tag>confirm</tag>
-    <usetemplate
-     name="okcancelbuttons"
-     notext="Cancel"
-     yestext="OK"/>
-  </notification>
-
->>>>>>> 6fba1530
   <notification
    icon="alertmodal.tga"
    name="ConfirmClearInventoryCache"
@@ -8701,7 +8590,6 @@
 [NAME_SLURL] has offered to teleport you to their location:
 
 [MESSAGE]
-<<<<<<< HEAD
 &lt;icon&gt;[MATURITY_ICON]&lt;/icon&gt; - [MATURITY_STR]
 
 However, this region contains content accessible to adults only.
@@ -8762,80 +8650,6 @@
   <notification
    icon="notify.tga"
    name="TeleportOffered_MaturityBlocked_SLUrl"
-   log_to_im="true"
-   log_to_chat="false"
-   type="notifytip"
-   sound="UISndTeleportOffer">
-[NAME_SLURL] has offered to teleport you to their location ([POS_SLURL]):
-
-[MESSAGE]
-=======
->>>>>>> 6fba1530
-&lt;icon&gt;[MATURITY_ICON]&lt;/icon&gt; - [MATURITY_STR]
-
-However, this region contains content accessible to adults only.
-    <tag>fail</tag>
-  </notification>
-
-  <notification
-   icon="notify.tga"
-   name="TeleportOffered_SLUrl"
-   label="Teleport offer from [NAME_LABEL]"
-   log_to_im="true"
-   log_to_chat="false"
-   type="offer"
-   sound="UISndTeleportOffer">
-[NAME_SLURL] has offered to teleport you to their location ([POS_SLURL]):
-
-[MESSAGE]
-&lt;icon&gt;[MATURITY_ICON]&lt;/icon&gt; - [MATURITY_STR]
-    <tag>confirm</tag>
-    <form name="form">
-      <button
-       index="0"
-       name="Teleport"
-       text="Teleport"/>
-      <button
-       index="1"
-       name="Cancel"
-       text="Cancel"/>
-    </form>
-  </notification>
-
-  <notification
-   icon="notify.tga"
-   name="TeleportOffered_MaturityExceeded_SLUrl"
-   log_to_im="true"
-   log_to_chat="false"
-   type="offer"
-   sound="UISndTeleportOffer">
-[NAME_SLURL] has offered to teleport you to their location ([POS_SLURL]):
-
-[MESSAGE]
-&lt;icon&gt;[MATURITY_ICON]&lt;/icon&gt; - [MATURITY_STR]
-
-This region contains [REGION_CONTENT_MATURITY] content, but your current preferences are set to exclude [REGION_CONTENT_MATURITY] content.  We can change your preferences and continue with the teleport, or you can cancel this teleport.
-    <tag>confirm</tag>
-    <form name="form">
-      <button
-       index="0"
-       name="Teleport"
-       text="Change and Continue"/>
-      <button
-       index="1"
-       name="Cancel"
-       text="Cancel"/>
-    </form>
-  </notification>
-
-  <notification
-   icon="notify.tga"
-<<<<<<< HEAD
-   name="OfferFriendship"
-   label="Friendship offer from [NAME_LABEL]"
-=======
-   name="TeleportOffered_MaturityBlocked_SLUrl"
->>>>>>> 6fba1530
    log_to_im="true"
    log_to_chat="false"
    type="notifytip"
@@ -11172,8 +10986,6 @@
    name="AOImportNoText"
    type="notifytip">
 Notecard is empty or unreadable.
-<<<<<<< HEAD
-=======
   </notification>
 
   <notification
@@ -11181,16 +10993,10 @@
    name="AOImportNoFolder"
    type="notifytip">
 Couldn't find folder to read the animations.
->>>>>>> 6fba1530
   </notification>
 
   <notification
    icon="notifytip.tga"
-<<<<<<< HEAD
-   name="AOImportNoFolder"
-   type="notifytip">
-Couldn't find folder to read the animations.
-=======
    name="AOImportNoStatePrefix"
    type="notifytip">
 Notecard line [LINE] has no valid [ state prefix.
@@ -11201,77 +11007,31 @@
    name="AOImportNoValidDelimiter"
    type="notifytip">
 Notecard line [LINE] has no valid ] delimiter.
->>>>>>> 6fba1530
   </notification>
 
   <notification
    icon="notifytip.tga"
-<<<<<<< HEAD
-   name="AOImportNoStatePrefix"
-   type="notifytip">
-Notecard line [LINE] has no valid [ state prefix.
-=======
    name="AOImportStateNameNotFound"
    type="notifytip">
 State name [NAME] not found.
->>>>>>> 6fba1530
   </notification>
 
   <notification
    icon="notifytip.tga"
-<<<<<<< HEAD
-   name="AOImportNoValidDelimiter"
-   type="notifytip">
-Notecard line [LINE] has no valid ] delimiter.
-=======
    name="AOImportAnimationNotFound"
    type="notifytip">
 Couldn't find animation [NAME]. Please make sure it's present in the same folder as the import notecard.
->>>>>>> 6fba1530
   </notification>
 
   <notification
    icon="notifytip.tga"
-<<<<<<< HEAD
-   name="AOImportStateNameNotFound"
-   type="notifytip">
-State name [NAME] not found.
-=======
    name="AOImportInvalid"
    type="notifytip">
 Notecard didn't contain any usable data. Aborting import.
->>>>>>> 6fba1530
   </notification>
 
   <notification
    icon="notifytip.tga"
-<<<<<<< HEAD
-   name="AOImportAnimationNotFound"
-   type="notifytip">
-Couldn't find animation [NAME]. Please make sure it's present in the same folder as the import notecard.
-=======
-   name="AOImportRetryCreateSet"
-   type="notifytip">
-Could not create import folder for animation set [NAME]. Retrying ...
->>>>>>> 6fba1530
-  </notification>
-
-  <notification
-   icon="notifytip.tga"
-<<<<<<< HEAD
-   name="AOImportInvalid"
-   type="notifytip">
-Notecard didn't contain any usable data. Aborting import.
-=======
-   name="AOImportAbortCreateSet"
-   type="notifytip">
-Could not create import folder for animation set [NAME]. Giving up.
->>>>>>> 6fba1530
-  </notification>
-
-  <notification
-   icon="notifytip.tga"
-<<<<<<< HEAD
    name="AOImportRetryCreateSet"
    type="notifytip">
 Could not create import folder for animation set [NAME]. Retrying ...
@@ -11282,51 +11042,19 @@
    name="AOImportAbortCreateSet"
    type="notifytip">
 Could not create import folder for animation set [NAME]. Giving up.
-=======
-   name="AOImportLinkFailed"
-   type="notifytip">
-Creating animation link for animation "[NAME]" failed!
-  </notification>
-
-<!-- ## Zi: Animation Overrider -->
-
-<notification
-   icon="alertmodal.tga"
-   name="SendSysinfoToIM"
-   type="alertmodal">
-This will send the following information to the current IM session:
-
-[SYSINFO]
-    <usetemplate
-     name="okcancelbuttons"
-     yestext="Send"
-     notext="Cancel" />
->>>>>>> 6fba1530
-  </notification>
-
-<!-- fsdata -->
-  <notification
-<<<<<<< HEAD
+  </notification>
+
+  <notification
    icon="notifytip.tga"
    name="AOImportLinkFailed"
    type="notifytip">
 Creating animation link for animation "[NAME]" failed!
-=======
-   icon="alertmodal.tga"
-   name="BlockLoginInfo"
-   type="alertmodal">
-    [REASON]
-    <usetemplate
-     name="okbutton"
-     yestext="OK"/>
->>>>>>> 6fba1530
   </notification>
 
 <!-- ## Zi: Animation Overrider -->
 
 <notification
    icon="alertmodal.tga"
-<<<<<<< HEAD
    name="SendSysinfoToIM"
    type="alertmodal">
 This will send the following information to the current IM session:
@@ -11336,27 +11064,31 @@
      name="okcancelbuttons"
      yestext="Send"
      notext="Cancel" />
-=======
+  </notification>
+
+<!-- fsdata -->
+  <notification
+   icon="alertmodal.tga"
+   name="BlockLoginInfo"
+   type="alertmodal">
+    [REASON]
+    <usetemplate
+     name="okbutton"
+     yestext="OK"/>
+  </notification>
+
+  <notification
+   icon="alertmodal.tga"
    name="TestversionExpired"
    type="alertmodal">
     This test version of [APP_NAME] has expired and cannot be used any further.
     <usetemplate
      name="okbutton"
      yestext="OK"/>
->>>>>>> 6fba1530
-  </notification>
-
-<!-- fsdata -->
-  <notification
-   icon="alertmodal.tga"
-<<<<<<< HEAD
-   name="BlockLoginInfo"
-   type="alertmodal">
-    [REASON]
-    <usetemplate
-     name="okbutton"
-     yestext="OK"/>
-=======
+  </notification>
+
+  <notification
+   icon="alertmodal.tga"
    name="FireStormReqInfo"
    type="alertmodal">
     [NAME] is requesting that you send them information about your [APP_NAME] setup.
@@ -11373,41 +11105,11 @@
        name="No"
        text="No"/>
     </form>
->>>>>>> 6fba1530
   </notification>
 
 <!-- Firestorm Phantom -->
 
   <notification
-<<<<<<< HEAD
-   icon="alertmodal.tga"
-   name="TestversionExpired"
-   type="alertmodal">
-    This test version of [APP_NAME] has expired and cannot be used any further.
-    <usetemplate
-     name="okbutton"
-     yestext="OK"/>
-  </notification>
-
-  <notification
-   icon="alertmodal.tga"
-   name="FireStormReqInfo"
-   type="alertmodal">
-    [NAME] is requesting that you send them information about your [APP_NAME] setup.
-(This is the same information that can be found by going to Help->About [APP_NAME])
-[REASON]
-Would you like to send them this information?
-    <form name="form">
-      <button
-       index="0"
-       name="Yes"
-       text="Yes"/>
-      <button
-       index="1"
-       name="No"
-       text="No"/>
-    </form>
-=======
    icon="notifytip.tga"
    name="PhantomOn"
    type="notifytip">
@@ -11419,81 +11121,30 @@
    name="PhantomOff"
    type="notifytip">
 Phantom mode off.
->>>>>>> 6fba1530
-  </notification>
-
-<!-- Firestorm Phantom -->
+  </notification>
 
   <notification
    icon="notifytip.tga"
-<<<<<<< HEAD
-   name="PhantomOn"
-   type="notifytip">
-Phantom mode on.
-=======
    name="MovelockEnabled"
    type="notifytip">
 Movelock enabled. Use Avatar &gt; Movement &gt; Movelock to disable.
->>>>>>> 6fba1530
   </notification>
 
   <notification
    icon="notifytip.tga"
-<<<<<<< HEAD
-   name="PhantomOff"
-   type="notifytip">
-Phantom mode off.
-=======
    name="MovelockDisabled"
    type="notifytip">
 Movelock disabled.
->>>>>>> 6fba1530
   </notification>
 
   <notification
    icon="notifytip.tga"
-<<<<<<< HEAD
-   name="MovelockEnabled"
-   type="notifytip">
-Movelock enabled. Use Avatar &gt; Movement &gt; Movelock to disable.
-=======
    name="MovelockEnabling"
    type="notifytip">
 Enabling movelock...
->>>>>>> 6fba1530
-  </notification>
-
-  <notification
-   icon="notifytip.tga"
-<<<<<<< HEAD
-   name="MovelockDisabled"
-   type="notifytip">
-Movelock disabled.
-=======
-   name="MovelockDisabling"
-   type="notifytip">
-Disabling movelock...
->>>>>>> 6fba1530
-  </notification>
-
-  <notification
-   icon="notifytip.tga"
-<<<<<<< HEAD
-   name="MovelockEnabling"
-   type="notifytip">
-Enabling movelock...
-=======
-   name="FlightAssistEnabled"
-   type="notifytip">
-Flight Assist is enabled
->>>>>>> 6fba1530
-  </notification>
-
-<!-- Firestorm Phantom -->
-
-<!-- Firestorm Reset Settings -->
-  <notification
-<<<<<<< HEAD
+  </notification>
+
+  <notification
    icon="notifytip.tga"
    name="MovelockDisabling"
    type="notifytip">
@@ -11505,30 +11156,8 @@
    name="FlightAssistEnabled"
    type="notifytip">
 Flight Assist is enabled
-=======
-    icon="alertmodal.tga"
-    label="Reset all settings"
-    name="FirestormClearSettingsPrompt"
-    type="alertmodal">
-    Resetting all settings may be helpful if you are experiencing problems; however, you will need to redo any customizations you have made to the default configuration. 
-
-    Are you sure you want to reset all settings?
-    <usetemplate
-      name="okcancelbuttons"
-      notext="Cancel"
-      yestext="OK"/>
-  </notification>
-
-  <notification
-    icon="alertmodal.tga"
-    name="SettingsWillClear"
-    type="alertmodal">
-    Settings will be cleared after restarting [APP_NAME].
->>>>>>> 6fba1530
-  </notification>
-<!-- Firestorm Reset Settings -->
-
-<<<<<<< HEAD
+  </notification>
+
 <!-- Firestorm Phantom -->
 
 <!-- Firestorm Reset Settings -->
@@ -11563,18 +11192,8 @@
     <usetemplate
      name="okbutton"
      yestext="OK"/>
-=======
+  </notification>
 <!-- AW: opensim -->
-  <notification icon="alertmodal.tga"
-		name="CantAddGrid"
-		type="alertmodal">
-Could not add [GRID] to the grid list.
-[REASON] contact support of [GRID].
-    <usetemplate
-     name="okbutton"
-     yestext="OK"/>
-  </notification>
-<!-- AW: opensim -->
 
   <!-- ## Zi: Particle Editor -->
   <notification
@@ -11589,38 +11208,17 @@
    name="ParticleScriptCreationFailed"
    type="alertmodal">
 Could not create new script for this particle system.
->>>>>>> 6fba1530
-  </notification>
-<!-- AW: opensim -->
-
-  <!-- ## Zi: Particle Editor -->
-  <notification
-   icon="alertmodal.tga"
-<<<<<<< HEAD
-   name="ParticleScriptFindFolderFailed"
-   type="alertmodal">
-Could not find a folder for the new script in inventory.
-=======
+  </notification>
+
+  <notification
+   icon="alertmodal.tga"
    name="ParticleScriptNotFound"
    type="alertmodal">
 Could not find the newly created script for this particle system.
->>>>>>> 6fba1530
-  </notification>
-
-  <notification
-   icon="alertmodal.tga"
-<<<<<<< HEAD
-   name="ParticleScriptCreationFailed"
-   type="alertmodal">
-Could not create new script for this particle system.
-  </notification>
-
-  <notification
-   icon="alertmodal.tga"
-   name="ParticleScriptNotFound"
-   type="alertmodal">
-Could not find the newly created script for this particle system.
-=======
+  </notification>
+
+  <notification
+   icon="alertmodal.tga"
    name="ParticleScriptCreateTempFileFailed"
    type="alertmodal">
 Could not create temporary file for script upload.
@@ -11635,33 +11233,17 @@
       <ignore name="ignore"
        text="A particle script was injected to an object."/>
     </form>
->>>>>>> 6fba1530
-  </notification>
-
-  <notification
-   icon="alertmodal.tga"
-<<<<<<< HEAD
-   name="ParticleScriptCreateTempFileFailed"
-   type="alertmodal">
-Could not create temporary file for script upload.
-=======
+  </notification>
+
+  <notification
+   icon="alertmodal.tga"
    name="ParticleScriptCapsFailed"
    type="alertmodal">
 Failed to inject script into object. Request for capabilities returned an empty address.
->>>>>>> 6fba1530
   </notification>
 
   <notification
    icon="notify.tga"
-<<<<<<< HEAD
-   name="ParticleScriptInjected"
-   type="alertmodal">
-Particle script was injected successfully.
-   <form name="form">
-      <ignore name="ignore"
-       text="A particle script was injected to an object."/>
-    </form>
-=======
    name="ParticleScriptCopiedToClipboard"
    type="alertmodal">
 The LSL script to create this particle system has been copied to your clipboard. You can now paste it into a new script to use it.
@@ -11731,28 +11313,11 @@
     name="notifyignore"/>
 The behavior for switch() statements without a default case was previously incorrect and has been fixed. 
 See FIRE-17710 for details.
->>>>>>> 6fba1530
   </notification>
   <!-- </FS:Sei> -->
 
   <notification
    icon="alertmodal.tga"
-<<<<<<< HEAD
-   name="ParticleScriptCapsFailed"
-   type="alertmodal">
-Failed to inject script into object. Request for capabilities returned an empty address.
-  </notification>
-
-  <notification
-   icon="notify.tga"
-   name="ParticleScriptCopiedToClipboard"
-   type="alertmodal">
-The LSL script to create this particle system has been copied to your clipboard. You can now paste it into a new script to use it.
-   <form name="form">
-      <ignore name="ignore"
-       text="A particle script was copied to my clipboard"/>
-    </form>
-=======
    name="TeleportToAvatarNotPossible"
    type="alertmodal">
 Teleport to this avatar not possible, because the exact position is unknown.
@@ -11833,113 +11398,46 @@
    type="notify">
 [FNAME] could not be updated because the file could no longer be found.
 Disabling future updates for this file.
->>>>>>> 6fba1530
-  </notification>
-  <!-- ## Zi: Particle Editor -->
-
-  <!-- ## Zi: Debug Settings Editor -->
-  <notification
-   icon="notify.tga"
-   name="DebugSettingsWarning"
-   type="alertmodal">
-Warning! The use of the Debug Settings window is unsupported! Changing debug settings can severely impact your experience and might lead to loss of data, functionality or even access to the service. Please do not change any values without knowing exactly what you are doing.
-   <form name="form">
-      <ignore name="ignore"
-       text="Debug Settings warning message"/>
-    </form>
-  </notification>
-
-  <notification
-   icon="notify.tga"
-   name="ControlNameCopiedToClipboard"
-   type="alertmodal">
-This debug setting's name has been copied to your clipboard. You can now paste it somewhere else to use it.
-   <form name="form">
-      <ignore name="ignore"
-       text="A debug setting's name was copied to my clipboard"/>
-    </form>
-  </notification>
-
-  <notification
-<<<<<<< HEAD
-   icon="notify.tga"
-   name="SanityCheck"
-   type="alertmodal">
-[APP_NAME] has detected a possible issue with your settings:
-
-[SANITY_MESSAGE]
-
-Reason: [SANITY_COMMENT]
-
-Current setting: [CURRENT_VALUE]
-   <form name="form">
-      <button
-       index="0"
-       name="OK"
-       text="Fix it"/>
-      <button
-       index="1"
-       name="Cancel"
-       text="Keep it"/>
-      <ignore name="ignore"
-       text="A settings control has failed the sanity check."/>
-    </form>
-=======
+  </notification>
+
+
+  <notification
+   icon="alertmodal.tga"
+   name="NoTransNoSaveToContents"
+   type="notify">
+    <tag>fail</tag>
+    Cannot save &lt;nolink&gt;'[OBJ_NAME]'&lt;/nolink&gt; to object contents because you do not have permission to transfer the object's ownership.
+  </notification>
+
+  <notification
    icon="alertmodal.tga"
    name="LocalBitmapsUpdateFailedFinal"
    persist="true"
    type="notify">
 [FNAME] could not be opened or decoded for [NRETRIES] attempts, and is now considered broken.
 Disabling future updates for this file.
->>>>>>> 6fba1530
-  </notification>
-  <!-- ## Zi: Debug Settings Editor -->
-
-  <!-- <FS:Sei> LSL Default label missing FIRE-17710 -->
-  <notification
-   icon="alertmodal.tga"
-<<<<<<< HEAD
-   name="DefaultLabelMissing"
-   type="alertmodal">
-   <usetemplate
-    ignoretext="A LSL script has switch statement without a default label"
-    name="notifyignore"/>
-The behavior for switch() statements without a default case was previously incorrect and has been fixed. 
-See FIRE-17710 for details.
-=======
+  </notification>
+
+  <notification
+   icon="alertmodal.tga"
    name="LocalBitmapsVerifyFail"
    persist="true"
    type="notify">
 Attempted to add an invalid or unreadable image file [FNAME] which could not be opened or decoded.
 Attempt canceled.
->>>>>>> 6fba1530
-  </notification>
-  <!-- </FS:Sei> -->
-
-  <notification
-   icon="alertmodal.tga"
-<<<<<<< HEAD
-   name="TeleportToAvatarNotPossible"
-   type="alertmodal">
-Teleport to this avatar not possible, because the exact position is unknown.
-  <tag>fail</tag>
-=======
+  </notification>
+
+  <notification
+   icon="alertmodal.tga"
    name="LocalGLTFVerifyFail"
    persist="true"
    type="notify">
 Attempted to add an invalid or unreadable GLTF material [FNAME] which could not be opened or decoded.
 Attempt cancelled.
->>>>>>> 6fba1530
-  </notification>
-
-  <notification
-   icon="alertmodal.tga"
-<<<<<<< HEAD
-   name="ZoomToAvatarNotPossible"
-   type="alertmodal">
-Cannot zoom to this avatar, because it is out of reach.
-  <tag>fail</tag>
-=======
+  </notification>
+
+  <notification
+   icon="alertmodal.tga"
    name="PathfindingReturnMultipleItems"
    type="alertmodal">
     You are returning [NUM_ITEMS] items.  Are you sure you want to continue?
@@ -11949,17 +11447,10 @@
      name="okcancelignore"
      notext="No"
      yestext="Yes"/>
->>>>>>> 6fba1530
-  </notification>
-
-  <notification
-   icon="alertmodal.tga"
-<<<<<<< HEAD
-   name="TrackAvatarNotPossible"
-   type="alertmodal">
-Cannot track this avatar, because it is beyond radar range.
-  <tag>fail</tag>
-=======
+  </notification>
+
+  <notification
+   icon="alertmodal.tga"
    name="PathfindingDeleteMultipleItems"
    type="alertmodal">
     You are deleting [NUM_ITEMS] items.  Are you sure you want to continue?
@@ -11969,264 +11460,115 @@
      name="okcancelignore"
      notext="No"
      yestext="Yes"/>
->>>>>>> 6fba1530
-  </notification>
-
-
-  <notification
-   icon="alertmodal.tga"
-<<<<<<< HEAD
-   name="CacheEmpty"
-   type="alertmodal">
-Your viewer cache is currently empty. Please be aware that you may experience slow framerates and inventory loading for a short time while new content downloads.
-=======
+  </notification>
+
+
+  <notification
+   icon="alertmodal.tga"
    name="AvatarFrozen"
    type="notify">
    <tag>fail</tag>
 [AV_FREEZER] has frozen you. You cannot move or interact with the world.
->>>>>>> 6fba1530
-  </notification>
-
-  <!-- <FS:Zi> Viewer version popup -->
-  <notification
-   icon="alertmodal.tga"
-<<<<<<< HEAD
-   name="FirstJoinSupportGroup2"
-   type="alertmodal">
-Welcome to the Phoenix/Firestorm Viewer Support Group!
-
-To make support easier, it is recommended to announce your viewer's version to the group. This information includes current viewer version, viewer skin, operating system and RLVa status. You can choose to display your viewer's version in front of any chat you send to the group. Our support members can give you more meaningful advice right away if they know the viewer version you are on.
-
-You can enable and disable this function at any time using the checkbox in the group chat floater.
-
-Do you want to enable the automatic viewer version display?
-
-    <form name="form">
-      <button
-       index="0"
-       name="OK_okcancelignore"
-       text="Yes"/>
-      <button
-       default="true"
-       index="1"
-       name="Cancel_okcancelignore"
-       text="No"/>
-      <ignore
-	   name="ignore"
-       text="The Phoenix/Firestorm Support Group was joined"
-       save_option="true" />
-    </form>
-
-  </notification>
-  <!-- <FS:Zi> Viewer version popup -->
-  <notification
-     icon="alertmodal.tga"
-     name="ConfirmScriptModify"
-    type="alertmodal">
-    Are you sure you want to modify scripts in selected objects?
-    <tag>confirm</tag>
-    <usetemplate
-    ignoretext="Confirm before I modify scripts in selection"
-     name="okcancelignore"
-     notext="Cancel"
-     yestext="OK"/>
-=======
+  </notification>
+
+  <notification
+   icon="alertmodal.tga"
    name="AvatarFrozenDuration"
    type="notify">
    <tag>fail</tag>
 [AV_FREEZER] has frozen you for [AV_FREEZE_TIME] seconds. You cannot move or interact with the world.
->>>>>>> 6fba1530
-  </notification>
-
-  <notification
-   icon="alertmodal.tga"
-<<<<<<< HEAD
-   name="LocalBitmapsUpdateFileNotFound"
-   persist="true"
-   type="notify">
-[FNAME] could not be updated because the file could no longer be found.
-Disabling future updates for this file.
-=======
+  </notification>
+
+  <notification
+   icon="alertmodal.tga"
    name="YouFrozeAvatar"
    type="notify">
    <tag>fail</tag>
 Avatar frozen.
->>>>>>> 6fba1530
-  </notification>
-
-
-  <notification
-   icon="alertmodal.tga"
-<<<<<<< HEAD
-   name="NoTransNoSaveToContents"
-   type="notify">
-    <tag>fail</tag>
-    Cannot save &lt;nolink&gt;'[OBJ_NAME]'&lt;/nolink&gt; to object contents because you do not have permission to transfer the object's ownership.
-=======
+  </notification>
+
+  <notification
+   icon="alertmodal.tga"
    name="AvatarHasUnFrozenYou"
    type="notify">
    <tag>fail</tag>
 [AV_FREEZER] has unfrozen you.
->>>>>>> 6fba1530
-  </notification>
-
-  <notification
-   icon="alertmodal.tga"
-<<<<<<< HEAD
-   name="LocalBitmapsUpdateFailedFinal"
-   persist="true"
-   type="notify">
-[FNAME] could not be opened or decoded for [NRETRIES] attempts, and is now considered broken.
-Disabling future updates for this file.
-=======
+  </notification>
+
+  <notification
+   icon="alertmodal.tga"
    name="AvatarUnFrozen"
    type="notify">
    <tag>fail</tag>
 Avatar unfrozen.
->>>>>>> 6fba1530
-  </notification>
-
-  <notification
-   icon="alertmodal.tga"
-<<<<<<< HEAD
-   name="LocalBitmapsVerifyFail"
-   persist="true"
-   type="notify">
-Attempted to add an invalid or unreadable image file [FNAME] which could not be opened or decoded.
-Attempt canceled.
-=======
+  </notification>
+
+  <notification
+   icon="alertmodal.tga"
    name="AvatarFreezeFailure"
    type="notify">
    <tag>fail</tag>
 Freeze failed because you don't have admin permission for that parcel.
->>>>>>> 6fba1530
-  </notification>
-
-  <notification
-   icon="alertmodal.tga"
-<<<<<<< HEAD
-   name="LocalGLTFVerifyFail"
-   persist="true"
-   type="notify">
-Attempted to add an invalid or unreadable GLTF material [FNAME] which could not be opened or decoded.
-Attempt cancelled.
-=======
+  </notification>
+
+  <notification
+   icon="alertmodal.tga"
    name="AvatarFreezeThaw"
    type="notify">
    <tag>fail</tag>
 Your freeze expired, go about your business.
->>>>>>> 6fba1530
-  </notification>
-
-  <notification
-   icon="alertmodal.tga"
-<<<<<<< HEAD
-   name="PathfindingReturnMultipleItems"
-   type="alertmodal">
-    You are returning [NUM_ITEMS] items.  Are you sure you want to continue?
-    <tag>confirm</tag>
-    <usetemplate
-     ignoretext="Are you sure you want to return multiple items?"
-     name="okcancelignore"
-     notext="No"
-     yestext="Yes"/>
-=======
+  </notification>
+
+  <notification
+   icon="alertmodal.tga"
    name="AvatarCantFreeze"
    type="notify">
    <tag>fail</tag>
 Sorry, can't freeze that user.
->>>>>>> 6fba1530
-  </notification>
-
-  <notification
-   icon="alertmodal.tga"
-<<<<<<< HEAD
-   name="PathfindingDeleteMultipleItems"
-   type="alertmodal">
-    You are deleting [NUM_ITEMS] items.  Are you sure you want to continue?
-    <tag>confirm</tag>
-    <usetemplate
-     ignoretext="Are you sure you want to delete multiple items?"
-     name="okcancelignore"
-     notext="No"
-     yestext="Yes"/>
-=======
+  </notification>
+
+  <notification
+   icon="alertmodal.tga"
    name="NowOwnObject"
    type="notify">
    <tag>fail</tag>
 You are now the owner of object [OBJECT_NAME]
->>>>>>> 6fba1530
-  </notification>
-
-
-  <notification
-   icon="alertmodal.tga"
-<<<<<<< HEAD
-   name="AvatarFrozen"
-   type="notify">
-   <tag>fail</tag>
-[AV_FREEZER] has frozen you. You cannot move or interact with the world.
-=======
+  </notification>
+
+  <notification
+   icon="alertmodal.tga"
    name="CantRezOnLand"
    type="notify">
    <tag>fail</tag>
 Can't rez object at [OBJECT_POS] because the owner of this land does not allow it.  Use the land tool to see land ownership.
->>>>>>> 6fba1530
-  </notification>
-
-  <notification
-   icon="alertmodal.tga"
-<<<<<<< HEAD
-   name="AvatarFrozenDuration"
-   type="notify">
-   <tag>fail</tag>
-[AV_FREEZER] has frozen you for [AV_FREEZE_TIME] seconds. You cannot move or interact with the world.
-=======
+  </notification>
+
+  <notification
+   icon="alertmodal.tga"
    name="RezFailTooManyRequests"
    type="notify">
    <tag>fail</tag>
 Object can not be rezzed because there are too many requests.
->>>>>>> 6fba1530
   </notification>
  
   <notification
    icon="alertmodal.tga"
-<<<<<<< HEAD
-   name="YouFrozeAvatar"
-   type="notify">
-   <tag>fail</tag>
-Avatar frozen.
-=======
    name="SitFailCantMove"
    type="notify">
    <tag>fail</tag>
 You cannot sit because you cannot move at this time.
->>>>>>> 6fba1530
-  </notification>
-
-  <notification
-   icon="alertmodal.tga"
-<<<<<<< HEAD
-   name="AvatarHasUnFrozenYou"
-   type="notify">
-   <tag>fail</tag>
-[AV_FREEZER] has unfrozen you.
-=======
+  </notification>
+
+  <notification
+   icon="alertmodal.tga"
    name="SitFailNotAllowedOnLand"
    type="notify">
    <tag>fail</tag>
 You cannot sit because you are not allowed on that land.
->>>>>>> 6fba1530
   </notification>
  
   <notification
    icon="alertmodal.tga"
-<<<<<<< HEAD
-   name="AvatarUnFrozen"
-   type="notify">
-   <tag>fail</tag>
-Avatar unfrozen.
-=======
    name="SitFailNotSameRegion"
    type="notify">
    <tag>fail</tag>
@@ -12242,264 +11584,133 @@
     <usetemplate
      name="okbutton"
      yestext="OK"/>
->>>>>>> 6fba1530
   </notification>
   
   <notification
    icon="alertmodal.tga"
-<<<<<<< HEAD
-   name="AvatarFreezeFailure"
-   type="notify">
-   <tag>fail</tag>
-Freeze failed because you don't have admin permission for that parcel.
-=======
    name="NoNewObjectRegionFull"
    type="notify">
    <tag>fail</tag>
 Unable to create new object. The region is full.
->>>>>>> 6fba1530
-  </notification>
-
-  <notification
-   icon="alertmodal.tga"
-<<<<<<< HEAD
-   name="AvatarFreezeThaw"
-   type="notify">
-   <tag>fail</tag>
-Your freeze expired, go about your business.
-=======
+  </notification>
+
+  <notification
+   icon="alertmodal.tga"
    name="FailedToPlaceObject"
    type="notify">
    <tag>fail</tag>
 Failed to place object at specified location.  Please try again.
->>>>>>> 6fba1530
-  </notification>
-
-  <notification
-   icon="alertmodal.tga"
-<<<<<<< HEAD
-   name="AvatarCantFreeze"
-   type="notify">
-   <tag>fail</tag>
-Sorry, can't freeze that user.
-=======
+  </notification>
+
+  <notification
+   icon="alertmodal.tga"
    name="NoOwnNoGardening"
    type="notify">
    <tag>fail</tag>
 You can't create trees and grass on land you don't own.
->>>>>>> 6fba1530
-  </notification>
-
-  <notification
-   icon="alertmodal.tga"
-<<<<<<< HEAD
-   name="NowOwnObject"
-   type="notify">
-   <tag>fail</tag>
-You are now the owner of object [OBJECT_NAME]
-=======
+  </notification>
+
+  <notification
+   icon="alertmodal.tga"
    name="NoCopyPermsNoObject"
    type="notify">
    <tag>fail</tag>
 Copy failed because you lack permission to copy the object &lt;nolink&gt;'[OBJ_NAME]'&lt;/nolink&gt;.
->>>>>>> 6fba1530
-  </notification>
-
-  <notification
-   icon="alertmodal.tga"
-<<<<<<< HEAD
-   name="CantRezOnLand"
-   type="notify">
-   <tag>fail</tag>
-Can't rez object at [OBJECT_POS] because the owner of this land does not allow it.  Use the land tool to see land ownership.
-=======
+  </notification>
+
+  <notification
+   icon="alertmodal.tga"
    name="NoTransPermsNoObject"
    type="notify">
    <tag>fail</tag>
 Copy failed because the object &lt;nolink&gt;'[OBJ_NAME]'&lt;/nolink&gt; cannot be transferred to you.
->>>>>>> 6fba1530
-  </notification>
-
-  <notification
-   icon="alertmodal.tga"
-<<<<<<< HEAD
-   name="RezFailTooManyRequests"
-   type="notify">
-   <tag>fail</tag>
-Object can not be rezzed because there are too many requests.
-=======
+  </notification>
+
+  <notification
+   icon="alertmodal.tga"
    name="AddToNavMeshNoCopy"
    type="notify">
    <tag>fail</tag>
 Copy failed because the object &lt;nolink&gt;'[OBJ_NAME]'&lt;/nolink&gt; contributes to navmesh.
->>>>>>> 6fba1530
-  </notification>
- 
-  <notification
-   icon="alertmodal.tga"
-<<<<<<< HEAD
-   name="SitFailCantMove"
-   type="notify">
-   <tag>fail</tag>
-You cannot sit because you cannot move at this time.
-=======
+  </notification>
+
+  <notification
+   icon="alertmodal.tga"
    name="DupeWithNoRootsSelected"
    type="notify">
    <tag>fail</tag>
 Duplicate with no root objects selected.
->>>>>>> 6fba1530
-  </notification>
-
-  <notification
-   icon="alertmodal.tga"
-<<<<<<< HEAD
-   name="SitFailNotAllowedOnLand"
-   type="notify">
-   <tag>fail</tag>
-You cannot sit because you are not allowed on that land.
-=======
+  </notification>
+
+  <notification
+   icon="alertmodal.tga"
    name="CantDupeCuzRegionIsFull"
    type="notify">
    <tag>fail</tag>
 Can't duplicate objects because the region is full.
->>>>>>> 6fba1530
-  </notification>
- 
-  <notification
-   icon="alertmodal.tga"
-<<<<<<< HEAD
-   name="SitFailNotSameRegion"
-   type="notify">
-   <tag>fail</tag>
-Try moving closer.  Can't sit on object because
-it is not in the same region as you.
-=======
+  </notification>
+
+  <notification
+   icon="alertmodal.tga"
    name="CantDupeCuzParcelNotFound"
    type="notify">
    <tag>fail</tag>
 Can't duplicate objects - Can't find the parcel they are on.
->>>>>>> 6fba1530
-  </notification>
-  
-  <notification
-   icon="alert.tga"
-   name="ChatHistoryIsBusyAlert"
-   type="alertmodal">
-   Chat history file is busy with previous operation. Please try again in a few minutes or choose chat with another person.
-    <usetemplate
-     name="okbutton"
-     yestext="OK"/>
-  </notification>
-  
-  <notification
-   icon="alertmodal.tga"
-<<<<<<< HEAD
-   name="NoNewObjectRegionFull"
-   type="notify">
-   <tag>fail</tag>
-Unable to create new object. The region is full.
-=======
+  </notification>
+
+  <notification
+   icon="alertmodal.tga"
    name="CantCreateCuzParcelFull"
    type="notify">
    <tag>fail</tag>
 Can't create object because 
 the parcel is full.
->>>>>>> 6fba1530
-  </notification>
-
-  <notification
-   icon="alertmodal.tga"
-<<<<<<< HEAD
-   name="FailedToPlaceObject"
-   type="notify">
-   <tag>fail</tag>
-Failed to place object at specified location.  Please try again.
-=======
+  </notification>
+
+  <notification
+   icon="alertmodal.tga"
    name="RezAttemptFailed"
    type="notify">
    <tag>fail</tag>
 Attempt to rez an object failed.
->>>>>>> 6fba1530
-  </notification>
-
-  <notification
-   icon="alertmodal.tga"
-<<<<<<< HEAD
-   name="NoOwnNoGardening"
-   type="notify">
-   <tag>fail</tag>
-You can't create trees and grass on land you don't own.
-=======
+  </notification>
+
+  <notification
+   icon="alertmodal.tga"
    name="ToxicInvRezAttemptFailed"
    type="notify">
    <tag>fail</tag>
 Unable to create item that has caused problems on this region.
->>>>>>> 6fba1530
-  </notification>
-
-  <notification
-   icon="alertmodal.tga"
-<<<<<<< HEAD
-   name="NoCopyPermsNoObject"
-   type="notify">
-   <tag>fail</tag>
-Copy failed because you lack permission to copy the object &lt;nolink&gt;'[OBJ_NAME]'&lt;/nolink&gt;.
-=======
+  </notification>
+
+  <notification
+   icon="alertmodal.tga"
    name="InvItemIsBlacklisted"
    type="notify">
    <tag>fail</tag>
 That inventory item has been blacklisted.
->>>>>>> 6fba1530
-  </notification>
-
-  <notification
-   icon="alertmodal.tga"
-<<<<<<< HEAD
-   name="NoTransPermsNoObject"
-   type="notify">
-   <tag>fail</tag>
-Copy failed because the object &lt;nolink&gt;'[OBJ_NAME]'&lt;/nolink&gt; cannot be transferred to you.
-=======
+  </notification>
+
+  <notification
+   icon="alertmodal.tga"
    name="NoCanRezObjects"
    type="notify">
    <tag>fail</tag>
 You are not currently allowed to create objects.
->>>>>>> 6fba1530
   </notification>
  
   <notification
    icon="alertmodal.tga"
-<<<<<<< HEAD
-   name="AddToNavMeshNoCopy"
-   type="notify">
-   <tag>fail</tag>
-Copy failed because the object &lt;nolink&gt;'[OBJ_NAME]'&lt;/nolink&gt; contributes to navmesh.
-=======
    name="LandSearchBlocked"
    type="notify">
    <tag>fail</tag>
 Land Search Blocked.
 You have performed too many land searches too quickly.
 Please try again in a minute.
->>>>>>> 6fba1530
-  </notification>
-
-  <notification
-   icon="alertmodal.tga"
-<<<<<<< HEAD
-   name="DupeWithNoRootsSelected"
-   type="notify">
-   <tag>fail</tag>
-Duplicate with no root objects selected.
-  </notification>
-
-  <notification
-   icon="alertmodal.tga"
-   name="CantDupeCuzRegionIsFull"
-   type="notify">
-   <tag>fail</tag>
-Can't duplicate objects because the region is full.
-=======
+  </notification>
+
+  <notification
+   icon="alertmodal.tga"
    name="NotEnoughResourcesToAttach"
    type="notify">
    <tag>fail</tag>
@@ -12512,134 +11723,67 @@
    type="notifytip">
    <tag>fail</tag>
 You died and have been teleported to your home location
->>>>>>> 6fba1530
-  </notification>
-
-  <notification
-   icon="alertmodal.tga"
-<<<<<<< HEAD
-   name="CantDupeCuzParcelNotFound"
-   type="notify">
-   <tag>fail</tag>
-Can't duplicate objects - Can't find the parcel they are on.
-=======
+  </notification>
+
+  <notification
+   icon="alertmodal.tga"
    name="EjectComingSoon"
    type="notify">
    <tag>fail</tag>
 You are no longer allowed here and have [EJECT_TIME] seconds to leave.
->>>>>>> 6fba1530
-  </notification>
-
-  <notification
-   icon="alertmodal.tga"
-<<<<<<< HEAD
-   name="CantCreateCuzParcelFull"
-   type="notify">
-   <tag>fail</tag>
-Can't create object because 
-the parcel is full.
-=======
+  </notification>
+
+  <notification
+   icon="alertmodal.tga"
    name="NoEnterRegionMaybeFull"
    type="notify">
    <tag>fail</tag>
 You can't enter region "[NAME]".
 It may be full or restarting soon.
->>>>>>> 6fba1530
-  </notification>
-
-  <notification
-   icon="alertmodal.tga"
-<<<<<<< HEAD
-   name="RezAttemptFailed"
-   type="notify">
-   <tag>fail</tag>
-Attempt to rez an object failed.
-=======
+  </notification>
+
+  <notification
+   icon="alertmodal.tga"
    name="SaveBackToInvDisabled"
    type="notify">
    <tag>fail</tag>
 Save Back To Inventory has been disabled.
->>>>>>> 6fba1530
-  </notification>
-
-  <notification
-   icon="alertmodal.tga"
-<<<<<<< HEAD
-   name="ToxicInvRezAttemptFailed"
-   type="notify">
-   <tag>fail</tag>
-Unable to create item that has caused problems on this region.
-=======
+  </notification>
+
+  <notification
+   icon="alertmodal.tga"
    name="NoExistNoSaveToContents"
    type="notify">
    <tag>fail</tag>
 Cannot save &lt;nolink&gt;'[OBJ_NAME]'&lt;/nolink&gt; to object contents because the object it was rezzed from no longer exists.
->>>>>>> 6fba1530
-  </notification>
-
-  <notification
-   icon="alertmodal.tga"
-<<<<<<< HEAD
-   name="InvItemIsBlacklisted"
-   type="notify">
-   <tag>fail</tag>
-That inventory item has been blacklisted.
-=======
+  </notification>
+
+  <notification
+   icon="alertmodal.tga"
    name="NoModNoSaveToContents"
    type="notify">
    <tag>fail</tag>
 Cannot save &lt;nolink&gt;'[OBJ_NAME]'&lt;/nolink&gt; to object contents because you do not have permission to modify the object &lt;nolink&gt;'[DEST_NAME]'&lt;/nolink&gt;.
->>>>>>> 6fba1530
-  </notification>
-
-  <notification
-   icon="alertmodal.tga"
-<<<<<<< HEAD
-   name="NoCanRezObjects"
-   type="notify">
-   <tag>fail</tag>
-You are not currently allowed to create objects.
-=======
+  </notification>
+
+  <notification
+   icon="alertmodal.tga"
    name="NoSaveBackToInvDisabled"
    type="notify">
    <tag>fail</tag>
 Cannot save &lt;nolink&gt;'[OBJ_NAME]'&lt;/nolink&gt; back to inventory -- this operation has been disabled.
->>>>>>> 6fba1530
-  </notification>
- 
-  <notification
-   icon="alertmodal.tga"
-<<<<<<< HEAD
-   name="LandSearchBlocked"
-   type="notify">
-   <tag>fail</tag>
-Land Search Blocked.
-You have performed too many land searches too quickly.
-Please try again in a minute.
-=======
+  </notification>
+
+  <notification
+   icon="alertmodal.tga"
    name="NoCopyNoSelCopy"
    type="notify">
    <tag>fail</tag>
 You cannot copy your selection because you do not have permission to copy the object &lt;nolink&gt;'[OBJ_NAME]'&lt;/nolink&gt;.
->>>>>>> 6fba1530
-  </notification>
-
-  <notification
-   icon="alertmodal.tga"
-<<<<<<< HEAD
-   name="NotEnoughResourcesToAttach"
-   type="notify">
-   <tag>fail</tag>
-Not enough script resources available to attach object!
-  </notification>
-
-  <notification
-   icon="notifytip.tga"
-   name="YouDiedAndGotTPHome"
-   type="notifytip">
-   <tag>fail</tag>
-You died and have been teleported to your home location
-=======
+  </notification>
+
+  <notification
+   icon="alertmodal.tga"
    name="NoTransNoSelCopy"
    type="notify">
    <tag>fail</tag>
@@ -12652,146 +11796,74 @@
    type="notify">
    <tag>fail</tag>
 You cannot copy your selection because the object &lt;nolink&gt;'[OBJ_NAME]'&lt;/nolink&gt; is not transferable.
->>>>>>> 6fba1530
-  </notification>
-
-  <notification
-   icon="alertmodal.tga"
-<<<<<<< HEAD
-   name="EjectComingSoon"
-   type="notify">
-   <tag>fail</tag>
-You are no longer allowed here and have [EJECT_TIME] seconds to leave.
-=======
+  </notification>
+
+  <notification
+   icon="alertmodal.tga"
    name="NoPermsNoRemoval"
    type="notify">
    <tag>fail</tag>
 Removal of the object &lt;nolink&gt;'[OBJ_NAME]'&lt;/nolink&gt; from the simulator is disallowed by the permissions system.
->>>>>>> 6fba1530
-  </notification>
-
-  <notification
-   icon="alertmodal.tga"
-<<<<<<< HEAD
-   name="NoEnterRegionMaybeFull"
-   type="notify">
-   <tag>fail</tag>
-You can't enter region "[NAME]".
-It may be full or restarting soon.
-=======
+  </notification>
+
+  <notification
+   icon="alertmodal.tga"
    name="NoModNoSaveSelection"
    type="notify">
    <tag>fail</tag>
 Cannot save your selection because you do not have permission to modify the object &lt;nolink&gt;'[OBJ_NAME]'&lt;/nolink&gt;.
->>>>>>> 6fba1530
-  </notification>
-
-  <notification
-   icon="alertmodal.tga"
-<<<<<<< HEAD
-   name="SaveBackToInvDisabled"
-   type="notify">
-   <tag>fail</tag>
-Save Back To Inventory has been disabled.
-=======
+  </notification>
+
+  <notification
+   icon="alertmodal.tga"
    name="NoCopyNoSaveSelection"
    type="notify">
    <tag>fail</tag>
 Cannot save your selection because the object &lt;nolink&gt;'[OBJ_NAME]'&lt;/nolink&gt; is not copyable.
->>>>>>> 6fba1530
-  </notification>
-
-  <notification
-   icon="alertmodal.tga"
-<<<<<<< HEAD
-   name="NoExistNoSaveToContents"
-   type="notify">
-   <tag>fail</tag>
-Cannot save &lt;nolink&gt;'[OBJ_NAME]'&lt;/nolink&gt; to object contents because the object it was rezzed from no longer exists.
-=======
+  </notification>
+
+  <notification
+   icon="alertmodal.tga"
    name="NoModNoTaking"
    type="notify">
    <tag>fail</tag>
 You cannot take your selection because you do not have permission to modify the object &lt;nolink&gt;'[OBJ_NAME]'&lt;/nolink&gt;.
->>>>>>> 6fba1530
-  </notification>
-
-  <notification
-   icon="alertmodal.tga"
-<<<<<<< HEAD
-   name="NoModNoSaveToContents"
-   type="notify">
-   <tag>fail</tag>
-Cannot save &lt;nolink&gt;'[OBJ_NAME]'&lt;/nolink&gt; to object contents because you do not have permission to modify the object &lt;nolink&gt;'[DEST_NAME]'&lt;/nolink&gt;.
-=======
+  </notification>
+
+  <notification
+   icon="alertmodal.tga"
    name="RezDestInternalError"
    type="notify">
    <tag>fail</tag>
 Internal Error: Unknown destination type.
->>>>>>> 6fba1530
-  </notification>
-
-  <notification
-   icon="alertmodal.tga"
-<<<<<<< HEAD
-   name="NoSaveBackToInvDisabled"
-   type="notify">
-   <tag>fail</tag>
-Cannot save &lt;nolink&gt;'[OBJ_NAME]'&lt;/nolink&gt; back to inventory -- this operation has been disabled.
-=======
+  </notification>
+
+  <notification
+   icon="alertmodal.tga"
    name="DeleteFailObjNotFound"
    type="notify">
    <tag>fail</tag>
 Delete failed because object not found
->>>>>>> 6fba1530
-  </notification>
-
-  <notification
-   icon="alertmodal.tga"
-<<<<<<< HEAD
-   name="NoCopyNoSelCopy"
-   type="notify">
-   <tag>fail</tag>
-You cannot copy your selection because you do not have permission to copy the object &lt;nolink&gt;'[OBJ_NAME]'&lt;/nolink&gt;.
-=======
+  </notification>
+
+  <notification
+   icon="alertmodal.tga"
    name="SorryCantEjectUser"
    type="notify">
    <tag>fail</tag>
 Sorry, can't eject that user.
->>>>>>> 6fba1530
-  </notification>
-
-  <notification
-   icon="alertmodal.tga"
-<<<<<<< HEAD
-   name="NoTransNoSelCopy"
-   type="notify">
-   <tag>fail</tag>
-You cannot copy your selection because the object &lt;nolink&gt;'[OBJ_NAME]'&lt;/nolink&gt; is not transferable.
-=======
+  </notification>
+
+  <notification
+   icon="alertmodal.tga"
    name="RegionSezNotAHome"
    type="notify">
    <tag>fail</tag>
 This region does not allow you to set your home location here.
->>>>>>> 6fba1530
-  </notification>
-
-  <notification
-   icon="alertmodal.tga"
-<<<<<<< HEAD
-   name="NoTransNoCopy"
-   type="notify">
-   <tag>fail</tag>
-You cannot copy your selection because the object &lt;nolink&gt;'[OBJ_NAME]'&lt;/nolink&gt; is not transferable.
-  </notification>
-
-  <notification
-   icon="alertmodal.tga"
-   name="NoPermsNoRemoval"
-   type="notify">
-   <tag>fail</tag>
-Removal of the object &lt;nolink&gt;'[OBJ_NAME]'&lt;/nolink&gt; from the simulator is disallowed by the permissions system.
-=======
+  </notification>
+
+  <notification
+   icon="alertmodal.tga"
    name="HomeLocationLimits"
    type="notify">
    <tag>fail</tag>
@@ -12812,143 +11884,71 @@
    type="notifytip">
    <tag>fail</tag>
 Avatar ejected.
->>>>>>> 6fba1530
-  </notification>
-
-  <notification
-   icon="alertmodal.tga"
-<<<<<<< HEAD
-   name="NoModNoSaveSelection"
-   type="notify">
-   <tag>fail</tag>
-Cannot save your selection because you do not have permission to modify the object &lt;nolink&gt;'[OBJ_NAME]'&lt;/nolink&gt;.
-=======
+  </notification>
+
+  <notification
+   icon="alertmodal.tga"
    name="AvatarEjectFailed"
    type="notify">
    <tag>fail</tag>
 Eject failed because you don't have admin permission for that parcel.
->>>>>>> 6fba1530
-  </notification>
-
-  <notification
-   icon="alertmodal.tga"
-<<<<<<< HEAD
-   name="NoCopyNoSaveSelection"
-   type="notify">
-   <tag>fail</tag>
-Cannot save your selection because the object &lt;nolink&gt;'[OBJ_NAME]'&lt;/nolink&gt; is not copyable.
-=======
+  </notification>
+
+  <notification
+   icon="alertmodal.tga"
    name="CMOParcelFull"
    type="notify">
    <tag>fail</tag>
 Can't move object '[O]' to
 [P] in region [R] because the parcel is full.
->>>>>>> 6fba1530
-  </notification>
-
-  <notification
-   icon="alertmodal.tga"
-<<<<<<< HEAD
-   name="NoModNoTaking"
-   type="notify">
-   <tag>fail</tag>
-You cannot take your selection because you do not have permission to modify the object &lt;nolink&gt;'[OBJ_NAME]'&lt;/nolink&gt;.
-=======
+  </notification>
+
+  <notification
+   icon="alertmodal.tga"
    name="CMOParcelPerms"
    type="notify">
    <tag>fail</tag>
 Can't move object '[O]' to
 [P] in region [R] because your objects are not allowed on this parcel.
->>>>>>> 6fba1530
-  </notification>
-
-  <notification
-   icon="alertmodal.tga"
-<<<<<<< HEAD
-   name="RezDestInternalError"
-   type="notify">
-   <tag>fail</tag>
-Internal Error: Unknown destination type.
-=======
+  </notification>
+
+  <notification
+   icon="alertmodal.tga"
    name="CMOParcelResources"
    type="notify">
    <tag>fail</tag>
 Can't move object '[O]' to
 [P] in region [R] because there are not enough resources for this object on this parcel.
->>>>>>> 6fba1530
-  </notification>
-
-  <notification
-   icon="alertmodal.tga"
-<<<<<<< HEAD
-   name="DeleteFailObjNotFound"
-   type="notify">
-   <tag>fail</tag>
-Delete failed because object not found
-=======
+  </notification>
+
+  <notification
+   icon="alertmodal.tga"
    name="NoParcelPermsNoObject"
    type="notify">
    <tag>fail</tag>
 Copy failed because you lack access to that parcel.
->>>>>>> 6fba1530
-  </notification>
-
-  <notification
-   icon="alertmodal.tga"
-<<<<<<< HEAD
-   name="SorryCantEjectUser"
-   type="notify">
-   <tag>fail</tag>
-Sorry, can't eject that user.
-=======
+  </notification>
+
+  <notification
+   icon="alertmodal.tga"
    name="CMORegionVersion"
    type="notify">
     <tag>fail</tag>
     Can't move object '[O]' to
     [P] in region [R] because the other region is running an older version which does not support receiving this object via region crossing.
->>>>>>> 6fba1530
-  </notification>
-
-  <notification
-   icon="alertmodal.tga"
-<<<<<<< HEAD
-   name="RegionSezNotAHome"
-   type="notify">
-   <tag>fail</tag>
-This region does not allow you to set your home location here.
-=======
+  </notification>
+
+  <notification
+   icon="alertmodal.tga"
    name="CMONavMesh"
    type="notify">
    <tag>fail</tag>
 Can't move object '[O]' to
 [P] in region [R] because you cannot modify the navmesh across region boundaries.
->>>>>>> 6fba1530
-  </notification>
-
-  <notification
-   icon="alertmodal.tga"
-<<<<<<< HEAD
-   name="HomeLocationLimits"
-   type="notify">
-   <tag>fail</tag>
-You can only set your 'Home Location' on your land or at a mainland Infohub.
-   </notification>
-
-  <notification
-   icon="alertmodal.tga"
-   name="HomePositionSet"
-   type="notify">
-   <tag>fail</tag>
-Home position set.
-  </notification>
-
-  <notification
-   icon="notifytip.tga"
-   name="AvatarEjected"
-   type="notifytip">
-   <tag>fail</tag>
-Avatar ejected.
-=======
+  </notification>
+
+  <notification
+   icon="alertmodal.tga"
    name="CMOWTF"
    type="notify">
    <tag>fail</tag>
@@ -12973,631 +11973,334 @@
     <usetemplate
      name="okbutton"
      yestext="OK"/>
->>>>>>> 6fba1530
-  </notification>
-
-  <notification
-   icon="alertmodal.tga"
-<<<<<<< HEAD
-   name="AvatarEjectFailed"
-   type="notify">
-   <tag>fail</tag>
-Eject failed because you don't have admin permission for that parcel.
-=======
+  </notification>
+
+  <notification
+   icon="alertmodal.tga"
    name="CantEnablePhysObjContributesToNav"
    type="notify">
    <tag>fail</tag>
 Can't enable physics for an object that contributes to the navmesh.
->>>>>>> 6fba1530
-  </notification>
-
-  <notification
-   icon="alertmodal.tga"
-<<<<<<< HEAD
-   name="CMOParcelFull"
-   type="notify">
-   <tag>fail</tag>
-Can't move object '[O]' to
-[P] in region [R] because the parcel is full.
-=======
+  </notification>
+
+  <notification
+   icon="alertmodal.tga"
    name="CantEnablePhysKeyframedObj"
    type="notify">
    <tag>fail</tag>
 Can't enable physics for keyframed objects.
->>>>>>> 6fba1530
-  </notification>
-
-  <notification
-   icon="alertmodal.tga"
-<<<<<<< HEAD
-   name="CMOParcelPerms"
-   type="notify">
-   <tag>fail</tag>
-Can't move object '[O]' to
-[P] in region [R] because your objects are not allowed on this parcel.
-=======
+  </notification>
+
+  <notification
+   icon="alertmodal.tga"
    name="CantEnablePhysNotEnoughLandResources"
    type="notify">
    <tag>fail</tag>
 Can't enable physics for object -- insufficient land resources.
->>>>>>> 6fba1530
-  </notification>
-
-  <notification
-   icon="alertmodal.tga"
-<<<<<<< HEAD
-   name="CMOParcelResources"
-   type="notify">
-   <tag>fail</tag>
-Can't move object '[O]' to
-[P] in region [R] because there are not enough resources for this object on this parcel.
-=======
+  </notification>
+
+  <notification
+   icon="alertmodal.tga"
    name="CantEnablePhysCostTooGreat"
    persist="true"
    type="notify">
    <tag>fail</tag>
 Can't enable physics for object with physics resource cost greater than [MAX_OBJECTS]
->>>>>>> 6fba1530
-  </notification>
-
-  <notification
-   icon="alertmodal.tga"
-<<<<<<< HEAD
-   name="NoParcelPermsNoObject"
-   type="notify">
-   <tag>fail</tag>
-Copy failed because you lack access to that parcel.
-=======
+  </notification>
+
+  <notification
+   icon="alertmodal.tga"
    name="PhantomWithConcavePiece"
    type="notify">
    <tag>fail</tag>
 This object cannot have a concave piece because it is phantom and contributes to the navmesh.
->>>>>>> 6fba1530
-  </notification>
-
-  <notification
-   icon="alertmodal.tga"
-<<<<<<< HEAD
-   name="CMORegionVersion"
-   type="notify">
-    <tag>fail</tag>
-    Can't move object '[O]' to
-    [P] in region [R] because the other region is running an older version which does not support receiving this object via region crossing.
-=======
+  </notification>
+
+  <notification
+   icon="alertmodal.tga"
    name="UnableAddItem"
    type="notify">
    <tag>fail</tag>
 Unable to add item!
->>>>>>> 6fba1530
-  </notification>
-
-  <notification
-   icon="alertmodal.tga"
-<<<<<<< HEAD
-   name="CMONavMesh"
-   type="notify">
-   <tag>fail</tag>
-Can't move object '[O]' to
-[P] in region [R] because you cannot modify the navmesh across region boundaries.
-=======
+  </notification>
+
+  <notification
+   icon="alertmodal.tga"
    name="UnableEditItem"
    type="notify">
    <tag>fail</tag>
 Unable to edit this!
->>>>>>> 6fba1530
-  </notification>
-
-  <notification
-   icon="alertmodal.tga"
-<<<<<<< HEAD
-   name="CMOWTF"
-   type="notify">
-   <tag>fail</tag>
-Can't move object '[O]' to
-[P] in region [R] because of an unknown reason. ([F])
-=======
+  </notification>
+
+  <notification
+   icon="alertmodal.tga"
    name="NoPermToEdit"
    type="notify">
    <tag>fail</tag>
 Not permitted to edit this.
->>>>>>> 6fba1530
-  </notification>
-
-  <notification
-   icon="alertmodal.tga"
-<<<<<<< HEAD
-   name="NoPermModifyObject"
-   type="notify">
-   <tag>fail</tag>
-You don't have permission to modify that object
-=======
+  </notification>
+
+  <notification
+   icon="alertmodal.tga"
    name="NoPermToCopyInventory"
    type="notify">
    <tag>fail</tag>
 Not permitted to copy that inventory.
->>>>>>> 6fba1530
-  </notification>
-
-  <notification
-   icon="alertmodal.tga"
-<<<<<<< HEAD
-   name="TooMuchObjectInventorySelected"
-   type="alertmodal">
-    <tag>fail</tag>
-    Too many objects with large inventory are selected. Please select fewer objects and try again.
-    <usetemplate
-     name="okbutton"
-     yestext="OK"/>
-=======
+  </notification>
+
+  <notification
+   icon="alertmodal.tga"
    name="CantSaveItemDoesntExist"
    type="notify">
    <tag>fail</tag>
 Cannot save to object contents: Item no longer exists.
->>>>>>> 6fba1530
-  </notification>
-
-  <notification
-   icon="alertmodal.tga"
-<<<<<<< HEAD
-   name="CantEnablePhysObjContributesToNav"
-   type="notify">
-   <tag>fail</tag>
-Can't enable physics for an object that contributes to the navmesh.
-=======
+  </notification>
+
+  <notification
+   icon="alertmodal.tga"
    name="CantSaveItemAlreadyExists"
    type="notify">
    <tag>fail</tag>
 Cannot save to object contents: Item with that name already exists in inventory
->>>>>>> 6fba1530
-  </notification>
-
-  <notification
-   icon="alertmodal.tga"
-<<<<<<< HEAD
-   name="CantEnablePhysKeyframedObj"
-   type="notify">
-   <tag>fail</tag>
-Can't enable physics for keyframed objects.
-=======
+  </notification>
+
+  <notification
+   icon="alertmodal.tga"
    name="CantSaveModifyAttachment"
    type="notify">
    <tag>fail</tag>
 Cannot save to object contents: This would modify the attachment permissions.
->>>>>>> 6fba1530
-  </notification>
-
-  <notification
-   icon="alertmodal.tga"
-<<<<<<< HEAD
-   name="CantEnablePhysNotEnoughLandResources"
-   type="notify">
-   <tag>fail</tag>
-Can't enable physics for object -- insufficient land resources.
-=======
+  </notification>
+
+  <notification
+   icon="alertmodal.tga"
    name="AttachmentHasTooMuchInventory"
    type="notify">
    <tag>fail</tag>
 Your attachments contain too much inventory to add more.
->>>>>>> 6fba1530
-  </notification>
-
-  <notification
-   icon="alertmodal.tga"
-<<<<<<< HEAD
-   name="CantEnablePhysCostTooGreat"
-   persist="true"
-   type="notify">
-   <tag>fail</tag>
-Can't enable physics for object with physics resource cost greater than [MAX_OBJECTS]
-=======
+  </notification>
+
+  <notification
+   icon="alertmodal.tga"
    name="IllegalAttachment"
    type="notify">
    <tag>fail</tag>
 The attachment has requested a nonexistent point on the avatar. It has been attached to the chest instead.
->>>>>>> 6fba1530
-  </notification>
-
-  <notification
-   icon="alertmodal.tga"
-<<<<<<< HEAD
-   name="PhantomWithConcavePiece"
-   type="notify">
-   <tag>fail</tag>
-This object cannot have a concave piece because it is phantom and contributes to the navmesh.
-=======
+  </notification>
+
+  <notification
+   icon="alertmodal.tga"
    name="TooManyScripts"
    type="notify">
    <tag>fail</tag>
 Too many scripts.
->>>>>>> 6fba1530
-  </notification>
-
-  <notification
-   icon="alertmodal.tga"
-<<<<<<< HEAD
-   name="UnableAddItem"
-   type="notify">
-   <tag>fail</tag>
-Unable to add item!
-=======
+  </notification>
+
+  <notification
+   icon="alertmodal.tga"
    name="UnableAddScript"
    type="notify">
    <tag>fail</tag>
 Unable to add script!
->>>>>>> 6fba1530
-  </notification>
-
-  <notification
-   icon="alertmodal.tga"
-<<<<<<< HEAD
-   name="UnableEditItem"
-   type="notify">
-   <tag>fail</tag>
-Unable to edit this!
-=======
+  </notification>
+
+  <notification
+   icon="alertmodal.tga"
    name="AssetServerTimeoutObjReturn"
    type="notify">
    <tag>fail</tag>
 Asset server didn't respond in a timely fashion.  Object returned to the region.
->>>>>>> 6fba1530
-  </notification>
-
-  <notification
-   icon="alertmodal.tga"
-<<<<<<< HEAD
-   name="NoPermToEdit"
-   type="notify">
-   <tag>fail</tag>
-Not permitted to edit this.
-=======
+  </notification>
+
+  <notification
+   icon="alertmodal.tga"
    name="RegionDisablePhysicsShapes"
    type="notify">
    <tag>fail</tag>
 This region does not have physics shapes enabled.
->>>>>>> 6fba1530
-  </notification>
-
-  <notification
-   icon="alertmodal.tga"
-<<<<<<< HEAD
-   name="NoPermToCopyInventory"
-   type="notify">
-   <tag>fail</tag>
-Not permitted to copy that inventory.
-=======
+  </notification>
+
+  <notification
+   icon="alertmodal.tga"
    name="NoModNavmeshAcrossRegions"
    type="notify">
    <tag>fail</tag>
 You cannot modify the navmesh across region boundaries.
->>>>>>> 6fba1530
-  </notification>
-
-  <notification
-   icon="alertmodal.tga"
-<<<<<<< HEAD
-   name="CantSaveItemDoesntExist"
-   type="notify">
-   <tag>fail</tag>
-Cannot save to object contents: Item no longer exists.
-=======
+  </notification>
+
+  <notification
+   icon="alertmodal.tga"
    name="NoSetPhysicsPropertiesOnObjectType"
    type="notify">
    <tag>fail</tag>
 Cannot set physics properties on that object type.
->>>>>>> 6fba1530
-  </notification>
-
-  <notification
-   icon="alertmodal.tga"
-<<<<<<< HEAD
-   name="CantSaveItemAlreadyExists"
-   type="notify">
-   <tag>fail</tag>
-Cannot save to object contents: Item with that name already exists in inventory
-=======
+  </notification>
+
+  <notification
+   icon="alertmodal.tga"
    name="NoSetRootPrimWithNoShape"
    type="notify">
    <tag>fail</tag>
 Cannot set root prim to have no shape.
->>>>>>> 6fba1530
-  </notification>
-
-  <notification
-   icon="alertmodal.tga"
-<<<<<<< HEAD
-   name="CantSaveModifyAttachment"
-   type="notify">
-   <tag>fail</tag>
-Cannot save to object contents: This would modify the attachment permissions.
-=======
+  </notification>
+
+  <notification
+   icon="alertmodal.tga"
    name="NoRegionSupportPhysMats"
    type="notify">
    <tag>fail</tag>
 This region does not have physics materials enabled.
->>>>>>> 6fba1530
-  </notification>
-
-  <notification
-   icon="alertmodal.tga"
-<<<<<<< HEAD
-   name="AttachmentHasTooMuchInventory"
-   type="notify">
-   <tag>fail</tag>
-Your attachments contain too much inventory to add more.
-=======
+  </notification>
+
+  <notification
+   icon="alertmodal.tga"
    name="OnlyRootPrimPhysMats"
    type="notify">
    <tag>fail</tag>
 Only root prims may have their physics materials adjusted.
->>>>>>> 6fba1530
-  </notification>
-
-  <notification
-   icon="alertmodal.tga"
-<<<<<<< HEAD
-   name="IllegalAttachment"
-   type="notify">
-   <tag>fail</tag>
-The attachment has requested a nonexistent point on the avatar. It has been attached to the chest instead.
-=======
+  </notification>
+
+  <notification
+   icon="alertmodal.tga"
    name="NoSupportCharacterPhysMats"
    type="notify">
    <tag>fail</tag>
 Setting physics materials on characters is not yet supported.
->>>>>>> 6fba1530
-  </notification>
-
-  <notification
-   icon="alertmodal.tga"
-<<<<<<< HEAD
-   name="TooManyScripts"
-   type="notify">
-   <tag>fail</tag>
-Too many scripts.
-=======
+  </notification>
+
+  <notification
+   icon="alertmodal.tga"
    name="InvalidPhysMatProperty"
    type="notify">
    <tag>fail</tag>
 One or more of the specified physics material properties was invalid.
->>>>>>> 6fba1530
-  </notification>
-
-  <notification
-   icon="alertmodal.tga"
-<<<<<<< HEAD
-   name="UnableAddScript"
-   type="notify">
-   <tag>fail</tag>
-Unable to add script!
-=======
+  </notification>
+
+  <notification
+   icon="alertmodal.tga"
    name="NoPermsAlterStitchingMeshObj"
    type="notify">
    <tag>fail</tag>
 You may not alter the stitching type of a mesh object.
->>>>>>> 6fba1530
-  </notification>
-
-  <notification
-   icon="alertmodal.tga"
-<<<<<<< HEAD
-   name="AssetServerTimeoutObjReturn"
-   type="notify">
-   <tag>fail</tag>
-Asset server didn't respond in a timely fashion.  Object returned to the region.
-=======
+  </notification>
+
+  <notification
+   icon="alertmodal.tga"
    name="NoPermsAlterShapeMeshObj"
    type="notify">
    <tag>fail</tag>
 You may not alter the shape of a mesh object
->>>>>>> 6fba1530
-  </notification>
-
-  <notification
-   icon="alertmodal.tga"
-<<<<<<< HEAD
-   name="RegionDisablePhysicsShapes"
-   type="notify">
-   <tag>fail</tag>
-This region does not have physics shapes enabled.
-=======
+  </notification>
+
+  <notification
+   icon="alertmodal.tga"
    name="FullRegionCantEnter"
    type="notify">
    <tag>fail</tag>
 You can't enter this region because the region is full.
->>>>>>> 6fba1530
-  </notification>
-
-  <notification
-   icon="alertmodal.tga"
-<<<<<<< HEAD
-   name="NoModNavmeshAcrossRegions"
-   type="notify">
-   <tag>fail</tag>
-You cannot modify the navmesh across region boundaries.
-=======
+  </notification>
+
+  <notification
+   icon="alertmodal.tga"
    name="LinkFailedOwnersDiffer"
    type="notify">
    <tag>fail</tag>
 Link failed -- owners differ
->>>>>>> 6fba1530
-  </notification>
-
-  <notification
-   icon="alertmodal.tga"
-<<<<<<< HEAD
-   name="NoSetPhysicsPropertiesOnObjectType"
-   type="notify">
-   <tag>fail</tag>
-Cannot set physics properties on that object type.
-=======
+  </notification>
+
+  <notification
+   icon="alertmodal.tga"
    name="LinkFailedNoModNavmeshAcrossRegions"
    type="notify">
    <tag>fail</tag>
 Link failed -- cannot modify the navmesh across region boundaries.
->>>>>>> 6fba1530
-  </notification>
-
-  <notification
-   icon="alertmodal.tga"
-<<<<<<< HEAD
-   name="NoSetRootPrimWithNoShape"
-   type="notify">
-   <tag>fail</tag>
-Cannot set root prim to have no shape.
-=======
+  </notification>
+
+  <notification
+   icon="alertmodal.tga"
    name="LinkFailedNoPermToEdit"
    type="notify">
    <tag>fail</tag>
 Link failed because you do not have edit permission.
->>>>>>> 6fba1530
-  </notification>
-
-  <notification
-   icon="alertmodal.tga"
-<<<<<<< HEAD
-   name="NoRegionSupportPhysMats"
-   type="notify">
-   <tag>fail</tag>
-This region does not have physics materials enabled.
-=======
+  </notification>
+
+  <notification
+   icon="alertmodal.tga"
    name="LinkFailedTooManyPrims"
    type="notify">
    <tag>fail</tag>
 Link failed -- too many primitives
->>>>>>> 6fba1530
-  </notification>
-
-  <notification
-   icon="alertmodal.tga"
-<<<<<<< HEAD
-   name="OnlyRootPrimPhysMats"
-   type="notify">
-   <tag>fail</tag>
-Only root prims may have their physics materials adjusted.
-=======
+  </notification>
+
+  <notification
+   icon="alertmodal.tga"
    name="LinkFailedCantLinkNoCopyNoTrans"
    type="notify">
    <tag>fail</tag>
 Link failed -- cannot link no-copy with no-transfer
->>>>>>> 6fba1530
-  </notification>
-
-  <notification
-   icon="alertmodal.tga"
-<<<<<<< HEAD
-   name="NoSupportCharacterPhysMats"
-   type="notify">
-   <tag>fail</tag>
-Setting physics materials on characters is not yet supported.
-=======
+  </notification>
+
+  <notification
+   icon="alertmodal.tga"
    name="LinkFailedNothingLinkable"
    type="notify">
    <tag>fail</tag>
 Link failed -- nothing linkable.
->>>>>>> 6fba1530
-  </notification>
-
-  <notification
-   icon="alertmodal.tga"
-<<<<<<< HEAD
-   name="InvalidPhysMatProperty"
-   type="notify">
-   <tag>fail</tag>
-One or more of the specified physics material properties was invalid.
-=======
+  </notification>
+
+  <notification
+   icon="alertmodal.tga"
    name="LinkFailedTooManyPathfindingChars"
    type="notify">
    <tag>fail</tag>
 Link failed -- too many pathfinding characters
->>>>>>> 6fba1530
-  </notification>
-
-  <notification
-   icon="alertmodal.tga"
-<<<<<<< HEAD
-   name="NoPermsAlterStitchingMeshObj"
-   type="notify">
-   <tag>fail</tag>
-You may not alter the stitching type of a mesh object.
-=======
+  </notification>
+
+  <notification
+   icon="alertmodal.tga"
    name="LinkFailedInsufficientLand"
    type="notify">
    <tag>fail</tag>
 Link failed -- insufficient land resources
->>>>>>> 6fba1530
-  </notification>
-
-  <notification
-   icon="alertmodal.tga"
-<<<<<<< HEAD
-   name="NoPermsAlterShapeMeshObj"
-   type="notify">
-   <tag>fail</tag>
-You may not alter the shape of a mesh object
-=======
+  </notification>
+
+  <notification
+   icon="alertmodal.tga"
    name="LinkFailedTooMuchPhysics"
    type="notify">
    <tag>fail</tag>
 Object uses too many physics resources -- its dynamics have been disabled.
->>>>>>> 6fba1530
-  </notification>
-
-  <notification
-   icon="alertmodal.tga"
-<<<<<<< HEAD
-   name="FullRegionCantEnter"
-   type="notify">
-   <tag>fail</tag>
-You can't enter this region because the region is full.
-=======
+  </notification>
+
+  <notification
+   icon="alertmodal.tga"
    name="EstateManagerFailedllTeleportHome"
    persist="false"
    type="notify">
     <tag>fail</tag>
 The object '[OBJECT_NAME]' at [SLURL] cannot teleport estate managers home.
->>>>>>> 6fba1530
-  </notification>
-
-  <notification
-   icon="alertmodal.tga"
-<<<<<<< HEAD
-   name="LinkFailedOwnersDiffer"
-   type="notify">
-   <tag>fail</tag>
-Link failed -- owners differ
-=======
+  </notification>
+
+  <notification
+   icon="alertmodal.tga"
    name="TeleportedHomeByObjectOnParcel"
    persist="false"
    type="notify">
    <tag>fail</tag>
 You have been teleported home by the object '[OBJECT_NAME]' on the parcel '[PARCEL_NAME]'
->>>>>>> 6fba1530
-  </notification>
-
-  <notification
-   icon="alertmodal.tga"
-<<<<<<< HEAD
-   name="LinkFailedNoModNavmeshAcrossRegions"
-   type="notify">
-   <tag>fail</tag>
-Link failed -- cannot modify the navmesh across region boundaries.
-=======
+  </notification>
+
+  <notification
+   icon="alertmodal.tga"
    name="TeleportedHomeByObject"
    persist="false"
    type="notify">
    <tag>fail</tag>
 You have been teleported home by the object '[OBJECT_NAME]'
->>>>>>> 6fba1530
-  </notification>
-
-  <notification
-   icon="alertmodal.tga"
-<<<<<<< HEAD
-   name="LinkFailedNoPermToEdit"
-   type="notify">
-   <tag>fail</tag>
-Link failed because you do not have edit permission.
-=======
+  </notification>
+
+  <notification
+   icon="alertmodal.tga"
    name="TeleportedByAttachment"
    type="notify">
    <tag>fail</tag>
@@ -13605,17 +12308,10 @@
    <usetemplate
     ignoretext="Teleport: You have been teleported by an attachment"
     name="notifyignore"/>
->>>>>>> 6fba1530
-  </notification>
-
-  <notification
-   icon="alertmodal.tga"
-<<<<<<< HEAD
-   name="LinkFailedTooManyPrims"
-   type="notify">
-   <tag>fail</tag>
-Link failed -- too many primitives
-=======
+  </notification>
+
+  <notification
+   icon="alertmodal.tga"
    name="TeleportedByObjectOnParcel"
    type="notify">
    <tag>fail</tag>
@@ -13623,86 +12319,42 @@
    <usetemplate
     ignoretext="Teleport: You have been teleported by an object on a parcel"
     name="notifyignore"/>
->>>>>>> 6fba1530
-  </notification>
-
-  <notification
-   icon="alertmodal.tga"
-<<<<<<< HEAD
-   name="LinkFailedCantLinkNoCopyNoTrans"
-   type="notify">
-   <tag>fail</tag>
-Link failed -- cannot link no-copy with no-transfer
-=======
+  </notification>
+
+  <notification
+   icon="alertmodal.tga"
    name="TeleportedByObjectOwnedBy"
    type="notify">
    <tag>fail</tag>
 You have been teleported by the object '[OBJECT_NAME]' owned by [OWNER_ID]
->>>>>>> 6fba1530
-  </notification>
-
-  <notification
-   icon="alertmodal.tga"
-<<<<<<< HEAD
-   name="LinkFailedNothingLinkable"
-   type="notify">
-   <tag>fail</tag>
-Link failed -- nothing linkable.
-=======
+  </notification>
+
+  <notification
+   icon="alertmodal.tga"
    name="TeleportedByObjectUnknownUser"
    type="notify">
    <tag>fail</tag>
 You have been teleported by the object '[OBJECT_NAME]' owned by an unknown user.
->>>>>>> 6fba1530
-  </notification>
-
-  <notification
-   icon="alertmodal.tga"
-<<<<<<< HEAD
-   name="LinkFailedTooManyPathfindingChars"
-   type="notify">
-   <tag>fail</tag>
-Link failed -- too many pathfinding characters
-=======
+  </notification>
+
+  <notification
+   icon="alertmodal.tga"
    name="StandDeniedByObject"
    type="notify">
     <tag>fail</tag>
 '[OBJECT_NAME]' will not allow you to stand at this time.
->>>>>>> 6fba1530
-  </notification>
-
-  <notification
-   icon="alertmodal.tga"
-<<<<<<< HEAD
-   name="LinkFailedInsufficientLand"
-   type="notify">
-   <tag>fail</tag>
-Link failed -- insufficient land resources
-=======
+  </notification>
+
+  <notification
+   icon="alertmodal.tga"
    name="ResitDeniedByObject"
    type="notify">
     <tag>fail</tag>
 '[OBJECT_NAME]' will not allow you to change your seat at this time.
->>>>>>> 6fba1530
-  </notification>
-
-  <notification
-   icon="alertmodal.tga"
-<<<<<<< HEAD
-   name="LinkFailedTooMuchPhysics"
-   type="notify">
-   <tag>fail</tag>
-Object uses too many physics resources -- its dynamics have been disabled.
-  </notification>
-
-  <notification
-   icon="alertmodal.tga"
-   name="EstateManagerFailedllTeleportHome"
-   persist="false"
-   type="notify">
-    <tag>fail</tag>
-The object '[OBJECT_NAME]' at [SLURL] cannot teleport estate managers home.
-=======
+  </notification>
+
+  <notification
+   icon="alertmodal.tga"
    name="CantCreateObjectRegionFull"
    type="notify">
    <tag>fail</tag>
@@ -13715,153 +12367,74 @@
    type="notify">
    <tag>fail</tag>
 Unable to create requested animated object because it exceeds the rigged triangle limit.
->>>>>>> 6fba1530
-  </notification>
-
-  <notification
-   icon="alertmodal.tga"
-<<<<<<< HEAD
-   name="TeleportedHomeByObjectOnParcel"
-   persist="false"
-   type="notify">
-   <tag>fail</tag>
-You have been teleported home by the object '[OBJECT_NAME]' on the parcel '[PARCEL_NAME]'
-=======
+  </notification>
+
+  <notification
+   icon="alertmodal.tga"
    name="CantAttackMultipleObjOneSpot"
    type="notify">
    <tag>fail</tag>
 You can't attach multiple objects to one spot.
->>>>>>> 6fba1530
-  </notification>
-
-  <notification
-   icon="alertmodal.tga"
-<<<<<<< HEAD
-   name="TeleportedHomeByObject"
-   persist="false"
-   type="notify">
-   <tag>fail</tag>
-You have been teleported home by the object '[OBJECT_NAME]'
-=======
+  </notification>
+
+  <notification
+   icon="alertmodal.tga"
    name="CantCreateMultipleObjAtLoc"
    type="notify">
    <tag>fail</tag>
 You can't create multiple objects here.
->>>>>>> 6fba1530
-  </notification>
-
-  <notification
-   icon="alertmodal.tga"
-<<<<<<< HEAD
-   name="TeleportedByAttachment"
-   type="notify">
-   <tag>fail</tag>
-You have been teleported by an attachment on [ITEM_ID]
-   <usetemplate
-    ignoretext="Teleport: You have been teleported by an attachment"
-    name="notifyignore"/>
-=======
+  </notification>
+
+  <notification
+   icon="alertmodal.tga"
    name="UnableToCreateObjTimeOut"
    type="notify">
    <tag>fail</tag>
 Unable to create requested object. Object is missing from database.
->>>>>>> 6fba1530
-  </notification>
-
-  <notification
-   icon="alertmodal.tga"
-<<<<<<< HEAD
-   name="TeleportedByObjectOnParcel"
-   type="notify">
-   <tag>fail</tag>
-You have been teleported by the object '[OBJECT_NAME]' on the parcel '[PARCEL_NAME]'
-   <usetemplate
-    ignoretext="Teleport: You have been teleported by an object on a parcel"
-    name="notifyignore"/>
-=======
+  </notification>
+
+  <notification
+   icon="alertmodal.tga"
    name="UnableToCreateObjUnknown"
    type="notify">
    <tag>fail</tag>
 Unable to create requested object. The request timed out. Please try again.
->>>>>>> 6fba1530
-  </notification>
-
-  <notification
-   icon="alertmodal.tga"
-<<<<<<< HEAD
-   name="TeleportedByObjectOwnedBy"
-   type="notify">
-   <tag>fail</tag>
-You have been teleported by the object '[OBJECT_NAME]' owned by [OWNER_ID]
-=======
+  </notification>
+
+  <notification
+   icon="alertmodal.tga"
    name="UnableToCreateObjMissingFromDB"
    type="notify">
    <tag>fail</tag>
 Unable to create requested object. Please try again.
->>>>>>> 6fba1530
-  </notification>
-
-  <notification
-   icon="alertmodal.tga"
-<<<<<<< HEAD
-   name="TeleportedByObjectUnknownUser"
-   type="notify">
-   <tag>fail</tag>
-You have been teleported by the object '[OBJECT_NAME]' owned by an unknown user.
-=======
+  </notification>
+
+  <notification
+   icon="alertmodal.tga"
    name="RezFailureTookTooLong"
    type="notify">
    <tag>fail</tag>
 Rez failed, requested object took too long to load.
->>>>>>> 6fba1530
-  </notification>
-
-  <notification
-   icon="alertmodal.tga"
-<<<<<<< HEAD
-   name="StandDeniedByObject"
-   type="notify">
-    <tag>fail</tag>
-'[OBJECT_NAME]' will not allow you to stand at this time.
-=======
+  </notification>
+
+  <notification
+   icon="alertmodal.tga"
    name="FailedToPlaceObjAtLoc"
    type="notify">
    <tag>fail</tag>
 Failed to place object at specified location.  Please try again.
->>>>>>> 6fba1530
-  </notification>
-
-  <notification
-   icon="alertmodal.tga"
-<<<<<<< HEAD
-   name="ResitDeniedByObject"
-   type="notify">
-    <tag>fail</tag>
-'[OBJECT_NAME]' will not allow you to change your seat at this time.
-=======
+  </notification>
+
+  <notification
+   icon="alertmodal.tga"
    name="CantCreatePlantsOnLand"
    type="notify">
    <tag>fail</tag>
 You cannot create plants on this land.
->>>>>>> 6fba1530
-  </notification>
-
-  <notification
-   icon="alertmodal.tga"
-<<<<<<< HEAD
-   name="CantCreateObjectRegionFull"
-   type="notify">
-   <tag>fail</tag>
-Unable to create requested object. The region is full.
-  </notification>
-
-   <notification
-    icon="alertmodal.tga"
-   name="CantCreateAnimatedObjectTooLarge"
-   type="notify">
-   <tag>fail</tag>
-Unable to create requested animated object because it exceeds the rigged triangle limit.
-=======
+  </notification>
+
+  <notification
+   icon="alertmodal.tga"
    name="CantRestoreObjectNoWorldPos"
    type="notify">
    <tag>fail</tag>
@@ -13874,332 +12447,178 @@
    type="notify">
    <tag>fail</tag>
 Unable to rez object because its mesh data is invalid.
->>>>>>> 6fba1530
-  </notification>
-
-  <notification
-   icon="alertmodal.tga"
-<<<<<<< HEAD
-   name="CantAttackMultipleObjOneSpot"
-   type="notify">
-   <tag>fail</tag>
-You can't attach multiple objects to one spot.
-=======
+  </notification>
+
+  <notification
+   icon="alertmodal.tga"
    name="CantRezObjectTooManyScripts"
    type="notify">
    <tag>fail</tag>
 Unable to rez object because there are already too many scripts in this region.
->>>>>>> 6fba1530
-  </notification>
-
-  <notification
-   icon="alertmodal.tga"
-<<<<<<< HEAD
-   name="CantCreateMultipleObjAtLoc"
-   type="notify">
-   <tag>fail</tag>
-You can't create multiple objects here.
-=======
+  </notification>
+
+  <notification
+   icon="alertmodal.tga"
    name="CantCreateObjectNoAccess"
    type="notify">
    <tag>fail</tag>
 Your access privileges don't allow you to create objects there.
->>>>>>> 6fba1530
-  </notification>
-
-  <notification
-   icon="alertmodal.tga"
-<<<<<<< HEAD
-   name="UnableToCreateObjTimeOut"
-   type="notify">
-   <tag>fail</tag>
-Unable to create requested object. Object is missing from database.
-=======
+  </notification>
+
+  <notification
+   icon="alertmodal.tga"
    name="CantCreateObject"
    type="notify">
    <tag>fail</tag>
 You are not currently allowed to create objects.
->>>>>>> 6fba1530
-  </notification>
-
-  <notification
-   icon="alertmodal.tga"
-<<<<<<< HEAD
-   name="UnableToCreateObjUnknown"
-   type="notify">
-   <tag>fail</tag>
-Unable to create requested object. The request timed out. Please try again.
-=======
+  </notification>
+
+  <notification
+   icon="alertmodal.tga"
    name="InvalidObjectParams"
    type="notify">
    <tag>fail</tag>
 Invalid object parameters
->>>>>>> 6fba1530
-  </notification>
-
-  <notification
-   icon="alertmodal.tga"
-<<<<<<< HEAD
-   name="UnableToCreateObjMissingFromDB"
-   type="notify">
-   <tag>fail</tag>
-Unable to create requested object. Please try again.
-=======
+  </notification>
+
+  <notification
+   icon="alertmodal.tga"
    name="CantDuplicateObjectNoAcess"
    type="notify">
    <tag>fail</tag>
 Your access privileges don't allow you to duplicate objects here.
->>>>>>> 6fba1530
-  </notification>
-
-  <notification
-   icon="alertmodal.tga"
-<<<<<<< HEAD
-   name="RezFailureTookTooLong"
-   type="notify">
-   <tag>fail</tag>
-Rez failed, requested object took too long to load.
-=======
+  </notification>
+
+  <notification
+   icon="alertmodal.tga"
    name="CantChangeShape"
    type="notify">
    <tag>fail</tag>
 You are not allowed to change this shape.
->>>>>>> 6fba1530
-  </notification>
-
-  <notification
-   icon="alertmodal.tga"
-<<<<<<< HEAD
-   name="FailedToPlaceObjAtLoc"
-   type="notify">
-   <tag>fail</tag>
-Failed to place object at specified location.  Please try again.
-=======
+  </notification>
+
+  <notification
+   icon="alertmodal.tga"
    name="NoPermsTooManyAttachedAnimatedObjects"
    type="notify">
    <tag>fail</tag>
 Operation would cause the number of attached animated objects to exceed the limit.
->>>>>>> 6fba1530
-  </notification>
-
-  <notification
-   icon="alertmodal.tga"
-<<<<<<< HEAD
-   name="CantCreatePlantsOnLand"
-   type="notify">
-   <tag>fail</tag>
-You cannot create plants on this land.
-=======
+  </notification>
+
+  <notification
+   icon="alertmodal.tga"
    name="NoPermsLinkAnimatedObjectTooLarge"
    type="notify">
    <tag>fail</tag>
 Can't link these objects because the resulting animated object would exceed the rigged triangle limit.
->>>>>>> 6fba1530
-  </notification>
-
-  <notification
-   icon="alertmodal.tga"
-<<<<<<< HEAD
-   name="CantRestoreObjectNoWorldPos"
-   type="notify">
-   <tag>fail</tag>
-Cannot restore object. No world position found.
-=======
+  </notification>
+
+  <notification
+   icon="alertmodal.tga"
    name="NoPermsSetFlagAnimatedObjectTooLarge"
    type="notify">
    <tag>fail</tag>
 Can't make this object into an animated object because it would exceed the rigged triangle limit.
->>>>>>> 6fba1530
-  </notification>
-
-  <notification
-   icon="alertmodal.tga"
-<<<<<<< HEAD
-   name="CantRezObjectInvalidMeshData"
-   type="notify">
-   <tag>fail</tag>
-Unable to rez object because its mesh data is invalid.
-=======
+  </notification>
+
+  <notification
+   icon="alertmodal.tga"
    name="CantChangeAnimatedObjectStateInsufficientLand"
    type="notify">
    <tag>fail</tag>
 Can't change animated object state for this object because it would cause parcel limit to be exceeded.
->>>>>>> 6fba1530
-  </notification>
-
-  <notification
-   icon="alertmodal.tga"
-<<<<<<< HEAD
-   name="CantRezObjectTooManyScripts"
-   type="notify">
-   <tag>fail</tag>
-Unable to rez object because there are already too many scripts in this region.
-=======
+  </notification>
+
+  <notification
+   icon="alertmodal.tga"
    name="ErrorNoMeshData"
    type="notify">
    <tag>fail</tag>
 Server error: cannot complete this operation because mesh data is not loaded.
->>>>>>> 6fba1530
-  </notification>
-
-  <notification
-   icon="alertmodal.tga"
-<<<<<<< HEAD
-   name="CantCreateObjectNoAccess"
-   type="notify">
-   <tag>fail</tag>
-Your access privileges don't allow you to create objects there.
-=======
+  </notification>
+
+  <notification
+   icon="alertmodal.tga"
    name="NoAccessToClaimObjects"
    type="notify">
    <tag>fail</tag>
 Your access privileges don't allow you to claim objects here.
->>>>>>> 6fba1530
-  </notification>
-
-  <notification
-   icon="alertmodal.tga"
-<<<<<<< HEAD
-   name="CantCreateObject"
-   type="notify">
-   <tag>fail</tag>
-You are not currently allowed to create objects.
-=======
+  </notification>
+
+  <notification
+   icon="alertmodal.tga"
    name="DeedFailedNoPermToDeedForGroup"
    type="notify">
    <tag>fail</tag>
 Deed failed because you do not have permission to deed objects for your group.
->>>>>>> 6fba1530
-  </notification>
-
-  <notification
-   icon="alertmodal.tga"
-<<<<<<< HEAD
-   name="InvalidObjectParams"
-   type="notify">
-   <tag>fail</tag>
-Invalid object parameters
-=======
+  </notification>
+
+  <notification
+   icon="alertmodal.tga"
    name="NoPrivsToBuyObject"
    type="notify">
    <tag>fail</tag>
 Your access privileges don't allow you to buy objects here.
->>>>>>> 6fba1530
-  </notification>
-
-  <notification
-   icon="alertmodal.tga"
-<<<<<<< HEAD
-   name="CantDuplicateObjectNoAcess"
-   type="notify">
-   <tag>fail</tag>
-Your access privileges don't allow you to duplicate objects here.
-=======
+  </notification>
+
+  <notification
+   icon="alertmodal.tga"
    name="CantAttachObjectAvatarSittingOnIt"
    type="notify">
    <tag>fail</tag>
 Cannot attach object because an avatar is sitting on it.
->>>>>>> 6fba1530
-  </notification>
-
-  <notification
-   icon="alertmodal.tga"
-<<<<<<< HEAD
-   name="CantChangeShape"
-   type="notify">
-   <tag>fail</tag>
-You are not allowed to change this shape.
-=======
+  </notification>
+
+  <notification
+   icon="alertmodal.tga"
    name="WhyAreYouTryingToWearShrubbery"
    type="notify">
    <tag>fail</tag>
 Trees and grasses cannot be worn as attachments.
->>>>>>> 6fba1530
-  </notification>
-
-  <notification
-   icon="alertmodal.tga"
-<<<<<<< HEAD
-   name="NoPermsTooManyAttachedAnimatedObjects"
-   type="notify">
-   <tag>fail</tag>
-Operation would cause the number of attached animated objects to exceed the limit.
-=======
+  </notification>
+
+  <notification
+   icon="alertmodal.tga"
    name="CantAttachGroupOwnedObjs"
    type="notify">
    <tag>fail</tag>
 Cannot attach group-owned objects.
->>>>>>> 6fba1530
-  </notification>
-
-  <notification
-   icon="alertmodal.tga"
-<<<<<<< HEAD
-   name="NoPermsLinkAnimatedObjectTooLarge"
-   type="notify">
-   <tag>fail</tag>
-Can't link these objects because the resulting animated object would exceed the rigged triangle limit.
-=======
+  </notification>
+
+  <notification
+   icon="alertmodal.tga"
    name="CantAttachObjectsNotOwned"
    type="notify">
    <tag>fail</tag>
 Cannot attach objects that you don't own.
->>>>>>> 6fba1530
-  </notification>
-
-  <notification
-   icon="alertmodal.tga"
-<<<<<<< HEAD
-   name="NoPermsSetFlagAnimatedObjectTooLarge"
-   type="notify">
-   <tag>fail</tag>
-Can't make this object into an animated object because it would exceed the rigged triangle limit.
-=======
+  </notification>
+
+  <notification
+   icon="alertmodal.tga"
    name="CantAttachNavmeshObjects"
    type="notify">
    <tag>fail</tag>
 Cannot attach objects that contribute to navmesh.
->>>>>>> 6fba1530
-  </notification>
-
-  <notification
-   icon="alertmodal.tga"
-<<<<<<< HEAD
-   name="CantChangeAnimatedObjectStateInsufficientLand"
-   type="notify">
-   <tag>fail</tag>
-Can't change animated object state for this object because it would cause parcel limit to be exceeded.
-=======
+  </notification>
+
+  <notification
+   icon="alertmodal.tga"
    name="CantAttachObjectNoMovePermissions"
    type="notify">
    <tag>fail</tag>
 Cannot attach object because you do not have permission to move it.
->>>>>>> 6fba1530
-  </notification>
-
-  <notification
-   icon="alertmodal.tga"
-<<<<<<< HEAD
-   name="ErrorNoMeshData"
-   type="notify">
-   <tag>fail</tag>
-Server error: cannot complete this operation because mesh data is not loaded.
-=======
+  </notification>
+
+  <notification
+   icon="alertmodal.tga"
    name="CantAttachNotEnoughScriptResources"
    type="notify">
    <tag>fail</tag>
 Not enough script resources available to attach object!
->>>>>>> 6fba1530
-  </notification>
-
-  <notification
-   icon="alertmodal.tga"
-<<<<<<< HEAD
-   name="NoAccessToClaimObjects"
-   type="notify">
-   <tag>fail</tag>
-Your access privileges don't allow you to claim objects here.
-=======
+  </notification>
+
+  <notification
+   icon="alertmodal.tga"
    name="CantAttachObjectBeingRemoved"
    type="notify">
     <tag>fail</tag>
@@ -14212,332 +12631,178 @@
    type="notify">
    <tag>fail</tag>
 You can't drop objects here; try the Free Trial area.
->>>>>>> 6fba1530
-  </notification>
-
-  <notification
-   icon="alertmodal.tga"
-<<<<<<< HEAD
-   name="DeedFailedNoPermToDeedForGroup"
-   type="notify">
-   <tag>fail</tag>
-Deed failed because you do not have permission to deed objects for your group.
-=======
+  </notification>
+
+  <notification
+   icon="alertmodal.tga"
    name="CantDropMeshAttachment"
    type="notify">
    <tag>fail</tag>
 You can't drop mesh attachments. Detach to inventory and then rez in world.
->>>>>>> 6fba1530
-  </notification>
-
-  <notification
-   icon="alertmodal.tga"
-<<<<<<< HEAD
-   name="NoPrivsToBuyObject"
-   type="notify">
-   <tag>fail</tag>
-Your access privileges don't allow you to buy objects here.
-=======
+  </notification>
+
+  <notification
+   icon="alertmodal.tga"
    name="CantDropAttachmentNoPermission"
    type="notify">
    <tag>fail</tag>
 Failed to drop attachment: you don't have permission to drop there.
->>>>>>> 6fba1530
-  </notification>
-
-  <notification
-   icon="alertmodal.tga"
-<<<<<<< HEAD
-   name="CantAttachObjectAvatarSittingOnIt"
-   type="notify">
-   <tag>fail</tag>
-Cannot attach object because an avatar is sitting on it.
-=======
+  </notification>
+
+  <notification
+   icon="alertmodal.tga"
    name="CantDropAttachmentInsufficientLandResources"
    type="notify">
    <tag>fail</tag>
 Failed to drop attachment: insufficient available land resource.
->>>>>>> 6fba1530
-  </notification>
-
-  <notification
-   icon="alertmodal.tga"
-<<<<<<< HEAD
-   name="WhyAreYouTryingToWearShrubbery"
-   type="notify">
-   <tag>fail</tag>
-Trees and grasses cannot be worn as attachments.
-=======
+  </notification>
+
+  <notification
+   icon="alertmodal.tga"
    name="CantDropAttachmentInsufficientResources"
    type="notify">
    <tag>fail</tag>
 Failed to drop attachments: insufficient available resources.
->>>>>>> 6fba1530
-  </notification>
-
-  <notification
-   icon="alertmodal.tga"
-<<<<<<< HEAD
-   name="CantAttachGroupOwnedObjs"
-   type="notify">
-   <tag>fail</tag>
-Cannot attach group-owned objects.
-=======
+  </notification>
+
+  <notification
+   icon="alertmodal.tga"
    name="CantDropObjectFullParcel"
    type="notify">
    <tag>fail</tag>
 Cannot drop object here.  Parcel is full.
->>>>>>> 6fba1530
-  </notification>
-
-  <notification
-   icon="alertmodal.tga"
-<<<<<<< HEAD
-   name="CantAttachObjectsNotOwned"
-   type="notify">
-   <tag>fail</tag>
-Cannot attach objects that you don't own.
-=======
+  </notification>
+
+  <notification
+   icon="alertmodal.tga"
    name="CantTouchObjectBannedFromParcel"
    type="notify">
    <tag>fail</tag>
 Can't touch/grab this object because you are banned from the land parcel.
->>>>>>> 6fba1530
-  </notification>
-
-  <notification
-   icon="alertmodal.tga"
-<<<<<<< HEAD
-   name="CantAttachNavmeshObjects"
-   type="notify">
-   <tag>fail</tag>
-Cannot attach objects that contribute to navmesh.
-=======
+  </notification>
+
+  <notification
+   icon="alertmodal.tga"
    name="PlzNarrowDeleteParams"
    type="notify">
    <tag>fail</tag>
 Please narrow your delete parameters.
->>>>>>> 6fba1530
-  </notification>
-
-  <notification
-   icon="alertmodal.tga"
-<<<<<<< HEAD
-   name="CantAttachObjectNoMovePermissions"
-   type="notify">
-   <tag>fail</tag>
-Cannot attach object because you do not have permission to move it.
-=======
+  </notification>
+
+  <notification
+   icon="alertmodal.tga"
    name="UnableToUploadAsset"
    type="notify">
    <tag>fail</tag>
 Unable to upload asset.
->>>>>>> 6fba1530
-  </notification>
-
-  <notification
-   icon="alertmodal.tga"
-<<<<<<< HEAD
-   name="CantAttachNotEnoughScriptResources"
-   type="notify">
-   <tag>fail</tag>
-Not enough script resources available to attach object!
-=======
+  </notification>
+
+  <notification
+   icon="alertmodal.tga"
    name="CantTeleportCouldNotFindUser"
    type="notify">
    <tag>fail</tag>
 Could not find user to teleport home
->>>>>>> 6fba1530
-  </notification>
-
-  <notification
-   icon="alertmodal.tga"
-<<<<<<< HEAD
-   name="CantAttachObjectBeingRemoved"
-   type="notify">
-    <tag>fail</tag>
-    Cannot attach object because it is already being removed.
-=======
+  </notification>
+
+  <notification
+   icon="alertmodal.tga"
    name="GodlikeRequestFailed"
    type="notify">
    <tag>fail</tag>
 godlike request failed
->>>>>>> 6fba1530
-  </notification>
-
-  <notification
-   icon="alertmodal.tga"
-<<<<<<< HEAD
-   name="CantDropItemTrialUser"
-   type="notify">
-   <tag>fail</tag>
-You can't drop objects here; try the Free Trial area.
-=======
+  </notification>
+
+  <notification
+   icon="alertmodal.tga"
    name="GenericRequestFailed"
    type="notify">
    <tag>fail</tag>
 generic request failed
->>>>>>> 6fba1530
-  </notification>
-
-  <notification
-   icon="alertmodal.tga"
-<<<<<<< HEAD
-   name="CantDropMeshAttachment"
-   type="notify">
-   <tag>fail</tag>
-You can't drop mesh attachments. Detach to inventory and then rez in world.
-=======
+  </notification>
+
+  <notification
+   icon="alertmodal.tga"
    name="CantUploadPostcard"
    type="notify">
    <tag>fail</tag>
 Unable to upload postcard.  Try again later.
->>>>>>> 6fba1530
-  </notification>
-
-  <notification
-   icon="alertmodal.tga"
-<<<<<<< HEAD
-   name="CantDropAttachmentNoPermission"
-   type="notify">
-   <tag>fail</tag>
-Failed to drop attachment: you don't have permission to drop there.
-=======
+  </notification>
+
+  <notification
+   icon="alertmodal.tga"
    name="CantFetchInventoryForGroupNotice"
    type="notify">
    <tag>fail</tag>
 Unable to fetch inventory details for the group notice.
->>>>>>> 6fba1530
-  </notification>
-
-  <notification
-   icon="alertmodal.tga"
-<<<<<<< HEAD
-   name="CantDropAttachmentInsufficientLandResources"
-   type="notify">
-   <tag>fail</tag>
-Failed to drop attachment: insufficient available land resource.
-=======
+  </notification>
+
+  <notification
+   icon="alertmodal.tga"
    name="CantSendGroupNoticeNotPermitted"
    type="notify">
    <tag>fail</tag>
 Unable to send group notice -- not permitted.
->>>>>>> 6fba1530
-  </notification>
-
-  <notification
-   icon="alertmodal.tga"
-<<<<<<< HEAD
-   name="CantDropAttachmentInsufficientResources"
-   type="notify">
-   <tag>fail</tag>
-Failed to drop attachments: insufficient available resources.
-=======
+  </notification>
+
+  <notification
+   icon="alertmodal.tga"
    name="CantSendGroupNoticeCantConstructInventory"
    type="notify">
    <tag>fail</tag>
 Unable to send group notice -- could not construct inventory.
->>>>>>> 6fba1530
-  </notification>
-
-  <notification
-   icon="alertmodal.tga"
-<<<<<<< HEAD
-   name="CantDropObjectFullParcel"
-   type="notify">
-   <tag>fail</tag>
-Cannot drop object here.  Parcel is full.
-=======
+  </notification>
+
+  <notification
+   icon="alertmodal.tga"
    name="CantParceInventoryInNotice"
    type="notify">
    <tag>fail</tag>
 Unable to parse inventory in notice.
->>>>>>> 6fba1530
-  </notification>
-
-  <notification
-   icon="alertmodal.tga"
-<<<<<<< HEAD
-   name="CantTouchObjectBannedFromParcel"
-   type="notify">
-   <tag>fail</tag>
-Can't touch/grab this object because you are banned from the land parcel.
-=======
+  </notification>
+
+  <notification
+   icon="alertmodal.tga"
    name="TerrainUploadFailed"
    type="notify">
    <tag>fail</tag>
 Terrain upload failed.
->>>>>>> 6fba1530
-  </notification>
-
-  <notification
-   icon="alertmodal.tga"
-<<<<<<< HEAD
-   name="PlzNarrowDeleteParams"
-   type="notify">
-   <tag>fail</tag>
-Please narrow your delete parameters.
-=======
+  </notification>
+
+  <notification
+   icon="alertmodal.tga"
    name="TerrainFileWritten"
    type="notify">
    <tag>fail</tag>
 Terrain file written.
->>>>>>> 6fba1530
-  </notification>
-
-  <notification
-   icon="alertmodal.tga"
-<<<<<<< HEAD
-   name="UnableToUploadAsset"
-   type="notify">
-   <tag>fail</tag>
-Unable to upload asset.
-=======
+  </notification>
+
+  <notification
+   icon="alertmodal.tga"
    name="TerrainFileWrittenStartingDownload"
    type="notify">
    <tag>fail</tag>
 Terrain file written, starting download...
->>>>>>> 6fba1530
-  </notification>
-
-  <notification
-   icon="alertmodal.tga"
-<<<<<<< HEAD
-   name="CantTeleportCouldNotFindUser"
-   type="notify">
-   <tag>fail</tag>
-Could not find user to teleport home
-=======
+  </notification>
+
+  <notification
+   icon="alertmodal.tga"
    name="TerrainBaked"
    type="notify">
    <tag>fail</tag>
 Terrain baked.
->>>>>>> 6fba1530
-  </notification>
-
-  <notification
-   icon="alertmodal.tga"
-<<<<<<< HEAD
-   name="GodlikeRequestFailed"
-   type="notify">
-   <tag>fail</tag>
-godlike request failed
-=======
+  </notification>
+
+  <notification
+   icon="alertmodal.tga"
    name="TenObjectsDisabledPlzRefresh"
    type="notify">
    <tag>fail</tag>
 Only the first 10 selected objects have been disabled. Refresh and make additional selections if required.
->>>>>>> 6fba1530
-  </notification>
-
-  <notification
-   icon="alertmodal.tga"
-<<<<<<< HEAD
-   name="GenericRequestFailed"
-   type="notify">
-   <tag>fail</tag>
-generic request failed
-=======
+  </notification>
+
+  <notification
+   icon="alertmodal.tga"
    name="UpdateViewerBuyParcel"
    type="notify">
    <tag>fail</tag>
@@ -14550,149 +12815,30 @@
    type="notify">
    <tag>fail</tag>
 Unable to buy, this parcel is not for sale.
->>>>>>> 6fba1530
-  </notification>
-
-  <notification
-   icon="alertmodal.tga"
-<<<<<<< HEAD
-   name="CantUploadPostcard"
-   type="notify">
-   <tag>fail</tag>
-Unable to upload postcard.  Try again later.
-=======
+  </notification>
+
+  <notification
+   icon="alertmodal.tga"
    name="CantBuySalePriceOrLandAreaChanged"
    type="notify">
    <tag>fail</tag>
 Unable to buy, the sale price or land area has changed.
->>>>>>> 6fba1530
-  </notification>
-
-  <notification
-   icon="alertmodal.tga"
-<<<<<<< HEAD
-   name="CantFetchInventoryForGroupNotice"
-   type="notify">
-   <tag>fail</tag>
-Unable to fetch inventory details for the group notice.
-=======
+  </notification>
+
+  <notification
+   icon="alertmodal.tga"
    name="CantBuyParcelNotAuthorized"
    type="notify">
    <tag>fail</tag>
 You are not the authorized buyer for this parcel.
->>>>>>> 6fba1530
-  </notification>
-
-  <notification
-   icon="alertmodal.tga"
-<<<<<<< HEAD
-   name="CantSendGroupNoticeNotPermitted"
-   type="notify">
-   <tag>fail</tag>
-Unable to send group notice -- not permitted.
-=======
+  </notification>
+
+  <notification
+   icon="alertmodal.tga"
    name="CantBuyParcelAwaitingPurchaseAuth"
    type="notify">
    <tag>fail</tag>
 You cannot purchase this parcel because it is already awaiting purchase aut
->>>>>>> 6fba1530
-  </notification>
-
-  <notification
-   icon="alertmodal.tga"
-<<<<<<< HEAD
-   name="CantSendGroupNoticeCantConstructInventory"
-   type="notify">
-   <tag>fail</tag>
-Unable to send group notice -- could not construct inventory.
-  </notification>
-
-  <notification
-   icon="alertmodal.tga"
-   name="CantParceInventoryInNotice"
-   type="notify">
-   <tag>fail</tag>
-Unable to parse inventory in notice.
-  </notification>
-
-  <notification
-   icon="alertmodal.tga"
-   name="TerrainUploadFailed"
-   type="notify">
-   <tag>fail</tag>
-Terrain upload failed.
-  </notification>
-
-  <notification
-   icon="alertmodal.tga"
-   name="TerrainFileWritten"
-   type="notify">
-   <tag>fail</tag>
-Terrain file written.
-  </notification>
-
-  <notification
-   icon="alertmodal.tga"
-   name="TerrainFileWrittenStartingDownload"
-   type="notify">
-   <tag>fail</tag>
-Terrain file written, starting download...
-  </notification>
-
-  <notification
-   icon="alertmodal.tga"
-   name="TerrainBaked"
-   type="notify">
-   <tag>fail</tag>
-Terrain baked.
-  </notification>
-
-  <notification
-   icon="alertmodal.tga"
-   name="TenObjectsDisabledPlzRefresh"
-   type="notify">
-   <tag>fail</tag>
-Only the first 10 selected objects have been disabled. Refresh and make additional selections if required.
-  </notification>
-
-  <notification
-   icon="alertmodal.tga"
-   name="UpdateViewerBuyParcel"
-   type="notify">
-   <tag>fail</tag>
-You need to update your viewer to buy this parcel.
-  </notification>  
-
-  <notification
-   icon="alertmodal.tga"
-   name="CantBuyParcelNotForSale"
-   type="notify">
-   <tag>fail</tag>
-Unable to buy, this parcel is not for sale.
-  </notification>
-
-  <notification
-   icon="alertmodal.tga"
-   name="CantBuySalePriceOrLandAreaChanged"
-   type="notify">
-   <tag>fail</tag>
-Unable to buy, the sale price or land area has changed.
-  </notification>
-
-  <notification
-   icon="alertmodal.tga"
-   name="CantBuyParcelNotAuthorized"
-   type="notify">
-   <tag>fail</tag>
-You are not the authorized buyer for this parcel.
-  </notification>
-
-  <notification
-   icon="alertmodal.tga"
-   name="CantBuyParcelAwaitingPurchaseAuth"
-   type="notify">
-   <tag>fail</tag>
-You cannot purchase this parcel because it is already awaiting purchase aut
   </notification>
 
   <notification
@@ -14700,11 +12846,6 @@
    name="CantBuildOverflowParcel"
    type="notify">
    <tag>fail</tag>
-=======
-   name="CantBuildOverflowParcel"
-   type="notify">
-   <tag>fail</tag>
->>>>>>> 6fba1530
 You cannot build objects here because doing so would overflow the parcel.
   </notification>
 
@@ -15718,8 +13859,6 @@
      name="okcancelbuttons"
      notext="No"
      yestext="Yes"/>
-<<<<<<< HEAD
-=======
   </notification>
 
   <notification
@@ -15739,39 +13878,10 @@
        name="Cancel"
        text="Cancel"/>
     </form>
->>>>>>> 6fba1530
-  </notification>
-
-  <notification
-   icon="alertmodal.tga"
-<<<<<<< HEAD
-   name="ExodusFlickrVerificationPrompt"
-   type="alertmodal">
-Please authorize [APP_NAME] to post to your Flickr account in your web browser, then type the code given by the website below:
-    <tag>confirm</tag>
-    <form name="form">
-      <input name="oauth_verifier" type="text" default="true"/>
-      <button
-       index="0"
-       name="OK"
-       text="OK"/>
-      <button
-       index="1"
-       name="Cancel"
-       text="Cancel"/>
-    </form>
-  </notification>
-
-  <notification
-   icon="alertmodal.tga"
-   name="ExodusFlickrVerificationFailed"
-   type="alertmodal">
-Flickr verification failed. Please try again, and be sure to double check the verification code.
-    <tag>fail</tag>
-    <usetemplate
-     name="okbutton"
-     yestext="OK"/>
-=======
+  </notification>
+
+  <notification
+   icon="alertmodal.tga"
    name="ExodusFlickrVerificationFailed"
    type="alertmodal">
 Flickr verification failed. Please try again, and be sure to double check the verification code.
@@ -15786,17 +13896,10 @@
    name="ExodusFlickrUploadComplete"
    type="notifytip">
 Your snapshot can now be viewed [http://www.flickr.com/photos/upload/edit/?ids=[ID] here].
->>>>>>> 6fba1530
   </notification>
   <!-- </FS:TS> FIRE-5453 -->
 
   <notification
-<<<<<<< HEAD
-   icon="notifytip.tga"
-   name="ExodusFlickrUploadComplete"
-   type="notifytip">
-Your snapshot can now be viewed [http://www.flickr.com/photos/upload/edit/?ids=[ID] here].
-=======
    icon="alert.tga"
    name="RegionTrackerAdd"
    type="alert">
@@ -15815,34 +13918,8 @@
        name="Cancel"
        text="Cancel"/>
     </form>
->>>>>>> 6fba1530
-  </notification>
-  <!-- </FS:TS> FIRE-5453 -->
-
-<<<<<<< HEAD
-  <notification
-   icon="alert.tga"
-   name="RegionTrackerAdd"
-   type="alert">
-What label would you like to use for
-the region &quot;[REGION]&quot;?
-    <tag>confirm</tag>
-    <form name="form">
-      <input name="label" type="text">[LABEL]</input>
-      <button
-       default="true"
-       index="0"
-       name="OK"
-       text="OK"/>
-      <button
-       index="1"
-       name="Cancel"
-       text="Cancel"/>
-    </form>
-  </notification>
-
-=======
->>>>>>> 6fba1530
+  </notification>
+
    <notification
     icon="alertmodal.tga"
     name="SnoozeDuration"
@@ -16304,9 +14381,6 @@
         name="okignore"
         yestext="OK"/>
   </notification>
-<<<<<<< HEAD
-  
-=======
 
   <notification
    icon="alertmodal.tga"
@@ -16319,7 +14393,6 @@
       yestext="OK"/>
   </notification>
 
->>>>>>> 6fba1530
 
   <notification
    icon="alertmodal.tga"
