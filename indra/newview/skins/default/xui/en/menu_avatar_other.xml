--- conflicted
+++ resolved
@@ -56,17 +56,11 @@
       </menu_item_call>
     
    <menu_item_separator />
-<<<<<<< HEAD
    <context_menu
          label="Annoyance"
          name="Remove">
-    <menu_item_call
+     <menu_item_call
      enabled="true"
-=======
-   
-     <menu_item_call
-     enabled="false"
->>>>>>> bd0a8c7e
      label="Block"
      name="Avatar Mute">
         <menu_item_call.on_click
@@ -132,7 +126,6 @@
         <menu_item_call.on_enable
          function="EnablePayAvatar" />
     </menu_item_call>
-<<<<<<< HEAD
     <menu_item_call 
       enabled="true"
       label="Derender"
@@ -169,7 +162,6 @@
       <menu_item_call.on_click
        function="Avatar.TexRefresh" />
     </menu_item_call>
-=======
 
    <menu_item_separator />
     
@@ -204,7 +196,6 @@
 	      parameter="2" />
       </menu_item_check>
 
->>>>>>> bd0a8c7e
   <menu_item_separator
        layout="topleft" />
 
