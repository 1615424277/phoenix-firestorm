<?xml version="1.0" encoding="utf-8" standalone="yes" ?>
<!-- *NOTE: See also menu_attachment_other.xml -->
<context_menu
 layout="topleft"
 name="Avatar Pie">
    <menu_item_call
     label="View Profile"
     name="Profile...">
        <menu_item_call.on_click
         function="ShowAgentProfile"
         parameter="hit object" />
        <menu_item_call.on_enable
         function="RLV.CanShowName" />
    </menu_item_call>
   <menu_item_call
     enabled="false"
     label="Add Friend"
     name="Add Friend">
        <menu_item_call.on_click
         function="Avatar.AddFriend" />
        <menu_item_call.on_enable
         function="Avatar.EnableAddFriend" />
    </menu_item_call>
    <menu_item_call
    label="Give Calling Card"
      name="Give Calling Card">
         <menu_item_call.on_click
          function="Avatar.GiveCard" />
         <menu_item_call.on_enable
          function="RLV.CanShowName" />
	</menu_item_call>
	<menu_item_call
	 label="Add to Set"
	 layout="topleft"
	 name="Add to Set">
		<menu_item_call.on_click
		 function="Avatar.AddToContactSet" />
		<menu_item_call.on_enable
		 function="RLV.CanShowName" />
	</menu_item_call>
    <menu_item_call
     label="IM"
     name="Send IM...">
        <menu_item_call.on_click
         function="Avatar.SendIM" />
        <menu_item_call.on_enable
         function="RLV.CanShowName" />
    </menu_item_call>
    <menu_item_call
     label="Call"
     name="Call">
        <menu_item_call.on_click
         function="Avatar.Call" />
        <menu_item_call.on_enable
         function="Avatar.EnableCall" />
    </menu_item_call>
      <menu_item_call
         label="Invite to Group"
         name="Invite...">
        <menu_item_call.on_click
         function="Avatar.InviteToGroup" />
        <menu_item_call.on_enable
         function="RLV.CanShowName" />
      </menu_item_call>
    
   <menu_item_separator />

     <menu_item_call label="Reset Skeleton"
       layout="topleft"
       name="Reset Skeleton">
       <menu_item_call.on_click
        function="Avatar.ResetSkeleton" />
     </menu_item_call>

  <menu_item_call label="Reset Skeleton And Animations"
       layout="topleft"
       name="Reset Skeleton And Animations">
       <menu_item_call.on_click
        function="Avatar.ResetSkeletonAndAnimations" />
  </menu_item_call>

     <menu_item_call label="Reset Mesh LOD"
       layout="topleft"
       name="Reset Mesh LOD">
       <menu_item_call.on_click
        function="Avatar.ResetMeshLOD" />
     </menu_item_call>

   <menu_item_separator />
   
   <context_menu
         label="Annoyance"
         name="Remove">
     <menu_item_call
     enabled="true"
     label="Block"
     name="Avatar Mute">
        <menu_item_call.on_click
         function="Avatar.Mute" />
        <menu_item_call.on_visible
         function="Object.EnableMute" />
    </menu_item_call>
    <!-- <FS:Zi> Add unblock menu entry since renaming the context menu item doesn't seem to work -->
    <menu_item_call
     enabled="true"
     label="Unblock"
     name="Avatar Unmute">
        <menu_item_call.on_click
         function="Avatar.Mute" />
        <menu_item_call.on_visible
         function="Object.EnableUnmute" />
    </menu_item_call>
    <!-- </FS:Zi> -->
    <menu_item_call
     label="Report"
     name="abuse">
        <menu_item_call.on_click
         function="Avatar.ReportAbuse" />
    </menu_item_call>
    <menu_item_call
         label="Freeze"
         name="Freeze...">
            <menu_item_call.on_click
             function="Avatar.Freeze" />
            <menu_item_call.on_visible
             function="Avatar.EnableFreezeEject"/>
    </menu_item_call>
    <menu_item_call
         label="Eject"
         name="Eject...">
            <menu_item_call.on_click
             function="Avatar.Eject" />
            <menu_item_call.on_visible
             function="Avatar.EnableFreezeEject"/>
    </menu_item_call>
   </context_menu>	
    <menu_item_call
		 label="Dump XML"
         name="Dump XML">
            <menu_item_call.on_click
             function="Advanced.AppearanceToXML" />
            <menu_item_call.on_visible
             function="Advanced.EnableAppearanceToXML"/>
    </menu_item_call>
	    <menu_item_call
         label="Zoom In"
          name="Zoom In">
        <menu_item_call.on_click
           function="Tools.LookAtSelection"
           parameter="zoom" />
    </menu_item_call>
   <menu_item_call    
     label="Pay"
     name="Pay...">
        <menu_item_call.on_click
         function="PayObject" />       
        <menu_item_call.on_enable
         function="EnablePayAvatar" />
    </menu_item_call>
    <menu_item_call 
      enabled="true"
      label="Derender"
      name="Derender">
      <menu_item_call.on_click
       function="Object.Derender" />
    </menu_item_call>
   <menu_item_call
      enabled="true"
      label="Derender + Blacklist"
      name="DerenderPermanent">
    <menu_item_call.on_click
      function="Object.DerenderPermanent" />
   </menu_item_call>
    <menu_item_call 
      enabled="true"
      label="Script Info"
      name="ScriptInfo">
      <menu_item_call.on_click
       function="Tools.ScriptInfo" />
      <menu_item_call.on_enable
       function="EnableBridgeFunction" />
    </menu_item_call>
        <menu_item_call
         label="Show Textures"
         name="Debug...">
            <menu_item_call.on_click
             function="Avatar.Debug" />
        </menu_item_call>
	<menu_item_call 
      enabled="true"
      label="Texture Refresh"
      name="Texture Refresh">
      <menu_item_call.on_click
       function="Avatar.TexRefresh" />
    </menu_item_call>

   <menu_item_separator />
    
<<<<<<< HEAD
      <menu_item_check
        name="RenderNormally"
        label="Render Normally">
        <menu_item_check.on_check
          function="Avatar.CheckImpostorMode"
          parameter="0" />
	    <menu_item_check.on_click
	      function="Avatar.SetImpostorMode"
	      parameter="0" />
      </menu_item_check>
      <menu_item_check
        name="DoNotRender"
        label="Do Not Render">
        <menu_item_check.on_check
          function="Avatar.CheckImpostorMode"
          parameter="1" />
	    <menu_item_check.on_click
	      function="Avatar.SetImpostorMode"
	      parameter="1" />
      </menu_item_check>
      <menu_item_check
        name="AlwaysRenderFully"
        label="Render Fully">
        <menu_item_check.on_check
          function="Avatar.CheckImpostorMode"
          parameter="2" />
	    <menu_item_check.on_click
	      function="Avatar.SetImpostorMode"
	      parameter="2" />
      </menu_item_check>
=======
 <context_menu
       label="Display this avatar"
       layout="topleft"
       name="Render Avatar">
       <menu_item_check
         name="AlwaysRenderFully"
         label="Always full detail">
         <menu_item_check.on_check
           function="Avatar.CheckImpostorMode"
           parameter="2" />
         <menu_item_check.on_click
           function="Avatar.SetImpostorMode"
           parameter="2" />
       </menu_item_check>
       <menu_item_check
         name="DoNotRender"
         label="Never full detail">
         <menu_item_check.on_check
           function="Avatar.CheckImpostorMode"
           parameter="1" />
         <menu_item_check.on_click
           function="Avatar.SetImpostorMode"
           parameter="1" />
       </menu_item_check>
       <menu_item_call
         name="RenderNormally"
         label="Remove from exceptions">
         <menu_item_call.on_visible
           function="Avatar.CheckImpostorMode"
           parameter="4" />
         <menu_item_call.on_click
           function="Avatar.SetImpostorMode"
           parameter="0" />
       </menu_item_call>
      <menu_item_separator />
      <menu_item_call
        label="Exceptions..."
        name="RenderExceptions">
        <menu_item_call.on_click
          function="Floater.ToggleOrBringToFront"
          parameter="avatar_render_settings" />
      </menu_item_call>
      </context_menu>
>>>>>>> fa57d7a3

  <menu_item_call
     enabled="false"
     label="Block Particle Owner"
     name="Mute Particle">
    <menu_item_call.on_click
     function="Particle.Mute" />
    <menu_item_call.on_visible
     function="EnableMuteParticle" />
  </menu_item_call>
</context_menu><|MERGE_RESOLUTION|>--- conflicted
+++ resolved
@@ -196,38 +196,6 @@
 
    <menu_item_separator />
     
-<<<<<<< HEAD
-      <menu_item_check
-        name="RenderNormally"
-        label="Render Normally">
-        <menu_item_check.on_check
-          function="Avatar.CheckImpostorMode"
-          parameter="0" />
-	    <menu_item_check.on_click
-	      function="Avatar.SetImpostorMode"
-	      parameter="0" />
-      </menu_item_check>
-      <menu_item_check
-        name="DoNotRender"
-        label="Do Not Render">
-        <menu_item_check.on_check
-          function="Avatar.CheckImpostorMode"
-          parameter="1" />
-	    <menu_item_check.on_click
-	      function="Avatar.SetImpostorMode"
-	      parameter="1" />
-      </menu_item_check>
-      <menu_item_check
-        name="AlwaysRenderFully"
-        label="Render Fully">
-        <menu_item_check.on_check
-          function="Avatar.CheckImpostorMode"
-          parameter="2" />
-	    <menu_item_check.on_click
-	      function="Avatar.SetImpostorMode"
-	      parameter="2" />
-      </menu_item_check>
-=======
  <context_menu
        label="Display this avatar"
        layout="topleft"
@@ -271,7 +239,6 @@
           parameter="avatar_render_settings" />
       </menu_item_call>
       </context_menu>
->>>>>>> fa57d7a3
 
   <menu_item_call
      enabled="false"
