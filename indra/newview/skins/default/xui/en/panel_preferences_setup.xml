--- conflicted
+++ resolved
@@ -21,7 +21,6 @@
      follows="all"
      layout="topleft">
 
-<<<<<<< HEAD
     <panel
      top_pad="5"
      bottom="-1"
@@ -351,6 +350,7 @@
 		 name="media_popup_enabled"
 		 width="200"/>
 
+		<!--
 		<button
 		 label="Adjust proxy settings"
 		 follows="left|top"
@@ -364,6 +364,19 @@
 			<button.commit_callback
 			  function="Pref.Proxy" />
 		</button>
+		-->
+		<text
+		 type="string"
+		 length="1"
+		 follows="left|top"
+		 height="20"
+		 layout="topleft"
+		 left="15"
+		 name="proxy_settings_label"
+		 top_pad="5"
+		 width="500">
+		   Your system's existing proxy settings will be used.
+		</text>
 		
 		<text
 		 type="string"
@@ -749,105 +762,4 @@
     </panel>
 
     </tab_container>
-=======
-  <check_box
-    top_delta="4"
-    enabled="true"
-    follows="left|top"
-    height="14"
-    initial_value="true"
-    control_name="BrowserJavascriptEnabled"
-    label="Enable Javascript"
-    left_delta="0"
-    mouse_opaque="true"
-    name="browser_javascript_enabled"
-    radio_style="false"
-    width="400"
-    top_pad="5"/>
-  <text
-     type="string"
-     length="1"
-     follows="left|top"
-     height="10"
-     layout="topleft"
-     left="30"
-     name="Software updates:"
-     mouse_opaque="false"
-     top_pad="5"
-     width="300">
-    Software updates:
-  </text>
-  <combo_box
-     control_name="UpdaterServiceSetting"
-     follows="left|top"
-     height="23"
-     layout="topleft"
-     left_delta="50"
-     top_pad="5"
-     name="updater_service_combobox"
-     width="300">
-        <combo_box.item
-         label="Install each update automatically"
-         name="Install_automatically"
-         value="3" />
-        <combo_box.item
-         label="Ask me when an optional update is ready to install"
-         name="Install_ask"
-         value="1" />
-        <combo_box.item
-         label="Install only mandatory updates"
-         name="Install_manual"
-         value="0" />
-  </combo_box>
-  <check_box
-    top_delta="4"
-    enabled="true"
-    follows="left|top"
-    height="14"
-    control_name="UpdaterWillingToTest"
-    label="Willing to update to release candidates"
-    left_delta="0"
-    mouse_opaque="true"
-    name="update_willing_to_test"
-    width="400"           
-    top_pad="5"/>
-  <check_box
-    top_delta="4"
-    enabled="true"
-    follows="left|top"
-    height="14"
-    control_name="UpdaterShowReleaseNotes"
-    label="Show Release Notes after update"
-    left_delta="0"
-    mouse_opaque="true"
-    name="update_show_release_notes"
-    width="400"
-    top_pad="5"/>
-  <text
-     type="string"
-     length="1"
-     follows="left|top"
-     height="10"
-     layout="topleft"
-     left="30"
-     name="Proxy Settings 1"
-     mouse_opaque="false"
-     top_pad="10"
-     width="300">
-    Proxy Settings:
-  </text>
-  <text
-     type="string"
-     length="1"
-     follows="left|top"
-     height="10"
-     layout="topleft"
-     left="80"
-     name="Proxy Settings 2"
-     mouse_opaque="false"
-     top_pad="5"
-     width="300">
-    Your system's existing proxy settings will be used
-  </text>
->>>>>>> a242edc9
 </panel>