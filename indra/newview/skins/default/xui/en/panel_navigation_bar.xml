--- conflicted
+++ resolved
@@ -1,11 +1,7 @@
-<<<<<<< HEAD
-<?xml version="1.0" encoding="utf-8" standalone="yes" ?>
+<?xml version="1.0" encoding="utf-8" standalone="yes"?>
 
 <!-- <FS:Zi> top="19" starts right below the status bar (menu bar) -->
 <!-- <FS:Zi> visible="false" to hide the panel on the login screen -->
-=======
-<?xml version="1.0" encoding="utf-8" standalone="yes"?>
->>>>>>> 06c2c87b
 <panel
  mouse_opaque="false"
  background_visible="false"
