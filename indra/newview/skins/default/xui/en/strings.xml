<?xml version="1.0" encoding="utf-8" standalone="yes" ?>
<!-- This file contains strings that used to be hardcoded in the source.
     It is only for those strings which do not belong in a floater.
     For example, the strings used in avatar chat bubbles, and strings
     that are returned from one component and may appear in many places-->
<strings>

	<!-- Default Args - these arguments will be replaced in all strings -->
	<string name="SECOND_LIFE">Second Life</string>
	<string name="APP_NAME">Second Life</string>
	<string name="CAPITALIZED_APP_NAME">SECOND LIFE</string>
	<string name="SECOND_LIFE_GRID">Second Life Grid</string>
	<string name="SUPPORT_SITE">Second Life Support Portal</string>

	<!-- starting up -->
	<string name="StartupDetectingHardware">Detecting hardware...</string>
	<string name="StartupLoading">Loading [APP_NAME]...</string>
	<string name="StartupClearingCache">Clearing cache...</string>
	<string name="StartupInitializingTextureCache">Initializing texture cache...</string>
	<string name="StartupInitializingVFS">Initializing VFS...</string>
	<string name="StartupRequireDriverUpdate">Graphics initialization failed. Please update your graphics driver!</string>

	<!--  progress -->
	<string name="ProgressRestoring">Restoring...</string>
	<string name="ProgressChangingResolution">Changing resolution...</string>

	<!-- Legacy strings, almost never used -->
	<string name="Fullbright">Fullbright (legacy)</string>	<!-- used in the Build > materials dropdown-->

	<!-- Login -->
	<string name="LoginInProgress">Logging in. [APP_NAME] may appear frozen.  Please wait.</string>
	<string name="LoginInProgressNoFrozen">Logging in...</string>
	<string name="LoginAuthenticating">Authenticating</string>
	<string name="LoginMaintenance">Performing account maintenance...</string>
	<string name="LoginAttempt">Previous login attempt failed. Logging in, attempt [NUMBER]</string>
	<string name="LoginPrecaching">Loading world...</string>
	<string name="LoginInitializingBrowser">Initializing embedded web browser...</string>
	<string name="LoginInitializingMultimedia">Initializing multimedia...</string>
	<string name="LoginInitializingFonts">Loading fonts...</string>
	<string name="LoginVerifyingCache">Verifying cache files (can take 60-90 seconds)...</string>
	<string name="LoginProcessingResponse">Processing response...</string>
	<string name="LoginInitializingWorld">Initializing world...</string>
	<string name="LoginDecodingImages">Decoding images...</string>
	<string name="LoginInitializingQuicktime">Initializing QuickTime...</string>
	<string name="LoginQuicktimeNotFound">QuickTime not found - unable to initialize.</string>
	<string name="LoginQuicktimeOK">QuickTime initialized successfully.</string>
	<string name="LoginRequestSeedCapGrant">Requesting region capabilities...</string>
	<string name="LoginRetrySeedCapGrant">Requesting region capabilities, attempt [NUMBER]...</string>
	<string name="LoginWaitingForRegionHandshake">Waiting for region handshake...</string>
	<string name="LoginConnectingToRegion">Connecting to region...</string>
	<string name="LoginDownloadingClothing">Downloading clothing...</string>
	<string name="InvalidCertificate">The server returned an invalid or corrupt certificate. Please contact the Grid administrator.</string>
	<string name="CertInvalidHostname">An invalid hostname was used to access the server, please check your SLURL or Grid hostname.</string>
	<string name="CertExpired">The certificate returned by the Grid appears to be expired.  Please check your system clock, or contact your Grid administrator.</string>
	<string name="CertKeyUsage">The certificate returned by the server could not be used for SSL.  Please contact your Grid administrator.</string>
	<string name="CertBasicConstraints">Too many certificates were in the servers Certificate chain.  Please contact your Grid administrator.</string>
	<string name="CertInvalidSignature">The certificate signature returned by the Grid server could not be verified.  Please contact your Grid administrator.</string>

	<string name="LoginFailedNoNetwork">Network error: Could not establish connection, please check your network connection.</string>
	<string name="LoginFailed">Login failed.</string>
	<string name="Quit">Quit</string>
	<string name="create_account_url">http://join.secondlife.com/?sourceid=[sourceid]</string>

	<string name="ViewerDownloadURL">http://secondlife.com/download</string>
	<string name="LoginFailedViewerNotPermitted">
The viewer you are using can no longer access Second Life. Please visit the following page to download a new viewer:
http://secondlife.com/download

For more information, see our FAQ below:
http://secondlife.com/viewer-access-faq</string>
	<string name="LoginIntermediateOptionalUpdateAvailable">Optional viewer update available: [VERSION]</string>
	<string name="LoginFailedRequiredUpdate">Required viewer update: [VERSION]</string>
	<string name="LoginFailedAlreadyLoggedIn">This agent is already logged in.
</string>
	<string name="LoginFailedAuthenticationFailed">Sorry! We couldn't log you in.
Please check to make sure you entered the right
    * Username (like bobsmith12 or steller.sunshine)
    * Password
Also, please make sure your Caps Lock key is off.</string>
	<string name="LoginFailedPasswordChanged">As a security precaution your password has been changed.
Please go to your account page at http://secondlife.com/password
and answer the security question to reset your password.
We are very sorry for the inconvenience.</string>
	<string name="LoginFailedPasswordReset">We made some changes to our system and you will need to reset your password.
Please go to your account page at http://secondlife.com/password
and answer the security question to reset your password.
We are very sorry for the inconvenience.</string>
	<string name="LoginFailedEmployeesOnly">Second Life is temporarily closed for maintenance.
Logins are currently restricted to employees only.
Check www.secondlife.com/status for updates.</string>
	<string name="LoginFailedPremiumOnly">Second Life logins are temporarily restricted in order to make sure that those in-world have the best possible experience.

People with free accounts will not be able to access Second Life during this time, to make room for those who have paid for Second Life.</string>
	<string name="LoginFailedComputerProhibited">Second Life cannot be accessed from this computer.
If you feel this is an error, please contact
support@secondlife.com.</string>
	<string name="LoginFailedAcountSuspended">Your account is not accessible until
[TIME] Pacific Time.</string>
	<string name="LoginFailedAccountDisabled">We are unable to complete your request at this time.
Please contact Second Life support for assistance at http://secondlife.com/support.
If you are unable to change your password, please call (866) 476-9763.</string>
	<string name="LoginFailedTransformError">Data inconsistency found during login.
Please contact support@secondlife.com.</string>
	<string name="LoginFailedAccountMaintenance">Your account is undergoing minor maintenance.
Your account is not accessible until
[TIME] Pacific Time.
If you feel this is an error, please contact support@secondlife.com.</string>
	<string name="LoginFailedPendingLogoutFault">Request for logout responded with a fault from simulator.</string>
	<string name="LoginFailedPendingLogout">The system is logging you out right now.
Your Account will not be available until
[TIME] Pacific Time.</string>
	<string name="LoginFailedUnableToCreateSession">Unable to create valid session.</string>
	<string name="LoginFailedUnableToConnectToSimulator">Unable to connect to a simulator.</string>
	<string name="LoginFailedRestrictedHours">Your account can only access Second Life
between [START] and [END] Pacific Time.
Please come back during those hours.
If you feel this is an error, please contact support@secondlife.com.</string>
	<string name="LoginFailedIncorrectParameters">Incorrect parameters.
If you feel this is an error, please contact support@secondlife.com.</string>
	<string name="LoginFailedFirstNameNotAlphanumeric">First name parameter must be alphanumeric.
If you feel this is an error, please contact support@secondlife.com.</string>
	<string name="LoginFailedLastNameNotAlphanumeric">Last name parameter must be alphanumeric.
If you feel this is an error, please contact support@secondlife.com.</string>
	<string name="LogoutFailedRegionGoingOffline">Region is going offline.
Please try logging in again in a minute.</string>
	<string name="LogoutFailedAgentNotInRegion">Agent not in region.
Please try logging in again in a minute.</string>
	<string name="LogoutFailedPendingLogin">The region was logging in another session.
Please try logging in again in a minute.</string>
	<string name="LogoutFailedLoggingOut">The region was logging out the previous session.
Please try logging in again in a minute.</string>
	<string name="LogoutFailedStillLoggingOut">The region is still logging out the previous session.
Please try logging in again in a minute.</string>
	<string name="LogoutSucceeded">Region has logged out last session.
Please try logging in again in a minute.</string>
	<string name="LogoutFailedLogoutBegun">Region has begun the logout process.
Please try logging in again in a minute.</string>
	<string name="LoginFailedLoggingOutSession">The system has begun logging out your last session.
Please try logging in again in a minute.</string>


	<!-- Disconnection -->
	<string name="AgentLostConnection">This region may be experiencing trouble.  Please check your connection to the Internet.</string>
	<string name="SavingSettings">Saving your settings...</string>
	<string name="LoggingOut">Logging out...</string>
	<string name="ShuttingDown">Shutting down...</string>
	<string name="YouHaveBeenDisconnected">You have been disconnected from the region you were in.</string>
	<string name="SentToInvalidRegion">You were sent to an invalid region.</string>
	<string name="TestingDisconnect">Testing viewer disconnect</string>

	<!-- Tooltip -->
	<string name="TooltipPerson">Person</string><!-- Object under mouse pointer is an avatar -->
	<string name="TooltipNoName">(no name)</string> <!-- No name on an object -->
	<string name="TooltipOwner">Owner:</string> <!-- Owner name follows -->
	<string name="TooltipPublic">Public</string> <!-- Public permissions on an object -->
	<string name="TooltipIsGroup">(Group)</string> <!-- The name before this text is that of a group -->
	<string name="TooltipForSaleL$">For Sale: L$[AMOUNT]</string> <!-- L$ version -->
	<string name="TooltipFlagGroupBuild">Group Build</string>
	<string name="TooltipFlagNoBuild">No Build</string>
	<string name="TooltipFlagNoEdit">Group Build</string>
	<string name="TooltipFlagNotSafe">Not Safe</string><!-- damage area -->
	<string name="TooltipFlagNoFly">No Fly</string>
	<string name="TooltipFlagGroupScripts">Group Scripts</string>
	<string name="TooltipFlagNoScripts">No Scripts</string>
	<string name="TooltipLand">Land:</string>
	<string name="TooltipMustSingleDrop">Only a single item can be dragged here</string>
	<string name="TooltipPrice" value="L$[AMOUNT]: "/>

	<string name="TooltipOutboxDragToWorld">You can not rez items in your merchant outbox</string>
	<string name="TooltipOutboxNoTransfer">One or more of these objects cannot be sold or transferred.</string>
	<string name="TooltipOutboxNotInInventory">Your merchant outbox can only accept items directly from your inventory</string>
	<string name="TooltipOutboxWorn">You can not put items you are wearing into your merchant outbox</string>
	<string name="TooltipOutboxCallingCard">You can not put calling cards into your merchant outbox</string>
	<string name="TooltipOutboxFolderLevels">Depth of nested folders exceeds 3</string>
	<string name="TooltipOutboxTooManyFolders">Subfolder count in top-level folder exceeds 20</string>
	<string name="TooltipOutboxTooManyObjects">Item count in top-level folder exceeds 200</string>
	
	<string name="TooltipDragOntoOwnChild">You can't move a folder into its child</string>
	<string name="TooltipDragOntoSelf">You can't move a folder into itself</string>
	
	<!-- tooltips for Urls -->
	<string name="TooltipHttpUrl">Click to view this web page</string>
	<string name="TooltipSLURL">Click to view this location's information</string>
	<string name="TooltipAgentUrl">Click to view this Resident's profile</string>
	<string name="TooltipAgentInspect">Learn more about this Resident</string>
	<string name="TooltipAgentMute">Click to mute this Resident</string>
	<string name="TooltipAgentUnmute">Click to unmute this Resident</string>
	<string name="TooltipAgentIM">Click to IM this Resident</string>
	<string name="TooltipAgentPay">Click to Pay this Resident</string>
	<string name="TooltipAgentOfferTeleport">Click to offer a teleport request to this Resident</string>
	<string name="TooltipAgentRequestFriend">Click to send a friend request to this Resident</string>
	<string name="TooltipGroupUrl">Click to view this group's description</string>
	<string name="TooltipEventUrl">Click to view this event's description</string>
	<string name="TooltipClassifiedUrl">Click to view this classified</string>
	<string name="TooltipParcelUrl">Click to view this parcel's description</string>
	<string name="TooltipTeleportUrl">Click to teleport to this location</string>
	<string name="TooltipObjectIMUrl">Click to view this object's description</string>
	<string name="TooltipMapUrl">Click to view this location on a map</string>
	<string name="TooltipSLAPP">Click to run the secondlife:// command</string>
	<string name="CurrentURL" value=" CurrentURL: [CurrentURL]" />

	<!-- text for SLURL labels -->
	<string name="SLurlLabelTeleport">Teleport to</string>
	<string name="SLurlLabelShowOnMap">Show Map for</string>

	<!-- label strings for secondlife:///app/agent SLapps -->
	<string name="SLappAgentMute">Mute</string>
	<string name="SLappAgentUnmute">Unmute</string>
	<string name="SLappAgentIM">IM</string>
	<string name="SLappAgentPay">Pay</string>
	<string name="SLappAgentOfferTeleport">Offer Teleport to </string>
	<string name="SLappAgentRequestFriend">Friend Request</string>
  <string name="SLappAgentRemoveFriend">Friend Removal</string>

	<!-- ButtonToolTips, llfloater.cpp -->
	<string name="BUTTON_CLOSE_DARWIN">Close (&#8984;W)</string>
	<string name="BUTTON_CLOSE_WIN">Close (Ctrl+W)</string>
	<string name="BUTTON_CLOSE_CHROME">Close</string>
	<string name="BUTTON_RESTORE">Restore</string>
	<string name="BUTTON_MINIMIZE">Minimize</string>
	<string name="BUTTON_TEAR_OFF">Tear Off</string>
	<string name="BUTTON_DOCK">Dock</string>
	<string name="BUTTON_HELP">Show Help</string>

	<!-- searching - generic -->
	<string name="Searching">Searching...</string>
	<string name="NoneFound">None found.</string>

	<!-- Indicates that an avatar name or other similar datum is being retrieved. General usage. -->
	<string name="RetrievingData">Retrieving...</string>

	<string name="ReleaseNotes">Release Notes</string>
	<!-- Always mark translate="false" for strings that are nothing but URLs, as they don't need translation. -->
	<string name="RELEASE_NOTES_BASE_URL" translate="false">http://wiki.secondlife.com/wiki/Release_Notes/</string>

	<!-- Indicates something is being loaded. Maybe should be merged with RetrievingData -->
	<string name="LoadingData">Loading...</string>


	<!-- namecache -->
	<!-- Avatar name: text shown for LLUUID::null -->
	<string name="AvatarNameNobody">(nobody)</string>

	<!-- Avatar name: text shown while fetching name -->
	<string name="AvatarNameWaiting">(waiting)</string>

  <!-- Avatar name: More than one avatar is selected/used here -->
  <string name="AvatarNameMultiple">(multiple)</string>

	<!-- Group name: text shown for LLUUID::null -->
	<string name="GroupNameNone">(none)</string>

	<string name="AvalineCaller">Avaline Caller [ORDER]</string>

	<!-- Asset errors. Used in llassetstorage.cpp, translation from error code to error message. -->
	<string name="AssetErrorNone">No error</string>
	<string name="AssetErrorRequestFailed">Asset request: failed</string>
	<string name="AssetErrorNonexistentFile">Asset request: non-existent file</string>
	<string name="AssetErrorNotInDatabase">Asset request: asset not found in database</string>
	<string name="AssetErrorEOF">End of file</string>
	<string name="AssetErrorCannotOpenFile">Cannot open file</string>
	<string name="AssetErrorFileNotFound">File not found</string>
	<string name="AssetErrorTCPTimeout">File transfer timeout</string>
	<string name="AssetErrorCircuitGone">Circuit gone</string>
	<string name="AssetErrorPriceMismatch">Viewer and server do not agree on price</string>
	<string name="AssetErrorUnknownStatus">Unknown status</string>

	<!-- Asset Type human readable names:  these will replace variable [TYPE] in notification FailedToFindWearable* -->
	<!-- Will also replace [OBJECTTYPE] in notifications: UserGiveItem, ObjectGiveItem -->
	<string name="texture">texture</string>
	<string name="sound">sound</string>
	<string name="calling card">calling card</string>
	<string name="landmark">landmark</string>
	<string name="legacy script">legacy script</string>
	<string name="clothing">clothing</string>
	<string name="object">object</string>
	<string name="note card">notecard</string>
	<string name="folder">folder</string>
	<string name="root">root</string>
	<string name="lsl2 script">LSL2 script</string>
	<string name="lsl bytecode">LSL bytecode</string>
	<string name="tga texture">tga texture</string>
	<string name="body part">body part</string>
	<string name="snapshot">snapshot</string>
	<string name="lost and found">Lost and Found</string>
	<string name="targa image">targa image</string>
	<string name="trash">Trash</string>
	<string name="jpeg image">jpeg image</string>
	<string name="animation">animation</string>
	<string name="gesture">gesture</string>
	<string name="simstate">simstate</string>
	<string name="favorite">favorite</string>
	<string name="symbolic link">link</string>
	<string name="symbolic folder link">folder link</string>
  <string name="mesh">mesh</string>

	<!-- llvoavatar. Displayed in the avatar chat bubble -->
	<string name="AvatarEditingAppearance">(Editing Appearance)</string>
	<string name="AvatarAway">Away</string>
	<string name="AvatarDoNotDisturb">Do Not Disturb</string>
	<string name="AvatarMuted">Blocked</string>

	<!-- animations -->
	<string name="anim_express_afraid">Afraid</string>
	<string name="anim_express_anger">Angry</string>
	<string name="anim_away">Away</string>
	<string name="anim_backflip">Backflip</string>
	<string name="anim_express_laugh">Belly Laugh</string>
	<string name="anim_express_toothsmile">BigSmile</string>
	<string name="anim_blowkiss">Blow Kiss</string>
	<string name="anim_express_bored">Bored</string>
	<string name="anim_bow">Bow</string>
	<string name="anim_clap">Clap</string>
	<string name="anim_courtbow">Court Bow</string>
	<string name="anim_express_cry">Cry</string>
	<string name="anim_dance1">Dance 1</string>
	<string name="anim_dance2">Dance 2</string>
	<string name="anim_dance3">Dance 3</string>
	<string name="anim_dance4">Dance 4</string>
	<string name="anim_dance5">Dance 5</string>
	<string name="anim_dance6">Dance 6</string>
	<string name="anim_dance7">Dance 7</string>
	<string name="anim_dance8">Dance 8</string>
	<string name="anim_express_disdain">Disdain</string>
	<string name="anim_drink">Drink</string>
	<string name="anim_express_embarrased">Embarrassed</string>
	<string name="anim_angry_fingerwag">Finger Wag</string>
	<string name="anim_fist_pump">Fist Pump</string>
	<string name="anim_yoga_float">Floating Yoga</string>
	<string name="anim_express_frown">Frown</string>
	<string name="anim_impatient">Impatient</string>
	<string name="anim_jumpforjoy">Jump For Joy</string>
	<string name="anim_kissmybutt">Kiss My Butt</string>
	<string name="anim_express_kiss">Kiss</string>
	<string name="anim_laugh_short">Laugh</string>
	<string name="anim_musclebeach">Muscle Beach</string>
	<string name="anim_no_unhappy">No (Unhappy)</string>
	<string name="anim_no_head">No</string>
	<string name="anim_nyanya">Nya-nya-nya</string>
	<string name="anim_punch_onetwo">One-Two Punch</string>
	<string name="anim_express_open_mouth">Open Mouth</string>
	<string name="anim_peace">Peace</string>
	<string name="anim_point_you">Point at Other</string>
	<string name="anim_point_me">Point at Self</string>
	<string name="anim_punch_l">Punch Left</string>
	<string name="anim_punch_r">Punch Right</string>
	<string name="anim_rps_countdown">RPS count</string>
	<string name="anim_rps_paper">RPS paper</string>
	<string name="anim_rps_rock">RPS rock</string>
	<string name="anim_rps_scissors">RPS scissors</string>
	<string name="anim_express_repulsed">Repulsed</string>
	<string name="anim_kick_roundhouse_r">Roundhouse Kick</string>
	<string name="anim_express_sad">Sad</string>
	<string name="anim_salute">Salute</string>
	<string name="anim_shout">Shout</string>
	<string name="anim_express_shrug">Shrug</string>
	<string name="anim_express_smile">Smile</string>
	<string name="anim_smoke_idle">Smoke Idle</string>
	<string name="anim_smoke_inhale">Smoke Inhale</string>
	<string name="anim_smoke_throw_down">Smoke Throw Down</string>
	<string name="anim_express_surprise">Surprise</string>
	<string name="anim_sword_strike_r">Sword Strike</string>
	<string name="anim_angry_tantrum">Tantrum</string>
	<string name="anim_express_tongue_out">TongueOut</string>
	<string name="anim_hello">Wave</string>
	<string name="anim_whisper">Whisper</string>
	<string name="anim_whistle">Whistle</string>
	<string name="anim_express_wink">Wink</string>
	<string name="anim_wink_hollywood">Wink (Hollywood)</string>
	<string name="anim_express_worry">Worry</string>
	<string name="anim_yes_happy">Yes (Happy)</string>
	<string name="anim_yes_head">Yes</string>

	<!-- build floater -->
	<string name="multiple_textures">Multiple</string>

<string name="use_texture">Use texture</string>

	<!-- world map -->
	<string name="texture_loading">Loading...</string>
	<string name="worldmap_offline">Offline</string>
	<string name="worldmap_item_tooltip_format">[AREA] m² L$[PRICE]</string>
	<string name="worldmap_results_none_found">None found.</string>

	<!-- animations uploading status codes -->
	<string name="Ok">OK</string>
	<string name="Premature end of file">Premature end of file</string>
	<string name="ST_NO_JOINT">Can't find ROOT or JOINT.</string>

	<!-- Chat -->
	<string name="NearbyChatTitle">Nearby chat</string>
  <string name="NearbyChatLabel">(Nearby chat)</string>
	<string name="whisper">whispers:</string>
	<string name="shout">shouts:</string>
	<string name="ringing">Connecting to in-world Voice Chat...</string>
	<string name="connected">Connected</string>
	<string name="unavailable">Voice not available at your current location</string>
	<string name="hang_up">Disconnected from in-world Voice Chat</string>
  <string name="reconnect_nearby">You will now be reconnected to Nearby Voice Chat</string>
	<string name="ScriptQuestionCautionChatGranted">'[OBJECTNAME]', an object owned by '[OWNERNAME]', located in [REGIONNAME] at [REGIONPOS], has been granted permission to: [PERMISSIONS].</string>
	<string name="ScriptQuestionCautionChatDenied">'[OBJECTNAME]', an object owned by '[OWNERNAME]', located in [REGIONNAME] at [REGIONPOS], has been denied permission to: [PERMISSIONS].</string>
	<string name="AdditionalPermissionsRequestHeader">If you allow access to your account, you will also be allowing the object to:</string>
	<string name="ScriptTakeMoney">Take Linden dollars (L$) from you</string>
	<string name="ActOnControlInputs">Act on your control inputs</string>
	<string name="RemapControlInputs">Remap your control inputs</string>
	<string name="AnimateYourAvatar">Animate your avatar</string>
	<string name="AttachToYourAvatar">Attach to your avatar</string>
	<string name="ReleaseOwnership">Release ownership and become public</string>
	<string name="LinkAndDelink">Link and delink from other objects</string>
	<string name="AddAndRemoveJoints">Add and remove joints with other objects</string>
	<string name="ChangePermissions">Change its permissions</string>
	<string name="TrackYourCamera">Track your camera</string>
	<string name="ControlYourCamera">Control your camera</string>
	<string name="TeleportYourAgent">Teleport you</string>
	<string name="ManageEstateSilently">Manage your estates silently</string>
	<string name="ChangeYourDefaultAnimations">Change your default animations</string>
	
	<string name="NotConnected">Not Connected</string>
	<string name="AgentNameSubst">(You)</string> <!-- Substitution for agent name -->
<<<<<<< HEAD
  <string name="TeleportYourAgent">Teleport you</string>
	<string name="JoinAnExperience"></string> <!-- intentionally left blank -->
  
=======
	<string name="JoinAnExperience">Join an experience</string> <!-- not used -->
>>>>>>> f7158bc5
	<string name="SilentlyManageEstateAccess">Suppress alerts when managing estate access lists</string>
	<string name="OverrideYourAnimations">Replace your default animations</string>
	<string name="ScriptReturnObjects">Return objects on your behalf</string>
	<string name="UnknownScriptPermission">(unknown)!</string>

	<!-- Sim Access labels -->
	<string name="SIM_ACCESS_PG">General</string>
	<string name="SIM_ACCESS_MATURE">Moderate</string>
	<string name="SIM_ACCESS_ADULT">Adult</string>
	<string name="SIM_ACCESS_DOWN">Offline</string>
	<string name="SIM_ACCESS_MIN">Unknown</string>

	<!-- For use when we do not have land type back from the server -->
	<string name="land_type_unknown">(unknown)</string>

	<!-- For land type back from the simulator -->
	<string name="Estate / Full Region">Estate / Full Region</string>
	<string name="Estate / Homestead">Estate / Homestead</string>
	<string name="Mainland / Homestead">Mainland / Homestead</string>
	<string name="Mainland / Full Region">Mainland / Full Region</string>

	<!-- File load/save dialogs -->
	<string name="all_files">All Files</string>
	<string name="sound_files">Sounds</string>
	<string name="animation_files">Animations</string>
	<string name="image_files">Images</string>
	<string name="save_file_verb">Save</string>
	<string name="load_file_verb">Load</string>
	<string name="targa_image_files">Targa Images</string>
	<string name="bitmap_image_files">Bitmap Images</string>
	<string name="avi_movie_file">AVI Movie File</string>
	<string name="xaf_animation_file">XAF Anim File</string>
	<string name="xml_file">XML File</string>
	<string name="raw_file">RAW File</string>
	<string name="compressed_image_files">Compressed Images</string>
	<string name="load_files">Load Files</string>
	<string name="choose_the_directory">Choose Directory</string>
	<string name="script_files">Scripts</string>
	<string name="dictionary_files">Dictionaries</string>

  <!-- LSL Usage Hover Tips -->
  <!-- NOTE: For now these are set as translate="false", until DEV-40761 is implemented (to internationalize the rest of tooltips in the same window).
             This has no effect on viewer code, but prevents Linden Lab internal localization tool from scraping these strings.  -->
	<string name="LSLTipSleepTime" translate="false">
Sleeps script for [SLEEP_TIME] seconds.
	</string>

	<string name="LSLTipText_llSin" translate="false">
float llSin(float theta)
Returns the sine of theta (theta in radians)
	</string>
	<string name="LSLTipText_llCos" translate="false">
float llCos(float theta)
Returns the cosine of theta (theta in radians)
	</string>
	<string name="LSLTipText_llTan" translate="false">
float llTan(float theta)
Returns the tangent of theta (theta in radians)
	</string>
	<string name="LSLTipText_llAtan2" translate="false">
float llAtan2(float y, float x)
Returns the arctangent2 of y, x
	</string>
	<string name="LSLTipText_llSqrt" translate="false">
float llSqrt(float val)
Returns the square root of val, or returns 0 and triggers a Math Error for imaginary results
	</string>
	<string name="LSLTipText_llPow" translate="false">
float llPow(float base, float exponent)
Returns the base raised to the power exponent, or returns 0 and triggers Math Error for imaginary results
	</string>
	<string name="LSLTipText_llAbs" translate="false">
integer llAbs(integer val)
Returns the positive version of val
	</string>
	<string name="LSLTipText_llFabs" translate="false">
float llFabs(float val)
Returns the positive version of val
	</string>
	<string name="LSLTipText_llFrand" translate="false">
float llFrand(float mag)
Returns a pseudo random number in the range [0,mag) or (mag,0]
	</string>
	<string name="LSLTipText_llFloor" translate="false">
integer llFloor(float val)
Returns largest integer value &lt;= val
	</string>
	<string name="LSLTipText_llCeil" translate="false">
integer llCeil(float val)
Returns smallest integer value &gt;= val
	</string>
	<string name="LSLTipText_llRound" translate="false">
integer llRound(float val)
Returns val rounded to the nearest integer
	</string>
	<string name="LSLTipText_llVecMag" translate="false">
float llVecMag(vector v)
Returns the magnitude of v
	</string>
	<string name="LSLTipText_llVecNorm" translate="false">
vector llVecNorm(vector v)
Returns the v normalized
	</string>
	<string name="LSLTipText_llVecDist" translate="false">
float llVecDist(vector v1, vector v2)
Returns the 3D distance between v1 and v2
	</string>
	<string name="LSLTipText_llRot2Euler" translate="false">
vector llRot2Euler(rotation q)
Returns the Euler representation (roll, pitch, yaw) of q
	</string>
	<string name="LSLTipText_llEuler2Rot" translate="false">
rotation llEuler2Rot(vector v)
Returns the rotation representation of Euler Angles v
	</string>
	<string name="LSLTipText_llAxes2Rot" translate="false">
rotation llAxes2Rot(vector fwd, vector left, vector up)
Returns the rotation defined by the coordinate axes
	</string>
	<string name="LSLTipText_llRot2Fwd" translate="false">
vector llRot2Fwd(rotation q)
Returns the forward vector defined by q
	</string>
	<string name="LSLTipText_llRot2Left" translate="false">
vector llRot2Left(rotation q)
Returns the left vector defined by q
	</string>
	<string name="LSLTipText_llRot2Up" translate="false">
vector llRot2Up(rotation q)
Returns the up vector defined by q
	</string>
	<string name="LSLTipText_llRotBetween" translate="false">
rotation llRotBetween(vector v1, vector v2)
Returns the rotation to rotate v1 to v2
	</string>
	<string name="LSLTipText_llWhisper" translate="false">
llWhisper(integer channel, string msg)
Whispers the text of msg on channel
	</string>
	<string name="LSLTipText_llSay" translate="false">
llSay(integer channel, string msg)
Says the text of msg on channel
	</string>
	<string name="LSLTipText_llShout" translate="false">
llShout(integer channel, string msg)
Shouts the text of msg on channel
	</string>
	<string name="LSLTipText_llListen" translate="false">
integer llListen(integer channel, string name, key id, string msg)
Sets a callback for msg on channel from name and id (name, id, and/or msg can be empty) and returns an identifier that can be used to deactivate or remove the listen
	</string>
	<string name="LSLTipText_llListenControl" translate="false">
llListenControl(integer number, integer active)
Makes a listen event callback active or inactive
	</string>
	<string name="LSLTipText_llListenRemove" translate="false">
llListenRemove(integer number)
Removes listen event callback number
	</string>
	<string name="LSLTipText_llSensor" translate="false">
llSensor(string name, key id, integer type, float range, float arc)
Performs a single scan for name and id with type (AGENT, ACTIVE, PASSIVE, and/or SCRIPTED) within range meters and arc radians of forward vector (name, id, and/or keytype can be empty or 0)
	</string>
	<string name="LSLTipText_llSensorRepeat" translate="false">
llSensorRepeat(string name, key id, integer type, float range, float arc, float rate)
Sets a callback for name and id with type (AGENT, ACTIVE, PASSIVE, and/or SCRIPTED) within range meters and arc radians of forward vector (name, id, and/or keytype can be empty or 0) and repeats every rate seconds
	</string>
	<string name="LSLTipText_llSensorRemove" translate="false">
llSensorRemove()
Removes the sensor setup by llSensorRepeat
	</string>
	<string name="LSLTipText_llDetectedName" translate="false">
string llDetectedName(integer number)
Returns the name of detected object number (returns empty string if number is not a valid sensed object)
	</string>
	<string name="LSLTipText_llDetectedKey" translate="false">
key llDetectedKey(integer number)
Returns the key of detected object number (returns empty key if number is not a valid sensed object)
	</string>
	<string name="LSLTipText_llDetectedOwner" translate="false">
key llDetectedOwner(integer number)
Returns the key of detected object&apos;s owner (returns empty key if number is not a valid sensed object)
	</string>
	<string name="LSLTipText_llDetectedType" translate="false">
integer llDetectedType(integer number)
Returns the type (AGENT, ACTIVE, PASSIVE, SCRIPTED) of detected object (returns 0 if number is not a valid sensed object)
	</string>
	<string name="LSLTipText_llDetectedPos" translate="false">
vector llDetectedPos(integer number)
Returns the position of detected object number (returns &lt;0,0,0&gt; if number is not a valid sensed object)
	</string>
	<string name="LSLTipText_llDetectedVel" translate="false">
vector llDetectedVel(integer number)
Returns the velocity of detected object number (returns &lt;0,0,0&gt; if number is not a valid sensed object)
	</string>
	<string name="LSLTipText_llDetectedGrab" translate="false">
vector llDetectedGrab(integer number)
Returns the grab offset of the user touching object (returns &lt;0,0,0&gt; if number is not a valid sensed object)
	</string>
	<string name="LSLTipText_llDetectedRot" translate="false">
rotation llDetectedRot(integer number)
Returns the rotation of detected object number (returns &lt;0,0,0,1&gt; if number is not a valid sensed object)
	</string>
	<string name="LSLTipText_llDetectedGroup" translate="false">
integer llDetectedGroup(integer number)
Returns TRUE if detected object is part of same group as owner
	</string>
	<string name="LSLTipText_llDetectedLinkNumber" translate="false">
integer llDetectedLinkNumber(integer number)
Returns the link position of the triggered event for touches and collisions only
	</string>
	<string name="LSLTipText_llDie" translate="false">
llDie()
Deletes the object
	</string>
	<string name="LSLTipText_llGround" translate="false">
float llGround(vector offset)
Returns the ground height below the object position + offset
	</string>
	<string name="LSLTipText_llCloud" translate="false">
float llCloud(vector offset)
Returns the cloud density at the object position + offset
	</string>
	<string name="LSLTipText_llWind" translate="false">
vector llWind(vector offset)
Returns the wind velocity at the object position + offset
	</string>
	<string name="LSLTipText_llSetStatus" translate="false">
llSetStatus(integer status, integer value)
Sets status (STATUS_PHYSICS, STATUS_PHANTOM, STATUS_BLOCK_GRAB, STATUS_BLOCK_GRAB_OBJECT, STATUS_ROTATE_X, STATUS_ROTATE_Y, and/or STATUS_ROTATE_Z) to value
	</string>
	<string name="LSLTipText_llGetStatus" translate="false">
integer llGetStatus(integer status)
Returns the boolean value of status (STATUS_PHYSICS, STATUS_PHANTOM, STATUS_BLOCK_GRAB, STATUS_BLOCK_GRAB_OBJECT, STATUS_ROTATE_X, STATUS_ROTATE_Y, or STATUS_ROTATE_Z)
	</string>
	<string name="LSLTipText_llSetScale" translate="false">
llSetScale(vector scale)
Sets the scale of the prim
	</string>
	<string name="LSLTipText_llGetScale" translate="false">
vector llGetScale()
Returns the scale of the prim
	</string>
	<string name="LSLTipText_llSetColor" translate="false">
llSetColor(vector color, integer face)
Sets the color on face of the prim
	</string>
	<string name="LSLTipText_llGetAlpha" translate="false">
float llGetAlpha(integer face)
Returns the alpha of face
	</string>
	<string name="LSLTipText_llSetAlpha" translate="false">
llSetAlpha(float alpha, integer face)
Sets the alpha on face
	</string>
	<string name="LSLTipText_llGetColor" translate="false">
vector llGetColor(integer face)
Returns the color on face
	</string>
	<string name="LSLTipText_llSetTexture" translate="false">
llSetTexture(string texture, integer face)
Sets the texture of face or ALL_SIDES
	</string>
	<string name="LSLTipText_llScaleTexture" translate="false">
llScaleTexture(float u, float v, integer face)
Sets the texture u &amp; v scales for the chosen face or ALL_SIDES
	</string>
	<string name="LSLTipText_llOffsetTexture" translate="false">
llOffsetTexture(float u, float v, integer face)
Sets the texture u  &amp; v offsets for the chosen face or ALL_SIDES
	</string>
	<string name="LSLTipText_llRotateTexture" translate="false">
llRotateTexture(float rotation, integer face)
Sets the texture rotation for the chosen face
	</string>
	<string name="LSLTipText_llGetTexture" translate="false">
string llGetTexture(integer face)
Returns a string that is the texture on face (the inventory name if it is a texture in the prim&apos;s inventory, otherwise the key)
	</string>
	<string name="LSLTipText_llSetPos" translate="false">
llSetPos(vector pos)
Moves the object or prim towards pos without using physics (if the script isn&apos;t physical)
	</string>
	<string name="LSLTipText_llGetPos" translate="false">
vector llGetPos()
Returns the position of the task in region coordinates
	</string>
	<string name="LSLTipText_llGetLocalPos" translate="false">
vector llGetLocalPos()
Returns the position relative to the root
	</string>
	<string name="LSLTipText_llSetRot" translate="false">
llSetRot(rotation rot)
Sets the rotation
	</string>
	<string name="LSLTipText_llGetRot" translate="false">
rotation llGetRot()
Returns the rotation relative to the region&apos;s axes
	</string>
	<string name="LSLTipText_llGetLocalRot" translate="false">
rotation llGetLocalRot()
Returns the rotation local to the root
	</string>
	<string name="LSLTipText_llSetForce" translate="false">
llSetForce(vector force, integer local)
Applies force to the object (if the script is physical), in local coords if local == TRUE
	</string>
	<string name="LSLTipText_llGetForce" translate="false">
vector llGetForce()
Returns the force (if the script is physical)
	</string>
	<string name="LSLTipText_llTarget" translate="false">
integer llTarget(vector position, float range)
Sets positions within range of position as a target and return an ID for the target
	</string>
	<string name="LSLTipText_llTargetRemove" translate="false">
llTargetRemove(integer number)
Removes positional target number registered with llTarget
	</string>
	<string name="LSLTipText_llRotTarget" translate="false">
integer llRotTarget(rotation rot, float error)
Set rotations with error of rot as a rotational target and return an ID for the rotational target
	</string>
	<string name="LSLTipText_llRotTargetRemove" translate="false">
llRotTargetRemove(integer number)
Removes rotational target number registered with llRotTarget
	</string>
	<string name="LSLTipText_llMoveToTarget" translate="false">
llMoveToTarget(vector target, float tau)
Critically damps to target in tau seconds (if the script is physical)
	</string>
	<string name="LSLTipText_llStopMoveToTarget" translate="false">
llStopMoveToTarget()
Stops critically damped motion
	</string>
	<string name="LSLTipText_llApplyImpulse" translate="false">
llApplyImpulse(vector force, integer local)
Applies impulse to object (if the script is physical), in local coords if local == TRUE
	</string>
	<string name="LSLTipText_llApplyRotationalImpulse" translate="false">
llApplyRotationalImpulse(vector force, integer local)
Applies rotational impulse to object (if the script is physical), in local coords if local == TRUE
	</string>
	<string name="LSLTipText_llSetTorque" translate="false">
llSetTorque(vector torque, integer local)
Sets the torque of object (if the script is physical), in local coords if local == TRUE
	</string>
	<string name="LSLTipText_llGetTorque" translate="false">
vector llGetTorque()
Returns the torque (if the script is physical)
	</string>
	<string name="LSLTipText_llSetForceAndTorque" translate="false">
llSetForceAndTorque(vector force, vector torque, integer local)
Sets the force and torque of object (if the script is physical), in local coords if local == TRUE
	</string>
	<string name="LSLTipText_llGetVel" translate="false">
vector llGetVel()
Returns the velocity of the object
	</string>
	<string name="LSLTipText_llGetAccel" translate="false">
vector llGetAccel()
Returns the acceleration of the object relative to the region&apos;s axes
	</string>
	<string name="LSLTipText_llGetOmega" translate="false">
vector llGetOmega()
Returns the rotation velocity in radians per second
	</string>
	<string name="LSLTipText_llGetTimeOfDay" translate="false">
float llGetTimeOfDay()
Returns the time in seconds since [SECOND_LIFE] server midnight or since region up-time, whichever is smaller
	</string>
	<string name="LSLTipText_llGetWallclock" translate="false">
float llGetWallclock()
Returns the time in seconds since midnight California Pacific time (PST/PDT)
	</string>
	<string name="LSLTipText_llGetTime" translate="false">
float llGetTime()
Returns the time in seconds since the last region reset, script reset, or call to either llResetTime or llGetAndResetTime
	</string>
	<string name="LSLTipText_llResetTime" translate="false">
llResetTime()
Sets the script timer to zero
	</string>
	<string name="LSLTipText_llGetAndResetTime" translate="false">
float llGetAndResetTime()
Returns the script time in seconds and then resets the script timer to zero
	</string>
	<string name="LSLTipText_llSound" translate="false">
llSound(string sound, float volume, integer queue, integer loop)
Plays sound at volume and whether it should loop or not.
	</string>
	<string name="LSLTipText_llPlaySound" translate="false">
llPlaySound(string sound, float volume)
Plays attached sound once at volume (0.0 - 1.0)
	</string>
	<string name="LSLTipText_llLoopSound" translate="false">
llLoopSound(string sound, float volume)
Plays attached sound looping indefinitely at volume (0.0 - 1.0)
	</string>
	<string name="LSLTipText_llLoopSoundMaster" translate="false">
llLoopSoundMaster(string sound, float volume)
Plays attached sound looping at volume (0.0 - 1.0), declares it a sync master
	</string>
	<string name="LSLTipText_llLoopSoundSlave" translate="false">
llLoopSoundSlave(string sound, float volume)
Plays attached sound looping at volume (0.0 - 1.0), synced to most audible sync master
	</string>
	<string name="LSLTipText_llPlaySoundSlave" translate="false">
llPlaySoundSlave(string sound, float volume)
Plays attached sound once at volume (0.0 - 1.0), synced to next loop of most audible sync master
	</string>
	<string name="LSLTipText_llTriggerSound" translate="false">
llTriggerSound(string sound, float volume)
Plays sound at volume (0.0 - 1.0), centered at but not attached to object
	</string>
	<string name="LSLTipText_llStopSound" translate="false">
llStopSound()
Stops currently attached sound
	</string>
	<string name="LSLTipText_llPreloadSound" translate="false">
llPreloadSound(string sound)
Preloads a sound on viewers within range
	</string>
	<string name="LSLTipText_llGetSubString" translate="false">
string llGetSubString(string src, integer start, integer end)
Returns the indicated substring
	</string>
	<string name="LSLTipText_llDeleteSubString" translate="false">
string llDeleteSubString(string src, integer start, integer end)
Removes the indicated substring and returns the result
	</string>
	<string name="LSLTipText_llInsertString" translate="false">
string llInsertString(string dst, integer position, string src)
Returns a destination string dst with the string src inserted starting at position pos
	</string>
	<string name="LSLTipText_llToUpper" translate="false">
string llToUpper(string src)
Returns a string that is src with all upper-case characters
	</string>
	<string name="LSLTipText_llToLower" translate="false">
string llToLower(string src)
Returns a string that is src with all lower-case characters
	</string>
	<string name="LSLTipText_llGiveMoney" translate="false">
llGiveMoney(key destination, integer amount)
Transfers amount of L$ from script owner to destination
	</string>
	<string name="LSLTipText_llMakeExplosion" translate="false">
llMakeExplosion(integer particles, float scale, float vel, float lifetime, float arc, string texture, vector offset)
Makes a round explosion of particles
	</string>
	<string name="LSLTipText_llMakeFountain" translate="false">
llMakeFountain(integer particles, float scale, float vel, float lifetime, float arc, integer bounce, string texture, vector offset, float bounce_offset)
Makes a fountain of particles
	</string>
	<string name="LSLTipText_llMakeSmoke" translate="false">
llMakeSmoke(integer particles, float scale, float vel, float lifetime, float arc, string texture, vector offset)
Makes smoke like particles
	</string>
	<string name="LSLTipText_llMakeFire" translate="false">
llMakeFire(integer particles, float scale, float vel, float lifetime, float arc, string texture, vector offset)
Makes fire like particles
	</string>
	<string name="LSLTipText_llRezObject" translate="false">
llRezObject(string inventory, vector pos, vector vel, rotation rot, integer param)
Instantiates owner&apos;s inventory object at pos with velocity vel and rotation rot with start parameter param
	</string>
	<string name="LSLTipText_llLookAt" translate="false">
llLookAt(vector target, float strength, float damping)
Causes object to point its up axis (positive z) towards target, while keeping its forward axis (positive x) below the horizon
	</string>
	<string name="LSLTipText_llStopLookAt" translate="false">
llStopLookAt()
Stops causing object to point at a target
	</string>
	<string name="LSLTipText_llSetTimerEvent" translate="false">
llSetTimerEvent(float sec)
Causes the timer event to be triggered a maximum of once every sec seconds
	</string>
	<string name="LSLTipText_llSleep" translate="false">
llSleep(float sec)
Puts the script to sleep for sec seconds
	</string>
	<string name="LSLTipText_llGetMass" translate="false">
float llGetMass()
Returns the mass of object that the script is attached to
	</string>
	<string name="LSLTipText_llCollisionFilter" translate="false">
llCollisionFilter(string name, key id, integer accept)
Sets the collision filter, exclusively or inclusively. If accept == TRUE, only accept collisions with objects name and id (either is optional), otherwise with objects not name or id
	</string>
	<string name="LSLTipText_llTakeControls" translate="false">
llTakeControls(integer controls, integer accept, integer pass_on)
Allows for intercepting keyboard and mouse clicks from the agent the script has permissions for
	</string>
	<string name="LSLTipText_llReleaseControls" translate="false">
llReleaseControls()
Stops taking inputs that were taken with llTakeControls
	</string>
	<string name="LSLTipText_llAttachToAvatar" translate="false">
llAttachToAvatar(integer attach_point)
Attaches the object to the avatar who has granted permission to the script
	</string>
	<string name="LSLTipText_llDetachFromAvatar" translate="false">
llDetachFromAvatar()
Detaches object from avatar
	</string>
	<string name="LSLTipText_llTakeCamera" translate="false">
llTakeCamera(key avatar)
Moves avatar&apos;s viewpoint to task
	</string>
	<string name="LSLTipText_llReleaseCamera" translate="false">
llReleaseCamera(key avatar)
Returns camera to agent avatar
	</string>
	<string name="LSLTipText_llGetOwner" translate="false">
key llGetOwner()
Returns the object owner&apos;s UUID
	</string>
	<string name="LSLTipText_llInstantMessage" translate="false">
llInstantMessage(key user, string message)
Sends the specified string as an Instant Message to the user
	</string>
	<string name="LSLTipText_llEmail" translate="false">
llEmail(string address, string subject, string message)
Sends an email to address with the subject and message
	</string>
	<string name="LSLTipText_llGetNextEmail" translate="false">
llGetNextEmail(string address, string subject)
Gets the next waiting email that comes from address, with specified subject
	</string>
	<string name="LSLTipText_llGetKey" translate="false">
key llGetKey()
Returns the key of the prim the script is attached to
	</string>
	<string name="LSLTipText_llSetBuoyancy" translate="false">
llSetBuoyancy(float buoyancy)
Sets the buoyancy of the task or object (0 is disabled, &lt; 1.0 sinks, 1.0 floats, &gt; 1.0 rises)
	</string>
	<string name="LSLTipText_llSetHoverHeight" translate="false">
llSetHoverHeight(float height, integer water, float tau)
Critically damps to a height above the ground (or water) in tau seconds
	</string>
	<string name="LSLTipText_llStopHover" translate="false">
llStopHover()
Stops hovering to a height
	</string>
	<string name="LSLTipText_llMinEventDelay" translate="false">
llMinEventDelay(float delay)
Sets the minimum time between events being handled
	</string>
	<string name="LSLTipText_llSoundPreload" translate="false">
llSoundPreload(string sound)
Preloads a sound on viewers within range
	</string>
	<string name="LSLTipText_llRotLookAt" translate="false">
llRotLookAt(rotation target, float strength, float damping)
Causes object to point its forward axis towards target
	</string>
	<string name="LSLTipText_llStringLength" translate="false">
integer llStringLength(string str)
Returns the length of string
	</string>
	<string name="LSLTipText_llStartAnimation" translate="false">
llStartAnimation(string anim)
Starts animation anim for agent that granted PERMISSION_TRIGGER_ANIMATION if the permission has not been revoked
	</string>
	<string name="LSLTipText_llStopAnimation" translate="false">
llStopAnimation(string anim)
Stops animation anim for agent that granted permission
	</string>
	<string name="LSLTipText_llPointAt" translate="false">
llPointAt(vector pos)
Makes agent that owns object point at pos
	</string>
	<string name="LSLTipText_llStopPointAt" translate="false">
llStopPointAt()
Stops pointing agent that owns object
	</string>
	<string name="LSLTipText_llTargetOmega" translate="false">
llTargetOmega(vector axis, float spinrate, float gain)
Rotates the object around axis at spinrate with strength gain
	</string>
	<string name="LSLTipText_llGetStartParameter" translate="false">
integer llGetStartParameter()
Returns an integer that is the script start/rez parameter
	</string>
	<string name="LSLTipText_llGodLikeRezObject" translate="false">
llGodLikeRezObject(key inventory, vector pos)
Rezzes directly off of UUID if owner is in God Mode
	</string>
	<string name="LSLTipText_llRequestPermissions" translate="false">
llRequestPermissions(key agent, integer perm)
Asks the agent for permission to run certain classes of functions
	</string>
	<string name="LSLTipText_llGetPermissionsKey" translate="false">
key llGetPermissionsKey()
Returns the key of the avatar that last granted permissions to the script
	</string>
	<string name="LSLTipText_llGetPermissions" translate="false">
integer llGetPermissions()
Returns an integer bitfield with the permissions that have been granted
	</string>
	<string name="LSLTipText_llGetLinkNumber" translate="false">
integer llGetLinkNumber()
Returns the link number of the prim containing the script (0 means not linked, 1 the prim is the root, 2 the prim is the first child, etc)
	</string>
	<string name="LSLTipText_llSetLinkColor" translate="false">
llSetLinkColor(integer linknumber, vector color, integer face)
Sets face to color if a task exists in the link chain at linknumber
	</string>
	<string name="LSLTipText_llCreateLink" translate="false">
llCreateLink(key target, integer parent)
Attempts to link the script&apos;s object with the target (requires that PERMISSION_CHANGE_LINKS be granted). If parent == TRUE, then the script&apos;s object becomes the root
	</string>
	<string name="LSLTipText_llBreakLink" translate="false">
llBreakLink(integer linknum)
Delinks the prim with the given link number in a linked object set (requires that PERMISSION_CHANGE_LINKS be granted)
	</string>
	<string name="LSLTipText_llBreakAllLinks" translate="false">
llBreakAllLinks()
Delinks all prims in the link set (requires that PERMISSION_CHANGE_LINKS be granted)
	</string>
	<string name="LSLTipText_llGetLinkKey" translate="false">
key llGetLinkKey(integer linknumber)
Returns the key of the linked prim linknumber
	</string>
	<string name="LSLTipText_llGetLinkName" translate="false">
string llGetLinkName(integer linknumber)
Returns the name of linknumber in a link set
	</string>
	<string name="LSLTipText_llGetInventoryNumber" translate="false">
integer llGetInventoryNumber(integer type)
Returns the number of items of a given type (INVENTORY_* flag) in the prim&apos;s inventory
	</string>
	<string name="LSLTipText_llGetInventoryName" translate="false">
string llGetInventoryName(integer type, integer number)
Returns the name of the inventory item number of a given type
	</string>
	<string name="LSLTipText_llSetScriptState" translate="false">
llSetScriptState(string name, integer run)
Sets the running state of the specified script
	</string>
	<string name="LSLTipText_llGetEnergy" translate="false">
float llGetEnergy()
Returns how much energy is in the object as a percentage of maximum
	</string>
	<string name="LSLTipText_llGiveInventory" translate="false">
llGiveInventory(key destination, string inventory)
Gives inventory to destination
	</string>
	<string name="LSLTipText_llRemoveInventory" translate="false">
llRemoveInventory(string item)
Removes the named inventory item
	</string>
	<string name="LSLTipText_llSetText" translate="false">
llSetText(string text, vector color, float alpha)
Displays text that hovers over the prim with specific color and translucency specified with alpha
	</string>
	<string name="LSLTipText_llWater" translate="false">
float llWater(vector offset)
Returns the water height below the object position + offset
	</string>
	<string name="LSLTipText_llPassTouches" translate="false">
llPassTouches(integer pass)
If pass == TRUE, touches are passed from children on to parents
	</string>
	<string name="LSLTipText_llRequestAgentData" translate="false">
key llRequestAgentData(key id, integer data)
Requests data about agent id. When data is available the dataserver event will be raised.
	</string>
	<string name="LSLTipText_llRequestInventoryData" translate="false">
key llRequestInventoryData(string name)
Requests data from object&apos;s inventory object. When data is available the dataserver event will be raised.
	</string>
	<string name="LSLTipText_llSetDamage" translate="false">
llSetDamage(float damage)
Sets the amount of damage that will be done when this object hits an avatar.
	</string>
	<string name="LSLTipText_llTeleportAgentHome" translate="false">
llTeleportAgentHome(key id)
Teleports avatar on the owner&apos;s land to their home location without any warning
	</string>
	<string name="LSLTipText_llModifyLand" translate="false">
llModifyLand(integer action, integer brush)
Modifies land using the specified action on the specified brush size of land
	</string>
	<string name="LSLTipText_llCollisionSound" translate="false">
llCollisionSound(string impact_sound, float impact_volume)
Suppresses default collision sounds, replaces default impact sounds with impact_sound at the volume impact_volume
	</string>
	<string name="LSLTipText_llCollisionSprite" translate="false">
llCollisionSprite(string impact_sprite)
Suppresses default collision sprites, replaces default impact sprite with impact_sprite (use an empty string to just suppress)
	</string>
	<string name="LSLTipText_llGetAnimation" translate="false">
string llGetAnimation(key id)
Returns the name of the currently playing locomotion animation for avatar id
	</string>
	<string name="LSLTipText_llResetScript" translate="false">
llResetScript()
Resets the script
	</string>
	<string name="LSLTipText_llMessageLinked" translate="false">
llMessageLinked(integer linknum, integer num, string str, key id)
Allows scripts in the same object to communicate. Triggers a link_message event with the same parameters num, str, and id in all scripts in the prim(s) described by linknum.
	</string>
	<string name="LSLTipText_llPushObject" translate="false">
llPushObject(key id, vector impulse, vector ang_impulse, integer local)
Applies impulse and ang_impulse to object id
	</string>
	<string name="LSLTipText_llPassCollisions" translate="false">
llPassCollisions(integer pass)
If pass == TRUE, collisions are passed from children on to parents (default is FALSE)
	</string>
	<string name="LSLTipText_llGetScriptName" translate="false">
string llGetScriptName()
Returns the name of the script that this function is used in
	</string>
	<string name="LSLTipText_llGetNumberOfSides" translate="false">
integer llGetNumberOfSides()
Returns the number of faces (or sides) of the prim
	</string>
	<string name="LSLTipText_llAxisAngle2Rot" translate="false">
rotation llAxisAngle2Rot(vector axis, float angle)
Returns the rotation that is a generated angle about axis
	</string>
	<string name="LSLTipText_llRot2Axis" translate="false">
vector llRot2Axis(rotation rot)
Returns the rotation axis represented by rot
	</string>
	<string name="LSLTipText_llRot2Angle" translate="false">
float llRot2Angle(rotation rot)
Returns the rotation angle represented by rot
	</string>
	<string name="LSLTipText_llAcos" translate="false">
float llAcos(float val)
Returns the arccosine in radians of val
	</string>
	<string name="LSLTipText_llAsin" translate="false">
float llAsin(float val)
Returns the arcsine in radians of val
	</string>
	<string name="LSLTipText_llAngleBetween" translate="false">
float llAngleBetween(rotation a, rotation b)
Returns angle between rotation a and b
	</string>
	<string name="LSLTipText_llGetInventoryKey" translate="false">
key llGetInventoryKey(string name)
Returns the key that is the UUID of the inventory name
	</string>
	<string name="LSLTipText_llAllowInventoryDrop" translate="false">
llAllowInventoryDrop(integer add)
If add == TRUE, users without modify permissions can still drop inventory items onto a prim
	</string>
	<string name="LSLTipText_llGetSunDirection" translate="false">
vector llGetSunDirection()
Returns a normalized vector of the direction of the sun in the region
	</string>
	<string name="LSLTipText_llGetTextureOffset" translate="false">
vector llGetTextureOffset(integer face)
Returns the texture offset of face in the x and y components of a vector
	</string>
	<string name="LSLTipText_llGetTextureScale" translate="false">
vector llGetTextureScale(integer side)
Returns the texture scale of side in the x and y components of a vector
	</string>
	<string name="LSLTipText_llGetTextureRot" translate="false">
float llGetTextureRot(integer side)
Returns the texture rotation of side
	</string>
	<string name="LSLTipText_llSubStringIndex" translate="false">
integer llSubStringIndex(string source, string pattern)
Returns an integer that is the index in source where pattern first appears.
(Returns -1 if not found)
	</string>
	<string name="LSLTipText_llGetOwnerKey" translate="false">
key llGetOwnerKey(key id)
Returns the owner of object id
	</string>
	<string name="LSLTipText_llGetCenterOfMass" translate="false">
vector llGetCenterOfMass()
Returns the prim&apos;s center of mass (unless called from the root prim, where it returns the object&apos;s center of mass)
	</string>
	<string name="LSLTipText_llListSort" translate="false">
list llListSort(list src, integer stride, integer ascending)
Sorts the list into blocks of stride, in ascending order if ascending == TRUE.
The sort order is affected by type.
	</string>
	<string name="LSLTipText_llGetListLength" translate="false">
integer llGetListLength(list src)
Returns the number of elements in the list
	</string>
	<string name="LSLTipText_llList2Integer" translate="false">
integer llList2Integer(list src, integer index)
Copies the integer at index in the list
	</string>
	<string name="LSLTipText_llList2Float" translate="false">
float llList2Float(list src, integer index)
Copies the float at index in the list
	</string>
	<string name="LSLTipText_llList2String" translate="false">
string llList2String(list src, integer index)
Copies the string at index in the list
	</string>
	<string name="LSLTipText_llList2Key" translate="false">
key llList2Key(list src, integer index)
Copies the key at index in the list
	</string>
	<string name="LSLTipText_llList2Vector" translate="false">
vector llList2Vector(list src, integer index)
Copies the vector at index in the list
	</string>
	<string name="LSLTipText_llList2Rot" translate="false">
rotation llList2Rot(list src, integer index)
Copies the rotation at index in the list
	</string>
	<string name="LSLTipText_llList2List" translate="false">
list llList2List(list src, integer start, integer end)
Copies the slice of the list from start to end
	</string>
	<string name="LSLTipText_llDeleteSubList" translate="false">
list llDeleteSubList(list src, integer start, integer end)
Removes the slice from start to end and returns the remainder of the list
	</string>
	<string name="LSLTipText_llGetListEntryType" translate="false">
integer llGetListEntryType(list src, integer index)
Returns the type of the index entry in the list
(TYPE_INTEGER, TYPE_FLOAT, TYPE_STRING, TYPE_KEY, TYPE_VECTOR, TYPE_ROTATION, or TYPE_INVALID if index is off list)
	</string>
	<string name="LSLTipText_llList2CSV" translate="false">
string llList2CSV(list src)
Creates a string of comma separated values from list
	</string>
	<string name="LSLTipText_llCSV2List" translate="false">
list llCSV2List(string src)
Creates a list from a string of comma separated values
	</string>
	<string name="LSLTipText_llListRandomize" translate="false">
list llListRandomize(list src, integer stride)
Returns a randomized list of blocks of size stride
	</string>
	<string name="LSLTipText_llList2ListStrided" translate="false">
list llList2ListStrided(list src, integer start, integer end, integer stride)
Copies the strided slice of the list from start to end
	</string>
	<string name="LSLTipText_llGetRegionCorner" translate="false">
vector llGetRegionCorner()
Returns a vector in meters that is the global location of the south-west corner of the region which the object is in
	</string>
	<string name="LSLTipText_llListInsertList" translate="false">
list llListInsertList(list dest, list src, integer start)
Returns a list that contains all the elements from dest but with the elements from src inserted at position start
	</string>
	<string name="LSLTipText_llListFindList" translate="false">
integer llListFindList(list src, list test)
Returns the index of the first instance of test in src.
(Returns -1 if not found)
	</string>
	<string name="LSLTipText_llGetObjectName" translate="false">
string llGetObjectName()
Returns the name of the prim which the script is attached to
	</string>
	<string name="LSLTipText_llSetObjectName" translate="false">
llSetObjectName(string name)
Sets the prim&apos;s name to the name parameter
	</string>
	<string name="LSLTipText_llGetDate" translate="false">
string llGetDate()
Returns the current date in the UTC time zone in the format YYYY-MM-DD
	</string>
	<string name="LSLTipText_llEdgeOfWorld" translate="false">
integer llEdgeOfWorld(vector pos, vector dir)
Checks to see whether the border hit by dir from pos is the edge of the world (has no neighboring region)
	</string>
	<string name="LSLTipText_llGetAgentInfo" translate="false">
integer llGetAgentInfo(key id)
Returns an integer bitfield containing the agent information about id.
Returns AGENT_FLYING, AGENT_ATTACHMENTS, AGENT_SCRIPTED, AGENT_SITTING, AGENT_ON_OBJECT, AGENT_MOUSELOOK, AGENT_AWAY, AGENT_BUSY, AGENT_TYPING, AGENT_CROUCHING, AGENT_ALWAYS_RUN, AGENT_WALKING and/or AGENT_IN_AIR.
	</string>
	<string name="LSLTipText_llAdjustSoundVolume" translate="false">
llAdjustSoundVolume(float volume)
Adjusts volume of attached sound (0.0 - 1.0)
	</string>
	<string name="LSLTipText_llSetSoundQueueing" translate="false">
llSetSoundQueueing(integer queue)
Sets whether attached sounds wait for the current sound to finish (If queue == TRUE then queuing is enabled, if FALSE queuing is disabled [default])
	</string>
	<string name="LSLTipText_llSetSoundRadius" translate="false">
llSetSoundRadius(float radius)
Establishes a hard cut-off radius for audibility of scripted sounds (both attached and triggered)
	</string>
	<string name="LSLTipText_llKey2Name" translate="false">
string llKey2Name(key id)
Returns the name of the prim or avatar specified by id.
(The id must be a valid rezzed prim or avatar key in the current simulator, otherwise an empty string is returned.)
	</string>
	<string name="LSLTipText_llSetTextureAnim" translate="false">
llSetTextureAnim(integer mode, integer face, integer sizex, integer sizey, float start, float length, float rate)
Animates the texture on the specified face/faces
	</string>
	<string name="LSLTipText_llTriggerSoundLimited" translate="false">
llTriggerSoundLimited(string sound, float volume, vector top_north_east, vector bottom_south_west)
Plays sound at volume (0.0 - 1.0), centered at but not attached to object, limited to the box defined by vectors top_north_east and bottom_south_west
	</string>
	<string name="LSLTipText_llEjectFromLand" translate="false">
llEjectFromLand(key avatar)
Ejects avatar from the parcel
	</string>
	<string name="LSLTipText_llParseString2List" translate="false">
list llParseString2List(string src, list separators, list spacers)
Breaks src into a list, discarding separators, keeping spacers
(separators and spacers must be lists of strings, maximum of 8 each)
	</string>
	<string name="LSLTipText_llOverMyLand" translate="false">
integer llOverMyLand(key id)
Returns TRUE if id is over land owned by the script owner, otherwise FALSE
	</string>
	<string name="LSLTipText_llGetLandOwnerAt" translate="false">
key llGetLandOwnerAt(vector pos)
Returns the key of the land owner, returns NULL_KEY if public
	</string>
	<string name="LSLTipText_llGetNotecardLine" translate="false">
key llGetNotecardLine(string name, integer line)
Returns line line of notecard name via the dataserver event
	</string>
	<string name="LSLTipText_llGetAgentSize" translate="false">
vector llGetAgentSize(key id)
If the avatar is in the same region, returns the size of the bounding box of the requested avatar by id, otherwise returns ZERO_VECTOR
	</string>
	<string name="LSLTipText_llSameGroup" translate="false">
integer llSameGroup(key id)
Returns TRUE if avatar id is in the same region and has the same active group, otherwise FALSE
	</string>
	<string name="LSLTipText_llUnSit" translate="false">
key llUnSit(key id)
If avatar identified by id is sitting on the object the script is attached to or is over land owned by the object&apos;s owner, the avatar is forced to stand up
	</string>
	<string name="LSLTipText_llGroundSlope" translate="false">
vector llGroundSlope(vector offset)
Returns the ground slope below the object position + offset
	</string>
	<string name="LSLTipText_llGroundNormal" translate="false">
vector llGroundNormal(vector offset)
Returns the ground normal below the object position + offset
	</string>
	<string name="LSLTipText_llGroundContour" translate="false">
vector llGroundCountour(vector offset)
Returns the ground contour direction below the object position + offset
	</string>
	<string name="LSLTipText_llGetAttached" translate="false">
integer llGetAttached()
Returns the object&apos;s attachment point, or 0 if not attached
	</string>
	<string name="LSLTipText_llGetFreeMemory" translate="false">
integer llGetFreeMemory()
Returns the number of free bytes of memory the script can use
	</string>
	<string name="LSLTipText_llGetRegionName" translate="false">
string llGetRegionName()
Returns the current region name
	</string>
	<string name="LSLTipText_llGetRegionTimeDilation" translate="false">
float llGetRegionTimeDilation()
Returns the current time dilation as a float between 0.0 (full dilation) and 1.0 (no dilation)
	</string>
	<string name="LSLTipText_llGetRegionFPS" translate="false">
float llGetRegionFPS()
Returns the mean region frames per second
	</string>
	<string name="LSLTipText_llParticleSystem" translate="false">
llParticleSystem(list rules)
Creates a particle system based on rules.  An empty list removes the particle system.
List format is [ rule1, data1, rule2, data2 . . . rulen, datan ]
	</string>
	<string name="LSLTipText_llGroundRepel" translate="false">
llGroundRepel(float height, integer water, float tau)
Critically damps to height if within height*0.5 of level (either above ground level, or above the higher of land and water if water == TRUE)
	</string>
	<string name="LSLTipText_llGiveInventoryList" translate="false">
llGiveInventoryList(key target, string folder, list inventory)
Gives inventory items to target, creating a new folder to put them in
	</string>
	<string name="LSLTipText_llSetVehicleType" translate="false">
llSetVehicleType(integer type)
Sets the vehicle to one of the default types
	</string>
	<string name="LSLTipText_llSetVehicleFloatParam" translate="false">
llSetVehicleFloatParam(integer param, float value)
Sets the specified vehicle float parameter
	</string>
	<string name="LSLTipText_llSetVehicleVectorParam" translate="false">
llSetVehicleVectorParam(integer param, vector vec)
Sets the specified vehicle vector parameter
	</string>
	<string name="LSLTipText_llSetVehicleRotationParam" translate="false">
llSetVehicleVectorParam(integer param, rotation rot)
Sets the specified vehicle rotation parameter
	</string>
	<string name="LSLTipText_llSetVehicleFlags" translate="false">
llSetVehicleFlags(integer flags)
Sets the enabled bits in &apos;flags&apos;
	</string>
	<string name="LSLTipText_llRemoveVehicleFlags" translate="false">
llRemoveVehicleFlags(integer flags)
Removes the enabled bits in &apos;flags&apos;
	</string>
	<string name="LSLTipText_llSitTarget" translate="false">
llSitTarget(vector offset, rotation rot)
Sets the sit location for the prim.  If offset == &lt;0,0,0&gt; then the sit target is removed.
	</string>
	<string name="LSLTipText_llAvatarOnSitTarget" translate="false">
key llAvatarOnSitTarget()
If an avatar is seated on the sit target, returns the avatar&apos;s key, otherwise NULL_KEY
	</string>
	<string name="LSLTipText_llAddToLandPassList" translate="false">
llAddToLandPassList(key avatar, float hours)
Adds avatar to the land pass list for hours, or indefinitely if hours is 0
	</string>
	<string name="LSLTipText_llSetTouchText" translate="false">
llSetTouchText(string text)
Displays text rather than the default &apos;Touch&apos; in the pie menu
	</string>
	<string name="LSLTipText_llSetSitText" translate="false">
llSetSitText(string text)
Displays text rather than the default &apos;Sit Here&apos; in the pie menu
	</string>
	<string name="LSLTipText_llSetCameraEyeOffset" translate="false">
llSetCameraEyeOffset(vector offset)
Sets the camera eye offset for avatars that sit on the object
	</string>
	<string name="LSLTipText_llSetCameraAtOffset" translate="false">
llSetCameraAtOffset(vector offset)
Sets the point the camera is looking at to offset for avatars that sit on the object
	</string>
	<string name="LSLTipText_llDumpList2String" translate="false">
string llDumpList2String(list src, string separator)
Returns the list in a single string, using separator between the entries
	</string>
	<string name="LSLTipText_llScriptDanger" translate="false">
integer llScriptDanger(vector pos)
Returns TRUE if pos is over public land, sandbox land, land that doesn&apos;t allow everyone to edit and build, or land that doesn&apos;t allow outside scripts
	</string>
	<string name="LSLTipText_llDialog" translate="false">
llDialog(key avatar, string message, list buttons, integer chat_channel)
Shows a dialog box on the avatar&apos;s screen with a message and up to 12 buttons.
If a button is pressed, the avatar says the text of the button label on chat_channel.
	</string>
	<string name="LSLTipText_llVolumeDetect" translate="false">
llVolumeDetect(integer detect)
If detect = TRUE, object works much like Phantom, but triggers collision_start and collision_end events when other objects start and stop interpenetrating.
Must be applied to the root prim.
	</string>
	<string name="LSLTipText_llResetOtherScript" translate="false">
llResetOtherScript(string name)
Resets script name
	</string>
	<string name="LSLTipText_llGetScriptState" translate="false">
integer llGetScriptState(string name)
Returns TRUE if the script name is running
	</string>
	<string name="LSLTipText_llRemoteLoadScript" translate="false">
DEPRECATED!  Please use llRemoteLoadScriptPin instead.
	</string>
	<string name="LSLTipText_llSetRemoteScriptAccessPin" translate="false">
llSetRemoteScriptAccessPin(integer pin)
If pin is set to a non-zero number, allows a prim to have scripts remotely loaded via llRemoteLoadScriptPin when it passes in the correct pin. Otherwise, llRemoteLoadScriptPin is ignored.
	</string>
	<string name="LSLTipText_llRemoteLoadScriptPin" translate="false">
llRemoteLoadScriptPin(key target, string name, integer pin, integer running, integer start_param)
Copies script name onto target, if the owner of this scripted object can modify target and is in the same region, and the matching pin is used.
If running == TRUE, starts the script with start_param
	</string>
	<string name="LSLTipText_llOpenRemoteDataChannel" translate="false">
llOpenRemoteDataChannel()
Creates a channel to listen for XML-RPC calls, and will trigger a remote_data event with channel id once it is available
	</string>
	<string name="LSLTipText_llSendRemoteData" translate="false">
key llSendRemoteData(key channel, string dest, integer idata, string sdata)
Sends an XML-RPC request to dest through channel with payload of channel (in a string), integer idata and string sdata.
Returns a key that is the message_id for the resulting remote_data events.
	</string>
	<string name="LSLTipText_llRemoteDataReply" translate="false">
llRemoteDataReply(key channel, key message_id, string sdata, integer idata)
Sends an XML-RPC reply to message_id on channel with payload of string sdata and integer idata
	</string>
	<string name="LSLTipText_llCloseRemoteDataChannel" translate="false">
llCloseRemoteDataChannel(key channel)
Closes XML-RPC channel
	</string>
	<string name="LSLTipText_llMD5String" translate="false">
string llMD5String(string src, integer nonce)
Returns a string of 32 hex characters that is a RSA Data Security, Inc. MD5 Message-Digest Algorithm of src with nonce
	</string>
	<string name="LSLTipText_llSetPrimitiveParams" translate="false">
llSetPrimitiveParams(list rules)
Sets the prim&apos;s parameters according to rules
	</string>
	<string name="LSLTipText_llStringToBase64" translate="false">
string llStringToBase64(string str)
Converts a string to the Base64 representation of the string
	</string>
	<string name="LSLTipText_llBase64ToString" translate="false">
string llBase64ToString(string str)
Converts a Base64 string to a conventional string.
If the conversion creates any unprintable characters, they are converted to spaces.
	</string>
	<string name="LSLTipText_llXorBase64Strings" translate="false">
string llXorBase64Strings(string s1, string s2)
DEPRECATED!  Please use llXorBase64StringsCorrect instead.
Incorrectly performs an exclusive or on two Base64 strings and returns a Base64 string.  s2 repeats if it is shorter than s1.  Retained for backwards compatability.
	</string>
	<string name="LSLTipText_llRemoteDataSetRegion" translate="false">
llRemoteDataSetRegion()
DEPRECATED!  Please use llOpenRemoteDataChannel instead.
If an object using remote data channels changes regions, you must call this function to reregister the remote data channels. This call is not needed if the prim does not change regions.
	</string>
	<string name="LSLTipText_llLog10" translate="false">
float llLog10(float val)
Returns the base 10 logarithm of val.  Returns zero if val &lt;= 0.
	</string>
	<string name="LSLTipText_llLog" translate="false">
float llLog(float val)
Returns the natural logarithm of val.  Returns zero if val &lt;= 0.
	</string>
	<string name="LSLTipText_llGetAnimationList" translate="false">
list llGetAnimationList(key id)
Returns a list of keys of playing animations for avatar described by id
	</string>
	<string name="LSLTipText_llSetParcelMusicURL" translate="false">
llSetParcelMusicURL(string url)
Sets the streaming audio URL for the parcel which the object is on
	</string>
	<string name="LSLTipText_llGetRootPosition" translate="false">
vector llGetRootPosition()
Returns the position (in region coordinates) of the root prim of the object which the script is attached to
	</string>
	<string name="LSLTipText_llGetRootRotation" translate="false">
rotation llGetRootRotation()
Returns the rotation (relative to the region) of the root prim of the object which the script is attached to
	</string>
	<string name="LSLTipText_llGetObjectDesc" translate="false">
string llGetObjectDesc()
Returns the description of the prim the script is attached to
	</string>
	<string name="LSLTipText_llSetObjectDesc" translate="false">
llSetObjectDesc(string name)
Sets the prim&apos;s description
	</string>
	<string name="LSLTipText_llGetCreator" translate="false">
key llGetCreator()
Returns a key for the creator of the prim
	</string>
	<string name="LSLTipText_llGetTimestamp" translate="false">
string llGetTimestamp()
Returns the timestamp in the UTC time zone in the format: YYYY-MM-DDThh:mm:ss.ff..fZ
	</string>
	<string name="LSLTipText_llSetLinkAlpha" translate="false">
llSetLinkAlpha(integer linknumber, float alpha, integer face)
If a prim exists in the link chain at linknumber, sets face to alpha
	</string>
	<string name="LSLTipText_llGetNumberOfPrims" translate="false">
integer llGetNumberOfPrims()
Returns the number of prims in a link set the script is attached to
	</string>
	<string name="LSLTipText_llGetNumberOfNotecardLines" translate="false">
key llGetNumberOfNotecardLines(string name)
Returns number of lines in notecard name via the dataserver event (cast return value to integer)
	</string>
	<string name="LSLTipText_llGetBoundingBox" translate="false">
list llGetBoundingBox(key object)
Returns the bounding box around the object (including any linked prims) relative to its root prim, in a list in the format [ (vector) min_corner, (vector) max_corner ]
	</string>
	<string name="LSLTipText_llGetGeometricCenter" translate="false">
vector llGetGeometricCenter()
Returns the geometric center of the linked set the script is attached to.
	</string>
	<string name="LSLTipText_llGetPrimitiveParams" translate="false">
list llGetPrimitiveParams(list params)
Returns the primitive parameters specified in the params list.
	</string>
	<string name="LSLTipText_llIntegerToBase64" translate="false">
string llIntegerToBase64(integer number)
Returns a string that is a Base64 big endian encode of number
	</string>
	<string name="LSLTipText_llBase64ToInteger" translate="false">
integer llBase64ToInteger(string str)
Returns an integer that is the str Base64 decoded as a big endian integer
	</string>
	<string name="LSLTipText_llGetGMTclock" translate="false">
float llGetGMTclock()
Returns the time in seconds since midnight GMT
	</string>
	<string name="LSLTipText_llGetSimulatorHostname" translate="false">
string llGetSimulatorHostname()
Returns the hostname of the machine which the script is running on (same as string in viewer Help dialog)
	</string>
	<string name="LSLTipText_llSetLocalRot" translate="false">
llSetLocalRot(rotation rot)
Sets the rotation of a child prim relative to the root prim
	</string>
	<string name="LSLTipText_llParseStringKeepNulls" translate="false">
list llParseStringKeepNulls(string src, list separators, list spacers)
Breaks src into a list, discarding separators, keeping spacers, keeping any null values generated.
(separators and spacers must be lists of strings, maximum of 8 each)
	</string>
	<string name="LSLTipText_llRezAtRoot" translate="false">
llRezAtRoot(string inventory, vector pos, vector vel, rotation rot, integer param)
Instantiates owner&apos;s inventory object rotated to rot with its root at pos, moving at vel, using param as the start parameter
	</string>
	<string name="LSLTipText_llGetObjectPermMask" translate="false">
integer llGetObjectPermMask(integer mask)
Returns the requested permission mask for the root object the task is attached to
	</string>
	<string name="LSLTipText_llSetObjectPermMask" translate="false">
llSetObjectPermMask(integer mask, integer value)
Sets the given permission mask to the new value on the root object the task is attached to (requires God Mode)
	</string>
	<string name="LSLTipText_llGetInventoryPermMask" translate="false">
integer llGetInventoryPermMask(string item, integer mask)
Returns the requested permission mask for the inventory item
	</string>
	<string name="LSLTipText_llSetInventoryPermMask" translate="false">
llSetInventoryPermMask(string item, integer mask, integer value)
Sets the given permission mask to the new value on the inventory item (requires God Mode)
	</string>
	<string name="LSLTipText_llGetInventoryCreator" translate="false">
key llGetInventoryCreator(string item)
Returns a key for the creator of the inventory item
	</string>
	<string name="LSLTipText_llOwnerSay" translate="false">
llOwnerSay(string msg)
Says msg to owner only.  (Owner must be in the same region.)
	</string>
	<string name="LSLTipText_llRequestSimulatorData" translate="false">
key llRequestSimulatorData(string simulator, integer data)
Requests data about simulator.  When data is available the dataserver event will be raised.
	</string>
	<string name="LSLTipText_llForceMouselook" translate="false">
llForceMouselook(integer mouselook)
If mouselook is TRUE, any avatar that sits upon the prim will be forced into mouselook mode
	</string>
	<string name="LSLTipText_llGetObjectMass" translate="false">
float llGetObjectMass(key id)
Returns the mass of the avatar or object in the region
	</string>
	<string name="LSLTipText_llListReplaceList" translate="false">
list llListReplaceList(list dest, list src, integer start, integer end)
Returns a list that is dest with start through end removed and src inserted at start
	</string>
	<string name="LSLTipText_llLoadURL" translate="false">
llLoadURL(key avatar, string message, string url)
Shows a dialog to avatar offering to load the web page at url with a message.
If user clicks yes, launches the page in their web browser.
	</string>
	<string name="LSLTipText_llParcelMediaCommandList" translate="false">
llParcelMediaCommandList(list command)
Sends a list of commands, some with arguments, to a parcel to control the playback of movies and other media
	</string>
	<string name="LSLTipText_llParcelMediaQuery" translate="false">
list llParcelMediaQuery(list query)
Returns a list containing results of the sent query
	</string>
	<string name="LSLTipText_llModPow" translate="false">
integer llModPow(integer a, integer b, integer c)
Returns a raised to the b power, mod c. ( (a**b)%c )
b is capped at 0xFFFF (16 bits).
	</string>
	<string name="LSLTipText_llGetInventoryType" translate="false">
integer llGetInventoryType(string name)
Returns the type of the inventory item name
	</string>
	<string name="LSLTipText_llSetPayPrice" translate="false">
llSetPayPrice(integer price, list quick_pay_buttons)
Sets the default amount on the dialog that appears when someone chooses to pay this prim
	</string>
	<string name="LSLTipText_llGetCameraPos" translate="false">
vector llGetCameraPos()
Returns the current camera position for the agent the task has permissions for
	</string>
	<string name="LSLTipText_llGetCameraRot" translate="false">
rotation llGetCameraRot()
Returns the current camera orientation for the agent the task has permissions for
	</string>
	<string name="LSLTipText_llSetPrimURL" translate="false">
llSetPrimURL(string url)
Updates the URL for the web page shown on the sides of the object
	</string>
	<string name="LSLTipText_llRefreshPrimURL" translate="false">
llRefreshPrimURL()
Reloads the web page shown on the sides of the object
	</string>
	<string name="LSLTipText_llEscapeURL" translate="false">
string llEscapeURL(string url)
Returns an escaped/encoded version of url, replacing spaces with %20 etc.
	</string>
	<string name="LSLTipText_llUnescapeURL" translate="false">
string llUnescapeURL(string url)
Returns an unescaped/ unencoded version of url, replacing %20 with spaces etc.
	</string>
	<string name="LSLTipText_llMapDestination" translate="false">
llMapDestination(string simname, vector pos, vector look_at)
Opens the World Map centered on the region simname with pos highlighted. (NOTE: look_at currently does nothing.)
Only works for scripts attached to avatar, or during touch events.
	</string>
	<string name="LSLTipText_llAddToLandBanList" translate="false">
llAddToLandBanList(key avatar, float hours)
Adds avatar to the land ban list for hours, or indefinitely if hours is 0
	</string>
	<string name="LSLTipText_llRemoveFromLandPassList" translate="false">
llRemoveFromLandPassList(key avatar)
Removes avatar from the land pass list
	</string>
	<string name="LSLTipText_llRemoveFromLandBanList" translate="false">
llRemoveFromLandBanList(key avatar)
Removes avatar from the land ban list
	</string>
	<string name="LSLTipText_llSetCameraParams" translate="false">
llSetCameraParams(list rules)
Sets multiple camera parameters at once.
List format is [ rule1, data1, rule2, data2 . . . rulen, datan ]
	</string>
	<string name="LSLTipText_llClearCameraParams" translate="false">
llClearCameraParams()
Resets all camera parameters to default values and turns off scripted camera control
	</string>
	<string name="LSLTipText_llListStatistics" translate="false">
float llListStatistics(integer operation, list src)
Performs statistical aggregate functions on list src using LIST_STAT_* operations
	</string>
	<string name="LSLTipText_llGetUnixTime" translate="false">
integer llGetUnixTime()
Returns the number of seconds elapsed since 00:00 hours, Jan 1, 1970 UTC from the system clock
	</string>
	<string name="LSLTipText_llGetParcelFlags" translate="false">
integer llGetParcelFlags(vector pos)
Returns a mask of the parcel flags (PARCEL_FLAG_*) for the parcel that includes the point pos
	</string>
	<string name="LSLTipText_llGetRegionFlags" translate="false">
integer llGetRegionFlags()
Returns the region flags (REGION_FLAG_*) for the region the object is in
	</string>
	<string name="LSLTipText_llXorBase64StringsCorrect" translate="false">
string llXorBase64StringsCorrect(string s1, string s2)
Correctly performs an exclusive or on two Base64 strings and returns a Base64 string.
s2 repeats if it is shorter than s1.
	</string>
	<string name="LSLTipText_llHTTPRequest" translate="false">
llHTTPRequest(string url, list parameters, string body)
Sends an HTTP request to the specified url with the body of the request and parameters
	</string>
	<string name="LSLTipText_llResetLandBanList" translate="false">
llResetLandBanList()
Removes all Residents from the land ban list
	</string>
	<string name="LSLTipText_llResetLandPassList" translate="false">
llResetLandPassList()
Removes all Residents from the land access/pass list
	</string>
	<string name="LSLTipText_llGetObjectPrimCount" translate="false">
integer llGetObjectPrimCount(key object_id)
Returns the total number of prims for an object in the region
	</string>
	<string name="LSLTipText_llGetParcelPrimOwners" translate="false">
list llGetParcelPrimOwners(vector pos)
Returns a list of all Residents who own objects on the parcel at pos and with individual prim counts.
Requires owner-like permissions for the parcel.
	</string>
	<string name="LSLTipText_llGetParcelPrimCount" translate="false">
integer llGetParcelPrimCount(vector pos, integer category, integer sim_wide)
Returns the number of prims on the parcel at pos of the given category.
Categories: PARCEL_COUNT_TOTAL, _OWNER, _GROUP, _OTHER, _SELECTED, _TEMP
	</string>
	<string name="LSLTipText_llGetParcelMaxPrims" translate="false">
integer llGetParcelMaxPrims(vector pos, integer sim_wide)
Returns the maximum number of prims allowed on the parcel at pos
	</string>
	<string name="LSLTipText_llGetParcelDetails" translate="false">
list llGetParcelDetails(vector pos, list params)
Returns the parcel details specified in params for the parcel at pos.
Params is one or more of: PARCEL_DETAILS_NAME, _DESC, _OWNER, _GROUP, _AREA, _ID, _SEE_AVATARS
	</string>
	<string name="LSLTipText_llSetLinkPrimitiveParams" translate="false">
llSetLinkPrimitiveParams(integer linknumber, list rules)
Sets primitive parameters for linknumber based on rules
	</string>
	<string name="LSLTipText_llSetLinkTexture" translate="false">
llSetLinkTexture(integer linknumber, string texture, integer face)
Sets the texture of face for a task that exists in the link chain at linknumber
	</string>
	<string name="LSLTipText_llStringTrim" translate="false">
string llStringTrim(string src, integer trim_type)
Trims the leading and/or trailing white spaces from a string.
trim_type can be STRING_TRIM, STRING_TRIM_HEAD or STRING_TRIM_TAIL.
	</string>
	<string name="LSLTipText_llRegionSay" translate="false">
llRegionSay(integer channel, string msg)
Broadcasts msg on channel (not 0) that can be heard anywhere in the region by a script listening on channel
	</string>
	<string name="LSLTipText_llGetObjectDetails" translate="false">
list llGetObjectDetails(key id, list params)
Returns the object details specified in params for the object with key id.
Params are OBJECT_NAME, _DESC, _POS, _ROT, _VELOCITY, _OWNER, _GROUP, _CREATOR
	</string>
	<string name="LSLTipText_llSetClickAction" translate="false">
llSetClickAction(integer action)
Sets the action performed when a prim is clicked upon
	</string>
	<string name="LSLTipText_llGetRegionAgentCount" translate="false">
integer llGetRegionAgentCount()
Returns the number of avatars in the region
	</string>
	<string name="LSLTipText_llTextBox" translate="false">
llTextBox(key avatar, string message, integer chat_channel)
Shows a window on the avatar&apos;s screen with the message.
It contains a text box for input, and if entered that text is chatted on chat_channel.
	</string>
	<string name="LSLTipText_llGetAgentLanguage" translate="false">
string llGetAgentLanguage(key avatar)
Returns the language code of the preferred interface language of the avatar
	</string>
	<string name="LSLTipText_llDetectedTouchUV" translate="false">
vector llDetectedTouchUV(integer index)
Returns the u and v coordinates in the first two components of a vector, for the texture coordinates where the prim was touched in a triggered touch event
	</string>
	<string name="LSLTipText_llDetectedTouchFace" translate="false">
integer llDetectedTouchFace(integer index)
Returns the index of the face where the avatar clicked in a triggered touch event
	</string>
	<string name="LSLTipText_llDetectedTouchPos" translate="false">
vector llDetectedTouchPos(integer index)
Returns the position where the object was touched in a triggered touch event
	</string>
	<string name="LSLTipText_llDetectedTouchNormal" translate="false">
vector llDetectedTouchNormal(integer index)
Returns the surface normal for a triggered touch event
	</string>
	<string name="LSLTipText_llDetectedTouchBinormal" translate="false">
vector llDetectedTouchBinormal(integer index)
Returns the surface binormal for a triggered touch event
	</string>
	<string name="LSLTipText_llDetectedTouchST" translate="false">
vector llDetectedTouchST(integer index)
Returns the s and t coordinates in the first two components of a vector, for the surface coordinates where the prim was touched in a triggered touch event
	</string>
	<string name="LSLTipText_llSHA1String" translate="false">
string llSHA1String(string src)
Returns a string of 40 hex characters that is the SHA1 security Hash of src
	</string>
	<string name="LSLTipText_llGetFreeURLs" translate="false">
integer llGetFreeURLs()
Returns the number of available URLs for the current script
	</string>
	<string name="LSLTipText_llRequestURL" translate="false">
key llRequestURL()
Requests one HTTP:// url for use by this object.
An http_request event is triggered with the results.
	</string>
	<string name="LSLTipText_llRequestSecureURL" translate="false">
key llRequestSecureURL()
Requests one HTTPS:// (SSL) url for use by this object.
An http_request event is triggered with the results.
	</string>
	<string name="LSLTipText_llReleaseURL" translate="false">
llReleaseURL(string url)
Releases the specified URL, it will no longer be usable
	</string>
	<string name="LSLTipText_llHTTPResponse" translate="false">
llHTTPResponse(key request_id, integer status, string body)
Responds to request_id with status and body
	</string>
	<string name="LSLTipText_llGetHTTPHeader" translate="false">
string llGetHTTPHeader(key request_id, string header)
Returns the value for header for request_id
	</string>
	<string name="LSLTipText_llSetPrimMediaParams" translate="false">
llSetPrimMediaParams(integer face, list params)
Sets the media params for a particular face on an object. If media is not already on this object, add it.
List is a set of name/value pairs in no particular order.  Params not specified are unchanged, or if new media is added then set to the default specified.
The possible names are below, along with the types of values and what they mean.
	</string>
	<string name="LSLTipText_llGetPrimMediaParams" translate="false">
list llGetPrimMediaParams(integer face, list params)
Returns the media params for a particular face on an object, given the desired list of names, in the order requested.
(Returns an empty list if no media exists on the face.)
	</string>
	<string name="LSLTipText_llClearPrimMedia" translate="false">
llClearPrimMedia(integer face)
Clears (deletes) the media and all params from the given face.
	</string>
	<string name="LSLTipText_llSetLinkPrimitiveParamsFast" translate="false">
llSetLinkPrimitiveParamsFast(integer linknumber,list rules)
Set primitive parameters for linknumber based on rules.
	</string>
	<string name="LSLTipText_llGetLinkPrimitiveParams" translate="false">
llGetLinkPrimitiveParams(integer linknumber,list rules)
Get primitive parameters for linknumber based on rules.
	</string>
	<string name="LSLTipText_llLinkParticleSystem" translate="false">
llLinkParticleSystem(integer linknumber,list rules)
Creates a particle system based on rules.  Empty list removes particle system from object.
List format is [ rule1, data1, rule2, data2 . . . rulen, datan ].
	</string>
	<string name="LSLTipText_llSetLinkTextureAnim" translate="false">
llSetLinkTextureAnim(integer link, integer mode, integer face, integer sizex, integer sizey, float start, float length, float rate)
Animate the texture on the specified prim&apos;s face/faces.
	</string>
	<string name="LSLTipText_llGetLinkNumberOfSides" translate="false">
integer llGetLinkNumberOfSides(integer link)
Returns the number of sides of the specified linked prim.
	</string>
	<string name="LSLTipText_llGetUsername" translate="false">
string llGetUsername(key id)
Returns the single-word username of an avatar, iff the avatar is in the current region, otherwise the empty string.
	</string>
	<string name="LSLTipText_llRequestUsername" translate="false">
key llRequestUsername(key id)
Requests single-word username of an avatar.  When data is available the dataserver event will be raised.
	</string>
	<string name="LSLTipText_llGetDisplayName" translate="false">
string llGetDisplayName(key id)
Returns the name of an avatar, iff the avatar is in the current simulator, and the name has been cached, otherwise the same as llGetUsername.  Use llRequestDisplayName if you absolutely must have the display name.
	</string>
	<string name="LSLTipText_llRequestDisplayName" translate="false">
key llRequestDisplayName(key id)
Requests name of an avatar.  When data is available the dataserver event will be raised.
	</string>
	<string name="LSLTipText_llGetEnv" translate="false">
llGetEnv(string name)
Returns a string with the requested data about the region
	</string>
	<string name="LSLTipText_llCastRay" translate="false">
llCastRay(vector start, vector end, list params)
Casts a ray into the physics world from &apos;start&apos; to &apos;end&apos; and returns data according to details in params.
	</string>
	<string name="LSLTipText_llRegionSayTo" translate="false">
llRegionSayTo(key target, integer channel, string msg)
Sends msg on channel (not DEBUG_CHANNEL) directly to prim or avatar target anywhere within the region.
	</string>
	<string name="LSLTipText_llGetSPMaxMemory" translate="false">
integer llGetSPMaxMemory()
Returns the maximum used memory for the current script. Only valid after using PROFILE_SCRIPT_MEMORY. Non-mono scripts always use 16k.
	</string>
	<string name="LSLTipText_llGetUsedMemory" translate="false">
integer llGetUsedMemory()
Returns the current used memory for the current script. Non-mono scripts always use 16k.
	</string>
	<string name="LSLTipText_llScriptProfiler" translate="false">
llScriptProfiler(integer flags)
Enabled or disables script profiling options. Currently only supports PROFILE_SCRIPT_MEMORY (mono only) and PROFILE_NONE.
MAY SIGNIFICANTLY REDUCE SCRIPT PERFORMANCE!
	</string>
	<string name="LSLTipText_llSetMemoryLimit" translate="false">
integer llSetMemoryLimit(integer mem)
	</string>
	<string name="LSLTipText_llGetMemoryLimit" translate="false">
integer llGetMemoryLimit()
	</string>
	<string name="LSLTipText_llSetLinkMedia" translate="false">
llSetLinkMedia(integer link, integer face, list params)
Set the media params for a particular face on linked prim.  List is a set of name/value pairs (in no particular order). The possible names are below, along with the types of values and what they mean.  If media is not already on this object, add it. Params not specified are unchanged, or if new media is added set to the default specified.
	</string>
	<string name="LSLTipText_llGetLinkMedia" translate="false">
list llGetLinkMedia(integer link, integer face, list params)
Get the media params for a particular face on linked prim, given the desired list of names. Returns a list of values in the order requested.  Returns an empty list if no media exists on the face.
	</string>
	<string name="LSLTipText_llClearLinkMedia" translate="false">
llClearLinkMedia(integer link, integer face)
Clears (deletes) the media and all params from the given face on linked prim.
	</string>
	<string name="LSLTipText_llSetContentType" translate="false">
llSetContentType(key id, integer content_type)
	</string>
	<string name="LSLTipText_llLinkSitTarget" translate="false">
llLinkSitTarget(integer link, vector offset, rotation rot)
Set the sit location for this object (if offset == &lt;0,0,0&gt; clear it)
	</string>
	<string name="LSLTipText_llAvatarOnLinkSitTarget" translate="false">
key llAvatarOnLinkSitTarget(integer link)
If an avatar is sitting on the sit target, return the avatar&apos;s key, NULL_KEY otherwise
	</string>
	<string name="LSLTipText_llSetLinkCamera" translate="false">
llSetLinkCamera(integer link, vector eye, vector at)
	</string>
	<string name="LSLTipText_llSetVelocity" translate="false">
llSetVelocity(vector velocity, integer local)
Sets an objects velocity, in local coords if local == TRUE (if the script is physical)
	</string>
	<string name="LSLTipText_llSetAngularVelocity" translate="false">
llSetAngularVelocity(vector angular_velocity, integer local)
Sets an objects angular velocity, in local coords if local == TRUE (if the script is physical)
	</string>
	<string name="LSLTipText_llSetPhysicsMaterial" translate="false">
llSetPhysicsMaterial(integer flags, float gravity_multiplier, float restitution, float friction, float density )
Sets the requested attributes of the root object&apos;s physics material.
	</string>
	<string name="LSLTipText_llGetPhysicsMaterial" translate="false">
llGetPhysicsMaterial() returns the gravity multiplier, restitution, friction, and density of the linkset as a list in that order.
	</string>
	<string name="LSLTipText_llGetMassMKS" translate="false">
llGetMassMKS() returns the mass of the linkset in kilograms.
	</string>
	<string name="LSLTipText_llGenerateKey" translate="false">
llGenerateKey()
Retun a unique generated key
	</string>
	<string name="LSLTipText_llSetKeyframedMotion" translate="false">
llSetKeyframedMotion(list keyframes, list options)
Requests that a nonphysical object be keyframed according to keyframe list.
	</string>
	<string name="LSLTipText_llTransferLindenDollars" translate="false">
key llTransferLindenDollars(key destination, integer amount)
Transfer amount of linden dollars (L$) from script owner to destination. Returns a key to a corresponding transaction_result event for the success of the transfer.
	</string>
	<string name="LSLTipText_llGetParcelMusicURL" translate="false">
string llGetParcelMusicURL()
Gets the streaming audio URL for the parcel of land on which the object is located.
	</string>
	<string name="LSLTipText_llSetRegionPos" translate="false">
integer llSetRegionPos(vector pos)
Sets the position anywhere within the region (if the object isn&apos;t physical)
	</string>
	<string name="LSLTipText_llNavigateTo" translate="false">
llNavigateTo(vector point, list options)
For AI Character: Navigate to destination.
	</string>
	<string name="LSLTipText_llCreateCharacter" translate="false">
llCreateCharacter(list options)
Convert linkset to AI Character which can navigate the world.
	</string>
	<string name="LSLTipText_llPursue" translate="false">
llPursue(key target, list options)
For AI Character: Chase after a target.
	</string>
	<string name="LSLTipText_llWanderWithin" translate="false">
llWanderWithin(vector center, float radius, list options)
For AI Character: Wander within a specified volume.
	</string>
	<string name="LSLTipText_llFleeFrom" translate="false">
llFleeFrom(vector source, float radius, list options)
For AI Character: Flee from a point.
	</string>
	<string name="LSLTipText_llPatrolPoints" translate="false">
llPatrolPoints(list points, list options)
For AI Character: Patrol a list of points.
	</string>
	<string name="LSLTipText_llExecCharacterCmd" translate="false">
llExecCharacterCmd(integer cmd, list options)
For AI Character: Execute a character command.
	</string>
	<string name="LSLTipText_llDeleteCharacter" translate="false">
llDeleteCharacter()
Convert linkset from AI Character to Physics object.
	</string>
	<string name="LSLTipText_llUpdateCharacter" translate="false">
llUpdateCharacter(list options)
Change the AI Character&apos;s settings.
	</string>
	<string name="LSLTipText_llEvade" translate="false">
llEvade(key target, list options)
For AI Character: Evade a specified target.
	</string>
	<string name="LSLTipText_llGetClosestNavPoint" translate="false">
list llGetClosestNavPoint(vector point, list options)
For AI Character: Get the closest navigable point to the point provided.
	</string>


	<!-- Wearable Types -->
	<string name="shape">Shape</string>
	<string name="skin">Skin</string>
	<string name="hair">Hair</string>
	<string name="eyes">Eyes</string>
	<string name="shirt">Shirt</string>
	<string name="pants">Pants</string>
	<string name="shoes">Shoes</string>
	<string name="socks">Socks</string>
	<string name="jacket">Jacket</string>
	<string name="gloves">Gloves</string>
	<string name="undershirt">Undershirt</string>
	<string name="underpants">Underpants</string>
	<string name="skirt">Skirt</string>
	<string name="alpha">Alpha</string>
	<string name="tattoo">Tattoo</string>
  <string name="physics">Physics</string>
  <string name="invalid">invalid</string>
  <string name="none">none</string>

  <!-- Not Worn Wearable Types -->
	<string name="shirt_not_worn">Shirt not worn</string>
	<string name="pants_not_worn">Pants not worn</string>
	<string name="shoes_not_worn">Shoes not worn</string>
	<string name="socks_not_worn">Socks not worn</string>
	<string name="jacket_not_worn">Jacket not worn</string>
	<string name="gloves_not_worn">Gloves not worn</string>
	<string name="undershirt_not_worn">Undershirt not worn</string>
	<string name="underpants_not_worn">Underpants not worn</string>
	<string name="skirt_not_worn">Skirt not worn</string>
	<string name="alpha_not_worn">Alpha not worn</string>
	<string name="tattoo_not_worn">Tattoo not worn</string>
  <string name="physics_not_worn">Physics not worn</string>
	<string name="invalid_not_worn">invalid</string>

	<!-- Create new wearable of the specified type -->
	<string name="create_new_shape">Create new shape</string>
	<string name="create_new_skin">Create new skin</string>
	<string name="create_new_hair">Create new hair</string>
	<string name="create_new_eyes">Create new eyes</string>
	<string name="create_new_shirt">Create new shirt</string>
	<string name="create_new_pants">Create new pants</string>
	<string name="create_new_shoes">Create new shoes</string>
	<string name="create_new_socks">Create new socks</string>
	<string name="create_new_jacket">Create new jacket</string>
	<string name="create_new_gloves">Create new gloves</string>
	<string name="create_new_undershirt">Create new undershirt</string>
	<string name="create_new_underpants">Create new underpants</string>
	<string name="create_new_skirt">Create new skirt</string>
	<string name="create_new_alpha">Create new alpha</string>
	<string name="create_new_tattoo">Create new tattoo</string>
  <string name="create_new_physics">Create new physics</string>
	<string name="create_new_invalid">invalid</string>

  <!-- Wearable List-->
  <string name="NewWearable">New [WEARABLE_ITEM]</string>

	<!-- LLGroupNotify -->
	<!-- used in the construction of a Group Notice blue dialog box, buttons, tooltip etc. Seems to be no longer utilized by code in Viewer 2.0 -->
	<string name="next">Next</string>
	<string name="ok">OK</string>
	<string name="GroupNotifyGroupNotice">Group Notice</string>
	<string name="GroupNotifyGroupNotices">Group Notices</string>
	<string name="GroupNotifySentBy">Sent by</string>
	<string name="GroupNotifyAttached">Attached:</string>
	<string name="GroupNotifyViewPastNotices">View past notices or opt-out of receiving these messages here.</string>
	<string name="GroupNotifyOpenAttachment">Open Attachment</string>
	<string name="GroupNotifySaveAttachment">Save Attachment</string>

  <string name="TeleportOffer">Teleport offering</string>
  <!-- start-up toast's string-->
  <string name="StartUpNotifications">New notifications arrived while you were away.</string>
  <!-- overflow toast's string-->
  <string name="OverflowInfoChannelString">You have %d more notification</string>


	<!-- body parts -->
	<string name="BodyPartsRightArm">Right Arm</string>
	<string name="BodyPartsHead">Head</string>
	<string name="BodyPartsLeftArm">Left Arm</string>
	<string name="BodyPartsLeftLeg">Left Leg</string>
	<string name="BodyPartsTorso">Torso</string>
	<string name="BodyPartsRightLeg">Right Leg</string>

	<!-- slider -->
	<string name="GraphicsQualityLow">Low</string>
	<string name="GraphicsQualityMid">Mid</string>
	<string name="GraphicsQualityHigh">High</string>

	<!-- mouselook -->
	<string name="LeaveMouselook">Press ESC to return to World View</string>

	<!-- inventory -->
	<string name="InventoryNoMatchingItems">Didn't find what you're looking for? Try [secondlife:///app/search/all/[SEARCH_TERM] Search].</string>
	<string name="PlacesNoMatchingItems">Didn't find what you're looking for? Try [secondlife:///app/search/places/[SEARCH_TERM] Search].</string>
	<string name="FavoritesNoMatchingItems">Drag a landmark here to add it to your favorites.</string>
	<string name="InventoryNoTexture">You do not have a copy of this texture in your inventory</string>
	<string name="InventoryInboxNoItems">Your Marketplace purchases will appear here. You may then drag them into your inventory to use them.</string>
	<string name="MarketplaceURL">https://marketplace.[MARKETPLACE_DOMAIN_NAME]/</string>
	<string name="MarketplaceURL_CreateStore">http://community.secondlife.com/t5/English-Knowledge-Base/Selling-in-the-Marketplace/ta-p/700193#Section_.4</string>
	<string name="MarketplaceURL_Dashboard">https://marketplace.[MARKETPLACE_DOMAIN_NAME]/merchants/store/dashboard</string>
	<string name="MarketplaceURL_Imports">https://marketplace.[MARKETPLACE_DOMAIN_NAME]/merchants/store/imports</string>
	<string name="MarketplaceURL_LearnMore">https://marketplace.[MARKETPLACE_DOMAIN_NAME]/learn_more</string>
	<string name="InventoryOutboxNotMerchantTitle">Anyone can sell items on the Marketplace.</string>
	<string name="InventoryOutboxNotMerchantTooltip"></string>
	<string name="InventoryOutboxNotMerchant">
If you'd like to become a merchant, you'll need to [[MARKETPLACE_CREATE_STORE_URL] create a Marketplace store].
	</string>
	<string name="InventoryOutboxNoItemsTitle">Your outbox is empty.</string>
	<string name="InventoryOutboxNoItemsTooltip"></string>
	<string name="InventoryOutboxNoItems">
Drag folders to this area and click "Send to Marketplace" to list them for sale on the [[MARKETPLACE_DASHBOARD_URL] Marketplace].
	</string>

	<string name="Marketplace Error None">No errors</string>
	<string name="Marketplace Error Not Merchant">Error: Before sending items to the Marketplace you will need to set yourself up as a merchant (free of charge).</string>
	<string name="Marketplace Error Empty Folder">Error: This folder has no contents.</string>
	<string name="Marketplace Error Unassociated Products">Error: This item failed to upload because your merchant account has too many items unassociated with products.  To fix this error, log in to the marketplace website and reduce your unassociated item count.</string>

	<string name="Marketplace Error Object Limit">Error: This item contains too many objects.  Fix this error by placing objects together in boxes to reduce the total count to less than 200.</string>
	<string name="Marketplace Error Folder Depth">Error: This item contains too many levels of nested folders.  Reorganize it to a maximum of 3 levels of nested folders.</string>
	<string name="Marketplace Error Unsellable Item">Error: This item can not be sold on the marketplace.</string>
	<string name="Marketplace Error Internal Import">Error: There was a problem with this item.  Try again later.</string>

	<string name="Open landmarks">Open landmarks</string>

	<!-- use value="" because they have preceding spaces -->
	<string name="no_transfer" value=" (no transfer)" />
	<string name="no_modify"   value=" (no modify)" />
	<string name="no_copy"     value=" (no copy)" />
	<string name="worn"        value=" (worn)" />
	<string name="link"        value=" (link)" />
	<string name="broken_link" value=" (broken_link)" />
	<string name="LoadingContents">Loading contents...</string>
	<string name="NoContents">No contents</string>
	<string name="WornOnAttachmentPoint" value=" (worn on [ATTACHMENT_POINT])" />
	<string name="ActiveGesture" value="[GESLABEL] (active)"/>
	<!-- Inventory permissions -->
	<string name="PermYes">Yes</string>
	<string name="PermNo">No</string>

	<!-- Gestures labels -->
    <!-- use value="" because they have preceding spaces -->
    <string name="Chat Message"  value=" Chat : " />
    <string name="Sound"         value=" Sound : " />
	<string name="Wait"          value=" --- Wait : " />
	<string name="AnimFlagStop"  value=" Stop Animation :    " />
	<string name="AnimFlagStart" value=" Start Animation :   " />
	<string name="Wave"          value=" Wave " />
	<string name="GestureActionNone" value="None" />
	<string name="HelloAvatar"   value=" Hello, avatar! " />
	<string name="ViewAllGestures"  value="  View All &gt;&gt;" />
	<string name="GetMoreGestures"  value="  Get More &gt;&gt;" />

	<!-- inventory filter -->
    <!-- use value="" because they have preceding spaces -->
	<string name="Animations"    value=" Animations," />
	<string name="Calling Cards" value=" Calling Cards," />
	<string name="Clothing"      value=" Clothing," />
	<string name="Gestures"      value=" Gestures," />
	<string name="Landmarks"     value=" Landmarks," />
	<string name="Notecards"     value=" Notecards," />
	<string name="Objects"       value=" Objects," />
	<string name="Scripts"       value=" Scripts," />
	<string name="Sounds"        value=" Sounds," />
	<string name="Textures"      value=" Textures," />
	<string name="Snapshots"     value=" Snapshots," />
	<string name="No Filters"    value="No " />
	<string name="Since Logoff"  value=" - Since Logoff" />

	<!-- inventory folder -->
	<string name="InvFolder My Inventory">My Inventory</string>
	<string name="InvFolder Library">Library</string>
	<string name="InvFolder Textures">Textures</string>
	<string name="InvFolder Sounds">Sounds</string>
	<string name="InvFolder Calling Cards">Calling Cards</string>
	<string name="InvFolder Landmarks">Landmarks</string>
	<string name="InvFolder Scripts">Scripts</string>
	<string name="InvFolder Clothing">Clothing</string>
	<string name="InvFolder Objects">Objects</string>
	<string name="InvFolder Notecards">Notecards</string>
	<string name="InvFolder New Folder">New Folder</string>
	<string name="InvFolder Inventory">Inventory</string>
	<string name="InvFolder Uncompressed Images">Uncompressed Images</string>
	<string name="InvFolder Body Parts">Body Parts</string>
	<string name="InvFolder Trash">Trash</string>
	<string name="InvFolder Photo Album">Photo Album</string>
	<string name="InvFolder Lost And Found">Lost And Found</string>
	<string name="InvFolder Uncompressed Sounds">Uncompressed Sounds</string>
	<string name="InvFolder Animations">Animations</string>
	<string name="InvFolder Gestures">Gestures</string>
	<string name="InvFolder Favorite">My Favorites</string>
  <!-- historically default name of the Favorites folder can start from either "f" or "F" letter.
      Also, it can be written as "Favorite" or "Favorites".
  We should localize all variants of them with the same value -->
	<string name="InvFolder favorite">My Favorites</string>
	<string name="InvFolder Favorites">My Favorites</string>
	<string name="InvFolder favorites">My Favorites</string>
	<string name="InvFolder Current Outfit">Current Outfit</string>
	<string name="InvFolder Initial Outfits">Initial Outfits</string>
	<string name="InvFolder My Outfits">My Outfits</string>
	<string name="InvFolder Accessories">Accessories</string>
	<string name="InvFolder Meshes">Meshes</string>
	<string name="InvFolder Received Items">Received Items</string>
	<string name="InvFolder Merchant Outbox">Merchant Outbox</string>

  <!-- are used for Friends and Friends/All folders in Inventory "Calling cards" folder. See EXT-694-->
	<string name="InvFolder Friends">Friends</string>
	<string name="InvFolder Received Items">Received Items</string>
	<string name="InvFolder All">All</string>

	<string name="no_attachments">No attachments worn</string>
    <string name="Attachments remain">Attachments ([COUNT] slots remain)</string>

	<!-- inventory FVBridge -->
	<!--  This is used in llpanelinventory.cpp when constructing a context menu for an item for Sale  -->
	<string name="Buy">Buy</string>
	<string name="BuyforL$">Buy for L$</string>

	<string name="Stone">Stone</string>
	<string name="Metal">Metal</string>
	<string name="Glass">Glass</string>
	<string name="Wood">Wood</string>
	<string name="Flesh">Flesh</string>
	<string name="Plastic">Plastic</string>
	<string name="Rubber">Rubber</string>
	<string name="Light">Light</string>

	<!-- keyboard -->
	<string name="KBShift">Shift</string>
	<string name="KBCtrl">Ctrl</string>

	<!-- Avatar Skeleton -->
	<string name="Chest">Chest</string>
	<string name="Skull">Skull</string>
	<string name="Left Shoulder">Left Shoulder</string>
	<string name="Right Shoulder">Right Shoulder</string>
	<string name="Left Hand">Left Hand</string>
	<string name="Right Hand">Right Hand</string>
	<string name="Left Foot">Left Foot</string>
	<string name="Right Foot">Right Foot</string>
	<string name="Spine">Spine</string>
	<string name="Pelvis">Pelvis</string>
	<string name="Mouth">Mouth</string>
	<string name="Chin">Chin</string>
	<string name="Left Ear">Left Ear</string>
	<string name="Right Ear">Right Ear</string>
	<string name="Left Eyeball">Left Eyeball</string>
	<string name="Right Eyeball">Right Eyeball</string>
	<string name="Nose">Nose</string>
	<string name="R Upper Arm">R Upper Arm</string>
	<string name="R Forearm">R Forearm</string>
	<string name="L Upper Arm">L Upper Arm</string>
	<string name="L Forearm">L Forearm</string>
	<string name="Right Hip">Right Hip</string>
	<string name="R Upper Leg">R Upper Leg</string>
	<string name="R Lower Leg">R Lower Leg</string>
	<string name="Left Hip">Left Hip</string>
	<string name="L Upper Leg">L Upper Leg</string>
	<string name="L Lower Leg">L Lower Leg</string>
	<string name="Stomach">Stomach</string>
	<string name="Left Pec">Left Pec</string>
	<string name="Right Pec">Right Pec</string>
    <string name="Neck">Neck</string>
    <string name="Avatar Center">Avatar Center</string>
	<string name="Invalid Attachment">Invalid Attachment Point</string>

  <!-- Avatar age computation, see LLDateUtil::ageFromDate -->
  <string name="YearsMonthsOld">[AGEYEARS] [AGEMONTHS] old</string>
  <string name="YearsOld">[AGEYEARS] old</string>
  <string name="MonthsOld">[AGEMONTHS] old</string>
  <string name="WeeksOld">[AGEWEEKS] old</string>
  <string name="DaysOld">[AGEDAYS] old</string>
  <string name="TodayOld">Joined today</string>

  <!-- AgeYearsA = singular,
       AgeYearsB = plural,
       AgeYearsC = plural for non-English languages like Russian
       For example, LLTrans::getCountString("AgeYears", 3) is plural form B
       in English and form C in Russian -->
  <string name="AgeYearsA">[COUNT] year</string>
  <string name="AgeYearsB">[COUNT] years</string>
  <string name="AgeYearsC">[COUNT] years</string>
  <string name="AgeMonthsA">[COUNT] month</string>
  <string name="AgeMonthsB">[COUNT] months</string>
  <string name="AgeMonthsC">[COUNT] months</string>
  <string name="AgeWeeksA">[COUNT] week</string>
  <string name="AgeWeeksB">[COUNT] weeks</string>
  <string name="AgeWeeksC">[COUNT] weeks</string>
  <string name="AgeDaysA">[COUNT] day</string>
  <string name="AgeDaysB">[COUNT] days</string>
  <string name="AgeDaysC">[COUNT] days</string>
  <!-- Group member counts -->
  <string name="GroupMembersA">[COUNT] member</string>
  <string name="GroupMembersB">[COUNT] members</string>
  <string name="GroupMembersC">[COUNT] members</string>

  <!-- Account types, see LLAvatarPropertiesProcessor -->
  <string name="AcctTypeResident">Resident</string>
  <string name="AcctTypeTrial">Trial</string>
  <string name="AcctTypeCharterMember">Charter Member</string>
  <string name="AcctTypeEmployee">Linden Lab Employee</string>
  <string name="PaymentInfoUsed">Payment Info Used</string>
  <string name="PaymentInfoOnFile">Payment Info On File</string>
  <string name="NoPaymentInfoOnFile">No Payment Info On File</string>
  <string name="AgeVerified">Age-verified</string>
  <string name="NotAgeVerified">Not Age-verified</string>

  <!-- HUD Position -->
	<string name="Center 2">Center 2</string>
	<string name="Top Right">Top Right</string>
	<string name="Top">Top</string>
	<string name="Top Left">Top Left</string>
	<string name="Center">Center</string>
	<string name="Bottom Left">Bottom Left</string>
	<string name="Bottom">Bottom</string>
	<string name="Bottom Right">Bottom Right</string>

	<!-- compile queue-->
	<string name="CompileQueueDownloadedCompiling">Downloaded, now compiling</string>
	<string name="CompileQueueScriptNotFound">Script not found on server.</string>
	<string name="CompileQueueProblemDownloading">Problem downloading</string>
	<string name="CompileQueueInsufficientPermDownload">Insufficient permissions to download a script.</string>
	<string name="CompileQueueInsufficientPermFor">Insufficient permissions for</string>
	<string name="CompileQueueUnknownFailure">Unknown failure to download</string>
	<string name="CompileQueueTitle">Recompilation Progress</string>
	<string name="CompileQueueStart">recompile</string>
	<string name="ResetQueueTitle">Reset Progress</string>
	<string name="ResetQueueStart">reset</string>
	<string name="RunQueueTitle">Set Running Progress</string>
	<string name="RunQueueStart">set running</string>
	<string name="NotRunQueueTitle">Set Not Running Progress</string>
	<string name="NotRunQueueStart">set not running</string>

	<!-- compile comment text-->
	<string name="CompileSuccessful">Compile successful!</string>
	<string name="CompileSuccessfulSaving">Compile successful, saving...</string>
	<string name="SaveComplete">Save complete.</string>
	<string name="ObjectOutOfRange">Script (object out of range)</string>

	<!-- god tools -->
	<string name="GodToolsObjectOwnedBy">Object [OBJECT] owned by [OWNER]</string>

	<!-- groups -->
	<string name="GroupsNone">none</string>
	<string name="Group" value=" (group)" />
	<string name="Unknown">(Unknown)</string>
	<string name="SummaryForTheWeek"    value="Summary for this week, beginning on " />
	<string name="NextStipendDay"       value="The next stipend day is " />
	<string name="GroupPlanningDate">[mthnum,datetime,utc]/[day,datetime,utc]/[year,datetime,utc]</string>
	<string name="GroupIndividualShare" value="                      Group       Individual Share" />
	<string name="GroupColumn"          value="                      Group" />
	<string name="Balance">Balance</string>
	<string name="Credits">Credits</string>
	<string name="Debits">Debits</string>
	<string name="Total">Total</string>
	<string name="NoGroupDataFound">No group data found for group </string>

	<!-- floater IM bonus_info: When a Linden with Admin/god status receives a new IM this displays the estate (Mainland vs. teen grid) of the source avatar.
		This is to help Lindens when answering questions. -->
	<string name="IMParentEstate">parent estate</string>
	<string name="IMMainland">mainland</string>
	<string name="IMTeen">teen</string>

    <!-- floater about land -->
    <string name="Anyone">anyone</string>

	<!-- floater region info -->
	<!-- The following will replace variable [ALL_ESTATES] in notifications EstateAllowed*, EstateBanned*, EstateManager* -->
	<string name="RegionInfoError">error</string>
	<string name="RegionInfoAllEstatesOwnedBy">
		all estates owned by [OWNER]
	</string>
	<string name="RegionInfoAllEstatesYouOwn">all estates that you own</string>
	<string name="RegionInfoAllEstatesYouManage">
		all estates that you manage for [OWNER]
	</string>
	<string name="RegionInfoAllowedResidents">Allowed Residents: ([ALLOWEDAGENTS], max [MAXACCESS])</string>
	<string name="RegionInfoAllowedGroups">Allowed groups: ([ALLOWEDGROUPS], max [MAXACCESS])</string>

	<!-- script limits floater -->
	<string name="ScriptLimitsParcelScriptMemory">Parcel Script Memory</string>
	<string name="ScriptLimitsParcelsOwned">Parcels Listed: [PARCELS]</string>
	<string name="ScriptLimitsMemoryUsed">Memory used: [COUNT] kb out of [MAX] kb; [AVAILABLE] kb available</string>
	<string name="ScriptLimitsMemoryUsedSimple">Memory used: [COUNT] kb</string>
	<string name="ScriptLimitsParcelScriptURLs">Parcel Script URLs</string>
	<string name="ScriptLimitsURLsUsed">URLs used: [COUNT] out of [MAX]; [AVAILABLE] available</string>
	<string name="ScriptLimitsURLsUsedSimple">URLs used: [COUNT]</string>
	<string name="ScriptLimitsRequestError">Error requesting information</string>
	<string name="ScriptLimitsRequestNoParcelSelected">No Parcel Selected</string>
	<string name="ScriptLimitsRequestWrongRegion">Error: script information is only available in your current region</string>
	<string name="ScriptLimitsRequestWaiting">Retrieving information...</string>
	<string name="ScriptLimitsRequestDontOwnParcel">You do not have permission to examine this parcel</string>

	<string name="SITTING_ON">Sitting On</string>
	<string name="ATTACH_CHEST">Chest</string>
	<string name="ATTACH_HEAD">Head</string>
	<string name="ATTACH_LSHOULDER">Left Shoulder</string>
	<string name="ATTACH_RSHOULDER">Right Shoulder</string>
	<string name="ATTACH_LHAND">Left Hand</string>
	<string name="ATTACH_RHAND">Right Hand</string>
	<string name="ATTACH_LFOOT">Left Foot</string>
	<string name="ATTACH_RFOOT">Right Foot</string>
	<string name="ATTACH_BACK">Back</string>
	<string name="ATTACH_PELVIS">Pelvis</string>
	<string name="ATTACH_MOUTH">Mouth</string>
	<string name="ATTACH_CHIN">Chin</string>
	<string name="ATTACH_LEAR">Left Ear</string>
	<string name="ATTACH_REAR">Right Ear</string>
	<string name="ATTACH_LEYE">Left Eye</string>
	<string name="ATTACH_REYE">Right Eye</string>
	<string name="ATTACH_NOSE">Nose</string>
	<string name="ATTACH_RUARM">Right Upper Arm</string>
	<string name="ATTACH_RLARM">Right Lower Arm</string>
	<string name="ATTACH_LUARM">Left Upper Arm</string>
	<string name="ATTACH_LLARM">Left Lower Arm</string>
	<string name="ATTACH_RHIP">Right Hip</string>
	<string name="ATTACH_RULEG">Right Upper Leg</string>
	<string name="ATTACH_RLLEG">Right Lower Leg</string>
	<string name="ATTACH_LHIP">Left Hip</string>
	<string name="ATTACH_LULEG">Left Upper Leg</string>
	<string name="ATTACH_LLLEG">Left Lower Leg</string>
	<string name="ATTACH_BELLY">Belly</string>
	<string name="ATTACH_RPEC">Right Pec</string>
	<string name="ATTACH_LPEC">Left Pec</string>
	<string name="ATTACH_HUD_CENTER_2">HUD Center 2</string>
	<string name="ATTACH_HUD_TOP_RIGHT">HUD Top Right</string>
	<string name="ATTACH_HUD_TOP_CENTER">HUD Top Center</string>
	<string name="ATTACH_HUD_TOP_LEFT">HUD Top Left</string>
	<string name="ATTACH_HUD_CENTER_1">HUD Center 1</string>
	<string name="ATTACH_HUD_BOTTOM_LEFT">HUD Bottom Left</string>
	<string name="ATTACH_HUD_BOTTOM">HUD Bottom</string>
	<string name="ATTACH_HUD_BOTTOM_RIGHT">HUD Bottom Right</string>
	<string name="ATTACH_NECK">Neck</string>
	<string name="ATTACH_AVATAR_CENTER">Avatar Center</string>

	<!-- script editor -->
	<string name="CursorPos">Line [LINE], Column [COLUMN]</string>

	<!-- panel dir browser -->
	<string name="PanelDirCountFound">[COUNT] found</string>
	<string name="PanelDirTimeStr">[hour12,datetime,slt]:[min,datetime,slt] [ampm,datetime,slt]</string>

	<!-- panel dir events -->
	<string name="PanelDirEventsDateText">[mthnum,datetime,slt]/[day,datetime,slt]</string>

	<!-- panel contents -->
	<string name="PanelContentsTooltip">Content of object</string>
	<string name="PanelContentsNewScript">New Script</string>

  <!-- panel preferences general -->
  <string name="DoNotDisturbModeResponseDefault">This resident has turned on &apos;Do Not Disturb&apos; and will see your message later.</string>

	<!-- Mute -->
	<string name="MuteByName">(By name)</string>
	<string name="MuteAgent">(Resident)</string>
	<string name="MuteObject">(Object)</string>
	<string name="MuteGroup">(Group)</string>
	<string name="MuteExternal">(External)</string>

	<!-- Region/Estate Covenant -->
	<string name="RegionNoCovenant">There is no Covenant provided for this Estate.</string>
	<string name="RegionNoCovenantOtherOwner">There is no Covenant provided for this Estate. The land on this estate is being sold by the Estate owner, not Linden Lab.  Please contact the Estate Owner for sales details.</string>
	<string name="covenant_last_modified" value="Last Modified: " /> <!-- use value="" to keep the trailing space -->
	<string name="none_text"  value=" (none) " />
	<string name="never_text" value=" (never) " />

	<!--Region Details-->
	<string name="GroupOwned">Group Owned</string>
	<string name="Public">Public</string>

	<!-- Environment settings -->
	<string name="LocalSettings">Local Settings</string>
	<string name="RegionSettings">Region Settings</string>

	<!-- panel classified -->
	<string name="ClassifiedClicksTxt">Clicks: [TELEPORT] teleport, [MAP] map, [PROFILE] profile</string>
	<string name="ClassifiedUpdateAfterPublish">(will update after publish)</string>

  <!-- panel picks -->
  <string name="NoPicksClassifiedsText">You haven't created any Picks or Classifieds. Click the Plus button below to create a Pick or Classified.</string>
  <string name="NoAvatarPicksClassifiedsText">User has no picks or classifieds</string>
  <string name="PicksClassifiedsLoadingText">Loading...</string>

	<!-- Multi Preview Floater -->
	<string name="MultiPreviewTitle">Preview</string>
	<string name="MultiPropertiesTitle">Properties</string>

	<!-- inventory offer -->
	<string name="InvOfferAnObjectNamed">An object named</string>
	<string name="InvOfferOwnedByGroup">owned by the group</string>
	<string name="InvOfferOwnedByUnknownGroup">owned by an unknown group</string>
	<string name="InvOfferOwnedBy">owned by</string>
	<string name="InvOfferOwnedByUnknownUser">owned by an unknown user</string>
	<string name="InvOfferGaveYou">gave you</string>
	<string name="InvOfferDecline">You decline [DESC] from &lt;nolink&gt;[NAME]&lt;/nolink&gt;.</string>

	<!-- group money -->
	<string name="GroupMoneyTotal">Total</string>
	<string name="GroupMoneyBought">bought</string>
	<string name="GroupMoneyPaidYou">paid you</string>
	<string name="GroupMoneyPaidInto">paid into</string>
	<string name="GroupMoneyBoughtPassTo">bought pass to</string>
	<string name="GroupMoneyPaidFeeForEvent">paid fee for event</string>
	<string name="GroupMoneyPaidPrizeForEvent">paid prize for event</string>
	<string name="GroupMoneyBalance">Balance</string>
	<string name="GroupMoneyCredits">Credits</string>
	<string name="GroupMoneyDebits">Debits</string>
	<string name="GroupMoneyDate">[weekday,datetime,utc] [mth,datetime,utc] [day,datetime,utc], [year,datetime,utc]</string>

	<!-- Viewer menu -->
	<string name="AcquiredItems">Acquired Items</string>
	<string name="Cancel">Cancel</string>
	<string name="UploadingCosts">Uploading [NAME] costs L$ [AMOUNT]</string>
	<string name="BuyingCosts">Buying this costs L$ [AMOUNT]</string>
	<string name="UnknownFileExtension">
		Unknown file extension .%s
Expected .wav, .tga, .bmp, .jpg, .jpeg, or .bvh
	</string>
  <string name="MuteObject2">Block</string>
  <string name="MuteAvatar">Block</string>
  <string name="UnmuteObject">Unblock</string>
  <string name="UnmuteAvatar">Unblock</string>
	<string name="AddLandmarkNavBarMenu">Add to My Landmarks...</string>
	<string name="EditLandmarkNavBarMenu">Edit my Landmark...</string>

	<!-- menu accelerators -->
	<string name="accel-mac-control">&#8963;</string>
	<string name="accel-mac-command">&#8984;</string>
	<string name="accel-mac-option">&#8997;</string>
	<string name="accel-mac-shift">&#8679;</string>
	<string name="accel-win-control">Ctrl+</string>
	<string name="accel-win-alt">Alt+</string>
	<string name="accel-win-shift">Shift+</string>

	<!-- Previews -->
	<string name="FileSaved">File Saved</string>
	<string name="Receiving">Receiving</string>

	<!-- status bar , Time -->
	<string name="AM">AM</string>
	<string name="PM">PM</string>
	<string name="PST">PST</string>
	<string name="PDT">PDT</string>

	<!-- Directions, HUD -->
	<string name="Direction_Forward">Forward</string>
	<string name="Direction_Left">Left</string>
	<string name="Direction_Right">Right</string>
	<string name="Direction_Back">Back</string>
	<string name="Direction_North">North</string>
	<string name="Direction_South">South</string>
	<string name="Direction_West">West</string>
	<string name="Direction_East">East</string>
	<string name="Direction_Up">Up</string>
	<string name="Direction_Down">Down</string>

    <!-- Search Category Strings -->
	<string name="Any Category">Any Category</string>
	<string name="Shopping">Shopping</string>
	<string name="Land Rental">Land Rental</string>
	<string name="Property Rental">Property Rental</string>
	<string name="Special Attraction">Special Attraction</string>
	<string name="New Products">New Products</string>
	<string name="Employment">Employment</string>
	<string name="Wanted">Wanted</string>
	<string name="Service">Service</string>
	<string name="Personal">Personal</string>

	<!-- PARCEL_CATEGORY_UI_STRING -->
	<string name="None">None</string>
	<string name="Linden Location">Linden Location</string>
	<string name="Adult">Adult</string>
	<string name="Arts&amp;Culture">Arts &amp; Culture</string>
	<string name="Business">Business</string>
	<string name="Educational">Educational</string>
	<string name="Gaming">Gaming</string>
	<string name="Hangout">Hangout</string>
	<string name="Newcomer Friendly">Newcomer Friendly</string>
	<string name="Parks&amp;Nature">Parks &amp; Nature</string>
	<string name="Residential">Residential</string>
	<!--<string name="Shopping">Shopping</string>	-->
	<string name="Stage">Stage</string>
	<string name="Other">Other</string>
	<string name="Rental">Rental</string>
	<string name="Any">Any</string>
	<string name="You">You</string>

	<!-- punctuations -->
	<string name=":">:</string>
	<string name=",">,</string>
	<string name="...">...</string>
	<string name="***">***</string>
	<string name="(">(</string>
	<string name=")">)</string>
	<string name=".">.</string>
	<string name="'">'</string>
	<string name="---">---</string>

	<!-- media -->
	<string name="Multiple Media">Multiple Media</string>
	<string name="Play Media">Play/Pause Media</string>

	<!-- OSMessageBox messages -->
	<string name="MBCmdLineError">
		An error was found parsing the command line.
Please see: http://wiki.secondlife.com/wiki/Client_parameters
Error:
	</string>
	<string name="MBCmdLineUsg">[APP_NAME] Command line usage:</string>
	<string name="MBUnableToAccessFile">
		[APP_NAME] is unable to access a file that it needs.

This can be because you somehow have multiple copies running, or your system incorrectly thinks a file is open.
If this message persists, restart your computer and try again.
If it continues to persist, you may need to completely uninstall [APP_NAME] and reinstall it.
	</string>
	<string name="MBFatalError">Fatal Error</string>
	<string name="MBRequiresAltiVec"> [APP_NAME] requires a processor with AltiVec (G4 or later).</string>
	<string name="MBAlreadyRunning">
		[APP_NAME] is already running.
Check your task bar for a minimized copy of the program.
If this message persists, restart your computer.
	</string>
	<string name="MBFrozenCrashed">
		[APP_NAME] appears to have frozen or crashed on the previous run.
Would you like to send a crash report?
	</string>
	<string name="MBAlert">Notification</string>
	<string name="MBNoDirectX">
		[APP_NAME] is unable to detect DirectX 9.0b or greater.
[APP_NAME] uses DirectX to detect hardware and/or outdated drivers that can cause stability problems, poor performance and crashes.  While you can run [APP_NAME] without it, we highly recommend running with DirectX 9.0b.

Do you wish to continue?
	</string>
	<string name="MBWarning">Warning</string>
	<string name="MBNoAutoUpdate">
		Automatic updating is not yet implemented for Linux.
Please download the latest version from www.secondlife.com.
	</string>
	<string name="MBRegClassFailed">RegisterClass failed</string>
	<string name="MBError">Error</string>
	<string name="MBFullScreenErr">
		Unable to run fullscreen at [WIDTH] x [HEIGHT].
Running in window.
	</string>
	<string name="MBDestroyWinFailed">Shutdown Error while destroying window (DestroyWindow() failed)</string>
	<string name="MBShutdownErr">Shutdown Error</string>
	<string name="MBDevContextErr">Can't make GL device context</string>
	<string name="MBPixelFmtErr">Can't find suitable pixel format</string>
	<string name="MBPixelFmtDescErr">Can't get pixel format description</string>
	<string name="MBTrueColorWindow">
		[APP_NAME] requires True Color (32-bit) to run.
Please go to your computer's display settings and set the color mode to 32-bit.
	</string>
	<string name="MBAlpha">
		[APP_NAME] is unable to run because it can't get an 8 bit alpha channel.  Usually this is due to video card driver issues.
Please make sure you have the latest video card drivers installed.
Also be sure your monitor is set to True Color (32-bit) in Control Panels &gt; Display &gt; Settings.
If you continue to receive this message, contact the [SUPPORT_SITE].
	</string>
	<string name="MBPixelFmtSetErr">Can't set pixel format</string>
	<string name="MBGLContextErr">Can't create GL rendering context</string>
	<string name="MBGLContextActErr">Can't activate GL rendering context</string>
	<string name="MBVideoDrvErr">
		[APP_NAME] is unable to run because your video card drivers did not install properly, are out of date, or are for unsupported hardware. Please make sure you have the latest video card drivers and even if you do have the latest, try reinstalling them.

If you continue to receive this message, contact the [SUPPORT_SITE].
	</string>

	<!-- Avatar Shape Information -->
<string name="5 O'Clock Shadow">5 O'Clock Shadow</string>

<string name="All White">All White</string>
<string name="Anime Eyes">Anime Eyes</string>
<string name="Arced">Arced</string>
<string name="Arm Length">Arm Length</string>
<string name="Attached">Attached</string>
<string name="Attached Earlobes">Attached Earlobes</string>


<string name="Back Fringe">Back Fringe</string>

<string name="Baggy">Baggy</string>
<string name="Bangs">Bangs</string>

<string name="Beady Eyes">Beady Eyes</string>
<string name="Belly Size">Belly Size</string>
<string name="Big">Big</string>
<string name="Big Butt">Big Butt</string>

<string name="Big Hair Back">Big Hair: Back</string>
<string name="Big Hair Front">Big Hair: Front</string>
<string name="Big Hair Top">Big Hair: Top</string>
<string name="Big Head">Big Head</string>
<string name="Big Pectorals">Big Pectorals</string>
<string name="Big Spikes">Big Spikes</string>
<string name="Black">Black</string>
<string name="Blonde">Blonde</string>
<string name="Blonde Hair">Blonde Hair</string>
<string name="Blush">Blush</string>
<string name="Blush Color">Blush Color</string>
<string name="Blush Opacity">Blush Opacity</string>
<string name="Body Definition">Body Definition</string>
<string name="Body Fat">Body Fat</string>
<string name="Body Freckles">Body Freckles</string>
<string name="Body Thick">Body Thick</string>
<string name="Body Thickness">Body Thickness</string>
<string name="Body Thin">Body Thin</string>

<string name="Bow Legged">Bow Legged</string>
<string name="Breast Buoyancy">Breast Buoyancy</string>
<string name="Breast Cleavage">Breast Cleavage</string>
<string name="Breast Size">Breast Size</string>
<string name="Bridge Width">Bridge Width</string>
<string name="Broad">Broad</string>
<string name="Brow Size">Brow Size</string>
<string name="Bug Eyes">Bug Eyes</string>
<string name="Bugged Eyes">Bugged Eyes</string>
<string name="Bulbous">Bulbous</string>
<string name="Bulbous Nose">Bulbous Nose</string>

<string name="Breast Physics Mass">Breast Mass</string>
<string name="Breast Physics Smoothing">Breast Smoothing</string>
<string name="Breast Physics Gravity">Breast Gravity</string>
<string name="Breast Physics Drag">Breast Drag</string>

<string name="Breast Physics InOut Max Effect">Max Effect</string>
<string name="Breast Physics InOut Spring">Spring</string>
<string name="Breast Physics InOut Gain">Gain</string>
<string name="Breast Physics InOut Damping">Damping</string>

<string name="Breast Physics UpDown Max Effect">Max Effect</string>
<string name="Breast Physics UpDown Spring">Spring</string>
<string name="Breast Physics UpDown Gain">Gain</string>
<string name="Breast Physics UpDown Damping">Damping</string>

<string name="Breast Physics LeftRight Max Effect">Max Effect</string>
<string name="Breast Physics LeftRight Spring">Spring</string>
<string name="Breast Physics LeftRight Gain">Gain</string>
<string name="Breast Physics LeftRight Damping">Damping</string>

<string name="Belly Physics Mass">Belly Mass</string>
<string name="Belly Physics Smoothing">Belly Smoothing</string>
<string name="Belly Physics Gravity">Belly Gravity</string>
<string name="Belly Physics Drag">Belly Drag</string>

<string name="Belly Physics UpDown Max Effect">Max Effect</string>
<string name="Belly Physics UpDown Spring">Spring</string>
<string name="Belly Physics UpDown Gain">Gain</string>
<string name="Belly Physics UpDown Damping">Damping</string>

<string name="Butt Physics Mass">Butt Mass</string>
<string name="Butt Physics Smoothing">Butt Smoothing</string>
<string name="Butt Physics Gravity">Butt Gravity</string>
<string name="Butt Physics Drag">Butt Drag</string>

<string name="Butt Physics UpDown Max Effect">Max Effect</string>
<string name="Butt Physics UpDown Spring">Spring</string>
<string name="Butt Physics UpDown Gain">Gain</string>
<string name="Butt Physics UpDown Damping">Damping</string>

<string name="Butt Physics LeftRight Max Effect">Max Effect</string>
<string name="Butt Physics LeftRight Spring">Spring</string>
<string name="Butt Physics LeftRight Gain">Gain</string>
<string name="Butt Physics LeftRight Damping">Damping</string>

<string name="Bushy Eyebrows">Bushy Eyebrows</string>
<string name="Bushy Hair">Bushy Hair</string>
<string name="Butt Size">Butt Size</string>
<string name="Butt Gravity">Butt Gravity</string>
<string name="bustle skirt">Bustle Skirt</string>
<string name="no bustle">No Bustle</string>
<string name="more bustle">More Bustle</string>

<string name="Chaplin">Chaplin</string>
<string name="Cheek Bones">Cheek Bones</string>
<string name="Chest Size">Chest Size</string>
<string name="Chin Angle">Chin Angle</string>
<string name="Chin Cleft">Chin Cleft</string>
<string name="Chin Curtains">Chin Curtains</string>

<string name="Chin Depth">Chin Depth</string>
<string name="Chin Heavy">Chin Heavy</string>
<string name="Chin In">Chin In</string>
<string name="Chin Out">Chin Out</string>
<string name="Chin-Neck">Chin-Neck</string>
<string name="Clear">Clear</string>
<string name="Cleft">Cleft</string>
<string name="Close Set Eyes">Close Set Eyes</string>
<string name="Closed">Closed</string>
<string name="Closed Back">Closed Back</string>
<string name="Closed Front">Closed Front</string>
<string name="Closed Left">Closed Left</string>
<string name="Closed Right">Closed Right</string>
<string name="Coin Purse">Coin Purse</string>
<string name="Collar Back">Collar Back</string>



<string name="Collar Front">Collar Front</string>



<string name="Corner Down">Corner Down</string>

<string name="Corner Up">Corner Up</string>
<string name="Creased">Creased</string>
<string name="Crooked Nose">Crooked Nose</string>

<string name="Cuff Flare">Cuff Flare</string>
<string name="Dark">Dark</string>
<string name="Dark Green">Dark Green</string>
<string name="Darker">Darker</string>
<string name="Deep">Deep</string>
<string name="Default Heels">Default Heels</string>

<string name="Dense">Dense</string>

<string name="Double Chin">Double Chin</string>
<string name="Downturned">Downturned</string>
<string name="Duffle Bag">Duffle Bag</string>
<string name="Ear Angle">Ear Angle</string>
<string name="Ear Size">Ear Size</string>
<string name="Ear Tips">Ear Tips</string>
<string name="Egg Head">Egg Head</string>
<string name="Eye Bags">Eye Bags</string>
<string name="Eye Color">Eye Color</string>
<string name="Eye Depth">Eye Depth</string>
<string name="Eye Lightness">Eye Lightness</string>
<string name="Eye Opening">Eye Opening</string>
<string name="Eye Pop">Eye Pop</string>
<string name="Eye Size">Eye Size</string>
<string name="Eye Spacing">Eye Spacing</string>

<string name="Eyebrow Arc">Eyebrow Arc</string>
<string name="Eyebrow Density">Eyebrow Density</string>

<string name="Eyebrow Height">Eyebrow Height</string>
<string name="Eyebrow Points">Eyebrow Points</string>
<string name="Eyebrow Size">Eyebrow Size</string>

<string name="Eyelash Length">Eyelash Length</string>
<string name="Eyeliner">Eyeliner</string>
<string name="Eyeliner Color">Eyeliner Color</string>

<string name="Eyes Bugged">Eyes Bugged</string>








<string name="Face Shear">Face Shear</string>
<string name="Facial Definition">Facial Definition</string>
<string name="Far Set Eyes">Far Set Eyes</string>

<string name="Fat Lips">Fat Lips</string>

<string name="Female">Female</string>
<string name="Fingerless">Fingerless</string>
<string name="Fingers">Fingers</string>
<string name="Flared Cuffs">Flared Cuffs</string>
<string name="Flat">Flat</string>
<string name="Flat Butt">Flat Butt</string>
<string name="Flat Head">Flat Head</string>
<string name="Flat Toe">Flat Toe</string>
<string name="Foot Size">Foot Size</string>
<string name="Forehead Angle">Forehead Angle</string>
<string name="Forehead Heavy">Forehead Heavy</string>
<string name="Freckles">Freckles</string>

<string name="Front Fringe">Front Fringe</string>

<string name="Full Back">Full Back</string>
<string name="Full Eyeliner">Full Eyeliner</string>
<string name="Full Front">Full Front</string>
<string name="Full Hair Sides">Full Hair Sides</string>
<string name="Full Sides">Full Sides</string>
<string name="Glossy">Glossy</string>
<string name="Glove Fingers">Glove Fingers</string>

<string name="Glove Length">Glove Length</string>


<string name="Hair">Hair</string>
<string name="Hair Back">Hair: Back</string>
<string name="Hair Front">Hair: Front</string>
<string name="Hair Sides">Hair: Sides</string>
<string name="Hair Sweep">Hair Sweep</string>
<string name="Hair Thickess">Hair Thickness</string>
<string name="Hair Thickness">Hair Thickness</string>
<string name="Hair Tilt">Hair Tilt</string>
<string name="Hair Tilted Left">Hair Tilted Left</string>
<string name="Hair Tilted Right">Hair Tilted Right</string>
<string name="Hair Volume">Hair: Volume</string>
<string name="Hand Size">Hand Size</string>
<string name="Handlebars">Handlebars</string>
<string name="Head Length">Head Length</string>
<string name="Head Shape">Head Shape</string>
<string name="Head Size">Head Size</string>
<string name="Head Stretch">Head Stretch</string>
<string name="Heel Height">Heel Height</string>
<string name="Heel Shape">Heel Shape</string>
<string name="Height">Height</string>
<string name="High">High</string>
<string name="High Heels">High Heels</string>
<string name="High Jaw">High Jaw</string>
<string name="High Platforms">High Platforms</string>
<string name="High and Tight">High and Tight</string>
<string name="Higher">Higher</string>
<string name="Hip Length">Hip Length</string>
<string name="Hip Width">Hip Width</string>
<string name="Hover">Hover</string>
<string name="In">In</string>
<string name="In Shdw Color">Inner Shadow Color</string>
<string name="In Shdw Opacity">Inner Shadow Opacity</string>
<string name="Inner Eye Corner">Inner Eye Corner</string>
<string name="Inner Eye Shadow">Inner Eye Shadow</string>
<string name="Inner Shadow">Inner Shadow</string>


<string name="Jacket Length">Jacket Length</string>

<string name="Jacket Wrinkles">Jacket Wrinkles</string>
<string name="Jaw Angle">Jaw Angle</string>
<string name="Jaw Jut">Jaw Jut</string>
<string name="Jaw Shape">Jaw Shape</string>
<string name="Join">Join</string>
<string name="Jowls">Jowls</string>
<string name="Knee Angle">Knee Angle</string>
<string name="Knock Kneed">Knock Kneed</string>

<string name="Large">Large</string>
<string name="Large Hands">Large Hands</string>
<string name="Left Part">Left Part</string>
<string name="Leg Length">Leg Length</string>
<string name="Leg Muscles">Leg Muscles</string>
<string name="Less">Less</string>
<string name="Less Body Fat">Less Body Fat</string>
<string name="Less Curtains">Less Curtains</string>
<string name="Less Freckles">Less Freckles</string>
<string name="Less Full">Less Full</string>
<string name="Less Gravity">Less Gravity</string>
<string name="Less Love">Less Love</string>
<string name="Less Muscles">Less Muscles</string>
<string name="Less Muscular">Less Muscular</string>
<string name="Less Rosy">Less Rosy</string>
<string name="Less Round">Less Round</string>
<string name="Less Saddle">Less Saddle</string>
<string name="Less Square">Less Square</string>
<string name="Less Volume">Less Volume</string>
<string name="Less soul">Less soul</string>
<string name="Lighter">Lighter</string>
<string name="Lip Cleft">Lip Cleft</string>
<string name="Lip Cleft Depth">Lip Cleft Depth</string>
<string name="Lip Fullness">Lip Fullness</string>
<string name="Lip Pinkness">Lip Pinkness</string>
<string name="Lip Ratio">Lip Ratio</string>
<string name="Lip Thickness">Lip Thickness</string>
<string name="Lip Width">Lip Width</string>
<string name="Lipgloss">Lipgloss</string>
<string name="Lipstick">Lipstick</string>
<string name="Lipstick Color">Lipstick Color</string>
<string name="Long">Long</string>
<string name="Long Head">Long Head</string>
<string name="Long Hips">Long Hips</string>
<string name="Long Legs">Long Legs</string>
<string name="Long Neck">Long Neck</string>
<string name="Long Pigtails">Long Pigtails</string>
<string name="Long Ponytail">Long Ponytail</string>
<string name="Long Torso">Long Torso</string>
<string name="Long arms">Long arms</string>


<string name="Loose Pants">Loose Pants</string>
<string name="Loose Shirt">Loose Shirt</string>
<string name="Loose Sleeves">Loose Sleeves</string>

<string name="Love Handles">Love Handles</string>
<string name="Low">Low</string>
<string name="Low Heels">Low Heels</string>
<string name="Low Jaw">Low Jaw</string>
<string name="Low Platforms">Low Platforms</string>
<string name="Low and Loose">Low and Loose</string>
<string name="Lower">Lower</string>
<string name="Lower Bridge">Lower Bridge</string>
<string name="Lower Cheeks">Lower Cheeks</string>

<string name="Male">Male</string>
<string name="Middle Part">Middle Part</string>
<string name="More">More</string>
<string name="More Blush">More Blush</string>
<string name="More Body Fat">More Body Fat</string>
<string name="More Curtains">More Curtains</string>
<string name="More Eyeshadow">More Eyeshadow</string>
<string name="More Freckles">More Freckles</string>
<string name="More Full">More Full</string>
<string name="More Gravity">More Gravity</string>
<string name="More Lipstick">More Lipstick</string>
<string name="More Love">More Love</string>
<string name="More Lower Lip">More Lower Lip</string>
<string name="More Muscles">More Muscles</string>
<string name="More Muscular">More Muscular</string>
<string name="More Rosy">More Rosy</string>
<string name="More Round">More Round</string>
<string name="More Saddle">More Saddle</string>
<string name="More Sloped">More Sloped</string>
<string name="More Square">More Square</string>
<string name="More Upper Lip">More Upper Lip</string>
<string name="More Vertical">More Vertical</string>
<string name="More Volume">More Volume</string>
<string name="More soul">More soul</string>
<string name="Moustache">Moustache</string>

<string name="Mouth Corner">Mouth Corner</string>
<string name="Mouth Position">Mouth Position</string>
<string name="Mowhawk">Mowhawk</string>
<string name="Muscular">Muscular</string>
<string name="Mutton Chops">Mutton Chops</string>

<string name="Nail Polish">Nail Polish</string>
<string name="Nail Polish Color">Nail Polish Color</string>
<string name="Narrow">Narrow</string>
<string name="Narrow Back">Narrow Back</string>
<string name="Narrow Front">Narrow Front</string>
<string name="Narrow Lips">Narrow Lips</string>
<string name="Natural">Natural</string>
<string name="Neck Length">Neck Length</string>
<string name="Neck Thickness">Neck Thickness</string>
<string name="No Blush">No Blush</string>
<string name="No Eyeliner">No Eyeliner</string>
<string name="No Eyeshadow">No Eyeshadow</string>

<string name="No Lipgloss">No Lipgloss</string>
<string name="No Lipstick">No Lipstick</string>
<string name="No Part">No Part</string>
<string name="No Polish">No Polish</string>
<string name="No Red">No Red</string>
<string name="No Spikes">No Spikes</string>
<string name="No White">No White</string>
<string name="No Wrinkles">No Wrinkles</string>
<string name="Normal Lower">Normal Lower</string>
<string name="Normal Upper">Normal Upper</string>
<string name="Nose Left">Nose Left</string>
<string name="Nose Right">Nose Right</string>
<string name="Nose Size">Nose Size</string>
<string name="Nose Thickness">Nose Thickness</string>
<string name="Nose Tip Angle">Nose Tip Angle</string>
<string name="Nose Tip Shape">Nose Tip Shape</string>
<string name="Nose Width">Nose Width</string>
<string name="Nostril Division">Nostril Division</string>
<string name="Nostril Width">Nostril Width</string>


<string name="Opaque">Opaque</string>
<string name="Open">Open</string>
<string name="Open Back">Open Back</string>
<string name="Open Front">Open Front</string>
<string name="Open Left">Open Left</string>
<string name="Open Right">Open Right</string>
<string name="Orange">Orange</string>
<string name="Out">Out</string>
<string name="Out Shdw Color">Outer Shadow Color</string>
<string name="Out Shdw Opacity">Outer Shadow Opacity</string>
<string name="Outer Eye Corner">Outer Eye Corner</string>
<string name="Outer Eye Shadow">Outer Eye Shadow</string>
<string name="Outer Shadow">Outer Shadow</string>
<string name="Overbite">Overbite</string>

<string name="Package">Package</string>
<string name="Painted Nails">Painted Nails</string>
<string name="Pale">Pale</string>
<string name="Pants Crotch">Pants Crotch</string>
<string name="Pants Fit">Pants Fit</string>
<string name="Pants Length">Pants Length</string>


<string name="Pants Waist">Pants Waist</string>
<string name="Pants Wrinkles">Pants Wrinkles</string>
<string name="Part">Part</string>
<string name="Part Bangs">Part Bangs</string>
<string name="Pectorals">Pectorals</string>
<string name="Pigment">Pigment</string>
<string name="Pigtails">Pigtails</string>
<string name="Pink">Pink</string>
<string name="Pinker">Pinker</string>
<string name="Platform Height">Platform Height</string>
<string name="Platform Width">Platform Width</string>
<string name="Pointy">Pointy</string>
<string name="Pointy Heels">Pointy Heels</string>

<string name="Ponytail">Ponytail</string>
<string name="Poofy Skirt">Poofy Skirt</string>
<string name="Pop Left Eye">Pop Left Eye</string>
<string name="Pop Right Eye">Pop Right Eye</string>
<string name="Puffy">Puffy</string>
<string name="Puffy Eyelids">Puffy Eyelids</string>
<string name="Rainbow Color">Rainbow Color</string>
<string name="Red Hair">Red Hair</string>

<string name="Regular">Regular</string>

<string name="Right Part">Right Part</string>
<string name="Rosy Complexion">Rosy Complexion</string>
<string name="Round">Round</string>

<string name="Ruddiness">Ruddiness</string>
<string name="Ruddy">Ruddy</string>
<string name="Rumpled Hair">Rumpled Hair</string>
<string name="Saddle Bags">Saddle Bags</string>


<string name="Scrawny Leg">Scrawny Leg</string>
<string name="Separate">Separate</string>


<string name="Shallow">Shallow</string>
<string name="Shear Back">Shear Back</string>
<string name="Shear Face">Shear Face</string>
<string name="Shear Front">Shear Front</string>

<string name="Shear Left Up">Shear Left Up</string>

<string name="Shear Right Up">Shear Right Up</string>
<string name="Sheared Back">Sheared Back</string>
<string name="Sheared Front">Sheared Front</string>
<string name="Shift Left">Shift Left</string>
<string name="Shift Mouth">Shift Mouth</string>
<string name="Shift Right">Shift Right</string>
<string name="Shirt Bottom">Shirt Bottom</string>

<string name="Shirt Fit">Shirt Fit</string>

<string name="Shirt Wrinkles">Shirt Wrinkles</string>
<string name="Shoe Height">Shoe Height</string>

<string name="Short">Short</string>
<string name="Short Arms">Short Arms</string>
<string name="Short Legs">Short Legs</string>
<string name="Short Neck">Short Neck</string>
<string name="Short Pigtails">Short Pigtails</string>
<string name="Short Ponytail">Short Ponytail</string>
<string name="Short Sideburns">Short Sideburns</string>
<string name="Short Torso">Short Torso</string>
<string name="Short hips">Short hips</string>
<string name="Shoulders">Shoulders</string>

<string name="Side Fringe">Side Fringe</string>
<string name="Sideburns">Sideburns</string>

<string name="Sides Hair">Sides Hair</string>
<string name="Sides Hair Down">Sides Hair Down</string>
<string name="Sides Hair Up">Sides Hair Up</string>

<string name="Skinny Neck">Skinny Neck</string>
<string name="Skirt Fit">Skirt Fit</string>
<string name="Skirt Length">Skirt Length</string>
<string name="Slanted Forehead">Slanted Forehead</string>
<string name="Sleeve Length">Sleeve Length</string>



<string name="Sleeve Looseness">Sleeve Looseness</string>
<string name="Slit Back">Slit: Back</string>
<string name="Slit Front">Slit: Front</string>
<string name="Slit Left">Slit: Left</string>
<string name="Slit Right">Slit: Right</string>
<string name="Small">Small</string>
<string name="Small Hands">Small Hands</string>
<string name="Small Head">Small Head</string>
<string name="Smooth">Smooth</string>
<string name="Smooth Hair">Smooth Hair</string>
<string name="Socks Length">Socks Length</string>


<string name="Soulpatch">Soulpatch</string>

<string name="Sparse">Sparse</string>
<string name="Spiked Hair">Spiked Hair</string>
<string name="Square">Square</string>
<string name="Square Toe">Square Toe</string>
<string name="Squash Head">Squash Head</string>

<string name="Stretch Head">Stretch Head</string>
<string name="Sunken">Sunken</string>
<string name="Sunken Chest">Sunken Chest</string>
<string name="Sunken Eyes">Sunken Eyes</string>
<string name="Sweep Back">Sweep Back</string>
<string name="Sweep Forward">Sweep Forward</string>

<string name="Tall">Tall</string>
<string name="Taper Back">Taper Back</string>
<string name="Taper Front">Taper Front</string>
<string name="Thick Heels">Thick Heels</string>
<string name="Thick Neck">Thick Neck</string>
<string name="Thick Toe">Thick Toe</string>

<string name="Thin">Thin</string>
<string name="Thin Eyebrows">Thin Eyebrows</string>
<string name="Thin Lips">Thin Lips</string>
<string name="Thin Nose">Thin Nose</string>
<string name="Tight Chin">Tight Chin</string>
<string name="Tight Cuffs">Tight Cuffs</string>
<string name="Tight Pants">Tight Pants</string>
<string name="Tight Shirt">Tight Shirt</string>
<string name="Tight Skirt">Tight Skirt</string>
<string name="Tight Sleeves">Tight Sleeves</string>

<string name="Toe Shape">Toe Shape</string>
<string name="Toe Thickness">Toe Thickness</string>
<string name="Torso Length">Torso Length</string>
<string name="Torso Muscles">Torso Muscles</string>
<string name="Torso Scrawny">Torso Scrawny</string>
<string name="Unattached">Unattached</string>
<string name="Uncreased">Uncreased</string>
<string name="Underbite">Underbite</string>
<string name="Unnatural">Unnatural</string>
<string name="Upper Bridge">Upper Bridge</string>
<string name="Upper Cheeks">Upper Cheeks</string>
<string name="Upper Chin Cleft">Upper Chin Cleft</string>

<string name="Upper Eyelid Fold">Upper Eyelid Fold</string>
<string name="Upturned">Upturned</string>
<string name="Very Red">Very Red</string>
<string name="Waist Height">Waist Height</string>


<string name="Well-Fed">Well-Fed</string>
<string name="White Hair">White Hair</string>
<string name="Wide">Wide</string>
<string name="Wide Back">Wide Back</string>
<string name="Wide Front">Wide Front</string>
<string name="Wide Lips">Wide Lips</string>
<string name="Wild">Wild</string>
<string name="Wrinkles">Wrinkles</string>

  <!-- Navigation bar location input control.
       Strings are here because widget xml is not localizable -->
  <string name="LocationCtrlAddLandmarkTooltip">Add to My Landmarks</string>
  <string name="LocationCtrlEditLandmarkTooltip">Edit my Landmark</string>
  <string name="LocationCtrlInfoBtnTooltip">See more info about the current location</string>
  <string name="LocationCtrlComboBtnTooltip">My location history</string>
  <string name="LocationCtrlForSaleTooltip">Buy this land</string>
  <string name="LocationCtrlVoiceTooltip">Voice not available here</string>
  <string name="LocationCtrlFlyTooltip">Flying not allowed</string>
  <string name="LocationCtrlPushTooltip">No pushing</string>
  <string name="LocationCtrlBuildTooltip">Building/dropping objects not allowed</string>
  <string name="LocationCtrlScriptsTooltip">Scripts not allowed</string>
  <string name="LocationCtrlDamageTooltip">Health</string>
  <string name="LocationCtrlAdultIconTooltip">Adult Region</string>
  <string name="LocationCtrlModerateIconTooltip">Moderate Region</string>
  <string name="LocationCtrlGeneralIconTooltip">General Region</string>
  <string name="LocationCtrlSeeAVsTooltip">Avatars inside this parcel cannot be seen or heard by avatars outside this parcel</string>
  <string name="LocationCtrlPathfindingDirtyTooltip">Objects that move may not behave correctly in this region until the region is rebaked.</string>
  <string name="LocationCtrlPathfindingDisabledTooltip">Dynamic pathfinding is not enabled on this region.</string>
  <!-- Strings used by the (currently Linux) auto-updater app -->
	<string name="UpdaterWindowTitle">
	  [APP_NAME] Update
	</string>
	<string name="UpdaterNowUpdating">
	  Now updating [APP_NAME]...
	</string>
	<string name="UpdaterNowInstalling">
	  Installing [APP_NAME]...
	</string>
	<string name="UpdaterUpdatingDescriptive">
	  Your [APP_NAME] Viewer is being updated to the latest release.  This may take some time, so please be patient.
	</string>
	<string name="UpdaterProgressBarTextWithEllipses">
	  Downloading update...
	</string>
	<string name="UpdaterProgressBarText">
	  Downloading update
	</string>
	<string name="UpdaterFailDownloadTitle">
	  Failed to download update
	</string>
	<string name="UpdaterFailUpdateDescriptive">
	  An error occurred while updating [APP_NAME]. Please download the latest version from www.secondlife.com.
	</string>
	<string name="UpdaterFailInstallTitle">
	  Failed to install update
	</string>
	<string name="UpdaterFailStartTitle">
	  Failed to start viewer
	</string>

	<!-- System Messages -->
	<string name="ItemsComingInTooFastFrom">[APP_NAME]: Items coming in too fast from [FROM_NAME], automatic preview disabled for [TIME] seconds</string>
	<string name="ItemsComingInTooFast">[APP_NAME]: Items coming in too fast, automatic preview disabled for [TIME] seconds</string>

	<!-- IM system messages -->
	<string name="IM_logging_string">-- Instant message logging enabled --</string>
	<string name="IM_typing_start_string">[NAME] is typing...</string>
	<string name="Unnamed">(Unnamed)</string>
	<string name="IM_moderated_chat_label">(Moderated: Voices off by default)</string>
	<string name="IM_unavailable_text_label">Text chat is not available for this call.</string>
	<string name="IM_muted_text_label">Your text chat has been disabled by a Group Moderator.</string>
	<string name="IM_default_text_label">Click here to instant message.</string>
	<string name="IM_to_label">To</string>
	<string name="IM_moderator_label">(Moderator)</string>
	<string name="Saved_message">(Saved [LONG_TIMESTAMP])</string>
	<string name="IM_unblock_only_groups_friends">To see this message, you must uncheck &apos;Only friends and groups can call or IM me&apos; in Preferences/Privacy.</string>
  <string name="OnlineStatus">Online</string>
  <string name="OfflineStatus">Offline</string>

	<!-- voice calls -->
	<string name="answered_call">Your call has been answered</string>
	<string name="you_started_call">You started a voice call</string>
	<string name="you_joined_call">You joined the voice call</string>
  <string name="you_auto_rejected_call-im">You automatically rejected the voice call while &apos;Do Not Disturb&apos; was on.</string>
  <string name="name_started_call">[NAME] started a voice call</string>

  <string name="ringing-im">
    Joining voice call...
  </string>
  <string name="connected-im">
    Connected, click Leave Call to hang up
  </string>
  <string name="hang_up-im">
    Left voice call
  </string>
  <string name="answering-im">
    Connecting...
  </string>
  <string name="conference-title">
    Multi-person chat
  </string>
  <string name="conference-title-incoming">
    Conference with [AGENT_NAME]
  </string>
  <string name="inventory_item_offered-im">
    Inventory item offered
  </string>
  <string name="share_alert">
    Drag items from inventory here
  </string>


  <string name="no_session_message">
    (IM Session Doesn't Exist)
  </string>
  <string name="only_user_message">
    You are the only user in this session.
  </string>
  <string name="offline_message">
    [NAME] is offline.
  </string>
  <string name="invite_message">
    Click the [BUTTON NAME] button to accept/connect to this voice chat.
  </string>
  <string name="muted_message">
    You have blocked this Resident. Sending a message will automatically unblock them.
  </string>
  <!--Some times string name is getting from the body of server response.
  For ex.: from gIMMgr::showSessionStartError in the LLViewerChatterBoxSessionStartReply::post.
  In case of the EXT-3115 issue 'generic' is passed into the gIMMgr::showSessionStartError as a string name.
  Also there are some other places where "generic" is used.
  So, let add string with name="generic" with the same value as "generic_request_error" -->
  <string name="generic">
    Error making request, please try again later.
  </string>
  <string name="generic_request_error">
    Error making request, please try again later.
  </string>
  <string name="insufficient_perms_error">
    You do not have sufficient permissions.
  </string>
  <string name="session_does_not_exist_error">
    The session no longer exists
  </string>
  <string name="no_ability_error">
    You do not have that ability.
  </string>
  <string name="no_ability">
    You do not have that ability.
  </string>
  <string name="not_a_mod_error">
    You are not a session moderator.
  </string>
  <!--Some times string name is getting from the body of server response.
  For ex.: from gIMMgr::showSessionStartError in the LLViewerChatterBoxSessionStartReply::post.
  In case of the EXT-3562 issue 'muted' is passed into the gIMMgr::showSessionStartError as a string name.
  So, let add string with name="muted" with the same value as "muted_error" -->
  <string name="muted">
    A group moderator disabled your text chat.
  </string>
  <string name="muted_error">
    A group moderator disabled your text chat.
  </string>
  <string name="add_session_event">
    Unable to add users to chat session with [RECIPIENT].
  </string>
  <!--Some times string name is getting from the body of server response.
  For ex.: from gIMMgr::showSessionStartError in the LLViewerChatterBoxSessionStartReply::post.
  In case of the EXT-3562 issue 'message' is passed into the gIMMgr::showSessionStartError as a string name.
  So, let add string with name="message" with the same value as "message_session_event" -->
  <string name="message">
    Unable to send your message to the chat session with [RECIPIENT].
  </string>
  <string name="message_session_event">
    Unable to send your message to the chat session with [RECIPIENT].
  </string>
  <string name="mute">
    Error while moderating.
  </string>
  <!--Some times string name is getting from the body of server response.
  For ex.: from gIMMgr::showSessionStartError in the LLViewerChatterBoxSessionStartReply::post.
  In case of the EXT-3459 issue 'removed' is passed into the gIMMgr::showSessionStartError as a string name.
  So, let add string with name="removed" with the same value as "removed_from_group" -->
  <string name="removed">
    You have been removed from the group.
  </string>
  <string name="removed_from_group">
    You have been removed from the group.
  </string>
  <string name="close_on_no_ability">
    You no longer have the ability to be in the chat session.
  </string>
  <string name="unread_chat_single">
    [SOURCES] has said something new
  </string>
  <string name="unread_chat_multiple">
    [SOURCES] have said something new
  </string>
	<string name="session_initialization_timed_out_error">
		The session initialization is timed out
	</string>

  <string name="Home position set.">Home position set.</string>

  <string name="voice_morphing_url">http://secondlife.com/landing/voicemorphing</string>

  <!-- Financial operations strings -->
  <string name="paid_you_ldollars">[NAME] paid you L$[AMOUNT] [REASON].</string>
  <string name="paid_you_ldollars_no_reason">[NAME] paid you L$[AMOUNT].</string>
  <string name="you_paid_ldollars">You paid [NAME] L$[AMOUNT] [REASON].</string>
  <string name="you_paid_ldollars_no_info">You paid L$[AMOUNT].</string>
  <string name="you_paid_ldollars_no_reason">You paid [NAME] L$[AMOUNT].</string>
  <string name="you_paid_ldollars_no_name">You paid L$[AMOUNT] [REASON].</string>
  <string name="you_paid_failure_ldollars">You failed to pay [NAME] L$[AMOUNT] [REASON].</string>
  <string name="you_paid_failure_ldollars_no_info">You failed to pay L$[AMOUNT].</string>
  <string name="you_paid_failure_ldollars_no_reason">You failed to pay [NAME] L$[AMOUNT].</string>
  <string name="you_paid_failure_ldollars_no_name">You failed to pay L$[AMOUNT] [REASON].</string>
  <string name="for item">for [ITEM]</string>
  <string name="for a parcel of land">for a parcel of land</string>
  <string name="for a land access pass">for a land access pass</string>
  <string name="for deeding land">for deeding land</string>
  <string name="to create a group">to create a group</string>
  <string name="to join a group">to join a group</string>
  <string name="to upload">to upload</string>
  <string name="to publish a classified ad">to publish a classified ad</string>

  <string name="giving">Giving L$ [AMOUNT]</string>
  <string name="uploading_costs">Uploading costs L$ [AMOUNT]</string>
  <string name="this_costs">This costs L$ [AMOUNT]</string>
  <string name="buying_selected_land">Buying selected land for L$ [AMOUNT]</string>
  <string name="this_object_costs">This object costs L$ [AMOUNT]</string>

  <string name="group_role_everyone">Everyone</string>
  <string name="group_role_officers">Officers</string>
  <string name="group_role_owners">Owners</string>
  <string name="group_member_status_online">Online</string>

  <string name="uploading_abuse_report">Uploading...

Abuse Report</string>

  <!-- names for new inventory items-->
  <string name="New Shape">New Shape</string>
  <string name="New Skin">New Skin</string>
  <string name="New Hair">New Hair</string>
  <string name="New Eyes">New Eyes</string>
  <string name="New Shirt">New Shirt</string>
  <string name="New Pants">New Pants</string>
  <string name="New Shoes">New Shoes</string>
  <string name="New Socks">New Socks</string>
  <string name="New Jacket">New Jacket</string>
  <string name="New Gloves">New Gloves</string>
  <string name="New Undershirt">New Undershirt</string>
  <string name="New Underpants">New Underpants</string>
  <string name="New Skirt">New Skirt</string>
  <string name="New Alpha">New Alpha</string>
  <string name="New Tattoo">New Tattoo</string>
  <string name="New Physics">New Physics</string>
  <string name="Invalid Wearable">Invalid Wearable</string>
  <string name="New Gesture">New Gesture</string>
  <string name="New Script">New Script</string>
  <string name="New Note">New Note</string>
  <string name="New Folder">New Folder</string>
  <string name="Contents">Contents</string>
  <string name="Gesture">Gesture</string>
  <string name="Male Gestures">Male Gestures</string>
  <string name="Female Gestures">Female Gestures</string>
  <string name="Other Gestures">Other Gestures</string>
  <string name="Speech Gestures">Speech Gestures</string>
  <string name="Common Gestures">Common Gestures</string>
  <!-- gestures -->
  <string name="Male - Excuse me">Male - Excuse me</string>
  <string name="Male - Get lost">Male - Get lost</string>
  <string name="Male - Blow kiss">Male - Blow kiss</string>
  <string name="Male - Boo">Male - Boo</string>
  <string name="Male - Bored">Male - Bored</string>
  <string name="Male - Hey">Male - Hey</string>
  <string name="Male - Laugh">Male - Laugh</string>
  <string name="Male - Repulsed">Male - Repulsed</string>
  <string name="Male - Shrug">Male - Shrug</string>
  <string name="Male - Stick tougue out">Male - Stick tougue out</string>
  <string name="Male - Wow">Male - Wow</string>

  <string name="Female - Chuckle">Female - Chuckle</string>
  <string name="Female - Cry">Female - Cry</string>
  <string name="Female - Embarrassed">Female - Embarrassed</string>
  <string name="Female - Excuse me">Female - Excuse me</string>
  <string name="Female - Get lost">Female - Get lost</string>
  <string name="Female - Blow kiss">Female - Blow kiss</string>
  <string name="Female - Boo">Female - Boo</string>
  <string name="Female - Bored">Female - Bored</string>
  <string name="Female - Hey">Female - Hey</string>
  <string name="Female - Hey baby">Female - Hey baby</string>
  <string name="Female - Laugh">Female - Laugh</string>
  <string name="Female - Looking good">Female - Looking good</string>
  <string name="Female - Over here">Female - Over here</string>
  <string name="Female - Please">Female - Please</string>
  <string name="Female - Repulsed">Female - Repulsed</string>
  <string name="Female - Shrug">Female - Shrug</string>
  <string name="Female - Stick tougue out">Female - Stick tougue out</string>
  <string name="Female - Wow">Female - Wow</string>

  <string name="/bow">/bow</string>
  <string name="/clap">/clap</string>
  <string name="/count">/count</string>
  <string name="/extinguish">/extinguish</string>
  <string name="/kmb">/kmb</string>
  <string name="/muscle">/muscle</string>
  <string name="/no">/no</string>
  <string name="/no!">/no!</string>
  <string name="/paper">/paper</string>
  <string name="/pointme">/pointme</string>
  <string name="/pointyou">/pointyou</string>
  <string name="/rock">/rock</string>
  <string name="/scissor">/scissor</string>
  <string name="/smoke">/smoke</string>
  <string name="/stretch">/stretch</string>
  <string name="/whistle">/whistle</string>
  <string name="/yes">/yes</string>
  <string name="/yes!">/yes!</string>
  <string name="afk">afk</string>
  <string name="dance1">dance1</string>
  <string name="dance2">dance2</string>
  <string name="dance3">dance3</string>
  <string name="dance4">dance4</string>
  <string name="dance5">dance5</string>
  <string name="dance6">dance6</string>
  <string name="dance7">dance7</string>
  <string name="dance8">dance8</string>

  <!-- birth date format shared by avatar inspector and profile panels -->
  <string name="AvatarBirthDateFormat">[mthnum,datetime,slt]/[day,datetime,slt]/[year,datetime,slt]</string>

  <string name="DefaultMimeType">none/none</string>
  <string name="texture_load_dimensions_error">Can't load images larger than [WIDTH]*[HEIGHT]</string>

  <!-- language specific white-space characters, delimiters, spacers, item separation symbols -->
  <string name="sentences_separator" value=" "></string>
  <string name="words_separator" value=", "/>

  <string name="server_is_down">
	Despite our best efforts, something unexpected has gone wrong.

	Please check status.secondlifegrid.net to see if there is a known problem with the service.
        If you continue to experience problems, please check your network and firewall setup.
  </string>

  <!-- overriding datetime formating.
	didn't translate if this is not needed for current localization
  -->
  <string name="dateTimeWeekdaysNames">Sunday:Monday:Tuesday:Wednesday:Thursday:Friday:Saturday</string>
  <string name="dateTimeWeekdaysShortNames">Sun:Mon:Tue:Wed:Thu:Fri:Sat</string>
  <string name="dateTimeMonthNames">January:February:March:April:May:June:July:August:September:October:November:December</string>
  <string name="dateTimeMonthShortNames">Jan:Feb:Mar:Apr:May:Jun:Jul:Aug:Sep:Oct:Nov:Dec</string>
  <string name="dateTimeDayFormat">[MDAY]</string>
  <string name="dateTimeAM">AM</string>
  <string name="dateTimePM">PM</string>

  <!--  currency formatting -->
  <string name="LocalEstimateUSD">US$ [AMOUNT]</string>

  <!-- Group Profile roles and powers -->
  <string name="Membership">Membership</string>
  <string name="Roles">Roles</string>
  <string name="Group Identity">Group Identity</string>
  <string name="Parcel Management">Parcel Management</string>
  <string name="Parcel Identity">Parcel Identity</string>
  <string name="Parcel Settings">Parcel Settings</string>
  <string name="Parcel Powers">Parcel Powers</string>
  <string name="Parcel Access">Parcel Access</string>
  <string name="Parcel Content">Parcel Content</string>
  <string name="Object Management">Object Management</string>
  <string name="Accounting">Accounting</string>
  <string name="Notices">Notices</string>
  <string name="Chat">Chat</string>

  <!-- Question strings for delete items notifications -->
  <string name="DeleteItems">Delete selected items?</string>
  <string name="DeleteItem">Delete selected item?</string>

  <string name="EmptyOutfitText">There are no items in this outfit</string>

 <!-- External editor status codes -->
 <string name="ExternalEditorNotSet">Select an editor using the ExternalEditor setting.</string>
 <string name="ExternalEditorNotFound">Cannot find the external editor you specified.
Try enclosing path to the editor with double quotes.
(e.g. "/path to my/editor" "%s")</string>
 <string name="ExternalEditorCommandParseError">Error parsing the external editor command.</string>
 <string name="ExternalEditorFailedToRun">External editor failed to run.</string>

 <!--  Machine translation of chat messahes -->
 <string name="TranslationFailed">Translation failed: [REASON]</string>
 <string name="TranslationResponseParseError">Error parsing translation response.</string>

  <!-- Key names begin -->
  <string name="Esc">Esc</string>
  <string name="Space">Space</string>
  <string name="Enter">Enter</string>
  <string name="Tab">Tab</string>
  <string name="Ins">Ins</string>
  <string name="Del">Del</string>
  <string name="Backsp">Backsp</string>
  <string name="Shift">Shift</string>
  <string name="Ctrl">Ctrl</string>
  <string name="Alt">Alt</string>
  <string name="CapsLock">CapsLock</string>
  <string name="Left">Left</string>
  <string name="Right">Right</string>
  <string name="Up">Up</string>
  <string name="Down">Down</string>
  <string name="Home">Home</string>
  <string name="End">End</string>
  <string name="PgUp">PgUp</string>
  <string name="PgDn">PgDn</string>

  <string name="F1">F1</string>
  <string name="F2">F2</string>
  <string name="F3">F3</string>
  <string name="F4">F4</string>
  <string name="F5">F5</string>
  <string name="F6">F6</string>
  <string name="F7">F7</string>
  <string name="F8">F8</string>
  <string name="F9">F9</string>
  <string name="F10">F10</string>
  <string name="F11">F11</string>
  <string name="F12">F12</string>

  <string name="Add">Add</string>
  <string name="Subtract">Subtract</string>
  <string name="Multiply">Multiply</string>
  <string name="Divide">Divide</string>
  <string name="PAD_DIVIDE">PAD_DIVIDE</string>
  <string name="PAD_LEFT">PAD_LEFT</string>
  <string name="PAD_RIGHT">PAD_RIGHT</string>
  <string name="PAD_DOWN">PAD_DOWN</string>
  <string name="PAD_UP">PAD_UP</string>
  <string name="PAD_HOME">PAD_HOME</string>
  <string name="PAD_END">PAD_END</string>
  <string name="PAD_PGUP">PAD_PGUP</string>
  <string name="PAD_PGDN">PAD_PGDN</string>
  <string name="PAD_CENTER">PAD_CENTER</string>
  <string name="PAD_INS">PAD_INS</string>
  <string name="PAD_DEL">PAD_DEL</string>
  <string name="PAD_Enter">PAD_Enter</string>
  <string name="PAD_BUTTON0">PAD_BUTTON0</string>
  <string name="PAD_BUTTON1">PAD_BUTTON1</string>
  <string name="PAD_BUTTON2">PAD_BUTTON2</string>
  <string name="PAD_BUTTON3">PAD_BUTTON3</string>
  <string name="PAD_BUTTON4">PAD_BUTTON4</string>
  <string name="PAD_BUTTON5">PAD_BUTTON5</string>
  <string name="PAD_BUTTON6">PAD_BUTTON6</string>
  <string name="PAD_BUTTON7">PAD_BUTTON7</string>
  <string name="PAD_BUTTON8">PAD_BUTTON8</string>
  <string name="PAD_BUTTON9">PAD_BUTTON9</string>
  <string name="PAD_BUTTON10">PAD_BUTTON10</string>
  <string name="PAD_BUTTON11">PAD_BUTTON11</string>
  <string name="PAD_BUTTON12">PAD_BUTTON12</string>
  <string name="PAD_BUTTON13">PAD_BUTTON13</string>
  <string name="PAD_BUTTON14">PAD_BUTTON14</string>
  <string name="PAD_BUTTON15">PAD_BUTTON15</string>

  <string name="-">-</string>
  <string name="=">=</string>
  <string name="`">`</string>
  <string name=";">;</string>
  <string name="[">[</string>
  <string name="]">]</string>
  <string name="\">\</string>

  <string name="0">0</string>
  <string name="1">1</string>
  <string name="2">2</string>
  <string name="3">3</string>
  <string name="4">4</string>
  <string name="5">5</string>
  <string name="6">6</string>
  <string name="7">7</string>
  <string name="8">8</string>
  <string name="9">9</string>

  <string name="A">A</string>
  <string name="B">B</string>
  <string name="C">C</string>
  <string name="D">D</string>
  <string name="E">E</string>
  <string name="F">F</string>
  <string name="G">G</string>
  <string name="H">H</string>
  <string name="I">I</string>
  <string name="J">J</string>
  <string name="K">K</string>
  <string name="L">L</string>
  <string name="M">M</string>
  <string name="N">N</string>
  <string name="O">O</string>
  <string name="P">P</string>
  <string name="Q">Q</string>
  <string name="R">R</string>
  <string name="S">S</string>
  <string name="T">T</string>
  <string name="U">U</string>
  <string name="V">V</string>
  <string name="W">W</string>
  <string name="X">X</string>
  <string name="Y">Y</string>
  <string name="Z">Z</string>
  <!-- Key names end -->

  <!-- llviewerwindow -->
  <string name="BeaconParticle">Viewing particle beacons (blue)</string>
  <string name="BeaconPhysical">Viewing physical object beacons (green)</string>
  <string name="BeaconScripted">Viewing scripted object beacons (red)</string>
  <string name="BeaconScriptedTouch">Viewing scripted object with touch function beacons (red)</string>
  <string name="BeaconSound">Viewing sound beacons (yellow)</string>
  <string name="BeaconMedia">Viewing media beacons (white)</string>
  <string name="ParticleHiding">Hiding Particles</string>

  <!-- commands -->

  <string name="Command_AboutLand_Label">About land</string>
  <string name="Command_Appearance_Label">Appearance</string>
  <string name="Command_Avatar_Label">Avatar</string>
  <string name="Command_Build_Label">Build</string>
  <string name="Command_Chat_Label">Chat</string>
  <string name="Command_Conversations_Label">Conversations</string>
  <string name="Command_Compass_Label">Compass</string>
  <string name="Command_Destinations_Label">Destinations</string>
  <string name="Command_Gestures_Label">Gestures</string>
  <string name="Command_HowTo_Label">How to</string>
  <string name="Command_Inventory_Label">Inventory</string>
  <string name="Command_Map_Label">Map</string>
  <string name="Command_Marketplace_Label">Marketplace</string>
  <string name="Command_MiniMap_Label">Mini-map</string>
  <string name="Command_Move_Label">Walk / run / fly</string>
  <string name="Command_Outbox_Label">Merchant outbox</string>
  <string name="Command_People_Label">People</string>
  <string name="Command_Picks_Label">Picks</string>
  <string name="Command_Places_Label">Places</string>
  <string name="Command_Preferences_Label">Preferences</string>
  <string name="Command_Profile_Label">Profile</string>
  <string name="Command_Search_Label">Search</string>
  <string name="Command_Snapshot_Label">Snapshot</string>
  <string name="Command_Speak_Label">Speak</string>
  <string name="Command_View_Label">Camera controls</string>
  <string name="Command_Voice_Label">Voice settings</string>

  <string name="Command_AboutLand_Tooltip">Information about the land you're visiting</string>
  <string name="Command_Appearance_Tooltip">Change your avatar</string>
  <string name="Command_Avatar_Tooltip">Choose a complete avatar</string>
  <string name="Command_Build_Tooltip">Building objects and reshaping terrain</string>
  <string name="Command_Chat_Tooltip">Chat with people nearby using text</string>
  <string name="Command_Conversations_Tooltip">Converse with everyone</string>
  <string name="Command_Compass_Tooltip">Compass</string>
  <string name="Command_Destinations_Tooltip">Destinations of interest</string>
  <string name="Command_Gestures_Tooltip">Gestures for your avatar</string>
  <string name="Command_HowTo_Tooltip">How to do common tasks</string>
  <string name="Command_Inventory_Tooltip">View and use your belongings</string>
  <string name="Command_Map_Tooltip">Map of the world</string>
  <string name="Command_Marketplace_Tooltip">Go shopping</string>
  <string name="Command_MiniMap_Tooltip">Show nearby people</string>
  <string name="Command_Move_Tooltip">Moving your avatar</string>
  <string name="Command_Outbox_Tooltip">Transfer items to your marketplace for sale</string>
  <string name="Command_People_Tooltip">Friends, groups, and nearby people</string>
  <string name="Command_Picks_Tooltip">Places to show as favorites in your profile</string>
  <string name="Command_Places_Tooltip">Places you've saved</string>
  <string name="Command_Preferences_Tooltip">Preferences</string>
  <string name="Command_Profile_Tooltip">Edit or view your profile</string>
  <string name="Command_Search_Tooltip">Find places, events, people</string>
  <string name="Command_Snapshot_Tooltip">Take a picture</string>
  <string name="Command_Speak_Tooltip">Speak with people nearby using your microphone</string>
  <string name="Command_View_Tooltip">Changing camera angle</string>
  <string name="Command_Voice_Tooltip">Volume controls for calls and people near you in world</string>

  <string name="Toolbar_Bottom_Tooltip">currently in your bottom toolbar</string>
  <string name="Toolbar_Left_Tooltip"  >currently in your left toolbar</string>
  <string name="Toolbar_Right_Tooltip" >currently in your right toolbar</string>

 <!-- Mesh UI terms -->
  <string name="Retain%">Retain%</string>
  <string name="Detail">Detail</string>
  <string name="Better Detail">Better Detail</string>
  <string name="Surface">Surface</string>
  <string name="Solid">Solid</string>
  <string name="Wrap">Wrap</string>
  <string name="Preview">Preview</string>
  <string name="Normal">Normal</string>

  <!-- Pathfinding -->
  <string name="Pathfinding_Wiki_URL">http://wiki.secondlife.com/wiki/Pathfinding_Tools_in_the_Second_Life_Viewer</string>
  <string name="Pathfinding_Object_Attr_None">None</string>
  <string name="Pathfinding_Object_Attr_Permanent">Affects navmesh</string>
  <string name="Pathfinding_Object_Attr_Character">Character</string>
  <string name="Pathfinding_Object_Attr_MultiSelect">(Multiple)</string>

  <!-- Snapshot image quality levels -->
  <string name="snapshot_quality_very_low">Very Low</string>
  <string name="snapshot_quality_low">Low</string>
  <string name="snapshot_quality_medium">Medium</string>
  <string name="snapshot_quality_high">High</string>
  <string name="snapshot_quality_very_high">Very High</string>

  <string name="TeleportMaturityExceeded">The Resident cannot visit this region.</string>

  <!-- Spell check settings floater -->
  <string name="UserDictionary">[User]</string>
  
  <!-- Experience Tools strings -->
  <string name="experience_tools_experience">Experience</string>
  <string name="ExperienceNameNull">(no experience)</string>
  <string name="GRID_WIDE">Grid-wide</string>
  <string name="Allowed_Experiences_Tab">Allowed</string>
  <string name="Blocked_Experiences_Tab">Blocked</string>
  <string name="Contrib_Experiences_Tab">Contributor</string>
  <string name="Admin_Experiences_Tab">Admin</string>
  <string name="Recent_Experiences_Tab">Recent</string>

  <!-- Conversation log messages -->
  <string name="logging_calls_disabled_log_empty">
    Conversations are not being logged. To begin keeping a log, choose "Save: Log only" or "Save: Log and transcripts" under Preferences > Chat.
  </string>
  <string name="logging_calls_disabled_log_not_empty">
    No more conversations will be logged. To resume keeping a log, choose "Save: Log only" or "Save: Log and transcripts" under Preferences > Chat.
  </string>
  <string name="logging_calls_enabled_log_empty">
    There are no logged conversations. After you contact someone, or someone contacts you, a log entry will be shown here.
  </string>
  <string name="loading_chat_logs">
    Loading...
  </string>
  
  </strings><|MERGE_RESOLUTION|>--- conflicted
+++ resolved
@@ -417,13 +417,7 @@
 	
 	<string name="NotConnected">Not Connected</string>
 	<string name="AgentNameSubst">(You)</string> <!-- Substitution for agent name -->
-<<<<<<< HEAD
-  <string name="TeleportYourAgent">Teleport you</string>
 	<string name="JoinAnExperience"></string> <!-- intentionally left blank -->
-  
-=======
-	<string name="JoinAnExperience">Join an experience</string> <!-- not used -->
->>>>>>> f7158bc5
 	<string name="SilentlyManageEstateAccess">Suppress alerts when managing estate access lists</string>
 	<string name="OverrideYourAnimations">Replace your default animations</string>
 	<string name="ScriptReturnObjects">Return objects on your behalf</string>
