<?xml version="1.0" encoding="utf-8" standalone="yes" ?>
<!-- This file contains strings that used to be hardcoded in the source.
     It is only for those strings which do not belong in a floater.
     For example, the strings used in avatar chat bubbles, and strings
     that are returned from one component and may appear in many places-->
<strings>

	<!-- Default Args - these arguments will be replaced in all strings -->
	<string name="SECOND_LIFE">Second Life</string>
	<string name="APP_NAME">Second Life</string>
	<string name="CAPITALIZED_APP_NAME">SECOND LIFE</string>
	<string name="SECOND_LIFE_GRID">Second Life Grid</string>
	<string name="SUPPORT_SITE">Second Life Support Portal</string>

	<!-- starting up -->
	<string name="StartupDetectingHardware">Detecting hardware...</string>
	<string name="StartupLoading">Loading [APP_NAME]...</string>
	<string name="StartupClearingCache">Clearing cache...</string>
	<string name="StartupInitializingTextureCache">Initializing Texture Cache...</string>
	<string name="StartupInitializingVFS">Initializing VFS...</string>

	<!--  progress -->
	<string name="ProgressRestoring">Restoring...</string>
	<string name="ProgressChangingResolution">Changing Resolution...</string>

	<!-- Legacy strings, almost never used -->
	<string name="Fullbright">Fullbright (Legacy)</string>	<!-- used in the Build > materials dropdown-->

	<!-- Login -->
	<string name="LoginInProgress">Logging in. [APP_NAME] may appear frozen.  Please wait.</string>
	<string name="LoginInProgressNoFrozen">Logging in...</string>
	<string name="LoginAuthenticating">Authenticating</string>
	<string name="LoginMaintenance">Performing account maintenance...</string>
	<string name="LoginAttempt">Previous login attempt failed. Logging in, attempt [NUMBER]</string>
	<string name="LoginPrecaching">Loading world...</string>
	<string name="LoginInitializingBrowser">Initializing embedded web browser...</string>
  <string name="LoginInitializingMultimedia">Initializing multimedia...</string>
  <string name="LoginInitializingFonts">Loading fonts...</string>
  <string name="LoginVerifyingCache">Verifying cache files (can take 60-90 seconds)...</string>
	<string name="LoginProcessingResponse">Processing Response...</string>
	<string name="LoginInitializingWorld">Initializing World...</string>
	<string name="LoginDecodingImages">Decoding images...</string>
	<string name="LoginInitializingQuicktime">Initializing QuickTime...</string>
	<string name="LoginQuicktimeNotFound">QuickTime not found - unable to initialize.</string>
	<string name="LoginQuicktimeOK">QuickTime initialized successfully.</string>
	<string name="LoginWaitingForRegionHandshake">Waiting for region handshake...</string>
	<string name="LoginConnectingToRegion">Connecting to region...</string>
	<string name="LoginDownloadingClothing">Downloading clothing...</string>
	<string name="LoginFailedNoNetwork">Network Error: Could not establish connection, please check your network connection.</string>
	<string name="LoginFailed">Login failed.</string>
	<string name="Quit">Quit</string>
	<string name="create_account_url">http://join.secondlife.com/</string>

	<!-- Disconnection -->
	<string name="AgentLostConnection">This region may be experiencing trouble.  Please check your connection to the Internet.</string>
	<string name="SavingSettings">Saving your settings...</string>
	<string name="LoggingOut">Logging out...</string>
	<string name="ShuttingDown">Shutting down...</string>


	<!-- Tooltip, lltooltipview.cpp -->
	<string name="TooltipPerson">Person</string><!-- Object under mouse pointer is an avatar -->
	<string name="TooltipNoName">(no name)</string> <!-- No name on an object -->
	<string name="TooltipOwner">Owner:</string> <!-- Owner name follows -->
	<string name="TooltipPublic">Public</string> <!-- Public permissions on an object -->
	<string name="TooltipIsGroup">(Group)</string> <!-- The name before this text is that of a group -->
	<string name="TooltipForSaleL$">For Sale: L$[AMOUNT]</string> <!-- L$ version -->
	<string name="TooltipFlagGroupBuild">Group Build</string>
	<string name="TooltipFlagNoBuild">No Build</string>
	<string name="TooltipFlagNoEdit">Group Build</string>
	<string name="TooltipFlagNotSafe">Not Safe</string><!-- damage area -->
	<string name="TooltipFlagNoFly">No Fly</string>
	<string name="TooltipFlagGroupScripts">Group Scripts</string>
	<string name="TooltipFlagNoScripts">No Scripts</string>
	<string name="TooltipLand">Land:</string>
	<string name="TooltipMustSingleDrop">Only a single item can be dragged here</string>

	<!-- tooltips for Urls -->
	<string name="TooltipHttpUrl">Click to view this web page</string>
	<string name="TooltipSLURL">Click to view this location's information</string>
	<string name="TooltipAgentUrl">Click to view this Resident's profile</string>
	<string name="TooltipGroupUrl">Click to view this group's description</string>
	<string name="TooltipEventUrl">Click to view this event's description</string>
	<string name="TooltipClassifiedUrl">Click to view this classified</string>
	<string name="TooltipParcelUrl">Click to view this parcel's description</string>
	<string name="TooltipTeleportUrl">Click to teleport to this location</string>
	<string name="TooltipObjectIMUrl">Click to view this object's description</string>
	<string name="TooltipMapUrl">Click to view this location on a map</string>
	<string name="TooltipSLAPP">Click to run the secondlife:// command</string>
	<string name="CurrentURL" value=" CurrentURL: [CurrentURL]" />	
  <string name="TooltipPrice" value=" L$[PRICE]-" />
  

	<!-- text for SLURL labels -->
	<string name="SLurlLabelTeleport">Teleport to</string>
	<string name="SLurlLabelShowOnMap">Show Map for</string>

	<!-- ButtonToolTips, llfloater.cpp -->
	<string name="BUTTON_CLOSE_DARWIN">Close (&#8984;W)</string>
	<string name="BUTTON_CLOSE_WIN">Close (Ctrl+W)</string>
	<string name="BUTTON_RESTORE">Restore</string>
	<string name="BUTTON_MINIMIZE">Minimize</string>
	<string name="BUTTON_TEAR_OFF">Tear Off</string>
	<string name="BUTTON_DOCK">Dock</string>
	<string name="BUTTON_HELP">Show Help</string>

	<!-- searching - generic -->
	<string name="Searching">Searching...</string>
	<string name="NoneFound">None found.</string>

	<!-- Indicates that an avatar name or other similar datum is being retrieved. General usage. -->
	<string name="RetrievingData">Retrieving...</string>

	<string name="ReleaseNotes">Release Notes</string>
	<string name="RELEASE_NOTES_BASE_URL">http://secondlife.com/app/releasenotes/</string>

	<!-- Indicates something is being loaded. Maybe should be merged with RetrievingData -->
	<string name="LoadingData">Loading...</string>


	<!-- namecache -->
	<!-- Avatar name: text shown for LLUUID::null -->
	<string name="AvatarNameNobody">(nobody)</string>

	<!-- Avatar name: text shown while fetching name -->
	<string name="AvatarNameWaiting">(waiting)</string>

  <!-- Avatar name: More than one avatar is selected/used here -->
  <string name="AvatarNameMultiple">(multiple)</string>

	<!-- Group name: text shown for LLUUID::null -->
	<string name="GroupNameNone">(none)</string>

	<!-- Asset errors. Used in llassetstorage.cpp, translation from error code to error message. -->
	<string name="AssetErrorNone">No error</string>
	<string name="AssetErrorRequestFailed">Asset request: failed</string>
	<string name="AssetErrorNonexistentFile">Asset request: non-existent file</string>
	<string name="AssetErrorNotInDatabase">Asset request: asset not found in database</string>
	<string name="AssetErrorEOF">End of file</string>
	<string name="AssetErrorCannotOpenFile">Cannot open file</string>
	<string name="AssetErrorFileNotFound">File not found</string>
	<string name="AssetErrorTCPTimeout">File transfer timeout</string>
	<string name="AssetErrorCircuitGone">Circuit gone</string>
	<string name="AssetErrorPriceMismatch">Viewer and server do not agree on price</string>
	<string name="AssetErrorUnknownStatus">Unknown status</string>

	<!-- Asset Type human readable names:  these will replace variable [TYPE] in notification FailedToFindWearable* -->
	<!-- Will also replace [OBJECTTYPE] in notifications: UserGiveItem, ObjectGiveItem -->
	<string name="texture">texture</string>
	<string name="sound">sound</string>
	<string name="calling card">calling card</string>
	<string name="landmark">landmark</string>
	<string name="legacy script">legacy script</string>
	<string name="clothing">clothing</string>
	<string name="object">object</string>
	<string name="note card">notecard</string>
	<string name="folder">folder</string>
	<string name="root">root</string>
	<string name="lsl2 script">LSL2 script</string>
	<string name="lsl bytecode">LSL bytecode</string>
	<string name="tga texture">tga texture</string>
	<string name="body part">body part</string>
	<string name="snapshot">snapshot</string>
	<string name="lost and found">Lost and Found</string>
	<string name="targa image">targa image</string>
	<string name="trash">Trash</string>
	<string name="jpeg image">jpeg image</string>
	<string name="animation">animation</string>
	<string name="gesture">gesture</string>
	<string name="simstate">simstate</string>
	<string name="favorite">favorite</string>
	<string name="symbolic link">link</string>
	<string name="symbolic folder link">folder link</string>

	<!-- llvoavatar. Displayed in the avatar chat bubble -->
	<string name="AvatarEditingAppearance">(Editing Appearance)</string>
	<string name="AvatarAway">Away</string>
	<string name="AvatarBusy">Busy</string>
	<string name="AvatarMuted">Blocked</string>

	<!-- animations -->
	<string name="anim_express_afraid">Afraid</string>
	<string name="anim_express_anger">Angry</string>
	<string name="anim_away">Away</string>
	<string name="anim_backflip">Backflip</string>
	<string name="anim_express_laugh">Belly Laugh</string>
	<string name="anim_express_toothsmile">BigSmile</string>
	<string name="anim_blowkiss">Blow Kiss</string>
	<string name="anim_express_bored">Bored</string>
	<string name="anim_bow">Bow</string>
	<string name="anim_clap">Clap</string>
	<string name="anim_courtbow">Court Bow</string>
	<string name="anim_express_cry">Cry</string>
	<string name="anim_dance1">Dance 1</string>
	<string name="anim_dance2">Dance 2</string>
	<string name="anim_dance3">Dance 3</string>
	<string name="anim_dance4">Dance 4</string>
	<string name="anim_dance5">Dance 5</string>
	<string name="anim_dance6">Dance 6</string>
	<string name="anim_dance7">Dance 7</string>
	<string name="anim_dance8">Dance 8</string>
	<string name="anim_express_disdain">Disdain</string>
	<string name="anim_drink">Drink</string>
	<string name="anim_express_embarrased">Embarrassed</string>
	<string name="anim_angry_fingerwag">Finger Wag</string>
	<string name="anim_fist_pump">Fist Pump</string>
	<string name="anim_yoga_float">Floating Yoga</string>
	<string name="anim_express_frown">Frown</string>
	<string name="anim_impatient">Impatient</string>
	<string name="anim_jumpforjoy">Jump For Joy</string>
	<string name="anim_kissmybutt">Kiss My Butt</string>
	<string name="anim_express_kiss">Kiss</string>
	<string name="anim_laugh_short">Laugh</string>
	<string name="anim_musclebeach">Muscle Beach</string>
	<string name="anim_no_unhappy">No (Unhappy)</string>
	<string name="anim_no_head">No</string>
	<string name="anim_nyanya">Nya-nya-nya</string>
	<string name="anim_punch_onetwo">One-Two Punch</string>
	<string name="anim_express_open_mouth">Open Mouth</string>
	<string name="anim_peace">Peace</string>
	<string name="anim_point_you">Point at Other</string>
	<string name="anim_point_me">Point at Self</string>
	<string name="anim_punch_l">Punch Left</string>
	<string name="anim_punch_r">Punch Right</string>
	<string name="anim_rps_countdown">RPS count</string>
	<string name="anim_rps_paper">RPS paper</string>
	<string name="anim_rps_rock">RPS rock</string>
	<string name="anim_rps_scissors">RPS scissors</string>
	<string name="anim_express_repulsed">Repulsed</string>
	<string name="anim_kick_roundhouse_r">Roundhouse Kick</string>
	<string name="anim_express_sad">Sad</string>
	<string name="anim_salute">Salute</string>
	<string name="anim_shout">Shout</string>
	<string name="anim_express_shrug">Shrug</string>
	<string name="anim_express_smile">Smile</string>
	<string name="anim_smoke_idle">Smoke Idle</string>
	<string name="anim_smoke_inhale">Smoke Inhale</string>
	<string name="anim_smoke_throw_down">Smoke Throw Down</string>
	<string name="anim_express_surprise">Surprise</string>
	<string name="anim_sword_strike_r">Sword Strike</string>
	<string name="anim_angry_tantrum">Tantrum</string>
	<string name="anim_express_tongue_out">TongueOut</string>
	<string name="anim_hello">Wave</string>
	<string name="anim_whisper">Whisper</string>
	<string name="anim_whistle">Whistle</string>
	<string name="anim_express_wink">Wink</string>
	<string name="anim_wink_hollywood">Wink (Hollywood)</string>
	<string name="anim_express_worry">Worry</string>
	<string name="anim_yes_happy">Yes (Happy)</string>
	<string name="anim_yes_head">Yes</string>

	<!-- world map -->
	<string name="texture_loading">Loading...</string>
	<string name="worldmap_offline">Offline</string>
	<string name="worldmap_results_none_found">None found.</string>

	<!-- animations uploading status codes -->
	<string name="Ok">OK</string>
	<string name="Premature end of file">Premature end of file</string>
	<string name="ST_NO_JOINT">Can't find ROOT or JOINT.</string>

	<!-- Chat -->
	<string name="whisper">whispers:</string>
	<string name="shout">shouts:</string>
	<string name="ringing">Connecting to in-world Voice Chat...</string>
	<string name="connected">Connected</string>
	<string name="unavailable">Voice not available at your current location</string>
	<string name="hang_up">Disconnected from in-world Voice Chat</string>
  <string name="reconnect_nearby">You will now be reconnected to Nearby Voice Chat</string>
	<string name="ScriptQuestionCautionChatGranted">'[OBJECTNAME]', an object owned by '[OWNERNAME]', located in [REGIONNAME] at [REGIONPOS], has been granted permission to: [PERMISSIONS].</string>
	<string name="ScriptQuestionCautionChatDenied">'[OBJECTNAME]', an object owned by '[OWNERNAME]', located in [REGIONNAME] at [REGIONPOS], has been denied permission to: [PERMISSIONS].</string>
	<string name="ScriptTakeMoney">Take Linden dollars (L$) from you</string>
	<string name="ActOnControlInputs">Act on your control inputs</string>
	<string name="RemapControlInputs">Remap your control inputs</string>
	<string name="AnimateYourAvatar">Animate your avatar</string>
	<string name="AttachToYourAvatar">Attach to your avatar</string>
	<string name="ReleaseOwnership">Release ownership and become public</string>
	<string name="LinkAndDelink">Link and delink from other objects</string>
	<string name="AddAndRemoveJoints">Add and remove joints with other objects</string>
	<string name="ChangePermissions">Change its permissions</string>
	<string name="TrackYourCamera">Track your camera</string>
	<string name="ControlYourCamera">Control your camera</string>
	<string name="NotConnected">Not Connected</string>

	<!-- Sim Access labels -->
	<string name="SIM_ACCESS_PG">General</string>
	<string name="SIM_ACCESS_MATURE">Moderate</string>
	<string name="SIM_ACCESS_ADULT">Adult</string>
	<string name="SIM_ACCESS_DOWN">Offline</string>
	<string name="SIM_ACCESS_MIN">Unknown</string>

	<!-- For use when we do not have land type back from the server -->
	<string name="land_type_unknown">(unknown)</string>

	<!-- File load/save dialogs -->
	<string name="all_files">All Files</string>
	<string name="sound_files">Sounds</string>
	<string name="animation_files">Animations</string>
	<string name="image_files">Images</string>
	<string name="save_file_verb">Save</string>
	<string name="load_file_verb">Load</string>
	<string name="targa_image_files">Targa Images</string>
	<string name="bitmap_image_files">Bitmap Images</string>
	<string name="avi_movie_file">AVI Movie File</string>
	<string name="xaf_animation_file">XAF Anim File</string>
	<string name="xml_file">XML File</string>
	<string name="dot_raw_file">RAW File</string>
	<string name="compressed_image_files">Compressed Images</string>
	<string name="load_files">Load Files</string>
	<string name="choose_the_directory">Choose Directory</string>

	<!-- LSL Usage Hover Tips -->
	<!-- NOTE: For now these are set as translate="false", until DEV-40761 is implemented (to internationalize the rest of tooltips in the same window).
             This has no effect on viewer code, but prevents Linden Lab internal localization tool from scraping these strings.  -->
	<string name="LSLTipSleepTime" translate="false">
Sleeps script for [SLEEP_TIME] seconds.
	</string>

	<string name="LSLTipText_llSin" translate="false">
float llSin(float theta)
Returns the sine of theta (theta in radians)
	</string>
	<string name="LSLTipText_llCos" translate="false">
float llCos(float theta)
Returns the cosine of theta (theta in radians)
	</string>
	<string name="LSLTipText_llTan" translate="false">
float llTan(float theta)
Returns the tangent of theta (theta in radians)
	</string>
	<string name="LSLTipText_llAtan2" translate="false">
float llAtan2(float y, float x)
Returns the arctangent2 of y, x
	</string>
	<string name="LSLTipText_llSqrt" translate="false">
float llSqrt(float val)
Returns the square root of val, or returns 0 and triggers a Math Error for imaginary results
	</string>
	<string name="LSLTipText_llPow" translate="false">
float llPow(float base, float exponent)
Returns the base raised to the power exponent, or returns 0 and triggers Math Error for imaginary results
	</string>
	<string name="LSLTipText_llAbs" translate="false">
integer llAbs(integer val)
Returns the positive version of val
	</string>
	<string name="LSLTipText_llFabs" translate="false">
float llFabs(float val)
Returns the positive version of val
	</string>
	<string name="LSLTipText_llFrand" translate="false">
float llFrand(float mag)
Returns a pseudo random number in the range [0,mag) or (mag,0]
	</string>
	<string name="LSLTipText_llFloor" translate="false">
integer llFloor(float val)
Returns largest integer value &lt;= val
	</string>
	<string name="LSLTipText_llCeil" translate="false">
integer llCeil(float val)
Returns smallest integer value &gt;= val
	</string>
	<string name="LSLTipText_llRound" translate="false">
integer llRound(float val)
Returns val rounded to the nearest integer
	</string>
	<string name="LSLTipText_llVecMag" translate="false">
float llVecMag(vector v)
Returns the magnitude of v
	</string>
	<string name="LSLTipText_llVecNorm" translate="false">
vector llVecNorm(vector v)
Returns the v normalized
	</string>
	<string name="LSLTipText_llVecDist" translate="false">
float llVecDist(vector v1, vector v2)
Returns the 3D distance between v1 and v2
	</string>
	<string name="LSLTipText_llRot2Euler" translate="false">
vector llRot2Euler(rotation q)
Returns the Euler representation (roll, pitch, yaw) of q
	</string>
	<string name="LSLTipText_llEuler2Rot" translate="false">
rotation llEuler2Rot(vector v)
Returns the rotation representation of Euler Angles v
	</string>
	<string name="LSLTipText_llAxes2Rot" translate="false">
rotation llAxes2Rot(vector fwd, vector left, vector up)
Returns the rotation defined by the coordinate axes
	</string>
	<string name="LSLTipText_llRot2Fwd" translate="false">
vector llRot2Fwd(rotation q)
Returns the forward vector defined by q
	</string>
	<string name="LSLTipText_llRot2Left" translate="false">
vector llRot2Left(rotation q)
Returns the left vector defined by q
	</string>
	<string name="LSLTipText_llRot2Up" translate="false">
vector llRot2Up(rotation q)
Returns the up vector defined by q
	</string>
	<string name="LSLTipText_llRotBetween" translate="false">
rotation llRotBetween(vector v1, vector v2)
Returns the rotation to rotate v1 to v2
	</string>
	<string name="LSLTipText_llWhisper" translate="false">
llWhisper(integer channel, string msg)
Whispers the text of msg on channel
	</string>
	<string name="LSLTipText_llSay" translate="false">
llSay(integer channel, string msg)
Says the text of msg on channel
	</string>
	<string name="LSLTipText_llShout" translate="false">
llShout(integer channel, string msg)
Shouts the text of msg on channel
	</string>
	<string name="LSLTipText_llListen" translate="false">
integer llListen(integer channel, string name, key id, string msg)
Sets a callback for msg on channel from name and id (name, id, and/or msg can be empty) and returns an identifier that can be used to deactivate or remove the listen
	</string>
	<string name="LSLTipText_llListenControl" translate="false">
llListenControl(integer number, integer active)
Makes a listen event callback active or inactive
	</string>
	<string name="LSLTipText_llListenRemove" translate="false">
llListenRemove(integer number)
Removes listen event callback number
	</string>
	<string name="LSLTipText_llSensor" translate="false">
llSensor(string name, key id, integer type, float range, float arc)
Performs a single scan for name and id with type (AGENT, ACTIVE, PASSIVE, and/or SCRIPTED) within range meters and arc radians of forward vector (name, id, and/or keytype can be empty or 0)
	</string>
	<string name="LSLTipText_llSensorRepeat" translate="false">
llSensorRepeat(string name, key id, integer type, float range, float arc, float rate)
Sets a callback for name and id with type (AGENT, ACTIVE, PASSIVE, and/or SCRIPTED) within range meters and arc radians of forward vector (name, id, and/or keytype can be empty or 0) and repeats every rate seconds
	</string>
	<string name="LSLTipText_llSensorRemove" translate="false">
llSensorRemove()
Removes the sensor setup by llSensorRepeat
	</string>
	<string name="LSLTipText_llDetectedName" translate="false">
string llDetectedName(integer number)
Returns the name of detected object number (returns empty string if number is not a valid sensed object)
	</string>
	<string name="LSLTipText_llDetectedKey" translate="false">
key llDetectedKey(integer number)
Returns the key of detected object number (returns empty key if number is not a valid sensed object)
	</string>
	<string name="LSLTipText_llDetectedOwner" translate="false">
key llDetectedOwner(integer number)
Returns the key of detected object&apos;s owner (returns empty key if number is not a valid sensed object)
	</string>
	<string name="LSLTipText_llDetectedType" translate="false">
integer llDetectedType(integer number)
Returns the type (AGENT, ACTIVE, PASSIVE, SCRIPTED) of detected object (returns 0 if number is not a valid sensed object)
	</string>
	<string name="LSLTipText_llDetectedPos" translate="false">
vector llDetectedPos(integer number)
Returns the position of detected object number (returns &lt;0,0,0&gt; if number is not a valid sensed object)
	</string>
	<string name="LSLTipText_llDetectedVel" translate="false">
vector llDetectedVel(integer number)
Returns the velocity of detected object number (returns &lt;0,0,0&gt; if number is not a valid sensed object)
	</string>
	<string name="LSLTipText_llDetectedGrab" translate="false">
vector llDetectedGrab(integer number)
Returns the grab offset of the user touching object (returns &lt;0,0,0&gt; if number is not a valid sensed object)
	</string>
	<string name="LSLTipText_llDetectedRot" translate="false">
rotation llDetectedRot(integer number)
Returns the rotation of detected object number (returns &lt;0,0,0,1&gt; if number is not a valid sensed object)
	</string>
	<string name="LSLTipText_llDetectedGroup" translate="false">
integer llDetectedGroup(integer number)
Returns TRUE if detected object is part of same group as owner
	</string>
	<string name="LSLTipText_llDetectedLinkNumber" translate="false">
integer llDetectedLinkNumber(integer number)
Returns the link position of the triggered event for touches and collisions only
	</string>
	<string name="LSLTipText_llDie" translate="false">
llDie()
Deletes the object
	</string>
	<string name="LSLTipText_llGround" translate="false">
float llGround(vector offset)
Returns the ground height below the object position + offset
	</string>
	<string name="LSLTipText_llCloud" translate="false">
float llCloud(vector offset)
Returns the cloud density at the object position + offset
	</string>
	<string name="LSLTipText_llWind" translate="false">
vector llWind(vector offset)
Returns the wind velocity at the object position + offset
	</string>
	<string name="LSLTipText_llSetStatus" translate="false">
llSetStatus(integer status, integer value)
Sets status (STATUS_PHYSICS, STATUS_PHANTOM, STATUS_BLOCK_GRAB, STATUS_ROTATE_X, STATUS_ROTATE_Y, and/or STATUS_ROTATE_Z) to value
	</string>
	<string name="LSLTipText_llGetStatus" translate="false">
integer llGetStatus(integer status)
Returns value of status (STATUS_PHYSICS, STATUS_PHANTOM, STATUS_BLOCK_GRAB, STATUS_ROTATE_X, STATUS_ROTATE_Y, and/or STATUS_ROTATE_Z)
	</string>
	<string name="LSLTipText_llSetScale" translate="false">
llSetScale(vector scale)
Sets the scale of the prim
	</string>
	<string name="LSLTipText_llGetScale" translate="false">
vector llGetScale()
Returns the scale of the prim
	</string>
	<string name="LSLTipText_llSetColor" translate="false">
llSetColor(vector color, integer face)
Sets the color on face of the prim
	</string>
	<string name="LSLTipText_llGetAlpha" translate="false">
float llGetAlpha(integer face)
Returns the alpha of face
	</string>
	<string name="LSLTipText_llSetAlpha" translate="false">
llSetAlpha(float alpha, integer face)
Sets the alpha on face
	</string>
	<string name="LSLTipText_llGetColor" translate="false">
vector llGetColor(integer face)
Returns the color on face
	</string>
	<string name="LSLTipText_llSetTexture" translate="false">
llSetTexture(string texture, integer face)
Sets the texture of face or ALL_SIDES
	</string>
	<string name="LSLTipText_llScaleTexture" translate="false">
llScaleTexture(float u, float v, integer face)
Sets the texture u &amp; v scales for the chosen face or ALL_SIDES
	</string>
	<string name="LSLTipText_llOffsetTexture" translate="false">
llOffsetTexture(float u, float v, integer face)
Sets the texture u &amp; v offsets for the chosen face or ALL_SIDES
	</string>
	<string name="LSLTipText_llRotateTexture" translate="false">
llRotateTexture(float rotation, integer face)
Sets the texture rotation for the chosen face
	</string>
	<string name="LSLTipText_llGetTexture" translate="false">
string llGetTexture(integer face)
Returns a string that is the texture on face (the inventory name if it is a texture in the prim&apos;s inventory, otherwise the key)
	</string>
	<string name="LSLTipText_llSetPos" translate="false">
llSetPos(vector pos)
Moves the object or prim towards pos without using physics (if the script isn&apos;t physical)
	</string>
	<string name="LSLTipText_llGetPos" translate="false">
vector llGetPos()
Returns the position of the task in region coordinates
	</string>
	<string name="LSLTipText_llGetLocalPos" translate="false">
vector llGetLocalPos()
Returns the position relative to the root
	</string>
	<string name="LSLTipText_llSetRot" translate="false">
llSetRot(rotation rot)
Sets the rotation
	</string>
	<string name="LSLTipText_llGetRot" translate="false">
rotation llGetRot()
Returns the rotation relative to the region&apos;s axes
	</string>
	<string name="LSLTipText_llGetLocalRot" translate="false">
rotation llGetLocalRot()
Returns the rotation local to the root
	</string>
	<string name="LSLTipText_llSetForce" translate="false">
llSetForce(vector force, integer local)
Applies force to the object (if the script is physical), in local coords if local == TRUE
	</string>
	<string name="LSLTipText_llGetForce" translate="false">
vector llGetForce()
Returns the force (if the script is physical)
	</string>
	<string name="LSLTipText_llTarget" translate="false">
integer llTarget(vector position, float range)
Sets positions within range of position as a target and return an ID for the target
	</string>
	<string name="LSLTipText_llTargetRemove" translate="false">
llTargetRemove(integer number)
Removes positional target number registered with llTarget
	</string>
	<string name="LSLTipText_llRotTarget" translate="false">
integer llRotTarget(rotation rot, float error)
Set rotations with error of rot as a rotational target and return an ID for the rotational target
	</string>
	<string name="LSLTipText_llRotTargetRemove" translate="false">
llRotTargetRemove(integer number)
Removes rotational target number registered with llRotTarget
	</string>
	<string name="LSLTipText_llMoveToTarget" translate="false">
llMoveToTarget(vector target, float tau)
Critically damps to target in tau seconds (if the script is physical)
	</string>
	<string name="LSLTipText_llStopMoveToTarget" translate="false">
llStopMoveToTarget()
Stops critically damped motion
	</string>
	<string name="LSLTipText_llApplyImpulse" translate="false">
llApplyImpulse(vector force, integer local)
Applies impulse to object (if the script is physical), in local coords if local == TRUE
	</string>
	<string name="LSLTipText_llApplyRotationalImpulse" translate="false">
llApplyRotationalImpulse(vector force, integer local)
Applies rotational impulse to object (if the script is physical), in local coords if local == TRUE
	</string>
	<string name="LSLTipText_llSetTorque" translate="false">
llSetTorque(vector torque, integer local)
Sets the torque of object (if the script is physical), in local coords if local == TRUE
	</string>
	<string name="LSLTipText_llGetTorque" translate="false">
vector llGetTorque()
Returns the torque (if the script is physical)
	</string>
	<string name="LSLTipText_llSetForceAndTorque" translate="false">
llSetForceAndTorque(vector force, vector torque, integer local)
Sets the force and torque of object (if the script is physical), in local coords if local == TRUE
	</string>
	<string name="LSLTipText_llGetVel" translate="false">
vector llGetVel()
Returns the velocity of the object
	</string>
	<string name="LSLTipText_llGetAccel" translate="false">
vector llGetAccel()
Returns the acceleration of the object relative to the region&apos;s axes
	</string>
	<string name="LSLTipText_llGetOmega" translate="false">
vector llGetOmega()
Returns the rotation velocity in radians per second
	</string>
	<string name="LSLTipText_llGetTimeOfDay" translate="false">
float llGetTimeOfDay()
Returns the time in seconds since [SECOND_LIFE] server midnight or since region up-time, whichever is smaller
	</string>
	<string name="LSLTipText_llGetWallclock" translate="false">
float llGetWallclock()
Returns the time in seconds since midnight California Pacific time (PST/PDT)
	</string>
	<string name="LSLTipText_llGetTime" translate="false">
float llGetTime()
Returns the time in seconds since the last region reset, script reset, or call to either llResetTime or llGetAndResetTime
	</string>
	<string name="LSLTipText_llResetTime" translate="false">
llResetTime()
Sets the script timer to zero
	</string>
	<string name="LSLTipText_llGetAndResetTime" translate="false">
float llGetAndResetTime()
Returns the script time in seconds and then resets the script timer to zero
	</string>
	<string name="LSLTipText_llSoplayund" translate="false">
llSound(string sound, float volume, integer queue, integer loop)
Plays sound at volume and whether it should loop or not
	</string>
	<string name="LSLTipText_llPlaySound" translate="false">
llPlaySound(string sound, float volume)
Plays attached sound once at volume (0.0 - 1.0)
	</string>
	<string name="LSLTipText_llLoopSound" translate="false">
llLoopSound(string sound, float volume)
Plays attached sound looping indefinitely at volume (0.0 - 1.0)
	</string>
	<string name="LSLTipText_llLoopSoundMaster" translate="false">
llLoopSoundMaster(string sound, float volume)
Plays attached sound looping at volume (0.0 - 1.0), declares it a sync master
	</string>
	<string name="LSLTipText_llLoopSoundSlave" translate="false">
llLoopSoundSlave(string sound, float volume)
Plays attached sound looping at volume (0.0 - 1.0), synced to most audible sync master
	</string>
	<string name="LSLTipText_llPlaySoundSlave" translate="false">
llPlaySoundSlave(string sound, float volume)
Plays attached sound once at volume (0.0 - 1.0), synced to next loop of most audible sync master
	</string>
	<string name="LSLTipText_llTriggerSound" translate="false">
llTriggerSound(string sound, float volume)
Plays sound at volume (0.0 - 1.0), centered at but not attached to object
	</string>
	<string name="LSLTipText_llStopSound" translate="false">
llStopSound()
Stops currently attached sound
	</string>
	<string name="LSLTipText_llPreloadSound" translate="false">
llPreloadSound(string sound)
Preloads a sound on viewers within range
	</string>
	<string name="LSLTipText_llGetSubString" translate="false">
string llGetSubString(string src, integer start, integer end)
Returns the indicated substring
	</string>
	<string name="LSLTipText_llDeleteSubString" translate="false">
string llDeleteSubString(string src, integer start, integer end)
Removes the indicated substring and returns the result
	</string>
	<string name="LSLTipText_llInsertString" translate="false">
string llInsertString(string dst, integer position, string src)
Returns a destination string dst with the string src inserted starting at position pos
	</string>
	<string name="LSLTipText_llToUpper" translate="false">
string llToUpper(string src)
Returns a string that is src with all upper-case characters
	</string>
	<string name="LSLTipText_llToLower" translate="false">
string llToLower(string src)
Returns a string that is src with all lower-case characters
	</string>
	<string name="LSLTipText_llGiveMoney" translate="false">
llGiveMoney(key destination, integer amount)
Transfers amount of L$ from script owner to destination
	</string>
	<string name="LSLTipText_llMakeExplosion" translate="false">
llMakeExplosion(integer particles, float scale, float vel, float lifetime, float arc, string texture, vector offset)
Makes a round explosion of particles
	</string>
	<string name="LSLTipText_llMakeFountain" translate="false">
llMakeFountain(integer particles, float scale, float vel, float lifetime, float arc, integer bounce, string texture, vector offset, float bounce_offset)
Makes a fountain of particles
	</string>
	<string name="LSLTipText_llMakeSmoke" translate="false">
llMakeSmoke(integer particles, float scale, float vel, float lifetime, float arc, string texture, vector offset)
Makes smoke like particles
	</string>
	<string name="LSLTipText_llMakeFire" translate="false">
llMakeFire(integer particles, float scale, float vel, float lifetime, float arc, string texture, vector offset)
Makes fire like particles
	</string>
	<string name="LSLTipText_llRezObject" translate="false">
llRezObject(string inventory, vector pos, vector vel, rotation rot, integer param)
Instantiates owner&apos;s inventory object at pos with velocity vel and rotation rot with start parameter param
	</string>
	<string name="LSLTipText_llLookAt" translate="false">
llLookAt(vector target, float strength, float damping)
Causes object to point its up axis (positive z) towards target, while keeping its forward axis (positive x) below the horizon
	</string>
	<string name="LSLTipText_llStopLookAt" translate="false">
llStopLookAt()
Stops causing object to point at a target
	</string>
	<string name="LSLTipText_llSetTimerEvent" translate="false">
llSetTimerEvent(float sec)
Causes the timer event to be triggered a maximum of once every sec seconds
	</string>
	<string name="LSLTipText_llSleep" translate="false">
llSleep(float sec)
Puts the script to sleep for sec seconds
	</string>
	<string name="LSLTipText_llGetMass" translate="false">
float llGetMass()
Returns the mass of object that the script is attached to
	</string>
	<string name="LSLTipText_llCollisionFilter" translate="false">
llCollisionFilter(string name, key id, integer accept)
Sets the collision filter, exclusively or inclusively. If accept == TRUE, only accept collisions with objects name and id (either is optional), otherwise with objects not name or id
	</string>
	<string name="LSLTipText_llTakeControls" translate="false">
llTakeControls(integer controls, integer accept, integer pass_on)
Allows for intercepting keyboard and mouse clicks from the agent the script has permissions for
	</string>
	<string name="LSLTipText_llReleaseControls" translate="false">
llReleaseControls()
Stops taking inputs that were taken with llTakeControls
	</string>
	<string name="LSLTipText_llAttachToAvatar" translate="false">
llAttachToAvatar(integer attach_point)
Attaches the object to the avatar who has granted permission to the script
	</string>
	<string name="LSLTipText_llDetachFromAvatar" translate="false">
llDetachFromAvatar()
Detaches object from avatar
	</string>
	<string name="LSLTipText_llTakeCamera" translate="false">
llTakeCamera(key avatar)
Moves avatar&apos;s viewpoint to task
	</string>
	<string name="LSLTipText_llReleaseCamera" translate="false">
llReleaseCamera(key avatar)
Returns camera to agent avatar
	</string>
	<string name="LSLTipText_llGetOwner" translate="false">
key llGetOwner()
Returns the object owner&apos;s UUID
	</string>
	<string name="LSLTipText_llInstantMessage" translate="false">
llInstantMessage(key user, string message)
Sends the specified string as an Instant Message to the user
	</string>
	<string name="LSLTipText_llEmail" translate="false">
llEmail(string address, string subject, string message)
Sends an email to address with the subject and message
	</string>
	<string name="LSLTipText_llGetNextEmail" translate="false">
llGetNextEmail(string address, string subject)
Gets the next waiting email that comes from address, with specified subject
	</string>
	<string name="LSLTipText_llGetKey" translate="false">
key llGetKey()
Returns the key of the prim the script is attached to
	</string>
	<string name="LSLTipText_llSetBuoyancy" translate="false">
llSetBuoyancy(float buoyancy)
Sets the buoyancy of the task or object (0 is disabled, &lt; 1.0 sinks, 1.0 floats, &gt; 1.0 rises)
	</string>
	<string name="LSLTipText_llSetHoverHeight" translate="false">
llSetHoverHeight(float height, integer water, float tau)
Critically damps to a height above the ground (or water) in tau seconds
	</string>
	<string name="LSLTipText_llStopHover" translate="false">
llStopHover()
Stops hovering to a height
	</string>
	<string name="LSLTipText_llMinEventDelay" translate="false">
llMinEventDelay(float delay)
Sets the minimum time between events being handled
	</string>
	<string name="LSLTipText_llSoundPreload" translate="false">
llSoundPreload(string sound)
Preloads a sound on viewers within range
	</string>
	<string name="LSLTipText_llRotLookAt" translate="false">
llRotLookAt(rotation target, float strength, float damping)
Causes object to point its forward axis towards target
	</string>
	<string name="LSLTipText_llStringLength" translate="false">
integer llStringLength(string str)
Returns the length of string
	</string>
	<string name="LSLTipText_llStartAnimation" translate="false">
llStartAnimation(string anim)
Starts animation anim for agent that granted PERMISSION_TRIGGER_ANIMATION if the permission has not been revoked
	</string>
	<string name="LSLTipText_llStopAnimation" translate="false">
llStopAnimation(string anim)
Stops animation anim for agent that granted permission
	</string>
	<string name="LSLTipText_llPointAt" translate="false">
llPointAt(vector pos)
Makes agent that owns object point at pos
	</string>
	<string name="LSLTipText_llStopPointAt" translate="false">
llStopPointAt()
Stops pointing agent that owns object
	</string>
	<string name="LSLTipText_llTargetOmega" translate="false">
llTargetOmega(vector axis, float spinrate, float gain)
Rotates the object around axis at spinrate with strength gain
	</string>
	<string name="LSLTipText_llGetStartParameter" translate="false">
integer llGetStartParameter()
Returns an integer that is the script start/rez parameter
	</string>
	<string name="LSLTipText_llGodLikeRezObject" translate="false">
llGodLikeRezObject(key inventory, vector pos)
Rezzes directly off of UUID if owner is in God Mode
	</string>
	<string name="LSLTipText_llRequestPermissions" translate="false">
llRequestPermissions(key agent, integer perm)
Asks the agent for permission to run certain classes of functions
	</string>
	<string name="LSLTipText_llGetPermissionsKey" translate="false">
key llGetPermissionsKey()
Returns the key of the avatar that last granted permissions to the script
	</string>
	<string name="LSLTipText_llGetPermissions" translate="false">
integer llGetPermissions()
Returns an integer bitfield with the permissions that have been granted
	</string>
	<string name="LSLTipText_llGetLinkNumber" translate="false">
integer llGetLinkNumber()
Returns the link number of the prim containing the script (0 means not linked, 1 the prim is the root, 2 the prim is the first child, etc)
	</string>
	<string name="LSLTipText_llSetLinkColor" translate="false">
llSetLinkColor(integer linknumber, vector color, integer face)
Sets face to color if a task exists in the link chain at linknumber
	</string>
	<string name="LSLTipText_llCreateLink" translate="false">
llCreateLink(key target, integer parent)
Attempts to link the script&apos;s object with the target (requires that PERMISSION_CHANGE_LINKS be granted). If parent == TRUE, then the script&apos;s object becomes the root
	</string>
	<string name="LSLTipText_llBreakLink" translate="false">
llBreakLink(integer linknum)
Delinks the prim with the given link number in a linked object set (requires that PERMISSION_CHANGE_LINKS be granted)
	</string>
	<string name="LSLTipText_llBreakAllLinks" translate="false">
llBreakAllLinks()
Delinks all prims in the link set (requires that PERMISSION_CHANGE_LINKS be granted)
	</string>
	<string name="LSLTipText_llGetLinkKey" translate="false">
key llGetLinkKey(integer linknumber)
Returns the key of the linked prim linknumber
	</string>
	<string name="LSLTipText_llGetLinkName" translate="false">
string llGetLinkName(integer linknumber)
Returns the name of linknumber in a link set
	</string>
	<string name="LSLTipText_llGetInventoryNumber" translate="false">
integer llGetInventoryNumber(integer type)
Returns the number of items of a given type (INVENTORY_* flag) in the prim&apos;s inventory
	</string>
	<string name="LSLTipText_llGetInventoryName" translate="false">
string llGetInventoryName(integer type, integer number)
Returns the name of the inventory item number of a given type
	</string>
	<string name="LSLTipText_llSetScriptState" translate="false">
llSetScriptState(string name, integer run)
Sets the running state of the specified script
	</string>
	<string name="LSLTipText_llGetEnergy" translate="false">
float llGetEnergy()
Returns how much energy is in the object as a percentage of maximum
	</string>
	<string name="LSLTipText_llGiveInventory" translate="false">
llGiveInventory(key destination, string inventory)
Gives inventory to destination
	</string>
	<string name="LSLTipText_llRemoveInventory" translate="false">
llRemoveInventory(string item)
Removes the named inventory item
	</string>
	<string name="LSLTipText_llSetText" translate="false">
llSetText(string text, vector color, float alpha)
Displays text that hovers over the prim with specific color and translucency specified with alpha
	</string>
	<string name="LSLTipText_llWater" translate="false">
float llWater(vector offset)
Returns the water height below the object position + offset
	</string>
	<string name="LSLTipText_llPassTouches" translate="false">
llPassTouches(integer pass)
If pass == TRUE, touches are passed from children on to parents
	</string>
	<string name="LSLTipText_llRequestAgentData" translate="false">
key llRequestAgentData(key id, integer data)
Requests data about agent id. When data is available the dataserver event will be raised.
	</string>
	<string name="LSLTipText_llRequestInventoryData" translate="false">
key llRequestInventoryData(string name)
Requests data from object&apos;s inventory object. When data is available the dataserver event will be raised.
	</string>
	<string name="LSLTipText_llSetDamage" translate="false">
llSetDamage(float damage)
Sets the amount of damage that will be done when this object hits an avatar.
	</string>
	<string name="LSLTipText_llTeleportAgentHome" translate="false">
llTeleportAgentHome(key id)
Teleports avatar on the owner&apos;s land to their home location without any warning
	</string>
	<string name="LSLTipText_llModifyLand" translate="false">
llModifyLand(integer action, integer brush)
Modifies land using the specified action on the specified brush size of land
	</string>
	<string name="LSLTipText_llCollisionSound" translate="false">
llCollisionSound(string impact_sound, float impact_volume)
Suppresses default collision sounds, replaces default impact sounds with impact_sound at the volume impact_volume
	</string>
	<string name="LSLTipText_llCollisionSprite" translate="false">
llCollisionSprite(string impact_sprite)
Suppresses default collision sprites, replaces default impact sprite with impact_sprite (use an empty string to just suppress)
	</string>
	<string name="LSLTipText_llGetAnimation" translate="false">
string llGetAnimation(key id)
Returns the name of the currently playing locomotion animation for avatar id
	</string>
	<string name="LSLTipText_llResetScript" translate="false">
llResetScript()
Resets the script
	</string>
	<string name="LSLTipText_llMessageLinked" translate="false">
llMessageLinked(integer linknum, integer num, string str, key id)
Allows scripts in the same object to communicate. Triggers a link_message event with the same parameters num, str, and id in all scripts in the prim(s) described by linknum.
	</string>
	<string name="LSLTipText_llPushObject" translate="false">
llPushObject(key id, vector impulse, vector ang_impulse, integer local)
Applies impulse and ang_impulse to object id
	</string>
	<string name="LSLTipText_llPassCollisions" translate="false">
llPassCollisions(integer pass)
If pass == TRUE, collisions are passed from children on to parents (default is FALSE)
	</string>
	<string name="LSLTipText_llGetScriptName" translate="false">
string llGetScriptName()
Returns the name of the script that this function is used in
	</string>
	<string name="LSLTipText_llGetNumberOfSides" translate="false">
integer llGetNumberOfSides()
Returns the number of faces (or sides) of the prim
	</string>
	<string name="LSLTipText_llAxisAngle2Rot" translate="false">
rotation llAxisAngle2Rot(vector axis, float angle)
Returns the rotation that is a generated angle about axis
	</string>
	<string name="LSLTipText_llRot2Axis" translate="false">
vector llRot2Axis(rotation rot)
Returns the rotation axis represented by rot
	</string>
	<string name="LSLTipText_llRot2Angle" translate="false">
float llRot2Angle(rotation rot)
Returns the rotation angle represented by rot
	</string>
	<string name="LSLTipText_llAcos" translate="false">
float llAcos(float val)
Returns the arccosine in radians of val
	</string>
	<string name="LSLTipText_llAsin" translate="false">
float llAsin(float val)
Returns the arcsine in radians of val
	</string>
	<string name="LSLTipText_llAngleBetween" translate="false">
float llAngleBetween(rotation a, rotation b)
Returns angle between rotation a and b
	</string>
	<string name="LSLTipText_llGetInventoryKey" translate="false">
key llGetInventoryKey(string name)
Returns the key that is the UUID of the inventory name
	</string>
	<string name="LSLTipText_llAllowInventoryDrop" translate="false">
llAllowInventoryDrop(integer add)
If add == TRUE, users without modify permissions can still drop inventory items onto a prim
	</string>
	<string name="LSLTipText_llGetSunDirection" translate="false">
vector llGetSunDirection()
Returns a normalized vector of the direction of the sun in the region
	</string>
	<string name="LSLTipText_llGetTextureOffset" translate="false">
vector llGetTextureOffset(integer face)
Returns the texture offset of face in the x and y components of a vector
	</string>
	<string name="LSLTipText_llGetTextureScale" translate="false">
vector llGetTextureScale(integer side)
Returns the texture scale of side in the x and y components of a vector
	</string>
	<string name="LSLTipText_llGetTextureRot" translate="false">
float llGetTextureRot(integer side)
Returns the texture rotation of side
	</string>
	<string name="LSLTipText_llSubStringIndex" translate="false">
integer llSubStringIndex(string source, string pattern)
Returns an integer that is the index in source where pattern first appears.
(Returns -1 if not found)
	</string>
	<string name="LSLTipText_llGetOwnerKey" translate="false">
key llGetOwnerKey(key id)
Returns the owner of object id
	</string>
	<string name="LSLTipText_llGetCenterOfMass" translate="false">
vector llGetCenterOfMass()
Returns the prim&apos;s center of mass (unless called from the root prim, where it returns the object&apos;s center of mass)
	</string>
	<string name="LSLTipText_llListSort" translate="false">
list llListSort(list src, integer stride, integer ascending)
Sorts the list into blocks of stride, in ascending order if ascending == TRUE.
The sort order is affected by type.
	</string>
	<string name="LSLTipText_llGetListLength" translate="false">
integer llGetListLength(list src)
Returns the number of elements in the list
	</string>
	<string name="LSLTipText_llList2Integer" translate="false">
integer llList2Integer(list src, integer index)
Copies the integer at index in the list
	</string>
	<string name="LSLTipText_llList2Float" translate="false">
float llList2Float(list src, integer index)
Copies the float at index in the list
	</string>
	<string name="LSLTipText_llList2String" translate="false">
string llList2String(list src, integer index)
Copies the string at index in the list
	</string>
	<string name="LSLTipText_llList2Key" translate="false">
key llList2Key(list src, integer index)
Copies the key at index in the list
	</string>
	<string name="LSLTipText_llList2Vector" translate="false">
vector llList2Vector(list src, integer index)
Copies the vector at index in the list
	</string>
	<string name="LSLTipText_llList2Rot" translate="false">
rotation llList2Rot(list src, integer index)
Copies the rotation at index in the list
	</string>
	<string name="LSLTipText_llList2List" translate="false">
list llList2List(list src, integer start, integer end)
Copies the slice of the list from start to end
	</string>
	<string name="LSLTipText_llDeleteSubList" translate="false">
list llDeleteSubList(list src, integer start, integer end)
Removes the slice from start to end and returns the remainder of the list
	</string>
	<string name="LSLTipText_llGetListEntryType" translate="false">
integer llGetListEntryType(list src, integer index)
Returns the type of the index entry in the list
(TYPE_INTEGER, TYPE_FLOAT, TYPE_STRING, TYPE_KEY, TYPE_VECTOR, TYPE_ROTATION, or TYPE_INVALID if index is off list)
	</string>
	<string name="LSLTipText_llList2CSV" translate="false">
string llList2CSV(list src)
Creates a string of comma separated values from list
	</string>
	<string name="LSLTipText_llCSV2List" translate="false">
list llCSV2List(string src)
Creates a list from a string of comma separated values
	</string>
	<string name="LSLTipText_llListRandomize" translate="false">
list llListRandomize(list src, integer stride)
Returns a randomized list of blocks of size stride
	</string>
	<string name="LSLTipText_llList2ListStrided" translate="false">
list llList2ListStrided(list src, integer start, integer end, integer stride)
Copies the strided slice of the list from start to end
	</string>
	<string name="LSLTipText_llGetRegionCorner" translate="false">
vector llGetRegionCorner()
Returns a vector in meters that is the global location of the south-west corner of the region which the object is in
	</string>
	<string name="LSLTipText_llListInsertList" translate="false">
list llListInsertList(list dest, list src, integer start)
Returns a list that contains all the elements from dest but with the elements from src inserted at position start
	</string>
	<string name="LSLTipText_llListFindList" translate="false">
integer llListFindList(list src, list test)
Returns the index of the first instance of test in src.
(Returns -1 if not found)
	</string>
	<string name="LSLTipText_llGetObjectName" translate="false">
string llGetObjectName()
Returns the name of the prim which the script is attached to
	</string>
	<string name="LSLTipText_llSetObjectName" translate="false">
llSetObjectName(string name)
Sets the prim&apos;s name to the name parameter
	</string>
	<string name="LSLTipText_llGetDate" translate="false">
string llGetDate()
Returns the current date in the UTC time zone in the format YYYY-MM-DD
	</string>
	<string name="LSLTipText_llEdgeOfWorld" translate="false">
integer llEdgeOfWorld(vector pos, vector dir)
Checks to see whether the border hit by dir from pos is the edge of the world (has no neighboring region)
	</string>
	<string name="LSLTipText_llGetAgentInfo" translate="false">
integer llGetAgentInfo(key id)
Returns an integer bitfield containing the agent information about id.
Returns AGENT_FLYING, AGENT_ATTACHMENTS, AGENT_SCRIPTED, AGENT_SITTING, AGENT_ON_OBJECT, AGENT_MOUSELOOK, AGENT_AWAY, AGENT_BUSY, AGENT_TYPING, AGENT_CROUCHING, AGENT_ALWAYS_RUN, AGENT_WALKING and/or AGENT_IN_AIR.
	</string>
	<string name="LSLTipText_llAdjustSoundVolume" translate="false">
llAdjustSoundVolume(float volume)
Adjusts volume of attached sound (0.0 - 1.0)
	</string>
	<string name="LSLTipText_llSetSoundQueueing" translate="false">
llSetSoundQueueing(integer queue)
Sets whether attached sounds wait for the current sound to finish (If queue == TRUE then queuing is enabled, if FALSE queuing is disabled [default])
	</string>
	<string name="LSLTipText_llSetSoundRadius" translate="false">
llSetSoundRadius(float radius)
Establishes a hard cut-off radius for audibility of scripted sounds (both attached and triggered)
	</string>
	<string name="LSLTipText_llKey2Name" translate="false">
string llKey2Name(key id)
Returns the name of the prim or avatar specified by id.
(The id must be a valid rezzed prim or avatar key in the current simulator, otherwise an empty string is returned.)
	</string>
	<string name="LSLTipText_llSetTextureAnim" translate="false">
llSetTextureAnim(integer mode, integer face, integer sizex, integer sizey, float start, float length, float rate)
Animates the texture on the specified face/faces
	</string>
	<string name="LSLTipText_llTriggerSoundLimited" translate="false">
llTriggerSoundLimited(string sound, float volume, vector top_north_east, vector bottom_south_west)
Plays sound at volume (0.0 - 1.0), centered at but not attached to object, limited to the box defined by vectors top_north_east and bottom_south_west
	</string>
	<string name="LSLTipText_llEjectFromLand" translate="false">
llEjectFromLand(key avatar)
Ejects avatar from the parcel
	</string>
	<string name="LSLTipText_llParseString2List" translate="false">
list llParseString2List(string src, list separators, list spacers)
Breaks src into a list, discarding separators, keeping spacers
(separators and spacers must be lists of strings, maximum of 8 each)
	</string>
	<string name="LSLTipText_llOverMyLand" translate="false">
integer llOverMyLand(key id)
Returns TRUE if id is over land owned by the script owner, otherwise FALSE
	</string>
	<string name="LSLTipText_llGetLandOwnerAt" translate="false">
key llGetLandOwnerAt(vector pos)
Returns the key of the land owner, returns NULL_KEY if public
	</string>
	<string name="LSLTipText_llGetNotecardLine" translate="false">
key llGetNotecardLine(string name, integer line)
Returns line line of notecard name via the dataserver event
	</string>
	<string name="LSLTipText_llGetAgentSize" translate="false">
vector llGetAgentSize(key id)
If the avatar is in the same region, returns the size of the bounding box of the requested avatar by id, otherwise returns ZERO_VECTOR
	</string>
	<string name="LSLTipText_llSameGroup" translate="false">
integer llSameGroup(key id)
Returns TRUE if avatar id is in the same region and has the same active group, otherwise FALSE
	</string>
	<string name="LSLTipText_llUnSit" translate="false">
key llUnSit(key id)
If avatar identified by id is sitting on the object the script is attached to or is over land owned by the object&apos;s owner, the avatar is forced to stand up
	</string>
	<string name="LSLTipText_llGroundSlope" translate="false">
vector llGroundSlope(vector offset)
Returns the ground slope below the object position + offset
	</string>
	<string name="LSLTipText_llGroundNormal" translate="false">
vector llGroundNormal(vector offset)
Returns the ground normal below the object position + offset
	</string>
	<string name="LSLTipText_llGroundContour" translate="false">
vector llGroundCountour(vector offset)
Returns the ground contour direction below the object position + offset
	</string>
	<string name="LSLTipText_llGetAttached" translate="false">
integer llGetAttached()
Returns the object&apos;s attachment point, or 0 if not attached
	</string>
	<string name="LSLTipText_llGetFreeMemory" translate="false">
integer llGetFreeMemory()
Returns the number of free bytes of memory the script can use
	</string>
	<string name="LSLTipText_llGetRegionName" translate="false">
string llGetRegionName()
Returns the current region name
	</string>
	<string name="LSLTipText_llGetRegionTimeDilation" translate="false">
float llGetRegionTimeDilation()
Returns the current time dilation as a float between 0.0 (full dilation) and 1.0 (no dilation)
	</string>
	<string name="LSLTipText_llGetRegionFPS" translate="false">
float llGetRegionFPS()
Returns the mean region frames per second
	</string>
	<string name="LSLTipText_llParticleSystem" translate="false">
llParticleSystem(list rules)
Creates a particle system based on rules.  An empty list removes the particle system.
List format is [ rule1, data1, rule2, data2 . . . rulen, datan ]
	</string>
	<string name="LSLTipText_llGroundRepel" translate="false">
llGroundRepel(float height, integer water, float tau)
Critically damps to height if within height*0.5 of level (either above ground level, or above the higher of land and water if water == TRUE)
	</string>
	<string name="LSLTipText_llGiveInventoryList" translate="false">
llGiveInventoryList(key target, string folder, list inventory)
Gives inventory items to target, creating a new folder to put them in
	</string>
	<string name="LSLTipText_llSetVehicleType" translate="false">
llSetVehicleType(integer type)
Sets the vehicle to one of the default types
	</string>
	<string name="LSLTipText_llSetVehicleFloatParam" translate="false">
llSetVehicleFloatParam(integer param, float value)
Sets the specified vehicle float parameter
	</string>
	<string name="LSLTipText_llSetVehicleVectorParam" translate="false">
llSetVehicleVectorParam(integer param, vector vec)
Sets the specified vehicle vector parameter
	</string>
	<string name="LSLTipText_llSetVehicleRotationParam" translate="false">
llSetVehicleVectorParam(integer param, rotation rot)
Sets the specified vehicle rotation parameter
	</string>
	<string name="LSLTipText_llSetVehicleFlags" translate="false">
llSetVehicleFlags(integer flags)
Sets the enabled bits in &apos;flags&apos;
	</string>
	<string name="LSLTipText_llRemoveVehicleFlags" translate="false">
llRemoveVehicleFlags(integer flags)
Removes the enabled bits in &apos;flags&apos;
	</string>
	<string name="LSLTipText_llSitTarget" translate="false">
llSitTarget(vector offset, rotation rot)
Sets the sit location for the prim.  If offset == &lt;0,0,0&gt; then the sit target is removed.
	</string>
	<string name="LSLTipText_llAvatarOnSitTarget" translate="false">
key llAvatarOnSitTarget()
If an avatar is seated on the sit target, returns the avatar&apos;s key, otherwise NULL_KEY
	</string>
	<string name="LSLTipText_llAddToLandPassList" translate="false">
llAddToLandPassList(key avatar, float hours)
Adds avatar to the land pass list for hours, or indefinitely if hours is 0
	</string>
	<string name="LSLTipText_llSetTouchText" translate="false">
llSetTouchText(string text)
Displays text rather than the default &apos;Touch&apos; in the pie menu
	</string>
	<string name="LSLTipText_llSetSitText" translate="false">
llSetSitText(string text)
Displays text rather than the default &apos;Sit Here&apos; in the pie menu
	</string>
	<string name="LSLTipText_llSetCameraEyeOffset" translate="false">
llSetCameraEyeOffset(vector offset)
Sets the camera eye offset for avatars that sit on the object
	</string>
	<string name="LSLTipText_llSetCameraAtOffset" translate="false">
llSetCameraAtOffset(vector offset)
Sets the point the camera is looking at to offset for avatars that sit on the object
	</string>
	<string name="LSLTipText_llDumpList2String" translate="false">
string llDumpList2String(list src, string separator)
Returns the list in a single string, using separator between the entries
	</string>
	<string name="LSLTipText_llScriptDanger" translate="false">
integer llScriptDanger(vector pos)
Returns TRUE if pos is over public land, sandbox land, land that doesn&apos;t allow everyone to edit and build, or land that doesn&apos;t allow outside scripts
	</string>
	<string name="LSLTipText_llDialog" translate="false">
llDialog(key avatar, string message, list buttons, integer chat_channel
Shows a dialog box on the avatar&apos;s screen with a message and up to 12 buttons.
If a button is pressed, the avatar says the text of the button label on chat_channel.
	</string>
	<string name="LSLTipText_llVolumeDetect" translate="false">
llVolumeDetect(integer detect)
If detect = TRUE, object works much like Phantom, but triggers collision_start and collision_end events when other objects start and stop interpenetrating.
Must be applied to the root prim.
	</string>
	<string name="LSLTipText_llResetOtherScript" translate="false">
llResetOtherScript(string name)
Resets script name
	</string>
	<string name="LSLTipText_llGetScriptState" translate="false">
integer llGetScriptState(string name)
Returns TRUE if the script name is running
	</string>
	<string name="LSLTipText_llRemoteLoadScript" translate="false">
DEPRECATED!  Please use llRemoteLoadScriptPin instead.
	</string>
	<string name="LSLTipText_llSetRemoteScriptAccessPin" translate="false">
llSetRemoteScriptAccessPin(integer pin)
If pin is set to a non-zero number, allows a prim to have scripts remotely loaded via llRemoteLoadScriptPin when it passes in the correct pin. Otherwise, llRemoteLoadScriptPin is ignored.
	</string>
	<string name="LSLTipText_llRemoteLoadScriptPin" translate="false">
llRemoteLoadScriptPin(key target, string name, integer pin, integer running, integer start_param)
Copies script name onto target, if the owner of this scripted object can modify target and is in the same region, and the matching pin is used.
If running == TRUE, starts the script with start_param
	</string>
	<string name="LSLTipText_llOpenRemoteDataChannel" translate="false">
llOpenRemoteDataChannel()
Creates a channel to listen for XML-RPC calls, and will trigger a remote_data event with channel id once it is available
	</string>
	<string name="LSLTipText_llSendRemoteData" translate="false">
key llSendRemoteData(key channel, string dest, integer idata, string sdata)
Sends an XML-RPC request to dest through channel with payload of channel (in a string), integer idata and string sdata.
Returns a key that is the message_id for the resulting remote_data events.
	</string>
	<string name="LSLTipText_llRemoteDataReply" translate="false">
llRemoteDataReply(key channel, key message_id, string sdata, integer idata)
Sends an XML-RPC reply to message_id on channel with payload of string sdata and integer idata
	</string>
	<string name="LSLTipText_llCloseRemoteDataChannel" translate="false">
llCloseRemoteDataChannel(key channel)
Closes XML-RPC channel
	</string>
	<string name="LSLTipText_llMD5String" translate="false">
string llMD5String(string src, integer nonce)
Returns a string of 32 hex characters that is a RSA Data Security, Inc. MD5 Message-Digest Algorithm of src with nonce
	</string>
	<string name="LSLTipText_llSetPrimitiveParams" translate="false">
llSetPrimitiveParams(list rules)
Sets the prim&apos;s parameters according to rules
	</string>
	<string name="LSLTipText_llStringToBase64" translate="false">
string llStringToBase64(string str)
Converts a string to the Base64 representation of the string
	</string>
	<string name="LSLTipText_llBase64ToString" translate="false">
string llBase64ToString(string str)
Converts a Base64 string to a conventional string.
If the conversion creates any unprintable characters, they are converted to spaces.
	</string>
	<string name="LSLTipText_llXorBase64Strings" translate="false">
string llXorBase64Strings(string s1, string s2)
DEPRECATED!  Please use llXorBase64StringsCorrect instead.
Incorrectly performs an exclusive or on two Base64 strings and returns a Base64 string.  s2 repeats if it is shorter than s1.  Retained for backwards compatability.
	</string>
	<string name="LSLTipText_llRemoteDataSetRegion" translate="false">
llRemoteDataSetRegion()
DEPRECATED!  Please use llOpenRemoteDataChannel instead.
If an object using remote data channels changes regions, you must call this function to reregister the remote data channels. This call is not needed if the prim does not change regions.
	</string>
	<string name="LSLTipText_llLog10" translate="false">
float llLog10(float val)
Returns the base 10 logarithm of val.  Returns zero if val &lt;= 0.
	</string>
	<string name="LSLTipText_llLog" translate="false">
float llLog(float val)
Returns the natural logarithm of val.  Returns zero if val &lt;= 0.
	</string>
	<string name="LSLTipText_llGetAnimationList" translate="false">
list llGetAnimationList(key id)
Returns a list of keys of playing animations for avatar described by id
	</string>
	<string name="LSLTipText_llSetParcelMusicURL" translate="false">
llSetParcelMusicURL(string url)
Sets the streaming audio URL for the parcel which the object is on
	</string>
	<string name="LSLTipText_llGetRootPosition" translate="false">
vector llGetRootPosition()
Returns the position (in region coordinates) of the root prim of the object which the script is attached to
	</string>
	<string name="LSLTipText_llGetRootRotation" translate="false">
rotation llGetRootRotation()
Returns the rotation (relative to the region) of the root prim of the object which the script is attached to
	</string>
	<string name="LSLTipText_llGetObjectDesc" translate="false">
string llGetObjectDesc()
Returns the description of the prim the script is attached to
	</string>
	<string name="LSLTipText_llSetObjectDesc" translate="false">
llSetObjectDesc(string name)
Sets the prim&apos;s description
	</string>
	<string name="LSLTipText_llGetCreator" translate="false">
key llGetCreator()
Returns a key for the creator of the prim
	</string>
	<string name="LSLTipText_llGetTimestamp" translate="false">
string llGetTimestamp()
Returns the timestamp in the UTC time zone in the format: YYYY-MM-DDThh:mm:ss.ff..fZ
	</string>
	<string name="LSLTipText_llSetLinkAlpha" translate="false">
llSetLinkAlpha(integer linknumber, float alpha, integer face)
If a prim exists in the link chain at linknumber, sets face to alpha
	</string>
	<string name="LSLTipText_llGetNumberOfPrims" translate="false">
integer llGetNumberOfPrims()
Returns the number of prims in a link set the script is attached to
	</string>
	<string name="LSLTipText_llGetNumberOfNotecardLines" translate="false">
key llGetNumberOfNotecardLines(string name)
Returns number of lines in notecard name via the dataserver event (cast return value to integer)
	</string>
	<string name="LSLTipText_llGetBoundingBox" translate="false">
list llGetBoundingBox(key object)
Returns the bounding box around the object (including any linked prims) relative to its root prim, in a list in the format [ (vector) min_corner, (vector) max_corner ]
	</string>
	<string name="LSLTipText_llGetGeometricCenter" translate="false">
vector llGetGeometricCenter()
Returns the geometric center of the linked set the script is attached to.
	</string>
	<string name="LSLTipText_llGetPrimitiveParams" translate="false">
list llGetPrimitiveParams(list params)
Returns the primitive parameters specified in the params list.
	</string>
	<string name="LSLTipText_llIntegerToBase64" translate="false">
string llIntegerToBase64(integer number)
Returns a string that is a Base64 big endian encode of number
	</string>
	<string name="LSLTipText_llBase64ToInteger" translate="false">
integer llBase64ToInteger(string str)
Returns an integer that is the str Base64 decoded as a big endian integer
	</string>
	<string name="LSLTipText_llGetGMTclock" translate="false">
float llGetGMTclock()
Returns the time in seconds since midnight GMT
	</string>
	<string name="LSLTipText_llGetSimulatorHostname" translate="false">
string llGetSimulatorHostname()
Returns the hostname of the machine which the script is running on (same as string in viewer Help dialog)
	</string>
	<string name="LSLTipText_llSetLocalRot" translate="false">
llSetLocalRot(rotation rot)
Sets the rotation of a child prim relative to the root prim
	</string>
	<string name="LSLTipText_llParseStringKeepNulls" translate="false">
list llParseStringKeepNulls(string src, list separators, list spacers)
Breaks src into a list, discarding separators, keeping spacers, keeping any null values generated.
(separators and spacers must be lists of strings, maximum of 8 each)
	</string>
	<string name="LSLTipText_llRezAtRoot" translate="false">
llRezAtRoot(string inventory, vector pos, vector vel, rotation rot, integer param)
Instantiates owner&apos;s inventory object rotated to rot with its root at pos, moving at vel, using param as the start parameter
	</string>
	<string name="LSLTipText_llGetObjectPermMask" translate="false">
integer llGetObjectPermMask(integer mask)
Returns the requested permission mask for the root object the task is attached to
	</string>
	<string name="LSLTipText_llSetObjectPermMask" translate="false">
llSetObjectPermMask(integer mask, integer value)
Sets the given permission mask to the new value on the root object the task is attached to (requires God Mode)
	</string>
	<string name="LSLTipText_llGetInventoryPermMask" translate="false">
integer llGetInventoryPermMask(string item, integer mask)
Returns the requested permission mask for the inventory item
	</string>
	<string name="LSLTipText_llSetInventoryPermMask" translate="false">
llSetInventoryPermMask(string item, integer mask, integer value)
Sets the given permission mask to the new value on the inventory item (requires God Mode)
	</string>
	<string name="LSLTipText_llGetInventoryCreator" translate="false">
key llGetInventoryCreator(string item)
Returns a key for the creator of the inventory item
	</string>
	<string name="LSLTipText_llOwnerSay" translate="false">
llOwnerSay(string msg)
Says msg to owner only.  (Owner must be in the same region.)
	</string>
	<string name="LSLTipText_llRequestSimulatorData" translate="false">
key llRequestSimulatorData(string simulator, integer data)
Requests data about simulator.  When data is available the dataserver event will be raised.
	</string>
	<string name="LSLTipText_llForceMouselook" translate="false">
llForceMouselook(integer mouselook)
If mouselook is TRUE, any avatar that sits upon the prim will be forced into mouselook mode
	</string>
	<string name="LSLTipText_llGetObjectMass" translate="false">
float llGetObjectMass(key id)
Returns the mass of the avatar or object in the region
	</string>
	<string name="LSLTipText_llListReplaceList" translate="false">
list llListReplaceList(list dest, list src, integer start, integer end)
Returns a list that is dest with start through end removed and src inserted at start
	</string>
	<string name="LSLTipText_llLoadURL" translate="false">
llLoadURL(key avatar, string message, string url)
Shows a dialog to avatar offering to load the web page at url with a message.
If user clicks yes, launches the page in their web browser.
	</string>
	<string name="LSLTipText_llParcelMediaCommandList" translate="false">
llParcelMediaCommandList(list command)
Sends a list of commands, some with arguments, to a parcel to control the playback of movies and other media
	</string>
	<string name="LSLTipText_llParcelMediaQuery" translate="false">
list llParcelMediaQuery(list query)
Returns a list containing results of the sent query
	</string>
	<string name="LSLTipText_llModPow" translate="false">
integer llModPow(integer a, integer b, integer c)
Returns a raised to the b power, mod c. ( (a**b)%c )
b is capped at 0xFFFF (16 bits).
	</string>
	<string name="LSLTipText_llGetInventoryType" translate="false">
integer llGetInventoryType(string name)
Returns the type of the inventory item name
	</string>
	<string name="LSLTipText_llSetPayPrice" translate="false">
llSetPayPrice(integer price, list quick_pay_buttons)
Sets the default amount on the dialog that appears when someone chooses to pay this prim
	</string>
	<string name="LSLTipText_llGetCameraPos" translate="false">
vector llGetCameraPos()
Returns the current camera position for the agent the task has permissions for
	</string>
	<string name="LSLTipText_llGetCameraRot" translate="false">
rotation llGetCameraRot()
Returns the current camera orientation for the agent the task has permissions for
	</string>
	<string name="LSLTipText_llSetPrimURL" translate="false">
llSetPrimURL(string url)
Updates the URL for the web page shown on the sides of the object
	</string>
	<string name="LSLTipText_llRefreshPrimURL" translate="false">
llRefreshPrimURL()
Reloads the web page shown on the sides of the object
	</string>
	<string name="LSLTipText_llEscapeURL" translate="false">
string llEscapeURL(string url)
Returns an escaped/encoded version of url, replacing spaces with %20 etc.
	</string>
	<string name="LSLTipText_llUnescapeURL" translate="false">
string llUnescapeURL(string url)
Returns an unescaped/ unencoded version of url, replacing %20 with spaces etc.
	</string>
	<string name="LSLTipText_llMapDestination" translate="false">
llMapDestination(string simname, vector pos, vector look_at)
Opens the World Map centered on the region simname with pos highlighted. (NOTE: look_at currently does nothing.)
Only works for scripts attached to avatar, or during touch events.
	</string>
	<string name="LSLTipText_llAddToLandBanList" translate="false">
llAddToLandBanList(key avatar, float hours)
Adds avatar to the land ban list for hours, or indefinitely if hours is 0
	</string>
	<string name="LSLTipText_llRemoveFromLandPassList" translate="false">
llRemoveFromLandPassList(key avatar)
Removes avatar from the land pass list
	</string>
	<string name="LSLTipText_llRemoveFromLandBanList" translate="false">
llRemoveFromLandBanList(key avatar)
Removes avatar from the land ban list
	</string>
	<string name="LSLTipText_llSetCameraParams" translate="false">
llSetCameraParams(list rules)
Sets multiple camera parameters at once.
List format is [ rule1, data1, rule2, data2 . . . rulen, datan ]
	</string>
	<string name="LSLTipText_llClearCameraParams" translate="false">
llClearCameraParams()
Resets all camera parameters to default values and turns off scripted camera control
	</string>
	<string name="LSLTipText_llListStatistics" translate="false">
float llListStatistics(integer operation, list src)
Performs statistical aggregate functions on list src using LIST_STAT_* operations
	</string>
	<string name="LSLTipText_llGetUnixTime" translate="false">
integer llGetUnixTime()
Returns the number of seconds elapsed since 00:00 hours, Jan 1, 1970 UTC from the system clock
	</string>
	<string name="LSLTipText_llGetParcelFlags" translate="false">
integer llGetParcelFlags(vector pos)
Returns a mask of the parcel flags (PARCEL_FLAG_*) for the parcel that includes the point pos
	</string>
	<string name="LSLTipText_llGetRegionFlags" translate="false">
integer llGetRegionFlags()
Returns the region flags (REGION_FLAG_*) for the region the object is in
	</string>
	<string name="LSLTipText_llXorBase64StringsCorrect" translate="false">
string llXorBase64StringsCorrect(string s1, string s2)
Correctly performs an exclusive or on two Base64 strings and returns a Base64 string.
s2 repeats if it is shorter than s1.
	</string>
	<string name="LSLTipText_llHTTPRequest" translate="false">
llHTTPRequest(string url, list parameters, string body)
Sends an HTTP request to the specified url with the body of the request and parameters
	</string>
	<string name="LSLTipText_llResetLandBanList" translate="false">
llResetLandBanList()
Removes all Residents from the land ban list
	</string>
	<string name="LSLTipText_llResetLandPassList" translate="false">
llResetLandPassList()
Removes all Residents from the land access/pass list
	</string>
	<string name="LSLTipText_llGetObjectPrimCount" translate="false">
integer llGetObjectPrimCount(key object_id)
Returns the total number of prims for an object in the region
	</string>
	<string name="LSLTipText_llGetParcelPrimOwners" translate="false">
list llGetParcelPrimOwners(vector pos)
Returns a list of all Residents who own objects on the parcel at pos and with individual prim counts.
Requires owner-like permissions for the parcel.
	</string>
	<string name="LSLTipText_llGetParcelPrimCount" translate="false">
integer llGetParcelPrimCount(vector pos, integer category, integer sim_wide)
Returns the number of prims on the parcel at pos of the given category.
Categories: PARCEL_COUNT_TOTAL, _OWNER, _GROUP, _OTHER, _SELECTED, _TEMP
	</string>
	<string name="LSLTipText_llGetParcelMaxPrims" translate="false">
integer llGetParcelMaxPrims(vector pos, integer sim_wide)
Returns the maximum number of prims allowed on the parcel at pos
	</string>
	<string name="LSLTipText_llGetParcelDetails" translate="false">
list llGetParcelDetails(vector pos, list params)
Returns the parcel details specified in params for the parcel at pos.
Params is one or more of: PARCEL_DETAILS_NAME, _DESC, _OWNER, _GROUP, _AREA
	</string>
	<string name="LSLTipText_llSetLinkPrimitiveParams" translate="false">
llSetLinkPrimitiveParams(integer linknumber, list rules)
Sets primitive parameters for linknumber based on rules
	</string>
	<string name="LSLTipText_llSetLinkTexture" translate="false">
llSetLinkTexture(integer linknumber, string texture, integer face)
Sets the texture of face for a task that exists in the link chain at linknumber
	</string>
	<string name="LSLTipText_llStringTrim" translate="false">
string llStringTrim(string src, integer trim_type)
Trims the leading and/or trailing white spaces from a string.
trim_type can be STRING_TRIM, STRING_TRIM_HEAD or STRING_TRIM_TAIL.
	</string>
	<string name="LSLTipText_llRegionSay" translate="false">
llRegionSay(integer channel, string msg)
Broadcasts msg on channel (not 0) that can be heard anywhere in the region by a script listening on channel
	</string>
	<string name="LSLTipText_llGetObjectDetails" translate="false">
list llGetObjectDetails(key id, list params)
Returns the object details specified in params for the object with key id.
Params are OBJECT_NAME, _DESC, _POS, _ROT, _VELOCITY, _OWNER, _GROUP, _CREATOR
	</string>
	<string name="LSLTipText_llSetClickAction" translate="false">
llSetClickAction(integer action)
Sets the action performed when a prim is clicked upon
	</string>
	<string name="LSLTipText_llGetRegionAgentCount" translate="false">
integer llGetRegionAgentCount()
Returns the number of avatars in the region
	</string>
	<string name="LSLTipText_llTextBox" translate="false">
llTextBox(key avatar, string message, integer chat_channel
Shows a dialog box on the avatar&apos;s screen with the message.
It contains a text box for input, and if entered that text is chatted on chat_channel.
	</string>
	<string name="LSLTipText_llGetAgentLanguage" translate="false">
string llGetAgentLanguage(key avatar)
Returns the language code of the preferred interface language of the avatar
	</string>
	<string name="LSLTipText_llDetectedTouchUV" translate="false">
vector llDetectedTouchUV(integer index)
Returns the u and v coordinates in the first two components of a vector, for the texture coordinates where the prim was touched in a triggered touch event
	</string>
	<string name="LSLTipText_llDetectedTouchFace" translate="false">
integer llDetectedTouchFace(integer index)
Returns the index of the face where the avatar clicked in a triggered touch event
	</string>
	<string name="LSLTipText_llDetectedTouchPos" translate="false">
vector llDetectedTouchPos(integer index)
Returns the position where the object was touched in a triggered touch event
	</string>
	<string name="LSLTipText_llDetectedTouchNormal" translate="false">
vector llDetectedTouchNormal(integer index)
Returns the surface normal for a triggered touch event
	</string>
	<string name="LSLTipText_llDetectedTouchBinormal" translate="false">
vector llDetectedTouchBinormal(integer index)
Returns the surface binormal for a triggered touch event
	</string>
	<string name="LSLTipText_llDetectedTouchST" translate="false">
vector llDetectedTouchST(integer index)
Returns the s and t coordinates in the first two components of a vector, for the surface coordinates where the prim was touched in a triggered touch event
	</string>
	<string name="LSLTipText_llSHA1String" translate="false">
string llSHA1String(string src)
Returns a string of 40 hex characters that is the SHA1 security Hash of src
	</string>
	<string name="LSLTipText_llGetFreeURLs" translate="false">
integer llGetFreeURLs()
Returns the number of available URLs for the current script
	</string>
	<string name="LSLTipText_llRequestURL" translate="false">
key llRequestURL()
Requests one HTTP:// url for use by this object.
An http_request event is triggered with the results.
	</string>
	<string name="LSLTipText_llRequestSecureURL" translate="false">
key llRequestSecureURL()
Requests one HTTPS:// (SSL) url for use by this object.
An http_request event is triggered with the results.
	</string>
	<string name="LSLTipText_llReleaseURL" translate="false">
llReleaseURL(string url)
Releases the specified URL, it will no longer be usable
	</string>
	<string name="LSLTipText_llHTTPResponse" translate="false">
llHTTPResponse(key request_id, integer status, string body)
Responds to request_id with status and body
  </string>
	<string name="LSLTipText_llGetHTTPHeader" translate="false">
string llGetHTTPHeader(key request_id, string header)
Returns the value for header for request_id
	</string>
  <string name="LSLTipText_llSetPrimMediaParams" translate="false">
llSetPrimMediaParams(integer face, list params)
Sets the media params for a particular face on an object. If media is not already on this object, add it.
List is a set of name/value pairs in no particular order.  Params not specified are unchanged, or if new media is added then set to the default specified.
The possible names are below, along with the types of values and what they mean.
  </string>
  <string name="LSLTipText_llGetPrimMediaParams" translate="false">
list llGetPrimMediaParams(integer face, list params)
Returns the media params for a particular face on an object, given the desired list of names, in the order requested.
(Returns an empty list if no media exists on the face.)
  </string>
  <string name="LSLTipText_llClearPrimMedia" translate="false">
llClearPrimMedia(integer face)
Clears (deletes) the media and all params from the given face.
  </string>

  <!-- Avatar busy/away mode -->
	<string name="AvatarSetNotAway">Not Away</string>
	<string name="AvatarSetAway">Away</string>
	<string name="AvatarSetNotBusy">Not Busy</string>
	<string name="AvatarSetBusy">Busy</string>

	<!-- Wearable Types -->
	<string name="shape">Shape</string>
	<string name="skin">Skin</string>
	<string name="hair">Hair</string>
	<string name="eyes">Eyes</string>
	<string name="shirt">Shirt</string>
	<string name="pants">Pants</string>
	<string name="shoes">Shoes</string>
	<string name="socks">Socks</string>
	<string name="jacket">Jacket</string>
	<string name="gloves">Gloves</string>
	<string name="undershirt">Undershirt</string>
	<string name="underpants">Underpants</string>
	<string name="skirt">Skirt</string>
	<string name="alpha">Alpha</string>
	<string name="tattoo">Tattoo</string>
	<string name="invalid">invalid</string>

  <!-- Wearable List-->
  <string name="NewWearable">New [WEARABLE_ITEM]</string>
  
	<!-- LLGroupNotify -->
	<!-- used in the construction of a Group Notice blue dialog box, buttons, tooltip etc. Seems to be no longer utilized by code in Viewer 2.0 -->
	<string name="next">Next</string>
	<string name="ok">OK</string>
	<string name="GroupNotifyGroupNotice">Group Notice</string>
	<string name="GroupNotifyGroupNotices">Group Notices</string>
	<string name="GroupNotifySentBy">Sent by</string>
	<string name="GroupNotifyAttached">Attached:</string>
	<string name="GroupNotifyViewPastNotices">View past notices or opt-out of receiving these messages here.</string>
	<string name="GroupNotifyOpenAttachment">Open Attachment</string>
	<string name="GroupNotifySaveAttachment">Save Attachment</string>

  <string name="TeleportOffer">Teleport offering</string>
  <!-- start-up toast's string-->
  <string name="StartUpNotifications">New notifications arrived while you were away.</string>
  <!-- overflow toast's string-->
  <string name="OverflowInfoChannelString">You have %d more notification</string>


	<!-- body parts -->
	<string name="BodyPartsRightArm">Right Arm</string>
	<string name="BodyPartsHead">Head</string>
	<string name="BodyPartsLeftArm">Left Arm</string>
	<string name="BodyPartsLeftLeg">Left Leg</string>
	<string name="BodyPartsTorso">Torso</string>
	<string name="BodyPartsRightLeg">Right Leg</string>

	<!-- slider -->
	<string name="GraphicsQualityLow">Low</string>
	<string name="GraphicsQualityMid">Mid</string>
	<string name="GraphicsQualityHigh">High</string>

	<!-- mouselook -->
	<string name="LeaveMouselook">Press ESC to return to World View</string>

	<!-- inventory -->
	<string name="InventoryNoMatchingItems">No matching items found in inventory.  Try [secondlife:///app/search/groups "Search"].</string>
	<string name="FavoritesNoMatchingItems">Drag a landmark here to add it to your favorites.</string>
	<string name="InventoryNoTexture">You do not have a copy of this texture in your inventory</string>
    <!-- use value="" because they have preceding spaces -->
	<string name="no_transfer" value=" (no transfer)" />
	<string name="no_modify"   value=" (no modify)" />
	<string name="no_copy"     value=" (no copy)" />
	<string name="worn"        value=" (worn)" />
	<string name="link"        value=" (link)" />
	<string name="broken_link" value=" (broken_link)" />
	<string name="LoadingContents">Loading contents...</string>
	<string name="NoContents">No contents</string>
	<string name="WornOnAttachmentPoint" value=" (worn on [ATTACHMENT_POINT])" />
	<!-- Inventory permissions -->
	<string name="PermYes">Yes</string>
	<string name="PermNo">No</string>

	<!-- Gestures labels -->
    <!-- use value="" because they have preceding spaces -->
    <string name="Chat"          value=" Chat : " />
    <string name="Sound"         value=" Sound : " />
	<string name="Wait"          value=" --- Wait : " />
	<string name="AnimFlagStop"  value=" Stop Animation :    " />
	<string name="AnimFlagStart" value=" Start Animation :   " />
	<string name="Wave"          value=" Wave " />
	<string name="HelloAvatar"   value=" Hello, avatar! " />
	<string name="ViewAllGestures"  value="  View All &gt;&gt;" />

	<!-- inventory filter -->
    <!-- use value="" because they have preceding spaces -->
	<string name="Animations"    value=" Animations," />
	<string name="Calling Cards" value=" Calling Cards," />
	<string name="Clothing"      value=" Clothing," />
	<string name="Gestures"      value=" Gestures," />
	<string name="Landmarks"     value=" Landmarks," />
	<string name="Notecards"     value=" Notecards," />
	<string name="Objects"       value=" Objects," />
	<string name="Scripts"       value=" Scripts," />
	<string name="Sounds"        value=" Sounds," />
	<string name="Textures"      value=" Textures," />
	<string name="Snapshots"     value=" Snapshots," />
	<string name="No Filters"    value="No " />
	<string name="Since Logoff"  value=" - Since Logoff" />

	<!-- inventory folder -->
	<string name="InvFolder My Inventory">My Inventory</string>
	<string name="InvFolder My Favorites">My Favorites</string>
	<string name="InvFolder Library">Library</string>
	<string name="InvFolder Textures">Textures</string>
	<string name="InvFolder Sounds">Sounds</string>
	<string name="InvFolder Calling Cards">Calling Cards</string>
	<string name="InvFolder Landmarks">Landmarks</string>
	<string name="InvFolder Scripts">Scripts</string>
	<string name="InvFolder Clothing">Clothing</string>
	<string name="InvFolder Objects">Objects</string>
	<string name="InvFolder Notecards">Notecards</string>
	<string name="InvFolder New Folder">New Folder</string>
	<string name="InvFolder Inventory">Inventory</string>
	<string name="InvFolder Uncompressed Images">Uncompressed Images</string>
	<string name="InvFolder Body Parts">Body Parts</string>
	<string name="InvFolder Trash">Trash</string>
	<string name="InvFolder Photo Album">Photo Album</string>
	<string name="InvFolder Lost And Found">Lost And Found</string>
	<string name="InvFolder Uncompressed Sounds">Uncompressed Sounds</string>
	<string name="InvFolder Animations">Animations</string>
	<string name="InvFolder Gestures">Gestures</string>
	<string name="InvFolder favorite">Favorites</string>
	<string name="InvFolder Current Outfit">Current Outfit</string>
	<string name="InvFolder My Outfits">My Outfits</string>

  <!-- are used for Friends and Friends/All folders in Inventory "Calling cards" folder. See EXT-694-->
	<string name="InvFolder Friends">Friends</string>
	<string name="InvFolder All">All</string>

	<!-- inventory FVBridge -->
	<!--  This is used in llpanelinventory.cpp when constructing a context menu for an item for Sale  -->
	<string name="Buy">Buy</string>
	<string name="BuyforL$">Buy for L$</string>

	<string name="Stone">Stone</string>
	<string name="Metal">Metal</string>
	<string name="Glass">Glass</string>
	<string name="Wood">Wood</string>
	<string name="Flesh">Flesh</string>
	<string name="Plastic">Plastic</string>
	<string name="Rubber">Rubber</string>
	<string name="Light">Light</string>

	<!-- keyboard -->
	<string name="KBShift">Shift</string>
	<string name="KBCtrl">Ctrl</string>

	<!-- Avatar Skeleton -->
	<string name="Chest">Chest</string>
	<string name="Skull">Skull</string>
	<string name="Left Shoulder">Left Shoulder</string>
	<string name="Right Shoulder">Right Shoulder</string>
	<string name="Left Hand">Left Hand</string>
	<string name="Right Hand">Right Hand</string>
	<string name="Left Foot">Left Foot</string>
	<string name="Right Foot">Right Foot</string>
	<string name="Spine">Spine</string>
	<string name="Pelvis">Pelvis</string>
	<string name="Mouth">Mouth</string>
	<string name="Chin">Chin</string>
	<string name="Left Ear">Left Ear</string>
	<string name="Right Ear">Right Ear</string>
	<string name="Left Eyeball">Left Eyeball</string>
	<string name="Right Eyeball">Right Eyeball</string>
	<string name="Nose">Nose</string>
	<string name="R Upper Arm">R Upper Arm</string>
	<string name="R Forearm">R Forearm</string>
	<string name="L Upper Arm">L Upper Arm</string>
	<string name="L Forearm">L Forearm</string>
	<string name="Right Hip">Right Hip</string>
	<string name="R Upper Leg">R Upper Leg</string>
	<string name="R Lower Leg">R Lower Leg</string>
	<string name="Left Hip">Left Hip</string>
	<string name="L Upper Leg">L Upper Leg</string>
	<string name="L Lower Leg">L Lower Leg</string>
	<string name="Stomach">Stomach</string>
	<string name="Left Pec">Left Pec</string>
	<string name="Right Pec">Right Pec</string>

  <!-- Avatar age computation, see LLDateUtil::ageFromDate -->
  <string name="YearsMonthsOld">[AGEYEARS] [AGEMONTHS] old</string>
  <string name="YearsOld">[AGEYEARS] old</string>
  <string name="MonthsOld">[AGEMONTHS] old</string>
  <string name="WeeksOld">[AGEWEEKS] old</string>
  <string name="DaysOld">[AGEDAYS] old</string>
  <string name="TodayOld">Joined today</string>

  <!-- AgeYearsA = singular,
       AgeYearsB = plural,
       AgeYearsC = plural for non-English languages like Russian
       For example, LLTrans::getCountString("AgeYears", 3) is plural form B
       in English and form C in Russian -->
  <string name="AgeYearsA">[COUNT] year</string>
  <string name="AgeYearsB">[COUNT] years</string>
  <string name="AgeYearsC">[COUNT] years</string>
  <string name="AgeMonthsA">[COUNT] month</string>
  <string name="AgeMonthsB">[COUNT] months</string>
  <string name="AgeMonthsC">[COUNT] months</string>
  <string name="AgeWeeksA">[COUNT] week</string>
  <string name="AgeWeeksB">[COUNT] weeks</string>
  <string name="AgeWeeksC">[COUNT] weeks</string>
  <string name="AgeDaysA">[COUNT] day</string>
  <string name="AgeDaysB">[COUNT] days</string>
  <string name="AgeDaysC">[COUNT] days</string>
  <!-- Group member counts -->
  <string name="GroupMembersA">[COUNT] member</string>
  <string name="GroupMembersB">[COUNT] members</string>
  <string name="GroupMembersC">[COUNT] members</string>

  <!-- Account types, see LLAvatarPropertiesProcessor -->
  <string name="AcctTypeResident">Resident</string>
  <string name="AcctTypeTrial">Trial</string>
  <string name="AcctTypeCharterMember">Charter Member</string>
  <string name="AcctTypeEmployee">Linden Lab Employee</string>
  <string name="PaymentInfoUsed">Payment Info Used</string>
  <string name="PaymentInfoOnFile">Payment Info On File</string>
  <string name="NoPaymentInfoOnFile">No Payment Info On File</string>
  <string name="AgeVerified">Age-verified</string>
  <string name="NotAgeVerified">Not Age-verified</string>

  <!-- HUD Position -->
	<string name="Center 2">Center 2</string>
	<string name="Top Right">Top Right</string>
	<string name="Top">Top</string>
	<string name="Top Left">Top Left</string>
	<string name="Center">Center</string>
	<string name="Bottom Left">Bottom Left</string>
	<string name="Bottom">Bottom</string>
	<string name="Bottom Right">Bottom Right</string>

	<!-- compile queue-->
	<string name="CompileQueueDownloadedCompiling">Downloaded, now compiling</string>
	<string name="CompileQueueScriptNotFound">Script not found on server.</string>
	<string name="CompileQueueProblemDownloading">Problem downloading</string>
	<string name="CompileQueueInsufficientPermDownload">Insufficient permissions to download a script.</string>
	<string name="CompileQueueInsufficientPermFor">Insufficient permissions for</string>
	<string name="CompileQueueUnknownFailure">Unknown failure to download</string>
	<string name="CompileQueueTitle">Recompilation Progress</string>
	<string name="CompileQueueStart">recompile</string>
	<string name="ResetQueueTitle">Reset Progress</string>
	<string name="ResetQueueStart">reset</string>
	<string name="RunQueueTitle">Set Running Progress</string>
	<string name="RunQueueStart">set running</string>
	<string name="NotRunQueueTitle">Set Not Running Progress</string>
	<string name="NotRunQueueStart">set not running</string>

	<!-- compile comment text-->
	<string name="CompileSuccessful">Compile successful!</string>
	<string name="CompileSuccessfulSaving">Compile successful, saving...</string>
	<string name="SaveComplete">Save complete.</string>
	<string name="ObjectOutOfRange">Script (object out of range)</string>

	<!-- god tools -->
	<string name="GodToolsObjectOwnedBy">Object [OBJECT] owned by [OWNER]</string>

	<!-- groups -->
	<string name="GroupsNone">none</string>
	<string name="Group" value=" (group)" />
	<string name="Unknown">(Unknown)</string>
	<string name="SummaryForTheWeek"    value="Summary for this week, beginning on " />
	<string name="NextStipendDay"       value="The next stipend day is " />
	<string name="GroupIndividualShare" value="                      Group       Individual Share" />
	<string name="Balance">Balance</string>
	<string name="Credits">Credits</string>
	<string name="Debits">Debits</string>
	<string name="Total">Total</string>
	<string name="NoGroupDataFound">No group data found for group </string>

	<!-- floater IM bonus_info: When a Linden with Admin/god status receives a new IM this displays the estate (Mainland vs. teen grid) of the source avatar.
		This is to help Lindens when answering questions. -->
	<string name="IMParentEstate">parent estate</string>
	<string name="IMMainland">mainland</string>
	<string name="IMTeen">teen</string>

	<!-- floater region info -->
	<!-- The following will replace variable [ALL_ESTATES] in notifications EstateAllowed*, EstateBanned*, EstateManager* -->
	<string name="RegionInfoError">error</string>
	<string name="RegionInfoAllEstatesOwnedBy">
		all estates owned by [OWNER]
	</string>
	<string name="RegionInfoAllEstatesYouOwn">all estates that you own</string>
	<string name="RegionInfoAllEstatesYouManage">
		all estates that you manage for [OWNER]
	</string>
	<string name="RegionInfoAllowedResidents">Allowed Residents: ([ALLOWEDAGENTS], max [MAXACCESS])</string>
	<string name="RegionInfoAllowedGroups">Allowed groups: ([ALLOWEDGROUPS], max [MAXACCESS])</string>

	<!-- script limits floater -->
	<string name="ScriptLimitsParcelScriptMemory">Parcel Script Memory</string>
	<string name="ScriptLimitsParcelsOwned">Parcels Listed: [PARCELS]</string>
	<string name="ScriptLimitsMemoryUsed">Memory used: [COUNT] kb out of [MAX] kb; [AVAILABLE] kb available</string>
	<string name="ScriptLimitsMemoryUsedSimple">Memory used: [COUNT] kb</string>
	<string name="ScriptLimitsParcelScriptURLs">Parcel Script URLs</string>
	<string name="ScriptLimitsURLsUsed">URLs used: [COUNT] out of [MAX]; [AVAILABLE] available</string>
	<string name="ScriptLimitsURLsUsedSimple">URLs used: [COUNT]</string>
	<string name="ScriptLimitsRequestError">Error requesting information</string>
	<string name="ScriptLimitsRequestNoParcelSelected">No Parcel Selected</string>
	<string name="ScriptLimitsRequestWrongRegion">Error: script information is only available in your current region</string>
	<string name="ScriptLimitsRequestWaiting">Retrieving information...</string>
	<string name="ScriptLimitsRequestDontOwnParcel">You do not have permission to examine this parcel</string>
	
	<string name="SITTING_ON">Sitting On</string>
	<string name="ATTACH_CHEST">Chest</string>
	<string name="ATTACH_HEAD">Head</string>
	<string name="ATTACH_LSHOULDER">Left Shoulder</string>
	<string name="ATTACH_RSHOULDER">Right Shoulder</string>
	<string name="ATTACH_LHAND">Left Hand</string>
	<string name="ATTACH_RHAND">Right Hand</string>
	<string name="ATTACH_LFOOT">Left Foot</string>
	<string name="ATTACH_RFOOT">Right Foot</string>
	<string name="ATTACH_BACK">Back</string>
	<string name="ATTACH_PELVIS">Pelvis</string>
	<string name="ATTACH_MOUTH">Mouth</string>
	<string name="ATTACH_CHIN">Chin</string>
	<string name="ATTACH_LEAR">Left Ear</string>
	<string name="ATTACH_REAR">Right Ear</string>
	<string name="ATTACH_LEYE">Left Eye</string>
	<string name="ATTACH_REYE">Right Eye</string>
	<string name="ATTACH_NOSE">Nose</string>
	<string name="ATTACH_RUARM">Right Upper Arm</string>
	<string name="ATTACH_RLARM">Right Lower Arm</string>
	<string name="ATTACH_LUARM">Left Upper Arm</string>
	<string name="ATTACH_LLARM">Left Lower Arm</string>
	<string name="ATTACH_RHIP">Right Hip</string>
	<string name="ATTACH_RULEG">Right Upper Leg</string>
	<string name="ATTACH_RLLEG">Right Lower Leg</string>
	<string name="ATTACH_LHIP">Left Hip</string>
	<string name="ATTACH_LULEG">Left Upper Leg</string>
	<string name="ATTACH_LLLEG">Left Lower Leg</string>
	<string name="ATTACH_BELLY">Belly</string>
	<string name="ATTACH_RPEC">Right Pec</string>
	<string name="ATTACH_LPEC">Left Pec</string>
	<string name="ATTACH_HUD_CENTER_2">HUD Center 2</string>
	<string name="ATTACH_HUD_TOP_RIGHT">HUD Top Right</string>
	<string name="ATTACH_HUD_TOP_CENTER">HUD Top Center</string>
	<string name="ATTACH_HUD_TOP_LEFT">HUD Top Left</string>
	<string name="ATTACH_HUD_CENTER_1">HUD Center 1</string>
	<string name="ATTACH_HUD_BOTTOM_LEFT">HUD Bottom Left</string>
	<string name="ATTACH_HUD_BOTTOM">HUD Bottom</string>
	<string name="ATTACH_HUD_BOTTOM_RIGHT">HUD Bottom Right</string>
			
	<!-- script editor -->
	<string name="CursorPos">Line [LINE], Column [COLUMN]</string>

	<!-- panel dir browser -->
	<string name="PanelDirCountFound">[COUNT] found</string>
	<string name="PanelDirTimeStr">[hour12,datetime,slt]:[min,datetime,slt] [ampm,datetime,slt]</string>

	<!-- panel dir events -->
	<string name="PanelDirEventsDateText">[mthnum,datetime,slt]/[day,datetime,slt]</string>

	<!-- panel contents -->
	<string name="PanelContentsNewScript">New Script</string>

  <!-- panel preferences general -->
  <string name="BusyModeResponseDefault">The Resident you messaged is in &apos;busy mode&apos; which means they have requested not to be disturbed.  Your message will still be shown in their IM panel for later viewing.</string>

	<!-- Mute -->
	<string name="MuteByName">(by name)</string>
	<string name="MuteAgent">(Resident)</string>
	<string name="MuteObject">(object)</string>
	<string name="MuteGroup">(group)</string>

	<!-- Region/Estate Covenant -->
	<string name="RegionNoCovenant">There is no Covenant provided for this Estate.</string>
	<string name="RegionNoCovenantOtherOwner">There is no Covenant provided for this Estate. The land on this estate is being sold by the Estate owner, not Linden Lab.  Please contact the Estate Owner for sales details.</string>
	<string name="covenant_last_modified">Last Modified:</string>
	<string name="none_text"  value=" (none) " />
	<string name="never_text" value=" (never) " />

	<!--Region Details-->
	<string name="GroupOwned">Group Owned</string>
	<string name="Public">Public</string>

	<!-- panel classified -->
	<string name="ClassifiedClicksTxt">Clicks: [TELEPORT] teleport, [MAP] map, [PROFILE] profile</string>
	<string name="ClassifiedUpdateAfterPublish">(will update after publish)</string>
  
  <!-- panel picks -->
  <string name="NoPicksClassifiedsText">You haven't created any Picks or Classifieds. Click the Plus button below to create a Pick or Classified.</string>
  <string name="NoAvatarPicksClassifiedsText">User has no picks or classfields</string>
  <string name="PicksClassifiedsLoadingText">Loading...</string>

	<!-- Multi Preview Floater -->
	<string name="MultiPreviewTitle">Preview</string>
	<string name="MultiPropertiesTitle">Properties</string>

	<!-- inventory offer -->
	<string name="InvOfferAnObjectNamed">An object named</string>
	<string name="InvOfferOwnedByGroup">owned by the group</string>
	<string name="InvOfferOwnedByUnknownGroup">owned by an unknown group</string>
	<string name="InvOfferOwnedBy">owned by</string>
	<string name="InvOfferOwnedByUnknownUser">owned by an unknown user</string>
	<string name="InvOfferGaveYou">gave you</string>
	<string name="InvOfferYouDecline">You decline</string>
	<string name="InvOfferFrom">from</string>

	<!-- group money -->
	<string name="GroupMoneyTotal">Total</string>
	<string name="GroupMoneyBought">bought</string>
	<string name="GroupMoneyPaidYou">paid you</string>
	<string name="GroupMoneyPaidInto">paid into</string>
	<string name="GroupMoneyBoughtPassTo">bought pass to</string>
	<string name="GroupMoneyPaidFeeForEvent">paid fee for event</string>
	<string name="GroupMoneyPaidPrizeForEvent">paid prize for event</string>
	<string name="GroupMoneyBalance">Balance</string>
	<string name="GroupMoneyCredits">Credits</string>
	<string name="GroupMoneyDebits">Debits</string>

	<!-- viewer object -->
	<string name="ViewerObjectContents">Contents</string>

	<!-- Viewer menu -->
	<string name="AcquiredItems">Acquired Items</string>
	<string name="Cancel">Cancel</string>
	<string name="UploadingCosts">Uploading %s costs</string>
	<string name="UnknownFileExtension">
		Unknown file extension .%s
Expected .wav, .tga, .bmp, .jpg, .jpeg, or .bvh
	</string>
  <string name="MuteObject2">Block</string>
  <string name="MuteAvatar">Block</string>
  <string name="UnmuteObject">Unblock</string>
  <string name="UnmuteAvatar">Unblock</string>
	<string name="AddLandmarkNavBarMenu">Add to My Landmarks...</string>
	<string name="EditLandmarkNavBarMenu">Edit my Landmark...</string>

	<!-- menu accelerators -->
	<string name="accel-mac-control">&#8963;</string>
	<string name="accel-mac-command">&#8984;</string>
	<string name="accel-mac-option">&#8997;</string>
	<string name="accel-mac-shift">&#8679;</string>
	<string name="accel-win-control">Ctrl+</string>
	<string name="accel-win-alt">Alt+</string>
	<string name="accel-win-shift">Shift+</string>

	<!-- Previews -->
	<string name="FileSaved">File Saved</string>
	<string name="Receiving">Receiving</string>

	<!-- status bar , Time -->
	<string name="AM">AM</string>
	<string name="PM">PM</string>
	<string name="PST">PST</string>
	<string name="PDT">PDT</string>

	<!-- Directions, HUD -->
	<string name="Forward">Forward</string>
	<string name="Left">Left</string>
	<string name="Right">Right</string>
	<string name="Back">Back</string>
	<string name="North">North</string>
	<string name="South">South</string>
	<string name="West">West</string>
	<string name="East">East</string>
	<string name="Up">Up</string>
	<string name="Down">Down</string>

    <!-- Search Category Strings -->
	<string name="Any Category">Any Category</string>
	<string name="Shopping">Shopping</string>
	<string name="Land Rental">Land Rental</string>
	<string name="Property Rental">Property Rental</string>
	<string name="Special Attraction">Special Attraction</string>
	<string name="New Products">New Products</string>
	<string name="Employment">Employment</string>
	<string name="Wanted">Wanted</string>
	<string name="Service">Service</string>
	<string name="Personal">Personal</string>

	<!-- PARCEL_CATEGORY_UI_STRING -->
	<string name="None">None</string>
	<string name="Linden Location">Linden Location</string>
	<string name="Adult">Adult</string>
	<string name="Arts&amp;Culture">Arts &amp; Culture</string>
	<string name="Business">Business</string>
	<string name="Educational">Educational</string>
	<string name="Gaming">Gaming</string>
	<string name="Hangout">Hangout</string>
	<string name="Newcomer Friendly">Newcomer Friendly</string>
	<string name="Parks&amp;Nature">Parks &amp; Nature</string>
	<string name="Residential">Residential</string>
	<!--<string name="Shopping">Shopping</string>	-->
	<string name="Stage">Stage</string>
	<string name="Other">Other</string>
	<string name="Any">Any</string>
	<string name="You">You</string>

	<!-- punctuations -->
	<string name=":">:</string>
	<string name=",">,</string>
	<string name="...">...</string>
	<string name="***">***</string>
	<string name="(">(</string>
	<string name=")">)</string>
	<string name=".">.</string>
	<string name="'">'</string>
	<string name="---">---</string>

	<!-- media -->
	<string name="Multiple Media">Multiple Media</string>
	<string name="Play Media">Play/Pause Media</string>

	<!-- OSMessageBox messages -->
	<string name="MBCmdLineError">
		An error was found parsing the command line.
Please see: http://wiki.secondlife.com/wiki/Client_parameters
Error:
	</string>
	<string name="MBCmdLineUsg">[APP_NAME] Command line usage:</string>
	<string name="MBUnableToAccessFile">
		[APP_NAME] is unable to access a file that it needs.

This can be because you somehow have multiple copies running, or your system incorrectly thinks a file is open.
If this message persists, restart your computer and try again.
If it continues to persist, you may need to completely uninstall [APP_NAME] and reinstall it.
	</string>
	<string name="MBFatalError">Fatal Error</string>
	<string name="MBRequiresAltiVec"> [APP_NAME] requires a processor with AltiVec (G4 or later).</string>
	<string name="MBAlreadyRunning">
		[APP_NAME] is already running.
Check your task bar for a minimized copy of the program.
If this message persists, restart your computer.
	</string>
	<string name="MBFrozenCrashed">
		[APP_NAME] appears to have frozen or crashed on the previous run.
Would you like to send a crash report?
	</string>
	<string name="MBAlert">Notification</string>
	<string name="MBNoDirectX">
		[APP_NAME] is unable to detect DirectX 9.0b or greater.
[APP_NAME] uses DirectX to detect hardware and/or outdated drivers that can cause stability problems, poor performance and crashes.  While you can run [APP_NAME] without it, we highly recommend running with DirectX 9.0b.

Do you wish to continue?
	</string>
	<string name="MBWarning">Warning</string>
	<string name="MBNoAutoUpdate">
		Automatic updating is not yet implemented for Linux.
Please download the latest version from www.secondlife.com.
	</string>
	<string name="MBRegClassFailed">RegisterClass failed</string>
	<string name="MBError">Error</string>
	<string name="MBFullScreenErr">
		Unable to run fullscreen at [WIDTH] x [HEIGHT].
Running in window.
	</string>
	<string name="MBDestroyWinFailed">Shutdown Error while destroying window (DestroyWindow() failed)</string>
	<string name="MBShutdownErr">Shutdown Error</string>
	<string name="MBDevContextErr">Can't make GL device context</string>
	<string name="MBPixelFmtErr">Can't find suitable pixel format</string>
	<string name="MBPixelFmtDescErr">Can't get pixel format description</string>
	<string name="MBTrueColorWindow">
		[APP_NAME] requires True Color (32-bit) to run.
Please go to your computer's display settings and set the color mode to 32-bit.
	</string>
	<string name="MBAlpha">
		[APP_NAME] is unable to run because it can't get an 8 bit alpha channel.  Usually this is due to video card driver issues.
Please make sure you have the latest video card drivers installed.
Also be sure your monitor is set to True Color (32-bit) in Control Panels &gt; Display &gt; Settings.
If you continue to receive this message, contact the [SUPPORT_SITE].
	</string>
	<string name="MBPixelFmtSetErr">Can't set pixel format</string>
	<string name="MBGLContextErr">Can't create GL rendering context</string>
	<string name="MBGLContextActErr">Can't activate GL rendering context</string>
	<string name="MBVideoDrvErr">
		[APP_NAME] is unable to run because your video card drivers did not install properly, are out of date, or are for unsupported hardware. Please make sure you have the latest video card drivers and even if you do have the latest, try reinstalling them.

If you continue to receive this message, contact the [SUPPORT_SITE].
	</string>

	<!-- Avatar Shape Information -->
<string name="5 O'Clock Shadow">5 O'Clock Shadow</string>

<string name="All White">All White</string>
<string name="Anime Eyes">Anime Eyes</string>
<string name="Arced">Arced</string>
<string name="Arm Length">Arm Length</string>
<string name="Attached">Attached</string>
<string name="Attached Earlobes">Attached Earlobes</string>


<string name="Back Fringe">Back Fringe</string>

<string name="Baggy">Baggy</string>
<string name="Bangs">Bangs</string>

<string name="Beady Eyes">Beady Eyes</string>
<string name="Belly Size">Belly Size</string>
<string name="Big">Big</string>
<string name="Big Butt">Big Butt</string>

<string name="Big Hair Back">Big Hair: Back</string>
<string name="Big Hair Front">Big Hair: Front</string>
<string name="Big Hair Top">Big Hair: Top</string>
<string name="Big Head">Big Head</string>
<string name="Big Pectorals">Big Pectorals</string>
<string name="Big Spikes">Big Spikes</string>
<string name="Black">Black</string>
<string name="Blonde">Blonde</string>
<string name="Blonde Hair">Blonde Hair</string>
<string name="Blush">Blush</string>
<string name="Blush Color">Blush Color</string>
<string name="Blush Opacity">Blush Opacity</string>
<string name="Body Definition">Body Definition</string>
<string name="Body Fat">Body Fat</string>
<string name="Body Freckles">Body Freckles</string>
<string name="Body Thick">Body Thick</string>
<string name="Body Thickness">Body Thickness</string>
<string name="Body Thin">Body Thin</string>

<string name="Bow Legged">Bow Legged</string>
<string name="Breast Buoyancy">Breast Buoyancy</string>
<string name="Breast Cleavage">Breast Cleavage</string>
<string name="Breast Size">Breast Size</string>
<string name="Bridge Width">Bridge Width</string>
<string name="Broad">Broad</string>
<string name="Brow Size">Brow Size</string>
<string name="Bug Eyes">Bug Eyes</string>
<string name="Bugged Eyes">Bugged Eyes</string>
<string name="Bulbous">Bulbous</string>
<string name="Bulbous Nose">Bulbous Nose</string>


<string name="Bushy Eyebrows">Bushy Eyebrows</string>
<string name="Bushy Hair">Bushy Hair</string>
<string name="Butt Size">Butt Size</string>
<string name="bustle skirt">Bustle Skirt</string>
<string name="no bustle">No Bustle</string>
<string name="more bustle">More Bustle</string>

<string name="Chaplin">Chaplin</string>
<string name="Cheek Bones">Cheek Bones</string>
<string name="Chest Size">Chest Size</string>
<string name="Chin Angle">Chin Angle</string>
<string name="Chin Cleft">Chin Cleft</string>
<string name="Chin Curtains">Chin Curtains</string>

<string name="Chin Depth">Chin Depth</string>
<string name="Chin Heavy">Chin Heavy</string>
<string name="Chin In">Chin In</string>
<string name="Chin Out">Chin Out</string>
<string name="Chin-Neck">Chin-Neck</string>
<string name="Clear">Clear</string>
<string name="Cleft">Cleft</string>
<string name="Close Set Eyes">Close Set Eyes</string>
<string name="Closed">Closed</string>
<string name="Closed Back">Closed Back</string>
<string name="Closed Front">Closed Front</string>
<string name="Closed Left">Closed Left</string>
<string name="Closed Right">Closed Right</string>
<string name="Coin Purse">Coin Purse</string>
<string name="Collar Back">Collar Back</string>



<string name="Collar Front">Collar Front</string>



<string name="Corner Down">Corner Down</string>

<string name="Corner Up">Corner Up</string>
<string name="Creased">Creased</string>
<string name="Crooked Nose">Crooked Nose</string>

<string name="Cuff Flare">Cuff Flare</string>
<string name="Dark">Dark</string>
<string name="Dark Green">Dark Green</string>
<string name="Darker">Darker</string>
<string name="Deep">Deep</string>
<string name="Default Heels">Default Heels</string>

<string name="Dense">Dense</string>

<string name="Double Chin">Double Chin</string>
<string name="Downturned">Downturned</string>
<string name="Duffle Bag">Duffle Bag</string>
<string name="Ear Angle">Ear Angle</string>
<string name="Ear Size">Ear Size</string>
<string name="Ear Tips">Ear Tips</string>
<string name="Egg Head">Egg Head</string>
<string name="Eye Bags">Eye Bags</string>
<string name="Eye Color">Eye Color</string>
<string name="Eye Depth">Eye Depth</string>
<string name="Eye Lightness">Eye Lightness</string>
<string name="Eye Opening">Eye Opening</string>
<string name="Eye Pop">Eye Pop</string>
<string name="Eye Size">Eye Size</string>
<string name="Eye Spacing">Eye Spacing</string>

<string name="Eyebrow Arc">Eyebrow Arc</string>
<string name="Eyebrow Density">Eyebrow Density</string>

<string name="Eyebrow Height">Eyebrow Height</string>
<string name="Eyebrow Points">Eyebrow Points</string>
<string name="Eyebrow Size">Eyebrow Size</string>

<string name="Eyelash Length">Eyelash Length</string>
<string name="Eyeliner">Eyeliner</string>
<string name="Eyeliner Color">Eyeliner Color</string>

<string name="Eyes Bugged">Eyes Bugged</string>








<string name="Face Shear">Face Shear</string>
<string name="Facial Definition">Facial Definition</string>
<string name="Far Set Eyes">Far Set Eyes</string>

<string name="Fat Lips">Fat Lips</string>

<string name="Female">Female</string>
<string name="Fingerless">Fingerless</string>
<string name="Fingers">Fingers</string>
<string name="Flared Cuffs">Flared Cuffs</string>
<string name="Flat">Flat</string>
<string name="Flat Butt">Flat Butt</string>
<string name="Flat Head">Flat Head</string>
<string name="Flat Toe">Flat Toe</string>
<string name="Foot Size">Foot Size</string>
<string name="Forehead Angle">Forehead Angle</string>
<string name="Forehead Heavy">Forehead Heavy</string>
<string name="Freckles">Freckles</string>

<string name="Front Fringe">Front Fringe</string>

<string name="Full Back">Full Back</string>
<string name="Full Eyeliner">Full Eyeliner</string>
<string name="Full Front">Full Front</string>
<string name="Full Hair Sides">Full Hair Sides</string>
<string name="Full Sides">Full Sides</string>
<string name="Glossy">Glossy</string>
<string name="Glove Fingers">Glove Fingers</string>

<string name="Glove Length">Glove Length</string>


<string name="Hair">Hair</string>
<string name="Hair Back">Hair: Back</string>
<string name="Hair Front">Hair: Front</string>
<string name="Hair Sides">Hair: Sides</string>
<string name="Hair Sweep">Hair Sweep</string>
<string name="Hair Thickess">Hair Thickness</string>
<string name="Hair Thickness">Hair Thickness</string>
<string name="Hair Tilt">Hair Tilt</string>
<string name="Hair Tilted Left">Hair Tilted Left</string>
<string name="Hair Tilted Right">Hair Tilted Right</string>
<string name="Hair Volume">Hair: Volume</string>
<string name="Hand Size">Hand Size</string>
<string name="Handlebars">Handlebars</string>
<string name="Head Length">Head Length</string>
<string name="Head Shape">Head Shape</string>
<string name="Head Size">Head Size</string>
<string name="Head Stretch">Head Stretch</string>
<string name="Heel Height">Heel Height</string>
<string name="Heel Shape">Heel Shape</string>
<string name="Height">Height</string>
<string name="High">High</string>
<string name="High Heels">High Heels</string>
<string name="High Jaw">High Jaw</string>
<string name="High Platforms">High Platforms</string>
<string name="High and Tight">High and Tight</string>
<string name="Higher">Higher</string>
<string name="Hip Length">Hip Length</string>
<string name="Hip Width">Hip Width</string>
<string name="In">In</string>
<string name="In Shdw Color">Inner Shadow Color</string>
<string name="In Shdw Opacity">Inner Shadow Opacity</string>
<string name="Inner Eye Corner">Inner Eye Corner</string>
<string name="Inner Eye Shadow">Inner Eye Shadow</string>
<string name="Inner Shadow">Inner Shadow</string>


<string name="Jacket Length">Jacket Length</string>

<string name="Jacket Wrinkles">Jacket Wrinkles</string>
<string name="Jaw Angle">Jaw Angle</string>
<string name="Jaw Jut">Jaw Jut</string>
<string name="Jaw Shape">Jaw Shape</string>
<string name="Join">Join</string>
<string name="Jowls">Jowls</string>
<string name="Knee Angle">Knee Angle</string>
<string name="Knock Kneed">Knock Kneed</string>

<string name="Large">Large</string>
<string name="Large Hands">Large Hands</string>
<string name="Left Part">Left Part</string>
<string name="Leg Length">Leg Length</string>
<string name="Leg Muscles">Leg Muscles</string>
<string name="Less">Less</string>
<string name="Less Body Fat">Less Body Fat</string>
<string name="Less Curtains">Less Curtains</string>
<string name="Less Freckles">Less Freckles</string>
<string name="Less Full">Less Full</string>
<string name="Less Gravity">Less Gravity</string>
<string name="Less Love">Less Love</string>
<string name="Less Muscles">Less Muscles</string>
<string name="Less Muscular">Less Muscular</string>
<string name="Less Rosy">Less Rosy</string>
<string name="Less Round">Less Round</string>
<string name="Less Saddle">Less Saddle</string>
<string name="Less Square">Less Square</string>
<string name="Less Volume">Less Volume</string>
<string name="Less soul">Less soul</string>
<string name="Lighter">Lighter</string>
<string name="Lip Cleft">Lip Cleft</string>
<string name="Lip Cleft Depth">Lip Cleft Depth</string>
<string name="Lip Fullness">Lip Fullness</string>
<string name="Lip Pinkness">Lip Pinkness</string>
<string name="Lip Ratio">Lip Ratio</string>
<string name="Lip Thickness">Lip Thickness</string>
<string name="Lip Width">Lip Width</string>
<string name="Lipgloss">Lipgloss</string>
<string name="Lipstick">Lipstick</string>
<string name="Lipstick Color">Lipstick Color</string>
<string name="Long">Long</string>
<string name="Long Head">Long Head</string>
<string name="Long Hips">Long Hips</string>
<string name="Long Legs">Long Legs</string>
<string name="Long Neck">Long Neck</string>
<string name="Long Pigtails">Long Pigtails</string>
<string name="Long Ponytail">Long Ponytail</string>
<string name="Long Torso">Long Torso</string>
<string name="Long arms">Long arms</string>


<string name="Loose Pants">Loose Pants</string>
<string name="Loose Shirt">Loose Shirt</string>
<string name="Loose Sleeves">Loose Sleeves</string>

<string name="Love Handles">Love Handles</string>
<string name="Low">Low</string>
<string name="Low Heels">Low Heels</string>
<string name="Low Jaw">Low Jaw</string>
<string name="Low Platforms">Low Platforms</string>
<string name="Low and Loose">Low and Loose</string>
<string name="Lower">Lower</string>
<string name="Lower Bridge">Lower Bridge</string>
<string name="Lower Cheeks">Lower Cheeks</string>

<string name="Male">Male</string>
<string name="Middle Part">Middle Part</string>
<string name="More">More</string>
<string name="More Blush">More Blush</string>
<string name="More Body Fat">More Body Fat</string>
<string name="More Curtains">More Curtains</string>
<string name="More Eyeshadow">More Eyeshadow</string>
<string name="More Freckles">More Freckles</string>
<string name="More Full">More Full</string>
<string name="More Gravity">More Gravity</string>
<string name="More Lipstick">More Lipstick</string>
<string name="More Love">More Love</string>
<string name="More Lower Lip">More Lower Lip</string>
<string name="More Muscles">More Muscles</string>
<string name="More Muscular">More Muscular</string>
<string name="More Rosy">More Rosy</string>
<string name="More Round">More Round</string>
<string name="More Saddle">More Saddle</string>
<string name="More Sloped">More Sloped</string>
<string name="More Square">More Square</string>
<string name="More Upper Lip">More Upper Lip</string>
<string name="More Vertical">More Vertical</string>
<string name="More Volume">More Volume</string>
<string name="More soul">More soul</string>
<string name="Moustache">Moustache</string>

<string name="Mouth Corner">Mouth Corner</string>
<string name="Mouth Position">Mouth Position</string>
<string name="Mowhawk">Mowhawk</string>
<string name="Muscular">Muscular</string>
<string name="Mutton Chops">Mutton Chops</string>

<string name="Nail Polish">Nail Polish</string>
<string name="Nail Polish Color">Nail Polish Color</string>
<string name="Narrow">Narrow</string>
<string name="Narrow Back">Narrow Back</string>
<string name="Narrow Front">Narrow Front</string>
<string name="Narrow Lips">Narrow Lips</string>
<string name="Natural">Natural</string>
<string name="Neck Length">Neck Length</string>
<string name="Neck Thickness">Neck Thickness</string>
<string name="No Blush">No Blush</string>
<string name="No Eyeliner">No Eyeliner</string>
<string name="No Eyeshadow">No Eyeshadow</string>

<string name="No Lipgloss">No Lipgloss</string>
<string name="No Lipstick">No Lipstick</string>
<string name="No Part">No Part</string>
<string name="No Polish">No Polish</string>
<string name="No Red">No Red</string>
<string name="No Spikes">No Spikes</string>
<string name="No White">No White</string>
<string name="No Wrinkles">No Wrinkles</string>
<string name="Normal Lower">Normal Lower</string>
<string name="Normal Upper">Normal Upper</string>
<string name="Nose Left">Nose Left</string>
<string name="Nose Right">Nose Right</string>
<string name="Nose Size">Nose Size</string>
<string name="Nose Thickness">Nose Thickness</string>
<string name="Nose Tip Angle">Nose Tip Angle</string>
<string name="Nose Tip Shape">Nose Tip Shape</string>
<string name="Nose Width">Nose Width</string>
<string name="Nostril Division">Nostril Division</string>
<string name="Nostril Width">Nostril Width</string>


<string name="Opaque">Opaque</string>
<string name="Open">Open</string>
<string name="Open Back">Open Back</string>
<string name="Open Front">Open Front</string>
<string name="Open Left">Open Left</string>
<string name="Open Right">Open Right</string>
<string name="Orange">Orange</string>
<string name="Out">Out</string>
<string name="Out Shdw Color">Outer Shadow Color</string>
<string name="Out Shdw Opacity">Outer Shadow Opacity</string>
<string name="Outer Eye Corner">Outer Eye Corner</string>
<string name="Outer Eye Shadow">Outer Eye Shadow</string>
<string name="Outer Shadow">Outer Shadow</string>
<string name="Overbite">Overbite</string>

<string name="Package">Package</string>
<string name="Painted Nails">Painted Nails</string>
<string name="Pale">Pale</string>
<string name="Pants Crotch">Pants Crotch</string>
<string name="Pants Fit">Pants Fit</string>
<string name="Pants Length">Pants Length</string>


<string name="Pants Waist">Pants Waist</string>
<string name="Pants Wrinkles">Pants Wrinkles</string>
<string name="Part">Part</string>
<string name="Part Bangs">Part Bangs</string>
<string name="Pectorals">Pectorals</string>
<string name="Pigment">Pigment</string>
<string name="Pigtails">Pigtails</string>
<string name="Pink">Pink</string>
<string name="Pinker">Pinker</string>
<string name="Platform Height">Platform Height</string>
<string name="Platform Width">Platform Width</string>
<string name="Pointy">Pointy</string>
<string name="Pointy Heels">Pointy Heels</string>

<string name="Ponytail">Ponytail</string>
<string name="Poofy Skirt">Poofy Skirt</string>
<string name="Pop Left Eye">Pop Left Eye</string>
<string name="Pop Right Eye">Pop Right Eye</string>
<string name="Puffy">Puffy</string>
<string name="Puffy Eyelids">Puffy Eyelids</string>
<string name="Rainbow Color">Rainbow Color</string>
<string name="Red Hair">Red Hair</string>

<string name="Regular">Regular</string>

<string name="Right Part">Right Part</string>
<string name="Rosy Complexion">Rosy Complexion</string>
<string name="Round">Round</string>

<string name="Ruddiness">Ruddiness</string>
<string name="Ruddy">Ruddy</string>
<string name="Rumpled Hair">Rumpled Hair</string>
<string name="Saddle Bags">Saddle Bags</string>


<string name="Scrawny Leg">Scrawny Leg</string>
<string name="Separate">Separate</string>


<string name="Shallow">Shallow</string>
<string name="Shear Back">Shear Back</string>
<string name="Shear Face">Shear Face</string>
<string name="Shear Front">Shear Front</string>

<string name="Shear Left Up">Shear Left Up</string>

<string name="Shear Right Up">Shear Right Up</string>
<string name="Sheared Back">Sheared Back</string>
<string name="Sheared Front">Sheared Front</string>
<string name="Shift Left">Shift Left</string>
<string name="Shift Mouth">Shift Mouth</string>
<string name="Shift Right">Shift Right</string>
<string name="Shirt Bottom">Shirt Bottom</string>

<string name="Shirt Fit">Shirt Fit</string>

<string name="Shirt Wrinkles">Shirt Wrinkles</string>
<string name="Shoe Height">Shoe Height</string>

<string name="Short">Short</string>
<string name="Short Arms">Short Arms</string>
<string name="Short Legs">Short Legs</string>
<string name="Short Neck">Short Neck</string>
<string name="Short Pigtails">Short Pigtails</string>
<string name="Short Ponytail">Short Ponytail</string>
<string name="Short Sideburns">Short Sideburns</string>
<string name="Short Torso">Short Torso</string>
<string name="Short hips">Short hips</string>
<string name="Shoulders">Shoulders</string>

<string name="Side Fringe">Side Fringe</string>
<string name="Sideburns">Sideburns</string>

<string name="Sides Hair">Sides Hair</string>
<string name="Sides Hair Down">Sides Hair Down</string>
<string name="Sides Hair Up">Sides Hair Up</string>

<string name="Skinny Neck">Skinny Neck</string>
<string name="Skirt Fit">Skirt Fit</string>
<string name="Skirt Length">Skirt Length</string>
<string name="Slanted Forehead">Slanted Forehead</string>
<string name="Sleeve Length">Sleeve Length</string>



<string name="Sleeve Looseness">Sleeve Looseness</string>
<string name="Slit Back">Slit: Back</string>
<string name="Slit Front">Slit: Front</string>
<string name="Slit Left">Slit: Left</string>
<string name="Slit Right">Slit: Right</string>
<string name="Small">Small</string>
<string name="Small Hands">Small Hands</string>
<string name="Small Head">Small Head</string>
<string name="Smooth">Smooth</string>
<string name="Smooth Hair">Smooth Hair</string>
<string name="Socks Length">Socks Length</string>


<string name="Soulpatch">Soulpatch</string>

<string name="Sparse">Sparse</string>
<string name="Spiked Hair">Spiked Hair</string>
<string name="Square">Square</string>
<string name="Square Toe">Square Toe</string>
<string name="Squash Head">Squash Head</string>

<string name="Stretch Head">Stretch Head</string>
<string name="Sunken">Sunken</string>
<string name="Sunken Chest">Sunken Chest</string>
<string name="Sunken Eyes">Sunken Eyes</string>
<string name="Sweep Back">Sweep Back</string>
<string name="Sweep Forward">Sweep Forward</string>

<string name="Tall">Tall</string>
<string name="Taper Back">Taper Back</string>
<string name="Taper Front">Taper Front</string>
<string name="Thick Heels">Thick Heels</string>
<string name="Thick Neck">Thick Neck</string>
<string name="Thick Toe">Thick Toe</string>

<string name="Thin">Thin</string>
<string name="Thin Eyebrows">Thin Eyebrows</string>
<string name="Thin Lips">Thin Lips</string>
<string name="Thin Nose">Thin Nose</string>
<string name="Tight Chin">Tight Chin</string>
<string name="Tight Cuffs">Tight Cuffs</string>
<string name="Tight Pants">Tight Pants</string>
<string name="Tight Shirt">Tight Shirt</string>
<string name="Tight Skirt">Tight Skirt</string>
<string name="Tight Sleeves">Tight Sleeves</string>

<string name="Toe Shape">Toe Shape</string>
<string name="Toe Thickness">Toe Thickness</string>
<string name="Torso Length">Torso Length</string>
<string name="Torso Muscles">Torso Muscles</string>
<string name="Torso Scrawny">Torso Scrawny</string>
<string name="Unattached">Unattached</string>
<string name="Uncreased">Uncreased</string>
<string name="Underbite">Underbite</string>
<string name="Unnatural">Unnatural</string>
<string name="Upper Bridge">Upper Bridge</string>
<string name="Upper Cheeks">Upper Cheeks</string>
<string name="Upper Chin Cleft">Upper Chin Cleft</string>

<string name="Upper Eyelid Fold">Upper Eyelid Fold</string>
<string name="Upturned">Upturned</string>
<string name="Very Red">Very Red</string>
<string name="Waist Height">Waist Height</string>


<string name="Well-Fed">Well-Fed</string>
<string name="White Hair">White Hair</string>
<string name="Wide">Wide</string>
<string name="Wide Back">Wide Back</string>
<string name="Wide Front">Wide Front</string>
<string name="Wide Lips">Wide Lips</string>
<string name="Wild">Wild</string>
<string name="Wrinkles">Wrinkles</string>

  <!-- Navigation bar location input control.
       Strings are here because widget xml is not localizable -->
  <string name="LocationCtrlAddLandmarkTooltip">Add to My Landmarks</string>
  <string name="LocationCtrlEditLandmarkTooltip">Edit my Landmark</string>
  <string name="LocationCtrlInfoBtnTooltip">See more info about the current location</string>
  <string name="LocationCtrlComboBtnTooltip">My location history</string>
  <string name="LocationCtrlForSaleTooltip">Buy this land</string>
  <string name="LocationCtrlVoiceTooltip">Voice not available here</string>
  <string name="LocationCtrlFlyTooltip">Flying not allowed</string>
  <string name="LocationCtrlPushTooltip">No pushing</string>
  <string name="LocationCtrlBuildTooltip">Building/dropping objects not allowed</string>
  <string name="LocationCtrlScriptsTooltip">Scripts not allowed</string>
  <string name="LocationCtrlDamageTooltip">Health</string>

  <!-- Strings used by the (currently Linux) auto-updater app -->
	<string name="UpdaterWindowTitle">
	  [APP_NAME] Update
	</string>
	<string name="UpdaterNowUpdating">
	  Now updating [APP_NAME]...
	</string>
	<string name="UpdaterNowInstalling">
	  Installing [APP_NAME]...
	</string>
	<string name="UpdaterUpdatingDescriptive">
	  Your [APP_NAME] Viewer is being updated to the latest release.  This may take some time, so please be patient.
	</string>
	<string name="UpdaterProgressBarTextWithEllipses">
	  Downloading update...
	</string>
	<string name="UpdaterProgressBarText">
	  Downloading update
	</string>
	<string name="UpdaterFailDownloadTitle">
	  Failed to download update
	</string>
	<string name="UpdaterFailUpdateDescriptive">
	  An error occurred while updating [APP_NAME]. Please download the latest version from www.secondlife.com.
	</string>
	<string name="UpdaterFailInstallTitle">
	  Failed to install update
	</string>
	<string name="UpdaterFailStartTitle">
	  Failed to start viewer
	</string>

	<!-- IM system messages -->
	<string name="IM_logging_string">-- Instant message logging enabled --</string>
	<string name="IM_typing_start_string">[NAME] is typing...</string>
	<string name="Unnamed">(Unnamed)</string>
	<string name="IM_moderated_chat_label">(Moderated: Voices off by default)</string>
	<string name="IM_unavailable_text_label">Text chat is not available for this call.</string>
	<string name="IM_muted_text_label">Your text chat has been disabled by a Group Moderator.</string>
	<string name="IM_default_text_label">Click here to instant message.</string>
	<string name="IM_to_label">To</string>
	<string name="IM_moderator_label">(Moderator)</string>

	<!-- voice calls -->
	<string name="started_call">Started a voice call</string>
	<string name="joined_call">Joined the voice call</string>

  <string name="ringing-im">
    Joining voice call...
  </string>
  <string name="connected-im">
    Connected, click Leave Call to hang up
  </string>
  <string name="hang_up-im">
    Left voice call
  </string>
  <string name="answering-im">
    Connecting...
  </string>
  <string name="conference-title">
    Ad-hoc Conference
  </string>
  <string name="inventory_item_offered-im">
    Inventory item offered
  </string>
  <string name="share_alert">
    Drag items from inventory here
  </string>


  <string name="only_user_message">
    You are the only user in this session.
  </string>
  <string name="offline_message">
    [FIRST] [LAST] is offline.
  </string>
  <string name="invite_message">
    Click the [BUTTON NAME] button to accept/connect to this voice chat.
  </string>
  <string name="muted_message">
    You have blocked this Resident. Sending a message will automatically unblock them.
  </string>
  <!--Some times string name is getting from the body of server response.
  For ex.: from gIMMgr::showSessionStartError in the LLViewerChatterBoxSessionStartReply::post. 
  In case of the EXT-3115 issue 'generic' is passed into the gIMMgr::showSessionStartError as a string name.
  Also there are some other places where "generic" is used.
  So, let add string with name="generic" with the same value as "generic_request_error" -->
  <string name="generic">
    Error making request, please try again later.
  </string>
  <string name="generic_request_error">
    Error making request, please try again later.
  </string>
  <string name="insufficient_perms_error">
    You do not have sufficient permissions.
  </string>
  <string name="session_does_not_exist_error">
    The session no longer exists
  </string>
  <string name="no_ability_error">
    You do not have that ability.
  </string>
  <string name="no_ability">
    You do not have that ability.
  </string>
  <string name="not_a_mod_error">
    You are not a session moderator.
  </string>
  <!--Some times string name is getting from the body of server response.
  For ex.: from gIMMgr::showSessionStartError in the LLViewerChatterBoxSessionStartReply::post. 
  In case of the EXT-3562 issue 'muted' is passed into the gIMMgr::showSessionStartError as a string name.
  So, let add string with name="muted" with the same value as "muted_error" -->
  <string name="muted">
    A group moderator disabled your text chat.
  </string>
  <string name="muted_error">
    A group moderator disabled your text chat.
  </string>
  <string name="add_session_event">
    Unable to add users to chat session with [RECIPIENT].
  </string>
  <!--Some times string name is getting from the body of server response.
  For ex.: from gIMMgr::showSessionStartError in the LLViewerChatterBoxSessionStartReply::post. 
  In case of the EXT-3562 issue 'message' is passed into the gIMMgr::showSessionStartError as a string name.
  So, let add string with name="message" with the same value as "message_session_event" -->
  <string name="message">
    Unable to send your message to the chat session with [RECIPIENT].
  </string>  
  <string name="message_session_event">
    Unable to send your message to the chat session with [RECIPIENT].
  </string>
  <string name="mute">
    Error while moderating.
  </string>
  <!--Some times string name is getting from the body of server response.
  For ex.: from gIMMgr::showSessionStartError in the LLViewerChatterBoxSessionStartReply::post. 
  In case of the EXT-3459 issue 'removed' is passed into the gIMMgr::showSessionStartError as a string name.
  So, let add string with name="removed" with the same value as "removed_from_group" -->
  <string name="removed">
    You have been removed from the group.
  </string>
  <string name="removed_from_group">
    You have been removed from the group.
  </string>
  <string name="close_on_no_ability">
    You no longer have the ability to be in the chat session.
  </string>
  <string name="unread_chat_single">
    [SOURCES] has said something new
  </string>"
  <string name="unread_chat_multiple">
    [SOURCES] have said something new
  </string>"
<<<<<<< HEAD
  
  <!-- Financial operations strings -->
  <string name="paid_you_ldollars">[NAME] paid you L$[AMOUNT]</string>
  <string name="giving">Giving</string>
  <string name="uploading_costs">Uploading costs</string>
  <string name="this_costs">This costs</string>
  <string name="buying_selected_land">Buying selected land</string>
  <string name="this_object_costs">This object costs"</string>
  
  <string name="group_role_everyone">Everyone</string>
  <string name="group_role_officers">Officers</string>
  <string name="group_role_owners">Owners</string>

=======
	<string name="session_initialization_timed_out_error">
		The session initialization is timed out
	</string>
>>>>>>> d374d2f3
</strings><|MERGE_RESOLUTION|>--- conflicted
+++ resolved
@@ -3028,7 +3028,9 @@
   <string name="unread_chat_multiple">
     [SOURCES] have said something new
   </string>"
-<<<<<<< HEAD
+	<string name="session_initialization_timed_out_error">
+		The session initialization is timed out
+	</string>
   
   <!-- Financial operations strings -->
   <string name="paid_you_ldollars">[NAME] paid you L$[AMOUNT]</string>
@@ -3042,9 +3044,4 @@
   <string name="group_role_officers">Officers</string>
   <string name="group_role_owners">Owners</string>
 
-=======
-	<string name="session_initialization_timed_out_error">
-		The session initialization is timed out
-	</string>
->>>>>>> d374d2f3
 </strings>