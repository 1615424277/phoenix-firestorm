<?xml version="1.0" encoding="utf-8" standalone="yes" ?>
<!-- This file contains strings that used to be hardcoded in the source.
     It is only for those strings which do not belong in a floater.
     For example, the strings used in avatar chat bubbles, and strings
     that are returned from one component and may appear in many places-->
<strings>

	<!-- Default Args - these arguments will be replaced in all strings -->
	<string name="SECOND_LIFE">[CURRENT_GRID]</string>
	<string name="APP_NAME">Firestorm</string>
	<string name="CAPITALIZED_APP_NAME">FIRESTORM</string>
	<string name="SECOND_LIFE_GRID">Second Life Grid</string>
	<string name="SUPPORT_SITE">Second Life Support Portal</string>

	<!-- starting up -->
	<string name="StartupDetectingHardware">Detecting hardware...</string>
	<string name="StartupLoading">Loading [APP_NAME]...</string>
	<string name="StartupClearingCache">Clearing cache...</string>
	<string name="StartupInitializingTextureCache">Initializing texture cache...</string>
	<string name="StartupInitializingVFS">Initializing VFS...</string>
	<string name="StartupRequireDriverUpdate">Graphics initialization failed. Please update your graphics driver!</string>

	<!--  progress -->
	<string name="ProgressRestoring">Restoring...</string>
	<string name="ProgressChangingResolution">Changing resolution...</string>

	<!-- Legacy strings, almost never used -->
	<string name="Fullbright">Fullbright (legacy)</string>	<!-- used in the Build > materials dropdown-->

	<!-- Login -->
	<string name="LoginInProgress">Logging in. [APP_NAME] may appear frozen.  Please wait.</string>
	<string name="LoginInProgressNoFrozen">Logging in...</string>
	<string name="LoginAuthenticating">Authenticating</string>
	<string name="LoginMaintenance">Performing account maintenance...</string>
	<string name="LoginAttempt">Previous login attempt failed. Logging in, attempt [NUMBER]</string>
	<string name="LoginPrecaching">Loading world...</string>
	<string name="LoginInitializingBrowser">Initializing embedded web browser...</string>
	<string name="LoginInitializingMultimedia">Initializing multimedia...</string>
	<string name="LoginInitializingFonts">Loading fonts...</string>
	<string name="LoginVerifyingCache">Verifying cache files (can take 60-90 seconds)...</string>
	<string name="LoginProcessingResponse">Processing response...</string>
	<string name="LoginInitializingWorld">Initializing world...</string>
	<string name="LoginDecodingImages">Decoding images...</string>
	<string name="LoginInitializingQuicktime">Initializing QuickTime...</string>
	<string name="LoginQuicktimeNotFound">QuickTime not found - unable to initialize.</string>
	<string name="LoginQuicktimeOK">QuickTime initialized successfully.</string>
	<string name="LoginRequestSeedCapGrant">Requesting region capabilities...</string>
	<string name="LoginRetrySeedCapGrant">Requesting region capabilities, attempt [NUMBER]...</string>
	<string name="LoginWaitingForRegionHandshake">Waiting for region handshake...</string>
	<string name="LoginConnectingToRegion">Connecting to region...</string>
	<string name="LoginDownloadingClothing">Downloading clothing...</string>
	<string name="InvalidCertificate">The server returned an invalid or corrupt certificate. Please contact the Grid administrator.</string>
	<string name="CertInvalidHostname">An invalid hostname was used to access the server, please check your SLURL or Grid hostname.</string>
	<string name="CertExpired">The certificate returned by the Grid appears to be expired.  Please check your system clock, or contact your Grid administrator.</string>
	<string name="CertKeyUsage">The certificate returned by the server could not be used for SSL.  Please contact your Grid administrator.</string>
	<string name="CertBasicConstraints">Too many certificates were in the servers Certificate chain.  Please contact your Grid administrator.</string>
	<string name="CertInvalidSignature">The certificate signature returned by the Grid server could not be verified.  Please contact your Grid administrator.</string>

	<string name="LoginFailedNoNetwork">Network error: Could not establish connection, please check your network connection.</string>
	<string name="LoginFailed">Login failed.</string>
	<string name="Quit">Quit</string>
	<string name="create_account_url">http://join.secondlife.com/</string>

	<string name="LoginFailedViewerNotPermitted">
The viewer you are using can no longer access Second Life. Please visit the following page to download a new viewer:
http://secondlife.com/download

For more information, see our FAQ below:
http://secondlife.com/viewer-access-faq</string>
	<string name="LoginIntermediateOptionalUpdateAvailable">Optional viewer update available: [VERSION]</string>
	<string name="LoginFailedRequiredUpdate">Required viewer update: [VERSION]</string>
	<string name="LoginFailedAlreadyLoggedIn">This agent is already logged in.
</string>
	<string name="LoginFailedAuthenticationFailed">Sorry! We couldn't log you in.
Please check to make sure you entered the right
    * Username (like bobsmith12 or steller.sunshine)
    * Password
Also, please make sure your Caps Lock key is off.</string>
	<string name="LoginFailedPasswordChanged">As a security precaution your password has been changed.
Please go to your account page at http://secondlife.com/password
and answer the security question to reset your password.
We are very sorry for the inconvenience.</string>
	<string name="LoginFailedPasswordReset">We made some changes to our system and you will need to reset your password.
Please go to your account page at http://secondlife.com/password
and answer the security question to reset your password.
We are very sorry for the inconvenience.</string>
	<string name="LoginFailedEmployeesOnly">Second Life is temporarily closed for maintenance.
Logins are currently restricted to employees only.
Check www.secondlife.com/status for updates.</string>
	<string name="LoginFailedPremiumOnly">Second Life logins are temporarily restricted in order to make sure that those in-world have the best possible experience.

People with free accounts will not be able to access Second Life during this time, to make room for those who have paid for Second Life.</string>
	<string name="LoginFailedComputerProhibited">Second Life cannot be accessed from this computer.
If you feel this is an error, please contact
support@secondlife.com.</string>
	<string name="LoginFailedAcountSuspended">Your account is not accessible until
[TIME] Pacific Time.</string>
	<string name="LoginFailedAccountDisabled">We are unable to complete your request at this time.
Please contact Second Life support for assistance at http://secondlife.com/support.
If you are unable to change your password, please call (866) 476-9763.</string>
	<string name="LoginFailedTransformError">Data inconsistency found during login.
Please contact support@secondlife.com.</string>
	<string name="LoginFailedAccountMaintenance">Your account is undergoing minor maintenance.
Your account is not accessible until
[TIME] Pacific Time.
If you feel this is an error, please contact support@secondlife.com.</string>
	<string name="LoginFailedPendingLogoutFault">Request for logout responded with a fault from simulator.</string>
	<string name="LoginFailedPendingLogout">The system is logging you out right now.
Your Account will not be available until
[TIME] Pacific Time.</string>
	<string name="LoginFailedUnableToCreateSession">Unable to create valid session.</string>
	<string name="LoginFailedUnableToConnectToSimulator">Unable to connect to a simulator.</string>
	<string name="LoginFailedRestrictedHours">Your account can only access Second Life
between [START] and [END] Pacific Time.
Please come back during those hours.
If you feel this is an error, please contact support@secondlife.com.</string>
	<string name="LoginFailedIncorrectParameters">Incorrect parameters.
If you feel this is an error, please contact support@secondlife.com.</string>
	<string name="LoginFailedFirstNameNotAlphanumeric">First name parameter must be alphanumeric.
If you feel this is an error, please contact support@secondlife.com.</string>
	<string name="LoginFailedLastNameNotAlphanumeric">Last name parameter must be alphanumeric.
If you feel this is an error, please contact support@secondlife.com.</string>
	<string name="LogoutFailedRegionGoingOffline">Region is going offline.
Please try logging in again in a minute.</string>
	<string name="LogoutFailedAgentNotInRegion">Agent not in region.
Please try logging in again in a minute.</string>
	<string name="LogoutFailedPendingLogin">The region was logging in another session.
Please try logging in again in a minute.</string>
	<string name="LogoutFailedLoggingOut">The region was logging out the previous session.
Please try logging in again in a minute.</string>
	<string name="LogoutFailedStillLoggingOut">The region is still logging out the previous session.
Please try logging in again in a minute.</string>
	<string name="LogoutSucceeded">Region has logged out last session.
Please try logging in again in a minute.</string>
	<string name="LogoutFailedLogoutBegun">Region has begun the logout process.
Please try logging in again in a minute.</string>
	<string name="LoginFailedLoggingOutSession">The system has begun logging out your last session.
Please try logging in again in a minute.</string>


	<!-- Disconnection -->
	<string name="AgentLostConnection">This region may be experiencing trouble.  Please check your connection to the Internet.</string>
	<string name="SavingSettings">Saving your settings...</string>
	<string name="LoggingOut">Logging out...</string>
	<string name="ShuttingDown">Shutting down...</string>
	<string name="YouHaveBeenDisconnected">You have been disconnected from the region you were in.</string>
	<string name="SentToInvalidRegion">You were sent to an invalid region.</string>
	<string name="TestingDisconnect">Testing viewer disconnect</string>

	<!-- Tooltip -->
	<string name="TooltipPerson">Person</string><!-- Object under mouse pointer is an avatar -->
	<string name="TooltipNoName">(no name)</string> <!-- No name on an object -->
	<string name="TooltipOwner">Owner:</string> <!-- Owner name follows -->
	<string name="TooltipPublic">Public</string> <!-- Public permissions on an object -->
	<string name="TooltipIsGroup">(Group)</string> <!-- The name before this text is that of a group -->
	<string name="TooltipForSaleL$">For Sale: L$[AMOUNT]</string> <!-- L$ version -->
	<string name="TooltipFlagGroupBuild">Group Build</string>
	<string name="TooltipFlagNoBuild">No Build</string>
	<string name="TooltipFlagNoEdit">No Edit</string>
	<string name="TooltipFlagNotSafe">Not Safe</string><!-- damage area -->
	<string name="TooltipFlagNoFly">No Fly</string>
	<string name="TooltipFlagGroupScripts">Group Scripts</string>
	<string name="TooltipFlagNoScripts">No Scripts</string>
	<string name="TooltipLand">Land:</string>
	<string name="TooltipMustSingleDrop">Only a single item can be dragged here</string>
	<string name="TooltipPrice" value="L$[AMOUNT]: "/>
	<string name="TooltipFlagScript">Script</string>
	<string name="TooltipFlagPhysics">Physics</string>
	<string name="TooltipFlagTouch">Touch</string>
	<string name="TooltipFlagL$">L$</string>
	<string name="TooltipFlagDropInventory">Drop Inventory</string>
	<string name="TooltipFlagPhantom">Phantom</string>
	<string name="TooltipFlagTemporary">Temporary</string>
	<string name="TooltipPrimCount">Prims: [COUNT]</string>
	<string name="TooltipPrimEquivalent">, Land Impact: [PEWEIGHT] PE</string>
	<string name="TooltipPrimEquivalentLoading">, loading Land Impact...</string>
	<string name="TooltipPrimEquivalentUnavailable">, Land Impact unavailable</string>
	<string name="TooltipDistance">Distance: [DISTANCE] m</string>
	<string name="TooltipPosition">Position: [POSITION]</string>

	<string name="TooltipOutboxDragToWorld">You can not rez items in your merchant outbox</string>
	<string name="TooltipOutboxNoTransfer">One or more of these objects cannot be sold or transferred.</string>
	<string name="TooltipOutboxNotInInventory">Your merchant outbox can only accept items directly from your inventory</string>
	<string name="TooltipOutboxWorn">You can not put items you are wearing into your merchant outbox</string>
	<string name="TooltipOutboxCallingCard">You can not put calling cards into your merchant outbox</string>
	<string name="TooltipOutboxFolderLevels">Depth of nested folders exceeds 3</string>
	<string name="TooltipOutboxTooManyFolders">Subfolder count in top-level folder exceeds 20</string>
	<string name="TooltipOutboxTooManyObjects">Item count in top-level folder exceeds 200</string>
	
	<string name="TooltipDragOntoOwnChild">You can't move a folder into its child</string>
	<string name="TooltipDragOntoSelf">You can't move a folder into itself</string>
	
	<!-- tooltips for Urls -->
	<string name="TooltipHttpUrl">Click to view this web page</string>
	<string name="TooltipSLURL">Click to view this location's information</string>
	<string name="TooltipAgentUrl">Click to view this Resident's profile</string>
	<string name="TooltipAgentInspect">Learn more about this Resident</string>
	<string name="TooltipAgentMute">Click to mute this Resident</string>
	<string name="TooltipAgentUnmute">Click to unmute this Resident</string>
	<string name="TooltipAgentIM">Click to IM this Resident</string>
	<string name="TooltipAgentPay">Click to Pay this Resident</string>
	<string name="TooltipAgentOfferTeleport">Click to offer a teleport request to this Resident</string>
	<string name="TooltipAgentRequestFriend">Click to send a friend request to this Resident</string>
	<string name="TooltipGroupUrl">Click to view this group's description</string>
	<string name="TooltipEventUrl">Click to view this event's description</string>
	<string name="TooltipClassifiedUrl">Click to view this classified</string>
	<string name="TooltipParcelUrl">Click to view this parcel's description</string>
	<string name="TooltipTeleportUrl">Click to teleport to this location</string>
	<string name="TooltipObjectIMUrl">Click to view this object's description</string>
	<string name="TooltipMapUrl">Click to view this location on a map</string>
	<string name="TooltipSLAPP">Click to run the secondlife:// command</string>
	<string name="CurrentURL" value=" CurrentURL: [CurrentURL]" />

	<!-- text for SLURL labels -->
	<string name="SLurlLabelTeleport">Teleport to</string>
	<string name="SLurlLabelShowOnMap">Show Map for</string>

	<!-- label strings for secondlife:///app/agent SLapps -->
	<string name="SLappAgentMute">Mute</string>
	<string name="SLappAgentUnmute">Unmute</string>
	<string name="SLappAgentIM">IM</string>
	<string name="SLappAgentPay">Pay</string>
	<string name="SLappAgentOfferTeleport">Offer Teleport to </string>
	<string name="SLappAgentRequestFriend">Friend Request </string>

	<!-- ButtonToolTips, llfloater.cpp -->
	<string name="BUTTON_CLOSE_DARWIN">Close (&#8984;W)</string>
	<string name="BUTTON_CLOSE_WIN">Close (Ctrl+W)</string>
	<string name="BUTTON_CLOSE_CHROME">Close</string>
	<string name="BUTTON_RESTORE">Restore</string>
	<string name="BUTTON_MINIMIZE">Minimize</string>
	<string name="BUTTON_TEAR_OFF">Tear Off</string>
	<string name="BUTTON_DOCK">Dock</string>
	<string name="BUTTON_HELP">Show Help</string>

	<!-- searching - generic -->
	<string name="Searching">Searching...</string>
	<string name="NoneFound">None found.</string>

	<!-- Indicates that an avatar name or other similar datum is being retrieved. General usage. -->
	<string name="RetrievingData">Retrieving...</string>

	<string name="ReleaseNotes">Release Notes</string>
	<!-- Always mark translate="false" for strings that are nothing but URLs, as they don't need translation. -->
	<string name="RELEASE_NOTES_BASE_URL" translate="false">http://wiki.secondlife.com/wiki/Release_Notes/</string>

	<!-- Indicates something is being loaded. Maybe should be merged with RetrievingData -->
	<string name="LoadingData">Loading...</string>

	<!-- Indicates a protected Inventory folder. ## Zi: Animation Overrider -->
	<string name="ProtectedFolder">protected</string>


	<!-- namecache -->
	<!-- Avatar name: text shown for LLUUID::null -->
	<string name="AvatarNameNobody">(nobody)</string>

	<!-- Avatar name: text shown while fetching name -->
	<string name="AvatarNameWaiting">(waiting)</string>

  <!-- Avatar name: More than one avatar is selected/used here -->
  <string name="AvatarNameMultiple">(multiple)</string>

	<!-- Group name: text shown for LLUUID::null -->
	<string name="GroupNameNone">(none)</string>

	<string name="AvalineCaller">Avaline Caller [ORDER]</string>

	<!-- Asset errors. Used in llassetstorage.cpp, translation from error code to error message. -->
	<string name="AssetErrorNone">No error</string>
	<string name="AssetErrorRequestFailed">Asset request: failed</string>
	<string name="AssetErrorNonexistentFile">Asset request: non-existent file</string>
	<string name="AssetErrorNotInDatabase">Asset request: asset not found in database</string>
	<string name="AssetErrorEOF">End of file</string>
	<string name="AssetErrorCannotOpenFile">Cannot open file</string>
	<string name="AssetErrorFileNotFound">File not found</string>
	<string name="AssetErrorTCPTimeout">File transfer timeout</string>
	<string name="AssetErrorCircuitGone">Circuit gone</string>
	<string name="AssetErrorPriceMismatch">Viewer and server do not agree on price</string>
	<string name="AssetErrorUnknownStatus">Unknown status</string>

	<!-- Asset Type human readable names:  these will replace variable [TYPE] in notification FailedToFindWearable* -->
	<!-- Will also replace [OBJECTTYPE] in notifications: UserGiveItem, ObjectGiveItem -->
	<string name="texture">texture</string>
	<string name="sound">sound</string>
	<string name="calling card">calling card</string>
	<string name="landmark">landmark</string>
	<string name="legacy script">legacy script</string>
	<string name="clothing">clothing</string>
	<string name="object">object</string>
	<string name="note card">notecard</string>
	<string name="folder">folder</string>
	<string name="root">root</string>
	<string name="lsl2 script">LSL2 script</string>
	<string name="lsl bytecode">LSL bytecode</string>
	<string name="tga texture">tga texture</string>
	<string name="body part">body part</string>
	<string name="snapshot">snapshot</string>
	<string name="lost and found">Lost and Found</string>
	<string name="targa image">targa image</string>
	<string name="trash">Trash</string>
	<string name="jpeg image">jpeg image</string>
	<string name="animation">animation</string>
	<string name="gesture">gesture</string>
	<string name="simstate">simstate</string>
	<string name="favorite">favorite</string>
	<string name="symbolic link">link</string>
	<string name="symbolic folder link">folder link</string>
  <string name="mesh">mesh</string>

	<!-- llvoavatar. Displayed in the avatar chat bubble -->
	<string name="AvatarEditingAppearance">(Editing Appearance)</string>
	<string name="AvatarAway">Away</string>
	<string name="AvatarBusy">Unavailable</string>
	<string name="AvatarMuted">Blocked</string>

	<!-- animations -->
	<string name="anim_express_afraid">Afraid</string>
	<string name="anim_express_anger">Angry</string>
	<string name="anim_away">Away</string>
	<string name="anim_backflip">Backflip</string>
	<string name="anim_express_laugh">Belly Laugh</string>
	<string name="anim_express_toothsmile">BigSmile</string>
	<string name="anim_blowkiss">Blow Kiss</string>
	<string name="anim_express_bored">Bored</string>
	<string name="anim_bow">Bow</string>
	<string name="anim_clap">Clap</string>
	<string name="anim_courtbow">Court Bow</string>
	<string name="anim_express_cry">Cry</string>
	<string name="anim_dance1">Dance 1</string>
	<string name="anim_dance2">Dance 2</string>
	<string name="anim_dance3">Dance 3</string>
	<string name="anim_dance4">Dance 4</string>
	<string name="anim_dance5">Dance 5</string>
	<string name="anim_dance6">Dance 6</string>
	<string name="anim_dance7">Dance 7</string>
	<string name="anim_dance8">Dance 8</string>
	<string name="anim_express_disdain">Disdain</string>
	<string name="anim_drink">Drink</string>
	<string name="anim_express_embarrased">Embarrassed</string>
	<string name="anim_angry_fingerwag">Finger Wag</string>
	<string name="anim_fist_pump">Fist Pump</string>
	<string name="anim_yoga_float">Floating Yoga</string>
	<string name="anim_express_frown">Frown</string>
	<string name="anim_impatient">Impatient</string>
	<string name="anim_jumpforjoy">Jump For Joy</string>
	<string name="anim_kissmybutt">Kiss My Butt</string>
	<string name="anim_express_kiss">Kiss</string>
	<string name="anim_laugh_short">Laugh</string>
	<string name="anim_musclebeach">Muscle Beach</string>
	<string name="anim_no_unhappy">No (Unhappy)</string>
	<string name="anim_no_head">No</string>
	<string name="anim_nyanya">Nya-nya-nya</string>
	<string name="anim_punch_onetwo">One-Two Punch</string>
	<string name="anim_express_open_mouth">Open Mouth</string>
	<string name="anim_peace">Peace</string>
	<string name="anim_point_you">Point at Other</string>
	<string name="anim_point_me">Point at Self</string>
	<string name="anim_punch_l">Punch Left</string>
	<string name="anim_punch_r">Punch Right</string>
	<string name="anim_rps_countdown">RPS count</string>
	<string name="anim_rps_paper">RPS paper</string>
	<string name="anim_rps_rock">RPS rock</string>
	<string name="anim_rps_scissors">RPS scissors</string>
	<string name="anim_express_repulsed">Repulsed</string>
	<string name="anim_kick_roundhouse_r">Roundhouse Kick</string>
	<string name="anim_express_sad">Sad</string>
	<string name="anim_salute">Salute</string>
	<string name="anim_shout">Shout</string>
	<string name="anim_express_shrug">Shrug</string>
	<string name="anim_express_smile">Smile</string>
	<string name="anim_smoke_idle">Smoke Idle</string>
	<string name="anim_smoke_inhale">Smoke Inhale</string>
	<string name="anim_smoke_throw_down">Smoke Throw Down</string>
	<string name="anim_express_surprise">Surprise</string>
	<string name="anim_sword_strike_r">Sword Strike</string>
	<string name="anim_angry_tantrum">Tantrum</string>
	<string name="anim_express_tongue_out">TongueOut</string>
	<string name="anim_hello">Wave</string>
	<string name="anim_whisper">Whisper</string>
	<string name="anim_whistle">Whistle</string>
	<string name="anim_express_wink">Wink</string>
	<string name="anim_wink_hollywood">Wink (Hollywood)</string>
	<string name="anim_express_worry">Worry</string>
	<string name="anim_yes_happy">Yes (Happy)</string>
	<string name="anim_yes_head">Yes</string>

	<!-- build floater -->
	<string name="multiple_textures">Multiple</string>

	<!-- world map -->
	<string name="texture_loading">Loading...</string>
	<string name="worldmap_offline">Offline</string>
	<string name="worldmap_item_tooltip_format">[AREA] m² L$[PRICE]</string>
	<string name="worldmap_results_none_found">None found.</string>
	<string name="worldmap_agent_position">You are here</string>
	
	<!-- mini map -->
	<string name="minimap_distance">(Distance: [DISTANCE] m)</string>
	<string name="minimap_no_focus">The camera cannot focus on user because they are outside your draw distance.</string>

	<!-- animations uploading status codes -->
	<string name="Ok">OK</string>
	<string name="Premature end of file">Premature end of file</string>
	<string name="ST_NO_JOINT">Can't find ROOT or JOINT.</string>

	<!-- Chat -->
	<string name="no_name_object">(no name)</string>
	<string name="whisper">whispers:</string>
	<string name="shout">shouts:</string>
	<string name="ringing">Connecting to in-world Voice Chat...</string>
	<string name="connected">Connected</string>
	<string name="unavailable">Voice not available at your current location</string>
	<string name="hang_up">Disconnected from in-world Voice Chat</string>
  <string name="reconnect_nearby">You will now be reconnected to Nearby Voice Chat</string>
	<string name="ScriptQuestionCautionChatGranted">'[OBJECTNAME]', an object owned by '[OWNERNAME]', located in [REGIONNAME] at [REGIONPOS], has been granted permission to: [PERMISSIONS].</string>
	<string name="ScriptQuestionCautionChatDenied">'[OBJECTNAME]', an object owned by '[OWNERNAME]', located in [REGIONNAME] at [REGIONPOS], has been denied permission to: [PERMISSIONS].</string>
	<string name="AdditionalPermissionsRequestHeader">If you allow access to your account, you will also be allowing the object to:</string>
	<string name="ScriptTakeMoney">Take Linden dollars (L$) from you</string>
	<string name="ActOnControlInputs">Act on your control inputs</string>
	<string name="RemapControlInputs">Remap your control inputs</string>
	<string name="AnimateYourAvatar">Animate your avatar</string>
	<string name="AttachToYourAvatar">Attach to your avatar</string>
	<string name="ReleaseOwnership">Release ownership and become public</string>
	<string name="LinkAndDelink">Link and delink from other objects</string>
	<string name="AddAndRemoveJoints">Add and remove joints with other objects</string>
	<string name="ChangePermissions">Change its permissions</string>
	<string name="TrackYourCamera">Track your camera</string>
  <string name="ControlYourCamera">Control your camera</string>
  <string name="TeleportYourAgent">Teleport you</string>
  <string name="NotConnected">Not Connected</string>

	<!-- Sim Access labels -->
	<string name="SIM_ACCESS_PG">General</string>
	<string name="SIM_ACCESS_MATURE">Moderate</string>
	<string name="SIM_ACCESS_ADULT">Adult</string>
	<string name="SIM_ACCESS_DOWN">Offline</string>
	<string name="SIM_ACCESS_MIN">Unknown</string>

	<!-- For use when we do not have land type back from the server -->
	<string name="land_type_unknown">(unknown)</string>

	<!-- For land type back from the simulator -->
	<string name="Estate / Full Region">Estate / Full Region</string>
	<string name="Estate / Homestead">Estate / Homestead</string>
	<string name="Mainland / Homestead">Mainland / Homestead</string>
	<string name="Mainland / Full Region">Mainland / Full Region</string>

	<!-- File load/save dialogs -->
	<string name="all_files">All Files</string>
	<string name="sound_files">Sounds</string>
	<string name="animation_files">Animations</string>
	<string name="image_files">Images</string>
	<string name="save_file_verb">Save</string>
	<string name="load_file_verb">Load</string>
	<string name="targa_image_files">Targa Images</string>
	<string name="bitmap_image_files">Bitmap Images</string>
	<string name="avi_movie_file">AVI Movie File</string>
	<string name="xaf_animation_file">XAF Anim File</string>
	<string name="xml_file">XML File</string>
	<string name="raw_file">RAW File</string>
	<string name="compressed_image_files">Compressed Images</string>
	<string name="load_files">Load Files</string>
	<string name="choose_the_directory">Choose Directory</string>
	<string name="script_files">Scripts</string>
	<string name="dictionary_files">Dictionaries</string>

  <!-- LSL Usage Hover Tips -->
  <!-- NOTE: For now these are set as translate="false", until DEV-40761 is implemented (to internationalize the rest of tooltips in the same window).
             This has no effect on viewer code, but prevents Linden Lab internal localization tool from scraping these strings.  -->
	<string name="LSLTipSleepTime" translate="false">
Sleeps script for [SLEEP_TIME] seconds.
	</string>

	<string name="LSLTipText_llSin" translate="false">
float llSin(float theta)
Returns the sine of theta (theta in radians)
	</string>
	<string name="LSLTipText_llCos" translate="false">
float llCos(float theta)
Returns the cosine of theta (theta in radians)
	</string>
	<string name="LSLTipText_llTan" translate="false">
float llTan(float theta)
Returns the tangent of theta (theta in radians)
	</string>
	<string name="LSLTipText_llAtan2" translate="false">
float llAtan2(float y, float x)
Returns the arctangent2 of y, x
	</string>
	<string name="LSLTipText_llSqrt" translate="false">
float llSqrt(float val)
Returns the square root of val, or returns 0 and triggers a Math Error for imaginary results
	</string>
	<string name="LSLTipText_llPow" translate="false">
float llPow(float base, float exponent)
Returns the base raised to the power exponent, or returns 0 and triggers Math Error for imaginary results
	</string>
	<string name="LSLTipText_llAbs" translate="false">
integer llAbs(integer val)
Returns the positive version of val
	</string>
	<string name="LSLTipText_llFabs" translate="false">
float llFabs(float val)
Returns the positive version of val
	</string>
	<string name="LSLTipText_llFrand" translate="false">
float llFrand(float mag)
Returns a pseudo random number in the range [0,mag) or (mag,0]
	</string>
	<string name="LSLTipText_llFloor" translate="false">
integer llFloor(float val)
Returns largest integer value &lt;= val
	</string>
	<string name="LSLTipText_llCeil" translate="false">
integer llCeil(float val)
Returns smallest integer value &gt;= val
	</string>
	<string name="LSLTipText_llRound" translate="false">
integer llRound(float val)
Returns val rounded to the nearest integer
	</string>
	<string name="LSLTipText_llVecMag" translate="false">
float llVecMag(vector v)
Returns the magnitude of v
	</string>
	<string name="LSLTipText_llVecNorm" translate="false">
vector llVecNorm(vector v)
Returns the v normalized
	</string>
	<string name="LSLTipText_llVecDist" translate="false">
float llVecDist(vector v1, vector v2)
Returns the 3D distance between v1 and v2
	</string>
	<string name="LSLTipText_llRot2Euler" translate="false">
vector llRot2Euler(rotation q)
Returns the Euler representation (roll, pitch, yaw) of q
	</string>
	<string name="LSLTipText_llEuler2Rot" translate="false">
rotation llEuler2Rot(vector v)
Returns the rotation representation of Euler Angles v
	</string>
	<string name="LSLTipText_llAxes2Rot" translate="false">
rotation llAxes2Rot(vector fwd, vector left, vector up)
Returns the rotation defined by the coordinate axes
	</string>
	<string name="LSLTipText_llRot2Fwd" translate="false">
vector llRot2Fwd(rotation q)
Returns the forward vector defined by q
	</string>
	<string name="LSLTipText_llRot2Left" translate="false">
vector llRot2Left(rotation q)
Returns the left vector defined by q
	</string>
	<string name="LSLTipText_llRot2Up" translate="false">
vector llRot2Up(rotation q)
Returns the up vector defined by q
	</string>
	<string name="LSLTipText_llRotBetween" translate="false">
rotation llRotBetween(vector v1, vector v2)
Returns the rotation to rotate v1 to v2
	</string>
	<string name="LSLTipText_llWhisper" translate="false">
llWhisper(integer channel, string msg)
Whispers the text of msg on channel
	</string>
	<string name="LSLTipText_llSay" translate="false">
llSay(integer channel, string msg)
Says the text of msg on channel
	</string>
	<string name="LSLTipText_llShout" translate="false">
llShout(integer channel, string msg)
Shouts the text of msg on channel
	</string>
	<string name="LSLTipText_llListen" translate="false">
integer llListen(integer channel, string name, key id, string msg)
Sets a callback for msg on channel from name and id (name, id, and/or msg can be empty) and returns an identifier that can be used to deactivate or remove the listen
	</string>
	<string name="LSLTipText_llListenControl" translate="false">
llListenControl(integer number, integer active)
Makes a listen event callback active or inactive
	</string>
	<string name="LSLTipText_llListenRemove" translate="false">
llListenRemove(integer number)
Removes listen event callback number
	</string>
	<string name="LSLTipText_llSensor" translate="false">
llSensor(string name, key id, integer type, float range, float arc)
Performs a single scan for name and id with type (AGENT, ACTIVE, PASSIVE, and/or SCRIPTED) within range meters and arc radians of forward vector (name, id, and/or keytype can be empty or 0)
	</string>
	<string name="LSLTipText_llSensorRepeat" translate="false">
llSensorRepeat(string name, key id, integer type, float range, float arc, float rate)
Sets a callback for name and id with type (AGENT, ACTIVE, PASSIVE, and/or SCRIPTED) within range meters and arc radians of forward vector (name, id, and/or keytype can be empty or 0) and repeats every rate seconds
	</string>
	<string name="LSLTipText_llSensorRemove" translate="false">
llSensorRemove()
Removes the sensor setup by llSensorRepeat
	</string>
	<string name="LSLTipText_llDetectedName" translate="false">
string llDetectedName(integer number)
Returns the name of detected object number (returns empty string if number is not a valid sensed object)
	</string>
	<string name="LSLTipText_llDetectedKey" translate="false">
key llDetectedKey(integer number)
Returns the key of detected object number (returns empty key if number is not a valid sensed object)
	</string>
	<string name="LSLTipText_llDetectedOwner" translate="false">
key llDetectedOwner(integer number)
Returns the key of detected object&apos;s owner (returns empty key if number is not a valid sensed object)
	</string>
	<string name="LSLTipText_llDetectedType" translate="false">
integer llDetectedType(integer number)
Returns the type (AGENT, ACTIVE, PASSIVE, SCRIPTED) of detected object (returns 0 if number is not a valid sensed object)
	</string>
	<string name="LSLTipText_llDetectedPos" translate="false">
vector llDetectedPos(integer number)
Returns the position of detected object number (returns &lt;0,0,0&gt; if number is not a valid sensed object)
	</string>
	<string name="LSLTipText_llDetectedVel" translate="false">
vector llDetectedVel(integer number)
Returns the velocity of detected object number (returns &lt;0,0,0&gt; if number is not a valid sensed object)
	</string>
	<string name="LSLTipText_llDetectedGrab" translate="false">
vector llDetectedGrab(integer number)
Returns the grab offset of the user touching object (returns &lt;0,0,0&gt; if number is not a valid sensed object)
	</string>
	<string name="LSLTipText_llDetectedRot" translate="false">
rotation llDetectedRot(integer number)
Returns the rotation of detected object number (returns &lt;0,0,0,1&gt; if number is not a valid sensed object)
	</string>
	<string name="LSLTipText_llDetectedGroup" translate="false">
integer llDetectedGroup(integer number)
Returns TRUE if detected object is part of same group as owner
	</string>
	<string name="LSLTipText_llDetectedLinkNumber" translate="false">
integer llDetectedLinkNumber(integer number)
Returns the link position of the triggered event for touches and collisions only
	</string>
	<string name="LSLTipText_llDie" translate="false">
llDie()
Deletes the object
	</string>
	<string name="LSLTipText_llGround" translate="false">
float llGround(vector offset)
Returns the ground height below the object position + offset
	</string>
	<string name="LSLTipText_llCloud" translate="false">
float llCloud(vector offset)
Returns the cloud density at the object position + offset
	</string>
	<string name="LSLTipText_llWind" translate="false">
vector llWind(vector offset)
Returns the wind velocity at the object position + offset
	</string>
	<string name="LSLTipText_llSetStatus" translate="false">
llSetStatus(integer status, integer value)
Sets status (STATUS_PHYSICS, STATUS_PHANTOM, STATUS_BLOCK_GRAB, STATUS_ROTATE_X, STATUS_ROTATE_Y, and/or STATUS_ROTATE_Z) to value
	</string>
	<string name="LSLTipText_llGetStatus" translate="false">
integer llGetStatus(integer status)
Returns value of status (STATUS_PHYSICS, STATUS_PHANTOM, STATUS_BLOCK_GRAB, STATUS_ROTATE_X, STATUS_ROTATE_Y, and/or STATUS_ROTATE_Z)
	</string>
	<string name="LSLTipText_llSetScale" translate="false">
llSetScale(vector scale)
Sets the scale of the prim
	</string>
	<string name="LSLTipText_llGetScale" translate="false">
vector llGetScale()
Returns the scale of the prim
	</string>
	<string name="LSLTipText_llSetColor" translate="false">
llSetColor(vector color, integer face)
Sets the color on face of the prim
	</string>
	<string name="LSLTipText_llGetAlpha" translate="false">
float llGetAlpha(integer face)
Returns the alpha of face
	</string>
	<string name="LSLTipText_llSetAlpha" translate="false">
llSetAlpha(float alpha, integer face)
Sets the alpha on face
	</string>
	<string name="LSLTipText_llGetColor" translate="false">
vector llGetColor(integer face)
Returns the color on face
	</string>
	<string name="LSLTipText_llSetTexture" translate="false">
llSetTexture(string texture, integer face)
Sets the texture of face or ALL_SIDES
	</string>
	<string name="LSLTipText_llScaleTexture" translate="false">
llScaleTexture(float u, float v, integer face)
Sets the texture u &amp; v scales for the chosen face or ALL_SIDES
	</string>
	<string name="LSLTipText_llOffsetTexture" translate="false">
llOffsetTexture(float u, float v, integer face)
Sets the texture u &amp; v offsets for the chosen face or ALL_SIDES
	</string>
	<string name="LSLTipText_llRotateTexture" translate="false">
llRotateTexture(float rotation, integer face)
Sets the texture rotation for the chosen face
	</string>
	<string name="LSLTipText_llGetTexture" translate="false">
string llGetTexture(integer face)
Returns a string that is the texture on face (the inventory name if it is a texture in the prim&apos;s inventory, otherwise the key)
	</string>
	<string name="LSLTipText_llSetPos" translate="false">
llSetPos(vector pos)
Moves the object or prim towards pos without using physics (if the script isn&apos;t physical)
	</string>
	<string name="LSLTipText_llGetPos" translate="false">
vector llGetPos()
Returns the position of the task in region coordinates
	</string>
	<string name="LSLTipText_llGetLocalPos" translate="false">
vector llGetLocalPos()
Returns the position relative to the root
	</string>
	<string name="LSLTipText_llSetRot" translate="false">
llSetRot(rotation rot)
Sets the rotation
	</string>
	<string name="LSLTipText_llGetRot" translate="false">
rotation llGetRot()
Returns the rotation relative to the region&apos;s axes
	</string>
	<string name="LSLTipText_llGetLocalRot" translate="false">
rotation llGetLocalRot()
Returns the rotation local to the root
	</string>
	<string name="LSLTipText_llSetForce" translate="false">
llSetForce(vector force, integer local)
Applies force to the object (if the script is physical), in local coords if local == TRUE
	</string>
	<string name="LSLTipText_llGetForce" translate="false">
vector llGetForce()
Returns the force (if the script is physical)
	</string>
	<string name="LSLTipText_llTarget" translate="false">
integer llTarget(vector position, float range)
Sets positions within range of position as a target and return an ID for the target
	</string>
	<string name="LSLTipText_llTargetRemove" translate="false">
llTargetRemove(integer number)
Removes positional target number registered with llTarget
	</string>
	<string name="LSLTipText_llRotTarget" translate="false">
integer llRotTarget(rotation rot, float error)
Set rotations with error of rot as a rotational target and return an ID for the rotational target
	</string>
	<string name="LSLTipText_llRotTargetRemove" translate="false">
llRotTargetRemove(integer number)
Removes rotational target number registered with llRotTarget
	</string>
	<string name="LSLTipText_llMoveToTarget" translate="false">
llMoveToTarget(vector target, float tau)
Critically damps to target in tau seconds (if the script is physical)
	</string>
	<string name="LSLTipText_llStopMoveToTarget" translate="false">
llStopMoveToTarget()
Stops critically damped motion
	</string>
	<string name="LSLTipText_llApplyImpulse" translate="false">
llApplyImpulse(vector force, integer local)
Applies impulse to object (if the script is physical), in local coords if local == TRUE
	</string>
	<string name="LSLTipText_llApplyRotationalImpulse" translate="false">
llApplyRotationalImpulse(vector force, integer local)
Applies rotational impulse to object (if the script is physical), in local coords if local == TRUE
	</string>
	<string name="LSLTipText_llSetTorque" translate="false">
llSetTorque(vector torque, integer local)
Sets the torque of object (if the script is physical), in local coords if local == TRUE
	</string>
	<string name="LSLTipText_llGetTorque" translate="false">
vector llGetTorque()
Returns the torque (if the script is physical)
	</string>
	<string name="LSLTipText_llSetForceAndTorque" translate="false">
llSetForceAndTorque(vector force, vector torque, integer local)
Sets the force and torque of object (if the script is physical), in local coords if local == TRUE
	</string>
	<string name="LSLTipText_llGetVel" translate="false">
vector llGetVel()
Returns the velocity of the object
	</string>
	<string name="LSLTipText_llGetAccel" translate="false">
vector llGetAccel()
Returns the acceleration of the object relative to the region&apos;s axes
	</string>
	<string name="LSLTipText_llGetOmega" translate="false">
vector llGetOmega()
Returns the rotation velocity in radians per second
	</string>
	<string name="LSLTipText_llGetTimeOfDay" translate="false">
float llGetTimeOfDay()
Returns the time in seconds since [CURRENT_GRID] server midnight or since region up-time, whichever is smaller
	</string>
	<string name="LSLTipText_llGetWallclock" translate="false">
float llGetWallclock()
Returns the time in seconds since midnight California Pacific time (PST/PDT)
	</string>
	<string name="LSLTipText_llGetTime" translate="false">
float llGetTime()
Returns the time in seconds since the last region reset, script reset, or call to either llResetTime or llGetAndResetTime
	</string>
	<string name="LSLTipText_llResetTime" translate="false">
llResetTime()
Sets the script timer to zero
	</string>
	<string name="LSLTipText_llGetAndResetTime" translate="false">
float llGetAndResetTime()
Returns the script time in seconds and then resets the script timer to zero
	</string>
	<string name="LSLTipText_llSoplayund" translate="false">
llSound(string sound, float volume, integer queue, integer loop)
Plays sound at volume and whether it should loop or not
	</string>
	<string name="LSLTipText_llPlaySound" translate="false">
llPlaySound(string sound, float volume)
Plays attached sound once at volume (0.0 - 1.0)
	</string>
	<string name="LSLTipText_llLoopSound" translate="false">
llLoopSound(string sound, float volume)
Plays attached sound looping indefinitely at volume (0.0 - 1.0)
	</string>
	<string name="LSLTipText_llLoopSoundMaster" translate="false">
llLoopSoundMaster(string sound, float volume)
Plays attached sound looping at volume (0.0 - 1.0), declares it a sync master
	</string>
	<string name="LSLTipText_llLoopSoundSlave" translate="false">
llLoopSoundSlave(string sound, float volume)
Plays attached sound looping at volume (0.0 - 1.0), synced to most audible sync master
	</string>
	<string name="LSLTipText_llPlaySoundSlave" translate="false">
llPlaySoundSlave(string sound, float volume)
Plays attached sound once at volume (0.0 - 1.0), synced to next loop of most audible sync master
	</string>
	<string name="LSLTipText_llTriggerSound" translate="false">
llTriggerSound(string sound, float volume)
Plays sound at volume (0.0 - 1.0), centered at but not attached to object
	</string>
	<string name="LSLTipText_llStopSound" translate="false">
llStopSound()
Stops currently attached sound
	</string>
	<string name="LSLTipText_llPreloadSound" translate="false">
llPreloadSound(string sound)
Preloads a sound on viewers within range
	</string>
	<string name="LSLTipText_llGetSubString" translate="false">
string llGetSubString(string src, integer start, integer end)
Returns the indicated substring
	</string>
	<string name="LSLTipText_llDeleteSubString" translate="false">
string llDeleteSubString(string src, integer start, integer end)
Removes the indicated substring and returns the result
	</string>
	<string name="LSLTipText_llInsertString" translate="false">
string llInsertString(string dst, integer position, string src)
Returns a destination string dst with the string src inserted starting at position pos
	</string>
	<string name="LSLTipText_llToUpper" translate="false">
string llToUpper(string src)
Returns a string that is src with all upper-case characters
	</string>
	<string name="LSLTipText_llToLower" translate="false">
string llToLower(string src)
Returns a string that is src with all lower-case characters
	</string>
	<string name="LSLTipText_llGiveMoney" translate="false">
llGiveMoney(key destination, integer amount)
Transfers amount of L$ from script owner to destination
	</string>
	<string name="LSLTipText_llMakeExplosion" translate="false">
llMakeExplosion(integer particles, float scale, float vel, float lifetime, float arc, string texture, vector offset)
Makes a round explosion of particles
	</string>
	<string name="LSLTipText_llMakeFountain" translate="false">
llMakeFountain(integer particles, float scale, float vel, float lifetime, float arc, integer bounce, string texture, vector offset, float bounce_offset)
Makes a fountain of particles
	</string>
	<string name="LSLTipText_llMakeSmoke" translate="false">
llMakeSmoke(integer particles, float scale, float vel, float lifetime, float arc, string texture, vector offset)
Makes smoke like particles
	</string>
	<string name="LSLTipText_llMakeFire" translate="false">
llMakeFire(integer particles, float scale, float vel, float lifetime, float arc, string texture, vector offset)
Makes fire like particles
	</string>
	<string name="LSLTipText_llRezObject" translate="false">
llRezObject(string inventory, vector pos, vector vel, rotation rot, integer param)
Instantiates owner&apos;s inventory object at pos with velocity vel and rotation rot with start parameter param
	</string>
	<string name="LSLTipText_llLookAt" translate="false">
llLookAt(vector target, float strength, float damping)
Causes object to point its up axis (positive z) towards target, while keeping its forward axis (positive x) below the horizon
	</string>
	<string name="LSLTipText_llStopLookAt" translate="false">
llStopLookAt()
Stops causing object to point at a target
	</string>
	<string name="LSLTipText_llSetTimerEvent" translate="false">
llSetTimerEvent(float sec)
Causes the timer event to be triggered a maximum of once every sec seconds
	</string>
	<string name="LSLTipText_llSleep" translate="false">
llSleep(float sec)
Puts the script to sleep for sec seconds
	</string>
	<string name="LSLTipText_llGetMass" translate="false">
float llGetMass()
Returns the mass of object that the script is attached to
	</string>
	<string name="LSLTipText_llCollisionFilter" translate="false">
llCollisionFilter(string name, key id, integer accept)
Sets the collision filter, exclusively or inclusively. If accept == TRUE, only accept collisions with objects name and id (either is optional), otherwise with objects not name or id
	</string>
	<string name="LSLTipText_llTakeControls" translate="false">
llTakeControls(integer controls, integer accept, integer pass_on)
Allows for intercepting keyboard and mouse clicks from the agent the script has permissions for
	</string>
	<string name="LSLTipText_llReleaseControls" translate="false">
llReleaseControls()
Stops taking inputs that were taken with llTakeControls
	</string>
	<string name="LSLTipText_llAttachToAvatar" translate="false">
llAttachToAvatar(integer attach_point)
Attaches the object to the avatar who has granted permission to the script
	</string>
	<string name="LSLTipText_llDetachFromAvatar" translate="false">
llDetachFromAvatar()
Detaches object from avatar
	</string>
	<string name="LSLTipText_llTakeCamera" translate="false">
llTakeCamera(key avatar)
Moves avatar&apos;s viewpoint to task
	</string>
	<string name="LSLTipText_llReleaseCamera" translate="false">
llReleaseCamera(key avatar)
Returns camera to agent avatar
	</string>
	<string name="LSLTipText_llGetOwner" translate="false">
key llGetOwner()
Returns the object owner&apos;s UUID
	</string>
	<string name="LSLTipText_llInstantMessage" translate="false">
llInstantMessage(key user, string message)
Sends the specified string as an Instant Message to the user
	</string>
	<string name="LSLTipText_llEmail" translate="false">
llEmail(string address, string subject, string message)
Sends an email to address with the subject and message
	</string>
	<string name="LSLTipText_llGetNextEmail" translate="false">
llGetNextEmail(string address, string subject)
Gets the next waiting email that comes from address, with specified subject
	</string>
	<string name="LSLTipText_llGetKey" translate="false">
key llGetKey()
Returns the key of the prim the script is attached to
	</string>
	<string name="LSLTipText_llSetBuoyancy" translate="false">
llSetBuoyancy(float buoyancy)
Sets the buoyancy of the task or object (0 is disabled, &lt; 1.0 sinks, 1.0 floats, &gt; 1.0 rises)
	</string>
	<string name="LSLTipText_llSetHoverHeight" translate="false">
llSetHoverHeight(float height, integer water, float tau)
Critically damps to a height above the ground (or water) in tau seconds
	</string>
	<string name="LSLTipText_llStopHover" translate="false">
llStopHover()
Stops hovering to a height
	</string>
	<string name="LSLTipText_llMinEventDelay" translate="false">
llMinEventDelay(float delay)
Sets the minimum time between events being handled
	</string>
	<string name="LSLTipText_llSoundPreload" translate="false">
llSoundPreload(string sound)
Preloads a sound on viewers within range
	</string>
	<string name="LSLTipText_llRotLookAt" translate="false">
llRotLookAt(rotation target, float strength, float damping)
Causes object to point its forward axis towards target
	</string>
	<string name="LSLTipText_llStringLength" translate="false">
integer llStringLength(string str)
Returns the length of string
	</string>
	<string name="LSLTipText_llStartAnimation" translate="false">
llStartAnimation(string anim)
Starts animation anim for agent that granted PERMISSION_TRIGGER_ANIMATION if the permission has not been revoked
	</string>
	<string name="LSLTipText_llStopAnimation" translate="false">
llStopAnimation(string anim)
Stops animation anim for agent that granted permission
	</string>
	<string name="LSLTipText_llPointAt" translate="false">
llPointAt(vector pos)
Makes agent that owns object point at pos
	</string>
	<string name="LSLTipText_llStopPointAt" translate="false">
llStopPointAt()
Stops pointing agent that owns object
	</string>
	<string name="LSLTipText_llTargetOmega" translate="false">
llTargetOmega(vector axis, float spinrate, float gain)
Rotates the object around axis at spinrate with strength gain
	</string>
	<string name="LSLTipText_llGetStartParameter" translate="false">
integer llGetStartParameter()
Returns an integer that is the script start/rez parameter
	</string>
	<string name="LSLTipText_llGodLikeRezObject" translate="false">
llGodLikeRezObject(key inventory, vector pos)
Rezzes directly off of UUID if owner is in God Mode
	</string>
	<string name="LSLTipText_llRequestPermissions" translate="false">
llRequestPermissions(key agent, integer perm)
Asks the agent for permission to run certain classes of functions
	</string>
	<string name="LSLTipText_llGetPermissionsKey" translate="false">
key llGetPermissionsKey()
Returns the key of the avatar that last granted permissions to the script
	</string>
	<string name="LSLTipText_llGetPermissions" translate="false">
integer llGetPermissions()
Returns an integer bitfield with the permissions that have been granted
	</string>
	<string name="LSLTipText_llGetLinkNumber" translate="false">
integer llGetLinkNumber()
Returns the link number of the prim containing the script (0 means not linked, 1 the prim is the root, 2 the prim is the first child, etc)
	</string>
	<string name="LSLTipText_llSetLinkColor" translate="false">
llSetLinkColor(integer linknumber, vector color, integer face)
Sets face to color if a task exists in the link chain at linknumber
	</string>
	<string name="LSLTipText_llCreateLink" translate="false">
llCreateLink(key target, integer parent)
Attempts to link the script&apos;s object with the target (requires that PERMISSION_CHANGE_LINKS be granted). If parent == TRUE, then the script&apos;s object becomes the root
	</string>
	<string name="LSLTipText_llBreakLink" translate="false">
llBreakLink(integer linknum)
Delinks the prim with the given link number in a linked object set (requires that PERMISSION_CHANGE_LINKS be granted)
	</string>
	<string name="LSLTipText_llBreakAllLinks" translate="false">
llBreakAllLinks()
Delinks all prims in the link set (requires that PERMISSION_CHANGE_LINKS be granted)
	</string>
	<string name="LSLTipText_llGetLinkKey" translate="false">
key llGetLinkKey(integer linknumber)
Returns the key of the linked prim linknumber
	</string>
	<string name="LSLTipText_llGetLinkName" translate="false">
string llGetLinkName(integer linknumber)
Returns the name of linknumber in a link set
	</string>
	<string name="LSLTipText_llGetInventoryNumber" translate="false">
integer llGetInventoryNumber(integer type)
Returns the number of items of a given type (INVENTORY_* flag) in the prim&apos;s inventory
	</string>
	<string name="LSLTipText_llGetInventoryName" translate="false">
string llGetInventoryName(integer type, integer number)
Returns the name of the inventory item number of a given type
	</string>
	<string name="LSLTipText_llSetScriptState" translate="false">
llSetScriptState(string name, integer run)
Sets the running state of the specified script
	</string>
	<string name="LSLTipText_llGetEnergy" translate="false">
float llGetEnergy()
Returns how much energy is in the object as a percentage of maximum
	</string>
	<string name="LSLTipText_llGiveInventory" translate="false">
llGiveInventory(key destination, string inventory)
Gives inventory to destination
	</string>
	<string name="LSLTipText_llRemoveInventory" translate="false">
llRemoveInventory(string item)
Removes the named inventory item
	</string>
	<string name="LSLTipText_llSetText" translate="false">
llSetText(string text, vector color, float alpha)
Displays text that hovers over the prim with specific color and translucency specified with alpha
	</string>
	<string name="LSLTipText_llWater" translate="false">
float llWater(vector offset)
Returns the water height below the object position + offset
	</string>
	<string name="LSLTipText_llPassTouches" translate="false">
llPassTouches(integer pass)
If pass == TRUE, touches are passed from children on to parents
	</string>
	<string name="LSLTipText_llRequestAgentData" translate="false">
key llRequestAgentData(key id, integer data)
Requests data about agent id. When data is available the dataserver event will be raised.
	</string>
	<string name="LSLTipText_llRequestInventoryData" translate="false">
key llRequestInventoryData(string name)
Requests data from object&apos;s inventory object. When data is available the dataserver event will be raised.
	</string>
	<string name="LSLTipText_llSetDamage" translate="false">
llSetDamage(float damage)
Sets the amount of damage that will be done when this object hits an avatar.
	</string>
	<string name="LSLTipText_llTeleportAgentHome" translate="false">
llTeleportAgentHome(key id)
Teleports avatar on the owner&apos;s land to their home location without any warning
	</string>
	<string name="LSLTipText_llModifyLand" translate="false">
llModifyLand(integer action, integer brush)
Modifies land using the specified action on the specified brush size of land
	</string>
	<string name="LSLTipText_llCollisionSound" translate="false">
llCollisionSound(string impact_sound, float impact_volume)
Suppresses default collision sounds, replaces default impact sounds with impact_sound at the volume impact_volume
	</string>
	<string name="LSLTipText_llCollisionSprite" translate="false">
llCollisionSprite(string impact_sprite)
Suppresses default collision sprites, replaces default impact sprite with impact_sprite (use an empty string to just suppress)
	</string>
	<string name="LSLTipText_llGetAnimation" translate="false">
string llGetAnimation(key id)
Returns the name of the currently playing locomotion animation for avatar id
	</string>
	<string name="LSLTipText_llResetScript" translate="false">
llResetScript()
Resets the script
	</string>
	<string name="LSLTipText_llMessageLinked" translate="false">
llMessageLinked(integer linknum, integer num, string str, key id)
Allows scripts in the same object to communicate. Triggers a link_message event with the same parameters num, str, and id in all scripts in the prim(s) described by linknum.
	</string>
	<string name="LSLTipText_llPushObject" translate="false">
llPushObject(key id, vector impulse, vector ang_impulse, integer local)
Applies impulse and ang_impulse to object id
	</string>
	<string name="LSLTipText_llPassCollisions" translate="false">
llPassCollisions(integer pass)
If pass == TRUE, collisions are passed from children on to parents (default is FALSE)
	</string>
	<string name="LSLTipText_llGetScriptName" translate="false">
string llGetScriptName()
Returns the name of the script that this function is used in
	</string>
	<string name="LSLTipText_llGetNumberOfSides" translate="false">
integer llGetNumberOfSides()
Returns the number of faces (or sides) of the prim
	</string>
	<string name="LSLTipText_llAxisAngle2Rot" translate="false">
rotation llAxisAngle2Rot(vector axis, float angle)
Returns the rotation that is a generated angle about axis
	</string>
	<string name="LSLTipText_llRot2Axis" translate="false">
vector llRot2Axis(rotation rot)
Returns the rotation axis represented by rot
	</string>
	<string name="LSLTipText_llRot2Angle" translate="false">
float llRot2Angle(rotation rot)
Returns the rotation angle represented by rot
	</string>
	<string name="LSLTipText_llAcos" translate="false">
float llAcos(float val)
Returns the arccosine in radians of val
	</string>
	<string name="LSLTipText_llAsin" translate="false">
float llAsin(float val)
Returns the arcsine in radians of val
	</string>
	<string name="LSLTipText_llAngleBetween" translate="false">
float llAngleBetween(rotation a, rotation b)
Returns angle between rotation a and b
	</string>
	<string name="LSLTipText_llGetInventoryKey" translate="false">
key llGetInventoryKey(string name)
Returns the key that is the UUID of the inventory name
	</string>
	<string name="LSLTipText_llAllowInventoryDrop" translate="false">
llAllowInventoryDrop(integer add)
If add == TRUE, users without modify permissions can still drop inventory items onto a prim
	</string>
	<string name="LSLTipText_llGetSunDirection" translate="false">
vector llGetSunDirection()
Returns a normalized vector of the direction of the sun in the region
	</string>
	<string name="LSLTipText_llGetTextureOffset" translate="false">
vector llGetTextureOffset(integer face)
Returns the texture offset of face in the x and y components of a vector
	</string>
	<string name="LSLTipText_llGetTextureScale" translate="false">
vector llGetTextureScale(integer side)
Returns the texture scale of side in the x and y components of a vector
	</string>
	<string name="LSLTipText_llGetTextureRot" translate="false">
float llGetTextureRot(integer side)
Returns the texture rotation of side
	</string>
	<string name="LSLTipText_llSubStringIndex" translate="false">
integer llSubStringIndex(string source, string pattern)
Returns an integer that is the index in source where pattern first appears.
(Returns -1 if not found)
	</string>
	<string name="LSLTipText_llGetOwnerKey" translate="false">
key llGetOwnerKey(key id)
Returns the owner of object id
	</string>
	<string name="LSLTipText_llGetCenterOfMass" translate="false">
vector llGetCenterOfMass()
Returns the prim&apos;s center of mass (unless called from the root prim, where it returns the object&apos;s center of mass)
	</string>
	<string name="LSLTipText_llListSort" translate="false">
list llListSort(list src, integer stride, integer ascending)
Sorts the list into blocks of stride, in ascending order if ascending == TRUE.
The sort order is affected by type.
	</string>
	<string name="LSLTipText_llGetListLength" translate="false">
integer llGetListLength(list src)
Returns the number of elements in the list
	</string>
	<string name="LSLTipText_llList2Integer" translate="false">
integer llList2Integer(list src, integer index)
Copies the integer at index in the list
	</string>
	<string name="LSLTipText_llList2Float" translate="false">
float llList2Float(list src, integer index)
Copies the float at index in the list
	</string>
	<string name="LSLTipText_llList2String" translate="false">
string llList2String(list src, integer index)
Copies the string at index in the list
	</string>
	<string name="LSLTipText_llList2Key" translate="false">
key llList2Key(list src, integer index)
Copies the key at index in the list
	</string>
	<string name="LSLTipText_llList2Vector" translate="false">
vector llList2Vector(list src, integer index)
Copies the vector at index in the list
	</string>
	<string name="LSLTipText_llList2Rot" translate="false">
rotation llList2Rot(list src, integer index)
Copies the rotation at index in the list
	</string>
	<string name="LSLTipText_llList2List" translate="false">
list llList2List(list src, integer start, integer end)
Copies the slice of the list from start to end
	</string>
	<string name="LSLTipText_llDeleteSubList" translate="false">
list llDeleteSubList(list src, integer start, integer end)
Removes the slice from start to end and returns the remainder of the list
	</string>
	<string name="LSLTipText_llGetListEntryType" translate="false">
integer llGetListEntryType(list src, integer index)
Returns the type of the index entry in the list
(TYPE_INTEGER, TYPE_FLOAT, TYPE_STRING, TYPE_KEY, TYPE_VECTOR, TYPE_ROTATION, or TYPE_INVALID if index is off list)
	</string>
	<string name="LSLTipText_llList2CSV" translate="false">
string llList2CSV(list src)
Creates a string of comma separated values from list
	</string>
	<string name="LSLTipText_llCSV2List" translate="false">
list llCSV2List(string src)
Creates a list from a string of comma separated values
	</string>
	<string name="LSLTipText_llListRandomize" translate="false">
list llListRandomize(list src, integer stride)
Returns a randomized list of blocks of size stride
	</string>
	<string name="LSLTipText_llList2ListStrided" translate="false">
list llList2ListStrided(list src, integer start, integer end, integer stride)
Copies the strided slice of the list from start to end
	</string>
	<string name="LSLTipText_llGetRegionCorner" translate="false">
vector llGetRegionCorner()
Returns a vector in meters that is the global location of the south-west corner of the region which the object is in
	</string>
	<string name="LSLTipText_llListInsertList" translate="false">
list llListInsertList(list dest, list src, integer start)
Returns a list that contains all the elements from dest but with the elements from src inserted at position start
	</string>
	<string name="LSLTipText_llListFindList" translate="false">
integer llListFindList(list src, list test)
Returns the index of the first instance of test in src.
(Returns -1 if not found)
	</string>
	<string name="LSLTipText_llGetObjectName" translate="false">
string llGetObjectName()
Returns the name of the prim which the script is attached to
	</string>
	<string name="LSLTipText_llSetObjectName" translate="false">
llSetObjectName(string name)
Sets the prim&apos;s name to the name parameter
	</string>
	<string name="LSLTipText_llGetDate" translate="false">
string llGetDate()
Returns the current date in the UTC time zone in the format YYYY-MM-DD
	</string>
	<string name="LSLTipText_llEdgeOfWorld" translate="false">
integer llEdgeOfWorld(vector pos, vector dir)
Checks to see whether the border hit by dir from pos is the edge of the world (has no neighboring region)
	</string>
	<string name="LSLTipText_llGetAgentInfo" translate="false">
integer llGetAgentInfo(key id)
Returns an integer bitfield containing the agent information about id.
Returns AGENT_FLYING, AGENT_ATTACHMENTS, AGENT_SCRIPTED, AGENT_SITTING, AGENT_ON_OBJECT, AGENT_MOUSELOOK, AGENT_AWAY, AGENT_BUSY, AGENT_TYPING, AGENT_CROUCHING, AGENT_ALWAYS_RUN, AGENT_WALKING and/or AGENT_IN_AIR.
	</string>
	<string name="LSLTipText_llAdjustSoundVolume" translate="false">
llAdjustSoundVolume(float volume)
Adjusts volume of attached sound (0.0 - 1.0)
	</string>
	<string name="LSLTipText_llSetSoundQueueing" translate="false">
llSetSoundQueueing(integer queue)
Sets whether attached sounds wait for the current sound to finish (If queue == TRUE then queuing is enabled, if FALSE queuing is disabled [default])
	</string>
	<string name="LSLTipText_llSetSoundRadius" translate="false">
llSetSoundRadius(float radius)
Establishes a hard cut-off radius for audibility of scripted sounds (both attached and triggered)
	</string>
	<string name="LSLTipText_llKey2Name" translate="false">
string llKey2Name(key id)
Returns the name of the prim or avatar specified by id.
(The id must be a valid rezzed prim or avatar key in the current simulator, otherwise an empty string is returned.)
	</string>
	<string name="LSLTipText_llSetTextureAnim" translate="false">
llSetTextureAnim(integer mode, integer face, integer sizex, integer sizey, float start, float length, float rate)
Animates the texture on the specified face/faces
	</string>
	<string name="LSLTipText_llTriggerSoundLimited" translate="false">
llTriggerSoundLimited(string sound, float volume, vector top_north_east, vector bottom_south_west)
Plays sound at volume (0.0 - 1.0), centered at but not attached to object, limited to the box defined by vectors top_north_east and bottom_south_west
	</string>
	<string name="LSLTipText_llEjectFromLand" translate="false">
llEjectFromLand(key avatar)
Ejects avatar from the parcel
	</string>
	<string name="LSLTipText_llParseString2List" translate="false">
list llParseString2List(string src, list separators, list spacers)
Breaks src into a list, discarding separators, keeping spacers
(separators and spacers must be lists of strings, maximum of 8 each)
	</string>
	<string name="LSLTipText_llOverMyLand" translate="false">
integer llOverMyLand(key id)
Returns TRUE if id is over land owned by the script owner, otherwise FALSE
	</string>
	<string name="LSLTipText_llGetLandOwnerAt" translate="false">
key llGetLandOwnerAt(vector pos)
Returns the key of the land owner, returns NULL_KEY if public
	</string>
	<string name="LSLTipText_llGetNotecardLine" translate="false">
key llGetNotecardLine(string name, integer line)
Returns line line of notecard name via the dataserver event
	</string>
	<string name="LSLTipText_llGetAgentSize" translate="false">
vector llGetAgentSize(key id)
If the avatar is in the same region, returns the size of the bounding box of the requested avatar by id, otherwise returns ZERO_VECTOR
	</string>
	<string name="LSLTipText_llSameGroup" translate="false">
integer llSameGroup(key id)
Returns TRUE if avatar id is in the same region and has the same active group, otherwise FALSE
	</string>
	<string name="LSLTipText_llUnSit" translate="false">
key llUnSit(key id)
If avatar identified by id is sitting on the object the script is attached to or is over land owned by the object&apos;s owner, the avatar is forced to stand up
	</string>
	<string name="LSLTipText_llGroundSlope" translate="false">
vector llGroundSlope(vector offset)
Returns the ground slope below the object position + offset
	</string>
	<string name="LSLTipText_llGroundNormal" translate="false">
vector llGroundNormal(vector offset)
Returns the ground normal below the object position + offset
	</string>
	<string name="LSLTipText_llGroundContour" translate="false">
vector llGroundCountour(vector offset)
Returns the ground contour direction below the object position + offset
	</string>
	<string name="LSLTipText_llGetAttached" translate="false">
integer llGetAttached()
Returns the object&apos;s attachment point, or 0 if not attached
	</string>
	<string name="LSLTipText_llGetFreeMemory" translate="false">
integer llGetFreeMemory()
Returns the number of free bytes of memory the script can use
	</string>
	<string name="LSLTipText_llGetRegionName" translate="false">
string llGetRegionName()
Returns the current region name
	</string>
	<string name="LSLTipText_llGetRegionTimeDilation" translate="false">
float llGetRegionTimeDilation()
Returns the current time dilation as a float between 0.0 (full dilation) and 1.0 (no dilation)
	</string>
	<string name="LSLTipText_llGetRegionFPS" translate="false">
float llGetRegionFPS()
Returns the mean region frames per second
	</string>
	<string name="LSLTipText_llParticleSystem" translate="false">
llParticleSystem(list rules)
Creates a particle system based on rules.  An empty list removes the particle system.
List format is [ rule1, data1, rule2, data2 . . . rulen, datan ]
	</string>
	<string name="LSLTipText_llGroundRepel" translate="false">
llGroundRepel(float height, integer water, float tau)
Critically damps to height if within height*0.5 of level (either above ground level, or above the higher of land and water if water == TRUE)
	</string>
	<string name="LSLTipText_llGiveInventoryList" translate="false">
llGiveInventoryList(key target, string folder, list inventory)
Gives inventory items to target, creating a new folder to put them in
	</string>
	<string name="LSLTipText_llSetVehicleType" translate="false">
llSetVehicleType(integer type)
Sets the vehicle to one of the default types
	</string>
	<string name="LSLTipText_llSetVehicleFloatParam" translate="false">
llSetVehicleFloatParam(integer param, float value)
Sets the specified vehicle float parameter
	</string>
	<string name="LSLTipText_llSetVehicleVectorParam" translate="false">
llSetVehicleVectorParam(integer param, vector vec)
Sets the specified vehicle vector parameter
	</string>
	<string name="LSLTipText_llSetVehicleRotationParam" translate="false">
llSetVehicleVectorParam(integer param, rotation rot)
Sets the specified vehicle rotation parameter
	</string>
	<string name="LSLTipText_llSetVehicleFlags" translate="false">
llSetVehicleFlags(integer flags)
Sets the enabled bits in &apos;flags&apos;
	</string>
	<string name="LSLTipText_llRemoveVehicleFlags" translate="false">
llRemoveVehicleFlags(integer flags)
Removes the enabled bits in &apos;flags&apos;
	</string>
	<string name="LSLTipText_llSitTarget" translate="false">
llSitTarget(vector offset, rotation rot)
Sets the sit location for the prim.  If offset == &lt;0,0,0&gt; then the sit target is removed.
	</string>
	<string name="LSLTipText_llAvatarOnSitTarget" translate="false">
key llAvatarOnSitTarget()
If an avatar is seated on the sit target, returns the avatar&apos;s key, otherwise NULL_KEY
	</string>
	<string name="LSLTipText_llAddToLandPassList" translate="false">
llAddToLandPassList(key avatar, float hours)
Adds avatar to the land pass list for hours, or indefinitely if hours is 0
	</string>
	<string name="LSLTipText_llSetTouchText" translate="false">
llSetTouchText(string text)
Displays text rather than the default &apos;Touch&apos; in the pie menu
	</string>
	<string name="LSLTipText_llSetSitText" translate="false">
llSetSitText(string text)
Displays text rather than the default &apos;Sit Here&apos; in the pie menu
	</string>
	<string name="LSLTipText_llSetCameraEyeOffset" translate="false">
llSetCameraEyeOffset(vector offset)
Sets the camera eye offset for avatars that sit on the object
	</string>
	<string name="LSLTipText_llSetCameraAtOffset" translate="false">
llSetCameraAtOffset(vector offset)
Sets the point the camera is looking at to offset for avatars that sit on the object
	</string>
	<string name="LSLTipText_llDumpList2String" translate="false">
string llDumpList2String(list src, string separator)
Returns the list in a single string, using separator between the entries
	</string>
	<string name="LSLTipText_llScriptDanger" translate="false">
integer llScriptDanger(vector pos)
Returns TRUE if pos is over public land, sandbox land, land that doesn&apos;t allow everyone to edit and build, or land that doesn&apos;t allow outside scripts
	</string>
	<string name="LSLTipText_llDialog" translate="false">
llDialog(key avatar, string message, list buttons, integer chat_channel
Shows a dialog box on the avatar&apos;s screen with a message and up to 12 buttons.
If a button is pressed, the avatar says the text of the button label on chat_channel.
	</string>
	<string name="LSLTipText_llVolumeDetect" translate="false">
llVolumeDetect(integer detect)
If detect = TRUE, object works much like Phantom, but triggers collision_start and collision_end events when other objects start and stop interpenetrating.
Must be applied to the root prim.
	</string>
	<string name="LSLTipText_llResetOtherScript" translate="false">
llResetOtherScript(string name)
Resets script name
	</string>
	<string name="LSLTipText_llGetScriptState" translate="false">
integer llGetScriptState(string name)
Returns TRUE if the script name is running
	</string>
	<string name="LSLTipText_llRemoteLoadScript" translate="false">
DEPRECATED!  Please use llRemoteLoadScriptPin instead.
	</string>
	<string name="LSLTipText_llSetRemoteScriptAccessPin" translate="false">
llSetRemoteScriptAccessPin(integer pin)
If pin is set to a non-zero number, allows a prim to have scripts remotely loaded via llRemoteLoadScriptPin when it passes in the correct pin. Otherwise, llRemoteLoadScriptPin is ignored.
	</string>
	<string name="LSLTipText_llRemoteLoadScriptPin" translate="false">
llRemoteLoadScriptPin(key target, string name, integer pin, integer running, integer start_param)
Copies script name onto target, if the owner of this scripted object can modify target and is in the same region, and the matching pin is used.
If running == TRUE, starts the script with start_param
	</string>
	<string name="LSLTipText_llOpenRemoteDataChannel" translate="false">
llOpenRemoteDataChannel()
Creates a channel to listen for XML-RPC calls, and will trigger a remote_data event with channel id once it is available
	</string>
	<string name="LSLTipText_llSendRemoteData" translate="false">
key llSendRemoteData(key channel, string dest, integer idata, string sdata)
Sends an XML-RPC request to dest through channel with payload of channel (in a string), integer idata and string sdata.
Returns a key that is the message_id for the resulting remote_data events.
	</string>
	<string name="LSLTipText_llRemoteDataReply" translate="false">
llRemoteDataReply(key channel, key message_id, string sdata, integer idata)
Sends an XML-RPC reply to message_id on channel with payload of string sdata and integer idata
	</string>
	<string name="LSLTipText_llCloseRemoteDataChannel" translate="false">
llCloseRemoteDataChannel(key channel)
Closes XML-RPC channel
	</string>
	<string name="LSLTipText_llMD5String" translate="false">
string llMD5String(string src, integer nonce)
Returns a string of 32 hex characters that is a RSA Data Security, Inc. MD5 Message-Digest Algorithm of src with nonce
	</string>
	<string name="LSLTipText_llSetPrimitiveParams" translate="false">
llSetPrimitiveParams(list rules)
Sets the prim&apos;s parameters according to rules
	</string>
	<string name="LSLTipText_llStringToBase64" translate="false">
string llStringToBase64(string str)
Converts a string to the Base64 representation of the string
	</string>
	<string name="LSLTipText_llBase64ToString" translate="false">
string llBase64ToString(string str)
Converts a Base64 string to a conventional string.
If the conversion creates any unprintable characters, they are converted to spaces.
	</string>
	<string name="LSLTipText_llXorBase64Strings" translate="false">
string llXorBase64Strings(string s1, string s2)
DEPRECATED!  Please use llXorBase64StringsCorrect instead.
Incorrectly performs an exclusive or on two Base64 strings and returns a Base64 string.  s2 repeats if it is shorter than s1.  Retained for backwards compatability.
	</string>
	<string name="LSLTipText_llRemoteDataSetRegion" translate="false">
llRemoteDataSetRegion()
DEPRECATED!  Please use llOpenRemoteDataChannel instead.
If an object using remote data channels changes regions, you must call this function to reregister the remote data channels. This call is not needed if the prim does not change regions.
	</string>
	<string name="LSLTipText_llLog10" translate="false">
float llLog10(float val)
Returns the base 10 logarithm of val.  Returns zero if val &lt;= 0.
	</string>
	<string name="LSLTipText_llLog" translate="false">
float llLog(float val)
Returns the natural logarithm of val.  Returns zero if val &lt;= 0.
	</string>
	<string name="LSLTipText_llGetAnimationList" translate="false">
list llGetAnimationList(key id)
Returns a list of keys of playing animations for avatar described by id
	</string>
	<string name="LSLTipText_llSetParcelMusicURL" translate="false">
llSetParcelMusicURL(string url)
Sets the streaming audio URL for the parcel which the object is on
	</string>
	<string name="LSLTipText_llGetRootPosition" translate="false">
vector llGetRootPosition()
Returns the position (in region coordinates) of the root prim of the object which the script is attached to
	</string>
	<string name="LSLTipText_llGetRootRotation" translate="false">
rotation llGetRootRotation()
Returns the rotation (relative to the region) of the root prim of the object which the script is attached to
	</string>
	<string name="LSLTipText_llGetObjectDesc" translate="false">
string llGetObjectDesc()
Returns the description of the prim the script is attached to
	</string>
	<string name="LSLTipText_llSetObjectDesc" translate="false">
llSetObjectDesc(string name)
Sets the prim&apos;s description
	</string>
	<string name="LSLTipText_llGetCreator" translate="false">
key llGetCreator()
Returns a key for the creator of the prim
	</string>
	<string name="LSLTipText_llGetTimestamp" translate="false">
string llGetTimestamp()
Returns the timestamp in the UTC time zone in the format: YYYY-MM-DDThh:mm:ss.ff..fZ
	</string>
	<string name="LSLTipText_llSetLinkAlpha" translate="false">
llSetLinkAlpha(integer linknumber, float alpha, integer face)
If a prim exists in the link chain at linknumber, sets face to alpha
	</string>
	<string name="LSLTipText_llGetNumberOfPrims" translate="false">
integer llGetNumberOfPrims()
Returns the number of prims in a link set the script is attached to
	</string>
	<string name="LSLTipText_llGetNumberOfNotecardLines" translate="false">
key llGetNumberOfNotecardLines(string name)
Returns number of lines in notecard name via the dataserver event (cast return value to integer)
	</string>
	<string name="LSLTipText_llGetBoundingBox" translate="false">
list llGetBoundingBox(key object)
Returns the bounding box around the object (including any linked prims) relative to its root prim, in a list in the format [ (vector) min_corner, (vector) max_corner ]
	</string>
	<string name="LSLTipText_llGetGeometricCenter" translate="false">
vector llGetGeometricCenter()
Returns the geometric center of the linked set the script is attached to.
	</string>
	<string name="LSLTipText_llGetPrimitiveParams" translate="false">
list llGetPrimitiveParams(list params)
Returns the primitive parameters specified in the params list.
	</string>
	<string name="LSLTipText_llIntegerToBase64" translate="false">
string llIntegerToBase64(integer number)
Returns a string that is a Base64 big endian encode of number
	</string>
	<string name="LSLTipText_llBase64ToInteger" translate="false">
integer llBase64ToInteger(string str)
Returns an integer that is the str Base64 decoded as a big endian integer
	</string>
	<string name="LSLTipText_llGetGMTclock" translate="false">
float llGetGMTclock()
Returns the time in seconds since midnight GMT
	</string>
	<string name="LSLTipText_llGetSimulatorHostname" translate="false">
string llGetSimulatorHostname()
Returns the hostname of the machine which the script is running on (same as string in viewer Help dialog)
	</string>
	<string name="LSLTipText_llSetLocalRot" translate="false">
llSetLocalRot(rotation rot)
Sets the rotation of a child prim relative to the root prim
	</string>
	<string name="LSLTipText_llParseStringKeepNulls" translate="false">
list llParseStringKeepNulls(string src, list separators, list spacers)
Breaks src into a list, discarding separators, keeping spacers, keeping any null values generated.
(separators and spacers must be lists of strings, maximum of 8 each)
	</string>
	<string name="LSLTipText_llRezAtRoot" translate="false">
llRezAtRoot(string inventory, vector pos, vector vel, rotation rot, integer param)
Instantiates owner&apos;s inventory object rotated to rot with its root at pos, moving at vel, using param as the start parameter
	</string>
	<string name="LSLTipText_llGetObjectPermMask" translate="false">
integer llGetObjectPermMask(integer mask)
Returns the requested permission mask for the root object the task is attached to
	</string>
	<string name="LSLTipText_llSetObjectPermMask" translate="false">
llSetObjectPermMask(integer mask, integer value)
Sets the given permission mask to the new value on the root object the task is attached to (requires God Mode)
	</string>
	<string name="LSLTipText_llGetInventoryPermMask" translate="false">
integer llGetInventoryPermMask(string item, integer mask)
Returns the requested permission mask for the inventory item
	</string>
	<string name="LSLTipText_llSetInventoryPermMask" translate="false">
llSetInventoryPermMask(string item, integer mask, integer value)
Sets the given permission mask to the new value on the inventory item (requires God Mode)
	</string>
	<string name="LSLTipText_llGetInventoryCreator" translate="false">
key llGetInventoryCreator(string item)
Returns a key for the creator of the inventory item
	</string>
	<string name="LSLTipText_llOwnerSay" translate="false">
llOwnerSay(string msg)
Says msg to owner only.  (Owner must be in the same region.)
	</string>
	<string name="LSLTipText_llRequestSimulatorData" translate="false">
key llRequestSimulatorData(string simulator, integer data)
Requests data about simulator.  When data is available the dataserver event will be raised.
	</string>
	<string name="LSLTipText_llForceMouselook" translate="false">
llForceMouselook(integer mouselook)
If mouselook is TRUE, any avatar that sits upon the prim will be forced into mouselook mode
	</string>
	<string name="LSLTipText_llGetObjectMass" translate="false">
float llGetObjectMass(key id)
Returns the mass of the avatar or object in the region
	</string>
	<string name="LSLTipText_llListReplaceList" translate="false">
list llListReplaceList(list dest, list src, integer start, integer end)
Returns a list that is dest with start through end removed and src inserted at start
	</string>
	<string name="LSLTipText_llLoadURL" translate="false">
llLoadURL(key avatar, string message, string url)
Shows a dialog to avatar offering to load the web page at url with a message.
If user clicks yes, launches the page in their web browser.
	</string>
	<string name="LSLTipText_llParcelMediaCommandList" translate="false">
llParcelMediaCommandList(list command)
Sends a list of commands, some with arguments, to a parcel to control the playback of movies and other media
	</string>
	<string name="LSLTipText_llParcelMediaQuery" translate="false">
list llParcelMediaQuery(list query)
Returns a list containing results of the sent query
	</string>
	<string name="LSLTipText_llModPow" translate="false">
integer llModPow(integer a, integer b, integer c)
Returns a raised to the b power, mod c. ( (a**b)%c )
b is capped at 0xFFFF (16 bits).
	</string>
	<string name="LSLTipText_llGetInventoryType" translate="false">
integer llGetInventoryType(string name)
Returns the type of the inventory item name
	</string>
	<string name="LSLTipText_llSetPayPrice" translate="false">
llSetPayPrice(integer price, list quick_pay_buttons)
Sets the default amount on the dialog that appears when someone chooses to pay this prim
	</string>
	<string name="LSLTipText_llGetCameraPos" translate="false">
vector llGetCameraPos()
Returns the current camera position for the agent the task has permissions for
	</string>
	<string name="LSLTipText_llGetCameraRot" translate="false">
rotation llGetCameraRot()
Returns the current camera orientation for the agent the task has permissions for
	</string>
	<string name="LSLTipText_llSetPrimURL" translate="false">
llSetPrimURL(string url)
Updates the URL for the web page shown on the sides of the object
	</string>
	<string name="LSLTipText_llRefreshPrimURL" translate="false">
llRefreshPrimURL()
Reloads the web page shown on the sides of the object
	</string>
	<string name="LSLTipText_llEscapeURL" translate="false">
string llEscapeURL(string url)
Returns an escaped/encoded version of url, replacing spaces with %20 etc.
	</string>
	<string name="LSLTipText_llUnescapeURL" translate="false">
string llUnescapeURL(string url)
Returns an unescaped/ unencoded version of url, replacing %20 with spaces etc.
	</string>
	<string name="LSLTipText_llMapDestination" translate="false">
llMapDestination(string simname, vector pos, vector look_at)
Opens the World Map centered on the region simname with pos highlighted. (NOTE: look_at currently does nothing.)
Only works for scripts attached to avatar, or during touch events.
	</string>
	<string name="LSLTipText_llAddToLandBanList" translate="false">
llAddToLandBanList(key avatar, float hours)
Adds avatar to the land ban list for hours, or indefinitely if hours is 0
	</string>
	<string name="LSLTipText_llRemoveFromLandPassList" translate="false">
llRemoveFromLandPassList(key avatar)
Removes avatar from the land pass list
	</string>
	<string name="LSLTipText_llRemoveFromLandBanList" translate="false">
llRemoveFromLandBanList(key avatar)
Removes avatar from the land ban list
	</string>
	<string name="LSLTipText_llSetCameraParams" translate="false">
llSetCameraParams(list rules)
Sets multiple camera parameters at once.
List format is [ rule1, data1, rule2, data2 . . . rulen, datan ]
	</string>
	<string name="LSLTipText_llClearCameraParams" translate="false">
llClearCameraParams()
Resets all camera parameters to default values and turns off scripted camera control
	</string>
	<string name="LSLTipText_llListStatistics" translate="false">
float llListStatistics(integer operation, list src)
Performs statistical aggregate functions on list src using LIST_STAT_* operations
	</string>
	<string name="LSLTipText_llGetUnixTime" translate="false">
integer llGetUnixTime()
Returns the number of seconds elapsed since 00:00 hours, Jan 1, 1970 UTC from the system clock
	</string>
	<string name="LSLTipText_llGetParcelFlags" translate="false">
integer llGetParcelFlags(vector pos)
Returns a mask of the parcel flags (PARCEL_FLAG_*) for the parcel that includes the point pos
	</string>
	<string name="LSLTipText_llGetRegionFlags" translate="false">
integer llGetRegionFlags()
Returns the region flags (REGION_FLAG_*) for the region the object is in
	</string>
	<string name="LSLTipText_llXorBase64StringsCorrect" translate="false">
string llXorBase64StringsCorrect(string s1, string s2)
Correctly performs an exclusive or on two Base64 strings and returns a Base64 string.
s2 repeats if it is shorter than s1.
	</string>
	<string name="LSLTipText_llHTTPRequest" translate="false">
llHTTPRequest(string url, list parameters, string body)
Sends an HTTP request to the specified url with the body of the request and parameters
	</string>
	<string name="LSLTipText_llResetLandBanList" translate="false">
llResetLandBanList()
Removes all Residents from the land ban list
	</string>
	<string name="LSLTipText_llResetLandPassList" translate="false">
llResetLandPassList()
Removes all Residents from the land access/pass list
	</string>
	<string name="LSLTipText_llGetObjectPrimCount" translate="false">
integer llGetObjectPrimCount(key object_id)
Returns the total number of prims for an object in the region
	</string>
	<string name="LSLTipText_llGetParcelPrimOwners" translate="false">
list llGetParcelPrimOwners(vector pos)
Returns a list of all Residents who own objects on the parcel at pos and with individual prim counts.
Requires owner-like permissions for the parcel.
	</string>
	<string name="LSLTipText_llGetParcelPrimCount" translate="false">
integer llGetParcelPrimCount(vector pos, integer category, integer sim_wide)
Returns the number of prims on the parcel at pos of the given category.
Categories: PARCEL_COUNT_TOTAL, _OWNER, _GROUP, _OTHER, _SELECTED, _TEMP
	</string>
	<string name="LSLTipText_llGetParcelMaxPrims" translate="false">
integer llGetParcelMaxPrims(vector pos, integer sim_wide)
Returns the maximum number of prims allowed on the parcel at pos
	</string>
	<string name="LSLTipText_llGetParcelDetails" translate="false">
    list llGetParcelDetails(vector pos, list params)
    Returns the parcel details specified in params for the parcel at pos.
    Params is one or more of: PARCEL_DETAILS_NAME, _DESC, _OWNER, _GROUP, _AREA, _ID, _SEE_AVATARS
  </string>
	<string name="LSLTipText_llSetLinkPrimitiveParams" translate="false">
llSetLinkPrimitiveParams(integer linknumber, list rules)
Sets primitive parameters for linknumber based on rules
	</string>
	<string name="LSLTipText_llSetLinkTexture" translate="false">
llSetLinkTexture(integer linknumber, string texture, integer face)
Sets the texture of face for a task that exists in the link chain at linknumber
	</string>
	<string name="LSLTipText_llStringTrim" translate="false">
string llStringTrim(string src, integer trim_type)
Trims the leading and/or trailing white spaces from a string.
trim_type can be STRING_TRIM, STRING_TRIM_HEAD or STRING_TRIM_TAIL.
	</string>
	<string name="LSLTipText_llRegionSay" translate="false">
llRegionSay(integer channel, string msg)
Broadcasts msg on channel (not 0) that can be heard anywhere in the region by a script listening on channel
	</string>
	<string name="LSLTipText_llGetObjectDetails" translate="false">
list llGetObjectDetails(key id, list params)
Returns the object details specified in params for the object with key id.
Params are OBJECT_NAME, _DESC, _POS, _ROT, _VELOCITY, _OWNER, _GROUP, _CREATOR
	</string>
	<string name="LSLTipText_llSetClickAction" translate="false">
llSetClickAction(integer action)
Sets the action performed when a prim is clicked upon
	</string>
	<string name="LSLTipText_llGetRegionAgentCount" translate="false">
integer llGetRegionAgentCount()
Returns the number of avatars in the region
	</string>
	<string name="LSLTipText_llTextBox" translate="false">
llTextBox(key avatar, string message, integer chat_channel)
Shows a window on the avatar&apos;s screen with the message.
It contains a text box for input, and if entered that text is chatted on chat_channel.
	</string>
	<string name="LSLTipText_llGetAgentLanguage" translate="false">
string llGetAgentLanguage(key avatar)
Returns the language code of the preferred interface language of the avatar
	</string>
	<string name="LSLTipText_llDetectedTouchUV" translate="false">
vector llDetectedTouchUV(integer index)
Returns the u and v coordinates in the first two components of a vector, for the texture coordinates where the prim was touched in a triggered touch event
	</string>
	<string name="LSLTipText_llDetectedTouchFace" translate="false">
integer llDetectedTouchFace(integer index)
Returns the index of the face where the avatar clicked in a triggered touch event
	</string>
	<string name="LSLTipText_llDetectedTouchPos" translate="false">
vector llDetectedTouchPos(integer index)
Returns the position where the object was touched in a triggered touch event
	</string>
	<string name="LSLTipText_llDetectedTouchNormal" translate="false">
vector llDetectedTouchNormal(integer index)
Returns the surface normal for a triggered touch event
	</string>
	<string name="LSLTipText_llDetectedTouchBinormal" translate="false">
vector llDetectedTouchBinormal(integer index)
Returns the surface binormal for a triggered touch event
	</string>
	<string name="LSLTipText_llDetectedTouchST" translate="false">
vector llDetectedTouchST(integer index)
Returns the s and t coordinates in the first two components of a vector, for the surface coordinates where the prim was touched in a triggered touch event
	</string>
	<string name="LSLTipText_llSHA1String" translate="false">
string llSHA1String(string src)
Returns a string of 40 hex characters that is the SHA1 security Hash of src
	</string>
	<string name="LSLTipText_llGetFreeURLs" translate="false">
integer llGetFreeURLs()
Returns the number of available URLs for the current script
	</string>
	<string name="LSLTipText_llRequestURL" translate="false">
key llRequestURL()
Requests one HTTP:// url for use by this object.
An http_request event is triggered with the results.
	</string>
	<string name="LSLTipText_llRequestSecureURL" translate="false">
key llRequestSecureURL()
Requests one HTTPS:// (SSL) url for use by this object.
An http_request event is triggered with the results.
	</string>
	<string name="LSLTipText_llReleaseURL" translate="false">
llReleaseURL(string url)
Releases the specified URL, it will no longer be usable
	</string>
	<string name="LSLTipText_llHTTPResponse" translate="false">
llHTTPResponse(key request_id, integer status, string body)
Responds to request_id with status and body
  </string>
	<string name="LSLTipText_llGetHTTPHeader" translate="false">
string llGetHTTPHeader(key request_id, string header)
Returns the value for header for request_id
	</string>
  <string name="LSLTipText_llSetPrimMediaParams" translate="false">
llSetPrimMediaParams(integer face, list params)
Sets the media params for a particular face on an object. If media is not already on this object, add it.
List is a set of name/value pairs in no particular order.  Params not specified are unchanged, or if new media is added then set to the default specified.
The possible names are below, along with the types of values and what they mean.
  </string>
  <string name="LSLTipText_llGetPrimMediaParams" translate="false">
list llGetPrimMediaParams(integer face, list params)
Returns the media params for a particular face on an object, given the desired list of names, in the order requested.
(Returns an empty list if no media exists on the face.)
  </string>
  <string name="LSLTipText_llClearPrimMedia" translate="false">
llClearPrimMedia(integer face)
Clears (deletes) the media and all params from the given face.
  </string>
<string name="LSLTipText_llSetLinkPrimitiveParamsFast" translate="false">
llSetLinkPrimitiveParamsFast(integer linknumber,list rules)
Set primitive parameters for linknumber based on rules.
</string>
<string name="LSLTipText_llGetLinkPrimitiveParams" translate="false">
llGetLinkPrimitiveParams(integer linknumber,list rules)
Get primitive parameters for linknumber based on rules.
</string>
<string name="LSLTipText_llLinkParticleSystem" translate="false">
llLinkParticleSystem(integer linknumber,list rules)
Creates a particle system based on rules.  Empty list removes particle system from object.
List format is [ rule1, data1, rule2, data2 . . . rulen, datan ].
</string>
<string name="LSLTipText_llSetLinkTextureAnim" translate="false">
llSetLinkTextureAnim(integer link, integer mode, integer face, integer sizex, integer sizey, float start, float length, float rate)
Animate the texture on the specified prim's face/faces.
</string>
<string name="LSLTipText_llGetLinkNumberOfSides" translate="false">
integer llGetLinkNumberOfSides(integer link)
Returns the number of sides of the specified linked prim.
</string>
<string name="LSLTipText_llGetUsername" translate="false">
string llGetUsername(key id)
Returns the single-word username of an avatar, iff the avatar is in the current region, otherwise the empty string.
</string>
<string name="LSLTipText_llRequestUsername" translate="false">
key llRequestUsername(key id)
Requests single-word username of an avatar.  When data is available the dataserver event will be raised.
</string>
<string name="LSLTipText_llGetDisplayName" translate="false">
  string llGetDisplayName(key id)
  Returns the name of an avatar, iff the avatar is in the current simulator, and the name has been cached, otherwise the same as llGetUsername.  Use llRequestDisplayName if you absolutely must have the display name.
</string>
<string name="LSLTipText_llRequestDisplayName" translate="false">
key llRequestDisplayName(key id)
Requests name of an avatar.  When data is available the dataserver event will be raised.
</string>
<string name="LSLTipText_llRegionSayTo" translate="false">
llRegionSayTo(key target, integer channel, string msg)
Sends msg on channel (not DEBUG_CHANNEL) directly to prim or avatar target anywhere within the region
</string>
<string name="LSLTipText_llGetEnv" translate="false">
llGetEnv(string name)
Returns a string with the requested data about the region
</string>

<!-- FS:Ansariel: LSL function tooltip help texts manually added -->
<string name="LSLTipText_llSetMemoryLimit" translate="false">
integer llSetMemoryLimit(integer limit)
Request limit bytes to be reserved for this script.
Returns a success/failure flag (STATUS_OK when sucessful, another of the STATUS_* flags on failure) for whether the memory limit was set.
Only relevant for Mono-compiled scripts.
</string>
<string name="LSLTipText_llGetMemoryLimit" translate="false">
integer llGetUsedMemory()
Get the maximum memory a script can use.
Returns the integer amount of memory the script can use in bytes.
</string>
<string name="LSLTipText_llSetLinkMedia" translate="false">
integer llSetLinkMedia(integer link, integer face, list params)
Set the media params for a particular face on the 'link'ed prim without a delay.
Returns an integer that is flag (STATUS_OK when sucessful, another of the STATUS_* flags on failure) which details the success/failure of the operation(s).
Takes the same parameters as llSetPrimMediaParams()
</string>
<string name="LSLTipText_llGetLinkMedia" translate="false">
list llGetLinkMedia(integer link, integer face, list params)
Get the media params for a particular face on a 'link'ed prim(s), given the desired list of named params.
Returns a list of values in the order requested (empty list if no media exists on the face).
Takes the same parameters as llGetPrimMediaParams()
</string>
<string name="LSLTipText_llClearLinkMedia" translate="false">
integer llClearLinkMedia(integer link, integer face)
Clears (deletes) the media and all params from the given face on the linked prim(s).
Returns an integer that is flag (STATUS_OK when sucessful, another of the STATUS_* flags on failure) which details the success/failure of the operation(s).
</string>
<string name="LSLTipText_llSetLinkCamera" translate="false">
llSetLinkCamera(integer link, vector eye, vector at)
Sets the camera eye offset, and the offset that camera is looking at, for avatars that sit on the linked prim.
The two vector parameters are offsets relative to the object's center and expressed in local coordinates.
</string>
<string name="LSLTipText_llSetContentType" translate="false">
llSetContentType(key request_id, integer content_type)
Set the Internet media type of an LSL HTTP server response.
content_type may be one of CONTENT_TYPE_TEXT (default) "text/plain", or CONTENT_TYPE_HTML "text/html", only valid for embedded browsers on content owned by the person viewing. Falls back to "text/plain" otherwise.
</string>
<string name="LSLTipText_llLinkSitTarget" translate="false">
llLinkSitTarget(integer link, vector offset, rotation rot)
Set the sit location for the 'link'ed prim(s). The sit location is relative to the prim's position and rotation.
Equivalent to calling llSitTarget on link prim(s) in the link set.
</string>
<string name="LSLTipText_llAvatarOnLinkSitTarget" translate="false">
key llAvatarOnLinkSitTarget(integer link)
Returns a key that is the UUID of the user seated on the 'link'ed prim.
Equivalent to calling llAvatarOnSitTarget on link prim in the link set.
</string>
<string name="LSLTipText_llSetVelocity" translate="false">
llSetVelocity(vector force, integer local)
Applies velocity with 'force' to object and 'local' a boolean (if TRUE, force is treated as a local directional vector instead of region directional vector).
</string>
<string name="LSLTipText_llSetAngularVelocity" translate="false">
llSetAngularVelocity(vector force, integer local)
Applies rotational velocity with 'force' to object and 'local' a boolean (if TRUE uses local axis, if FALSE uses region axis).
</string>
<string name="LSLTipText_llCastRay" translate="false">
list llCastRay(vector start, vector end, list options)
Cast a ray from start to end and report collision data for intersections with objects.
</string>
<string name="LSLTipText_llGetMassMKS" translate="false">
float llGetMassMKS()
Returns a float that is the mass in kilograms of the object the script is attached to.
</string>
<string name="LSLTipText_llSetPhysicsMaterial" translate="false">
llSetPhysicsMaterial(integer material_bits, float gravity_multiplier, float restitution, float friction, float density)
Sets the physics properties of the object the script is attached to.
material_bits is a bitwise combination of DENSITY, FRICTION, RESTITUTION and GRAVITY_MULTIPLIER, specifying which floats to actually apply.
</string>
<string name="LSLTipText_llGetPhysicsMaterial" translate="false">
list llGetPhysicsMaterial()
Returns a list of the object physics properties: [ float gravity_multiplier, float restitution, float friction, float density ]
</string>
<string name="LSLTipText_llManageEstateAccess" translate="false">
integer llManageEstateAccess(integer action, key id)
To add or remove agents from the estate's agent access or ban lists or groups from the estate's group access list.
Only works for objects owned by the Estate Owner or an Estate Manager.
Returns TRUE if successful and FALSE if throttled, on invalid action, on invalid or null id, or if object owner is not allowed to manage the estate.
'action' can be any of: ESTATE_ACCESS_ALLOWED_[AGENT/GROUP]_[ADD/REMOVE] or ESTATE_ACCESS_BANNED_AGENT_[ADD/REMOVE]
</string>
<string name="LSLTipText_llSetKeyframedMotion" translate="false">
llSetKeyframedMotion(list keyframes, list options)
Specify a list of times, positions, and orientations to be followed by an object.
The object will be smoothly moved between keyframes by the simulator.
list keyframes: strided keyframe list of the form:
- vector position (optional via KFM_TRANSLATION and KFM_DATA)
- rotation orientation (optional via KFM_ROTATION and KFM_DATA)
- float time
list options: modifiers among:
- KFM_COMMAND followed by one of KFM_CMD_PLAY, KFM_CMD_STOP, KFM_CMD_PAUSE.
- KFM_MODE followed by one of KFM_FORWARD, KFM_LOOP, KFM_PING_PONG, KFM_REVERSE.
- KFM_DATA followed by KFM_ROTATION or KFM_TRANSLATION.
Note that if KFM_COMMAND is provided in the options list, it must be the only option in the list, and cannot be specified in the same function call that sets the keyframes list.
</string>
<string name="LSLTipText_llTransferLindenDollars" translate="false">
key llTransferLindenDollars(key id, integer amount)
Attempt to transfer amount of L$ from the owner of the object to 'id'. Requires PERMISSION_DEBIT.
Returns a key used in a matching transaction_result() event for the success or failure of the transfer.
</string>
<string name="LSLTipText_llGetParcelMusicURL" translate="false">
string llGetParcelMusicURL()
Returns the music URL of the object's current parcel if the script owner also owns the parcel.
</string>
<string name="LSLTipText_llScriptProfiler" translate="false">
llScriptProfiler(integer flags)
Enables or disables the scripts profiling state.
Flags can be either of PROFILE_SCRIPT_NONE or PROFILE_SCRIPT_MEMORY.
Applies to Mono-compiled scripts only.
</string>
<string name="LSLTipText_llGetSPMaxMemory" translate="false">
integer llGetSPMaxMemory()
Returns the integer of the most bytes used while llScriptProfiler() was last active.
Only relevant for Mono-compiled scripts.
</string>
<string name="LSLTipText_llGetUsedMemory" translate="false">
integer llGetUsedMemory()
Returns the integer of the number of bytes of memory currently in use by the script.
Only relevant for Mono-compiled scripts.
</string>
<string name="LSLTipText_llSetAngularVelocity" translate="false">
llSetAngularVelocity(vector force, integer local)
Applies rotational velocity to object.
</string>
<string name="LSLTipText_llSetRegionPos" translate="false">
integer llSetRegionPos(vector position)
Tries to moves the entire object so that the root prim is within 0.1m of position.
</string>
<string name="LSLTipText_llGetAgentList" translate="false">
list llGetAgentList(integer scope, list options)
Requests a list of agents currently in the region, limited by the scope parameter.
</string>
<string name="LSLTipText_llAttachToAvatarTemp" translate="false">
llAttachToAvatarTemp(integer attach_point)
Attaches the object to the avatar who has granted permission to the script, with the exception that the object will not create new inventory for the user, and will disappear on detach or disconnect.
</string>
<string name="LSLTipText_llTeleportAgent" translate="false">
llTeleportAgent(key avatar, string landmark, vector position, vector look_at)
Requests a teleport of avatar to a landmark stored in the object's inventory. If no landmark is provided (an empty string), the avatar is teleported to the location position in the current region. In either case, the avatar is turned to face the position given by look_at in local coordinates.
</string>
<string name="LSLTipText_llTeleportAgentGlobalCoords" translate="false">
llTeleportAgentGlobalCoords(key agent, vector global_coordinates, vector region_coordinates, vector look_at)
Teleports an agent to set of a region_coordinates within a region at the specified global_coordinates. The agent lands facing the position defined by look_at local coordinates.
A region's global coordinates can be retrieved using llRequestSimulatorData(region_name, DATA_SIM_POS)
</string>
<!-- END FS:Ansariel: LSL function tooltip help texts manually added -->

  <!-- Avatar busy/away mode -->
	<string name="AvatarSetNotAway">Not Away</string>
	<string name="AvatarSetAway">Away</string>
	<string name="AvatarSetNotBusy">Available</string>
	<string name="AvatarSetBusy">Unavailable</string>
	<string name="AvatarSetNotAutorespond">Don't Autorespond</string>
	<string name="AvatarSetAutorespond">Autorespond</string>
	<string name="AvatarSetNotAutorespondNonFriends">Don't Autorespond to non-friends</string>
	<string name="AvatarSetAutorespondNonFriends">Autorespond to non-friends</string>
	
	<!-- Wearable Types -->
	<string name="shape">Shape</string>
	<string name="skin">Skin</string>
	<string name="hair">Hair</string>
	<string name="eyes">Eyes</string>
	<string name="shirt">Shirt</string>
	<string name="pants">Pants</string>
	<string name="shoes">Shoes</string>
	<string name="socks">Socks</string>
	<string name="jacket">Jacket</string>
	<string name="gloves">Gloves</string>
	<string name="undershirt">Undershirt</string>
	<string name="underpants">Underpants</string>
	<string name="skirt">Skirt</string>
	<string name="alpha">Alpha</string>
	<string name="tattoo">Tattoo</string>
  <string name="physics">Physics</string>
  <string name="invalid">invalid</string>
  <string name="none">none</string>

  <!-- Not Worn Wearable Types -->
	<string name="shirt_not_worn">Shirt not worn</string>
	<string name="pants_not_worn">Pants not worn</string>
	<string name="shoes_not_worn">Shoes not worn</string>
	<string name="socks_not_worn">Socks not worn</string>
	<string name="jacket_not_worn">Jacket not worn</string>
	<string name="gloves_not_worn">Gloves not worn</string>
	<string name="undershirt_not_worn">Undershirt not worn</string>
	<string name="underpants_not_worn">Underpants not worn</string>
	<string name="skirt_not_worn">Skirt not worn</string>
	<string name="alpha_not_worn">Alpha not worn</string>
	<string name="tattoo_not_worn">Tattoo not worn</string>
  <string name="physics_not_worn">Physics not worn</string>
	<string name="invalid_not_worn">invalid</string>

	<!-- Create new wearable of the specified type -->
	<string name="create_new_shape">Create new shape</string>
	<string name="create_new_skin">Create new skin</string>
	<string name="create_new_hair">Create new hair</string>
	<string name="create_new_eyes">Create new eyes</string>
	<string name="create_new_shirt">Create new shirt</string>
	<string name="create_new_pants">Create new pants</string>
	<string name="create_new_shoes">Create new shoes</string>
	<string name="create_new_socks">Create new socks</string>
	<string name="create_new_jacket">Create new jacket</string>
	<string name="create_new_gloves">Create new gloves</string>
	<string name="create_new_undershirt">Create new undershirt</string>
	<string name="create_new_underpants">Create new underpants</string>
	<string name="create_new_skirt">Create new skirt</string>
	<string name="create_new_alpha">Create new alpha</string>
	<string name="create_new_tattoo">Create new tattoo</string>
  <string name="create_new_physics">Create new physics</string>
	<string name="create_new_invalid">invalid</string>

  <!-- Wearable List-->
  <string name="NewWearable">New [WEARABLE_ITEM]</string>

	<!-- LLGroupNotify -->
	<!-- used in the construction of a Group Notice blue dialog box, buttons, tooltip etc. Seems to be no longer utilized by code in Viewer 2.0 -->
	<string name="next">Next</string>
	<string name="ok">OK</string>
	<string name="GroupNotifyGroupNotice">Group Notice</string>
	<string name="GroupNotifyGroupNotices">Group Notices</string>
	<string name="GroupNotifySentBy">Sent by</string>
	<string name="GroupNotifyAttached">Attached:</string>
	<string name="GroupNotifyViewPastNotices">View past notices or opt-out of receiving these messages here.</string>
	<string name="GroupNotifyOpenAttachment">Open Attachment</string>
	<string name="GroupNotifySaveAttachment">Save Attachment</string>
	<string name="GroupNotifySender">Sent by [SENDER], [GROUPNAME]</string>

  <string name="TeleportOffer">Teleport offering</string>
  <!-- start-up toast's string-->
  <string name="StartUpNotifications">New notifications arrived while you were away.</string>
  <!-- overflow toast's string-->
  <string name="OverflowInfoChannelString">You have %d more notification</string>


	<!-- body parts -->
	<string name="BodyPartsRightArm">Right Arm</string>
	<string name="BodyPartsHead">Head</string>
	<string name="BodyPartsLeftArm">Left Arm</string>
	<string name="BodyPartsLeftLeg">Left Leg</string>
	<string name="BodyPartsTorso">Torso</string>
	<string name="BodyPartsRightLeg">Right Leg</string>
	<string name="BodyPartsOther">Other</string>

	<!-- slider -->
	<string name="GraphicsQualityLow">Low</string>
	<string name="GraphicsQualityMid">Mid</string>
	<string name="GraphicsQualityHigh">High</string>

	<!-- mouselook -->
	<string name="LeaveMouselook">Press ESC to return to World View</string>

	<!-- inventory -->
	<string name="InventoryNoMatchingItems">Didn't find what you're looking for? Try [secondlife:///app/search/all/[SEARCH_TERM] Search].</string>
	<string name="PlacesNoMatchingItems">Didn't find what you're looking for? Try [secondlife:///app/search/places/[SEARCH_TERM] Search].</string>
	<string name="FavoritesNoMatchingItems">Drag a landmark here to add it to your favorites.</string>
	<string name="InventoryNoTexture">You do not have a copy of this texture in your inventory</string>
	<string name="InventoryInboxNoItems">Your Marketplace purchases will appear here. You may then drag them into your inventory to use them.</string>
	<string name="MarketplaceURL">https://marketplace.[MARKETPLACE_DOMAIN_NAME]/</string>
	<string name="MarketplaceURL_CreateStore">http://community.secondlife.com/t5/English-Knowledge-Base/Selling-in-the-Marketplace/ta-p/700193#Section_.3</string>
	<string name="MarketplaceURL_Dashboard">https://marketplace.[MARKETPLACE_DOMAIN_NAME]/merchants/store/dashboard</string>
	<string name="MarketplaceURL_Imports">https://marketplace.[MARKETPLACE_DOMAIN_NAME]/merchants/store/imports</string>
	<string name="MarketplaceURL_LearnMore">https://marketplace.[MARKETPLACE_DOMAIN_NAME]/learn_more</string>
	<string name="InventoryOutboxNotMerchantTitle">Anyone can sell items on the Marketplace.</string>
	<string name="InventoryOutboxNotMerchantTooltip"></string>
	<string name="InventoryOutboxNotMerchant">
If you'd like to become a merchant, you'll need to [[MARKETPLACE_CREATE_STORE_URL] create a Marketplace store].
	</string>
	<string name="InventoryOutboxNoItemsTitle">Your outbox is empty.</string>
	<string name="InventoryOutboxNoItemsTooltip"></string>
	<string name="InventoryOutboxNoItems">
Drag folders to this area and click "Send to Marketplace" to list them for sale on the [[MARKETPLACE_DASHBOARD_URL] Marketplace].
	</string>

	<string name="Marketplace Error None">No errors</string>
	<string name="Marketplace Error Not Merchant">Error: Before sending items to the Marketplace you will need to set yourself up as a merchant (free of charge).</string>
	<string name="Marketplace Error Empty Folder">Error: This folder has no contents.</string>
	<string name="Marketplace Error Unassociated Products">Error: This item failed to upload because your merchant account has too many items unassociated with products.  To fix this error, log in to the marketplace website and reduce your unassociated item count.</string>

	<string name="Marketplace Error Object Limit">Error: This item contains too many objects.  Fix this error by placing objects together in boxes to reduce the total count to less than 200.</string>
	<string name="Marketplace Error Folder Depth">Error: This item contains too many levels of nested folders.  Reorganize it to a maximum of 3 levels of nested folders.</string>
	<string name="Marketplace Error Unsellable Item">Error: This item can not be sold on the marketplace.</string>
	<string name="Marketplace Error Internal Import">Error: There was a problem with this item.  Try again later.</string>

	<string name="Open landmarks">Open landmarks</string>

	<!-- use value="" because they have preceding spaces -->
	<string name="no_transfer" value=" (no transfer)" />
	<string name="no_modify"   value=" (no modify)" />
	<string name="no_copy"     value=" (no copy)" />
	<string name="worn"        value=" (worn)" />
	<string name="link"        value=" (link)" />
	<string name="broken_link" value=" (broken_link)" />
	<string name="LoadingContents">Loading contents...</string>
	<string name="NoContents">No contents</string>
	<string name="WornOnAttachmentPoint" value=" (worn on [ATTACHMENT_POINT])" />
	<string name="ActiveGesture" value="[GESLABEL] (active)"/>
	<!-- Inventory permissions -->
	<string name="PermYes">Yes</string>
	<string name="PermNo">No</string>

	<!-- Gestures labels -->
    <!-- use value="" because they have preceding spaces -->
    <string name="Chat Message"  value=" Chat : " />
    <string name="Sound"         value=" Sound : " />
	<string name="Wait"          value=" --- Wait : " />
	<string name="AnimFlagStop"  value=" Stop Animation :    " />
	<string name="AnimFlagStart" value=" Start Animation :   " />
	<string name="Wave"          value=" Wave " />
	<string name="GestureActionNone" value="None" />
	<string name="HelloAvatar"   value=" Hello, avatar! " />
	<string name="ViewAllGestures"  value="  View All &gt;&gt;" />
	<string name="GetMoreGestures"  value="  Get More &gt;&gt;" />

	<!-- inventory filter -->
    <!-- use value="" because they have preceding spaces -->
	<string name="Animations"    value=" Animations," />
	<string name="Calling Cards" value=" Calling Cards," />
	<string name="Clothing"      value=" Clothing," />
	<string name="Gestures"      value=" Gestures," />
	<string name="Landmarks"     value=" Landmarks," />
	<string name="Notecards"     value=" Notecards," />
	<string name="Objects"       value=" Objects," />
	<string name="Scripts"       value=" Scripts," />
	<string name="Sounds"        value=" Sounds," />
	<string name="Textures"      value=" Textures," />
	<string name="Snapshots"     value=" Snapshots," />
	<string name="No Filters"    value="No " />
	<string name="Since Logoff"  value=" - Since Logoff" />

	<!-- inventory folder -->
	<string name="InvFolder My Inventory">Inventory</string>
	<string name="InvFolder Library">Library</string>
	<string name="InvFolder Textures">Textures</string>
	<string name="InvFolder Sounds">Sounds</string>
	<string name="InvFolder Calling Cards">Calling Cards</string>
	<string name="InvFolder Landmarks">Landmarks</string>
	<string name="InvFolder Scripts">Scripts</string>
	<string name="InvFolder Clothing">Clothing</string>
	<string name="InvFolder Objects">Objects</string>
	<string name="InvFolder Notecards">Notecards</string>
	<string name="InvFolder New Folder">New Folder</string>
	<string name="InvFolder Inventory">Inventory</string>
	<string name="InvFolder Uncompressed Images">Uncompressed Images</string>
	<string name="InvFolder Body Parts">Body Parts</string>
	<string name="InvFolder Trash">Trash</string>
	<string name="InvFolder Photo Album">Photo Album</string>
	<string name="InvFolder Lost And Found">Lost And Found</string>
	<string name="InvFolder Uncompressed Sounds">Uncompressed Sounds</string>
	<string name="InvFolder Animations">Animations</string>
	<string name="InvFolder Gestures">Gestures</string>
	<string name="InvFolder Favorites">Favorites</string>
  <!-- historically default name of the Favorites folder can start from either "f" or "F" letter.
  We should localize both of them with the same value -->
	<string name="InvFolder favorite">Favorites</string>
	<string name="InvFolder Current Outfit">Current Outfit</string>
	<string name="InvFolder Initial Outfits">Initial Outfits</string>
	<string name="InvFolder My Outfits">Outfits</string>
	<string name="InvFolder Accessories">Accessories</string>
	<string name="InvFolder Meshes">Meshes</string>
	<string name="InvFolder Received Items">Received Items</string>
	<string name="InvFolder Merchant Outbox">Merchant Outbox</string>

  <!-- are used for Friends and Friends/All folders in Inventory "Calling cards" folder. See EXT-694-->
	<string name="InvFolder Friends">Friends</string>
	<string name="InvFolder All">All</string>

	<!-- Virtual Firestorm system folders -->
	<string name="InvFolder #Firestorm">#Firestorm</string>
	<string name="InvFolder #Phoenix">#Phoenix</string>
	<string name="InvFolder #RLV">#RLV</string>
	
	<string name="no_attachments">No attachments worn</string>
    <string name="Attachments remain">Attachments ([COUNT] slots remain)</string>

	<!-- inventory FVBridge -->
	<!--  This is used in llpanelinventory.cpp when constructing a context menu for an item for Sale  -->
	<string name="Buy">Buy</string>
	<string name="BuyforL$">Buy for L$</string>

	<string name="Stone">Stone</string>
	<string name="Metal">Metal</string>
	<string name="Glass">Glass</string>
	<string name="Wood">Wood</string>
	<string name="Flesh">Flesh</string>
	<string name="Plastic">Plastic</string>
	<string name="Rubber">Rubber</string>
	<string name="Light">Light</string>

	<!-- keyboard -->
	<string name="KBShift">Shift</string>
	<string name="KBCtrl">Ctrl</string>

	<!-- Avatar Skeleton -->
	<string name="Chest">Chest</string>
	<string name="Skull">Skull</string>
	<string name="Left Shoulder">Left Shoulder</string>
	<string name="Right Shoulder">Right Shoulder</string>
	<string name="Left Hand">Left Hand</string>
	<string name="Right Hand">Right Hand</string>
	<string name="Left Foot">Left Foot</string>
	<string name="Right Foot">Right Foot</string>
	<string name="Spine">Spine</string>
	<string name="Pelvis">Pelvis</string>
	<string name="Mouth">Mouth</string>
	<string name="Chin">Chin</string>
	<string name="Left Ear">Left Ear</string>
	<string name="Right Ear">Right Ear</string>
	<string name="Left Eyeball">Left Eyeball</string>
	<string name="Right Eyeball">Right Eyeball</string>
	<string name="Nose">Nose</string>
	<string name="R Upper Arm">R Upper Arm</string>
	<string name="R Forearm">R Forearm</string>
	<string name="L Upper Arm">L Upper Arm</string>
	<string name="L Forearm">L Forearm</string>
	<string name="Right Hip">Right Hip</string>
	<string name="R Upper Leg">R Upper Leg</string>
	<string name="R Lower Leg">R Lower Leg</string>
	<string name="Left Hip">Left Hip</string>
	<string name="L Upper Leg">L Upper Leg</string>
	<string name="L Lower Leg">L Lower Leg</string>
	<string name="Stomach">Stomach</string>
	<string name="Left Pec">Left Pec</string>
	<string name="Right Pec">Right Pec</string>
	<string name="Bridge">Bridge</string>
	<string name="Neck">Neck</string>
	<string name="Avatar Center">Avatar Center</string>
	<string name="Invalid Attachment">Invalid Attachment Point</string>

  <!-- Avatar age computation, see LLDateUtil::ageFromDate -->
  <string name="YearsMonthsOld">[AGEYEARS] [AGEMONTHS]</string>
  <string name="YearsOld">[AGEYEARS] old</string>
  <string name="MonthsOld">[AGEMONTHS] old</string>
  <string name="WeeksOld">[AGEWEEKS] old</string>
  <string name="DaysOld">[AGEDAYS] old</string>
  <string name="TodayOld">Joined today</string>
  <string name="TotalDaysOld">; [AGEDAYSTOTAL]</string>

  <!-- AgeYearsA = singular,
       AgeYearsB = plural,
       AgeYearsC = plural for non-English languages like Russian
       For example, LLTrans::getCountString("AgeYears", 3) is plural form B
       in English and form C in Russian -->
  <string name="AgeYearsA">[COUNT] year</string>
  <string name="AgeYearsB">[COUNT] years</string>
  <string name="AgeYearsC">[COUNT] years</string>
  <string name="AgeMonthsA">[COUNT] month</string>
  <string name="AgeMonthsB">[COUNT] months</string>
  <string name="AgeMonthsC">[COUNT] months</string>
  <string name="AgeWeeksA">[COUNT] week</string>
  <string name="AgeWeeksB">[COUNT] weeks</string>
  <string name="AgeWeeksC">[COUNT] weeks</string>
  <string name="AgeDaysA">[COUNT] day</string>
  <string name="AgeDaysB">[COUNT] days</string>
  <string name="AgeDaysC">[COUNT] days</string>
  <!-- Group member counts -->
  <string name="GroupMembersA">[COUNT] member</string>
  <string name="GroupMembersB">[COUNT] members</string>
  <string name="GroupMembersC">[COUNT] members</string>

  <!-- Account types, see LLAvatarPropertiesProcessor -->
  <string name="AcctTypeResident">Resident</string>
  <string name="AcctTypeTrial">Trial</string>
  <string name="AcctTypeCharterMember">Charter Member</string>
  <string name="AcctTypeEmployee">Linden Lab Employee</string>
  <string name="PaymentInfoUsed">Payment Info Used</string>
  <string name="PaymentInfoOnFile">Payment Info On File</string>
  <string name="NoPaymentInfoOnFile">No Payment Info On File</string>
  <string name="AgeVerified">Age-verified</string>
  <string name="NotAgeVerified">Not Age-verified</string>

  <!-- HUD Position -->
	<string name="Center 2">Center 2</string>
	<string name="Top Right">Top Right</string>
	<string name="Top">Top</string>
	<string name="Top Left">Top Left</string>
	<string name="Center">Center</string>
	<string name="Bottom Left">Bottom Left</string>
	<string name="Bottom">Bottom</string>
	<string name="Bottom Right">Bottom Right</string>

	<!-- compile queue-->
	<string name="CompileQueueDownloadedCompiling">Downloaded, now compiling</string>
	<string name="CompileQueueScriptNotFound">Script not found on server.</string>
	<string name="CompileQueueProblemDownloading">Problem downloading</string>
	<string name="CompileQueueInsufficientPermDownload">Insufficient permissions to download a script.</string>
	<string name="CompileQueueInsufficientPermFor">Insufficient permissions for</string>
	<string name="CompileQueueUnknownFailure">Unknown failure to download</string>
	<string name="CompileQueueTitle">RECOMPILATION PROGRESS</string>
	<string name="CompileQueueStart">recompile</string>
	<string name="ResetQueueTitle">RESET PROGRESS</string>
	<string name="ResetQueueStart">reset</string>
	<string name="RunQueueTitle">SET RUNNING PROGRESS</string>
	<string name="RunQueueStart">set running</string>
	<string name="NotRunQueueTitle">SET NOT RUNNING PROGRESS</string>
	<string name="NotRunQueueStart">set not running</string>
	<string name="DeleteQueueTitle">DELETE PROGRESS</string>
	<string name="DeleteQueueStart">Deleting</string>

	<!-- compile comment text-->
	<string name="Compiling">Compiling [NAME]</string>
	<string name="CompileSuccessful">Compile successful!</string>
	<string name="CompileSuccessfulSaving">Compile successful, saving...</string>
	<string name="SaveComplete">Save complete.</string>
	<string name="ObjectOutOfRange">Script (object out of range)</string>

	<!-- god tools -->
	<string name="GodToolsObjectOwnedBy">Object [OBJECT] owned by [OWNER]</string>

	<!-- groups -->
	<string name="GroupsNone">none</string>
	<string name="Group" value=" (group)" />
	<string name="Unknown">(Unknown)</string>
	<string name="SummaryForTheWeek"    value="Summary for this week, beginning on " />
	<string name="NextStipendDay"       value="The next stipend day is " />
	<string name="GroupPlanningDate">[mthnum,datetime,utc]/[day,datetime,utc]/[year,datetime,utc]</string>
	<string name="GroupIndividualShare" value="                      Group       Individual Share" />
	<string name="GroupColumn"          value="                      Group" />
	<string name="Balance">Balance</string>
	<string name="Credits">Credits</string>
	<string name="Debits">Debits</string>
	<string name="Total">Total</string>
	<string name="NoGroupDataFound">No group data found for group </string>

	<!-- floater IM bonus_info: When a Linden with Admin/god status receives a new IM this displays the estate (Mainland vs. teen grid) of the source avatar.
		This is to help Lindens when answering questions. -->
	<string name="IMParentEstate">parent estate</string>
	<string name="IMMainland">mainland</string>
	<string name="IMTeen">teen</string>

    <!-- floater about land -->
    <string name="Anyone">anyone</string>

	<!-- floater region info -->
	<!-- The following will replace variable [ALL_ESTATES] in notifications EstateAllowed*, EstateBanned*, EstateManager* -->
	<string name="RegionInfoError">error</string>
	<string name="RegionInfoAllEstatesOwnedBy">
		all estates owned by [OWNER]
	</string>
	<string name="RegionInfoAllEstatesYouOwn">all estates that you own</string>
	<string name="RegionInfoAllEstatesYouManage">
		all estates that you manage for [OWNER]
	</string>
	<string name="RegionInfoAllowedResidents">Allowed Residents: ([ALLOWEDAGENTS], max [MAXACCESS])</string>
	<string name="RegionInfoAllowedGroups">Allowed groups: ([ALLOWEDGROUPS], max [MAXACCESS])</string>

	<!-- script limits floater -->
	<string name="ScriptLimitsParcelScriptMemory">Parcel Script Memory</string>
	<string name="ScriptLimitsParcelsOwned">Parcels Listed: [PARCELS]</string>
	<string name="ScriptLimitsMemoryUsed">Memory used: [COUNT] kb out of [MAX] kb; [AVAILABLE] kb available</string>
	<string name="ScriptLimitsMemoryUsedSimple">Memory used: [COUNT] kb</string>
	<string name="ScriptLimitsParcelScriptURLs">Parcel Script URLs</string>
	<string name="ScriptLimitsURLsUsed">URLs used: [COUNT] out of [MAX]; [AVAILABLE] available</string>
	<string name="ScriptLimitsURLsUsedSimple">URLs used: [COUNT]</string>
	<string name="ScriptLimitsRequestError">Error requesting information</string>
	<string name="ScriptLimitsRequestNoParcelSelected">No Parcel Selected</string>
	<string name="ScriptLimitsRequestWrongRegion">Error: script information is only available in your current region</string>
	<string name="ScriptLimitsRequestWaiting">Retrieving information...</string>
	<string name="ScriptLimitsRequestDontOwnParcel">You do not have permission to examine this parcel</string>

	<string name="SITTING_ON">Sitting On</string>
	<string name="ATTACH_CHEST">Chest</string>
	<string name="ATTACH_HEAD">Head</string>
	<string name="ATTACH_LSHOULDER">Left Shoulder</string>
	<string name="ATTACH_RSHOULDER">Right Shoulder</string>
	<string name="ATTACH_LHAND">Left Hand</string>
	<string name="ATTACH_RHAND">Right Hand</string>
	<string name="ATTACH_LFOOT">Left Foot</string>
	<string name="ATTACH_RFOOT">Right Foot</string>
	<string name="ATTACH_BACK">Back</string>
	<string name="ATTACH_PELVIS">Pelvis</string>
	<string name="ATTACH_MOUTH">Mouth</string>
	<string name="ATTACH_CHIN">Chin</string>
	<string name="ATTACH_LEAR">Left Ear</string>
	<string name="ATTACH_REAR">Right Ear</string>
	<string name="ATTACH_LEYE">Left Eye</string>
	<string name="ATTACH_REYE">Right Eye</string>
	<string name="ATTACH_NOSE">Nose</string>
	<string name="ATTACH_RUARM">Right Upper Arm</string>
	<string name="ATTACH_RLARM">Right Lower Arm</string>
	<string name="ATTACH_LUARM">Left Upper Arm</string>
	<string name="ATTACH_LLARM">Left Lower Arm</string>
	<string name="ATTACH_RHIP">Right Hip</string>
	<string name="ATTACH_RULEG">Right Upper Leg</string>
	<string name="ATTACH_RLLEG">Right Lower Leg</string>
	<string name="ATTACH_LHIP">Left Hip</string>
	<string name="ATTACH_LULEG">Left Upper Leg</string>
	<string name="ATTACH_LLLEG">Left Lower Leg</string>
	<string name="ATTACH_BELLY">Belly</string>
	<string name="ATTACH_RPEC">Right Pec</string>
	<string name="ATTACH_LPEC">Left Pec</string>
	<string name="ATTACH_HUD_CENTER_2">HUD Center 2</string>
	<string name="ATTACH_HUD_TOP_RIGHT">HUD Top Right</string>
	<string name="ATTACH_HUD_TOP_CENTER">HUD Top Center</string>
	<string name="ATTACH_HUD_TOP_LEFT">HUD Top Left</string>
	<string name="ATTACH_HUD_CENTER_1">HUD Center 1</string>
	<string name="ATTACH_HUD_BOTTOM_LEFT">HUD Bottom Left</string>
	<string name="ATTACH_HUD_BOTTOM">HUD Bottom</string>
	<string name="ATTACH_HUD_BOTTOM_RIGHT">HUD Bottom Right</string>
  <string name="ATTACH_BRIDGE">Bridge</string>
			
  <!-- script editor -->
	<string name="CursorPos">Line [LINE], Column [COLUMN]</string>

	<!-- panel dir browser -->
	<string name="PanelDirCountFound">[COUNT] found</string>
	<string name="PanelDirTimeStr">[hour12,datetime,slt]:[min,datetime,slt] [ampm,datetime,slt]</string>

	<!-- panel dir events -->
	<string name="PanelDirEventsDateText">[mthnum,datetime,slt]/[day,datetime,slt]</string>

	<!-- panel contents -->
	<string name="PanelContentsTooltip">Content of object</string>
	<string name="PanelContentsNewScript">New Script</string>

  <!-- panel preferences general -->
  <string name="BusyModeResponseDefault">The Resident you messaged is in &apos;unavailable mode&apos; which means they have requested not to be disturbed.  Your message will still be shown in their Firestorm Viewer&apos;s instant message panel for later viewing.</string>

	<!-- Mute -->
	<string name="MuteByName">(By name)</string>
	<string name="MuteAgent">(Resident)</string>
	<string name="MuteObject">(Object)</string>
	<string name="MuteGroup">(Group)</string>
	<string name="MuteExternal">(External)</string>

	<!-- Region/Estate Covenant -->
	<string name="RegionNoCovenant">There is no Covenant provided for this Estate.</string>
	<string name="RegionNoCovenantOtherOwner">There is no Covenant provided for this Estate. The land on this estate is being sold by the Estate owner, not Linden Lab.  Please contact the Estate Owner for sales details.</string>
	<string name="covenant_last_modified" value="Last Modified: " /> <!-- use value="" to keep the trailing space -->
	<string name="none_text"  value=" (none) " />
	<string name="never_text" value=" (never) " />

	<!--Region Details-->
	<string name="GroupOwned">Group Owned</string>
	<string name="Public">Public</string>

	<!-- Environment settings -->
	<string name="LocalSettings">Local Settings</string>
	<string name="RegionSettings">Region Settings</string>

	<!-- panel classified -->
	<string name="ClassifiedClicksTxt">Clicks: [TELEPORT] teleport, [MAP] map, [PROFILE] profile</string>
	<string name="ClassifiedUpdateAfterPublish">(will update after publish)</string>

  <!-- panel picks -->
  <string name="NoPicksClassifiedsText">You haven't created any Picks or Classifieds. Click the Plus button below to create a Pick or Classified.</string>
  <string name="NoAvatarPicksClassifiedsText">User has no picks or classifieds</string>
  <string name="PicksClassifiedsLoadingText">Loading...</string>
  <!-- FS:KC legacy profiles -->
  <string name="NoPicksText">You haven't created any Picks.</string>
  <string name="NoAvatarPicksText">User has no picks</string>
  <string name="NoClassifiedsText">You haven't created any Classifieds.</string>
  <string name="NoAvatarClassifiedsText">User has no classifieds</string>

	<!-- Multi Preview Floater -->
	<string name="MultiPreviewTitle">Preview</string>
	<string name="MultiPropertiesTitle">Properties</string>

	<!-- inventory offer -->
	<string name="InvOfferAnObjectNamed">An object named</string>
	<string name="InvOfferOwnedByGroup">owned by the group</string>
	<string name="InvOfferOwnedByUnknownGroup">owned by an unknown group</string>
	<string name="InvOfferOwnedBy">owned by</string>
	<string name="InvOfferOwnedByUnknownUser">owned by an unknown user</string>
	<string name="InvOfferGaveYou">gave you</string>
	<string name="InvOfferYouDecline">You decline</string>
	<!-- FS:Ansariel: Removed nolink-tags for console -->
	<string name="InvOfferDecline">You decline [DESC] from [NAME].</string>
	<string name="InvOfferFrom">from</string>

	<!-- group money -->
	<string name="GroupMoneyTotal">Total</string>
	<string name="GroupMoneyBought">bought</string>
	<string name="GroupMoneyPaidYou">paid you</string>
	<string name="GroupMoneyPaidInto">paid into</string>
	<string name="GroupMoneyBoughtPassTo">bought pass to</string>
	<string name="GroupMoneyPaidFeeForEvent">paid fee for event</string>
	<string name="GroupMoneyPaidPrizeForEvent">paid prize for event</string>
	<string name="GroupMoneyBalance">Balance</string>
	<string name="GroupMoneyCredits">Credits</string>
	<string name="GroupMoneyDebits">Debits</string>
	<string name="GroupMoneyDate">[weekday,datetime,utc] [mth,datetime,utc] [day,datetime,utc], [year,datetime,utc]</string>

	<!-- viewer object -->
	<string name="ViewerObjectContents">Contents</string>

	<!-- Viewer menu -->
	<string name="AcquiredItems">Acquired Items</string>
	<string name="Cancel">Cancel</string>
	<string name="UploadingCosts">Uploading [NAME] costs L$ [AMOUNT]</string>
	<string name="BuyingCosts">Buying this costs L$ [AMOUNT]</string>
	<string name="UnknownFileExtension">
		Unknown file extension .%s
Expected .wav, .tga, .bmp, .jpg, .jpeg, or .bvh
	</string>
  <string name="MuteObject2">Block</string>
  <string name="MuteAvatar">Block</string>
  <string name="UnmuteObject">Unblock</string>
  <string name="UnmuteAvatar">Unblock</string>
	<string name="AddLandmarkNavBarMenu">Add to Landmarks...</string>
	<string name="EditLandmarkNavBarMenu">Edit Landmark...</string>

	<!-- menu accelerators -->
	<string name="accel-mac-control">&#8963;</string>
	<string name="accel-mac-command">&#8984;</string>
	<string name="accel-mac-option">&#8997;</string>
	<string name="accel-mac-shift">&#8679;</string>
	<string name="accel-win-control">Ctrl+</string>
	<string name="accel-win-alt">Alt+</string>
	<string name="accel-win-shift">Shift+</string>

	<!-- Previews -->
	<string name="FileSaved">File Saved</string>
	<string name="Receiving">Receiving</string>

	<!-- status bar , Time -->
	<string name="AM">AM</string>
	<string name="PM">PM</string>
	<string name="PST">PST</string>
	<string name="PDT">PDT</string>

	<!-- Directions, HUD -->
	<string name="Direction_Forward">Forward</string>
	<string name="Direction_Left">Left</string>
	<string name="Direction_Right">Right</string>
	<string name="Direction_Back">Back</string>
	<string name="Direction_North">North</string>
	<string name="Direction_South">South</string>
	<string name="Direction_West">West</string>
	<string name="Direction_East">East</string>
	<string name="Direction_Up">Up</string>
	<string name="Direction_Down">Down</string>

    <!-- Search Category Strings -->
	<string name="Any Category">Any Category</string>
	<string name="Shopping">Shopping</string>
	<string name="Land Rental">Land Rental</string>
	<string name="Property Rental">Property Rental</string>
	<string name="Special Attraction">Special Attraction</string>
	<string name="New Products">New Products</string>
	<string name="Employment">Employment</string>
	<string name="Wanted">Wanted</string>
	<string name="Service">Service</string>
	<string name="Personal">Personal</string>

	<!-- PARCEL_CATEGORY_UI_STRING -->
	<string name="None">None</string>
	<string name="Linden Location">Linden Location</string>
	<string name="Adult">Adult</string>
	<string name="Arts&amp;Culture">Arts &amp; Culture</string>
	<string name="Business">Business</string>
	<string name="Educational">Educational</string>
	<string name="Gaming">Gaming</string>
	<string name="Hangout">Hangout</string>
	<string name="Newcomer Friendly">Newcomer Friendly</string>
	<string name="Parks&amp;Nature">Parks &amp; Nature</string>
	<string name="Residential">Residential</string>
	<!--<string name="Shopping">Shopping</string>	-->
	<string name="Stage">Stage</string>
	<string name="Other">Other</string>
	<string name="Rental">Rental</string>
	<string name="Any">Any</string>
	<string name="You">You</string>

	<!-- punctuations -->
	<string name=":">:</string>
	<string name=",">,</string>
	<string name="...">...</string>
	<string name="***">***</string>
	<string name="(">(</string>
	<string name=")">)</string>
	<string name=".">.</string>
	<string name="'">'</string>
	<string name="---">---</string>

	<!-- media -->
	<string name="Multiple Media">Multiple Media</string>
	<string name="Play Media">Play/Pause Media</string>
	<string name="StreamtitleNowPlaying">Now playing:</string>

	<!-- OSMessageBox messages -->
	<string name="MBCmdLineError">
		An error was found parsing the command line.
Please see: http://wiki.secondlife.com/wiki/Client_parameters
Error:
	</string>
	<string name="MBCmdLineUsg">[APP_NAME] Command line usage:</string>
	<string name="MBUnableToAccessFile">
		[APP_NAME] is unable to access a file that it needs.

This can be because you somehow have multiple copies running, or your system incorrectly thinks a file is open.
If this message persists, restart your computer and try again.
If it continues to persist, you may need to completely uninstall [APP_NAME] and reinstall it.
	</string>
	<string name="MBFatalError">Fatal Error</string>
	<string name="MBApplicationError">Application Error - Don't Panic</string>
	<string name="MBApplicationErrorDetails">We are sorry, but [APP_NAME] has crashed and needs to be closed. If you see this issue happening repeatedly, please contact our support team and submit the following message:

[ERROR_DETAILS]
	</string>
	<string name="MBRequiresAltiVec"> [APP_NAME] requires a processor with AltiVec (G4 or later).</string>
	<string name="MBAlreadyRunning">
		[APP_NAME] is already running.
Check your task bar for a minimized copy of the program.
If this message persists, restart your computer.
	</string>
	<string name="MBFrozenCrashed">
		[APP_NAME] appears to have frozen or crashed on the previous run.
Would you like to send a crash report?
	</string>
	<string name="MBAlert">Notification</string>
	<string name="MBNoDirectX">
		[APP_NAME] is unable to detect DirectX 9.0b or greater.
[APP_NAME] uses DirectX to detect hardware and/or outdated drivers that can cause stability problems, poor performance and crashes.  While you can run [APP_NAME] without it, we highly recommend running with DirectX 9.0b.

Do you wish to continue?
	</string>
	<string name="MBWarning">Warning</string>
	<string name="MBNoAutoUpdate">
		Automatic updating is not yet implemented for Linux.
Please download the latest version from www.secondlife.com.
	</string>
	<string name="MBRegClassFailed">RegisterClass failed</string>
	<string name="MBError">Error</string>
	<string name="MBFullScreenErr">
		Unable to run fullscreen at [WIDTH] x [HEIGHT].
Running in window.
	</string>
	<string name="MBDestroyWinFailed">Shutdown Error while destroying window (DestroyWindow() failed)</string>
	<string name="MBShutdownErr">Shutdown Error</string>
	<string name="MBDevContextErr">Can't make GL device context</string>
	<string name="MBPixelFmtErr">Can't find suitable pixel format</string>
	<string name="MBPixelFmtDescErr">Can't get pixel format description</string>
	<string name="MBTrueColorWindow">
		[APP_NAME] requires True Color (32-bit) to run.
Please go to your computer's display settings and set the color mode to 32-bit.
	</string>
	<string name="MBAlpha">
		[APP_NAME] is unable to run because it can't get an 8 bit alpha channel.  Usually this is due to video card driver issues.
Please make sure you have the latest video card drivers installed.
Also be sure your monitor is set to True Color (32-bit) in Control Panels &gt; Display &gt; Settings.
If you continue to receive this message, contact the [SUPPORT_SITE].
	</string>
	<string name="MBPixelFmtSetErr">Can't set pixel format</string>
	<string name="MBGLContextErr">Can't create GL rendering context</string>
	<string name="MBGLContextActErr">Can't activate GL rendering context</string>
	<string name="MBVideoDrvErr">
		[APP_NAME] is unable to run because your video card drivers did not install properly, are out of date, or are for unsupported hardware. Please make sure you have the latest video card drivers and even if you do have the latest, try reinstalling them.

If you continue to receive this message, contact the [SUPPORT_SITE].
	</string>

	<!-- Avatar Shape Information -->
<string name="5 O'Clock Shadow">5 O'Clock Shadow</string>

<string name="All White">All White</string>
<string name="Anime Eyes">Anime Eyes</string>
<string name="Arced">Arced</string>
<string name="Arm Length">Arm Length</string>
<string name="Attached">Attached</string>
<string name="Attached Earlobes">Attached Earlobes</string>


<string name="Back Fringe">Back Fringe</string>

<string name="Baggy">Baggy</string>
<string name="Bangs">Bangs</string>

<string name="Beady Eyes">Beady Eyes</string>
<string name="Belly Size">Belly Size</string>
<string name="Big">Big</string>
<string name="Big Butt">Big Butt</string>

<string name="Big Hair Back">Big Hair: Back</string>
<string name="Big Hair Front">Big Hair: Front</string>
<string name="Big Hair Top">Big Hair: Top</string>
<string name="Big Head">Big Head</string>
<string name="Big Pectorals">Big Pectorals</string>
<string name="Big Spikes">Big Spikes</string>
<string name="Black">Black</string>
<string name="Blonde">Blonde</string>
<string name="Blonde Hair">Blonde Hair</string>
<string name="Blush">Blush</string>
<string name="Blush Color">Blush Color</string>
<string name="Blush Opacity">Blush Opacity</string>
<string name="Body Definition">Body Definition</string>
<string name="Body Fat">Body Fat</string>
<string name="Body Freckles">Body Freckles</string>
<string name="Body Thick">Body Thick</string>
<string name="Body Thickness">Body Thickness</string>
<string name="Body Thin">Body Thin</string>

<string name="Bow Legged">Bow Legged</string>
<string name="Breast Buoyancy">Breast Buoyancy</string>
<string name="Breast Cleavage">Breast Cleavage</string>
<string name="Breast Size">Breast Size</string>
<string name="Bridge Width">Bridge Width</string>
<string name="Broad">Broad</string>
<string name="Brow Size">Brow Size</string>
<string name="Bug Eyes">Bug Eyes</string>
<string name="Bugged Eyes">Bugged Eyes</string>
<string name="Bulbous">Bulbous</string>
<string name="Bulbous Nose">Bulbous Nose</string>

<string name="Breast Physics Mass">Breast Mass</string>
<string name="Breast Physics Smoothing">Breast Smoothing</string>
<string name="Breast Physics Gravity">Breast Gravity</string>
<string name="Breast Physics Drag">Breast Drag</string>

<string name="Breast Physics InOut Max Effect">Max Effect</string>
<string name="Breast Physics InOut Spring">Spring</string>
<string name="Breast Physics InOut Gain">Gain</string>
<string name="Breast Physics InOut Damping">Damping</string>

<string name="Breast Physics UpDown Max Effect">Max Effect</string>
<string name="Breast Physics UpDown Spring">Spring</string>
<string name="Breast Physics UpDown Gain">Gain</string>
<string name="Breast Physics UpDown Damping">Damping</string>

<string name="Breast Physics LeftRight Max Effect">Max Effect</string>
<string name="Breast Physics LeftRight Spring">Spring</string>
<string name="Breast Physics LeftRight Gain">Gain</string>
<string name="Breast Physics LeftRight Damping">Damping</string>

<string name="Belly Physics Mass">Belly Mass</string>
<string name="Belly Physics Smoothing">Belly Smoothing</string>
<string name="Belly Physics Gravity">Belly Gravity</string>
<string name="Belly Physics Drag">Belly Drag</string>

<string name="Belly Physics UpDown Max Effect">Max Effect</string>
<string name="Belly Physics UpDown Spring">Spring</string>
<string name="Belly Physics UpDown Gain">Gain</string>
<string name="Belly Physics UpDown Damping">Damping</string>

<string name="Butt Physics Mass">Butt Mass</string>
<string name="Butt Physics Smoothing">Butt Smoothing</string>
<string name="Butt Physics Gravity">Butt Gravity</string>
<string name="Butt Physics Drag">Butt Drag</string>

<string name="Butt Physics UpDown Max Effect">Max Effect</string>
<string name="Butt Physics UpDown Spring">Spring</string>
<string name="Butt Physics UpDown Gain">Gain</string>
<string name="Butt Physics UpDown Damping">Damping</string>

<string name="Butt Physics LeftRight Max Effect">Max Effect</string>
<string name="Butt Physics LeftRight Spring">Spring</string>
<string name="Butt Physics LeftRight Gain">Gain</string>
<string name="Butt Physics LeftRight Damping">Damping</string>

<string name="Bushy Eyebrows">Bushy Eyebrows</string>
<string name="Bushy Hair">Bushy Hair</string>
<string name="Butt Size">Butt Size</string>
<string name="Butt Gravity">Butt Gravity</string>
<string name="bustle skirt">Bustle Skirt</string>
<string name="no bustle">No Bustle</string>
<string name="more bustle">More Bustle</string>

<string name="Chaplin">Chaplin</string>
<string name="Cheek Bones">Cheek Bones</string>
<string name="Chest Size">Chest Size</string>
<string name="Chin Angle">Chin Angle</string>
<string name="Chin Cleft">Chin Cleft</string>
<string name="Chin Curtains">Chin Curtains</string>

<string name="Chin Depth">Chin Depth</string>
<string name="Chin Heavy">Chin Heavy</string>
<string name="Chin In">Chin In</string>
<string name="Chin Out">Chin Out</string>
<string name="Chin-Neck">Chin-Neck</string>
<string name="Clear">Clear</string>
<string name="Cleft">Cleft</string>
<string name="Close Set Eyes">Close Set Eyes</string>
<string name="Closed">Closed</string>
<string name="Closed Back">Closed Back</string>
<string name="Closed Front">Closed Front</string>
<string name="Closed Left">Closed Left</string>
<string name="Closed Right">Closed Right</string>
<string name="Coin Purse">Coin Purse</string>
<string name="Collar Back">Collar Back</string>



<string name="Collar Front">Collar Front</string>



<string name="Corner Down">Corner Down</string>

<string name="Corner Up">Corner Up</string>
<string name="Creased">Creased</string>
<string name="Crooked Nose">Crooked Nose</string>

<string name="Cuff Flare">Cuff Flare</string>
<string name="Dark">Dark</string>
<string name="Dark Green">Dark Green</string>
<string name="Darker">Darker</string>
<string name="Deep">Deep</string>
<string name="Default Heels">Default Heels</string>

<string name="Dense">Dense</string>

<string name="Double Chin">Double Chin</string>
<string name="Downturned">Downturned</string>
<string name="Duffle Bag">Duffle Bag</string>
<string name="Ear Angle">Ear Angle</string>
<string name="Ear Size">Ear Size</string>
<string name="Ear Tips">Ear Tips</string>
<string name="Egg Head">Egg Head</string>
<string name="Eye Bags">Eye Bags</string>
<string name="Eye Color">Eye Color</string>
<string name="Eye Depth">Eye Depth</string>
<string name="Eye Lightness">Eye Lightness</string>
<string name="Eye Opening">Eye Opening</string>
<string name="Eye Pop">Eye Pop</string>
<string name="Eye Size">Eye Size</string>
<string name="Eye Spacing">Eye Spacing</string>

<string name="Eyebrow Arc">Eyebrow Arc</string>
<string name="Eyebrow Density">Eyebrow Density</string>

<string name="Eyebrow Height">Eyebrow Height</string>
<string name="Eyebrow Points">Eyebrow Points</string>
<string name="Eyebrow Size">Eyebrow Size</string>

<string name="Eyelash Length">Eyelash Length</string>
<string name="Eyeliner">Eyeliner</string>
<string name="Eyeliner Color">Eyeliner Color</string>

<string name="Eyes Bugged">Eyes Bugged</string>








<string name="Face Shear">Face Shear</string>
<string name="Facial Definition">Facial Definition</string>
<string name="Far Set Eyes">Far Set Eyes</string>

<string name="Fat Lips">Fat Lips</string>

<string name="Female">Female</string>
<string name="Fingerless">Fingerless</string>
<string name="Fingers">Fingers</string>
<string name="Flared Cuffs">Flared Cuffs</string>
<string name="Flat">Flat</string>
<string name="Flat Butt">Flat Butt</string>
<string name="Flat Head">Flat Head</string>
<string name="Flat Toe">Flat Toe</string>
<string name="Foot Size">Foot Size</string>
<string name="Forehead Angle">Forehead Angle</string>
<string name="Forehead Heavy">Forehead Heavy</string>
<string name="Freckles">Freckles</string>

<string name="Front Fringe">Front Fringe</string>

<string name="Full Back">Full Back</string>
<string name="Full Eyeliner">Full Eyeliner</string>
<string name="Full Front">Full Front</string>
<string name="Full Hair Sides">Full Hair Sides</string>
<string name="Full Sides">Full Sides</string>
<string name="Glossy">Glossy</string>
<string name="Glove Fingers">Glove Fingers</string>

<string name="Glove Length">Glove Length</string>


<string name="Hair">Hair</string>
<string name="Hair Back">Hair: Back</string>
<string name="Hair Front">Hair: Front</string>
<string name="Hair Sides">Hair: Sides</string>
<string name="Hair Sweep">Hair Sweep</string>
<string name="Hair Thickess">Hair Thickness</string>
<string name="Hair Thickness">Hair Thickness</string>
<string name="Hair Tilt">Hair Tilt</string>
<string name="Hair Tilted Left">Hair Tilted Left</string>
<string name="Hair Tilted Right">Hair Tilted Right</string>
<string name="Hair Volume">Hair: Volume</string>
<string name="Hand Size">Hand Size</string>
<string name="Handlebars">Handlebars</string>
<string name="Head Length">Head Length</string>
<string name="Head Shape">Head Shape</string>
<string name="Head Size">Head Size</string>
<string name="Head Stretch">Head Stretch</string>
<string name="Heel Height">Heel Height</string>
<string name="Heel Shape">Heel Shape</string>
<string name="Height">Height</string>
<string name="High">High</string>
<string name="High Heels">High Heels</string>
<string name="High Jaw">High Jaw</string>
<string name="High Platforms">High Platforms</string>
<string name="High and Tight">High and Tight</string>
<string name="Higher">Higher</string>
<string name="Hip Length">Hip Length</string>
<string name="Hip Width">Hip Width</string>
<string name="In">In</string>
<string name="In Shdw Color">Inner Shadow Color</string>
<string name="In Shdw Opacity">Inner Shadow Opacity</string>
<string name="Inner Eye Corner">Inner Eye Corner</string>
<string name="Inner Eye Shadow">Inner Eye Shadow</string>
<string name="Inner Shadow">Inner Shadow</string>


<string name="Jacket Length">Jacket Length</string>

<string name="Jacket Wrinkles">Jacket Wrinkles</string>
<string name="Jaw Angle">Jaw Angle</string>
<string name="Jaw Jut">Jaw Jut</string>
<string name="Jaw Shape">Jaw Shape</string>
<string name="Join">Join</string>
<string name="Jowls">Jowls</string>
<string name="Knee Angle">Knee Angle</string>
<string name="Knock Kneed">Knock Kneed</string>

<string name="Large">Large</string>
<string name="Large Hands">Large Hands</string>
<string name="Left Part">Left Part</string>
<string name="Leg Length">Leg Length</string>
<string name="Leg Muscles">Leg Muscles</string>
<string name="Less">Less</string>
<string name="Less Body Fat">Less Body Fat</string>
<string name="Less Curtains">Less Curtains</string>
<string name="Less Freckles">Less Freckles</string>
<string name="Less Full">Less Full</string>
<string name="Less Gravity">Less Gravity</string>
<string name="Less Love">Less Love</string>
<string name="Less Muscles">Less Muscles</string>
<string name="Less Muscular">Less Muscular</string>
<string name="Less Rosy">Less Rosy</string>
<string name="Less Round">Less Round</string>
<string name="Less Saddle">Less Saddle</string>
<string name="Less Square">Less Square</string>
<string name="Less Volume">Less Volume</string>
<string name="Less soul">Less soul</string>
<string name="Lighter">Lighter</string>
<string name="Lip Cleft">Lip Cleft</string>
<string name="Lip Cleft Depth">Lip Cleft Depth</string>
<string name="Lip Fullness">Lip Fullness</string>
<string name="Lip Pinkness">Lip Pinkness</string>
<string name="Lip Ratio">Lip Ratio</string>
<string name="Lip Thickness">Lip Thickness</string>
<string name="Lip Width">Lip Width</string>
<string name="Lipgloss">Lipgloss</string>
<string name="Lipstick">Lipstick</string>
<string name="Lipstick Color">Lipstick Color</string>
<string name="Long">Long</string>
<string name="Long Head">Long Head</string>
<string name="Long Hips">Long Hips</string>
<string name="Long Legs">Long Legs</string>
<string name="Long Neck">Long Neck</string>
<string name="Long Pigtails">Long Pigtails</string>
<string name="Long Ponytail">Long Ponytail</string>
<string name="Long Torso">Long Torso</string>
<string name="Long arms">Long arms</string>


<string name="Loose Pants">Loose Pants</string>
<string name="Loose Shirt">Loose Shirt</string>
<string name="Loose Sleeves">Loose Sleeves</string>

<string name="Love Handles">Love Handles</string>
<string name="Low">Low</string>
<string name="Low Heels">Low Heels</string>
<string name="Low Jaw">Low Jaw</string>
<string name="Low Platforms">Low Platforms</string>
<string name="Low and Loose">Low and Loose</string>
<string name="Lower">Lower</string>
<string name="Lower Bridge">Lower Bridge</string>
<string name="Lower Cheeks">Lower Cheeks</string>

<string name="Male">Male</string>
<string name="Middle Part">Middle Part</string>
<string name="More">More</string>
<string name="More Blush">More Blush</string>
<string name="More Body Fat">More Body Fat</string>
<string name="More Curtains">More Curtains</string>
<string name="More Eyeshadow">More Eyeshadow</string>
<string name="More Freckles">More Freckles</string>
<string name="More Full">More Full</string>
<string name="More Gravity">More Gravity</string>
<string name="More Lipstick">More Lipstick</string>
<string name="More Love">More Love</string>
<string name="More Lower Lip">More Lower Lip</string>
<string name="More Muscles">More Muscles</string>
<string name="More Muscular">More Muscular</string>
<string name="More Rosy">More Rosy</string>
<string name="More Round">More Round</string>
<string name="More Saddle">More Saddle</string>
<string name="More Sloped">More Sloped</string>
<string name="More Square">More Square</string>
<string name="More Upper Lip">More Upper Lip</string>
<string name="More Vertical">More Vertical</string>
<string name="More Volume">More Volume</string>
<string name="More soul">More soul</string>
<string name="Moustache">Moustache</string>

<string name="Mouth Corner">Mouth Corner</string>
<string name="Mouth Position">Mouth Position</string>
<string name="Mowhawk">Mowhawk</string>
<string name="Muscular">Muscular</string>
<string name="Mutton Chops">Mutton Chops</string>

<string name="Nail Polish">Nail Polish</string>
<string name="Nail Polish Color">Nail Polish Color</string>
<string name="Narrow">Narrow</string>
<string name="Narrow Back">Narrow Back</string>
<string name="Narrow Front">Narrow Front</string>
<string name="Narrow Lips">Narrow Lips</string>
<string name="Natural">Natural</string>
<string name="Neck Length">Neck Length</string>
<string name="Neck Thickness">Neck Thickness</string>
<string name="No Blush">No Blush</string>
<string name="No Eyeliner">No Eyeliner</string>
<string name="No Eyeshadow">No Eyeshadow</string>

<string name="No Lipgloss">No Lipgloss</string>
<string name="No Lipstick">No Lipstick</string>
<string name="No Part">No Part</string>
<string name="No Polish">No Polish</string>
<string name="No Red">No Red</string>
<string name="No Spikes">No Spikes</string>
<string name="No White">No White</string>
<string name="No Wrinkles">No Wrinkles</string>
<string name="Normal Lower">Normal Lower</string>
<string name="Normal Upper">Normal Upper</string>
<string name="Nose Left">Nose Left</string>
<string name="Nose Right">Nose Right</string>
<string name="Nose Size">Nose Size</string>
<string name="Nose Thickness">Nose Thickness</string>
<string name="Nose Tip Angle">Nose Tip Angle</string>
<string name="Nose Tip Shape">Nose Tip Shape</string>
<string name="Nose Width">Nose Width</string>
<string name="Nostril Division">Nostril Division</string>
<string name="Nostril Width">Nostril Width</string>


<string name="Opaque">Opaque</string>
<string name="Open">Open</string>
<string name="Open Back">Open Back</string>
<string name="Open Front">Open Front</string>
<string name="Open Left">Open Left</string>
<string name="Open Right">Open Right</string>
<string name="Orange">Orange</string>
<string name="Out">Out</string>
<string name="Out Shdw Color">Outer Shadow Color</string>
<string name="Out Shdw Opacity">Outer Shadow Opacity</string>
<string name="Outer Eye Corner">Outer Eye Corner</string>
<string name="Outer Eye Shadow">Outer Eye Shadow</string>
<string name="Outer Shadow">Outer Shadow</string>
<string name="Overbite">Overbite</string>

<string name="Package">Package</string>
<string name="Painted Nails">Painted Nails</string>
<string name="Pale">Pale</string>
<string name="Pants Crotch">Pants Crotch</string>
<string name="Pants Fit">Pants Fit</string>
<string name="Pants Length">Pants Length</string>


<string name="Pants Waist">Pants Waist</string>
<string name="Pants Wrinkles">Pants Wrinkles</string>
<string name="Part">Part</string>
<string name="Part Bangs">Part Bangs</string>
<string name="Pectorals">Pectorals</string>
<string name="Pigment">Pigment</string>
<string name="Pigtails">Pigtails</string>
<string name="Pink">Pink</string>
<string name="Pinker">Pinker</string>
<string name="Platform Height">Platform Height</string>
<string name="Platform Width">Platform Width</string>
<string name="Pointy">Pointy</string>
<string name="Pointy Heels">Pointy Heels</string>

<string name="Ponytail">Ponytail</string>
<string name="Poofy Skirt">Poofy Skirt</string>
<string name="Pop Left Eye">Pop Left Eye</string>
<string name="Pop Right Eye">Pop Right Eye</string>
<string name="Puffy">Puffy</string>
<string name="Puffy Eyelids">Puffy Eyelids</string>
<string name="Rainbow Color">Rainbow Color</string>
<string name="Red Hair">Red Hair</string>

<string name="Regular">Regular</string>

<string name="Right Part">Right Part</string>
<string name="Rosy Complexion">Rosy Complexion</string>
<string name="Round">Round</string>

<string name="Ruddiness">Ruddiness</string>
<string name="Ruddy">Ruddy</string>
<string name="Rumpled Hair">Rumpled Hair</string>
<string name="Saddle Bags">Saddle Bags</string>


<string name="Scrawny Leg">Scrawny Leg</string>
<string name="Separate">Separate</string>


<string name="Shallow">Shallow</string>
<string name="Shear Back">Shear Back</string>
<string name="Shear Face">Shear Face</string>
<string name="Shear Front">Shear Front</string>

<string name="Shear Left Up">Shear Left Up</string>

<string name="Shear Right Up">Shear Right Up</string>
<string name="Sheared Back">Sheared Back</string>
<string name="Sheared Front">Sheared Front</string>
<string name="Shift Left">Shift Left</string>
<string name="Shift Mouth">Shift Mouth</string>
<string name="Shift Right">Shift Right</string>
<string name="Shirt Bottom">Shirt Bottom</string>

<string name="Shirt Fit">Shirt Fit</string>

<string name="Shirt Wrinkles">Shirt Wrinkles</string>
<string name="Shoe Height">Shoe Height</string>

<string name="Short">Short</string>
<string name="Short Arms">Short Arms</string>
<string name="Short Legs">Short Legs</string>
<string name="Short Neck">Short Neck</string>
<string name="Short Pigtails">Short Pigtails</string>
<string name="Short Ponytail">Short Ponytail</string>
<string name="Short Sideburns">Short Sideburns</string>
<string name="Short Torso">Short Torso</string>
<string name="Short hips">Short hips</string>
<string name="Shoulders">Shoulders</string>

<string name="Side Fringe">Side Fringe</string>
<string name="Sideburns">Sideburns</string>

<string name="Sides Hair">Sides Hair</string>
<string name="Sides Hair Down">Sides Hair Down</string>
<string name="Sides Hair Up">Sides Hair Up</string>

<string name="Skinny Neck">Skinny Neck</string>
<string name="Skirt Fit">Skirt Fit</string>
<string name="Skirt Length">Skirt Length</string>
<string name="Slanted Forehead">Slanted Forehead</string>
<string name="Sleeve Length">Sleeve Length</string>



<string name="Sleeve Looseness">Sleeve Looseness</string>
<string name="Slit Back">Slit: Back</string>
<string name="Slit Front">Slit: Front</string>
<string name="Slit Left">Slit: Left</string>
<string name="Slit Right">Slit: Right</string>
<string name="Small">Small</string>
<string name="Small Hands">Small Hands</string>
<string name="Small Head">Small Head</string>
<string name="Smooth">Smooth</string>
<string name="Smooth Hair">Smooth Hair</string>
<string name="Socks Length">Socks Length</string>


<string name="Soulpatch">Soulpatch</string>

<string name="Sparse">Sparse</string>
<string name="Spiked Hair">Spiked Hair</string>
<string name="Square">Square</string>
<string name="Square Toe">Square Toe</string>
<string name="Squash Head">Squash Head</string>

<string name="Stretch Head">Stretch Head</string>
<string name="Sunken">Sunken</string>
<string name="Sunken Chest">Sunken Chest</string>
<string name="Sunken Eyes">Sunken Eyes</string>
<string name="Sweep Back">Sweep Back</string>
<string name="Sweep Forward">Sweep Forward</string>

<string name="Tall">Tall</string>
<string name="Taper Back">Taper Back</string>
<string name="Taper Front">Taper Front</string>
<string name="Thick Heels">Thick Heels</string>
<string name="Thick Neck">Thick Neck</string>
<string name="Thick Toe">Thick Toe</string>

<string name="Thin">Thin</string>
<string name="Thin Eyebrows">Thin Eyebrows</string>
<string name="Thin Lips">Thin Lips</string>
<string name="Thin Nose">Thin Nose</string>
<string name="Tight Chin">Tight Chin</string>
<string name="Tight Cuffs">Tight Cuffs</string>
<string name="Tight Pants">Tight Pants</string>
<string name="Tight Shirt">Tight Shirt</string>
<string name="Tight Skirt">Tight Skirt</string>
<string name="Tight Sleeves">Tight Sleeves</string>

<string name="Toe Shape">Toe Shape</string>
<string name="Toe Thickness">Toe Thickness</string>
<string name="Torso Length">Torso Length</string>
<string name="Torso Muscles">Torso Muscles</string>
<string name="Torso Scrawny">Torso Scrawny</string>
<string name="Unattached">Unattached</string>
<string name="Uncreased">Uncreased</string>
<string name="Underbite">Underbite</string>
<string name="Unnatural">Unnatural</string>
<string name="Upper Bridge">Upper Bridge</string>
<string name="Upper Cheeks">Upper Cheeks</string>
<string name="Upper Chin Cleft">Upper Chin Cleft</string>

<string name="Upper Eyelid Fold">Upper Eyelid Fold</string>
<string name="Upturned">Upturned</string>
<string name="Very Red">Very Red</string>
<string name="Waist Height">Waist Height</string>


<string name="Well-Fed">Well-Fed</string>
<string name="White Hair">White Hair</string>
<string name="Wide">Wide</string>
<string name="Wide Back">Wide Back</string>
<string name="Wide Front">Wide Front</string>
<string name="Wide Lips">Wide Lips</string>
<string name="Wild">Wild</string>
<string name="Wrinkles">Wrinkles</string>

  <!-- Navigation bar location input control.
       Strings are here because widget xml is not localizable -->
  <string name="LocationCtrlAddLandmarkTooltip">Add to Landmarks</string>
  <string name="LocationCtrlEditLandmarkTooltip">Edit Landmark</string>
  <string name="LocationCtrlInfoBtnTooltip">See more info about the current location</string>
  <string name="LocationCtrlComboBtnTooltip">Location history</string>
  <string name="LocationCtrlForSaleTooltip">Buy this land</string>
  <string name="LocationCtrlVoiceTooltip">Voice not available here</string>
  <string name="LocationCtrlFlyTooltip">Flying not allowed</string>
  <string name="LocationCtrlPushTooltip">No pushing</string>
  <string name="LocationCtrlBuildTooltip">Building/dropping objects not allowed</string>
  <string name="LocationCtrlScriptsTooltip">Scripts not allowed</string>
  <string name="LocationCtrlDamageTooltip">Health</string>
  <string name="LocationCtrlAdultIconTooltip">Adult Region</string>
  <string name="LocationCtrlModerateIconTooltip">Moderate Region</string>
  <string name="LocationCtrlGeneralIconTooltip">General Region</string>
  <string name="LocationCtrlSeeAVsTooltip">Avatars visible and chat allowed outside of this parcel</string>

  <!-- Strings used by the (currently Linux) auto-updater app -->
	<string name="UpdaterWindowTitle">
	  [APP_NAME] Update
	</string>
	<string name="UpdaterNowUpdating">
	  Now updating [APP_NAME]...
	</string>
	<string name="UpdaterNowInstalling">
	  Installing [APP_NAME]...
	</string>
	<string name="UpdaterUpdatingDescriptive">
	  Your [APP_NAME] Viewer is being updated to the latest release.  This may take some time, so please be patient.
	</string>
	<string name="UpdaterProgressBarTextWithEllipses">
	  Downloading update...
	</string>
	<string name="UpdaterProgressBarText">
	  Downloading update
	</string>
	<string name="UpdaterFailDownloadTitle">
	  Failed to download update
	</string>
	<string name="UpdaterFailUpdateDescriptive">
	  An error occurred while updating [APP_NAME]. Please download the latest version from www.secondlife.com.
	</string>
	<string name="UpdaterFailInstallTitle">
	  Failed to install update
	</string>
	<string name="UpdaterFailStartTitle">
	  Failed to start viewer
	</string>

	<!-- System Messages -->
	<string name="ItemsComingInTooFastFrom">[APP_NAME]: Items coming in too fast from [FROM_NAME], automatic preview disabled for [TIME] seconds</string>
	<string name="ItemsComingInTooFast">[APP_NAME]: Items coming in too fast, automatic preview disabled for [TIME] seconds</string>

	<!-- IM system messages -->
	<string name="IM_logging_string">-- Instant message logging enabled --</string>
	<string name="IM_typing_start_string">[NAME] is typing...</string>
	<string name="Unnamed">(Unnamed)</string>
	<string name="IM_moderated_chat_label">(Moderated: Voices off by default)</string>
	<string name="IM_unavailable_text_label">Text chat is not available for this call.</string>
	<string name="IM_muted_text_label">Your text chat has been disabled by a Group Moderator.</string>
	<string name="IM_default_text_label">Click here to instant message.</string>
	<string name="IM_to_label">To</string>
	<string name="IM_moderator_label">(Moderator)</string>
	<string name="Saved_message">(Saved [LONG_TIMESTAMP])</string>
	<string name="IM_unblock_only_groups_friends">To see this message, you must uncheck &apos;Only friends and groups can call or IM me&apos; in Preferences/Privacy.</string>
	
	<!-- Additional IM messages -->
	<string name="IM_announce_incoming">Incoming message from [NAME]</string>

	<!-- voice calls -->
	<string name="answered_call">Your call has been answered</string>
	<string name="you_started_call">You started a voice call</string>
	<string name="you_joined_call">You joined the voice call</string>
	<string name="name_started_call">[NAME] started a voice call</string>

  <string name="ringing-im">
    Joining voice call...
  </string>
  <string name="connected-im">
    Connected, click Leave Call to hang up
  </string>
  <string name="hang_up-im">
    Left voice call
  </string>
  <string name="answering-im">
    Connecting...
  </string>
  <string name="conference-title">
    Ad-hoc Conference
  </string>
  <string name="conference-title-incoming">
    Conference with [AGENT_NAME]
  </string>
  <string name="inventory_item_offered-im">
    Inventory item offered
  </string>
  <string name="inventory_item_offered_rlv">
    Inventory item offered to [NAME]
  </string>
  <string name="share_alert">
    Drag items from inventory here
  </string>


  <string name="no_session_message">
    (IM Session Doesn't Exist)
  </string>
  <string name="only_user_message">
    You are the only user in this session.
  </string>
  <string name="offline_message">
    [NAME] is offline.
  </string>
  <string name="invite_message">
    Click the [BUTTON NAME] button to accept/connect to this voice chat.
  </string>
  <string name="muted_message">
    You have blocked this Resident. Sending a message will automatically unblock them.
  </string>
  <!--Some times string name is getting from the body of server response.
  For ex.: from gIMMgr::showSessionStartError in the LLViewerChatterBoxSessionStartReply::post.
  In case of the EXT-3115 issue 'generic' is passed into the gIMMgr::showSessionStartError as a string name.
  Also there are some other places where "generic" is used.
  So, let add string with name="generic" with the same value as "generic_request_error" -->
  <string name="generic">
    Error making request, please try again later.
  </string>
  <string name="generic_request_error">
    Error making request, please try again later.
  </string>
  <string name="insufficient_perms_error">
    You do not have sufficient permissions.
  </string>
  <string name="session_does_not_exist_error">
    The session no longer exists
  </string>
  <string name="no_ability_error">
    You do not have that ability.
  </string>
  <string name="no_ability">
    You do not have that ability.
  </string>
  <string name="not_a_mod_error">
    You are not a session moderator.
  </string>
  <!--Some times string name is getting from the body of server response.
  For ex.: from gIMMgr::showSessionStartError in the LLViewerChatterBoxSessionStartReply::post.
  In case of the EXT-3562 issue 'muted' is passed into the gIMMgr::showSessionStartError as a string name.
  So, let add string with name="muted" with the same value as "muted_error" -->
  <string name="muted">
    A group moderator disabled your text chat.
  </string>
  <string name="muted_error">
    A group moderator disabled your text chat.
  </string>
  <string name="add_session_event">
    Unable to add users to chat session with [RECIPIENT].
  </string>
  <!--Some times string name is getting from the body of server response.
  For ex.: from gIMMgr::showSessionStartError in the LLViewerChatterBoxSessionStartReply::post.
  In case of the EXT-3562 issue 'message' is passed into the gIMMgr::showSessionStartError as a string name.
  So, let add string with name="message" with the same value as "message_session_event" -->
  <string name="message">
    The message sent to [RECIPIENT] is still being processed.
    If the message does not appear in the next few minutes, it may have been dropped by the server.
  </string>
  <string name="message_session_event">
    The message sent to [RECIPIENT] is still being processed.
    If the message does not appear in the next few minutes, it may have been dropped by the server.
  </string>
  <string name="mute">
    Error while moderating.
  </string>
  <!--Some times string name is getting from the body of server response.
  For ex.: from gIMMgr::showSessionStartError in the LLViewerChatterBoxSessionStartReply::post.
  In case of the EXT-3459 issue 'removed' is passed into the gIMMgr::showSessionStartError as a string name.
  So, let add string with name="removed" with the same value as "removed_from_group" -->
  <string name="removed">
    You have been removed from the group.
  </string>
  <string name="removed_from_group">
    You have been removed from the group.
  </string>
  <string name="close_on_no_ability">
    You no longer have the ability to be in the chat session.
  </string>
  <string name="unread_chat_single">
    [SOURCES] has said something new
  </string>
  <string name="unread_chat_multiple">
    [SOURCES] have said something new
  </string>
	<string name="session_initialization_timed_out_error">
		The session initialization is timed out
	</string>

  <string name="Home position set.">Home position set.</string>

  <string name="voice_morphing_url">http://secondlife.com/landing/voicemorphing</string>

  <!-- Financial operations strings -->
  <string name="paid_you_ldollars">[NAME] paid you L$[AMOUNT] [REASON].</string>
  <string name="paid_you_ldollars_no_reason">[NAME] paid you L$[AMOUNT].</string>
  <string name="you_paid_ldollars">You paid [NAME] L$[AMOUNT] [REASON].</string>
  <string name="you_paid_ldollars_no_info">You paid L$[AMOUNT].</string>
  <string name="you_paid_ldollars_no_reason">You paid [NAME] L$[AMOUNT].</string>
  <string name="you_paid_ldollars_no_name">You paid L$[AMOUNT] [REASON].</string>
  <string name="you_paid_failure_ldollars">You failed to pay [NAME] L$[AMOUNT] [REASON].</string>
  <string name="you_paid_failure_ldollars_no_info">You failed to pay L$[AMOUNT].</string>
  <string name="you_paid_failure_ldollars_no_reason">You failed to pay [NAME] L$[AMOUNT].</string>
  <string name="you_paid_failure_ldollars_no_name">You failed to pay L$[AMOUNT] [REASON].</string>
  <string name="for item">for [ITEM]</string>
  <string name="for a parcel of land">for a parcel of land</string>
  <string name="for a land access pass">for a land access pass</string>
  <string name="for deeding land">for deeding land</string>
  <string name="to create a group">to create a group</string>
  <string name="to join a group">to join a group</string>
  <string name="to upload">to upload</string>
  <string name="to publish a classified ad">to publish a classified ad</string>

  <string name="giving">Giving L$ [AMOUNT]</string>
  <string name="uploading_costs">Uploading costs L$ [AMOUNT]</string>
  <string name="this_costs">This costs L$ [AMOUNT]</string>
  <string name="buying_selected_land">Buying selected land for L$ [AMOUNT]</string>
  <string name="this_object_costs">This object costs L$ [AMOUNT]</string>

  <string name="group_role_everyone">Everyone</string>
  <string name="group_role_officers">Officers</string>
  <string name="group_role_owners">Owners</string>
  <string name="group_member_status_online">Online</string>

  <string name="uploading_abuse_report">Uploading...

Abuse Report</string>

  <!-- names for new inventory items-->
  <string name="New Shape">New Shape</string>
  <string name="New Skin">New Skin</string>
  <string name="New Hair">New Hair</string>
  <string name="New Eyes">New Eyes</string>
  <string name="New Shirt">New Shirt</string>
  <string name="New Pants">New Pants</string>
  <string name="New Shoes">New Shoes</string>
  <string name="New Socks">New Socks</string>
  <string name="New Jacket">New Jacket</string>
  <string name="New Gloves">New Gloves</string>
  <string name="New Undershirt">New Undershirt</string>
  <string name="New Underpants">New Underpants</string>
  <string name="New Skirt">New Skirt</string>
  <string name="New Alpha">New Alpha</string>
  <string name="New Tattoo">New Tattoo</string>
  <string name="New Physics">New Physics</string>
  <string name="Invalid Wearable">Invalid Wearable</string>
  <string name="New Gesture">New Gesture</string>
  <string name="New Script">New Script</string>
  <string name="New Note">New Note</string>
  <string name="New Folder">New Folder</string>
  <string name="Contents">Contents</string>
  <string name="Gesture">Gesture</string>
  <string name="Male Gestures">Male Gestures</string>
  <string name="Female Gestures">Female Gestures</string>
  <string name="Other Gestures">Other Gestures</string>
  <string name="Speech Gestures">Speech Gestures</string>
  <string name="Common Gestures">Common Gestures</string>
  <!-- gestures -->
  <string name="Male - Excuse me">Male - Excuse me</string>
  <string name="Male - Get lost">Male - Get lost</string>
  <string name="Male - Blow kiss">Male - Blow kiss</string>
  <string name="Male - Boo">Male - Boo</string>
  <string name="Male - Bored">Male - Bored</string>
  <string name="Male - Hey">Male - Hey</string>
  <string name="Male - Laugh">Male - Laugh</string>
  <string name="Male - Repulsed">Male - Repulsed</string>
  <string name="Male - Shrug">Male - Shrug</string>
  <string name="Male - Stick tougue out">Male - Stick tougue out</string>
  <string name="Male - Wow">Male - Wow</string>

  <string name="Female - Chuckle">Female - Chuckle</string>
  <string name="Female - Cry">Female - Cry</string>
  <string name="Female - Embarrassed">Female - Embarrassed</string>
  <string name="Female - Excuse me">Female - Excuse me</string>
  <string name="Female - Get lost">Female - Get lost</string>
  <string name="Female - Blow kiss">Female - Blow kiss</string>
  <string name="Female - Boo">Female - Boo</string>
  <string name="Female - Bored">Female - Bored</string>
  <string name="Female - Hey">Female - Hey</string>
  <string name="Female - Hey baby">Female - Hey baby</string>
  <string name="Female - Laugh">Female - Laugh</string>
  <string name="Female - Looking good">Female - Looking good</string>
  <string name="Female - Over here">Female - Over here</string>
  <string name="Female - Please">Female - Please</string>
  <string name="Female - Repulsed">Female - Repulsed</string>
  <string name="Female - Shrug">Female - Shrug</string>
  <string name="Female - Stick tougue out">Female - Stick tougue out</string>
  <string name="Female - Wow">Female - Wow</string>

  <string name="/bow">/bow</string>
  <string name="/clap">/clap</string>
  <string name="/count">/count</string>
  <string name="/extinguish">/extinguish</string>
  <string name="/kmb">/kmb</string>
  <string name="/muscle">/muscle</string>
  <string name="/no">/no</string>
  <string name="/no!">/no!</string>
  <string name="/paper">/paper</string>
  <string name="/pointme">/pointme</string>
  <string name="/pointyou">/pointyou</string>
  <string name="/rock">/rock</string>
  <string name="/scissor">/scissor</string>
  <string name="/smoke">/smoke</string>
  <string name="/stretch">/stretch</string>
  <string name="/whistle">/whistle</string>
  <string name="/yes">/yes</string>
  <string name="/yes!">/yes!</string>
  <string name="afk">afk</string>
  <string name="dance1">dance1</string>
  <string name="dance2">dance2</string>
  <string name="dance3">dance3</string>
  <string name="dance4">dance4</string>
  <string name="dance5">dance5</string>
  <string name="dance6">dance6</string>
  <string name="dance7">dance7</string>
  <string name="dance8">dance8</string>

  <!-- birth date format shared by avatar inspector and profile panels -->
  <string name="AvatarBirthDateFormat">[mthnum,datetime,slt]/[day,datetime,slt]/[year,datetime,slt]</string>

  <string name="DefaultMimeType">none/none</string>
  <string name="texture_load_dimensions_error">Can't load images larger than [WIDTH]*[HEIGHT]</string>

  <!-- language specific white-space characters, delimiters, spacers, item separation symbols -->
  <string name="sentences_separator" value=" "></string>
  <string name="words_separator" value=", "/>

  <string name="server_is_down">
	Despite our best efforts, something unexpected has gone wrong.

	Please check status.secondlifegrid.net to see if there is a known problem with the service.
        If you continue to experience problems, please check your network and firewall setup.
  </string>

  <!-- overriding datetime formating.
	didn't translate if this is not needed for current localization
  -->
  <string name="dateTimeWeekdaysNames">Sunday:Monday:Tuesday:Wednesday:Thursday:Friday:Saturday</string>
  <string name="dateTimeWeekdaysShortNames">Sun:Mon:Tue:Wed:Thu:Fri:Sat</string>
  <string name="dateTimeMonthNames">January:February:March:April:May:June:July:August:September:October:November:December</string>
  <string name="dateTimeMonthShortNames">Jan:Feb:Mar:Apr:May:Jun:Jul:Aug:Sep:Oct:Nov:Dec</string>
  <string name="dateTimeDayFormat">[MDAY]</string>
  <string name="dateTimeAM">AM</string>
  <string name="dateTimePM">PM</string>

  <!--  currency formatting -->
  <string name="LocalEstimateUSD">US$ [AMOUNT]</string>

  <!-- Group Profile roles and powers -->
  <string name="Membership">Membership</string>
  <string name="Roles">Roles</string>
  <string name="Group Identity">Group Identity</string>
  <string name="Parcel Management">Parcel Management</string>
  <string name="Parcel Identity">Parcel Identity</string>
  <string name="Parcel Settings">Parcel Settings</string>
  <string name="Parcel Powers">Parcel Powers</string>
  <string name="Parcel Access">Parcel Access</string>
  <string name="Parcel Content">Parcel Content</string>
  <string name="Object Management">Object Management</string>
  <string name="Accounting">Accounting</string>
  <string name="Notices">Notices</string>
  <string name="Chat">Chat</string>

  <!-- Question strings for delete items notifications -->
  <string name="DeleteItems">Delete selected items?</string>
  <string name="DeleteItem">Delete selected item?</string>

  <string name="EmptyOutfitText">There are no items in this outfit</string>

 <!-- External editor status codes -->
 <string name="ExternalEditorNotSet">Select an editor using the ExternalEditor setting.</string>
 <string name="ExternalEditorNotFound">Cannot find the external editor you specified.
Try enclosing path to the editor with double quotes.
(e.g. "/path to my/editor" "%s")</string>
 <string name="ExternalEditorCommandParseError">Error parsing the external editor command.</string>
 <string name="ExternalEditorFailedToRun">External editor failed to run.</string>

 <!--  Machine translation of chat messahes -->
 <string name="TranslationFailed">Translation failed: [REASON]</string>
 <string name="TranslationResponseParseError">Error parsing translation response.</string>

  <!-- Key names begin -->
  <string name="Esc">Esc</string>
  <string name="Space">Space</string>
  <string name="Enter">Enter</string>
  <string name="Tab">Tab</string>
  <string name="Ins">Ins</string>
  <string name="Del">Del</string>
  <string name="Backsp">Backsp</string>
  <string name="Shift">Shift</string>
  <string name="Ctrl">Ctrl</string>
  <string name="Alt">Alt</string>
  <string name="CapsLock">CapsLock</string>
  <string name="Left">Left</string>
  <string name="Right">Right</string>
  <string name="Up">Up</string>
  <string name="Down">Down</string>
  <string name="Home">Home</string>
  <string name="End">End</string>
  <string name="PgUp">PgUp</string>
  <string name="PgDn">PgDn</string>

  <string name="F1">F1</string>
  <string name="F2">F2</string>
  <string name="F3">F3</string>
  <string name="F4">F4</string>
  <string name="F5">F5</string>
  <string name="F6">F6</string>
  <string name="F7">F7</string>
  <string name="F8">F8</string>
  <string name="F9">F9</string>
  <string name="F10">F10</string>
  <string name="F11">F11</string>
  <string name="F12">F12</string>

  <string name="Add">Add</string>
  <string name="Subtract">Subtract</string>
  <string name="Multiply">Multiply</string>
  <string name="Divide">Divide</string>
  <string name="PAD_DIVIDE">PAD_DIVIDE</string>
  <string name="PAD_LEFT">PAD_LEFT</string>
  <string name="PAD_RIGHT">PAD_RIGHT</string>
  <string name="PAD_DOWN">PAD_DOWN</string>
  <string name="PAD_UP">PAD_UP</string>
  <string name="PAD_HOME">PAD_HOME</string>
  <string name="PAD_END">PAD_END</string>
  <string name="PAD_PGUP">PAD_PGUP</string>
  <string name="PAD_PGDN">PAD_PGDN</string>
  <string name="PAD_CENTER">PAD_CENTER</string>
  <string name="PAD_INS">PAD_INS</string>
  <string name="PAD_DEL">PAD_DEL</string>
  <string name="PAD_Enter">PAD_Enter</string>
  <string name="PAD_BUTTON0">PAD_BUTTON0</string>
  <string name="PAD_BUTTON1">PAD_BUTTON1</string>
  <string name="PAD_BUTTON2">PAD_BUTTON2</string>
  <string name="PAD_BUTTON3">PAD_BUTTON3</string>
  <string name="PAD_BUTTON4">PAD_BUTTON4</string>
  <string name="PAD_BUTTON5">PAD_BUTTON5</string>
  <string name="PAD_BUTTON6">PAD_BUTTON6</string>
  <string name="PAD_BUTTON7">PAD_BUTTON7</string>
  <string name="PAD_BUTTON8">PAD_BUTTON8</string>
  <string name="PAD_BUTTON9">PAD_BUTTON9</string>
  <string name="PAD_BUTTON10">PAD_BUTTON10</string>
  <string name="PAD_BUTTON11">PAD_BUTTON11</string>
  <string name="PAD_BUTTON12">PAD_BUTTON12</string>
  <string name="PAD_BUTTON13">PAD_BUTTON13</string>
  <string name="PAD_BUTTON14">PAD_BUTTON14</string>
  <string name="PAD_BUTTON15">PAD_BUTTON15</string>

  <string name="-">-</string>
  <string name="=">=</string>
  <string name="`">`</string>
  <string name=";">;</string>
  <string name="[">[</string>
  <string name="]">]</string>
  <string name="\">\</string>

  <string name="0">0</string>
  <string name="1">1</string>
  <string name="2">2</string>
  <string name="3">3</string>
  <string name="4">4</string>
  <string name="5">5</string>
  <string name="6">6</string>
  <string name="7">7</string>
  <string name="8">8</string>
  <string name="9">9</string>

  <string name="A">A</string>
  <string name="B">B</string>
  <string name="C">C</string>
  <string name="D">D</string>
  <string name="E">E</string>
  <string name="F">F</string>
  <string name="G">G</string>
  <string name="H">H</string>
  <string name="I">I</string>
  <string name="J">J</string>
  <string name="K">K</string>
  <string name="L">L</string>
  <string name="M">M</string>
  <string name="N">N</string>
  <string name="O">O</string>
  <string name="P">P</string>
  <string name="Q">Q</string>
  <string name="R">R</string>
  <string name="S">S</string>
  <string name="T">T</string>
  <string name="U">U</string>
  <string name="V">V</string>
  <string name="W">W</string>
  <string name="X">X</string>
  <string name="Y">Y</string>
  <string name="Z">Z</string>
  <!-- Key names end -->

  <!-- llviewerwindow -->
  <string name="BeaconParticle">Viewing particle beacons (blue)</string>
  <string name="BeaconPhysical">Viewing physical object beacons (green)</string>
  <string name="BeaconScripted">Viewing scripted object beacons (red)</string>
  <string name="BeaconScriptedTouch">Viewing scripted object with touch function beacons (red)</string>
  <string name="BeaconSound">Viewing sound beacons (yellow)</string>
  <string name="BeaconMedia">Viewing media beacons (white)</string>
  <string name="ParticleHiding">Hiding Particles</string>

  <!-- commands -->

  <string name="Command_AboutLand_Label">About land</string>
  <string name="Command_Appearance_Label">Appearance</string>
  <string name="Command_Avatar_Label">Avatar</string>
  <string name="Command_Build_Label">Build</string>
  <string name="Command_Chat_Label">Conversations</string>
  <string name="Command_Compass_Label">Compass</string>
  <string name="Command_Destinations_Label">Destinations</string>
  <string name="Command_Gestures_Label">Gestures</string>
  <string name="Command_HowTo_Label">How to</string>
  <string name="Command_Inventory_Label">Inventory</string>
  <string name="Command_Map_Label">Map</string>
  <string name="Command_Marketplace_Label">Marketplace</string>
  <string name="Command_MiniMap_Label">Mini-map</string>
  <string name="Command_Move_Label">Walk / run / fly</string>
  <string name="Command_Outbox_Label">Merchant outbox</string>
  <string name="Command_People_Label">People</string>
  <string name="Command_Picks_Label">Picks</string>
  <string name="Command_Places_Label">Places</string>
  <string name="Command_Preferences_Label">Preferences</string>
  <string name="Command_Profile_Label">Profile</string>
  <string name="Command_Search_Label">Search</string>
  <string name="Command_Snapshot_Label">Snapshot</string>
  <string name="Command_Speak_Label">Speak</string>
  <string name="Command_View_Label">Camera controls</string>
<!-- Ansariel: Renamed for FS (FIRE-5019)
  <string name="Command_Voice_Label">Voice settings</string>-->
  <string name="Command_Voice_Label">Nearby voice</string>
<!-- Firestorm commands -->
  <string name="Command_Quickprefs_Label">Quick prefs</string>
  <string name="Command_AO_Label">Animation overrider</string>
  <string name="Command_Webbrowser_Label">Web browser</string>
  <string name="Command_Default_Chat_Bar_Label">Chat</string>
  <string name="Command_Areasearch_Label">Area search</string>
  <string name="Command_Settings_Debug_Label">Debug settings</string>
  <string name="Command_Statistics_Label">Statistics</string>
  <string name="Command_Region_Label">Region/Estate</string>
  <string name="Command_Fly_Label">Fly</string>

  <string name="Command_AboutLand_Tooltip">Information about the land you're visiting</string>
  <string name="Command_Appearance_Tooltip">Change your avatar</string>
  <string name="Command_Avatar_Tooltip">Choose a complete avatar</string>
  <string name="Command_Build_Tooltip">Building objects and reshaping terrain (CTRL+4)</string>
  <string name="Command_Chat_Tooltip">Chat with people nearby using text (CTRL+T)</string>
  <string name="Command_Compass_Tooltip">Compass</string>
  <string name="Command_Destinations_Tooltip">Destinations of interest</string>
  <string name="Command_Gestures_Tooltip">Gestures for your avatar (CTRL+G)</string>
  <string name="Command_HowTo_Tooltip">How to do common tasks</string>
  <string name="Command_Inventory_Tooltip">View and use your belongings (CTRL+I)</string>
  <string name="Command_Map_Tooltip">Map of the world (CTRL+M)</string>
  <string name="Command_Marketplace_Tooltip">Go shopping</string>
  <string name="Command_MiniMap_Tooltip">Show nearby people (CTRL+SHIFT+M)</string>
  <string name="Command_Move_Tooltip">Moving your avatar</string>
  <string name="Command_Outbox_Tooltip">Transfer items to your marketplace for sale</string>
  <string name="Command_People_Tooltip">Friends, groups, and nearby people (CTRL+SHIFT+A)</string>
  <string name="Command_Picks_Tooltip">Places to show as favorites in your profile</string>
  <string name="Command_Places_Tooltip">Places you've saved (ALT+H)</string>
  <string name="Command_Preferences_Tooltip">Preferences (CTRL+P)</string>
  <string name="Command_Profile_Tooltip">Edit or view your profile</string>
  <string name="Command_Search_Tooltip">Find places, events, people (CTRL+F)</string>
  <string name="Command_Snapshot_Tooltip">Take a picture (CTRL+SHIFT+S)</string>
  <string name="Command_Speak_Tooltip">Speak with people nearby using your microphone</string>
  <string name="Command_View_Tooltip">Changing camera angle</string>
  <string name="Command_Voice_Tooltip">Volume controls for calls and people near you in world</string>
<!-- Firestorm commands -->
  <string name="Command_Quickprefs_Tooltip">Quick preferences for changing often used settings</string>
  <string name="Command_AO_Tooltip">Animation overrider</string>
  <string name="Command_Webbrowser_Tooltip">Opens the internal web browser (CTRL+SHIFT+Z)</string>
  <string name="Command_Default_Chat_Bar_Tooltip">Shows or hides the default chat bar</string>
  <string name="Command_Areasearch_Tooltip">Search the area for objects</string>
  <string name="Command_Settings_Debug_Tooltip">Change configuration settings of the viewer (CTRL+ALT+SHIFT+S)</string>
  <string name="Command_Statistics_Tooltip">Shows the viewer statistics (CTRL+SHIFT+1)</string>
  <string name="Command_Region_Tooltip">Opens the region/estate tools (ALT+R)</string>

  <string name="Toolbar_Bottom_Tooltip">currently in your bottom toolbar</string>
  <string name="Toolbar_Left_Tooltip"  >currently in your left toolbar</string>
  <string name="Toolbar_Right_Tooltip" >currently in your right toolbar</string>

  <string name="Command_Fly_Tooltip">Toggle flying mode on/off</string>

 <!-- Mesh UI terms -->
  <string name="Retain%">Retain%</string>
  <string name="Detail">Detail</string>
  <string name="Better Detail">Better Detail</string>
  <string name="Surface">Surface</string>
  <string name="Solid">Solid</string>
  <string name="Wrap">Wrap</string>
  <string name="Preview">Preview</string>
  <string name="Normal">Normal</string>

  <!-- Snapshot image quality levels -->
  <string name="snapshot_quality_very_low">Very Low</string>
  <string name="snapshot_quality_low">Low</string>
  <string name="snapshot_quality_medium">Medium</string>
  <string name="snapshot_quality_high">High</string>
  <string name="snapshot_quality_very_high">Very High</string>
<<<<<<< HEAD
  <string name="IMPrefix">IM:</string>

  <!-- Settings sanity checks -->
  <string name="SanityCheckEquals">The settings control &quot;[CONTROL_NAME]&quot; should be at [VALUE_1].</string>
  <string name="SanityCheckNotEquals">The settings control&quot;[CONTROL_NAME]&quot; should not be set to [VALUE_1].</string>
  <string name="SanityCheckLowerThan">The settings control &quot;[CONTROL_NAME]&quot; should be lower than [VALUE_1].</string>
  <string name="SanityCheckGreaterThan">The settings control &quot;[CONTROL_NAME]&quot; should be higher than [VALUE_1].</string>
  <string name="SanityCheckBetween">The settings control &quot;[CONTROL_NAME]&quot; should be between [VALUE_1] and [VALUE_2].</string>
  <string name="SanityCheckNotBetween">The settings control &quot;[CONTROL_NAME]&quot; should not be between [VALUE_1] and [VALUE_2].</string>

  <string name="RlvEnabled">RestrainedLove Support will be enabled after you restart.</string>
  <string name="RlvDisabled">RestrainedLove Support will be disabled after you restart.</string>

  <!-- Media filter options -->
  <string name="MediaFilterActionAllow">Allow</string>
  <string name="MediaFilterActionDeny">Deny</string>
  <string name="MediaFilterConditionAlways">Always</string>
  <string name="MediaFilterConditionAlwaysLower">always</string>
  <string name="MediaFilterConditionNever">Never</string>
  <string name="MediaFilterConditionNeverLower">never</string>
  <string name="MediaFilterMediaContentBlocked">Media from the domain [DOMAIN] has been blocked.</string>
  <string name="MediaFilterMediaContentDomainAlwaysAllowed">Media from the domain [DOMAIN] will always be played.</string>
  <string name="MediaFilterMediaContentDomainAlwaysBlocked">Media from the domain [DOMAIN] will never be played.</string>
  <string name="MediaFilterMediaContentUrlAlwaysAllowed">Media from the URL [MEDIAURL] will always be played.</string>
  <string name="MediaFilterMediaContentUrlAlwaysBlocked">Media from the URL [MEDIAURL] will never be played.</string>
  
  <string name="MediaFilterAudioContentBlocked">Audio from the domain [DOMAIN] has been blocked.</string>
  <string name="MediaFilterAudioContentDomainAlwaysAllowed">Audio from the domain [DOMAIN] will always be played.</string>
  <string name="MediaFilterAudioContentDomainAlwaysBlocked">Audio from the domain [DOMAIN] will never be played.</string>
  <string name="MediaFilterAudioContentUrlAlwaysAllowed">Audio from the URL [MEDIAURL] will always be played.</string>
  <string name="MediaFilterAudioContentUrlAlwaysBlocked">Audio from the URL [MEDIAURL] will never be played.</string>

  <string name="MediaFilterSharedMediaContentBlocked">Shared Media from the domain [DOMAIN] has been blocked.</string>
  <string name="MediaFilterSharedMediaContentDomainAlwaysAllowed">Shared Media from the domain [DOMAIN] will always be played.</string>
  <string name="MediaFilterSharedMediaContentDomainAlwaysBlocked">Shared Media from the domain [DOMAIN] will never be played.</string>
  <string name="MediaFilterSharedMediaContentUrlAlwaysAllowed">Shared Media from the URL [MEDIAURL] will always be played.</string>
  <string name="MediaFilterSharedMediaContentUrlAlwaysBlocked">Shared Media from the URL [MEDIAURL] will never be played.</string>
 
  <!-- Replacement for hardcoded UI strings -->
  <string name="UnknownRegion">(unknown region)</string>
  <string name="UnknownPosition">(unknown position)</string>

  <!-- CmdLine Response Strings-->
  <!--<FS:HG> FIRE-6340, FIRE-6567 - Setting Bandwidth issues-->
  <string name="FSCmdLineRSP">Maximum bandwidth set to [VALUE] KBPS.</string>
  <!--</FS:HG> FIRE-6340, FIRE-6567 - Setting Bandwidth issues-->
  
  <!-- NetMap double click action tooltip messages -->
  <string name="NetMapDoubleClickShowWorldMapToolTipMsg">[AGENT][REGION](Double-click to open Map, shift-drag to pan)</string>
  <string name="NetMapDoubleClickTeleportToolTipMsg">[REGION](Double-click to teleport, shift-drag to pan)</string>
  <string name="NetMapDoubleClickNoActionToolTipMsg">[REGION]</string>

</strings>
=======

  <string name="TeleportMaturityExceeded">The Resident cannot visit this region.</string>

  <!-- Spell check settings floater -->
  <string name="UserDictionary">[User]</string>
  
  </strings>
>>>>>>> a4df79bc
<|MERGE_RESOLUTION|>--- conflicted
+++ resolved
@@ -3990,7 +3990,6 @@
   <string name="snapshot_quality_medium">Medium</string>
   <string name="snapshot_quality_high">High</string>
   <string name="snapshot_quality_very_high">Very High</string>
-<<<<<<< HEAD
   <string name="IMPrefix">IM:</string>
 
   <!-- Settings sanity checks -->
@@ -4043,13 +4042,9 @@
   <string name="NetMapDoubleClickTeleportToolTipMsg">[REGION](Double-click to teleport, shift-drag to pan)</string>
   <string name="NetMapDoubleClickNoActionToolTipMsg">[REGION]</string>
 
-</strings>
-=======
-
   <string name="TeleportMaturityExceeded">The Resident cannot visit this region.</string>
 
   <!-- Spell check settings floater -->
   <string name="UserDictionary">[User]</string>
   
-  </strings>
->>>>>>> a4df79bc
+</strings>