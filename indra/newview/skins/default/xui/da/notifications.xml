<?xml version="1.0" encoding="utf-8"?>
<notifications>
	<global name="skipnexttime">
		Vis ikke dette igen
	</global>
	<global name="alwayschoose">
		Vælg altid dette
	</global>
	<global name="implicitclosebutton">
		Luk
	</global>
	<template name="okbutton">
		<form>
			<button name="OK_okbutton" text="$yestext"/>
		</form>
	</template>
	<template name="okignore">
		<form>
			<button name="OK_okignore" text="$yestext"/>
		</form>
	</template>
	<template name="okcancelbuttons">
		<form>
			<button name="OK_okcancelbuttons" text="$yestext"/>
			<button name="Cancel_okcancelbuttons" text="$notext"/>
		</form>
	</template>
	<template name="okcancelignore">
		<form>
			<button name="OK_okcancelignore" text="$yestext"/>
			<button name="Cancel_okcancelignore" text="$notext"/>
		</form>
	</template>
	<template name="okhelpbuttons">
		<form>
			<button name="OK_okhelpbuttons" text="$yestext"/>
			<button name="Help" text="$helptext"/>
		</form>
	</template>
	<template name="yesnocancelbuttons">
		<form>
			<button name="Yes" text="$yestext"/>
			<button name="No" text="$notext"/>
			<button name="Cancel_yesnocancelbuttons" text="$canceltext"/>
		</form>
	</template>
	<notification functor="GenericAcknowledge" label="Ukendt notificeringsbesked" name="MissingAlert">
		Din version af [APP_NAME] kan ikke vise den besked den lige modtog.  Undersøg venligst at du har den nyester version af klienten installeret.

Fejl detaljer: Beskeden kaldet &apos;[_NAME]&apos; blev ikke fundet i notifications.xml.
		<usetemplate name="okbutton" yestext="OK"/>
	</notification>
	<notification name="FloaterNotFound">
		Floater error: Kunne ikke finde følgende kontrol:

[CONTROLS]
		<usetemplate name="okbutton" yestext="OK"/>
	</notification>
	<notification name="TutorialNotFound">
		Der er i øjeblikket ingen tilgængelig guide.
		<usetemplate name="okbutton" yestext="OK"/>
	</notification>
	<notification name="GenericAlert">
		[MESSAGE]
	</notification>
	<notification name="GenericAlertYesCancel">
		[MESSAGE]
		<usetemplate name="okcancelbuttons" notext="Annullér" yestext="Ja"/>
	</notification>
	<notification name="BadInstallation">
		Der opstod en fejl ved opdatering af [APP_NAME].  Please [http://get.secondlife.com download the latest version] of the Viewer.
		<usetemplate name="okbutton" yestext="OK"/>
	</notification>
	<notification name="LoginFailedNoNetwork">
		Kunne ikke oprette forbindelse til [SECOND_LIFE_GRID].
&apos;[DIAGNOSTIC]&apos;
Make sure your Internet connection is working properly.
		<usetemplate name="okbutton" yestext="OK"/>
	</notification>
	<notification name="MessageTemplateNotFound">
		Besked template [PATH] kunne ikke findes.
		<usetemplate name="okbutton" yestext="OK"/>
	</notification>
	<notification name="WearableSave">
		Gem ændringer til nuværende tøj/krops del?
		<usetemplate canceltext="Annullér" name="yesnocancelbuttons" notext="Gem ikke" yestext="Gem"/>
	</notification>
	<notification name="CompileQueueSaveText">
		Der var problemer med upload af teksten til et script af følgende årsager: [REASON]. Prøv igen senere.
	</notification>
	<notification name="CompileQueueSaveBytecode">
		Der var problemer med at uploade den kompileret script af følgende årsager: [REASON]. Prøv igen senere.
	</notification>
	<notification name="WriteAnimationFail">
		Der var et problem med skrivning af animations data. Prøv igen senere.
	</notification>
	<notification name="UploadAuctionSnapshotFail">
		Der var problemer med at uploade billedet til auktionen af følgende årsager: [REASON]
	</notification>
	<notification name="UnableToViewContentsMoreThanOne">
		Ude af stand til at se indholdet af mere end ét element ad gangen.
Vælg kun en genstand, og prøv igen.
	</notification>
	<notification name="SaveClothingBodyChanges">
		Gem alle ændringer til tøj/krops dele?
		<usetemplate canceltext="Annullér" name="yesnocancelbuttons" notext="Gem Ikke" yestext="Gem Alt"/>
	</notification>
	<notification name="FriendsAndGroupsOnly">
		&apos;Ikke-venner&apos; vil ikke vide, at du har valgt at ignorere deres opkald og personlige beskeder (IM)
		<usetemplate name="okbutton" yestext="OK"/>
	</notification>
	<notification name="GrantModifyRights">
		Tildeling af ændre-rettigheder til andre beboere, tillader dem at ændre, slette eller tage ETHVERT objekt du måtte have. Vær MEGET forsigtig ved tildeling af denne rettighed.
Ønsker du at give ændre-rettgheder til [NAME]?
		<usetemplate name="okcancelbuttons" notext="Nej" yestext="Ja"/>
	</notification>
	<notification name="GrantModifyRightsMultiple">
		At give redigerings rettigheder til en anden beboer, giver dem mulighed for at ændre, slette eller tage ALLE genstande, du måtte have i verden. Vær MEGET forsigtig når uddeler denne tilladelse.
Ønsker du at ændre rettigheder for de valgte beboere?
		<usetemplate name="okcancelbuttons" notext="Nej" yestext="Ja"/>
	</notification>
	<notification name="RevokeModifyRights">
		Ønsker du at tilbagekalder ændre-rettigheder for [NAME]?
		<usetemplate name="okcancelbuttons" notext="Nej" yestext="Ja"/>
	</notification>
	<notification name="RevokeModifyRightsMultiple">
		Vil du tilbagekalde rettighederne for de valgte beboere?
		<usetemplate name="okcancelbuttons" notext="Nej" yestext="Ja"/>
	</notification>
	<notification name="UnableToCreateGroup">
		Kunne ikke oprette gruppe.
[MESSAGE]
		<usetemplate name="okbutton" yestext="OK"/>
	</notification>
	<notification name="PanelGroupApply">
		[NEEDS_APPLY_MESSAGE]
[WANT_APPLY_MESSAGE]
		<usetemplate canceltext="Annullér" name="yesnocancelbuttons" notext="Ignorer Ændringer" yestext="Godkend Ændringer"/>
	</notification>
	<notification name="MustSpecifyGroupNoticeSubject">
		Du skal angive et emne for at sende en gruppe besked.
		<usetemplate name="okbutton" yestext="OK"/>
	</notification>
	<notification name="AddGroupOwnerWarning">
		Du er ved at tilføje medlemmer til rollen som [ROLE_NAME].
Medlemmer ikke kan fjernes fra denne rolle.
Medlemmerne skal fratræde sin rolle selv.
Er du sikker på du vil fortsætte?
		<usetemplate ignoretext="Bekræft, før jeg tilføjer en ny gruppe ejer" name="okcancelignore" notext="Nej" yestext="Ja"/>
	</notification>
	<notification name="AssignDangerousActionWarning">
		Du er ved at tilføje muligheden for &apos;[ACTION_NAME]&apos; til
rollen &apos;[ROLE_NAME]&apos;.

*ADVARSEL*
Ethvert medlem i en rolle med denne evne kan tildele sig selv -- og et andet medlem - roller med flere beføjelser, end de har i øjeblikket, potentielt kan de ophøje sig selv til nær-Ejer magt. Være sikker på, at du ved, hvad du laver, før tildeling af denne evne.

Add this Ability to &apos;[ROLE_NAME]&apos;?
		<usetemplate name="okcancelbuttons" notext="Nej" yestext="Ja"/>
	</notification>
	<notification name="AttachmentDrop">
		Du er ved at smide et vedhæng.
    Er du sikker på at du vil fortsætte?
		<usetemplate ignoretext="Bekræft før vedhæng smides" name="okcancelignore" notext="Nej" yestext="Ja"/>
	</notification>
	<notification name="JoinGroupNoCost">
		Du melder dig ind i gruppen [NAME].
Ønsker du at fortsætte?
		<usetemplate name="okcancelbuttons" notext="Annullér" yestext="Bliv medlem"/>
	</notification>
	<notification name="JoinGroupCannotAfford">
		Tilmelding til denne gruppe koster L$[COST].
Du har ikke nok L$ til denne tilmelding.
	</notification>
	<notification name="CreateGroupCost">
		Oprettelse af denne gruppe vil koste L$100.
Grupper skal have mindst 2 medlemmer, ellers slettes de for altid.
Invitér venligst medlemmer indenfor 48 timer.
		<usetemplate canceltext="Annullér" name="okcancelbuttons" notext="Annullér" yestext="Oprete en gruppe for L$100"/>
	</notification>
	<notification name="ConfirmLandSaleToAnyoneChange">
		ADVARSEL: Ved at vælge &apos;sælg til enhver&apos; bliver til land tilgængeligt for alle i hele [SECOND_LIFE], også de som ikke er i denne region.

Det valgte antal [LAND_SIZE] m² land bliver sat til salg.
Salgprisen vil være [SALE_PRICE]L$ og vil være til salg til [NAME].
	</notification>
	<notification name="MultipleFacesSelected">
		Flere overflader er valgt for øjeblikket.
Hvis du fortsætter med denne aktion, vil flere instanser af media blive vist på overfladerne på objektet.
Hvis media kun skal vises på en overflade, vælg &apos;Vælg overflade&apos; og klik på den relevante overflade  og klik på tilføj.
		<usetemplate ignoretext="Media vil blive sat på flere valgte overflader" name="okcancelignore" notext="Annullér" yestext="OK"/>
	</notification>
	<notification name="PromptMissingSubjMsg">
		E-mail dette billede med standard emne eller besked?
		<usetemplate name="okcancelbuttons" notext="Annullér" yestext="OK"/>
	</notification>
	<notification name="ErrorUploadingPostcard">
		Der var et problem med at sende billedet på grund af følgende: [REASON]
	</notification>
	<notification name="MaxAttachmentsOnOutfit">
		Kunne ikke vedhæfte objekt.
Overskrider vedhæftnings begrænsning på [MAX_ATTACHMENTS] objekter. Tag venligst en anden vedhæftning af først.
	</notification>
	<notification name="MustHaveAccountToLogIn">
		Ups. Noget mangler at blive udfyldt.
Du skal indtaste brugernavnet for din avatar.

Du skal bruge en konto for at benytte [SECOND_LIFE]. Ønsker du at oprette en konto nu?
		<usetemplate name="okcancelbuttons" notext="Prøv igen" yestext="Lav ny konto"/>
	</notification>
	<notification name="InvalidCredentialFormat">
		Du skal indtaste enten dit brugernavn eller både dit fornavn og efternavn for din avatar i brugernavn feltet, derefter log på igen.
	</notification>
	<notification name="AddClassified">
		Annoncer vil vises i &apos;Annoncer&apos; sektionen i søge biblioteket og på [http://secondlife.com/community/classifieds secondlife.com] i en uge.
Udfyld din annonce og klik på &apos;Udgiv...&apos; for at tilf&apos;je den til biblioteket.				
Du vil blive spurgt om en pris når du klikker på &apos;Udgiv&apos;.
Jo mere du betaler, jo højere oppe på listen vises annoncen, og den vil også optræde højere oppe når personer søger.
		<usetemplate ignoretext="Hvordan man opretter en annonce" name="okcancelignore" notext="Cancel" yestext="OK"/>
	</notification>
	<notification name="DeleteMedia">
		Du har valgt at slette media tilknyttet denne overflade.
Er du sikker på at du vil fortsætte?
		<usetemplate ignoretext="Bekræft før jeg slette media i et objekt" name="okcancelignore" notext="Nej" yestext="Ja"/>
	</notification>
	<notification name="ClassifiedInsufficientFunds">
		Ikke nok penge til at oprette annonce.
		<usetemplate name="okbutton" yestext="OK"/>
	</notification>
	<notification name="DeleteAvatarPick">
		Slet favorit &lt;nolink&gt;[PICK]&lt;/nolink&gt;?
	</notification>
	<notification name="DeleteOutfits">
		Slet valgte sæt?
		<usetemplate name="okcancelbuttons" notext="Annullér" yestext="OK"/>
	</notification>
	<notification name="CacheWillClear">
		Cache vil blive tømt ved næste genstart af [APP_NAME].
	</notification>
	<notification name="CacheWillBeMoved">
		Cache vil blive fjernet ved næste genstart af [APP_NAME].
Note: This will clear the cache.
	</notification>
	<notification name="ChangeConnectionPort">
		Port ændringer vil blive effektueret ved næste genstart af [APP_NAME].
	</notification>
	<notification name="ChangeSkin">
		Den nye hud vil blive vist ved næste genstart af [APP_NAME].
	</notification>
	<notification name="StartRegionEmpty">
		Ups, din start region er ikke angivet.
Indtast venligst navn på region i Start lokation feltet eller vælg &quot;Min sidste lokation&quot; eller &quot;Hjem&quot;.
		<usetemplate name="okbutton" yestext="OK"/>
	</notification>
	<notification name="UnsupportedHardware">
		Din computer opfylder ikke minimumskravene til [APP_NAME]. Du kan risikere nedsat hastighed. Desværre kan [SUPPORT_SITE] ikke tilbyde teknisk support til konfigurationer der ikke er understøttet.

Besøg [_URL] for yderligere information?
		<usetemplate ignoretext="Din computer hardware understøttes ikke" name="okcancelignore" notext="No" yestext="Yes"/>
	</notification>
	<notification name="UnknownGPU">
		Dit system indeholder et grafikkort som [APP_NAME] ikke kan genkende.
Dette skyldes ofte nyt hardware som endnu ikke er blevet testet med [APP_NAME].  Kortet vil sandsynligvis virke fint, med det kan være nødvendigt at justere grafik opsætningen.
(Mig &gt; Indstillinger &gt; Grafik).
		<form name="form">
			<ignore name="ignore" text="Dit grafikkort kunne ikke identificeres"/>
		</form>
	</notification>
	<notification name="DisplaySettingsNoShaders">
		[APP_NAME] gik ned ved inititalisering af grafik drivere.
Grafik kvaliteten sættes til &apos;lav&apos; for at undgå typiske problemer med drivere. Dette vil slå visse grafik funktioner fra.
Vi anbefaler at opdatere driverne til dit grafikkort.
Grafik kvaliteten kan forbedres i indstillinger &gt; Grafik.
	</notification>
	<notification name="CannotCopyWarning">
		Du har ikke rettigheder til at kopiere følgende genstande:
[ITEMS]
og du vil miste dem fra din beholdning hvis du forærer dem væk. Er du sikker på at du vil tilbyde disse genstande?
	</notification>
	<notification name="CannotGiveCategory">
		Du har ikke tilladelse til at videreføre den valgte mappe.
	</notification>
	<notification name="EjectAvatarFromGroup">
		Du har smidt [AVATAR_NAME] ud af gruppen [GROUP_NAME]
	</notification>
	<notification name="PromptGoToCurrencyPage">
		[EXTRA]

Gå til [_URL] for information om køb af L$?
	</notification>
	<notification name="CannotEncodeFile">
		Kunne ikke &apos;forstå&apos; filen: [FILE]
	</notification>
	<notification name="CorruptedProtectedDataStore">
		Vi kan ikke udfylde dit brugernavn og password.  Dette kan ske hvis du ændrer netværksopsætning
		<usetemplate name="okbutton" yestext="OK"/>
	</notification>
	<notification name="DoNotSupportBulkAnimationUpload">
		[APP_NAME] understøtter p.t. ikke at send flere animationsfiler ad gangen.
	</notification>
	<notification name="LandmarkCreated">
		Du har tilføjet &quot;[LANDMARK_NAME]&quot; til din [FOLDER_NAME] mappe.
	</notification>
	<notification name="LandmarkAlreadyExists">
		Du har allerede et landemærke for denne lokation.
		<usetemplate name="okbutton" yestext="OK"/>
	</notification>
	<notification name="CannotOpenScriptObjectNoMod">
		Ikke muligt at åbne script i objekt uden &apos;Redigére&apos; rettigheder.
	</notification>
	<notification name="CouldNotTeleportReason">
		Teleport fejlede.
[REASON]
	</notification>
	<notification name="invalid_tport">
		Der opstod et problem ved din teleport. Det kan være nødvendigt at logge ind igen, før du kan teleporte.
Hvis du bliver ved med at få denne fejl, check venligst [SUPPORT_SITE].
	</notification>
	<notification name="invalid_region_handoff">
		Der opstod et problem ved skift til ny region. Det kan være nødvendigt at logge ind igen, før du kan skifte til andre regioner.
Hvis du bliver ved med at få denne fejl, check venligst [SUPPORT_SITE].
	</notification>
	<notification name="blocked_tport">
		Beklager, teleport er blokeret lige nu. Prøv igen senere.
Hvis du stadig ikke kan teleporte, prøv venligst at logge ud og ligge ind for at løse dette problem.
	</notification>
	<notification name="nolandmark_tport">
		Beklager, systemet kunne ikke finde landmærke destinationen.
	</notification>
	<notification name="timeout_tport">
		Beklager, systemet kunne ikke fuldføre teleport forbindelse.
Prøv igen om lidt.
	</notification>
	<notification name="noaccess_tport">
		Beklager, du har ikke adgang til denne teleport destination.
	</notification>
	<notification name="missing_attach_tport">
		Dine vedhæng er ikke ankommet endnu. Prøv at vente lidt endnu eller log ud og ind igen før du prøver at teleporte igen.
	</notification>
	<notification name="too_many_uploads_tport">
		Tekniske problemer hindrer at din teleport kan gennemføres.
Prøv venligst igen om lidt eller vælg et mindre travlt område.
	</notification>
	<notification name="expired_tport">
		Beklager, men systemet kunne ikke fuldføre din teleport i rimelig tid. Prøv venligst igen om lidt.
	</notification>
	<notification name="expired_region_handoff">
		Beklager, men systemet kunne ikke fuldføre skift til anden region i rimelig tid. Prøv venligst igen om lidt.
	</notification>
	<notification name="no_host">
		Ikke muligt at fine teleport destination. Destinationen kan være midlertidig utilgængelig eller findes ikke mere. 
Prøv evt. igen om lidt.
	</notification>
	<notification name="no_inventory_host">
		Beholdningssystemet er ikke tilgængelig lige nu.
	</notification>
	<notification name="ForceOwnerAuctionWarning">
		Denne parcel er sat på auktion. Gennemtving ejerskab vil annullere denne auktion og måske irritere nogen beboere hvis bud allerede er afgivet.
Gennemtving ejerskab?
	</notification>
	<notification name="CannotBuyLandNoRegion">
		Ikke i stand til at købe land:
Kan ikke finde region som dette land er i.
	</notification>
	<notification name="CannotCloseFloaterBuyLand">
		Du kan ikke lukke &apos;Køb land&apos; vinduet før [APP_NAME] har vurderet en pris på denne transaktion.
	</notification>
	<notification name="CannotDeedLandNoRegion">
		Land kunne ikke dedikeres:
Kunne ikke finde den region land ligger i.
	</notification>
	<notification name="CannotReleaseLandRegionNotFound">
		Kunne ikke efterlade land:
Kan ikke finde den region landet ligger i.
	</notification>
	<notification name="CannotDivideLandNoRegion">
		Kunne ikke opdele land:
Kan ikke finde den region landet ligger i.
	</notification>
	<notification name="CannotJoinLandNoRegion">
		Kunne ikke opdele land:
Kan ikke finde den region landet ligger i.
	</notification>
	<notification name="CannotSaveToAssetStore">
		Kunne ikke gemme [NAME] i den centrale database.
Dette er typisk en midlertidig fejl. Venligst rediger og gem igen om et par minutter.
	</notification>
	<notification name="YouHaveBeenLoggedOut">
		Du er blevet logget af [SECOND_LIFE]
            [MESSAGE]
		<usetemplate name="okcancelbuttons" notext="Afslut" yestext="Se PB &amp; Chat"/>
	</notification>
	<notification label="Tilføj ven" name="AddFriendWithMessage">
		Venner kan give tilladelse til at følge hinanden
på Verdenskortet eller modtage status opdateringer.

Tilbyd venskab til [NAME]?
		<form name="form">
			<input name="message">
				Vil du være min ven?
			</input>
			<button name="Offer" text="OK"/>
			<button name="Cancel" text="Annullér"/>
		</form>
	</notification>
	<notification label="Gem sæt" name="SaveOutfitAs">
		Gem det som jeg har på som nyt sæt:
		<form name="form">
			<input name="message">
				[DESC] (ny)
			</input>
			<button name="Offer" text="OK"/>
			<button name="Cancel" text="Annullér"/>
		</form>
	</notification>
	<notification label="Gem" name="SaveWearableAs">
		Gem genstand til beholdning som:
		<form name="form">
			<input name="message">
				[DESC] (ny)
			</input>
			<button name="Offer" text="OK"/>
			<button name="Cancel" text="Annullér"/>
		</form>
	</notification>
	<notification label="Omdøb sæt" name="RenameOutfit">
		Nyt navn til sæt:
		<form name="form">
			<input name="new_name">
				[NAME]
			</input>
			<button name="Offer" text="OK"/>
			<button name="Cancel" text="Annullér"/>
		</form>
	</notification>
	<notification name="RemoveFromFriends">
		Ønsker du at fjerne [NAME] fra din venneliste?
	</notification>
	<notification name="ConfirmItemDeleteHasLinks">
		Mindst en af genstandene har lænkede genstande der peger på den. Hvis du sletter denne genstand, vil lænkninger ikke virke mere.  Det anbefales kraftigt at fjerne lænkninger først.

Er du sikker på at du vil slette disse genstande?
		<usetemplate name="okcancelbuttons" notext="Annullér" yestext="OK"/>
	</notification>
	<notification name="DeedLandToGroupWithContribution">
		Ved at dedikere denne parcel, vil gruppen skulle have og vedblive med at have nok kreditter til brug af land.
Dedikeringen vil inkludere samtidige bidrag til gruppen fra &apos;[NAME]&apos;.
Købsprisen for dette land er ikke refunderet til ejeren. Hvis en dedikeret parvel sælges, vil salgsprisen blive delt ligeligt mellem gruppe medlemmerne.

Dediker disse [AREA] m² land til gruppen &apos;[GROUP_NAME]&apos;?
	</notification>
	<notification name="ErrorMessage">
		<usetemplate name="okbutton" yestext="OK"/>
	</notification>
	<notification name="AvatarMovedDesired">
		Den ønskede lokation er ikke tilgængelig lige nu.
Du er blevet flyttet til en region in nærheden.
	</notification>
	<notification name="AvatarMovedLast">
		Din sidste lokation er ikke tilgængelig for øjeblikket.
Du er blevet flyttet til en region in nærheden.
	</notification>
	<notification name="AvatarMovedHome">
		Din hjemme lokation er ikke tilgængelig for øjeblikket.
Du er blevet flyttet til en region in nærheden.
Du kan måske ønske at sætte en ny hjemme lokation.
	</notification>
	<notification name="ClothingLoading">
		Dit tøj hentes stadig ned.
Du kan bruge [SECOND_LIFE] normalt og andre personer vil se dig korrekt.
		<form name="form">
			<ignore name="ignore" text="Det tager lang tid at hente tøj"/>
		</form>
	</notification>
	<notification name="FirstRun">
		[APP_NAME] installationen er færdig.

Hvis det er første gang du bruger [SECOND_LIFE], skal du først oprette en konto for at logge på.
Vend tilbage til [http://join.secondlife.com secondlife.com] for at oprette en ny konto?
	</notification>
	<notification name="LoginPacketNeverReceived">
		Der er problemer med at koble på.  Der kan være et problem med din Internet forbindelse eller [SECOND_LIFE_GRID].

Du kan enten checke din Internet forbindelse og prøve igen om lidt, klikke på Hjælp for at se [SUPPORT_SITE] siden, eller klikke på Teleport for at forsøge at teleportere hjem.
	</notification>
	<notification name="CantTeleportToGrid">
		Kunne ikke teleportere til [SLURL] da den er på et andet net ([GRID]) end det nuværende net ([CURRENT_GRID]).  Luk venligst din klient og prøv igen.
		<usetemplate name="okbutton" yestext="OK"/>
	</notification>
	<notification name="GeneralCertificateError">
		Kunne ikke opnå forbindelse til server.
[REASON]

Vedrørende: [SUBJECT_NAME_STRING]
Fra: [ISSUER_NAME_STRING]
Valid fra: [VALID_FROM]
Valid til: [VALID_TO]
MD5 Fingerprint: [SHA1_DIGEST]
SHA1 Fingerprint: [MD5_DIGEST]
Key Usage: [KEYUSAGE]
Extended Key Usage: [EXTENDEDKEYUSAGE]
Subject Key Identifier: [SUBJECTKEYIDENTIFIER]
		<usetemplate name="okbutton" yestext="OK"/>
	</notification>
	<notification name="TrustCertificateError">
		Certifikationsmyndighed for denne server er ikke kendt.

Certifikat information:
Vedrørende: [SUBJECT_NAME_STRING]
Fra: [ISSUER_NAME_STRING]
Valid fra: [VALID_FROM]
Valid til: [VALID_TO]
MD5 Fingerprint: [SHA1_DIGEST]
SHA1 Fingerprint: [MD5_DIGEST]
Key Usage: [KEYUSAGE]
Extended Key Usage: [EXTENDEDKEYUSAGE]
Subject Key Identifier: [SUBJECTKEYIDENTIFIER]

Ønsker du at stole på denne myndighed?
		<usetemplate name="okcancelbuttons" notext="Annullér" yestext="Stol på"/>
	</notification>
	<notification name="NotEnoughCurrency">
		[NAME] L$ [PRICE] Du har ikke nok L$ til dette.
	</notification>
	<notification name="GrantedModifyRights">
		[NAME] har givet dig rettighed til at redigere sine objekter.
	</notification>
	<notification name="RevokedModifyRights">
		Dinne rettigheder til at redigere objekter ejet af [NAME] er fjernet
	</notification>
	<notification name="BuyOneObjectOnly">
		Ikke muligt at købe mere end et objekt ad gangen. Vælg kun ét objekt og prøv igen.
	</notification>
	<notification name="DownloadWindowsMandatory">
		En ny version af [APP_NAME] er tilgængelig.
[MESSAGE]
Du skal hente denne version for at bruge [APP_NAME].
	</notification>
	<notification name="DownloadWindows">
		En opdateret version af [APP_NAME] er tilgængelig.
[MESSAGE]
Denne opdatering er ikke påkrævet, men det anbefales at installere den for at opnå øget hastighed og forbedret stabilitet.
	</notification>
	<notification name="DownloadWindowsReleaseForDownload">
		En opdateret version af [APP_NAME] er tilgængelig.
[MESSAGE]
Denne opdatering er ikke påkrævet, men det anbefales at installere den for at opnå øget hastighed og forbedret stabilitet.
	</notification>
	<notification name="DownloadLinuxMandatory">
		En ny version af [APP_NAME] er tilgængelig.
[MESSAGE]
Du skal hente denne version for at kunne benytte [APP_NAME].
		<usetemplate name="okcancelbuttons" notext="Afslut" yestext="Hent"/>
	</notification>
	<notification name="DownloadLinux">
		En opdateret version af [APP_NAME] er tilgængelig.
[MESSAGE]
Denne opdatering er ikke påkrævet, men det anbefales at installere den for at opnå øget hastighed og forbedret stabilitet.
		<usetemplate name="okcancelbuttons" notext="Fortsæt" yestext="Hent"/>
	</notification>
	<notification name="DownloadLinuxReleaseForDownload">
		En opdateret version af [APP_NAME] er tilgængelig.
[MESSAGE]
Denne opdatering er ikke påkrævet, men det anbefales at installere den for at opnå øget hastighed og forbedret stabilitet.
		<usetemplate name="okcancelbuttons" notext="Fortsæt" yestext="Hent"/>
	</notification>
	<notification name="DownloadMacMandatory">
		En ny version af [APP_NAME] er tilgængelig.
[MESSAGE]
Du skal hente denne opdatering for at bruge [APP_NAME].

Download til dit Program bibliotek?
	</notification>
	<notification name="DownloadMac">
		En opdateret version af [APP_NAME] er tilgængelig.
[MESSAGE]
Denne opdatering er ikke påkrævet, men det anbefales at installere den for at opnå øget hastighed og forbedret stabilitet.

Download til dit Program bibliotek?
	</notification>
	<notification name="DownloadMacReleaseForDownload">
		En opdateret version af [APP_NAME] er tilgængelig.
[MESSAGE]
Denne opdatering er ikke påkrævet, men det anbefales at installere den for at opnå øget hastighed og forbedret stabilitet.

Download til dit Program bibliotek?
	</notification>
	<notification name="DeedObjectToGroup">
		<usetemplate ignoretext="Bekræft før jeg dedikerer et objekt til en gruppe" name="okcancelignore" notext="Cancel" yestext="Deed"/>
	</notification>
	<notification name="WebLaunchExternalTarget">
		Ønsker du at åbne din web browser for at se dette indhold?
		<usetemplate ignoretext="Start min browser for at se hjemmesider" name="okcancelignore" notext="Cancel" yestext="OK"/>
	</notification>
	<notification name="WebLaunchJoinNow">
		Gå til [http://secondlife.com/account/ Dashboard] for at administrere din konto?
		<usetemplate ignoretext="Start min browser for at administrere min konto" name="okcancelignore" notext="Cancel" yestext="OK"/>
	</notification>
	<notification name="WebLaunchSecurityIssues">
		<usetemplate ignoretext="Start min browser for at lære hvordan man rapporterer sikkerhedsproblemer" name="okcancelignore" notext="Cancel" yestext="OK"/>
	</notification>
	<notification name="WebLaunchQAWiki">
		<usetemplate ignoretext="Start min browser for at se QA Wiki" name="okcancelignore" notext="Cancel" yestext="OK"/>
	</notification>
	<notification name="WebLaunchPublicIssue">
		<usetemplate ignoretext="Start min browser for at bruge det Linden Labs sagsstyring" name="okcancelignore" notext="Cancel" yestext="Go to page"/>
	</notification>
	<notification name="WebLaunchSupportWiki">
		<usetemplate ignoretext="Start min browser for at se bloggen" name="okcancelignore" notext="Cancel" yestext="OK"/>
	</notification>
	<notification name="WebLaunchLSLGuide">
		Ønsker du at åbne &apos;Scripting Guide&apos; for hjælp til scripting?
		<usetemplate ignoretext="Start min browser for at se Scripting Guide" name="okcancelignore" notext="Cancel" yestext="OK"/>
	</notification>
	<notification name="WebLaunchLSLWiki">
		Ønsker du at besøge LSL portalen for hjælp til scripting?
		<usetemplate ignoretext="Start min browser for at besøge LSL Portalen" name="okcancelignore" notext="Cancel" yestext="Go to page"/>
	</notification>
	<notification name="ReturnToOwner">
		<usetemplate ignoretext="Bekræft før objekter returneres til deres ejere" name="okcancelignore" notext="Cancel" yestext="OK"/>
	</notification>
	<notification name="ConfirmKick">
		Er du SIKKER på at du vil sparke alle beboere ud?
		<usetemplate name="okcancelbuttons" notext="Cancel" yestext="Spark alle beboere ud"/>
	</notification>
	<notification name="MuteLinden">
		Beklager, men du kan ikke blokere en Linden.
	</notification>
	<notification name="CannotStartAuctionAlreadyForSale">
		Du kan ikke starte en auktion på en parcel som allerede er sat til salg. Fjern &apos;til salg&apos; muligheden hvis du ønsker at starte en auktion.
	</notification>
	<notification label="Blokering af objekt via navn mislykkedes" name="MuteByNameFailed">
		Du har allerede blokeret dette navn.
	</notification>
	<notification name="BusyModeSet">
		Sat til &apos;optaget&apos;.
Chat og personlige beskeder vil blive skjult. Personlige beskeder vil få din &apos;optaget&apos; besked. Alle teleport invitationer vil blive afvist. Alle objekter sendt til dig vil ende i papirkurven.
		<usetemplate ignoretext="Jeg skrifter min status til &apos;optaget" name="okignore" yestext="OK"/>
	</notification>
	<notification name="JoinedTooManyGroupsMember">
		Du er oppe på det maksimale antal grupper. Forlad venligst en anden gruppe inden du melder dig ind i denne, eller afvis tilbuddet.
[NAME] har inviteret dig til en gruppe.
	</notification>
	<notification name="JoinedTooManyGroups">
		Du er oppe på det maksimale antal grupper. Forlad venligst en gruppe inden du melder dig ind i enndnu en gruppe eller opretter en ny.
		<usetemplate name="okbutton" yestext="OK"/>
	</notification>
	<notification name="KickUser">
		Spark beboere ud med hvilken besked?
	</notification>
	<notification name="FreezeUser">
		Frys beboeren med hvilken besked?
	</notification>
	<notification name="UnFreezeUser">
		Fjern frysning af beboeren med hvilken besked?
	</notification>
	<notification name="SetDisplayNameSuccess">
		Hej [DISPLAY_NAME]!

Præcist som i virkeligheden tager det et stykke tid at vænne sig til et nyt navn. Det kan tage flere dage for [http://wiki.secondlife.com/wiki/Setting_your_display_name your name to update] i objekter, scripts, søgninger m.v.
	</notification>
	<notification name="SetDisplayNameBlocked">
		Beklager, du kan ikke ændre dit visningsnavn. Hvis du mener dette skyldes en fejl, kontakt venligst support.
	</notification>
	<notification name="SetDisplayNameFailedLength">
		Beklager, mavnet er for langt. Visningsnavne kan ikke indholde mere end [LENGTH] karakterer.

Prøv venligst med et kortere navn.
	</notification>
	<notification name="SetDisplayNameFailedGeneric">
		Beklager, vi kunne ikke sætte dit visningsnavn.  Prøv venligst igen senere.
	</notification>
	<notification name="SetDisplayNameMismatch">
		Visningsnavnene du angav matcher ikke. Prøv at taste ind igen.
	</notification>
	<notification name="AgentDisplayNameUpdateThresholdExceeded">
		Beklager, du er nødt til at vente længere, inden du kan ændre visningsnavn.

Se mere under http://wiki.secondlife.com/wiki/Setting_your_display_name

Prøv venligst igen senere.
	</notification>
	<notification name="AgentDisplayNameSetBlocked">
		Beklager, vi kunne ikke sætte dit valgte navn da det indholder et ikke tilladt ord.

 Prøv med et andet navn.
	</notification>
	<notification name="AgentDisplayNameSetInvalidUnicode">
		Visningsnavnet du prøver at angive indeholder ugyldige karakterer.
	</notification>
	<notification name="AgentDisplayNameSetOnlyPunctuation">
		Dit vinsningsnavn skal indeholde andre bogstaver end tegnsætningstegn.
	</notification>
	<notification name="DisplayNameUpdate">
		[OLD_NAME] ([SLID]) er nu kendt som [NEW_NAME].
	</notification>
	<notification name="OfferTeleport">
		<form name="form">
			<input name="message">
				Mød mig i [REGION]
			</input>
			<button name="OK" text="OK"/>
			<button name="Cancel" text="Annullér"/>
		</form>
	</notification>
	<notification name="OfferTeleportFromGod">
		Tilkald beboer til din lokation?
	</notification>
	<notification name="TeleportFromLandmark">
		Er du sikker på at du vil teleportere til &lt;nolink&gt;[LOCATION]&lt;/nolink&gt;?
		<usetemplate ignoretext="Bekræft at jeg vil teleportere til et landemærke" name="okcancelignore" notext="Cancel" yestext="Teleport"/>
	</notification>
	<notification name="TeleportToPick">
		Teleport til [PICK]?
		<usetemplate ignoretext="Bekræft at jeg ønsker at teleportere til et sted i favoritter" name="okcancelignore" notext="Annullér" yestext="Teleport"/>
	</notification>
	<notification name="TeleportToClassified">
		Teleport til [CLASSIFIED]?
		<usetemplate ignoretext="Bekræft at du ønsker at teleportere til lokation in annoncer" name="okcancelignore" notext="Annullér" yestext="Teleport"/>
	</notification>
	<notification name="TeleportToHistoryEntry">
		Teleport til [HISTORY_ENTRY]?
		<usetemplate ignoretext="Bekræft at du ønsker at teleportere til en lokation i din historik" name="okcancelignore" notext="Annullér" yestext="Teleport"/>
	</notification>
	<notification label="Change Linden Estate" name="ChangeLindenEstate">
		Du er i færd med at ændre et Linden ejet estate (mainland, teeen grid, orientation etc.).

Dette er EKSTREMT FARLIGT da det kan ændre beboernes oplevelse fundamentalt. På mainland vil dette betyde ændring af tusinder af regioner og få spaceserveren til at kløjs i det.

Fortsæt?
	</notification>
	<notification name="RegionEntryAccessBlocked">
		Du har ikke adgang til denne region på grund af din valgte indholdsrating. Dette kan skyldes manglende validering af din alder.

Undersøg venligst om du har installeret den nyeste [APP_NAME] klient, og gå til &apos;Knowledge Base&apos; for yderligere detaljer om adgang til områder med denne indholdsrating.
		<usetemplate name="okbutton" yestext="OK"/>
	</notification>
	<notification name="RegionEntryAccessBlocked_KB">
		Du har ikke adgang til denne region på grund af din valgte indholdsrating.

Gå til &apos;Knowledge Base&apos; for mere information om indholdsratings.
		<url name="url">
			https://support.secondlife.com/ics/support/default.asp?deptID=4417&amp;task=knowledge&amp;questionID=6010
		</url>
		<usetemplate ignoretext="Ikke adgang til denne region på grund af begrænsninger i min indholdsrating" name="okcancelignore" notext="Luk" yestext="Gå til &apos;Knowledge Base&apos;"/>
	</notification>
	<notification name="RegionEntryAccessBlocked_Notify">
		Du har ikke adgang til denne region på grund af din valgte indholdsrating.
	</notification>
	<notification name="RegionEntryAccessBlocked_Change">
		Du har ikke adgang til denne region på grund af din opsætning af indholdsrating.

For at få adgang til den ønskede region skal du ændre din indholdsrating. Dette vil give dig ret til at søge og får tilgang til indhold af typen [REGIONMATURITY]. For at omgøre ændringer gå til Mig &gt; Indstillinger &gt; Generelt.
		<form name="form">
			<button name="OK" text="Ændre indstillinger"/>
			<button name="Cancel" text="Luk"/>
			<ignore name="ignore" text="Din valgte indholdsrating forhindrer dig i at kommer til en region"/>
		</form>
	</notification>
	<notification name="PreferredMaturityChanged">
		Din indholdsrating er nu [RATING].
	</notification>
	<notification name="LandClaimAccessBlocked">
		Du kan ikke kræve dette land på grund af din nuværende indholdsrating indstillinge . Dette kan skyldes manglende validering af din alder.

Undersøg om du har den nyeste [APP_NAME] klient og gå venligst til &apos;Knowledge Base&apos; for yderligere detaljer om adgang til områder med denne indholdsrating.
		<usetemplate name="okbutton" yestext="OK"/>
	</notification>
	<notification name="LandClaimAccessBlocked_KB">
		Du kan ikke kræve dette land på grund af din nuværende indholdsrating indstilling..

Gå venligst til &apos;Knowledge Base&apos; for yderligere information om indholdsrating.
		<url name="url">
			https://support.secondlife.com/ics/support/default.asp?deptID=4417&amp;task=knowledge&amp;questionID=6010
		</url>
		<usetemplate ignoretext="Du kan ikke kræve dette land, på grund af begrænsninger i indholdsrating" name="okcancelignore" notext="Luk" yestext="Gå til &apos;Knowledge Base&apos;"/>
	</notification>
	<notification name="LandClaimAccessBlocked_Notify">
		Du kan ikke kræve dette land på grund af din indholdsrating.
	</notification>
	<notification name="LandClaimAccessBlocked_Change">
		Du kan ikke kræve dette land, på grund af begrænsninger i din opsætning af indholdsrating.

Du kan klikke på &apos;Ændre præference&apos; for at ændre din indholdsrating nu og dermed opnå adgang. Du vil så få mulighed for at søge og tilgå [REGIONMATURITY] fra da af. Hvis du senere ønsker at ændre denne opsætning tilbage, gå til Mig &gt; Indstillinger &gt; Generelt.
		<usetemplate ignoretext="Din valgte indholdsrating forhindrer dig i at kræve land" name="okcancelignore" notext="Luk" yestext="Ændre præferencer"/>
	</notification>
	<notification name="LandBuyAccessBlocked">
		Du kan ikke købe dette land på grund af din nuværende indholdsrating indstillinge . Dette kan skyldes manglende validering af din alder.

Undersøg om du har den nyeste [APP_NAME] klient og gå venligst til &apos;Knowledge Base&apos; for yderligere detaljer om adgang til områder med denne indholdsrating.
		<usetemplate name="okbutton" yestext="OK"/>
	</notification>
	<notification name="LandBuyAccessBlocked_KB">
		Du kan ikke købe dette land på grund af din nuværende indholdsrating. 

Gå til &apos;Knowledge Base&apos; for yderligere detaljer om indholdsrating.
		<url name="url">
			https://support.secondlife.com/ics/support/default.asp?deptID=4417&amp;task=knowledge&amp;questionID=6010
		</url>
		<usetemplate ignoretext="Du kan ikke købe dette land, på grund af begrænsninger i indholdsrating" name="okcancelignore" notext="Luk" yestext="Gå til &apos;Knowledge Base&apos;"/>
	</notification>
	<notification name="LandBuyAccessBlocked_Notify">
		Du kan ikke købe dette land på grund af din nuværende indholdsrating indstilling.
	</notification>
	<notification name="LandBuyAccessBlocked_Change">
		Du kan ikke købe dette land, på grund af begrænsninger i din opsætning af indholdsrating.

Du kan klikke på &apos;Ændre præference&apos; for at ændre din indholdsrating nu og dermed opnå adgang. Du vil så få mulighed for at søge og tilgå [REGIONMATURITY] fra da af. Hvis du senere ønsker at ændre denne opsætning tilbage, gå til Mig &gt; Indstillinger &gt; Generelt.
		<usetemplate ignoretext="Din valgte rating forhindrer dig i at købe land" name="okcancelignore" notext="Luk" yestext="Ændre præferencer"/>
	</notification>
	<notification name="TooManyPrimsSelected">
		Der er valgt for mange prims. Vælg venligst [MAX_PRIM_COUNT] eller færre og prøv igen
	</notification>
	<notification name="UnableToLoadNotecardAsset">
		Kunne ikke hente notecard indhold.
		<usetemplate name="okbutton" yestext="OK"/>
	</notification>
	<notification name="SetClassifiedMature">
		Indeholder denne annonce &apos;Mature&apos; indhold?
		<usetemplate canceltext="Annullér" name="yesnocancelbuttons" notext="Nej" yestext="Ja"/>
	</notification>
	<notification name="SetGroupMature">
		Indeholder denne gruppe &apos;Mature&apos; indhold?
		<usetemplate canceltext="Annullér" name="yesnocancelbuttons" notext="Nej" yestext="Ja"/>
	</notification>
	<notification label="Changed Region Maturity" name="RegionMaturityChange">
		Ratingen for denne region er ændret.
Det kan tage noget tid inden ændringen slår igennem på kortet.

For at få adgang til voksen regioner, skal beboere være alders-checket, enten via aldersverifikation eller  betalingsverifikation.
	</notification>
	<notification label="Voice Version Mismatch" name="VoiceVersionMismatch">
		Denne version af [APP_NAME] er ikke kompatibel med stemme chat funktionen i denne region. For at kunne få stemme chat til at fungere skal du opdatere [APP_NAME].
	</notification>
	<notification name="MoveInventoryFromObject">
		<usetemplate ignoretext="Advar mig før jeg flytter &apos;ikke-kopiérbare&apos; genstande fra et objekt" name="okcancelignore" notext="Cancel" yestext="OK"/>
	</notification>
	<notification name="MoveInventoryFromScriptedObject">
		<usetemplate ignoretext="Advar mig før jeg flytter &apos;ikke-kopiérbare&apos; genstande, hvor det kan medføre at ødelægge et scriptet objekt" name="okcancelignore" notext="Cancel" yestext="OK"/>
	</notification>
	<notification name="ClickActionNotPayable">
		Advarsel: &apos;Betal objekt&apos; klik-aktionen er blevet aktiveret, men det vil kun virke, hvis et script med et &apos;money()&apos; event er tilføjet.
		<form name="form">
			<ignore name="ignore" text="I set the action &apos;Pay object&apos; when building an object without a money() script"/>
		</form>
	</notification>
	<notification name="WebLaunchAccountHistory">
		Gå til [http://secondlife.com/account/ Dashboard] for at se konto-historik?
		<usetemplate ignoretext="Start min browser for at se min konto historik" name="okcancelignore" notext="Cancel" yestext="Go to page"/>
	</notification>
	<notification name="ConfirmQuit">
		Er du sikker på at du vil afslutte?
		<usetemplate ignoretext="Bekræft før jeg afslutter" name="okcancelignore" notext="Afslut ikke" yestext="Quit"/>
	</notification>
	<notification name="DeleteItems">
		[QUESTION]
		<usetemplate ignoretext="Bekræft før sletning af genstande" name="okcancelignore" notext="Annullér" yestext="OK"/>
	</notification>
	<notification name="HelpReportAbuseEmailLL">
		Benyt dette værktøj til at rapportere krænkninger af [http://secondlife.com/corporate/tos.php Terms of Service] og [http://secondlife.com/corporate/cs.php Community Standards].

Alle rapporter om krænkninger vil blive undersøgt og behandlet.
	</notification>
	<notification name="HelpReportAbuseContainsCopyright">
		Kære beboer,

Det ser ud til at du indrapporterer krænkelse af ophavsret. Check venligst at du rapporterer korrekt:

(1) Krænkelsesproces. Du må sende en rapport, hvis du mener at en beboer udnytter [SECOND_LIFE] rettighedssystemet, for eksempel via CopyBot eller lignende værktøjer, til at overtræde ophavsretten til objekter.

(2) DCMA (”Digital Millennium Copyright Act”) eller fjernelsesproces. For at kræve at indhold fjernes fra [SECOND_LIFE], SKAL du sende en gyldig besked om overtrædelse som beskrevet i [http://secondlife.com/corporate/dmca.php DMCA Policy].

Hvis du stadig ønsker at fortsætte med rapportering om overtrædelse, luk venligst dette vindue og afslut afsendelse af rapporten. Du skal muligvis vælge en specifik kategori &apos;CopyBot or Permissions Exploit&apos;.

Mange tak

Linden Lab
	</notification>
	<notification label="Replace Existing Attachment" name="ReplaceAttachment">
		<form name="form">
			<ignore name="ignore" text="Erstat et eksisterende vedhæng med den valgte genstand"/>
		</form>
	</notification>
	<notification label="Busy Mode Warning" name="BusyModePay">
		<form name="form">
			<ignore name="ignore" text="Jeg er ved at betale en person eller et objekt mens jeg er &apos;optaget&apos;"/>
		</form>
	</notification>
	<notification name="ConfirmDeleteProtectedCategory">
		Mappen &apos;[FOLDERNAME]&apos; er en system mappe. At slette denne mappe kan medføre ustabilitet. Er du sikker på at du vil slette den?
		<usetemplate ignoretext="Bekræft, inden en system mappe slettes" name="okcancelignore" notext="Annullér" yestext="OK"/>
	</notification>
	<notification name="ConfirmEmptyTrash">
		Er du sikker på at du ønsker at tømme papirkurven?
		<usetemplate ignoretext="Bekræft før papirkurv i beholdning tømmes" name="okcancelignore" notext="Cancel" yestext="OK"/>
	</notification>
	<notification name="ConfirmClearBrowserCache">
		Er du sikker på at du ønsker at slette din historik om besøg, web og søgninger?
		<usetemplate name="okcancelbuttons" notext="Cancel" yestext="OK"/>
	</notification>
	<notification name="ConfirmClearCookies">
		Er du sikker på du vil slette alle cookies?
	</notification>
	<notification name="ConfirmEmptyLostAndFound">
		Er du sikker på at du vil slette indholdet i din &apos;Fundne genstande&apos;?
		<usetemplate ignoretext="Bekræft før sletning af &apos;Fundne genstande&apos; mappe i beholdning" name="okcancelignore" notext="No" yestext="Yes"/>
	</notification>
	<notification name="CopySLURL">
		Følgende SLurl er blevet kopieret til din udklipsholder:
 [SLURL]

Henvis til dette fra en hjemmeside for at give andre nem adgang til denne lokation, eller prøv det selv ved at indsætte det i adresselinien i en web-browser.
		<form name="form">
			<ignore name="ignore" text="SLurl er kopieret til min udklipsholder"/>
		</form>
	</notification>
	<notification name="NewSkyPreset">
		<form name="form">
			<input name="message">
				Ny forudindstilling
			</input>
			<button name="OK" text="OK"/>
			<button name="Cancel" text="Annullér"/>
		</form>
	</notification>
	<notification name="NewWaterPreset">
		<form name="form">
			<input name="message">
				Ny forudindstilling
			</input>
			<button name="OK" text="OK"/>
			<button name="Cancel" text="Annullér"/>
		</form>
	</notification>
	<notification name="ChatterBoxSessionStartError">
		Ikke i stand til at start chat med [RECIPIENT].
[REASON]
		<usetemplate name="okbutton" yestext="OK"/>
	</notification>
	<notification name="Cannot_Purchase_an_Attachment">
		Du kan ikke købe en genstand mens den er vedhæftet.
	</notification>
	<notification name="AutoWearNewClothing">
		Vil du automatisk tage det tøj på du er ved at lave?
		<usetemplate ignoretext="Tag det tøj på jeg laver, mens jeg ændrer udseende" name="okcancelignore" notext="No" yestext="Yes"/>
	</notification>
	<notification name="NotAgeVerified">
		Du skal være alders-checket for at besøge dette område.  Ønsker du at gå til [SECOND_LIFE] hjemmesiden og bekræfte din alder?

[_URL]
		<usetemplate ignoretext="Jeg har ikke bekræftet min alder" name="okcancelignore" notext="No" yestext="Yes"/>
	</notification>
	<notification name="Cannot enter parcel: no payment info on file">
		Du skal være betalende medlem for at besøge dette område.  Ønsker du at gå til [SECOND_LIFE] hjemmesiden for at blive dette?

[_URL]
		<usetemplate ignoretext="Du mangler at være betalende medlem" name="okcancelignore" notext="No" yestext="Yes"/>
	</notification>
	<notification name="SystemMessageTip">
		[MESSAGE]
	</notification>
	<notification name="IMSystemMessageTip">
		[MESSAGE]
	</notification>
	<notification name="Cancelled">
		Annulléret
	</notification>
	<notification name="CancelledSit">
		Annulléret sid
	</notification>
	<notification name="CancelledAttach">
		Annulléreret vedhæft
	</notification>
	<notification name="ReplacedMissingWearable">
		Erstattet manglende tøj/kropsdele med standard.
	</notification>
	<notification name="FriendOnline">
<<<<<<< HEAD
		[NAME] er Online
	</notification>
	<notification name="FriendOffline">
		[NAME] er Offline
=======
		[NAME] er logget på
	</notification>
	<notification name="FriendOffline">
		[NAME] er logget af
>>>>>>> bedf45fc
	</notification>
	<notification name="AddSelfFriend">
		Selvom du nok er meget sød, kan du ikke tilføje dig selv som ven.
	</notification>
	<notification name="UploadingAuctionSnapshot">
		Uploader billeder fra verdenen og www...
(Tager omkring 5 minutter.)
	</notification>
	<notification name="UploadPayment">
		Du betalte L$[AMOUNT] for at uploade.
	</notification>
	<notification name="UploadWebSnapshotDone">
		Billeder fra www er uploadet.
	</notification>
	<notification name="UploadSnapshotDone">
		Billeder fra verdenen er uploadet
	</notification>
	<notification name="TerrainDownloaded">
		Terrain.raw downloadet
	</notification>
	<notification name="GestureMissing">
		Bevægelsen [NAME] mangler i databasen.
	</notification>
	<notification name="UnableToLoadGesture">
		Kunne ikke indlæse læse bevægelse [NAME].
	</notification>
	<notification name="LandmarkMissing">
		Landmærke mangler i databasen.
	</notification>
	<notification name="UnableToLoadLandmark">
		Ikke muligt at indlæse landmærke.  Prøv venligst igen.
	</notification>
	<notification name="CapsKeyOn">
		Din Caps Lock er aktiveret.
Det kan påvirke din indtastning af password.
	</notification>
	<notification name="NotecardMissing">
		Note mangler i databasen.
	</notification>
	<notification name="NotecardNoPermissions">
		Du har ikke rettigheder til at se denne note.
	</notification>
	<notification name="RezItemNoPermissions">
		Utilstrækkelige tilladelser til at danne genstanden.
	</notification>
	<notification name="UnableToLoadNotecard">
		Ikke muligt at indlæse note.
Prøv venligst igen.
	</notification>
	<notification name="ScriptMissing">
		Script mangler i databasen.
	</notification>
	<notification name="ScriptNoPermissions">
		Utilstrækkelige tilladelser til at se script.
	</notification>
	<notification name="UnableToLoadScript">
		Ikke muligt at indlæse script.  Prøv venligst igen.
	</notification>
	<notification name="IncompleteInventory">
		Det komplette indhold, du tilbyder, er ikke endnu tilgængelig lokalt. Prøv venligst at tilbyde tingene igen om lidt.
	</notification>
	<notification name="CannotModifyProtectedCategories">
		Du kan ikke ændre beskyttede kategorier.
	</notification>
	<notification name="CannotRemoveProtectedCategories">
		Du kan ikke fjerne beskyttede kategorier.
	</notification>
	<notification name="UnableToBuyWhileDownloading">
		Ikke muligt at købe, imens genstandens data hentes.
Prøv venligst igen.
	</notification>
	<notification name="UnableToLinkWhileDownloading">
		Ikke muligt at lænke imens genstandens data hentes.
Prøv venligst igen.
	</notification>
	<notification name="CannotBuyObjectsFromDifferentOwners">
		Du kan kun købe objekter fra én ejer ad gangen.
Vælg venligst et enkelt objekt.
	</notification>
	<notification name="ObjectNotForSale">
		Dette objekt er ikke til salg.
	</notification>
	<notification name="EnteringGodMode">
		Starter gud-tilstand, niveau [LEVEL]
	</notification>
	<notification name="LeavingGodMode">
		Stopper gud-tilstand, niveau [LEVEL]
	</notification>
	<notification name="CopyFailed">
		Du har ikke rettigheder til at kopiere dette.
	</notification>
	<notification name="InventoryAccepted">
		[NAME] modtog dit tilbud til hans/hendes beholdning.
	</notification>
	<notification name="InventoryDeclined">
		[NAME] afviste det du tilbød fra din beholdning.
	</notification>
	<notification name="ObjectMessage">
		[NAME]: [MESSAGE]
	</notification>
	<notification name="CallingCardAccepted">
		Dit visitkort blev accepteret.
	</notification>
	<notification name="CallingCardDeclined">
		Dit visitkort blev afvist.
	</notification>
	<notification name="TeleportToLandmark">
		Du kan teleportere til lokationer som &apos;[NAME]&apos; ved at åbne Steder panelet til højre på skærmen, og her vælge landemærker fanen.
Klik på et landemærke og vælg den, derefter 
Click on any landmark to select it, then click &apos;Teleport&apos; at the bottom of the panel.
(You can also double-click on the landmark, or right-click it and choose &apos;Teleport&apos;.)
	</notification>
	<notification name="TeleportToPerson">
		Du kan kontakte beboere som &apos;[NAME]&apos; ved at åbne Personer panelet til højre på skærmen.
Vælg beboeren fra listen og klik så &apos;IM&apos; i bundet af panelet.
(Du kan også dobbelt-klikke på navnet i listen, eller højre-klikke og vælge &apos;IM&apos;).
	</notification>
	<notification name="CantSelectLandFromMultipleRegions">
		Kan ikke vælge land på tværs af grænser.
Prøv at vælge mindre stykker land.
	</notification>
	<notification name="SearchWordBanned">
		Visse ord er fjernet fra din søge-sætning på grund af at disse strider mod de generelle &apos;Community Standards&apos;.
	</notification>
	<notification name="NoContentToSearch">
		Vælg venligst mindst en indholdstype for at søge (PG, Mature, or Adult).
	</notification>
	<notification name="GroupVote">
		[NAME] har forslået at stemme for:
[MESSAGE]
		<form name="form">
			<button name="VoteNow" text="Stem nu"/>
			<button name="Later" text="Senere"/>
		</form>
	</notification>
	<notification name="SystemMessage">
		[MESSAGE]
	</notification>
	<notification name="PaymentReceived">
		[MESSAGE]
	</notification>
	<notification name="PaymentSent">
		[MESSAGE]
	</notification>
	<notification name="EventNotification">
		Besked om begivenhed:

[NAME]
[DATE]
		<form name="form">
			<button name="Details" text="Detaljer"/>
			<button name="Cancel" text="Annullér"/>
		</form>
	</notification>
	<notification name="TransferObjectsHighlighted">
		Alle genstande på denne grund, som vil blive overført til køberen af denne grund, er nu oplyst.

* Træer og græs, der vil blive overført, er ikke fremhævet.
		<form name="form">
			<button name="Done" text="Færdig"/>
		</form>
	</notification>
	<notification name="DeactivatedGesturesTrigger">
		Deaktiverede bevægelser med samme udløser: [NAMES]
	</notification>
	<notification name="NoQuickTime">
		Det ser ikke ud til at Apples QuickTime software er installeret på dit system.
Hvis du ønsker at se streaming media på parceller der understøtter dette skal du besøge siden [http://www.apple.com/quicktime QuickTime site] og installere QuickTime Player.
	</notification>
	<notification name="NoPlugin">
		Ingen Media Plugin blev fundet til at håndtere mime af typen &quot;[MIME_TYPE]&quot;.  Media af denne type vil ikke være tilgængelig.
	</notification>
	<notification name="MediaPluginFailed">
		Følgende Media Plugin has fejlede:
    [PLUGIN]

Prøv venligst at geninstallere plugin eller kontakt leverandøren hvis problemerne bliver ved.
		<form name="form">
			<ignore name="ignore" text="En Media Plugin kunne ikke afvikles"/>
		</form>
	</notification>
	<notification name="OwnedObjectsReturned">
		De genstande du ejer på det valgte stykke land er blevet returneret til din beholdning.
	</notification>
	<notification name="OtherObjectsReturned">
<<<<<<< HEAD
		Genstandene på det valgte stykke land der er ejet af [NAME] er blevet returneret til hans eller hendes beholdning.
=======
		Objekterne på den valgte parcel, ejet af [NAME], er blevet returneret til vedkommendes beholdning.
>>>>>>> bedf45fc
	</notification>
	<notification name="OtherObjectsReturned2">
		Objekterne i den valgte parcel, ejet af beboeren &apos;[NAME]&apos;, er blevet returneret til deres ejer.
	</notification>
	<notification name="GroupObjectsReturned">
		Genstandene på det valgte stykke land, delt med gruppen [GROUPNAME], er blevet returneret til deres ejeres beholdninger.
Genstande, som er dedikerede og som kan overføres, er blevet returneret til deres forrige ejere.
Genstande, der ikke kan overføres og som er dedikeret til gruppen, er blevet slettet.
	</notification>
	<notification name="UnOwnedObjectsReturned">
		Genstandene på det valgte stykke land, der IKKE er ejet af dig, er blevet returneret til deres ejere.
	</notification>
	<notification name="ServerObjectMessage">
		Besked fra [NAME]:
&lt;nolink&gt;[MSG]&lt;/nolink&gt;
	</notification>
	<notification name="NotSafe">
		Dette land er åbnet for &apos;skade&apos;.
Du kan blive skadet her. Hvis du dør, vil du blive teleporteret til din hjemme lokation.
	</notification>
	<notification name="NoFly">
		Dette sted har ikke aktiveret ret til flyvning.
Du kan ikke flyve her.
	</notification>
	<notification name="PushRestricted">
		Dette sted tillader ikke skubning. Du kan ikke skubbe andre, med mindre du ejer dette land.
	</notification>
	<notification name="NoVoice">
		Dette sted har ikke aktiveret stemme-chat. Du vil ikke kunne høre nogen tale.
	</notification>
	<notification name="NoBuild">
		Dette sted har ikke aktiveret bygge-ret. Du kan ikke bygge eller &apos;rezze&apos; objekter her.
	</notification>
	<notification name="ScriptsStopped">
		En administrator har midlertidig stoppet scripts i denne region.
	</notification>
	<notification name="ScriptsNotRunning">
		Denne region kører ikke nogen scripts.
	</notification>
	<notification name="NoOutsideScripts">
		Dette sted tillader ikke udefra kommende scripts.

Ingen scripts vil virke her, udover de som tilhører ejeren af landet.
	</notification>
	<notification name="ClaimPublicLand">
		Du kan kun kræve land i den region du befinder dig i.
	</notification>
	<notification name="RegionTPAccessBlocked">
		Du har ikke adgang til denne region på grund af din valgte indholdsrating. Dette kan skyldes manglende validering af din alder eller at du ikke benytter den nyeste [APP_NAME] klient.

Gå venligst til &apos;Knowledge Base&apos; for yderligere detaljer om adgang til områder med denne indholdsrating.
	</notification>
	<notification name="URBannedFromRegion">
		Du er blokeret i denne region.
	</notification>
	<notification name="NoTeenGridAccess">
		Du kan ikke tilslutte dig denne &apos;Teen&apos; region.
	</notification>
	<notification name="ImproperPaymentStatus">
		Du har ikke de rette betalingsoplysninger til at komme ind i denne region.
	</notification>
	<notification name="MustGetAgeParcel">
		Du skal være aldersgodkendt for at komme ind på denne parcel.
	</notification>
	<notification name="NoDestRegion">
		Destinations region ikke fundet.
	</notification>
	<notification name="NotAllowedInDest">
		Du har ikke adgang til denne destination.
	</notification>
	<notification name="RegionParcelBan">
		Kan ikke skifte til ny region via en blokeret parcel. Prøv en anden vej ind.
	</notification>
	<notification name="TelehubRedirect">
		Du er blevet omdirigeret til en telehub.
	</notification>
	<notification name="CouldntTPCloser">
		Kunne ikke teleportere nærmere til destination.
	</notification>
	<notification name="TPCancelled">
		Teleport afbrudt.
	</notification>
	<notification name="FullRegionTryAgain">
		Den region du prøver at komme ind i er fuld for øjeblikket.
Prøv igen om lidt.
	</notification>
	<notification name="GeneralFailure">
		Generel fejl.
	</notification>
	<notification name="RoutedWrongRegion">
		Du blev sendt til en forkert region. Prøv igen.
	</notification>
	<notification name="NoValidAgentID">
		Ikke en gyldig agent ID.
	</notification>
	<notification name="NoValidSession">
		Ikke noget gyldig sessions-ID
	</notification>
	<notification name="NoValidCircuit">
		Ingen gyldig kode for kredsløb.
	</notification>
	<notification name="NoValidTimestamp">
		Ikke et gyldigt klokkeslæt.
	</notification>
	<notification name="NoPendingConnection">
		Kunne ikke skabe fast forbindelse.
	</notification>
	<notification name="InternalUsherError">
		Der opstod en intern fejl ved teleportering til din teleport destination.. Der kan være generelle problemer med [SECOND_LIFE] lige nu.
	</notification>
	<notification name="NoGoodTPDestination">
		Kunne ikke finde et egnet teleport sted i denne region.
	</notification>
	<notification name="InternalErrorRegionResolver">
		Der opstod en intern fejl ved beregning af globale koordinater for din teleport forespørgsel. Der kan være generelle problemer med [SECOND_LIFE] lige nu.
	</notification>
	<notification name="NoValidLanding">
		Kunne ikke finde et gyldigt landingspunkt.
	</notification>
	<notification name="NoValidParcel">
		No valid parcel could be found.
	</notification>
	<notification name="ObjectGiveItem">
		Et object med navnet &lt;nolink&gt;[OBJECTFROMNAME]&lt;/nolink&gt; ejet af [NAME_SLURL] har givet dig denne [OBJECTTYPE]:
[ITEM_SLURL]
		<form name="form">
			<button name="Keep" text="Behold"/>
			<button name="Discard" text="Smid væk"/>
			<button name="Mute" text="Blokér"/>
		</form>
	</notification>
	<notification name="UserGiveItem">
		[NAME_SLURL] har givet dig denne/dette [OBJECTTYPE]:
[ITEM_SLURL]
		<form name="form">
			<button name="Show" text="Vis"/>
			<button name="Discard" text="Smid væk"/>
			<button name="Mute" text="Blokér"/>
		</form>
	</notification>
	<notification name="GodMessage">
		[NAME]

[MESSAGE]
	</notification>
	<notification name="JoinGroup">
		[MESSAGE]
		<form name="form">
			<button name="Join" text="Indmeld"/>
			<button name="Decline" text="Afvis"/>
			<button name="Info" text="Information"/>
		</form>
	</notification>
	<notification name="TeleportOffered">
		[NAME_SLURL] har tilbudt en teleport til deres lokation:

[MESSAGE] - [MATURITY_STR] &lt;icon&gt;[MATURITY_ICON]&lt;/icon&gt;
		<form name="form">
			<button name="Teleport" text="Teleportér"/>
			<button name="Cancel" text="Annullér"/>
		</form>
	</notification>
	<notification name="TeleportOfferSent">
		Tilbud om teleport sendt til [TO_NAME]
	</notification>
	<notification name="GotoURL">
		[MESSAGE]
[URL]
		<form name="form">
			<button name="Later" text="Senere"/>
			<button name="GoNow..." text="Gå nu..."/>
		</form>
	</notification>
	<notification name="OfferFriendship">
		[NAME_SLURL] tilbyder venskab.

[MESSAGE]

(Som udgangspunkt vil I være i stand til at se hinandens online status.)
		<form name="form">
			<button name="Accept" text="Acceptér"/>
			<button name="Decline" text="Afvis"/>
		</form>
	</notification>
	<notification name="FriendshipOffered">
		Du har tilbudt venskab til [TO_NAME]
	</notification>
	<notification name="OfferFriendshipNoMessage">
		[NAME_SLURL] tilbyder venskab.

(Som udgangspunkt, vil du være i stand til at se den andens online status)
	</notification>
	<notification name="FriendshipAccepted">
		[NAME] accepterede dit tilbud om venskab.
	</notification>
	<notification name="FriendshipDeclined">
		[NAME] afviste dit tilbud om venskab.
	</notification>
	<notification name="FriendshipAcceptedByMe">
		Tilbud om venskab accepteret.
	</notification>
	<notification name="FriendshipDeclinedByMe">
		Tilbud om venskab afvist.
	</notification>
	<notification name="OfferCallingCard">
		[NAME] tilbyder dig et visitkort.
Dette vil lave et bogmørke i din beholding, så du hurtigt kan sende en IM til denne beboer.
		<form name="form">
			<button name="Accept" text="Acceptér"/>
			<button name="Decline" text="Afvis"/>
		</form>
	</notification>
	<notification name="RegionRestartMinutes">
		Denne region vil genstarte om [MINUTES] minutter.
Hvis du ikke forlader regionen, vil du blive logget af.
	</notification>
	<notification name="RegionRestartSeconds">
		Denne region genstartes om [SECONDS] sekunder.
Hvis du ikke forlader regionen, vil du blive logget af.
	</notification>
	<notification name="LoadWebPage">
		Indlæas websiden [URL]?

[MESSAGE]

Fra objekt: &lt;nolink&gt;[OBJECTNAME]&lt;/nolink&gt;, ejer: [NAME]?
		<form name="form">
			<button name="Gotopage" text="Gå til side"/>
			<button name="Cancel" text="Afbryd"/>
		</form>
	</notification>
	<notification name="FailedToFindWearableUnnamed">
		Det lykkedes ikke at finde [TYPE] i databasen.
	</notification>
	<notification name="FailedToFindWearable">
		Det lykkedes ikke at finde [TYPE] med navnet [DESC] i databasen.
	</notification>
	<notification name="InvalidWearable">
		Den genstand du prøver at tage på benytter en funktion din klient ikke kan forstå. Upgradér venligst din version af [APP_NAME] for at kunne tage denne genstand på.
	</notification>
	<notification name="ScriptQuestion">
		&apos;&lt;nolink&gt;[OBJECTNAME]&lt;/nolink&gt;&apos;, et objekt ved ejet af &apos;[NAME]&apos;, ønsker at:

[QUESTIONS]
Er dette OK?
		<form name="form">
			<button name="Yes" text="Ja"/>
			<button name="No" text="Nej"/>
			<button name="Mute" text="Blokér"/>
		</form>
	</notification>
	<notification name="ScriptQuestionCaution">
		Et objeckt med navn &apos;&lt;nolink&gt;[OBJECTNAME]&lt;/nolink&gt;&apos;, ejet af  &apos;[NAME]&apos; ønsker at:

[QUESTIONS]
Hvis du ikke stoler på dette objekt og dets skaber, bør du afvise dette ønske.

Opfyld dette ønske?
		<form name="form">
			<button name="Grant" text="Imødekom"/>
			<button name="Deny" text="Afvis"/>
			<button name="Details" text="Detaljer..."/>
		</form>
	</notification>
	<notification name="ScriptDialog">
		[NAME]&apos;s &apos;&lt;nolink&gt;[TITLE]&lt;/nolink&gt;&apos;
[MESSAGE]
		<form name="form">
			<button name="Ignore" text="Ignorér"/>
		</form>
	</notification>
	<notification name="ScriptDialogGroup">
		[GROUPNAME]&apos;s &apos;&lt;nolink&gt;[TITLE]&lt;/nolink&gt;&apos;
[MESSAGE]
		<form name="form">
			<button name="Ignore" text="Ignorér"/>
		</form>
	</notification>
	<notification name="BuyLindenDollarSuccess">
		Tak for din betaling!

Din L$ balance vil blive opdateret når transaktionen er gennemført. Ved transaktionen tager mere end 20 min., vil den blive annulleret. I så fald vil beløbet blive krediteret din US$ balance.

Status for din betaling kan ses i din &apos;Transaction History&apos; side på din [http://secondlife.com/account/ Dashboard]
	</notification>
	<notification name="FirstOverrideKeys">
		Dine bevælgelsestaster bliver nu håndteret af et objekt.
Brug piletasterne eller AWSD for at se, hvad de gør.
Nogle genstande (som skydevåben) kræver at du går ind i musevisning for at bruge dem.
Tryk på &apos;M&apos; for at gåre det.
	</notification>
	<notification name="FirstSandbox">
		Dette er et sandkasse område. Her kan beboere lære ast bygge.

De ting du bygger vil blive slettet senere, så glem ikke at højre-klikke og vælge &quot;Tag&quot; for at tage en kopi af din kreation til din beholdning.
	</notification>
	<notification name="MaxListSelectMessage">
		Du må kun vælge op til [MAX_SELECT] genstande på denne liste.
	</notification>
	<notification name="VoiceInviteP2P">
		[NAME] inviterer dig til en stemme-chat samtale.
Klik på Acceptér for at deltage eller Afvis for at afvise invitationen. Klik på Blokér for at blokere personen.
		<form name="form">
			<button name="Accept" text="Acceptér"/>
			<button name="Decline" text="Afvis"/>
			<button name="Mute" text="Blokér"/>
		</form>
	</notification>
	<notification name="AutoUnmuteByIM">
<<<<<<< HEAD
		[NAME] fik tilsendt en personlig besked og er dermed automatisk ikke mere blokeret.
	</notification>
	<notification name="AutoUnmuteByMoney">
		[NAME] blev givet penge og er dermed automatisk ikke mere blokeret.
	</notification>
	<notification name="AutoUnmuteByInventory">
		[NAME] blev tilbudt en genstand og er dermed automatisk ikke mere blokeret.
=======
		[NAME] har fået sendt en besked og blokering er derfor automatisk blevet fjernet.
	</notification>
	<notification name="AutoUnmuteByMoney">
		[NAME] har fået givet penge og blokering er derfor automatisk blevet fjernet.
	</notification>
	<notification name="AutoUnmuteByInventory">
		[NAME] er blevet tilbud noget fra beholdning og blokering er derfor automatisk blevet fjernet.
>>>>>>> bedf45fc
	</notification>
	<notification name="VoiceInviteGroup">
		[NAME] har has sluttet sig til stemme-chaten i gruppen [GROUP].
Klik på Acceptér for at deltage eller Afvis for at afvise invitationen. Klik på Blokér for at blokere personen.
		<form name="form">
			<button name="Accept" text="Acceptér"/>
			<button name="Decline" text="Afvis"/>
			<button name="Mute" text="Blokér"/>
		</form>
	</notification>
	<notification name="VoiceInviteAdHoc">
		[NAME] har sluttet sig til en stemme-chat med en konference chat.
Klik på Acceptér for at deltage eller Afvis for at afvise invitationen. Klik på Blokér for at blokere personen.
		<form name="form">
			<button name="Accept" text="Acceptér"/>
			<button name="Decline" text="Afvis"/>
			<button name="Mute" text="Blokér"/>
		</form>
	</notification>
	<notification name="InviteAdHoc">
		[NAME] inviterer dig til en konference chat.
Klik på Acceptér for at deltage eller Afvis for at afvise invitationen. Klik på Blokér for at blokere personen.
		<form name="form">
			<button name="Accept" text="Acceptér"/>
			<button name="Decline" text="Afvis"/>
			<button name="Mute" text="Blokér"/>
		</form>
	</notification>
	<notification name="VoiceChannelFull">
		Den stemme-chat, du prøver at tilslutte dig, [VOICE_CHANNEL_NAME], har nået maksiumum kapacitet. Prøv venligst igen senere.
	</notification>
	<notification name="ProximalVoiceChannelFull">
		Vi beklager.  Dette område har nået sin maksimale kapacitet for stemme-chat.  Prøv venligst at benytte stemme i et andet område.
	</notification>
	<notification name="VoiceChannelDisconnected">
		Du er blevet koblet fra [VOICE_CHANNEL_NAME].  Du vil nu blive koblet til almindelig voice-chat.
	</notification>
	<notification name="VoiceChannelDisconnectedP2P">
		[VOICE_CHANNEL_NAME] har afsluttet samtalen.  Du vil nu blive koblet til almindelig voice-chat.
	</notification>
	<notification name="P2PCallDeclined">
		[VOICE_CHANNEL_NAME] har avist dit opkald.  Du vil nu blive koblet til almindelig voice-chat.
	</notification>
	<notification name="P2PCallNoAnswer">
		[VOICE_CHANNEL_NAME] er ikke tilgængelig til at modtage dit opkald.  Du vil nu blive koblet til almindelig voice-chat.
	</notification>
	<notification name="VoiceChannelJoinFailed">
		Det lykkedes ikke at forbinde til [VOICE_CHANNEL_NAME], prøv venligst igen senere.  Du vil nu blive koblet til almindelig voice-chat.
	</notification>
	<notification name="VoiceLoginRetry">
		Vi laver en stemmekanal til dig. Det kan tage op til et minut.
	</notification>
	<notification name="VoiceEffectsExpired">
		En eller flere af dine stemme &quot;morphs&quot; er udløbet.
[[URL] Click here] for at forny dit abbonnement.
	</notification>
	<notification name="VoiceEffectsExpiredInUse">
		Den aktive stemme &quot;morph&quot; er udløbet og din normale stemme opsætning er genaktiveret.
[[URL] Click here] for at forny dit abbonnement.
	</notification>
	<notification name="VoiceEffectsWillExpire">
		En eller flere af dine stemme &quot;morphs&quot; vil udløbe om mindre end [INTERVAL] dage.
[[URL] Click here] for at forny dit abbonnement.
	</notification>
	<notification name="VoiceEffectsNew">
		Nye stemme &quot;morphs&quot; er tilgængelige!
	</notification>
	<notification name="Cannot enter parcel: not a group member">
		Kun medlemmer af en bestemt gruppe kan besøge dette område.
	</notification>
	<notification name="Cannot enter parcel: banned">
		Du kan ikke komme ind på området. Du er blevet udelukket.
	</notification>
	<notification name="Cannot enter parcel: not on access list">
		Du kan ikke komme ind på området. Du er ikke på adgangslisten.
	</notification>
	<notification name="VoiceNotAllowed">
		Du har ikke tilladelse til at tilslutte dig stemme-chat på [VOICE_CHANNEL_NAME].
	</notification>
	<notification name="VoiceCallGenericError">
		En fejl er opstået under forsøget på at koble sig på stemme chatten [VOICE_CHANNEL_NAME].  Pråv venligst senere.
	</notification>
	<notification name="ServerVersionChanged">
		Du er netop ankommet til en region der benytter en anden server version, hvilket kan influere på hastigheden. [[URL] For at se yderligere.]
	</notification>
	<notification name="UnsupportedCommandSLURL">
		Den SLurl du klikkede på understøttes ikke.
	</notification>
	<notification name="BlockedSLURL">
		En SLurl blev modtaget en ikke sikret browser og den er blevet blokeret af sikkerhedsmæssige årsager.
	</notification>
	<notification name="ThrottledSLURL">
		Flere SLurls blev modtaget fra en browser i et kort tidsrum.
De vil blive blokeret nogle få sekunder af sikkerhedsmæssige årsager.
	</notification>
	<notification name="IMToast">
		[MESSAGE]
		<form name="form">
			<button name="respondbutton" text="Svar"/>
		</form>
	</notification>
	<notification name="ConfirmCloseAll">
		Er du sikker på at du vil lukke alle personlige samtaler (IM)?
		<usetemplate ignoretext="Bekræft før du lukker alle IMer" name="okcancelignore" notext="Annullér" yestext="OK"/>
	</notification>
	<notification name="AttachmentSaved">
		Vedhæng er blevet gemt.
	</notification>
	<notification name="UnableToFindHelpTopic">
		Ikke muligt at finde hjælp om dette element.
	</notification>
	<notification name="ObjectMediaFailure">
		Server fejl: Media opdatering eller &quot;get&quot; fejlede.
&apos;[ERROR]&apos;
		<usetemplate name="okbutton" yestext="OK"/>
	</notification>
	<notification name="TextChatIsMutedByModerator">
		Din tekst chat er blevet slukket af moderator.
		<usetemplate name="okbutton" yestext="OK"/>
	</notification>
	<notification name="VoiceIsMutedByModerator">
		Din stemme er blevet slukket af moderatoren.
		<usetemplate name="okbutton" yestext="OK"/>
	</notification>
	<notification name="ConfirmClearTeleportHistory">
		Er du sikker på at du vil slette teleport historikken?
		<usetemplate name="okcancelbuttons" notext="Annullér" yestext="OK"/>
	</notification>
	<notification name="BottomTrayButtonCanNotBeShown">
		Den valgte knap kan ikke vises lige nu.
Knappen vil blive vist når der er nok plads til den.
	</notification>
	<notification name="ShareNotification">
		Vælg beboere at dele med.
	</notification>
	<notification name="ShareItemsConfirmation">
		Er du sikker på at du vil dele følgende genstande:

[ITEMS]

Med følgende beboere:

[RESIDENTS]
		<usetemplate name="okcancelbuttons" notext="Annullér" yestext="Ok"/>
	</notification>
	<notification name="ItemsShared">
		Genstande er nu delt.
	</notification>
	<notification name="DeedToGroupFail">
		Dedikering til gruppe fejlede.
	</notification>
	<notification name="AvatarRezNotification">
		( [EXISTENCE] sekunder i live )
Avatar &apos;[NAME]&apos; var ikke sky mere, efter [TIME] sekunder.
	</notification>
	<notification name="AvatarRezSelfBakedDoneNotification">
		( [EXISTENCE] seconds alive )
Du blev færdig med at fremvise dit sæt efter [TIME] sekunder.
	</notification>
	<notification name="AvatarRezSelfBakedUpdateNotification">
		( [EXISTENCE] seconds alive )
Du sendte en opdatering af dit udseende efter [TIME] sekunder.
[STATUS]
	</notification>
	<notification name="AvatarRezCloudNotification">
		( [EXISTENCE] sekunder i live )
Avatar &apos;[NAME]&apos; blev til &quot;sky&quot;.
	</notification>
	<notification name="AvatarRezArrivedNotification">
		( [EXISTENCE] sekunder i live )
Avatar &apos;[NAME]&apos; appeared.
	</notification>
	<notification name="AvatarRezLeftCloudNotification">
		( [EXISTENCE] sekunder i live )
Avatar &apos;[NAME]&apos; forsvandt efter [TIME] sekunder som &quot;sky&quot;.
	</notification>
	<notification name="AvatarRezEnteredAppearanceNotification">
		( [EXISTENCE] sekunder i live )
Avatar &apos;[NAME]&apos; skiftede til udseende modus.
	</notification>
	<notification name="AvatarRezLeftAppearanceNotification">
		( [EXISTENCE] sekunder i live )
Avatar &apos;[NAME]&apos; har forladt udseende modus.
	</notification>
	<notification name="NoConnect">
		Vi har problemer med at oprette forbindelse via [PROTOCOL] [HOSTID].
Check venligst din netværks- og firewallsetup.
		<form name="form">
			<button name="OK" text="OK"/>
		</form>
	</notification>
	<notification name="NoVoiceConnect">
		Vi har problemer med at oprette forbindelse til din stemme server:

[HOSTID]

Stemme kommunikation vil ikke være tilgængelig.
Check venligst din netværks- og firewall setup.
		<form name="form">
			<button name="OK" text="OK"/>
		</form>
	</notification>
	<notification name="AvatarRezLeftNotification">
		( [EXISTENCE] sekunder i live )
Avatar &apos;[NAME]&apos; forsvandt helt &quot;uploaded&quot;.
	</notification>
	<notification name="AvatarRezSelfBakedTextureUploadNotification">
		( [EXISTENCE] sekunder i live )
Du uploadede en [RESOLUTION] &quot;bagt&quot; tekstur til &apos;[BODYREGION]&apos; efter [TIME] sekunder.
	</notification>
	<notification name="AvatarRezSelfBakedTextureUpdateNotification">
		( [EXISTENCE] sekunder i live )
Du opdaterede en [RESOLUTION] &quot;bagt&quot; tekstur for &apos;[BODYREGION]&apos; efter [TIME] sekunder.
	</notification>
	<notification name="ConfirmLeaveCall">
		Er du sikker på at du vil forlade dette opkald?
		<usetemplate ignoretext="Bekræft før jeg forlader opkald" name="okcancelignore" notext="Nej" yestext="Ja"/>
	</notification>
	<notification name="ConfirmMuteAll">
		Du har valgt at slukke for lyden for alle deltagere i gruppeopkaldet.
Dette vil også betyde, at alle beboere der slutter sig til opkaldet
vil have lyden slukket - selv efter de har forladt kaldet.


Sluk for alles lyd?
		<usetemplate ignoretext="Bekræft før jeg slukker for alle deltageres lyd i gruppe-kald" name="okcancelignore" notext="Annullér" yestext="Ok"/>
	</notification>
	<notification label="Chat" name="HintChat">
		For at deltage i samtalen tast tekst ind i chat feltet nedenfor.
	</notification>
	<notification label="Stå op" name="HintSit">
		For at rejse dig op og forlad siddeposition, tryk på &quot;Stå op&quot; knappen.
	</notification>
	<notification label="Undersøg verden" name="HintDestinationGuide">
		Destinationsguiden indeholder tusinder af nye steder der kan opleves. Vælg venligst et sted og vælg Teleport for at komme derhen.
	</notification>
	<notification label="Side panel" name="HintSidePanel">
		Få hurtig tilgang til din beholdning, sæt, profiler og andet i dette side panel.
	</notification>
	<notification label="Flyt" name="HintMove">
		For at gå eller løbe, åben Flyt panelet for neden og brug pilene til at navigere. Du kan også bruge pile-tasterne på dit tastatur.
	</notification>
	<notification label="Visningsnavn" name="HintDisplayName">
		Angiv dit konfigurérbare visningsnavn her. Dette er i tillæg til dit unikke brugernavn, som ikke kan ændres. Du kan ændre hvordan du ser andre beboeres navne i dine indstillinger.
	</notification>
	<notification label="Beholdning" name="HintInventory">
		Undersøg din beholdning for at finde ting. Nyeste genstand findes lettes under fanen &quot;Nye ting&quot;
	</notification>
	<notification label="Der er kommet Linden Dollars" name="HintLindenDollar">
		Her er din nuværende balance af L$. Klik på Køb L$ for at købe flere Linden dollars.
	</notification>
	<notification name="PopupAttempt">
		En pop-up blev hindret i at blive vist.
		<form name="form">
			<ignore name="ignore" text="Tillad alle pop-ups"/>
			<button name="open" text="Åben pop-up vindue"/>
		</form>
	</notification>
	<global name="UnsupportedGLRequirements">
		Det ser ikke ud til at din hardware opfylder minimumskravene til [APP_NAME]. [APP_NAME] kræver et OpenGL grafikkort som understøter &apos;multitexture&apos;. Check eventuelt om du har de nyeste drivere for grafikkortet, og de nyeste service-packs og patches til dit operativsystem.

Hvis du bliver ved med at have problemer, besøg venligst [SUPPORT_SITE].
	</global>
	<global name="You can only set your &apos;Home Location&apos; on your land or at a mainland Infohub.">
		Hvis du selv ejer land, kan du benytte det til hjemme lokation.
Ellers kan du se på verdenskortet og finde steder markeret med &quot;Infohub&quot;.
	</global>
	<global name="You died and have been teleported to your home location">
		Du døde og er blevet teleporteret til din hjemmelokation.
	</global>
</notifications><|MERGE_RESOLUTION|>--- conflicted
+++ resolved
@@ -975,17 +975,10 @@
 		Erstattet manglende tøj/kropsdele med standard.
 	</notification>
 	<notification name="FriendOnline">
-<<<<<<< HEAD
-		[NAME] er Online
-	</notification>
-	<notification name="FriendOffline">
-		[NAME] er Offline
-=======
 		[NAME] er logget på
 	</notification>
 	<notification name="FriendOffline">
 		[NAME] er logget af
->>>>>>> bedf45fc
 	</notification>
 	<notification name="AddSelfFriend">
 		Selvom du nok er meget sød, kan du ikke tilføje dig selv som ven.
@@ -1171,11 +1164,7 @@
 		De genstande du ejer på det valgte stykke land er blevet returneret til din beholdning.
 	</notification>
 	<notification name="OtherObjectsReturned">
-<<<<<<< HEAD
-		Genstandene på det valgte stykke land der er ejet af [NAME] er blevet returneret til hans eller hendes beholdning.
-=======
 		Objekterne på den valgte parcel, ejet af [NAME], er blevet returneret til vedkommendes beholdning.
->>>>>>> bedf45fc
 	</notification>
 	<notification name="OtherObjectsReturned2">
 		Objekterne i den valgte parcel, ejet af beboeren &apos;[NAME]&apos;, er blevet returneret til deres ejer.
@@ -1485,15 +1474,6 @@
 		</form>
 	</notification>
 	<notification name="AutoUnmuteByIM">
-<<<<<<< HEAD
-		[NAME] fik tilsendt en personlig besked og er dermed automatisk ikke mere blokeret.
-	</notification>
-	<notification name="AutoUnmuteByMoney">
-		[NAME] blev givet penge og er dermed automatisk ikke mere blokeret.
-	</notification>
-	<notification name="AutoUnmuteByInventory">
-		[NAME] blev tilbudt en genstand og er dermed automatisk ikke mere blokeret.
-=======
 		[NAME] har fået sendt en besked og blokering er derfor automatisk blevet fjernet.
 	</notification>
 	<notification name="AutoUnmuteByMoney">
@@ -1501,7 +1481,6 @@
 	</notification>
 	<notification name="AutoUnmuteByInventory">
 		[NAME] er blevet tilbud noget fra beholdning og blokering er derfor automatisk blevet fjernet.
->>>>>>> bedf45fc
 	</notification>
 	<notification name="VoiceInviteGroup">
 		[NAME] har has sluttet sig til stemme-chaten i gruppen [GROUP].
