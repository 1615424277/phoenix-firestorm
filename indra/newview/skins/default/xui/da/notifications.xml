--- conflicted
+++ resolved
@@ -480,12 +480,7 @@
 	<notification name="FirstRun">
 		[APP_NAME] installationen er færdig.
 
-<<<<<<< HEAD
 Hvis det er første gang du bruger [CURRENT_GRID], skal du først oprette en konto for at logge på.
-Vend tilbage til [http://join.secondlife.com secondlife.com] for at oprette en ny konto?
-=======
-Hvis det er første gang du bruger [SECOND_LIFE], skal du først oprette en konto for at logge på.
->>>>>>> 981190cf
 	</notification>
 	<notification name="LoginPacketNeverReceived">
 		Der er problemer med at koble på.  Der kan være et problem med din Internet forbindelse eller [SECOND_LIFE_GRID].
