<?xml version="1.0" encoding="utf-8" standalone="yes"?>
<floater name="floater_about" title="[CAPITALIZED_APP_NAME]について">
  <tab_container name="about_tab">
    <panel label="情報" name="support_panel">
<<<<<<< HEAD
      <button label="クリップボードへコピー" name="copy_btn" />
=======
      <!-- 正確には「クリップボードへコピー」字数制限のためコピーに変更 -->
      <button label="コピー" name="copy_btn" />
>>>>>>> e4906b2a
      <button label="更新の確認" name="update_btn" />
    </panel>
    <panel label="クレジット" name="credits_panel">
      <text name="linden_intro">Second Life は Lindens によって開発され、以下のオープンソースの貢献があります：</text>
      <text_editor name="contrib_names">Dummy Nameは実行時間に置き換えられます。</text_editor>
    </panel>
    <panel label="ライセンス" name="licenses_panel">
      <text_editor name="licenses_editor">3Dconnexion SDK Copyright (C) 1992-2009 3Dconnexion
APR Copyright (C) 2011 The Apache Software Foundation
Collada DOM Copyright 2006 Sony Computer Entertainment Inc.
cURL Copyright (C) 1996-2010, Daniel Stenberg, (daniel@haxx.se)
DBus/dbus-glib Copyright (C) 2002, 2003  CodeFactory AB / Copyright (C) 2003, 2004 Red Hat, Inc.
expat Copyright (C) 1998, 1999, 2000 Thai Open Source Software Center Ltd.
FreeType Copyright (C) 1996-2002, 2006 David Turner, Robert Wilhelm, and Werner Lemberg.
GL Copyright (C) 1999-2004 Brian Paul.
google-perftools Copyright (c) 2005, Google Inc.
Havok.com(TM) Copyright (C) 1999-2001, Telekinesys Research Limited.
jpeg2000 Copyright (C) 2001, David Taubman, The University of New South Wales (UNSW)
jpeglib Copyright (C) 1991-1998, Thomas G. Lane.
meshoptimizer Copyright (c) 2016-2021 Arseny Kapoulkine
ogg/vorbis Copyright (C) 2002, Xiphophorus
OpenSSL Copyright (C) 1998-2008 The OpenSSL Project.
PCRE Copyright (c) 1997-2012 University of Cambridge
SDL Copyright (C) 1997, 1998, 1999, 2000, 2001, 2002 Sam Lantinga
SSLeay Copyright (C) 1995-1998 Eric Young (eay@cryptsoft.com)
xmlrpc-epi Copyright (C) 2000 Epinions, Inc.
xxHash Copyright (C) 2012-2020 Yann Collet.
zlib Copyright (C) 1995-2012 Jean-loup Gailly and Mark Adler.

<<<<<<< HEAD
Second Life ビューアーでは Havok (TM) Physics が使用されています。
=======
Second Life ビューアでは Havok (TM) Physics が使用されています。
>>>>>>> e4906b2a
(c)Copyright 1999-2010 Havok.com Inc. (and its Licensors).
無断複写・複製・転載を禁じます。詳細については www.havok.com をご参照ください。

このソフトウェアには、NVIDIA Corporationによるソースコードが含まれます。

無断複写・複製・転載を禁じます。詳細については licenses.txt をご参照ください。

ボイスチャットのオーディオコーディング：Polycom(R) Siren14(TM) (ITU-T Rec.G.722.1 Annex C)</text_editor>
    </panel>
  </tab_container>
</floater><|MERGE_RESOLUTION|>--- conflicted
+++ resolved
@@ -2,12 +2,8 @@
 <floater name="floater_about" title="[CAPITALIZED_APP_NAME]について">
   <tab_container name="about_tab">
     <panel label="情報" name="support_panel">
-<<<<<<< HEAD
-      <button label="クリップボードへコピー" name="copy_btn" />
-=======
       <!-- 正確には「クリップボードへコピー」字数制限のためコピーに変更 -->
       <button label="コピー" name="copy_btn" />
->>>>>>> e4906b2a
       <button label="更新の確認" name="update_btn" />
     </panel>
     <panel label="クレジット" name="credits_panel">
@@ -37,11 +33,7 @@
 xxHash Copyright (C) 2012-2020 Yann Collet.
 zlib Copyright (C) 1995-2012 Jean-loup Gailly and Mark Adler.
 
-<<<<<<< HEAD
-Second Life ビューアーでは Havok (TM) Physics が使用されています。
-=======
 Second Life ビューアでは Havok (TM) Physics が使用されています。
->>>>>>> e4906b2a
 (c)Copyright 1999-2010 Havok.com Inc. (and its Licensors).
 無断複写・複製・転載を禁じます。詳細については www.havok.com をご参照ください。
 
