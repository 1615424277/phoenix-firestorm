--- conflicted
+++ resolved
@@ -12,18 +12,10 @@
 	<text name="title">
 		メール
 	</text>
-<<<<<<< HEAD
-	<view_border  name="hr" />
-	<tab_container name="postcard_tabs">
-		<panel label="メッセージ" name="panel_postcard_message" />
-		<panel label="設定" name="panel_postcard_settings" />
-	</tab_container>
-	<button label="取り消し" name="cancel_btn" />
-	<button label="送信" name="send_btn" />
-=======
         <tab_container name="postcard_tabs">
 		<panel name="panel_postcard_message" label="メッセージ"/>
 		<panel name="panel_postcard_settings" label="設定"/>
 		</tab_container>
->>>>>>> ae89d5b4
+	<button label="取り消し" name="cancel_btn" />
+	<button label="送信" name="send_btn" />
 </panel>