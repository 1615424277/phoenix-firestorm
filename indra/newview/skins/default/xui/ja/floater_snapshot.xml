<?xml version="1.0" encoding="utf-8" standalone="yes"?>
<floater name="Snapshot" title="スナップショット">
	<floater.string name="unknown">
		不明
	</floater.string>
	<string name="postcard_progress_str">
		メールの送信
	</string>
	<string name="facebook_progress_str">
<<<<<<< HEAD
		Facebookに投稿
=======
		Facebook へ投稿中
>>>>>>> 61486b9a
	</string>
	<string name="profile_progress_str">
		投稿
	</string>
	<!--
	<string name="flickr_progress_str">
		Flickrにアクセス
	</string>
	-->
	<string name="inventory_progress_str">
		インベントリに保存
	</string>
	<string name="local_progress_str">
		コンピュータに保存
	</string>
	<string name="facebook_succeeded_str">
		画像がアップロードされました
<<<<<<< HEAD
 	</string>
=======
	</string>
>>>>>>> 61486b9a
	<string name="profile_succeeded_str">
		画像がアップロードされました
	</string>
	<!--
	<string name="flickr_succeeded_str">
 		Flickr に画像がアップロードされました
 	</string>
 	-->
	<string name="postcard_succeeded_str">
		メールが送信されました
	</string>
	<string name="inventory_succeeded_str">
		インベントリに保存されました
	</string>
	<string name="local_succeeded_str">
		コンピュータに保存されました
	</string>
	<string name="facebook_failed_str">
<<<<<<< HEAD
 		Facebook のタイムラインに画像をアップロードできませんでした。
 	</string>
=======
		Facebook のタイムラインに画像をアップロードできませんでした。
	</string>
>>>>>>> 61486b9a
	<string name="profile_failed_str">
		プロフィールフィードに画像をアップロードできませんでした。
	</string>
	<string name="postcard_failed_str">
		メールを送信できませんでした。
	</string>
	<string name="inventory_failed_str">
		インベントリに保存できませんでした。
	</string>
	<string name="local_failed_str">
		コンピュータに保存できませんでした。
	</string>
	<!--
	<string name="flickr_failed_str">
 		Flickr  にアップロードできませんでした。
 	</string>
 	-->
	<view name="controls_container">
		 <button label="更新" name="new_snapshot_btn" />
	<panel name="advanced_options_panel">
		<view_border  name="advanced_options_hr" />
		<text name="layer_type_label">
			キャプチャ：
		</text>
		<combo_box label="画像レイヤー" name="layer_types">
			<combo_box.item label="色" name="Colors" />
			<combo_box.item label="深度" name="Depth" />
			<combo_box.item label="深度 (24 bit)" name="Depth24" />
		</combo_box>
		<check_box label="インターフェース" name="ui_check" />
		<check_box label="L$ 残高" name="currency_check" />
		<check_box label="HUD" name="hud_check" />
		<check_box label="画面全体を静止" name="freeze_frame_check" />
		<check_box label="自動更新" name="auto_snapshot_check" />
		<text name="filter_list_label">
			フィルター：
		</text>
		<combo_box name="filters_combobox" tool_tip="画像フィルター">
			<combo_box.item label="フィルターなし" name="NoFilter" />
		</combo_box>
		<view_border  name="advanced_options_hr" />
	</panel>
	<panel_container name="panel_container">
		<panel name="panel_snapshot_options" />
		<panel name="panel_snapshot_profile" />
		<panel name="panel_snapshot_postcard" />
		<panel name="panel_snapshot_inventory" />
		<panel name="panel_snapshot_local" />
	</panel_container>
	<view_border  name="status_hr" />
	<panel name="succeeded_panel">
		<text name="succeeded_lbl">
			成功
		</text>
	</panel>
	<panel name="failed_panel">
		<text name="failed_lbl">
			失敗
		</text>
	</panel>
	<loading_indicator name="working_indicator" />
	<text name="working_lbl">
		処理中
	</text>
	<!--
	<button name="new_snapshot_btn" />
	-->
	<text name="refresh_lbl">
		更新して保存
	</text>
	</view>
	<ui_ctrl  name="thumbnail_placeholder" />
	<view_border  name="img_info_border" />
	<text name="image_res_text">
		[WIDTH] x [HEIGHT] px
	</text>
	<text name="file_size_label">
		[SIZE] キロバイト
	</text>
</floater><|MERGE_RESOLUTION|>--- conflicted
+++ resolved
@@ -7,11 +7,7 @@
 		メールの送信
 	</string>
 	<string name="facebook_progress_str">
-<<<<<<< HEAD
-		Facebookに投稿
-=======
 		Facebook へ投稿中
->>>>>>> 61486b9a
 	</string>
 	<string name="profile_progress_str">
 		投稿
@@ -29,11 +25,7 @@
 	</string>
 	<string name="facebook_succeeded_str">
 		画像がアップロードされました
-<<<<<<< HEAD
- 	</string>
-=======
 	</string>
->>>>>>> 61486b9a
 	<string name="profile_succeeded_str">
 		画像がアップロードされました
 	</string>
@@ -52,13 +44,11 @@
 		コンピュータに保存されました
 	</string>
 	<string name="facebook_failed_str">
-<<<<<<< HEAD
+		Facebook のタイムラインに画像をアップロードできませんでした。
+	</string>
+	<string name="facebook_failed_str">
  		Facebook のタイムラインに画像をアップロードできませんでした。
  	</string>
-=======
-		Facebook のタイムラインに画像をアップロードできませんでした。
-	</string>
->>>>>>> 61486b9a
 	<string name="profile_failed_str">
 		プロフィールフィードに画像をアップロードできませんでした。
 	</string>
