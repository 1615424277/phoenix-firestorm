<?xml version="1.0" encoding="utf-8" standalone="yes"?>
<menu_bar name="Main Menu">

	<!-- ミーメニュー -->
	
	<menu label="アバター" name="Me">
		<menu_item_call label="マイアカウント" name="Manage Account">
			<menu_item_call.on_click name="ManageMyAccount_url" parameter="WebLaunchJoinNow,http://secondlife.com/account/index.php?lang=ja"/>
		</menu_item_call>
		<menu_item_call label="マーケティングプレイスのリスト..." name="MarketplaceListings"/>
		<menu_item_call label="L$ の購入" name="Buy and Sell L$"/>
		
		<menu_item_check label="持ち物" name="Inventory"/>
		<menu_item_check label="持ち物" name="ShowSidetrayInventory"/>
		<menu_item_call label="ピック..." name="Picks"/>
		<menu_item_call label="体験..." name="Experiences"/>
		
		<menu_item_call label="プロフィール" name="Profile"/>
		<menu_item_check label="容姿" name="ChangeOutfit"/>
		<menu_item_call label="アバターを選択..." name="Avatar Picker"/>
		
		<menu label="ムーブメント" name="Movement">
			<menu_item_call label="座る" name="Sit Down Here"/>
			<menu_item_check label="飛ぶ" name="Fly"/>
			<!-- added Mar.15, 2015 -->
			<menu_item_call label="着地する" name="Stop flying" />
			<!-- added Mar.15, 2015 -->
			<menu_item_check label="常に走る" name="Always Run"/>
			<menu_item_check label="地面に座る" name="Force Toggle Sitting"/>
			<menu_item_check label="ムーブメントをロック" name="Move Lock" />
			<menu_item_check label="その場でジャンプ" name="Avatar Ignore Prejump"/>
		</menu>
		<menu_item_check label="移動コントロール" name="Movement Controls"/>
		<menu_item_check label="カメラコントロール" name="Camera Controls"/>
		
		<menu label="アバターの状態" name="avhealth">
			<menu_item_call label="自分のアニメーションを停止する" name="Stop Animating My Avatar"/>
			<menu_item_call label="アニメーションを停止してパーミッションを破棄する" name="Stop Animating My Avatar With Revoke" />
			<menu_item_call label="アバターのシェイプを回復" name="undeform_avatar" />
			<menu_item_call label="テクスチャのリベークをする" name="Rebake Texture"/>
			<menu_item_call label="アタッチメントを更新" name="Refresh Attachments" />
			<menu_item_call label="アバターを男性のデフォルトにリセット" name="ResetDefaultAvM"/>
			<menu_item_call label="アバターを女性のデフォルトにリセット" name="ResetDefaultAvF"/>
			<menu_item_check label="アバター表示の複雑さ情報を表示" name="Avatar Draw Info" />
			<menu_item_call label="ラグメーター" name="Lag Meter" />
			<menu_item_call label="ブリッジを再作成" name="Recreate LSL Bridge"/>
		</menu>
		<menu_item_call label="スナップショット" name="Take Snapshot" />
		<menu_item_call label="入金記録" name="money_tracker"/>
		<menu_item_call label="ポーズスタンド..." name="pose_stand" />
		
		<menu_item_call label="環境設定" name="Preferences"/>
		<menu_item_call label="ツールバーボタン" name="Toolbar Buttons" />
		<!--
		<menu label="アップロード" name="Upload">
			<menu_item_call label="画像（[COST]）..." name="Upload Image"/>
			<menu_item_call label="サウンド（[COST]）..." name="Upload Sound"/>
			<menu_item_call label="アニメーション（[COST]）..." name="Upload Animation"/>
			<menu_item_call label="メッシュモデル" name="Upload Model"/>
			<menu_item_call label="一括アップロード..." name="Bulk Upload"/>
			<menu_item_call label="権限の初期設定..." name="perm prefs"/>
			<menu_item_call label="リンクセットをインポート" name="import linkset" />
		</menu>
		-->
		<menu_item_check label="HUD を表示" name="Show HUD Attachments"/>
		<menu_item_call label="管理者権限のリクエスト" name="Request Admin Options"/>
		<menu_item_call label="管理者ステータス解除" name="Leave Admin Options"/>
		<menu_item_call label="[APP_NAME] を終了" name="Quit"/>
	</menu>
	
	<!-- コミュニケーションメニュー -->
	
	<menu label="コミュニケーション" name="Communicate">
		<menu label="ログイン状態" name="Status">
			<menu_item_check label="一時退席中" name="Away"/>
			<menu_item_check name="Do Not Disturb" label="取り込み中" />
			<menu_item_check label="自動応答" name="Set Autorespond"/>
			<menu_item_check label="フレンドでない人に自動応答" name="Set Autorespond to non-friends"/>
			<menu_item_separator/>
			<menu_item_check label="テレポートのオファーや依頼を拒否する" name="Automatically reject teleport offers" />
			<menu_item_check label="グループ招待を全て拒否" name="Reject all group invites" />
			<menu_item_check label="フレンド申請を全て拒否" name="Reject all friendship requests" />
		</menu>
		<menu_item_call label="フレンド" name="My Friends"/>
		<menu_item_check label="連絡先" name="Contacts"/>
		<menu_item_call label="連絡先のセット" name="Contact Sets"/>
		<menu_item_call label="所属グループ" name="My Groups"/>
		<menu_item_check label="チャット..." name="Nearby Chat"/>
		<menu_item_check label="人" name="People"/>
		<menu_item_check label="会話" name="Conversations"/>
		<menu_item_check label="ジェスチャー" name="Gestures"/>
		<menu_item_separator/>
		<menu_item_call label="Facebook..." name="Facebook" />
		<menu_item_call label="Twitter..." name="Twitter" />
		<menu_item_call label="Flickr..." name="Flickr" />
        <menu_item_separator/>
        <menu label="ボイスモーフィング" name="VoiceMorphing">
            <menu_item_check label="ボイスモーフィングなし" name="NoVoiceMorphing" />
            <menu_item_separator/>
            <menu_item_check label="プレビュー..." name="Preview" />
			<menu_item_call label="購入..." name="Subscribe" />
        </menu>
		<menu_item_check name="Conversation Log..." label="会話ログ..." />
        <!--
        <menu_item_separator/>
        <menu_item_check
         label="Friends"
         name="My Friends"
         shortcut="control|shift|F">
            <menu_item_check.on_check
             function="SideTray.CheckPanelPeopleTab"
             parameter="friends_panel" />
            <menu_item_check.on_click
             function="SideTray.PanelPeopleTab"
             parameter="friends_panel" />
            </menu_item_check>
        <menu_item_check
         label="Groups"
         name="My Groups"
         shortcut="control|shift|G">
         	<menu_item_check.on_check
             function="SideTray.CheckPanelPeopleTab"
             parameter="groups_panel" />
            <menu_item_check.on_click
             function="SideTray.PanelPeopleTab"
             parameter="groups_panel" />
        </menu_item_check>
        <menu_item_check
         label="Nearby people"
         name="Active Speakers"
         shortcut="control|shift|A">
        	 <menu_item_check.on_check
             function="SideTray.CheckPanelPeopleTab"
             parameter="nearby_panel" />
            <menu_item_check.on_click
              function="SideTray.PanelPeopleTab"
              parameter="nearby_panel" />
        </menu_item_check>
        -->
		<menu_item_check label="近くのボイス" name="Nearby Voice"/>
		<menu_item_call label="ブロックリスト" name="Block List"/>
	</menu>
	
	<!-- 世界メニュー -->
	
	<menu label="世界" name="World">

		<menu_item_call label="アニメーションの再同期" name="Resync Animations" />
		<menu_item_call label="近くにいる人" name="Active Speakers"/>
		<menu_item_check label="レーダー" name="Radar" />
		<menu_item_call label="テレポート履歴" name="Teleport History"/>
		<menu_item_check label="場所" name="Places"/>
		<menu_item_call label="行き先..." name="Destinations" />
		<menu_item_check label="ミニマップ" name="Mini-Map"/>
		<menu_item_check label="世界地図" name="World Map"/>
		<menu_item_check label="地域別アバター数" name="Region Tracker" />
        <menu_item_separator/>
		<menu_item_call label="現在地をランドマーク" name="Create Landmark Here"/>
		<menu_item_call label="場所のプロフィール" name="Place Profile"/>
		<menu_item_call label="土地情報" name="About Land"/>
		<menu_item_call label="地域 / 不動産" name="RegionEstate"/>
		<menu_item_call label="この土地を購入" name="Buy Land"/>
		<menu_item_call label="自分の土地" name="My Land"/>
		<menu label="表示" name="LandShow">
			<menu_item_check label="立入禁止ライン" name="Ban Lines"/>
			<menu_item_check label="ビーコン（標識）" name="beacons"/>
			<menu_item_check label="プロパティ境界線" name="Property Lines"/>
			<menu_item_check label="土地所有者" name="Land Owners"/>
			<menu_item_check label="座標" name="Coordinates"/>
			<menu_item_check label="区画プロパティ" name="Parcel Properties"/>
			<menu_item_check label="アドバンスメニュー" name="Show Advanced Menu"/>
		</menu>
		<menu_item_call label="ホームにテレポート" name="Teleport Home"/>
		<menu_item_call label="現在地をホームに設定" name="Set Home to Here"/>
		<menu label="太陽" name="Environment Settings">
			<menu_item_call label="日の出" name="Sunrise"/>
			<menu_item_call label="正午" name="Noon"/>
			<menu_item_call label="日没" name="Sunset"/>
			<menu_item_call label="深夜" name="Midnight"/>
			<menu_item_call label="地域のデフォルト時間" name="Revert to Region Default"/>
		</menu>
		<menu label="自然環境エディター" name="Environment Editor">
			<menu_item_call label="環境の設定..." name="Environment Settings"/>
			<menu label="水の事前設定" name="Water Presets">
				<menu_item_call label="新しい事前設定..." name="new_water_preset"/>
				<menu_item_call label="事前設定を編集..." name="edit_water_preset"/>
				<menu_item_call label="事前設定を削除..." name="delete_water_preset"/>
			</menu>
			<menu label="空の事前設定" name="Sky Presets">
				<menu_item_call label="新しい事前設定..." name="new_sky_preset"/>
				<menu_item_call label="事前設定を編集..." name="edit_sky_preset"/>
				<menu_item_call label="事前設定を削除..." name="delete_sky_preset"/>
			</menu>
			<menu label="デイサイクルの事前設定" name="Day Presets">
				<menu_item_call label="新しい事前設定..." name="new_day_preset"/>
				<menu_item_call label="事前設定を編集..." name="edit_day_preset"/>
				<menu_item_call label="事前設定を削除..." name="delete_day_preset"/>
			</menu>
		</menu>
		

		<menu name="photo_and_video" label="写真と動画">
				<menu_item_call label="フォトツール" name="phototools_item_call" />
				<menu_item_call label="カメラツール" name="cameratools_item_call" />
		</menu>
		<menu_item_call label="エリアサーチ" name="area_search"/>
		<menu_item_call label="サウンドエクスプローラ" name="Sound Explorer"/>
		<menu_item_call label="アニメーションエクスプローラ" name="Animation Explorer" />
		<menu_item_call label="非表示アイテムリスト" name="asset_blacklist"/>
		<menu_item_call label="アバターの表示設定" name="Avatar Render Settings" />
		<menu_item_check label="フレンドのみ表示" name="Render Friends Only" />
	</menu>
	
	<!-- 製作メニュー -->
	
	<menu label="制作" name="BuildTools">
		<menu_item_check label="制作" name="Show Build Tools"/>
		<menu label="制作ツールを選択する" name="Select Tool">
			<menu_item_call label="フォーカスツール" name="Focus"/>
			<menu_item_call label="移動ツール" name="Move"/>
			<menu_item_call label="編集ツール" name="Edit"/>
			<menu_item_call label="作成ツール" name="Create"/>
			<menu_item_call label="土地ツール" name="Land"/>
		</menu>
		<menu_item_call label="リンク" name="Link"/>
		<menu_item_call label="リンクを外す" name="Unlink"/>
		<menu_item_check label="リンクした部分を編集" name="Edit Linked Parts"/>
<<<<<<< HEAD
		<menu label="要素をを選択する" name="Select Elements">
			<menu_item_call label="次の部分／面を選択する" name="Select Next Part or Face"/>
			<menu_item_call label="前回の部分／面を選択する" name="Select Previous Part or Face"/>
			<menu_item_call label="次の部分／面を含める" name="Include Next Part or Face"/>
			<menu_item_call label="前回の部分／面を含める" name="Include Previous Part or Face"/>
=======
		<menu label="要素を選択" name="Select Elements">
			<menu_item_call label="次のパーツまたは面を選択" name="Select Next Part or Face"/>
			<menu_item_call label="前のパーツまたは面を選択" name="Select Previous Part or Face"/>
			<menu_item_call label="次のパーツまたは面を含める" name="Include Next Part or Face"/>
			<menu_item_call label="前のパーツまたは面を含める" name="Include Previous Part or Face"/>
>>>>>>> 9bfcda0a
		</menu>
		<menu_item_call label="リンクセット..." name="pathfinding_linkset_menu_item"/>
		<menu_item_call label="選択したものに焦点を合わせる" name="Focus on Selection"/>
		<menu_item_call label="選択したものをズームする" name="Zoom to Selection"/>
		<menu label="オブジェクト" name="Object">
			<menu_item_call label="買う" name="Menu Object Buy"/>
			<menu_item_call label="取る" name="Menu Object Take"/>
			<menu_item_call label="コピーを取る" name="Take Copy"/>
			<menu_item_call label="複製" name="Duplicate"/>
			<menu_item_call label="パーティクルを編集" name="Menu Object Edit Particles"/>
			<menu_item_call label="オブジェクトの中身に保存" name="Save Object Back to Object Contents"/>
			<menu_item_call label="オブジェクトを返却する" name="Return Object back to Owner"/>
			<menu label="別名で保存" name="Export Menu">
				<menu_item_call label="バックアップを作成" name="Backup" />
				<menu_item_call label="メッシュとしてエクスポート" name="Collada" />
			</menu>
		</menu>
		<menu label="スクリプト" name="Scripts">
			<menu_item_call label="スクリプトの警告／エラーを表示" name="Script Debug" />
			<menu_item_call label="スクリプトカウンター" name="Script Info"/>
			<menu_item_call label="スクリプトのリコンパイル（Mono）" name="Mono"/>
			<menu_item_call label="スクリプトのリコンパイル（LSL）" name="LSL"/>
			<menu_item_call label="スクリプトのリセット" name="Reset Scripts"/>
			<menu_item_call label="スクリプトを実行中にする" name="Set Scripts to Running"/>
			<menu_item_call label="スクリプトを実行停止にする" name="Set Scripts to Not Running"/>
			<menu_item_call label="選択中のオブジェクトからスクリプトを削除" name="Remove Scripts From Selection"/>
		</menu>
		
		<menu label="パスファインディング" name="Pathfinding">
			<menu_item_call label="リンクセット..." name="pathfinding_linksets_menu_item"/>
			<menu_item_call label="キャラクター..." name="pathfinding_characters_menu_item"/>
			<menu_item_call label="表示／テスト..." name="pathfinding_console_menu_item"/>
			<menu_item_call label="地域を再描画" name="pathfinding_rebake_navmesh_item"/>
		</menu>
		
		<menu_item_separator/>
		
		<menu label="オプション" name="Options">
			<menu_item_check label="権限の詳細を表示する" name="DebugPermissions"/>
			<menu_item_check label="私のオブジェクトだけを選択する" name="Select Only My Objects"/>
			<menu_item_check label="動的オブジェクトだけを選択する" name="Select Only Movable Objects"/>
			<menu_item_check label="ロックされたオブジェクトだけを選択する" name="Select Only Locked Objects" />
			<menu_item_check label="コピー可のオブジェクトだけを選択する" name="Select Only Copyable Objects" />
			<menu_item_check label="範囲内を選択する" name="Select By Surrounding"/>
			<menu_item_check label="グループ所有のオブジェクトを含める" name="Include Group-Owned Objects" />
			<menu_item_check label="選択外形を表示" name="Show Selection Outlines"/>
			<menu_item_check label="隠れた位置の選択も表示する" name="Show Hidden Selection"/>
			<menu_item_check label="選択した光の半径範囲を表示する" name="Show Light Radius for Selection"/>
			<menu_item_check label="選択ビームを表示する" name="Show Selection Beam"/>
			<menu_item_check label="グリッドポイントにスナップする" name="Snap to Grid"/>
			<menu_item_call label="オブジェクトの XY 軸をグリッドにスナップする" name="Snap Object XY to Grid"/>
			<menu_item_call label="選択をグリッドに使用する" name="Use Selection for Grid"/>
			<menu_item_separator/>
			<menu_item_call label="グリッドオプション..." name="Grid Options"/>
			<menu_item_call label="権限の初期設定..." name="Set default permissions" />
		</menu>
		<menu label="アップロード" name="Upload">
			<menu_item_call label="画像（[COST]）..." name="Upload Image"/>
			<menu_item_call label="サウンド（[COST]）..." name="Upload Sound"/>
			<menu_item_call label="アニメーション（[COST]）..." name="Upload Animation"/>
			<menu_item_call label="メッシュモデル" name="Upload Model"/>
			<menu_item_call label="一括 （ファイルにつき[COST]）..." name="Bulk Upload"/>
			<menu_item_call label="リンクセットをインポート" name="import linkset" />
		</menu>
		<menu_item_call label="元に戻す" name="Undo"/>
		<menu_item_call label="やり直し" name="Redo"/>
	</menu>
	
	<!-- コンテンツメニュー -->
	
	<menu label="コンテンツ" name="Content">
		<menu_item_check label="検索" name="Search"/>
		<menu_item_call label="SLマーケットプレイス" name="SL Marketplace">
			<menu_item_call.on_click name="Xstreet_url" parameter="WebLaunchExternalTarget,https://marketplace.secondlife.com/ja-JP/?lang=ja-JP"/>
		</menu_item_call>
		<menu_item_call label="L$マーケットデータ" name="LindenXchange">
			<menu_item_call.on_click name="WebLaunchExternalTarget,https://secondlife.com/my/lindex/market.php?lang=ja-JP"/>
		</menu_item_call>
		<menu_item_call label="スクリプトライブラリ" name="Script Library">
			<menu_item_call.on_click name="script_library_url" parameter="WebLaunchExternalTarget,http://wiki.secondlife.com/wiki/Category:LSL_Library/ja"/>
		</menu_item_call>
		<menu_item_separator/>
    	<menu_item_call label="Firestorm ブログ" name="Firestorm Blog">
             <menu_item_call.on_click name="firestorm_blog_url" parameter="WebLaunchExternalTarget,http://www.firestormviewer.org" />
		</menu_item_call>
    	<menu_item_call label="Firestorm ツイッター" name="Firestorm Twitter">
             <menu_item_call.on_click name="firestorm_twitter_url" parameter="WebLaunchExternalTarget,https://twitter.com/phoenixviewersl" />
		</menu_item_call>
       <menu_item_separator/>
		<!-- added Mar.15, 2015 -->
       <menu_item_call label="今日のメッセージ" name="Firestorm MoTD" />
		<!-- added Mar.15, 2015 -->
				
	</menu>
	
	<!-- ヘルプメニュー -->
	<menu label="ヘルプ" name="Help">
		<menu_item_check label="ヒントを有効にする" name="Enable Hints"/>
		<menu_item_call label="Firestorm Wiki" name="Firestorm Wiki"/>
		<menu_item_call label="問題の解決" name="Troubleshooting">
			<menu_item_call.on_click name="wiki_troubleshooting_url" parameter="WebLaunchExternalTarget,http://wiki.phoenixviewer.com/firestorm_troubleshooting" />
		</menu_item_call>
		
		<menu_item_call label="Firestormサポートグループに参加" name="firestorm_support_group"/>
		<!-- added Mar.15, 2015 -->
		<menu_item_call label="Firestorm 勉強会スケジュール" name="Firestorm Classes Schedule" />
		<!-- added Mar.15, 2015 -->
		<menu_item_call label="[CURRENT_GRID] ヘルプ" name="current_grid_help"/>
		<menu_item_call label="[CURRENT_GRID] について" name="current_grid_about"/>
		<menu_item_call label="Grid status をチェック" name="Grid Status"/>
		<menu_item_call label="嫌がらせを報告する" name="Report Abuse"/>
		<menu_item_call label="バグを報告する" name="Report Bug"/>
        <menu_item_call label="衝突・プッシュ・打撃" name="Bumps, Pushes &amp;amp; Hits"/>
		<menu_item_check label="システム情報ボタンを有効にする" name="Enable Sysinfo Button"/>
		<menu_item_call label="[APP_NAME] について" name="About Second Life"/>
	</menu>
	
	<!-- アドバンスメニュー -->
	
	<menu label="アドバンス" name="Advanced">
		<menu_item_call label="テクスチャのリベークをする" name="Rebake Texture"/>
		<menu_item_call label="アタッチメントを更新する" name="Refresh Attachments" />
		<menu_item_call label="UI のサイズをデフォルトに設定する" name="Set UI Size to Default"/>
		<menu_item_call label="ウィンドウのサイズを設定する" name="Set Window Size..."/>
		<menu_item_check label="遠くのオブジェクトを選択しない" name="Limit Select Distance"/>
		<menu_item_check label="カメラの距離移動を制限しない" name="Disable Camera Distance"/>
		<menu_item_check label="高解像度スナップショット" name="HighResSnapshot"/>
		<menu_item_check label="シャッター音とアニメーションなしでスナップショットをディスクに保存する" name="QuietSnapshotsToDisk"/>
		<menu label="パフォーマンスツール" name="Performance Tools">
			<menu_item_call label="ラグメーター" name="Lag Meter" />
			<menu_item_check label="統計バー" name="Statistics Bar"/>
			<menu_item_check label="シーン読込みの統計" name="Scene Load Statistics" />
			<menu_item_check label="アバター表示の複雑さ情報を表示" name="Avatar Draw Info" />
		</menu>
		<menu label="ハイライトと目に見えるもの" name="Highlighting and Visibility">
			<menu_item_check label="チージービーコン" name="Cheesy Beacon"/>
			<menu_item_check label="パーティクルを非表示にする" name="Hide Particles"/>
			<menu_item_check label="選択したものを非表示にする" name="Hide Selected"/>
			<menu_item_check label="透明部分をハイライトする" name="Highlight Transparent"/>
			<menu_item_check label="一人称視点のときに十字線を表示する" name="ShowCrosshairs"/>
			<!-- added Mar.15, 2015 -->
			<menu label="クイックヒント" name="Hover Tips">
				<menu_item_check label="ヒントを表示" name="Show Tips" />
				<menu_item_separator/>
				<menu_item_check label="土地のヒントを表示" name="Land Tips" />
				<menu_item_check label="オブジェクト全てにヒントを表示" name="Tips On All Objects" />
			</menu>
			<!-- added Mar.15, 2015 -->
		</menu>
		<menu label="レンダリング（種類）" name="Rendering Types">
			<menu_item_check label="シンプル" name="Rendering Type Simple"/>
			<menu_item_check label="アルファ" name="Rendering Type Alpha"/>
			<menu_item_check label="木" name="Rendering Type Tree"/>
			<menu_item_check label="アバター" name="Rendering Type Character"/>
			<menu_item_check label="サーフェスパッチ" name="Rendering Type Surface Patch"/>
			<menu_item_check label="空" name="Rendering Type Sky"/>
			<menu_item_check label="水" name="Rendering Type Water"/>
			<menu_item_check label="地面" name="Rendering Type Ground"/>
			<menu_item_check label="ボリューム" name="Rendering Type Volume"/>
			<menu_item_check label="草" name="Rendering Type Grass"/>
			<menu_item_check label="雲" name="Rendering Type Clouds"/>
			<menu_item_check label="パーティクル" name="Rendering Type Particles"/>
			<menu_item_check label="衝突" name="Rendering Type Bump"/>
		</menu>
		<menu label="レンダリング（機能）" name="Rendering Features">
			<menu_item_check label="UI" name="ToggleUI"/>
			<menu_item_check label="選択済" name="Selected"/>
			<menu_item_check label="ハイライト" name="Highlighted"/>
			<menu_item_check label="ダイナミックテクスチャ" name="Dynamic Textures"/>
			<menu_item_check label="足の影" name="Foot Shadows"/>
			<menu_item_check label="くもり" name="Fog"/>
			<menu_item_check label="FRInfo のテスト" name="Test FRInfo"/>
			<menu_item_check label="フレキシブルオブジェクト" name="Flexible Objects"/>
		</menu>
		<menu label="メディアストリームのバックアップ" name="media_stream_import_export">
			<menu_item_call label="XMLのストリームリストファイルをインポート..." name="media_stream_import" />
			<menu_item_call label="土地のストリームリストをXMLファイルにエクスポート..." name="media_stream_export" />
		</menu>
		<menu_item_check label="プラグインが読み込んだスレッドを使用" name="Use Plugin Read Thread"/>
		<menu_item_call label="グループキャッシュのクリア" name="ClearGroupCache"/>
		<menu_item_check label="マウスの平滑化" name="Mouse Smoothing"/>
		<menu_item_call label="キーをリリース" name="Release Keys"/>
		<menu label="ショートカット" name="Shortcuts">
			<menu_item_check label="検索" name="Search"/>
			
			<!-- This second, alternative shortcut for Show Advanced Menu is for backward compatibility.  The main shortcut has been changed so it's Linux-friendly, where the old shortcut is typically eaten by the window manager. -->

			<menu_item_check label="アドバンスメニューを表示 - レガシーのショートカット" name="Show Advanced Menu - legacy shortcut"/>
			<menu_item_check label="ダブルックリックテレポート" name="DoubleClick Teleport"/>						
			<menu_item_check label="常に走る" name="Always Run"/>
			<menu_item_check label="飛ぶ" name="Fly" shortcut="Home"/>
			<menu_item_call label="ウィンドウを閉じる" name="Close Window"/>
			<menu_item_call label="全てのウィンドウを閉じる" name="Close All Windows"/>
			<menu_item_call label="スナップショットをディスクに保存する" name="Snapshot to Disk"/>
			<menu_item_call label="一人称視点" name="Mouselook"/>
			<menu_item_check label="ジョイスティックフライカム" name="Joystick Flycam"/>
			<menu_item_call label="表示をリセットする" name="Reset View"/>
			<menu_item_call label="カメラのアングルをリセットする" name="Reset Camera Angles"/>
			<menu_item_call label="最後の発言者を見る" name="Look at Last Chatter"/>
			<menu_item_separator/>
			<menu_item_call label="ズームイン" name="Zoom In"/>
			<menu_item_call label="ズーム（デフォルト）" name="Zoom Default"/>
			<menu_item_call label="ズームアウト" name="Zoom Out"/>
		</menu>
		<menu_item_check label="飛行設定を無視" name="Fly Override"/>
		<menu_item_call label="デバッグ設定を表示する" name="Debug Settings"/>
		<menu_item_check label="開発者メニューを表示する" name="Debug Mode"/>
		<menu_item_separator />
	</menu>
	
	<!-- 開発メニュー -->
	
	<menu label="開発者" name="Develop">
		<menu label="コンソール" name="Consoles">
			<menu_item_check label="テクスチャのコンソール" name="Texture Console"/>
			<menu_item_check label="デバッグコンソール" name="Debug Console"/>
			<menu_item_call label="通知コンソール" name="Notifications"/>
			<menu_item_check label="ファーストタイマー" name="Fast Timers"/>
			<menu_item_check label="メモリ" name="Memory"/>
			<menu_item_check label="シーンの統計" name="Scene Statistics"/>
			<!-- added Mar.15, 2015 -->
			<menu_item_check label="シーン読込みの統計" name="Scene Loading Monitor" />
			<!-- added Mar.15, 2015 -->
			<menu_item_call label="テクスチャ取得デバッグコンソール" name="Texture Fetch Debug Console"/>
			<menu_item_check label="地域デバッグコンソール" name="Region Debug Console"/>
			<menu_item_call label="リージョン情報をデバッグコンソールへ" name="Region Info to Debug Console"/>
			<menu_item_call label="グループ情報をデバッグコンソールへ" name="Group Info to Debug Console"/>
			<menu_item_call label="性能情報をデバッグコンソールへ" name="Capabilities Info to Debug Console"/>
			<menu_item_check label="カメラ" name="Camera"/>
			<menu_item_check label="風" name="Wind"/>
			<menu_item_check label="FOV" name="FOV"/>
			<menu_item_check label="バッジ" name="Badge"/>
			<menu_item_check label="クッキー" name="Cookies" />
		</menu>
		<menu label="情報を表示" name="Display Info">
			<menu_item_check label="時間を表示する" name="Show Time"/>
			<menu_item_check label="アップロード取引を表示" name="Show Upload Transaction"/>
			<menu_item_check label="描画情報を表示する" name="Show Render Info"/>
			<menu_item_check label="テクスチャ情報を表示" name="Show Texture Info"/>
			<menu_item_call label="オブジェクト当たりのVRAM使用量" name="VRAM usage per object" />
			<menu_item_check label="アバターのレンダリング情報を表示" name="Show Avatar Render Info" />
			<!-- added Mar.15, 2015 -->
			<menu_item_check label="レンダリング情報を表示" name="Show Render Info"/>
			<menu_item_check label="マトリックスを表示する" name="Show Matrices"/>
			<menu_item_check label="カーソルを乗せた場所の色を表示する" name="Show Color Under Cursor"/>
			<menu_item_check label="メモリを表示：" name="Show Memory"/>
			<menu_item_check label="プライベートメモリ情報を表示" name="Show Private Mem Info"/>
			<menu_item_check label="オブジェクトのアップデートを表示する" name="Show Updates"/>
		</menu>
		<menu label="エラー実行" name="Force Errors">
			<menu_item_call label="ブレークポイント" name="Force Breakpoint"/>
			<menu_item_call label="LLError とクラッシュを実行する" name="Force LLError And Crash"/>
			<menu_item_call label="バッドメモリアクセスを実行する" name="Force Bad Memory Access"/>
			<menu_item_call label="無限ループ" name="Force Infinite Loop"/>
			<menu_item_call label="ドライバのクラッシュを実行する" name="Force Driver Carsh"/>
			<menu_item_call label="ソフトウェア例外エラーの実行する" name="Force Software Exception"/>
			<menu_item_call label="ビューワの接続遮断を実行する" name="Force Disconnect Viewer"/>
			<menu_item_call label="メモリリークをシミュレートする" name="Memory Leaking Simulation"/>
		</menu>
		<menu label="レンダーテスト" name="Render Tests">
			<menu_item_check label="カメラオフセット" name="Camera Offset"/>
			<menu_item_check label="フレームレートをランダム化" name="Randomize Framerate"/>
			<menu_item_check label="定期的に遅いフレームを挿入する" name="Periodic Slow Frame"/>
			<menu_item_check label="フレームテスト" name="Frame Test"/>
			<menu_item_call label="フレームのプロフィール" name="Frame Profile" />
			<menu_item_call label="ベンチマーク" name="Benchmark" />
		</menu>
		<menu label="メタデータのレンダー" name="Render Metadata">
			<menu_item_check label="バウンディングボックス" name="Bounding Boxes"/>
			<menu_item_check label="Avatar Hitboxes" name="Avatar Hitboxes" />
			<menu_item_check label="普通" name="Normals"/>
			<menu_item_check label="オクトリー" name="Octree"/>
			<menu_item_check label="シャドウ円錐" name="Shadow Frusta"/>
			<menu_item_check label="実像" name="Physics Shapes"/>
			<menu_item_check label="オクルージョン" name="Occlusion"/>
			<menu_item_check label="バッチの描画" name="Render Batches"/>
			<menu_item_check label="タイプを更新" name="Update Type"/>
			<menu_item_check label="アニメーション部分をテクスチャで表示" name="Texture Anim"/>
			<menu_item_check label="テクスチャ優先度" name="Texture Priority"/>
			<menu_item_check label="テクスチャの範囲" name="Texture Area"/>
			<menu_item_check label="側面" name="Face Area"/>
			<menu_item_check label="LOD 情報" name="LOD Info"/>
			<menu_item_check label="制作キュー" name="Build Queue"/>
			<menu_item_check label="光" name="Lights"/>
			<menu_item_check label="パーティクル" name="Particles" />
			<menu_item_check label="骨組みの衝突判定" name="Collision Skeleton"/>
			<menu_item_check label="ジョイント" name="Joints" />
			<menu_item_check label="レイキャスト" name="Raycast"/>
			<menu_item_check label="風ベクトル" name="Wind Vectors"/>
			<menu_item_check label="スカルプト" name="Sculpt"/>
			<menu_item_check label="テクスチャのサイズ" name="Texture Size" />
			<menu label="テクスチャの密度" name="Texture Density">
				<menu_item_check label="なし" name="None"/>
				<menu_item_check label="現在" name="Current"/>
				<menu_item_check label="望ましい" name="Desired"/>
				<menu_item_check label="フル" name="Full"/>
			</menu>
		</menu>
		<menu label="レンダリング" name="Rendering">
			<menu_item_check label="軸" name="Axes"/>
			<menu_item_check label="接線基底" name="Tangent Basis"/>
			<menu_item_call label="選択したテクスチャ情報基底" name="Selected Texture Info Basis"/>
			<menu_item_call label="選択した材質の情報" name="Selected Material Info" />
			<menu_item_check label="ワイヤーフレーム" name="Wireframe"/>
			<menu_item_check label="オブジェクト間オクルージョン" name="Object-Object Occlusion"/>
			<menu_item_check label="高度なライティングモデル" name="Advanced Lighting Model"/>
			<menu_item_check label="太陽・月・プロジェクタからの影" name="Shadows from Sun/Moon/Projectors"/>
			<menu_item_check label="SSAO と影の平滑化" name="SSAO and Shadow Smoothing"/>
			<menu_item_check label="GL デバッグ" name="Debug GL"/>
			<menu_item_check label="経路をデバッグ" name="Debug Pipeline"/>
			<menu_item_check label="自動アルファマスク（遅延）" name="Automatic Alpha Masks (deferred)"/>
			<menu_item_check label="自動アルファマスク（遅延なし）" name="Automatic Alpha Masks (non-deferred)"/>
			<menu_item_check label="アニメーションテクスチャ" name="Animation Textures"/>
			<menu_item_check label="テクスチャを無効にする" name="Disable Textures"/>
			<menu_item_check label="フル解像度テクスチャ (dangerous)" name="Full Res Textures"/>
			<menu_item_check label="装着された光源を描画する" name="Render Attached Lights"/>
			<menu_item_check label="取り付けられたパーティクルを描画する" name="Render Attached Particles"/>
			<menu_item_check label="マウスオーバーで強調表示する" name="Hover Glow Objects"/>
			<!--
			<menu_item_call label="キャッシュをすぐにクリア" name="Cache Clear" />
			-->
		</menu>
		<menu label="ネットワーク" name="Network">
			<menu_item_check label="エージェントを一時停止する" name="AgentPause"/>
			<menu_item_call label="メッセージログを有効にする" name="Enable Message Log"/>
			<menu_item_call label="メッセージログを使用不可にする" name="Disable Message Log"/>
			<menu_item_check label="速力が挿入されたオブジェクト" name="Velocity Interpolate Objects"/>
			<menu_item_check label="挿入されたオブジェクトの位置の Ping" name="Ping Interpolate Object Positions"/>
			<menu_item_call label="パケットドロップ" name="Drop a Packet"/>
		</menu>
		<menu_item_call label="スクリプト付きカメラをダンプ" name="Dump Scripted Camera"/>
		<menu label="レコーダー" name="Recorder">
			<menu_item_call label="再生開始" name="Start Playback"/>
			<menu_item_call label="再生停止" name="Stop Playback"/>
			<menu_item_check label="再生をループ" name="Loop Playback"/>
			<menu_item_call label="記録開始" name="Start Record"/>
			<menu_item_call label="記録停止" name="Stop Record"/>
		</menu>
		<menu label="世界" name="DevelopWorld">
			<menu_item_check label="シムの太陽の設定を無視する" name="Sim Sun Override"/>
			<menu_item_check label="固定された天気" name="Fixed Weather"/>
			<menu_item_call label="リージョンオブジェクトのキャッシュをダンプする" name="Dump Region Object Cache"/>
			<menu_item_call label="SIMの仕様を周辺チャットに書き出す" name="DumpSimFeaturesToChat" />
		</menu>
		<menu label="UI" name="UI">
<<<<<<< HEAD
			<menu_item_call label="メディアブラウザのテスト" name="Web Browser Test"/>
			<menu_item_check label="地域再起動のテスト..." name="Region Restart Test" />
			<menu_item_call label="Web コンテンツブラウザ" name="Web Content Browser"/>
			<menu_item_call label="FB 接続テスト" name="FB Connect Test" />
=======
			<menu_item_call label="メディアブラウザ" name="Media Browser"/>
>>>>>>> 9bfcda0a
			<menu_item_call label="SelectMgr をダンプ" name="Dump SelectMgr"/>
			<menu_item_call label="持ち物の出力" name="Dump Inventory"/>
			<menu_item_call label="タイマーをダンプ" name="Dump Timers"/>
			<menu_item_call label="フォーカスホールダーをダンプ" name="Dump Focus Holder"/>
			<menu_item_call label="選択したオブジェクト情報をプリント" name="Print Selected Object Info"/>
			<menu_item_call label="エージェント情報をプリント" name="Print Agent Info"/>
			<menu_item_check label="ダブルクリックオートパイロット" name="Double-ClickAuto-Pilot"/>
			 <menu_item_check label="ダブルクリックテレポート" name="DoubleClick Teleport"/>
			<menu_item_check label="地域デバッグコンソール" name="Region Debug Console"/>
			<menu_item_check label="SelectMgr のデバッグ" name="Debug SelectMgr"/>
			<menu_item_check label="ダブルクリック" name="Debug Clicks"/>
			<menu_item_check label="デバッグ表示" name="Debug Views"/>
			<menu_item_check label="デバッグ名ツールチップ" name="Debug Name Tooltips"/>
			<menu_item_check label="マウス操作で発生するもののデバッグ" name="Debug Mouse Events"/>
			<menu_item_check label="デバッグキー" name="Debug Keys"/>
			<menu_item_check label="WindowProc のデバッグ" name="Debug WindowProc"/>
		</menu>
		<menu label="XUI" name="XUI">
			<menu_item_call label="色の設定を更新する" name="Reload Color Settings"/>
			<menu_item_call label="フォントテストを表示する" name="Show Font Test"/>
			<!-- added Jun.30, 2013 -->
			<menu_item_call label="XMLから読み込み" name="Load from XML" />
            <menu_item_call label="XMLに保存" name="Save to XML" />
			<!-- added Jun.30, 2013 -->
			
			<menu_item_check label="XUI ネームを表示する" name="Show XUI Names"/>
			
			<!-- added Jun.30, 2013 -->
			<menu_item_check label="デバッグ情報を表示" name="DebugViews" />
			<!-- added Jun.30, 2013 -->
			
			<menu_item_call label="XUI プレビューツール" name="UI Preview Tool"/>
			<menu_item_call label="テスト用 IM を送信する" name="Send Test IMs"/>
			<menu_item_call label="名前のキャッシュをフラッシュ" name="Flush Names Caches"/>
		</menu>
		<menu label="アバター" name="Character">
			<menu label="ベークドテクスチャを取得する" name="Grab Baked Texture">
				<menu_item_call label="瞳" name="Grab Iris"/>
				<menu_item_call label="頭" name="Grab Head"/>
				<menu_item_call label="上半身" name="Grab Upper Body"/>
				<menu_item_call label="下半身" name="Grab Lower Body"/>
				<menu_item_call label="スカート" name="Grab Skirt"/>
			</menu>
			<menu label="キャラクターテスト" name="Character Tests">
				<menu_item_call label="容姿を XML に保存する" name="Appearance To XML"/>
				<menu_item_call label="キャラクタジオメトリの切り替え" name="Toggle Character Geometry"/>
				<menu_item_call label="男性アバターのテスト" name="Test Male"/>
				<menu_item_call label="女性アバターのテスト" name="Test Female"/>
				<menu_item_check label="選択アバター許可" name="Allow Select Avatar"/>
			</menu>
			
			<!-- added Jun.30, 2013 -->
			<menu label="アニメーションの速さ" name="Animation Speed">
                <menu_item_call label="全てのアニメーションを10%速く動かす" name="All Animations 10 Faster" />
                <menu_item_call label="全てのアニメーションを10%遅く動かす" name="All Animations 10 Slower" />
                <menu_item_call label="アニメーションの速さを元に戻す" name="Reset All Animation Speed" />
				<menu_item_check label="アニメーションをスローモーションする" name="Slow Motion Animations" />
            </menu>
			<!-- added Jun.30, 2013 -->
			
			<menu_item_call label="パラメータを強制的にデフォルトにする" name="Force Params to Default"/>
			<menu_item_check label="アニメーション情報" name="Animation Info"/>
			<menu_item_check label="見ているものを表示する" name="Show Look At"/>
			<menu_item_check label="クリックした場所を表示する" name="Show Point At"/>
			<menu_item_check label="結合部のアップデートのデバッグ" name="Debug Joint Updates"/>
			<menu_item_check label="LOD を無効にする" name="Disable LOD"/>
			<menu_item_check label="キャラクター Vis のデバッグ" name="Debug Character Vis"/>
			<menu_item_check label="骨組みの衝突判定を表示する" name="Show Collision Skeleton"/>
			<menu_item_check label="骨を表示" name="Show Bones"/>
			<menu_item_check label="エージェントのターゲットを表示する" name="Display Agent Target"/>
			--&gt;
			<menu_item_call label="アタッチメントをダンプ" name="Dump Attachments"/>
			<menu_item_call label="アバターテクスチャをデバッグ" name="Debug Avatar Textures"/>
			<menu_item_call label="ローカルテクスチャをダンプ" name="Dump Local Textures"/>
			<menu_item_call label="アバターの雲パーティクルを再読込" name="Reload Avatar Cloud Particle"/>
		</menu>
		<menu_item_check label="HTTP テクスチャ" name="HTTP Textures"/>
		<menu_item_check label="HTTP インベントリ" name="HTTP Inventory" />
		<menu_item_call label="圧縮画像" name="Compress Images"/>
		<menu_item_call label="ビジュアルリークディテクタを有効にする" name="Enable Visual Leak Detector"/>
		<menu_item_check label="デバッグ用のミニダンプを出力する" name="Output Debug Minidump"/>
		<menu_item_check label="次回の起動時にコンソールウィンドウを表示する" name="Console Window"/>
		<menu label="ログレベル設定" name="Set Logging Level">
			<menu_item_call label="デバッグのみ" name="Debug"/>
			<menu_item_call label="情報のみ" name="Info"/>
			<menu_item_call label="警告のみ" name="Warning"/>
			<menu_item_call label="エラーのみ" name="Error"/>
			<menu_item_call label="なし" name="None"/>
		</menu>
		<menu_item_call label="管理者ステータスの呼び出し" name="Request Admin Options"/>
		<menu_item_call label="管理者ステータス解除" name="Leave Admin Options"/>
		<menu_item_check label="管理者メニューを表示する" name="View Admin Options"/>
	</menu>
	<menu label="管理者" name="Admin">
		<menu label="オブジェクト" name="AdminObject">
			<menu_item_call label="コピーを取る" name="Admin Take Copy"/>
			<menu_item_call label="私を所有者にする" name="Force Owner To Me"/>
			<menu_item_call label="所有者権限を実行する" name="Force Owner Permissive"/>
			<menu_item_call label="削除" name="Delete"/>
			<menu_item_call label="ロック" name="Lock"/>
			<menu_item_call label="アセット ID を取得する" name="Get Assets IDs"/>
		</menu>
		<menu label="区画" name="Parcel">
			<menu_item_call label="私を所有者にする" name="Owner To Me"/>
			<menu_item_call label="リンデンコンテンツに設定する" name="Set to Linden Content"/>
			<menu_item_call label="パブリックの土地を取得する" name="Claim Public Land"/>
		</menu>
		<menu label="リージョン/地域" name="Region">
			<menu_item_call label="一時アセットデータをダンプ" name="Dump Temp Asset Data"/>
			<menu_item_call label="リージョンの状態を保存する" name="Save Region State"/>
		</menu>
		<menu_item_call label="ゴッドツール" name="God Tools"/>
	</menu>
	
	<!-- ゴッドメニュー -->
	<menu label="管理者" name="Deprecated">
		<menu label="オブジェクトを取り付ける" name="Attach Object"/>
		<menu label="オブジェクトを取り外す" name="Detach Object"/>
		<menu label="衣類を脱ぐ" name="Take Off Clothing">
			<menu_item_call label="シャツ" name="Shirt"/>
			<menu_item_call label="パンツ" name="Pants"/>
			<menu_item_call label="靴" name="Shoes"/>
			<menu_item_call label="靴下" name="Socks"/>
			<menu_item_call label="ジャケット" name="Jacket"/>
			<menu_item_call label="手袋" name="Gloves"/>
			<menu_item_call label="下着シャツ" name="Menu Undershirt"/>
			<menu_item_call label="下着パンツ" name="Menu Underpants"/>
			<menu_item_call label="スカート" name="Skirt"/>
			<menu_item_call label="アルファ" name="Alpha"/>
			<menu_item_call label="タトゥ" name="Tattoo"/>
			<menu_item_call label="物理作用" name="Physics"/>
			<menu_item_call label="すべての衣類" name="All Clothes"/>
		</menu>
		<menu label="ヘルプ" name="DeprecatedHelp">
			<menu_item_call label="リンデン公式ブログ" name="Official Linden Blog"/>
			<menu_item_call label="スクリプトポータル" name="Scripting Portal"/>
			<menu label="バグの報告" name="Bug Reporting">
				<menu_item_call label="パブリック問題トラッカー" name="Public Issue Tracker"/>
				<menu_item_call label="パブリック問題トラッカーヘルプ" name="Publc Issue Tracker Help"/>
				<menu_item_call label="バグ報告の基礎知識" name="Bug Reporing 101"/>
				<menu_item_call label="セキュリティ問題" name="Security Issues"/>
				<menu_item_call label="品質監査 Wiki" name="QA Wiki"/>
			</menu>
		</menu>
	</menu>
</menu_bar><|MERGE_RESOLUTION|>--- conflicted
+++ resolved
@@ -225,19 +225,11 @@
 		<menu_item_call label="リンク" name="Link"/>
 		<menu_item_call label="リンクを外す" name="Unlink"/>
 		<menu_item_check label="リンクした部分を編集" name="Edit Linked Parts"/>
-<<<<<<< HEAD
-		<menu label="要素をを選択する" name="Select Elements">
-			<menu_item_call label="次の部分／面を選択する" name="Select Next Part or Face"/>
-			<menu_item_call label="前回の部分／面を選択する" name="Select Previous Part or Face"/>
-			<menu_item_call label="次の部分／面を含める" name="Include Next Part or Face"/>
-			<menu_item_call label="前回の部分／面を含める" name="Include Previous Part or Face"/>
-=======
 		<menu label="要素を選択" name="Select Elements">
 			<menu_item_call label="次のパーツまたは面を選択" name="Select Next Part or Face"/>
 			<menu_item_call label="前のパーツまたは面を選択" name="Select Previous Part or Face"/>
 			<menu_item_call label="次のパーツまたは面を含める" name="Include Next Part or Face"/>
 			<menu_item_call label="前のパーツまたは面を含める" name="Include Previous Part or Face"/>
->>>>>>> 9bfcda0a
 		</menu>
 		<menu_item_call label="リンクセット..." name="pathfinding_linkset_menu_item"/>
 		<menu_item_call label="選択したものに焦点を合わせる" name="Focus on Selection"/>
@@ -583,14 +575,9 @@
 			<menu_item_call label="SIMの仕様を周辺チャットに書き出す" name="DumpSimFeaturesToChat" />
 		</menu>
 		<menu label="UI" name="UI">
-<<<<<<< HEAD
-			<menu_item_call label="メディアブラウザのテスト" name="Web Browser Test"/>
+			<menu_item_call label="メディアブラウザ" name="Media Browser"/>
 			<menu_item_check label="地域再起動のテスト..." name="Region Restart Test" />
-			<menu_item_call label="Web コンテンツブラウザ" name="Web Content Browser"/>
 			<menu_item_call label="FB 接続テスト" name="FB Connect Test" />
-=======
-			<menu_item_call label="メディアブラウザ" name="Media Browser"/>
->>>>>>> 9bfcda0a
 			<menu_item_call label="SelectMgr をダンプ" name="Dump SelectMgr"/>
 			<menu_item_call label="持ち物の出力" name="Dump Inventory"/>
 			<menu_item_call label="タイマーをダンプ" name="Dump Timers"/>
