--- conflicted
+++ resolved
@@ -253,10 +253,7 @@
 			<menu_item_check label="隠れた位置の選択も表示する" name="Show Hidden Selection"/>
 			<menu_item_check label="選択した光の半径範囲を表示する" name="Show Light Radius for Selection"/>
 			<menu_item_check label="選択ビームを表示する" name="Show Selection Beam"/>
-<<<<<<< HEAD
-=======
 			<menu_item_check label="透明部分をハイライトする" name="Highlight Transparent"/>
->>>>>>> bb984bee
 			<menu_item_check label="グリッドポイントにスナップする" name="Snap to Grid"/>
 			<menu_item_call label="オブジェクトの XY 軸をグリッドにスナップする" name="Snap Object XY to Grid"/>
 			<menu_item_call label="選択をグリッドに使用する" name="Use Selection for Grid"/>
@@ -346,10 +343,6 @@
 			<menu_item_check label="チージービーコン" name="Cheesy Beacon"/>
 			<menu_item_check label="パーティクルを非表示にする" name="Hide Particles"/>
 			<menu_item_check label="選択したものを非表示にする" name="Hide Selected"/>
-<<<<<<< HEAD
-			<menu_item_check label="透明部分をハイライトする" name="Highlight Transparent"/>
-=======
->>>>>>> bb984bee
 			<menu_item_check label="一人称視点のときに十字線を表示する" name="ShowCrosshairs"/>
 			<!-- added Mar.15, 2015 -->
 			<menu label="クイックヒント" name="Hover Tips">
