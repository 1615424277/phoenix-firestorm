<?xml version="1.0" encoding="utf-8" standalone="yes"?>
<panel label="地形" name="Terrain">
	<text name="region_text_lbl">
		地域：
	</text>
	<text name="region_text">
		未知
	</text>
	<spinner label="水面の高さ" name="water_height_spin"/>
	<spinner label="地形の上昇限度" name="terrain_raise_spin"/>
	<spinner label="地形の下降限度" name="terrain_lower_spin"/>
	<text name="detail_texture_text">
<<<<<<< HEAD
		地形テクスチャ（1024x1024 の 24 bit .tga ファイル）
=======
		地形テクスチャ
>>>>>>> e2af6de2
	</text>
	<text name="height_text_lbl">
		1（低）
	</text>
	<text name="height_text_lbl2">
		2
	</text>
	<text name="height_text_lbl3">
		3
	</text>
	<text name="height_text_lbl4">
		4（高）
	</text>
	<text name="height_text_lbl5">
		地形の隆起範囲
	</text>
	<text name="height_text_lbl10">
		数値は上のテクスチャのブレンド範囲を示します。
	</text>
	<text name="height_text_lbl11">
		計測単位はメートルで、「低」の値は、1番のテクスチャの高さの「最大値」です。「高」の値は、4番のテクスチャの高さの「最低値」です。
	</text>
	<text name="height_text_lbl6">
		北西
	</text>
	<text name="height_text_lbl7">
		北東
	</text>
	<spinner label="低" name="height_start_spin_1"/>
	<spinner label="低" name="height_start_spin_3"/>
	<spinner label="高" name="height_range_spin_1"/>
	<spinner label="高" name="height_range_spin_3"/>
	<text name="height_text_lbl8">
		南西
	</text>
	<text name="height_text_lbl9">
		南東
	</text>
	<spinner label="低" name="height_start_spin_0"/>
	<spinner label="低" name="height_start_spin_2"/>
	<spinner label="高" name="height_range_spin_0"/>
	<spinner label="高" name="height_range_spin_2"/>
	<button label="RAW 地形ダウンロード..." name="download_raw_btn" tool_tip="不動産オーナーのみ利用可能、管理者は利用不可です"/>
	<button label="RAW 地形アップロード..." name="upload_raw_btn" tool_tip="不動産オーナーのみ利用可能、管理者は利用不可です"/>
	<button label="地形の構築" name="bake_terrain_btn" tool_tip="現在の地形を上昇・下降範囲の中間点として設定します"/>
	<button label="適用" name="apply_btn"/>
</panel><|MERGE_RESOLUTION|>--- conflicted
+++ resolved
@@ -10,11 +10,7 @@
 	<spinner label="地形の上昇限度" name="terrain_raise_spin"/>
 	<spinner label="地形の下降限度" name="terrain_lower_spin"/>
 	<text name="detail_texture_text">
-<<<<<<< HEAD
-		地形テクスチャ（1024x1024 の 24 bit .tga ファイル）
-=======
 		地形テクスチャ
->>>>>>> e2af6de2
 	</text>
 	<text name="height_text_lbl">
 		1（低）
