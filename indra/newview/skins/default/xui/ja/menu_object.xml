<?xml version="1.0" encoding="utf-8" standalone="yes"?>
<context_menu name="Object Pie">
  <menu_item_call label="触る" name="Object Touch" />
  <menu_item_call label="編集…" name="Edit..." />
  <menu_item_call label="制作" name="Build" />
  <menu_item_call label="開く" name="Open" />
  <menu_item_call label="ここに座る" name="Object Sit" />
  <menu_item_call label="立ち上がる" name="Object Stand Up" />
  <menu_item_call label="オブジェクトの調査" name="Object Inspect" />
  <menu_item_call label="ズームイン" name="Zoom In" />
  <menu_item_call label="リンクセットで表示" name="show_in_linksets" />
  <menu_item_call label="キャラクターで表示" name="show_in_characters" />
  <menu_item_separator />
  <context_menu label="取り付ける" name="Put On">
    <menu_item_call label="着用" name="Wear" />
    <menu_item_call label="追加" name="Add" />
    <context_menu label="装着" name="Object Attach" />
    <context_menu label="HUDに装着" name="Object Attach HUD" />
  </context_menu>
  <context_menu label="管理" name="Remove">
    <menu_item_call label="嫌がらせの報告…" name="Report Abuse..." />
    <menu_item_call label="ブロック" name="Object Mute" />
    <menu_item_call label="ブロック解除" name="Object Unmute" />
    <menu_item_call label="返却…" name="Return..." />
  </context_menu>
  <menu_item_separator />
  <menu_item_call label="取る" name="Pie Object Take" />
  <menu_item_call label="コピーを取る" name="Take Copy" />
<<<<<<< HEAD
  <menu_item_call label="支払い…" name="Pay..." />
=======
  <menu_item_call label="支払う…" name="Pay..." />
>>>>>>> e4906b2a
  <menu_item_call label="購入…" name="Buy..." />
  <menu_item_call label="削除" name="Delete" />
  <menu_item_separator />
  <menu_item_call label="パーティクル所有者をブロック" name="Mute Particle" />
  <menu_item_call label="XMLとしてダンプ" name="Dump XML" />
  <menu_item_call label="スケルトンをリセット" name="Reset Skeleton" />
</context_menu><|MERGE_RESOLUTION|>--- conflicted
+++ resolved
@@ -26,11 +26,7 @@
   <menu_item_separator />
   <menu_item_call label="取る" name="Pie Object Take" />
   <menu_item_call label="コピーを取る" name="Take Copy" />
-<<<<<<< HEAD
-  <menu_item_call label="支払い…" name="Pay..." />
-=======
   <menu_item_call label="支払う…" name="Pay..." />
->>>>>>> e4906b2a
   <menu_item_call label="購入…" name="Buy..." />
   <menu_item_call label="削除" name="Delete" />
   <menu_item_separator />
