--- conflicted
+++ resolved
@@ -20,13 +20,8 @@
         <text name="tab_description">現在の見た目を変更します。</text>
       </panel>
       <panel name="sidebar_inventory">
-<<<<<<< HEAD
-        <text name="tab_name" value="持ち物" />
-        <text name="tab_description">現在の持ち物を確認します。</text>
-=======
         <text name="tab_name" value="インベントリ" />
         <text name="tab_description">現在のインベントリを確認します。</text>
->>>>>>> e4906b2a
       </panel>
     </panel>
   </scroll_container>
