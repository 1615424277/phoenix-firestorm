--- conflicted
+++ resolved
@@ -19,11 +19,7 @@
 	<text name="text ruler mode" width="88">
 		ルーラー：
 	</text>
-<<<<<<< HEAD
-	<combo_box left_delta="110" name="combobox grid mode" width="60">
-=======
 	<combo_box left_delta="60" name="combobox grid mode" width="76">
->>>>>>> fcaa1ad4
 		<combo_box.item name="World" label="世界"/>
 		<combo_box.item name="Local" label="ローカル"/>
 		<combo_box.item name="Reference" label="リファレンス"/>
