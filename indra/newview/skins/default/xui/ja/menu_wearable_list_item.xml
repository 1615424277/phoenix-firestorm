<?xml version="1.0" encoding="utf-8" standalone="yes"?>
<context_menu name="Outfit Wearable Context Menu">
  <menu_item_call label="着替える" name="wear_replace" />
  <menu_item_call label="着る" name="wear_wear" />
  <menu_item_call label="追加" name="wear_add" />
  <menu_item_call label="触る" name="touch" />
  <menu_item_call label="脱ぐ" name="take_off_or_detach" />
  <menu_item_call label="取り外す" name="detach" />
  <context_menu label="装着：" name="wearable_attach_to" />
<<<<<<< HEAD
  <context_menu label="HUDに装着" name="wearable_attach_to_hud" />
=======
  <context_menu label="ＨＵＤに装着" name="wearable_attach_to_hud" />
>>>>>>> e4906b2a
  <menu_item_call label="取り外す" name="take_off" />
  <menu_item_call label="編集" name="edit" />
  <menu_item_call label="アイテムのプロフィール" name="object_profile" />
  <menu_item_call label="オリジナルを表示" name="show_original" />
</context_menu><|MERGE_RESOLUTION|>--- conflicted
+++ resolved
@@ -7,11 +7,7 @@
   <menu_item_call label="脱ぐ" name="take_off_or_detach" />
   <menu_item_call label="取り外す" name="detach" />
   <context_menu label="装着：" name="wearable_attach_to" />
-<<<<<<< HEAD
-  <context_menu label="HUDに装着" name="wearable_attach_to_hud" />
-=======
   <context_menu label="ＨＵＤに装着" name="wearable_attach_to_hud" />
->>>>>>> e4906b2a
   <menu_item_call label="取り外す" name="take_off" />
   <menu_item_call label="編集" name="edit" />
   <menu_item_call label="アイテムのプロフィール" name="object_profile" />
