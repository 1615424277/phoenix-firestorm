<?xml version="1.0" encoding="utf-8"?>
<notifications>
	<global name="skipnexttime">
		今後は表示しない
	</global>
	<global name="alwayschoose">
		常にこのオプションを選択
	</global>
	<global name="implicitclosebutton">
		閉じる
	</global>
	<template name="okbutton">
		<form>
			<button name="OK_okbutton" text="$yestext"/>
		</form>
	</template>
	<template name="okignore">
		<form>
			<button name="OK_okignore" text="$yestext"/>
		</form>
	</template>
	<template name="okcancelbuttons">
		<form>
			<button name="OK_okcancelbuttons" text="$yestext"/>
			<button name="Cancel_okcancelbuttons" text="$notext"/>
		</form>
	</template>
	<template name="okcancelignore">
		<form>
			<button name="OK_okcancelignore" text="$yestext"/>
			<button name="Cancel_okcancelignore" text="$notext"/>
		</form>
	</template>
	<template name="okhelpbuttons">
		<form>
			<button name="OK_okhelpbuttons" text="$yestext"/>
			<button name="Help" text="$helptext"/>
		</form>
	</template>
	<template name="okhelpignore">
		<form>
			<button name="OK_okhelpignore" text="$yestext"/>
			<button name="Help_okhelpignore" text="$helptext"/>
		</form>
	</template>
	<template name="yesnocancelbuttons">
		<form>
			<button name="Yes" text="$yestext"/>
			<button name="No" text="$notext"/>
			<button name="Cancel_yesnocancelbuttons" text="$canceltext"/>
		</form>
	</template>
	<notification functor="GenericAcknowledge" label="不明の通知メッセージ" name="MissingAlert">
		あなたの [APP_NAME] のバージョンでは今受け取った通知メッセージを表示することができません。  最新ビューワがインストールされているかご確認ください。

エラー詳細： 「 [_NAME] 」という通知は notifications.xml にありませんでした。
		<usetemplate name="okbutton" yestext="OK"/>
	</notification>
	<notification name="FloaterNotFound">
		フロータエラー：下記のコントロールが見つかりませんでした：
[CONTROLS]
		<usetemplate name="okbutton" yestext="OK"/>
	</notification>
	<notification name="TutorialNotFound">
		現在利用可能なチュートリアルはありません。
		<usetemplate name="okbutton" yestext="OK"/>
	</notification>
	<notification name="GenericAlert">
		[MESSAGE]
	</notification>
	<notification name="GenericAlertYesCancel">
		[MESSAGE]
		<usetemplate name="okcancelbuttons" notext="取り消し" yestext="はい"/>
	</notification>
	<notification name="BadInstallation">
		[APP_NAME] をアップデート中にエラーが発生しました。  ビューワの [http://get.secondlife.com 最新バージョンをダウンロード] してください。
		<usetemplate name="okbutton" yestext="OK"/>
	</notification>
	<notification name="LoginFailedNoNetwork">
		[SECOND_LIFE_GRID] に接続できませんでした。
「[DIAGNOSTIC]」
インターネット接続が正常かご確認ください。
		<usetemplate name="okbutton" yestext="OK"/>
	</notification>
	<notification name="MessageTemplateNotFound">
		メッセージテンプレート [PATH] がありませんでした。
		<usetemplate name="okbutton" yestext="OK"/>
	</notification>
	<notification name="WearableSave">
		現在の衣類、身体部位の変更を保存しますか？
		<usetemplate canceltext="キャンセル" name="yesnocancelbuttons" notext="保存しない" yestext="保存"/>
	</notification>
	<notification name="ConfirmNoCopyToOutbox">
		これらのアイテムの 1 つまたは複数をマーチャントアウトボックスにコピーする許可がありません。移動するか、置き去りにすることはできます。
		<usetemplate name="okcancelbuttons" notext="アイテムを移動しない" yestext="アイテムを移動"/>
	</notification>
	<notification name="OutboxFolderCreated">
		マーチャントアウトボックスの最上位に転送した各アイテムにつき、それぞれ 1 つの新しいフォルダが作成されました。
		<usetemplate ignoretext="新しいフォルダがマーチャントアウトボックス内に作成されました" name="okignore" yestext="OK"/>
	</notification>
	<notification name="OutboxImportComplete">
		成功

マーケットプレイスに正常に送信されたすべてのフォルダ
		<usetemplate ignoretext="マーケットプレイスに送信されたすべてのフォルダ" name="okignore" yestext="OK"/>
	</notification>
	<notification name="OutboxImportHadErrors">
		一部のフォルダは転送されませんでした

一部のフォルダがマーケットプレイスに送信されたときにエラーが発生しました。これらのフォルダはまだマーチャントアウトボックス内にあります。

詳細については、[[MARKETPLACE_IMPORTS_URL] エラーログ]をご覧ください。
		<usetemplate name="okbutton" yestext="OK"/>
	</notification>
	<notification name="OutboxImportFailed">
		転送に失敗

システムまたはネットワークのエラーのため、フォルダはマーケットプレイスに送信されませんでした。後でもう一度お試しください。
		<usetemplate name="okbutton" yestext="OK"/>
	</notification>
	<notification name="OutboxInitFailed">
		マーケットプレイスの初期化に失敗

システムまたはネットワークのエラーのため、マーケットプレイスの初期化に失敗しました。後でもう一度お試しください。
		<usetemplate name="okbutton" yestext="OK"/>
	</notification>
	<notification name="CompileQueueSaveText">
		次の理由で、スクリプト用テキストのアップロード時に問題が起こりました。
[REASON]
後でもう一度お試しください。
	</notification>
	<notification name="CompileQueueSaveBytecode">
		次の理由で、コンパイルしたスクリプトのアップロード時に問題が起こりました。
[REASON]
後でもう一度お試しください。
	</notification>
	<notification name="WriteAnimationFail">
		アニメーションデータの書き込みに問題があります。後でもう一度お試しください。
	</notification>
	<notification name="UploadAuctionSnapshotFail">
		次の理由で、オークションのスナップショットのアップロード時に問題が起こりました。
[REASON]
	</notification>
	<notification name="UnableToViewContentsMoreThanOne">
		一度に複数のアイテムの中身を表示できません。
アイテムを 1 つだけ選択して、もう一度お試しください。
	</notification>
	<notification name="SaveClothingBodyChanges">
		衣服、身体部位に対する変更をすべて保存しますか？
		<usetemplate canceltext="取り消し" name="yesnocancelbuttons" notext="保存しない" yestext="すべて保存"/>
	</notification>
	<notification name="FriendsAndGroupsOnly">
		フレンド以外からのコールやインスタントメッセージを無視する設定にしたことを、相手に知られることはありません。
		<usetemplate name="okbutton" yestext="OK"/>
	</notification>
	<notification name="FavoritesOnLogin">
		注意：このオプションを有効にすると、このパソコンを使うユーザーは誰でも、あなたのお気に入りの場所を見ることができるようになります。
		<usetemplate name="okbutton" yestext="OK"/>
	</notification>
	<notification name="GrantModifyRights">
		他人に修正権限を与えると、権限を与えられた人はあなたが所有するインワールドのオブジェクトを変更、削除、持ち帰ることができます。この権限を与える際には十分に注意してください。
[NAME] に修正権限を与えますか？
		<usetemplate name="okcancelbuttons" notext="いいえ" yestext="はい"/>
	</notification>
	<notification name="GrantModifyRightsMultiple">
		他人に修正権限を与えると、権限を与えられた人はあなたが所有するインワールドのオブジェクトを変更することができます。 この権限を与える際には十分に注意してください。
選択した住人に修正権限を与えますか？
		<usetemplate name="okcancelbuttons" notext="いいえ" yestext="はい"/>
	</notification>
	<notification name="RevokeModifyRights">
		[NAME] の修正権限を解約しますか？
		<usetemplate name="okcancelbuttons" notext="いいえ" yestext="はい"/>
	</notification>
	<notification name="RevokeModifyRightsMultiple">
		選択した住人から変更権限を取り下げますか？
		<usetemplate name="okcancelbuttons" notext="いいえ" yestext="はい"/>
	</notification>
	<notification name="UnableToCreateGroup">
		グループを作成できません。
[MESSAGE]
		<usetemplate name="okbutton" yestext="OK"/>
	</notification>
	<notification name="PanelGroupApply">
		[NEEDS_APPLY_MESSAGE]
[WANT_APPLY_MESSAGE]
		<usetemplate canceltext="取り消し" name="yesnocancelbuttons" notext="変更を無視" yestext="変更を適用"/>
	</notification>
	<notification name="MustSpecifyGroupNoticeSubject">
		グループ通知の送信には、件名の記入が必要です。
		<usetemplate name="okbutton" yestext="OK"/>
	</notification>
	<notification name="AddGroupOwnerWarning">
		あなたは [ROLE_NAME] の役割にメンバーを与えようとしています。
任命されたメンバーが自ら退任しない限り、
役柄から削除できません。
操作を続行しますか？
		<usetemplate ignoretext="グループオーナーを新しく追加する前の確認" name="okcancelignore" notext="いいえ" yestext="はい"/>
	</notification>
	<notification name="AssignDangerousActionWarning">
		あなたは [ROLE_NAME] に [ACTION_NAME] の能力を
与えようとしています。

 *警告*
この能力を持つ役割のメンバーは、
自分と他のメンバーに現在より強力な権限を割り当て、
自分をオーナーとほぼ同様の立場に任命することもできるようになります。
この行為の意味をよく理解してから実行してください。

この能力を [ROLE_NAME] に割り当てますか？
		<usetemplate name="okcancelbuttons" notext="いいえ" yestext="はい"/>
	</notification>
	<notification name="AssignDangerousAbilityWarning">
		あなたは [ROLE_NAME] に [ACTION_NAME] の能力を
与えようとしています。

 *警告*
この能力をもつ役割のメンバーは、
自分と他のメンバーにすべての能力を割り当て、
自分をオーナーとほぼ同様の立場に任命できます。

この能力を [ROLE_NAME] に割り当てますか？
		<usetemplate name="okcancelbuttons" notext="いいえ" yestext="はい"/>
	</notification>
	<notification name="AttachmentDrop">
		アタッチメントを下に置こうとしています。
続けますか？
		<usetemplate ignoretext="アタッチメントを下に落とす前の確認" name="okcancelignore" notext="いいえ" yestext="はい"/>
	</notification>
	<notification name="JoinGroupCanAfford">
		このグループに参加するには、L$ [COST] かかります。
続行しますか？
		<usetemplate name="okcancelbuttons" notext="取り消し" yestext="参加"/>
	</notification>
	<notification name="JoinGroupNoCost">
		[NAME] というグループに入ろうとしています。
続けますか？
		<usetemplate name="okcancelbuttons" notext="キャンセル" yestext="参加"/>
	</notification>
	<notification name="JoinGroupCannotAfford">
		このグループに加入するには、L$ [COST] 必要です。
L$ が不足しているのでこのグループに参加することができません。
	</notification>
	<notification name="CreateGroupCost">
		このグループを作るには L$ 100 かかります。
一人ではグループにならないので、永久に削除されてしまいます。
48 時間以内にメンバーを勧誘し、入会してもらってください。
		<usetemplate canceltext="キャンセル" name="okcancelbuttons" notext="キャンセル" yestext="L$100 でグループを作成"/>
	</notification>
	<notification name="LandBuyPass">
		L$ [COST] で [TIME] 時間 [PARCEL_NAME] に入ることができます。
入場許可を購入しますか？
		<usetemplate name="okcancelbuttons" notext="取り消し" yestext="OK"/>
	</notification>
	<notification name="SalePriceRestriction">
		不特定の人に売却する場合には、
売却価格はL$ 0 以上に設定する必要があります。
売却価格をL$ 0 に設定する場合は、
売却する個人を選択してください。
	</notification>
	<notification name="ConfirmLandSaleChange">
		選択した [LAND_SIZE] 平方メートルの土地は、売り出し中に設定されています。
売却価格 L$ [SALE_PRICE] で、[NAME] に売却を認可します。
		<usetemplate name="okcancelbuttons" notext="取り消し" yestext="OK"/>
	</notification>
	<notification name="ConfirmLandSaleToAnyoneChange">
		注意： 「誰にでも販売」をクリックすることで、あなたの土地はこのリージョンにいる人に限らず [CURRENT_GRID] コミュニティ全体で利用可能となります。

選択した [LAND_SIZE] 平方メートルの土地は、販売対象に設定されました。
販売価格 L$ [SALE_PRICE] で、[NAME] が販売対象者となります。
		<usetemplate name="okcancelbuttons" notext="キャンセル" yestext="OK"/>
	</notification>
	<notification name="ReturnObjectsDeededToGroup">
		この区画のグループ [NAME] 共有のすべてのオブジェクトを、以前の所有者のインベントリに戻そうとしています。
操作を続行しますか？

*警告* これにより、
グループに譲渡された「再販・プレゼント不可」のオブジェクトは削除されます！
オブジェクト： [N]
		<usetemplate name="okcancelbuttons" notext="取り消し" yestext="OK"/>
	</notification>
	<notification name="ReturnObjectsOwnedByUser">
		この区画で、
住人 [NAME] が所有する全てのオブジェクトを
本人のインベントリに本当に返却してもよいですか？

オブジェクト： [N]
		<usetemplate name="okcancelbuttons" notext="取り消し" yestext="OK"/>
	</notification>
	<notification name="ReturnObjectsOwnedBySelf">
		この土地区画内にある、あなたが所有するすべてのオブジェクトを、
あなたのインベントリに戻そうとしています。続けますか？

オブジェクト： [N]
		<usetemplate name="okcancelbuttons" notext="取り消し" yestext="OK"/>
	</notification>
	<notification name="ReturnObjectsNotOwnedBySelf">
		この土地区画内にある、あなた以外が所有するすべてのオブジェクトを、
それぞれの所有者のインベントリに戻そうとしています。
操作を続行しますか？
グループに譲渡された「再販・プレゼント可」のオブジェクトは、以前の所有者に返却されます。

*警告* これにより、
グループに譲渡された「再販・プレゼント不可」のオブジェクトは削除されます！
オブジェクト： [N]
		<usetemplate name="okcancelbuttons" notext="取り消し" yestext="OK"/>
	</notification>
	<notification name="ReturnObjectsNotOwnedByUser">
		この土地区画内にある、
[NAME]以外による所有のオブジェクトをすべてそれぞれの所有者のインベントリに返却しようとしています。
操作を続行しますか？グループに譲渡された「再販・プレゼント可」のオブジェクトは、以前の所有者に返却されます。

*警告* これにより、
グループに譲渡された「再販・プレゼント不可」のオブジェクトは削除されます！
オブジェクト： [N]
		<usetemplate name="okcancelbuttons" notext="取り消し" yestext="OK"/>
	</notification>
	<notification name="ReturnAllTopObjects">
		全てのリストされたオブジェクトを所有者に本当に返却しますか？
		<usetemplate name="okcancelbuttons" notext="取り消し" yestext="OK"/>
	</notification>
	<notification name="DisableAllTopObjects">
		このリージョン（地域）内のすべてのオブジェクトを無効にしようとしています。操作を続行しますか？
		<usetemplate name="okcancelbuttons" notext="取り消し" yestext="OK"/>
	</notification>
	<notification name="ReturnObjectsNotOwnedByGroup">
		この土地の区画上のオブジェクトのうち、グループ [NAME] との間で共有していないオブジェクトを所有者に返却しますか？

オブジェクト： [N]
		<usetemplate name="okcancelbuttons" notext="取り消し" yestext="OK"/>
	</notification>
	<notification name="UnableToDisableOutsideScripts">
		スクリプトを無効にできません。
このリージョン（地域）全体が「ダメージ有効」に設定されています。
武器を使用するにはスクリプトの実行を許可する必要があります。
	</notification>
	<notification name="MultipleFacesSelected">
		現在複数の面が選択されています。
このまま続けた場合、メディアの別々のインスタンスがオブジェクトの複数の面に設定されます。
メディアを 1 つの面だけに取り付けるには、「面を選択」を選んでオブジェクトの希望する面をクリック、それから「追加」をクリックしてください。
		<usetemplate ignoretext="メディアが選択した複数の面にセットされるとき" name="okcancelignore" notext="キャンセル" yestext="OK"/>
	</notification>
	<notification name="MustBeInParcel">
		着地点を設定するには、この区画の内側に
立ってください。
	</notification>
	<notification name="PromptRecipientEmail">
		受信者の有効なメールアドレスを入力してください。
	</notification>
	<notification name="PromptSelfEmail">
		あなたのメールアドレスを入力してください。
	</notification>
	<notification name="PromptMissingSubjMsg">
		デフォルトの件名またはメッセージを付けて、スナップショットを送信しますか？
		<usetemplate name="okcancelbuttons" notext="キャンセル" yestext="OK"/>
	</notification>
	<notification name="ErrorProcessingSnapshot">
		スナップショットデータの処理エラー
	</notification>
	<notification name="ErrorEncodingSnapshot">
		スナップショットのエンコード化でエラーが出ました！
	</notification>
	<notification name="ErrorUploadingPostcard">
		次の理由で、スナップショットの送信時に問題が起こりました： [REASON]
	</notification>
	<notification name="ErrorUploadingReportScreenshot">
		次の理由で、レポートのスクリーンショットのアップロード時に問題が起こりました。 [REASON]
	</notification>
	<notification name="MustAgreeToLogIn">
		[CURRENT_GRID] へのログインを続けるには、利用規約に同意してください。
	</notification>
	<notification name="CouldNotPutOnOutfit">
		アウトフィットを装着できません。
アウトフィットフォルダに衣類、身体部位、アタッチメントがありません。
	</notification>
	<notification name="CannotWearTrash">
		ごみ箱にある衣類や身体部位の着用はできません。
	</notification>
	<notification name="MaxAttachmentsOnOutfit">
		オブジェクトを付けられませんでした。
最大数の [MAX_ATTACHMENTS] 個を越えています。 どれか取り外してからお試しください。
	</notification>
	<notification name="CannotWearInfoNotComplete">
		まだ読み込まれていないため、そのアイテムを装着できません。後でやり直してください。
	</notification>
	<notification name="MustHaveAccountToLogIn">
		注意：記入漏れの箇所があります。
アバターのユーザー名を入力してください。

[CURRENT_GRID] に入るにはアカウントが必要です。今すぐアカウントを作成しますか？
		<url name="url">
			[create_account_url]
		</url>
		<usetemplate name="okcancelbuttons" notext="もう一度試す" yestext="新しいアカウントを作成"/>
	</notification>
	<notification name="InvalidCredentialFormat">
		ユーザー名のフィールドにアバターのユーザー名もしくは氏名を入力してから、再度ログインする必要があります。
	</notification>
	<notification name="InvalidGrid">
		&apos;[GRID]&apos; は有効なグリッド ID ではありません。
	</notification>
	<notification name="InvalidLocationSLURL">
		ログイン位置で有効なグリッドが指定されませんでした。
	</notification>
	<notification name="DeleteClassified">
		クラシファイド広告 [NAME] を削除しますか？
支払い済みの料金は返金されません。
		<usetemplate name="okcancelbuttons" notext="取り消し" yestext="OK"/>
	</notification>
	<notification name="DeleteMedia">
		この面にあるメディアを削除する選択をしました。
続けますか？
		<usetemplate ignoretext="オブジェクトからメディアを削除する前の確認" name="okcancelignore" notext="いいえ" yestext="はい"/>
	</notification>
	<notification name="ClassifiedSave">
		クラシファイド広告 [NAME] への変更を保存しますか？
		<usetemplate canceltext="キャンセル" name="yesnocancelbuttons" notext="保存しない" yestext="保存"/>
	</notification>
	<notification name="ClassifiedInsufficientFunds">
		クラシファイド広告を出すには、資金が足りません。
		<usetemplate name="okbutton" yestext="OK"/>
	</notification>
	<notification name="DeleteAvatarPick">
		&lt;nolink&gt;[PICK]&lt;/nolink&gt; を削除しますか？
		<usetemplate name="okcancelbuttons" notext="取り消し" yestext="OK"/>
	</notification>
	<notification name="DeleteOutfits">
		選択したアウトフィットを削除しますか？
		<usetemplate name="okcancelbuttons" notext="取り消し" yestext="OK"/>
	</notification>
	<notification name="PromptGoToEventsPage">
		[CURRENT_GRID] イベント Web ページに移動しますか？
		<url name="url">
			http://secondlife.com/events/?lang=ja-JP
		</url>
		<usetemplate name="okcancelbuttons" notext="取り消し" yestext="OK"/>
	</notification>
	<notification name="SelectProposalToView">
		表示する提案を選択してください。
	</notification>
	<notification name="SelectHistoryItemToView">
		表示する履歴アイテムを選択してください。
	</notification>
	<notification name="CacheWillClear">
		[APP_NAME] を再起動後にキャッシュがクリアされます。
	</notification>
	<notification name="CacheWillBeMoved">
		[APP_NAME] を再起動後にキャッシュが移動されます。
ご注意： キャッシュがクリアされます。
	</notification>
	<notification name="ChangeConnectionPort">
		ポートの設定は [APP_NAME] を再起動後に反映されます。
	</notification>
	<notification name="ChangeSkin">
		新しいスキンは [APP_NAME] を再起動後に表示されます。
	</notification>
	<notification name="ChangeLanguage">
		言語の変更は [APP_NAME] を再起動後に反映されます。
	</notification>
	<notification name="GoToAuctionPage">
		[CURRENT_GRID]の Web ページに移動し、入札あるいはオークションの詳細を確認しますか？
		<url name="url">
			http://secondlife.com/auctions/auction-detail.php?id=[AUCTION_ID]
		</url>
		<usetemplate name="okcancelbuttons" notext="取り消し" yestext="OK"/>
	</notification>
	<notification name="SaveChanges">
		変更を保存しますか？
		<usetemplate canceltext="取り消し" name="yesnocancelbuttons" notext="保存しない" yestext="保存"/>
	</notification>
	<notification name="GestureSaveFailedTooManySteps">
		ジェスチャーの保存に失敗しました。
ステップが多すぎます。
ステップをいくつか削除してから再保存してください
	</notification>
	<notification name="GestureSaveFailedTryAgain">
		ジェスチャーの保存に失敗しました。少し待ってからもう一度試してください。
	</notification>
	<notification name="GestureSaveFailedObjectNotFound">
		ジェスチャーの保存に失敗しました。オブジェクト、または関連するオブジェクトインベントリが見つかりません。
オブジェクトが範囲内に存在しないか、または削除された可能性があります。
	</notification>
	<notification name="GestureSaveFailedReason">
		次の理由で、ジェスチャーの保存時に問題が起こりました。 [REASON]。  後でもう一度試してください。
	</notification>
	<notification name="SaveNotecardFailObjectNotFound">
		ノートカードの保存に失敗しました。オブジェクト、または関連するオブジェクトインベントリが見つかりません。
オブジェクトが範囲内に存在しないか、または削除された可能性があります。
	</notification>
	<notification name="SaveNotecardFailReason">
		次の理由で、ノートカードの保存時に問題が起こりました。 [REASON]。  後でもう一度試してください。
	</notification>
	<notification name="ScriptCannotUndo">
		あなたのスクリプトのバージョンでは、変更を元に戻すことはできませんでした。
サーバーの最新保存バージョンをロードしますか？
（**警告**：この操作後元に戻すことはできません）
		<usetemplate name="okcancelbuttons" notext="キャンセル" yestext="OK"/>
	</notification>
	<notification name="SaveScriptFailReason">
		次の理由で、スクリプトの保存に問題が起こりました。 [REASON]。  後でもう一度試してください。
	</notification>
	<notification name="SaveScriptFailObjectNotFound">
		スクリプトの保存に失敗しました。スクリプトが入ったオブジェクトが見つかりません。
オブジェクトは範囲外か、または削除されているかもしれません。
	</notification>
	<notification name="SaveBytecodeFailReason">
		次の理由で、コンパイルしたスクリプトの保存時に問題が起こりました。 [REASON]。  後でもう一度試してください。
	</notification>
	<notification name="StartRegionEmpty">
		ログイン位置が指定されていません。
ログイン位置の欄にリージョン名を入力するか、「最後にログアウトした場所」か「自宅（ホーム）」を選択してください。
		<usetemplate name="okbutton" yestext="OK"/>
	</notification>
	<notification name="CouldNotStartStopScript">
		スクリプトの起動または停止に失敗しました。スクリプトが格納されているオブジェクトが見つかりません。
オブジェクトが範囲内に存在しないか、または削除された可能性があります。
	</notification>
	<notification name="CannotDownloadFile">
		ファイルをダウンロードできません。
	</notification>
	<notification name="CannotWriteFile">
		ファイル [[FILE]] を書き込めません。
	</notification>
	<notification name="UnsupportedHardware">
		お使いのコンピューターは [APP_NAME] の必要最低限の動作環境を満たしていません。 パフォーマンスの低下を感じるかもしれません。 恐れ入りますが [SUPPORT_SITE] ではサポート対象外のシステムに関する技術的サポートは行っておりません。

[_URL] に移動して確認をしますか？
		<url name="url" option="0">
			http://secondlife.com/support/sysreqs.php?lang=ja
		</url>
		<usetemplate ignoretext="使用中のコンピューターのハードウェアがサポートされていないとき" name="okcancelignore" notext="いいえ" yestext="はい"/>
	</notification>
	<notification name="IntelOldDriver">
		おそらくお使いのグラフィックチップ用の新しいドライバが入手可能です。グラフィックドライバを更新することにより、パフォーマンスが大幅に向上する場合があります。

[_URL] にアクセスして更新版のドライバがあるかどうかを確認しますか？
		<url name="url">
			http://www.intel.com/p/ja_JP/support/detect/graphics
		</url>
		<usetemplate ignoretext="使用しているグラフィックドライバが古い場合" name="okcancelignore" notext="いいえ" yestext="はい"/>
	</notification>
	<notification name="AMDOldDriver">
		お使いのグラフィックチップには最新のドライバが存在するようです。グラフィックドライバを更新すると、パフォーマンスが大幅に改善されます。

[_URL] へアクセスして、ドライバーを更新しますか。
		<url name="url">
			http://support.amd.com/us/Pages/AMDSupportHub.aspx
		</url>
		<usetemplate ignoretext="自分のグラフィックドライバが旧くなりました。" name="okcancelignore" notext="いいえ" yestext="はい"/>
	</notification>
	<notification name="NVIDIAOldDriver">
		お使いのグラフィックチップには最新のドライバが存在するようです。グラフィックドライバを更新すると、パフォーマンスが大幅に改善されます。

[_URL] へアクセスして、ドライバーを更新しますか。
		<url name="url">
			http://www.nvidia.com/Download/index.aspx?lang=en-us
		</url>
		<usetemplate ignoretext="自分のグラフィックドライバが旧くなりました。" name="okcancelignore" notext="いいえ" yestext="はい"/>
	</notification>
	<notification name="UnknownGPU">
		お使いのシステムには、[APP_NAME] が認識できないグラフィックカードが搭載されています。
[APP_NAME] でまだテストされていない最新ハードウェアのためだと考えられます。  問題ないとは思いますが、グラフィックの設定を調整する必要があるかもしれません。
（ミー ＞ 環境設定 ＞ グラフィック）
		<form name="form">
			<ignore name="ignore" text="使用中のグラフックカードが認識されないとき"/>
		</form>
	</notification>
	<notification name="DisplaySettingsNoShaders">
		グラフィックドライバを初期化中に [APP_NAME] がクラッシュしました。
ドライバの一般的なエラーを防ぐために、画質が低に設定されます。 そのため、一部のグラフィック特性に制限が出ます。
お使いのグラフィックカードのドライバをアップデートするようおすすめします。
画質は、環境設定 ＞ グラフィック で設定できます。
	</notification>
	<notification name="RegionNoTerraforming">
		[REGION] では、地形の変更ができません。
	</notification>
	<notification name="CannotCopyWarning">
		あなたには[ITEMS]というアイテムをコピーする許可がありません。他の住人に提供すると、そのアイテムはあなたのインベントリから削除されます。本当にこれらのアイテムを譲りますか？
		<usetemplate name="okcancelbuttons" notext="いいえ" yestext="はい"/>
	</notification>
	<notification name="CannotGiveItem">
		インベントリのアイテムを渡せません。
	</notification>
	<notification name="TransactionCancelled">
		取引がキャンセルされました。
	</notification>
	<notification name="TooManyItems">
		一度に 42 個以上のアイテムは渡せません。
	</notification>
	<notification name="NoItems">
		選択したアイテムを渡す権限がありません。
	</notification>
	<notification name="CannotCopyCountItems">
		あなたは選択した [COUNT] 個のアイテムののコピーを許されていません。
これらのアイテムはあなたのインベントリから失われます。
本当にアイテムを渡したいですか？
		<usetemplate name="okcancelbuttons" notext="いいえ" yestext="はい"/>
	</notification>
	<notification name="CannotGiveCategory">
		選択したフォルダを渡す権限がありません
	</notification>
	<notification name="FreezeAvatar">
		このアバターをフリーズしますか？
アバターは一時的に動けなくなり、チャットを含めインワールドで何もできなくなります。
		<usetemplate canceltext="取り消し" name="yesnocancelbuttons" notext="解除" yestext="フリーズ"/>
	</notification>
	<notification name="FreezeAvatarFullname">
		[AVATAR_NAME]をフリーズしますか？
フリーズされた人は一時的に動けなくなり、チャットなど、この世界に対する関わりを持つことができなくなります。
		<usetemplate canceltext="キャンセル" name="yesnocancelbuttons" notext="解除" yestext="フリーズ"/>
	</notification>
	<notification name="EjectAvatarFullname">
		あなたの土地から [AVATAR_NAME] を追放しますか？
		<usetemplate canceltext="キャンセル" name="yesnocancelbuttons" notext="追放と禁止" yestext="追放"/>
	</notification>
	<notification name="EjectAvatarNoBan">
		このアバターをあなたの土地から追放しますか？
		<usetemplate name="okcancelbuttons" notext="キャンセル" yestext="追放"/>
	</notification>
	<notification name="EjectAvatarFullnameNoBan">
		[AVATAR_NAME] をあなたの土地から追放しますか？
		<usetemplate name="okcancelbuttons" notext="キャンセル" yestext="追放"/>
	</notification>
	<notification name="EjectAvatarFromGroup">
		[GROUP_NAME] から [AVATAR_NAME] を追放しました
	</notification>
	<notification name="AcquireErrorTooManyObjects">
		取得エラー：選択したオブジェクトの数が多すぎます。
	</notification>
	<notification name="AcquireErrorObjectSpan">
		取得エラー：
オブジェクトが複数のリージョン（地域）にまたがって存在しています。
すべて同じリージョン内に移動させてから取得してください。
	</notification>
	<notification name="PromptGoToCurrencyPage">
		[EXTRA]

[_URL] に移動してリンデンドル購入に関する情報を確認しますか？
		<url name="url">
			http://secondlife.com/app/currency/?lang=ja-JP
		</url>
		<usetemplate name="okcancelbuttons" notext="取り消し" yestext="OK"/>
	</notification>
	<notification name="UnableToLinkObjects">
		[COUNT] 個のオブジェクトをリンクできません。
リンクできるのは最大 [MAX] 個です。
	</notification>
	<notification name="CannotLinkIncompleteSet">
		セットで揃っているオブジェクトのみリンクできます。
複数のオブジェクトを選択してください。
	</notification>
	<notification name="CannotLinkModify">
		すべてのオブジェクトの修正許可がないためリンクできません。

どのオブジェクトもロックされておらず、あなたのものであることを確認してください。
	</notification>
	<notification name="CannotLinkPermanent">
		地域（リージョン）の境界を越えてオブジェクトをリンクできません。
	</notification>
	<notification name="CannotLinkDifferentOwners">
		所有者が異なるため、オブジェクトをリンクできません。

自分が所有しているオブジェクトだけを選択してください。
	</notification>
	<notification name="NoFileExtension">
		「 [FILE] 」の拡張子が無効です。

このファイルの拡張子が正しいかどうかを確認してください。
	</notification>
	<notification name="InvalidFileExtension">
		[EXTENSION] は無効です。
正しい拡張子：[VALIDS]
		<usetemplate name="okbutton" yestext="OK"/>
	</notification>
	<notification name="CannotUploadSoundFile">
		読み込みのためにアップロードされたサウンドファイルを開けません：
[FILE]
	</notification>
	<notification name="SoundFileNotRIFF">
		RIFF WAVE ファイルとして認識されません：
[FILE]
	</notification>
	<notification name="SoundFileNotPCM">
		PCM WAVE オーディオファイルとして認識されません：
[FILE]
	</notification>
	<notification name="SoundFileInvalidChannelCount">
		ファイルのチャンネル数が無効です（モノラルまたはステレオを使用する必要があります）：
[FILE]
	</notification>
	<notification name="SoundFileInvalidSampleRate">
		ファイルのサンプルレートがサポートされていません（44.1k である必要があります）：
[FILE]
	</notification>
	<notification name="SoundFileInvalidWordSize">
		ファイルのワードサイズがサポートされていません（8 または 16 ビットである必要があります）：
[FILE]
	</notification>
	<notification name="SoundFileInvalidHeader">
		WAV ヘッダーにデータチャンクが見つかりません：
[FILE]
	</notification>
	<notification name="SoundFileInvalidChunkSize">
		WAV ファイルのチャンクサイズが間違っています：
[FILE]
	</notification>
	<notification name="SoundFileInvalidTooLong">
		オーディオファイルが長すぎます。（最大 10 秒）：
[FILE]
	</notification>
	<notification name="ProblemWithFile">
		「 [FILE] 」に問題があります。

[ERROR]
	</notification>
	<notification name="CannotOpenTemporarySoundFile">
		書き込み用の一時圧縮サウンドファイルを開くことができません：[FILE]
	</notification>
	<notification name="UnknownVorbisEncodeFailure">
		不明の Vorbis のエンコードに失敗： [FILE]
	</notification>
	<notification name="CannotEncodeFile">
		次のファイルのエンコードができません： [FILE]
	</notification>
	<notification name="CorruptedProtectedDataStore">
		ユーザー名とパスワードを自動入力できません。これはネットワーク設定が変更された場合に起こります
		<usetemplate name="okbutton" yestext="OK"/>
	</notification>
	<notification name="CorruptResourceFile">
		破損したリソースファイル： [FILE]
	</notification>
	<notification name="UnknownResourceFileVersion">
		不明のリンデンリソースファイルのバージョン： [FILE]
	</notification>
	<notification name="UnableToCreateOutputFile">
		出力ファイルを作成できません： [FILE]
	</notification>
	<notification name="DoNotSupportBulkAnimationUpload">
		現在 [APP_NAME] では、BVH 形式のアニメーションファイルの一括アップロードはサポートされていません。
	</notification>
	<notification name="CannotUploadReason">
		次の理由で、「 [FILE] 」をアップロードできません： [REASON]
あとでもう一度試してください。
	</notification>
	<notification name="LandmarkCreated">
		「 [LANDMARK_NAME] 」を「 [FOLDER_NAME] 」フォルダに追加しました。
	</notification>
	<notification name="LandmarkAlreadyExists">
		現在地のランドマークを既に持っています。
		<usetemplate name="okbutton" yestext="OK"/>
	</notification>
	<notification name="CannotCreateLandmarkNotOwner">
		土地の所有者が許可していないため、ランドマークを作成することはできません。
	</notification>
	<notification name="CannotRecompileSelectObjectsNoScripts">
		「リコンパイル」できません。
スクリプトのオブジェクトを選択してください。
	</notification>
	<notification name="CannotRecompileSelectObjectsNoPermission">
		「リコンパイル」できません。

修正修正権限のあるスクリプトのオブジェクトを選択してください。
	</notification>
	<notification name="CannotResetSelectObjectsNoScripts">
		「再設定」ができません。

スクリプトのオブジェクトを選択してください。
	</notification>
	<notification name="CannotResetSelectObjectsNoPermission">
		「再設定」ができません。

修正権限のあるスクリプトのオブジェクトを選択してください。
	</notification>
	<notification name="CannotOpenScriptObjectNoMod">
		修正権限のないオブジェクトのスクリプトは開くことはできません。
	</notification>
	<notification name="CannotSetRunningSelectObjectsNoScripts">
		スクリプトの「実行」ができません。

スクリプトのオブジェクトを選択してください。
	</notification>
	<notification name="CannotSetRunningNotSelectObjectsNoScripts">
		スクリプトを「実行しない」設定にできません。

スクリプトのオブジェクトを選択してください。
	</notification>
	<notification name="NoFrontmostFloater">
		保存する frontmost フロータがありません。
	</notification>
	<notification name="SeachFilteredOnShortWords">
		指定した検索クエリは変更され、短すぎる語句は取り除かれています。

検索語句： [FINALQUERY]
	</notification>
	<notification name="SeachFilteredOnShortWordsEmpty">
		指定した検索語句が短すぎたため、検索は行われませんでした。
	</notification>
	<notification name="CouldNotTeleportReason">
		テレポートに失敗しました。
[REASON]
	</notification>
	<notification name="invalid_tport">
		テレポート処理中に問題が発生しました。 ログインし直す必要があるかもしれません。
このメッセージが何度も出る場合は、[SUPPORT_SITE] をご確認ください。
	</notification>
	<notification name="invalid_region_handoff">
		リージョン間の移動中に問題が発生しました。 ログインし直す必要があるかもしれません。
このメッセージが何度も出る場合は、[SUPPORT_SITE] をご確認ください。
	</notification>
	<notification name="blocked_tport">
		申し訳ございません。テレポートは現在、ブロックされています。しばらくしてから再度お試しください。
それでもテレポートできない場合は、ログアウトし、ログインし直して問題を解決してください。
	</notification>
	<notification name="nolandmark_tport">
		申し訳ございません。ランドマークの目的地が見つかりませんでした。
	</notification>
	<notification name="timeout_tport">
		申し訳ございません。システムによるテレポート接続が完了できませんでした。
しばらくしてから再度お試しください。
	</notification>
	<notification name="noaccess_tport">
		残念ながら、目的地へアクセスが許可されていないため、テレポートできません。
	</notification>
	<notification name="missing_attach_tport">
		添付物がまだ届いていません。テレポートをする前にあと数秒間お待ちいただくか、いったんログアウトし、再度ログインしてください。
	</notification>
	<notification name="too_many_uploads_tport">
		このリージョンのアセットキューが現在混み合っているため、テレポートのリクエストをすぐに処理することが難しい状況です。
数分後にやり直すか、混雑していない他のリージョンでお試しください。
	</notification>
	<notification name="expired_tport">
		申し訳ございません。システムはテレポートのリクエストを時間どおりに完了できませんでした。数分後にやり直してください。
	</notification>
	<notification name="expired_region_handoff">
		申し訳ございません。システムはリージョン間の移動を時間どおりに完了できませんでした。
数分後にやり直してください。
	</notification>
	<notification name="no_host">
		テレポート目的地を見つけられません。目的地が一時的に利用できない状態か、すでに消滅している可能性があります。数分後にやり直してください。
	</notification>
	<notification name="no_inventory_host">
		インベントリシステムは現在利用できません。
	</notification>
	<notification name="CannotSetLandOwnerNothingSelected">
		土地所有者設定ができません：
区画が選定されていません。
	</notification>
	<notification name="CannotSetLandOwnerMultipleRegions">
		複数のリージョンが選択されたため、土地の所有権を取得できません。
選択する面積を小さくして、もう一度お試しください。
	</notification>
	<notification name="ForceOwnerAuctionWarning">
		この区画はオークションに出されています。 所有権を変更するとオークションはキャンセルとなり、既にオークションに参加している住人がいればその人に迷惑をかけてしまいます。
所有権を変更しますか？
		<usetemplate name="okcancelbuttons" notext="取り消し" yestext="OK"/>
	</notification>
	<notification name="CannotContentifyNothingSelected">
		コンテンツ化は不可能です：
区画が選定されていません。
	</notification>
	<notification name="CannotContentifyNoRegion">
		コンテンツ化は不可能です：
土地が選択されていません。
	</notification>
	<notification name="CannotReleaseLandNothingSelected">
		土地を破棄できません：
区画が選定されていません。
	</notification>
	<notification name="CannotReleaseLandNoRegion">
		土地を破棄できません：
リージョンが見つかりません。
	</notification>
	<notification name="CannotBuyLandNothingSelected">
		土地を購入できません：
区画が選定されていません。
	</notification>
	<notification name="CannotBuyLandNoRegion">
		土地を購入できません：
この土地があるリージョンを見つけることができません
	</notification>
	<notification name="CannotCloseFloaterBuyLand">
		[APP_NAME] がこの取引価格を見積もるまでは、土地の購入ウィンドウを閉じることはできません。
	</notification>
	<notification name="CannotDeedLandNothingSelected">
		土地を譲渡できません：
区画が選定されていません。
	</notification>
	<notification name="CannotDeedLandNoGroup">
		土地を譲渡できません：
グループが選択されていません。
	</notification>
	<notification name="CannotDeedLandNoRegion">
		土地を譲渡できません：
この土地があるリージョンが見つかりません。
	</notification>
	<notification name="CannotDeedLandMultipleSelected">
		土地を譲渡できません：
複数の区画が選択されています。

区画を 1 つ選択してください。
	</notification>
	<notification name="CannotDeedLandWaitingForServer">
		土地を譲渡できません：
サーバーからの所有権情報を待っています。

再度、試みてください。
	</notification>
	<notification name="CannotDeedLandNoTransfer">
		土地を譲渡できません：
[REGION] では土地の譲渡が許されていません。
	</notification>
	<notification name="CannotReleaseLandWatingForServer">
		土地を破棄できません：
サーバーが区画情報を更新するのを待っています。

もう少し後でやり直してください。
	</notification>
	<notification name="CannotReleaseLandSelected">
		土地を破棄できません：
あなたは、選択した区画のすべてを所有していません。

区画を 1 つ選択してください。
	</notification>
	<notification name="CannotReleaseLandDontOwn">
		土地を破棄できません：
あなたはこの土地を手放すことを許可されていません。
あなたの区画は緑色で表示されています。
	</notification>
	<notification name="CannotReleaseLandRegionNotFound">
		土地を放棄できません：
この土地があるリージョンが見つかりません。
	</notification>
	<notification name="CannotReleaseLandNoTransfer">
		土地を破棄できません：
[REGION] では土地の譲渡が許されていません。
	</notification>
	<notification name="CannotReleaseLandPartialSelection">
		土地を破棄できません：
区画全体を選択して破棄する必要があります。

区画全体を選択するか、または、まず最初に区画を分割してください。
	</notification>
	<notification name="ReleaseLandWarning">
		あなたは、[AREA] 平方メートルの土地を破棄しようとしています。
この区画を破棄するとあなたの土地ではなくなりますが、
L$ は返金されません。

土地を破棄しますか？
		<usetemplate name="okcancelbuttons" notext="取り消し" yestext="OK"/>
	</notification>
	<notification name="CannotDivideLandNothingSelected">
		土地を分割できません：

区画が選定されていません。
	</notification>
	<notification name="CannotDivideLandPartialSelection">
		土地を分割できません：

区画全体が選択されています。
区画の一部を選択してください。
	</notification>
	<notification name="LandDivideWarning">
		この土地を分割すると、2 つの区画に別れます。
区画ごとの設定が可能になります。 この操作を行うと、一部の設定がデフォルトにリセットされます。

土地の分割操作を続行しますか？
		<usetemplate name="okcancelbuttons" notext="取り消し" yestext="OK"/>
	</notification>
	<notification name="CannotDivideLandNoRegion">
		土地を分割できません：
この土地があるリージョンが見つかりません。
	</notification>
	<notification name="CannotJoinLandNoRegion">
		土地を統合できません：
この土地があるリージョンが見つかりません。
	</notification>
	<notification name="CannotJoinLandNothingSelected">
		土地を統合できませんでした：
区画が選定されていません。
	</notification>
	<notification name="CannotJoinLandEntireParcelSelected">
		土地を統合できません：
区画が 1 つしか選択されていません。

両方の区画をまたいで土地を選択してください。
	</notification>
	<notification name="CannotJoinLandSelection">
		土地を統合できません：
区画を 1 つ以上選択する必要があります。

両方の区画をまたいで土地を選択してください。
	</notification>
	<notification name="JoinLandWarning">
		この土地を統合すると、選択された長方形に交差する全ての区画を基にして、大きな区画が 1 つ作成されます。
新しい区画の名前とオプションを再設定する必要があります。

土地を統合しますか？
		<usetemplate name="okcancelbuttons" notext="取り消し" yestext="OK"/>
	</notification>
	<notification name="ConfirmNotecardSave">
		このアイテムをコピー、表示する前に、ノートカードの保存が必要です。 保存しますか？
		<usetemplate name="okcancelbuttons" notext="取り消し" yestext="OK"/>
	</notification>
	<notification name="ConfirmItemCopy">
		このアイテムをあなたのインベントリにコピーしますか？
		<usetemplate name="okcancelbuttons" notext="取り消し" yestext="コピー"/>
	</notification>
	<notification name="ResolutionSwitchFail">
		解像度を [RESX]x[RESY] に切り替えることができませんでした。
	</notification>
	<notification name="ErrorUndefinedGrasses">
		エラー：未定義の植物：[SPECIES]
	</notification>
	<notification name="ErrorUndefinedTrees">
		エラー：未定義の樹木：[SPECIES]
	</notification>
	<notification name="CannotSaveWearableOutOfSpace">
		「 [NAME] 」を衣類のファイルに保存できません。
コンピューターのディスクスペースを少し増やしてから、もう一度保存してみてください。
	</notification>
	<notification name="CannotSaveToAssetStore">
		「 [NAME] 」を保存できません。
通常これは一時的なエラーです。 数分後にもう一度着用物をカスタマイズ・保存してください。
	</notification>
	<notification name="YouHaveBeenLoggedOut">
		しまった、 [CURRENT_GRID] からログアウトされてしまいました。
            [MESSAGE]
		<usetemplate name="okcancelbuttons" notext="終了" yestext="IMとチャットを表示"/>
	</notification>
	<notification name="OnlyOfficerCanBuyLand">
		グループ用の土地の購入ができません：
あなたにはアクティブなグループのために土地を購入する権限がありません。
	</notification>
	<notification label="フレンド登録" name="AddFriendWithMessage">
		フレンド登録すると、お互いの現在地の地図への表示許可、オンライン状態の表示設定ができます。

[NAME] にフレンドシップを申し出ますか？
		<form name="form">
			<input name="message">
				フレンド登録してくれますか？
			</input>
			<button name="Offer" text="OK"/>
			<button name="Cancel" text="キャンセル"/>
		</form>
	</notification>
	<notification label="自動置換リストを追加" name="AddAutoReplaceList">
		新しいリストの名前:
		<form name="form">
			<button name="SetName" text="OK"/>
		</form>
	</notification>
	<notification label="自動置換リストの名前を変更" name="RenameAutoReplaceList">
		名前 &apos;[DUPNAME]&apos; は既に使われています
一意の名前を入力してください:
		<form name="form">
			<button name="ReplaceList" text="着用中のリストを入れ替える"/>
			<button name="SetName" text="新しい名前を使用"/>
		</form>
	</notification>
	<notification name="InvalidAutoReplaceEntry">
		キーワードは一語でなければならず、置換は空にできません。
	</notification>
	<notification name="InvalidAutoReplaceList">
		その置換リストは無効です。
	</notification>
	<notification name="SpellingDictImportRequired">
		ファイル、名前および言語を指定する必要があります。
	</notification>
	<notification name="SpellingDictIsSecondary">
		辞書 [DIC_NAME] に「aff」ファイルがないようです。これはこの辞書が「セカンダリ」辞書であることを意味します。
この辞書は追加辞書として使用できますが、メイン辞書としては使用できません。

https://wiki.secondlife.com/wiki/Adding_Spelling_Dictionaries を参照してください。
	</notification>
	<notification name="SpellingDictImportFailed">
		[FROM_NAME] から

[TO_NAME] へコピーできません
	</notification>
	<notification label="アウトフィットを保存する" name="SaveOutfitAs">
		着用中のアウトフィットを新しいアウトフットとして保存：
		<form name="form">
			<input name="message">
				[DESC] （新）
			</input>
			<button name="OK" text="OK"/>
			<button name="Cancel" text="キャンセル"/>
		</form>
	</notification>
	<notification label="着用物を保存" name="SaveWearableAs">
		アイテムを別名でインベントリに保存：
		<form name="form">
			<input name="message">
				[DESC]（新規）
			</input>
			<button name="OK" text="OK"/>
			<button name="Cancel" text="取り消し"/>
		</form>
	</notification>
	<notification label="アウトフィットの名前を変更する" name="RenameOutfit">
		新しいアウトフィットの名前：
		<form name="form">
			<input name="new_name">
				[NAME]
			</input>
			<button name="OK" text="OK"/>
			<button name="Cancel" text="取り消し"/>
		</form>
	</notification>
	<notification name="RemoveFromFriends">
		フレンドリストから &lt;nolink&gt;[NAME]&lt;/nolink&gt; を削除しますか？
		<usetemplate name="okcancelbuttons" notext="取り消し" yestext="OK"/>
	</notification>
	<notification name="RemoveMultipleFromFriends">
		フレンドリストから複数のフレンドを削除しますか？
		<usetemplate name="okcancelbuttons" notext="取り消し" yestext="OK"/>
	</notification>
	<notification name="GodDeleteAllScriptedPublicObjectsByUser">
		**[AVATAR_NAME]**
所有のすべてのスクリプトオブジェクトをこのシム内の他のすべての土地から削除しようとしています。操作を続行しますか？
		<usetemplate name="okcancelbuttons" notext="取り消し" yestext="OK"/>
	</notification>
	<notification name="GodDeleteAllScriptedObjectsByUser">
		**[AVATAR_NAME]**
所有のすべてのスクリプトオブジェクトをこのシム内のすべての土地から削除しようとしています。操作を続行しますか？
		<usetemplate name="okcancelbuttons" notext="取り消し" yestext="OK"/>
	</notification>
	<notification name="GodDeleteAllObjectsByUser">
		**[AVATAR_NAME]**
所有のすべてのオブジェクト（スクリプトオブジェクトと非スクリプトオブジェクト）を
このシム内のすべての土地から削除しようとしています。操作を続行しますか？
		<usetemplate name="okcancelbuttons" notext="取り消し" yestext="OK"/>
	</notification>
	<notification name="BlankClassifiedName">
		クラシファイドの名前を指定してください。
	</notification>
	<notification name="MinClassifiedPrice">
		広告料は最低 L$ [MIN_PRICE] 必要です。

金額を増やしてください。
	</notification>
	<notification name="ConfirmItemDeleteHasLinks">
		ここにリンクされたアイテムが少なくとも1つあります。  このアイテムを削除するとここにリンクされたものが機能しなくなります。  リンクを先に削除することを強くお勧めします。

これらのアイテムを削除しますか？
		<usetemplate name="okcancelbuttons" notext="キャンセル" yestext="OK"/>
	</notification>
	<notification name="ConfirmObjectDeleteLock">
		選択したアイテムのうち、少なくとも 1 つがロックされています。

本当に削除しますか？
		<usetemplate name="okcancelbuttons" notext="キャンセル" yestext="OK"/>
	</notification>
	<notification name="ConfirmObjectDeleteNoCopy">
		選択したアイテムのうち、少なくとも 1 つがコピーできません。

本当に削除しますか？
		<usetemplate name="okcancelbuttons" notext="キャンセル" yestext="OK"/>
	</notification>
	<notification name="ConfirmObjectDeleteNoOwn">
		選択したアイテムのうち、少なくとも 1 つがあなたの所有物ではありません。

本当に削除しますか？
		<usetemplate name="okcancelbuttons" notext="キャンセル" yestext="OK"/>
	</notification>
	<notification name="ConfirmObjectDeleteLockNoCopy">
		少なくとも 1 つのオブジェクトがロックされています。
少なくとも 1 つのオブジェクトがコピーできません。

本当に削除しますか？
		<usetemplate name="okcancelbuttons" notext="キャンセル" yestext="OK"/>
	</notification>
	<notification name="ConfirmObjectDeleteLockNoOwn">
		少なくとも 1 つのオブジェクトがロックされています。
少なくとも 1 つのオブジェクトが、あなたの所有物ではありません。

本当に削除しますか？
		<usetemplate name="okcancelbuttons" notext="キャンセル" yestext="OK"/>
	</notification>
	<notification name="ConfirmObjectDeleteNoCopyNoOwn">
		少なくとも 1 つのオブジェクトがコピーできません。
少なくとも 1 つのオブジェクトが、あなたの所有物ではありません。

本当に削除しますか？
		<usetemplate name="okcancelbuttons" notext="キャンセル" yestext="OK"/>
	</notification>
	<notification name="ConfirmObjectDeleteLockNoCopyNoOwn">
		少なくとも 1 つのオブジェクトがロックされています。
少なくとも 1 つのオブジェクトがコピーできません。
少なくとも 1 つのオブジェクトが、あなたの所有物ではありません。

本当に削除しますか？
		<usetemplate name="okcancelbuttons" notext="キャンセル" yestext="OK"/>
	</notification>
	<notification name="ConfirmObjectTakeLock">
		少なくとも 1 つのオブジェクトがロックされています。

本当にこのまま取得を続けますか？
		<usetemplate name="okcancelbuttons" notext="キャンセル" yestext="OK"/>
	</notification>
	<notification name="ConfirmObjectTakeNoOwn">
		取得しようとしているオブジェクトには、あなたの所有物ではないオブジェクトが含まれています。
あなたの所有物ではないオブジェクトを取得すると、次の所有者の権限がそのオブジェクトに適用されます。
そのため、将来、修正やコピーの能力が制限される可能性があります。

本当にこのまま取得を続けますか？
		<usetemplate name="okcancelbuttons" notext="キャンセル" yestext="OK"/>
	</notification>
	<notification name="ConfirmObjectTakeLockNoOwn">
		少なくとも 1 つのオブジェクトがロックされています。
取得しようとしているオブジェクトには、あなたの所有物ではないオブジェクトが含まれています。
あなたの所有物ではないオブジェクトを取得すると、次の所有者の権限がそのオブジェクトに適用されます。
そのため、将来、編集やコピーの能力が制限される可能性があります。
この選択内容のままで続行することは可能ですが、

本当にこのまま取得を続けますか？
		<usetemplate name="okcancelbuttons" notext="キャンセル" yestext="OK"/>
	</notification>
	<notification name="CantBuyLandAcrossMultipleRegions">
		複数のリージョンが選択されたため、土地を購入できません。

選択する面積を小さくしてもう一度試してください。
	</notification>
	<notification name="DeedLandToGroup">
		この区画の譲渡に際しては、
このグループが十分な土地クレジットを保有および維持している必要があります。
土地の購入価格は、所有者に返金されません。譲渡された区画が売れると、売上金額はグループメンバーに均等に分配されます。

この [AREA] 平方メートルの土地を、グループ
「 [GROUP_NAME] 」に譲渡しますか？
		<usetemplate name="okcancelbuttons" notext="取り消し" yestext="OK"/>
	</notification>
	<notification name="DeedLandToGroupWithContribution">
		この区画が譲渡されると、グループはその土地利用料として十分な残高を維持していく必要があります。
譲渡には同時に [NAME] からグループへの土地の貢献が含まれます。
土地の購入価格は所有者に返金されません。譲渡された区画が売却されると、販売価格はグループメンバーの間で均等に分配されます。

この [AREA] m² の土地を [GROUP_NAME] というグループに譲渡しますか？
		<usetemplate name="okcancelbuttons" notext="取り消し" yestext="OK"/>
	</notification>
	<notification name="DisplaySetToSafe">
		-safe オプションを指定したので、
表示設定はセーフレベルに設定されています。
	</notification>
	<notification name="DisplaySetToRecommendedGPUChange">
		グラフィックの変更により、画面設定は推奨レベルに設定されました。
&apos;[LAST_GPU]&apos; から
&apos;[THIS_GPU]&apos; まで
	</notification>
	<notification name="DisplaySetToRecommendedFeatureChange">
		レンダリングサブシステムの変更により、画面設定は推奨レベルに設定されました。
	</notification>
	<notification name="ErrorMessage">
		[ERROR_MESSAGE]
		<usetemplate name="okbutton" yestext="OK"/>
	</notification>
	<notification name="AvatarMovedDesired">
		目的地は現在ご利用いただけません。
近くのリージョンに移動しました。
	</notification>
	<notification name="AvatarMovedLast">
		リクエストされた場所は現在ご利用いただけません。
近くのリージョンに移動しました。
	</notification>
	<notification name="AvatarMovedHome">
		ホームロケーションは現在ご利用いただけません。
近くのリージョンに移動しました。
新たにホームを設定し直す必要があるかもしれません。
	</notification>
	<notification name="ClothingLoading">
		現在衣類をダウンロード中です。
このまま [APP_NAME] を通常通りご使用いただけます。他人からはあなたは正しく表示されます。
		<form name="form">
			<ignore name="ignore" text="衣類がダウンロードされるまで時間がかかっているとき"/>
		</form>
	</notification>
	<notification name="FirstRun">
		[APP_NAME] のインストールが完了しました。

[CURRENT_GRID] を使ったことがない場合は、ログインする前にアカウントの作成を行ってください。
		<usetemplate name="okcancelbuttons" notext="続行" yestext="アカウントを作成..."/>
	</notification>
	<notification name="LoginPacketNeverReceived">
		接続がなかなかできません。 お使いのインターネット接続か、[SECOND_LIFE_GRID] の問題と考えられます。

インターネット接続を確認してから数分後に再接続するか、ヘルプをクリックして [SUPPORT_SITE] をご覧になるか、テレポートをクリックしてホームに移動してみてください。
		<url name="url">
			http://jp.secondlife.com/support/
		</url>
		<form name="form">
			<button name="OK" text="OK"/>
			<button name="Help" text="ヘルプ"/>
			<button name="Teleport" text="テレポート"/>
		</form>
	</notification>
	<notification name="WelcomeChooseSex">
		まもなくあなたのアバターが表示されます。

矢印キーを使用して歩きます。
ヘルプが必要なときや [CURRENT_GRID] について知りたいときは、
F1 キーを押してください。
男性あるいは女性のアバターを選択してください。
あなたの決定は後で変更できます。
		<usetemplate name="okcancelbuttons" notext="女性" yestext="男性"/>
	</notification>
	<notification name="CantTeleportToGrid">
		現在のグリッド（[CURRENT_GRID]）とはグリッド（[GRID]）が異なるため、[SLURL] にテレポートできませんでした。   ビューワを閉じてからもう一度お試しください。
		<usetemplate name="okbutton" yestext="OK"/>
	</notification>
	<notification name="GeneralCertificateError">
		サーバーに接続できませんでした。
[REASON]

サブジェクト名： [SUBJECT_NAME_STRING]
発行元： [ISSUER_NAME_STRING]
有効日： [VALID_FROM]
次の更新日： [VALID_TO]
MD5 フィンガープリント： [SHA1_DIGEST]
SHA1 フィンガープリント： [MD5_DIGEST]
キー使用法： [KEYUSAGE]
拡張キー使用法： [EXTENDEDKEYUSAGE]
サブジェクトキー認識別子： [SUBJECTKEYIDENTIFIER]
		<usetemplate name="okbutton" yestext="OK"/>
	</notification>
	<notification name="TrustCertificateError">
		このサーバーの認証機関は不明です。

認証情報：
サブジェクト名： [SUBJECT_NAME_STRING]
発行元： [ISSUER_NAME_STRING]
有効日： [VALID_FROM]
次の更新日： [VALID_TO]
MD5 フィンガープリント： [SHA1_DIGEST]
SHA1 フィンガープリント： [MD5_DIGEST]
キー使用法： [KEYUSAGE]
拡張キー使用法： [EXTENDEDKEYUSAGE]
サブジェクトキー認識別子： [SUBJECTKEYIDENTIFIER]

この認証局を信頼しますか？
		<usetemplate name="okcancelbuttons" notext="キャンセル" yestext="信用する"/>
	</notification>
	<notification name="NotEnoughCurrency">
		[NAME] L$[PRICE] 残高不足のため実行不可です。
	</notification>
	<notification name="GrantedModifyRights">
		[NAME] は、あなたにオブジェクトの編集権限を与えました。
	</notification>
	<notification name="RevokedModifyRights">
		[NAME] のオブジェクトを編集する権限は取り消されました。
	</notification>
	<notification name="FlushMapVisibilityCaches">
		このリージョンの地図のキャッシュを消去します。
デバッグ目的のみに便利な操作です。
（作成中は 5 分間経つと、全員の地図が再度ログイン後に更新されます）
		<usetemplate name="okcancelbuttons" notext="取り消し" yestext="OK"/>
	</notification>
	<notification name="BuyOneObjectOnly">
		一度に 1 つ以上のオブジェクトを買うことはできません。  オブジェクトを 1 つだけ選んでもう一度お試しください。
	</notification>
	<notification name="OnlyCopyContentsOfSingleItem">
		一度に複数のアイテムの中身をコピーできません。
オブジェクトを 1 つだけ選択して、もう一度お試しください。
		<usetemplate name="okcancelbuttons" notext="取り消し" yestext="OK"/>
	</notification>
	<notification name="KickUsersFromRegion">
		このリージョンにいる全ての住人をホームにテレポートしますか？
		<usetemplate name="okcancelbuttons" notext="取り消し" yestext="OK"/>
	</notification>
	<notification name="EstateObjectReturn">
		[USER_NAME] が所有しているオブジェクトを返却しますか？
		<usetemplate name="okcancelbuttons" notext="キャンセル" yestext="OK"/>
	</notification>
	<notification name="InvalidTerrainBitDepth">
		地域テクスチャを設定できませんでした：
地形テクスチャ[TEXTURE_NUM]は、無効のビット深度[TEXTURE_BIT_DEPTH]です。

テクスチャ[TEXTURE_NUM]を24ビット1024x1024かそれ以下のイメージと交換し、「適用」を再度クリックしてください。
	</notification>
	<notification name="InvalidTerrainSize">
		地域テクスチャを設定できませんでした：
地形テクスチャ「 [TEXTURE_NUM] 」は、[TEXTURE_SIZE_X]x[TEXTURE_SIZE_Y] では大きすぎます。

「 [TEXTURE_NUM] 」を 24 ビット 1024x1024 かそれ以下のイメージと交換し、「適用」を再度クリックしてください。
	</notification>
	<notification name="RawUploadStarted">
		アップロードを開始しました。 接続速度によっては、最大 2 分間かかります。
	</notification>
	<notification name="ConfirmBakeTerrain">
		現在の地形を構築しようとしています。
この操作を行うと、現在の地形が上昇・下降の制限範囲の中心となり、「復元」ツールのデフォルトになります。
操作を続行しますか？
		<usetemplate name="okcancelbuttons" notext="取り消し" yestext="OK"/>
	</notification>
	<notification name="MaxAllowedAgentOnRegion">
		許可住人は [MAX_AGENTS] 人までです。
	</notification>
	<notification name="MaxBannedAgentsOnRegion">
		禁止住人は [MAX_BANNED] 人までです。
	</notification>
	<notification name="MaxAgentOnRegionBatch">
		[NUM_ADDED] 個のエージェントを追加しようとして失敗しました： [MAX_AGENTS] [LIST_TYPE] 制限を [NUM_EXCESS] 個超過しています。
	</notification>
	<notification name="MaxAllowedGroupsOnRegion">
		許可グループは [MAX_GROUPS] グループまでです。
		<usetemplate name="okcancelbuttons" notext="取り消し" yestext="構築する"/>
	</notification>
	<notification name="MaxManagersOnRegion">
		不動産マネージャーは [MAX_MANAGER] 人までです。
	</notification>
	<notification name="OwnerCanNotBeDenied">
		不動産オーナーを不動産の「禁止住人」リストに追加できません。
	</notification>
	<notification name="CanNotChangeAppearanceUntilLoaded">
		衣類およびシェイプが読み込まれるまでは、容姿の変更はできません。
	</notification>
	<notification name="ClassifiedMustBeAlphanumeric">
		クラシファイド広告の名前は、アルファベットか数字で始めます。句読点では始められません。
	</notification>
	<notification name="CantSetBuyObject">
		オブジェクトが販売対象ではないため、オブジェクトの購入ができません。
販売対象のオブジェクトを指定してもう一度試してください。
	</notification>
	<notification name="FinishedRawDownload">
		未加工の地形ファイルをダウンロードしました：
[DOWNLOAD_PATH]
	</notification>
	<notification name="DownloadWindowsMandatory">
		[APP_NAME] の最新バージョンがご利用可能です。
[MESSAGE]
[APP_NAME] をご利用になるにはこのアップデートは必須です。
		<usetemplate name="okcancelbuttons" notext="終了" yestext="ダウンロード"/>
	</notification>
	<notification name="DownloadWindows">
		[APP_NAME] のアップデートバージョンがご利用可能です。
[MESSAGE]
このアップデートは必須ではありませんが、パフォーマンス向上のためにインストールをおすすめします。
		<usetemplate name="okcancelbuttons" notext="続行" yestext="ダウンロード"/>
	</notification>
	<notification name="DownloadWindowsReleaseForDownload">
		[APP_NAME] のアップデートバージョンがご利用可能です。
[MESSAGE]
このアップデートは必須ではありませんが、パフォーマンス向上のためにインストールをおすすめします。
		<usetemplate name="okcancelbuttons" notext="続行" yestext="ダウンロード"/>
	</notification>
	<notification name="DownloadLinuxMandatory">
		[APP_NAME] の最新バージョンがご利用可能です。
[MESSAGE]
[APP_NAME] をご利用になるにはこのアップデートは必須です。
		<usetemplate name="okcancelbuttons" notext="終了" yestext="ダウンロード"/>
	</notification>
	<notification name="DownloadLinux">
		[APP_NAME] のアップデートバージョンがご利用可能です。
[MESSAGE]
このアップデートは必須ではありませんが、パフォーマンス向上のためにインストールをおすすめします。
		<usetemplate name="okcancelbuttons" notext="続ける" yestext="ダウンロード"/>
	</notification>
	<notification name="DownloadLinuxReleaseForDownload">
		[APP_NAME] のアップデートバージョンがご利用可能です。
[MESSAGE]
このアップデートは必須ではありませんが、パフォーマンス向上のためにインストールをおすすめします。
		<usetemplate name="okcancelbuttons" notext="続ける" yestext="ダウンロード"/>
	</notification>
	<notification name="DownloadMacMandatory">
		[APP_NAME] の最新バージョンがご利用可能です。
[MESSAGE]
[APP_NAME] をご利用になるにはこのアップデートは必須です。

あなたのアプリケーションフォルダにダウンロードしますか？
		<usetemplate name="okcancelbuttons" notext="終了" yestext="ダウンロード"/>
	</notification>
	<notification name="DownloadMac">
		[APP_NAME] のアップデートバージョンがご利用可能です。
[MESSAGE]
このアップデートは必須ではありませんが、パフォーマンス向上のためにインストールをおすすめします。

あなたのアプリケーションフォルダにダウンロードしますか？
		<usetemplate name="okcancelbuttons" notext="続行" yestext="ダウンロード"/>
	</notification>
	<notification name="DownloadMacReleaseForDownload">
		[APP_NAME] のアップデートバージョンがご利用可能です。
[MESSAGE]
このアップデートは必須ではありませんが、パフォーマンス向上のためにインストールをおすすめします。

あなたのアプリケーションフォルダにダウンロードしますか？
		<usetemplate name="okcancelbuttons" notext="続行" yestext="ダウンロード"/>
	</notification>
	<notification name="FailedUpdateInstall">
		ビューワのアップデートをインストール中にエラーが発生しました。
http://secondlife.com/download から最新バージョンをダウンロードしてインストールしてください。
		<usetemplate name="okbutton" yestext="OK"/>
	</notification>
	<notification name="FailedRequiredUpdateInstall">
		必要なアップデートをインストールできませんでした。 
[APP_NAME] がアップデートされるまでログインできません。

http://secondlife.com/download から最新バージョンをダウンロードしてインストールしてください。
		<usetemplate name="okbutton" yestext="終了"/>
	</notification>
	<notification name="UpdaterServiceNotRunning">
		お使いの Second Life に必要なアップデートがインストールされていません。

このアップデートは、http://www.secondlife.com/downloads からダウンロードして、今すぐインストールできます。
		<usetemplate name="okcancelbuttons" notext="終了" yestext="今すぐダウンロードしてインストール"/>
	</notification>
	<notification name="DownloadBackgroundTip">
		お使いの [APP_NAME] に必要なアップデートをダウンロードしました。
バージョン [VERSION] [[RELEASE_NOTES_FULL_URL] このアップデートに関する情報]
		<usetemplate name="okcancelbuttons" notext="後で実行" yestext="今すぐインストールして [APP_NAME] を再起動"/>
	</notification>
	<notification name="DownloadBackgroundDialog">
		お使いの [APP_NAME] に必要なアップデートをダウンロードしました。
バージョン [VERSION] [[RELEASE_NOTES_FULL_URL] このアップデートに関する情報]
		<usetemplate name="okcancelbuttons" notext="後で実行" yestext="今すぐインストールして [APP_NAME] を再起動"/>
	</notification>
	<notification name="RequiredUpdateDownloadedVerboseDialog">
		必要なソフトウェアのアップデートをダウンロードしました。
バージョン [VERSION]

アップデートをインストールするには [APP_NAME] を再起動する必要があります。
		<usetemplate name="okbutton" yestext="OK"/>
	</notification>
	<notification name="RequiredUpdateDownloadedDialog">
		アップデートをインストールするには [APP_NAME] を再起動する必要があります。
		<usetemplate name="okbutton" yestext="OK"/>
	</notification>
	<notification name="DeedObjectToGroup">
		このオブジェクトを譲渡するとグループは以下のことが可能です：
* オブジェクトに支払われた L$ を受領します。
		<usetemplate ignoretext="オブジェクトをグループに譲渡する前の確認" name="okcancelignore" notext="取り消し" yestext="譲渡"/>
	</notification>
	<notification name="WebLaunchExternalTarget">
		Web ブラウザを開いてこのコンテンツを表示しますか？
		<usetemplate ignoretext="ブラウザを起動して Web ページを見るとき" name="okcancelignore" notext="キャンセル" yestext="OK"/>
	</notification>
	<notification name="WebLaunchJoinNow">
		[http://jp.secondlife.com/account/ マイアカウント] ページに移動してアカウントを管理しますか？
		<usetemplate ignoretext="ブラウザを起動してアカウントを管理するとき" name="okcancelignore" notext="取り消し" yestext="OK"/>
	</notification>
	<notification name="WebLaunchSecurityIssues">
		[CURRENT_GRID] Wiki で、セキュリティ問題を報告する方法をご覧ください。
		<usetemplate ignoretext="ブラウザを起動してセキュリティ問題の報告の仕方を確認するとき" name="okcancelignore" notext="キャンセル" yestext="OK"/>
	</notification>
	<notification name="WebLaunchQAWiki">
		[CURRENT_GRID] 品質保証関連 Wiki をご覧ください。
		<usetemplate ignoretext="ブラウザを起動して QA Wiki を見るとき" name="okcancelignore" notext="キャンセル" yestext="OK"/>
	</notification>
	<notification name="WebLaunchPublicIssue">
		[CURRENT_GRID] のパブリック問題トラッカーで、
バグやその他の問題を報告できます。
		<usetemplate ignoretext="ブラウザを起動してパブリック問題トラッカーを使用するとき" name="okcancelignore" notext="キャンセル" yestext="ページへ行く"/>
	</notification>
	<notification name="WebLaunchSupportWiki">
		Linden 公式ブログで、最新のニュースや情報を入手してください。
		<usetemplate ignoretext="ブラウザを起動して公式ブログを見るとき" name="okcancelignore" notext="取り消し" yestext="OK"/>
	</notification>
	<notification name="WebLaunchLSLGuide">
		スクリプトガイドを開きますか？
		<usetemplate ignoretext="ブラウザを起動してスクリプトガイドを見るとき" name="okcancelignore" notext="取り消し" yestext="OK"/>
	</notification>
	<notification name="WebLaunchLSLWiki">
		LSL ポータルでスクリプトに関する情報を確認しますか？
		<usetemplate ignoretext="ブラウザを起動して LSL ポータルを見るとき" name="okcancelignore" notext="取り消し" yestext="ページに移動"/>
	</notification>
	<notification name="ReturnToOwner">
		選択したオブジェクトを、所有者に返却しますか？
「再販・プレゼント可」の譲渡されたオブジェクトは、以前の所有者に返却されます。

*警告*　「再販・プレゼント不可」の譲渡されたオブジェクトは、削除されます！
		<usetemplate ignoretext="オブジェクトを所有者に返却する前の確認" name="okcancelignore" notext="取り消し" yestext="OK"/>
	</notification>
	<notification name="GroupLeaveConfirmMember">
		現在、あなたは &lt;nolink&gt;[GROUP]&lt;/nolink&gt; グループのメンバーです。
グループから脱退しますか？
		<usetemplate name="okcancelbuttons" notext="取り消し" yestext="OK"/>
	</notification>
	<notification name="ConfirmKick">
		本当に住人全員をグリッドから追い出しますか？
		<usetemplate name="okcancelbuttons" notext="キャンセル" yestext="住人全員を追い出す"/>
	</notification>
	<notification name="MuteLinden">
		リンデンをブロックすることはできません。
		<usetemplate name="okbutton" yestext="OK"/>
	</notification>
	<notification name="CannotStartAuctionAlreadyForSale">
		既に売り出し中の区画なのでオークションにかけることはできません。  オークションにかけたい場合は売り出し設定を解除してから行ってください。
	</notification>
	<notification label="名前でのオブジェクトのブロックに失敗しました" name="MuteByNameFailed">
		この名前は既にブロック済みです。
		<usetemplate name="okbutton" yestext="OK"/>
	</notification>
	<notification name="RemoveItemWarn">
		コンテンツを削除すると、許可があってもオブジェクトに損傷を与えることがあります。
削除を続けますか？
		<usetemplate name="okcancelbuttons" notext="キャンセル" yestext="OK"/>
	</notification>
	<notification name="CantOfferCallingCard">
		現在コーリングカードを送れません。数分後にもう一度お試しください。
		<usetemplate name="okbutton" yestext="OK"/>
	</notification>
	<notification name="CantOfferFriendship">
		現在フレンドシップを送れません。数分後にもう一度お試しください。
		<usetemplate name="okbutton" yestext="OK"/>
	</notification>
	<notification name="DoNotDisturbModeSet">
		「通知を受けない」がオンになります。着信通信はあなたには通知されません。

- 他の住民は「通知を受けない」の応答（「設定」&gt;「一般」で設定）を受け取ることになります。
- テレポートのオファーはすべて受け取り拒否となります。
- ボイスコールは拒否されます。
		<usetemplate ignoretext="マイ ログイン状態を「通知を受けない」モードに変更しました。" name="okignore" yestext="OK"/>
	</notification>
	<notification name="JoinedTooManyGroupsMember">
		加入できるグループの最大限に達しました。 このグループに加入するために他のグループを脱退するか、この申し入れを断ってください。
[NAME] があなたをグループのメンバーとして勧誘しています。
		<usetemplate name="okcancelbuttons" notext="辞退" yestext="参加"/>
	</notification>
	<notification name="JoinedTooManyGroups">
		加入できるグループの最大限に達しました。 新しくグループに参加、または作成する前に、どれかグループから抜けてください。
		<usetemplate name="okbutton" yestext="OK"/>
	</notification>
	<notification name="KickUser">
		どのようなメッセージを添えてこの住人を追い出しますか？
		<form name="form">
			<input name="message">
				あなたは管理者によりログオフされました。
			</input>
			<button name="OK" text="OK"/>
			<button name="Cancel" text="取り消し"/>
		</form>
	</notification>
	<notification name="KickAllUsers">
		どのようなメッセージをつけてグリッドにいる全員を追い出しますか？
		<form name="form">
			<input name="message">
				あなたは管理者によりログオフされました。
			</input>
			<button name="OK" text="OK"/>
			<button name="Cancel" text="取り消し"/>
		</form>
	</notification>
	<notification name="FreezeUser">
		どのようなメッセージを添えてこの住人をフリーズしますか？
		<form name="form">
			<input name="message">
				あなたはフリーズされています。 動くこともチャットすることもできません。 管理者が IM であなたに連絡します。
			</input>
			<button name="OK" text="OK"/>
			<button name="Cancel" text="取り消し"/>
		</form>
	</notification>
	<notification name="UnFreezeUser">
		どのようなメッセージを添えてこの住人のフリーズを解除しますか？
		<form name="form">
			<input name="message">
				もうフリーズされていません。
			</input>
			<button name="OK" text="OK"/>
			<button name="Cancel" text="取り消し"/>
		</form>
	</notification>
	<notification name="SetDisplayNameSuccess">
		[DISPLAY_NAME] さん、

現実の世界と同じく、Second Life でも新しい名前が浸透するには時間がかかります。オブジェクト、スクリプト、検索などで名前が更新されるまでに（[http://wiki.secondlife.com/wiki/Setting_your_display_name your name to update]）数日かかりますのでご了承ください。
	</notification>
	<notification name="SetDisplayNameBlocked">
		申し訳ありませんが、現在表示名は変更できません。システムのエラーだと思われる場合は、サポートにお問い合わせください。
	</notification>
	<notification name="SetDisplayNameFailedLength">
		申し訳ありませんが、その名前は長すぎます。表示名は最長 [LENGTH] 文字までです。

もう少し短い名前をお試しください。
	</notification>
	<notification name="SetDisplayNameFailedGeneric">
		申し訳ありませんが、表示名を設定できませんでした。あとでもう一度お試しください。
	</notification>
	<notification name="SetDisplayNameMismatch">
		入力した表示名が一致しません。もう一度入力してください。
	</notification>
	<notification name="AgentDisplayNameUpdateThresholdExceeded">
		しばらくは表示名を変更できません。

http://wiki.secondlife.com/wiki/Setting_your_display_name を参照してください。

あとでもう一度お試しください。
	</notification>
	<notification name="AgentDisplayNameSetBlocked">
		申し訳ありませんが、リクエストされた名前は禁句を含むために設定できませんでした。
 
別の名前をお試しください。
	</notification>
	<notification name="AgentDisplayNameSetInvalidUnicode">
		設定しようとする表示名には使えない文字が含まれます。
	</notification>
	<notification name="AgentDisplayNameSetOnlyPunctuation">
		表示名には句読点以外の文字を含む必要があります。
	</notification>
	<notification name="DisplayNameUpdate">
		[OLD_NAME] ([SLID]) は [NEW_NAME] に変更されました。
	</notification>
	<notification name="OfferTeleport">
		次のメッセージを添えて現在地にテレポートを送りますか？
		<form name="form">
			<input name="message">
				[REGION] に来ませんか？
			</input>
			<button name="OK" text="OK"/>
			<button name="Cancel" text="取り消し"/>
		</form>
	</notification>
	<notification name="TooManyTeleportOffers">
		[OFFERS] 回にわたってテレポートを送ろうとしましたが、
それは限度数 [LIMIT] を超えています。
		<usetemplate name="okbutton" yestext="OK"/>
	</notification>
	<notification name="OfferTeleportFromGod">
		現在地に住人をゴッドサモンしますか？
		<form name="form">
			<input name="message">
				[REGION] に来ませんか？
			</input>
			<button name="OK" text="OK"/>
			<button name="Cancel" text="取り消し"/>
		</form>
	</notification>
	<notification name="TeleportFromLandmark">
		このまま &lt;nolink&gt;[LOCATION]&lt;/nolink&gt; にテレポートしますか？
		<usetemplate ignoretext="ランドマークにテレポートしたいかどうかの確認" name="okcancelignore" notext="キャンセル" yestext="テレポート"/>
	</notification>
	<notification name="TeleportToPick">
		[PICK] にテレポートしますか？
		<usetemplate ignoretext="ピックの場所にテレポートしたいかどうかの確認" name="okcancelignore" notext="キャンセル" yestext="テレポート"/>
	</notification>
	<notification name="TeleportToClassified">
		[CLASSIFIED] にテレポートしますか？
		<usetemplate ignoretext="クラシファイド広告の場所にテレポートしたいかどうかの確認" name="okcancelignore" notext="キャンセル" yestext="テレポート"/>
	</notification>
	<notification name="TeleportToHistoryEntry">
		[HISTORY_ENTRY] にテレポートしますか？
		<usetemplate ignoretext="履歴の場所にテレポートしたいかどうかの確認" name="okcancelignore" notext="キャンセル" yestext="テレポート"/>
	</notification>
	<notification label="あなたの不動産内の全員にメッセージを送信" name="MessageEstate">
		今あなたの不動産にいる人全員に送る、短いメッセージを入力してください。
		<form name="form">
			<input name="message"/>
			<button name="OK" text="OK"/>
			<button name="Cancel" text="取り消し"/>
		</form>
	</notification>
	<notification label="Lindenの不動産を変更" name="ChangeLindenEstate">
		リンデンが所有するエステート（メインランド、ティーングリッド、オリエンテーションなど）を変更しようとしています。

住人の体験に根本的に影響を与えるため、非常に危険な行為です。  メインランドでは、何千というリージョンが変更による影響を受け、そのためスペースサーバーに負担をかけることになります。

それでも続けますか？
		<usetemplate name="okcancelbuttons" notext="取り消し" yestext="OK"/>
	</notification>
	<notification label="Lindenの不動産へのアクセスを変更" name="ChangeLindenAccess">
		あなたはリンデン所有の不動産（メインランド、ティーングリッド、オリエンテーションなど）へのアクセスリストを変更しようとしています。

この行為は「危険」であり、グリッドからオブジェクトやお金の転送をもたらすハッキングを引き起こす可能性があるため、完全にそれを意図した場合のみ行うべきものです。
これにより多数のリージョン（地域）が変更され、スペースサーバーに悪影響が生じます。
		<usetemplate name="okcancelbuttons" notext="取り消し" yestext="OK"/>
	</notification>
	<notification label="不動産を選択" name="EstateAllowedAgentAdd">
		この不動産限定の許可リストに追加しますか？ それとも [ALL_ESTATES] の許可リストに追加しますか？
		<usetemplate canceltext="取り消し" name="yesnocancelbuttons" notext="すべての不動産" yestext="この不動産"/>
	</notification>
	<notification label="不動産を選択" name="EstateAllowedAgentRemove">
		この不動産限定の許可リストから削除しますか？ それとも、[ALL_ESTATES] から削除しますか？
		<usetemplate canceltext="取り消し" name="yesnocancelbuttons" notext="すべての不動産" yestext="この不動産"/>
	</notification>
	<notification label="不動産を選択" name="EstateAllowedGroupAdd">
		この不動産限定のグループ許可リストに追加しますか？ それとも [ALL_ESTATES] のグループ許可リストに追加しますか？
		<usetemplate canceltext="取り消し" name="yesnocancelbuttons" notext="すべての不動産" yestext="この不動産"/>
	</notification>
	<notification label="不動産を選択" name="EstateAllowedGroupRemove">
		この不動産限定の許可リストから削除しますか？ それとも、[ALL_ESTATES] から削除しますか？
		<usetemplate canceltext="取り消し" name="yesnocancelbuttons" notext="すべての不動産" yestext="この不動産"/>
	</notification>
	<notification label="不動産を選択" name="EstateBannedAgentAdd">
		この不動産限定でアクセスを拒否しますか？ それとも [ALL_ESTATE] へのアクセスを拒否しますか？
		<usetemplate canceltext="取り消し" name="yesnocancelbuttons" notext="すべての不動産" yestext="この不動産"/>
	</notification>
	<notification label="不動産を選択" name="EstateBannedAgentRemove">
		この住人が、この不動産限定、または [ALL_ESTATES] にアクセスできるように、禁止リストから削除しますか？
		<usetemplate canceltext="取り消し" name="yesnocancelbuttons" notext="すべての不動産" yestext="この不動産"/>
	</notification>
	<notification label="不動産を選択" name="EstateManagerAdd">
		この不動産限定、または [ALL_ESTATES] の不動産マネージャーを追加しますか？
		<usetemplate canceltext="取り消し" name="yesnocancelbuttons" notext="すべての不動産" yestext="この不動産"/>
	</notification>
	<notification label="不動産を選択" name="EstateManagerRemove">
		不動産マネージャーを、この不動産限定、または [ALL_ESTATES] から、削除しますか？
		<usetemplate canceltext="取り消し" name="yesnocancelbuttons" notext="すべての不動産" yestext="この不動産"/>
	</notification>
	<notification label="キックを確認" name="EstateKickUser">
		この不動産から [EVIL_USER] を追い出しますか？
		<usetemplate name="okcancelbuttons" notext="取り消し" yestext="OK"/>
	</notification>
	<notification name="EstateChangeCovenant">
		不動産約款を変更しようとしています。続けますか？
		<usetemplate name="okcancelbuttons" notext="取り消し" yestext="OK"/>
	</notification>
	<notification name="RegionEntryAccessBlocked">
		訪問しようとしている地域（リージョン）には現在の環境設定を超えるコンテンツが含まれています。「ミー」 &gt; 「環境設定」 &gt; 「一般」を選択して、環境設定を変更できます。
		<usetemplate name="okbutton" yestext="OK"/>
	</notification>
	<notification name="RegionEntryAccessBlocked_AdultsOnlyContent">
		訪問しようとしている地域（リージョン）には、成人のみアクセスできる [REGIONMATURITY] コンテンツが含まれています。
		<url name="url">
			http://wiki.secondlife.com/wiki/Linden_Lab_Official:Maturity_ratings:_an_overview
		</url>
		<usetemplate ignoretext="リージョン（地域）の横断：訪問しようとしている地域（リージョン）には、成人のみアクセスできるコンテンツが含まれています。" name="okcancelignore" notext="閉じる" yestext="ナレッジベースを開く"/>
	</notification>
	<notification name="RegionEntryAccessBlocked_Notify">
		訪問しようとしている地域（リージョン）には [REGIONMATURITY] コンテンツが含まれていますが、現在の環境設定は [REGIONMATURITY] コンテンツ除外するように設定されています。
	</notification>
	<notification name="RegionEntryAccessBlocked_NotifyAdultsOnly">
		訪問しようとしている地域（リージョン）には、成人のみアクセスできる [REGIONMATURITY] コンテンツが含まれています。
	</notification>
	<notification name="RegionEntryAccessBlocked_Change">
		訪問しようとしている地域（リージョン）には [REGIONMATURITY] コンテンツが含まれていますが、現在の環境設定は [REGIONMATURITY] コンテンツを除外するように設定されています。環境設定を変更するか、取り消すことができます。環境設定を変更した後、もう一度、地域（リージョン）に入ることができます。
		<form name="form">
			<button name="OK" text="環境設定の変更"/>
			<button default="true" name="Cancel" text="取り消し"/>
			<ignore name="ignore" text="リージョン（地域）の横断：訪問しようとしている地域（リージョン）には現在の環境設定により除外されたコンテンツが含まれています。"/>
		</form>
	</notification>
	<notification name="RegionEntryAccessBlocked_PreferencesOutOfSync">
		あなたの環境設定がサーバーと同期していないため、テレポートに技術的な問題が発生しています。
		<usetemplate name="okbutton" yestext="OK"/>
	</notification>
	<notification name="TeleportEntryAccessBlocked">
		訪問しようとしている地域（リージョン）には現在の環境設定を超えるコンテンツが含まれています。「ミー」 &gt; 「環境設定」 &gt; 「一般」を選択して、環境設定を変更できます。
		<usetemplate name="okbutton" yestext="OK"/>
	</notification>
	<notification name="TeleportEntryAccessBlocked_AdultsOnlyContent">
		訪問しようとしている地域（リージョン）には、成人のみアクセスできる [REGIONMATURITY] コンテンツが含まれています。
		<url name="url">
			http://wiki.secondlife.com/wiki/Linden_Lab_Official:Maturity_ratings:_an_overview
		</url>
		<usetemplate ignoretext="テレポート：訪問しようとしている地域（リージョン）には、成人のみアクセスできるコンテンツが含まれています。" name="okcancelignore" notext="閉じる" yestext="ナレッジベースを開く"/>
	</notification>
	<notification name="TeleportEntryAccessBlocked_Notify">
		訪問しようとしている地域（リージョン）には [REGIONMATURITY] コンテンツが含まれていますが、現在の環境設定は [REGIONMATURITY] コンテンツを除外するように設定されています。
	</notification>
	<notification name="TeleportEntryAccessBlocked_NotifyAdultsOnly">
		訪問しようとしている地域（リージョン）には、成人のみアクセスできる [REGIONMATURITY] コンテンツが含まれています。
	</notification>
	<notification name="TeleportEntryAccessBlocked_ChangeAndReTeleport">
		訪問しようとしている地域（リージョン）には [REGIONMATURITY] コンテンツが含まれていますが、現在の環境設定は [REGIONMATURITY] コンテンツを除外するように設定されています。環境設定を変更してテレポートを続けるか、このテレポートを取り消すことができます。
		<form name="form">
			<button name="OK" text="変更して続ける"/>
			<button name="Cancel" text="取り消し"/>
			<ignore name="ignore" text="テレポート（再起動可能）：訪問しようとしている地域（リージョン）には現在の環境設定により除外されたコンテンツが含まれています。"/>
		</form>
	</notification>
	<notification name="TeleportEntryAccessBlocked_Change">
		訪問しようとしている地域（リージョン）には [REGIONMATURITY] コンテンツが含まれていますが、現在の環境設定は [REGIONMATURITY] コンテンツを除外するように設定されています。環境設定を変更するか、テレポートを取り消すことができます。環境設定を変更した後、もう一度テレポートを実行する必要があります。
		<form name="form">
			<button name="OK" text="環境設定の変更"/>
			<button name="Cancel" text="取り消し"/>
			<ignore name="ignore" text="テレポート（再起動不可）：訪問しようとしている地域（リージョン）には現在の環境設定により除外されたコンテンツが含まれています。"/>
		</form>
	</notification>
	<notification name="TeleportEntryAccessBlocked_PreferencesOutOfSync">
		あなたの環境設定がサーバーと同期していないため、テレポートに技術的な問題が発生しています。
		<usetemplate name="okbutton" yestext="OK"/>
	</notification>
	<notification name="PreferredMaturityChanged">
		今後、[RATING] コンテンツ付きの地域（リージョン）を訪問しようとしているという通知を受け取りません。後でメニューバーの「ミー」 &gt; 「環境設定」 &gt; 「一般」を使用して、コンテンツの環境設定を変更できます。
		<usetemplate name="okbutton" yestext="OK"/>
	</notification>
	<notification name="MaturityChangeError">
		現在、[PREFERRED_MATURITY] コンテンツを表示するように環境設定を変更できませんでした。あなたの環境設定は、[ACTUAL_MATURITY] コンテンツを表示するようにリセットされました。メニューバーの「ミー」 &gt; 「環境設定」 &gt; 「一般」を使用して、もう一度環境設定を変更できます。
		<usetemplate name="okbutton" yestext="OK"/>
	</notification>
	<notification name="LandClaimAccessBlocked">
		取得しようとしている土地には現在の環境設定を超えるレーティング区分が含まれています。「ミー」 &gt; 「環境設定」 &gt; 「一般」を選択して、環境設定を変更できます。
		<usetemplate name="okbutton" yestext="OK"/>
	</notification>
	<notification name="LandClaimAccessBlocked_AdultsOnlyContent">
		この土地を購入できるのは、成人だけです。
		<url name="url">
			http://wiki.secondlife.com/wiki/Linden_Lab_Official:Maturity_ratings:_an_overview
		</url>
		<usetemplate ignoretext="この土地を購入できるのは、成人だけです。" name="okcancelignore" notext="閉じる" yestext="ナレッジベースを開く"/>
	</notification>
	<notification name="LandClaimAccessBlocked_Notify">
		取得しようとしている土地には [REGIONMATURITY] コンテンツが含まれていますが、現在の環境設定は [REGIONMATURITY] コンテンツを除外するように設定されています。
	</notification>
	<notification name="LandClaimAccessBlocked_NotifyAdultsOnly">
		取得しようとしている土地には、成人のみアクセスできる [REGIONMATURITY] コンテンツが含まれています。
	</notification>
	<notification name="LandClaimAccessBlocked_Change">
		取得しようとしている土地には [REGIONMATURITY] コンテンツが含まれていますが、現在の環境設定は [REGIONMATURITY] コンテンツを除外するように設定されています。環境設定を変更して、もう一度土地の取得を試みることができます。
		<form name="form">
			<button name="OK" text="環境設定の変更"/>
			<button name="Cancel" text="取り消し"/>
			<ignore name="ignore" text="取得しようとしている土地には現在の環境設定により除外されたコンテンツが含まれています。"/>
		</form>
	</notification>
	<notification name="LandBuyAccessBlocked">
		購入しようとしている土地には現在の環境設定を超えるレーティング区分が含まれています。「ミー」 &gt; 「環境設定」 &gt; 「一般」を選択して、環境設定を変更できます。
		<usetemplate name="okbutton" yestext="OK"/>
	</notification>
	<notification name="LandBuyAccessBlocked_AdultsOnlyContent">
		この土地を取得できるのは、成人だけです。
		<url name="url">
			http://wiki.secondlife.com/wiki/Linden_Lab_Official:Maturity_ratings:_an_overview
		</url>
		<usetemplate ignoretext="この土地を取得できるのは、成人だけです。" name="okcancelignore" notext="閉じる" yestext="ナレッジベースを開く"/>
	</notification>
	<notification name="LandBuyAccessBlocked_Notify">
		購入しようとしている土地には [REGIONMATURITY] コンテンツが含まれていますが、現在の環境設定は [REGIONMATURITY] コンテンツを除外するように設定されています。
	</notification>
	<notification name="LandBuyAccessBlocked_NotifyAdultsOnly">
		購入しようとしている土地には、成人のみアクセスできる [REGIONMATURITY] コンテンツが含まれています。
	</notification>
	<notification name="LandBuyAccessBlocked_Change">
		購入しようとしている土地には [REGIONMATURITY] コンテンツが含まれていますが、現在の環境設定は [REGIONMATURITY] コンテンツを除外するように設定されています。環境設定を変更して、もう一度土地の購入を試みることができます。
		<form name="form">
			<button name="OK" text="環境設定の変更"/>
			<button name="Cancel" text="取り消し"/>
			<ignore name="ignore" text="購入しようとしている土地には現在の環境設定により除外されたコンテンツが含まれています。"/>
		</form>
	</notification>
	<notification name="TooManyPrimsSelected">
		選択したプリムが多すぎます。  [MAX_PRIM_COUNT] 個選択するか、プリム数を減らしてもう一度お試しください。
		<usetemplate name="okbutton" yestext="OK"/>
	</notification>
	<notification name="ProblemImportingEstateCovenant">
		不動産約款のインポート時に問題が発生しました。
		<usetemplate name="okbutton" yestext="OK"/>
	</notification>
	<notification name="ProblemAddingEstateManager">
		新しい不動産マネージャーの追加に関する問題：
いずれかの不動産のマネージャーリストが満杯になっています。
	</notification>
	<notification name="ProblemAddingEstateGeneric">
		不動産リストの追加に関する問題：
いずれかの不動産のリストが満杯になっています。
	</notification>
	<notification name="UnableToLoadNotecardAsset">
		現在ノートカードのアセット ID を読み込むことができません。
		<usetemplate name="okbutton" yestext="OK"/>
	</notification>
	<notification name="NotAllowedToViewNotecard">
		要求したアセット ID に関するノートカードを閲覧するには、権限が不十分です。
		<usetemplate name="okbutton" yestext="OK"/>
	</notification>
	<notification name="MissingNotecardAssetID">
		ノートカード用のアセット ID がデータベースに登録されていません。
		<usetemplate name="okbutton" yestext="OK"/>
	</notification>
	<notification name="PublishClassified">
		注意：クラシファイド広告の料金は払い戻しされません。

L$ [AMOUNT] で、このクラシファイド広告を今すぐ公開しますか？
		<usetemplate name="okcancelbuttons" notext="取り消し" yestext="OK"/>
	</notification>
	<notification name="SetClassifiedMature">
		この広告に「Moderate」コンテンツは含まれていますか？
		<usetemplate canceltext="キャンセル" name="yesnocancelbuttons" notext="いいえ" yestext="はい"/>
	</notification>
	<notification name="SetGroupMature">
		このグループに「Moderate」コンテンツが含まれていますか？
		<usetemplate canceltext="キャンセル" name="yesnocancelbuttons" notext="いいえ" yestext="はい"/>
	</notification>
	<notification label="再起動を確認" name="ConfirmRestart">
		このリージョンを 2 分後に再起動しようとしています。
続けますか？
		<usetemplate name="okcancelbuttons" notext="取り消し" yestext="OK"/>
	</notification>
	<notification label="このリージョンにメッセージを送信" name="MessageRegion">
		このリージョンにいる人全員に送る短いメッセージを入力してください。
		<form name="form">
			<input name="message"/>
			<button name="OK" text="OK"/>
			<button name="Cancel" text="取り消し"/>
		</form>
	</notification>
	<notification label="地域のレーティング区分指定変更済み" name="RegionMaturityChange">
		このリージョンのレーティング区分が変更されました。
地図にこの変更が反映するには数分かかることがあります。
		<usetemplate name="okbutton" yestext="OK"/>
	</notification>
	<notification label="ボイスバージョンの不一致" name="VoiceVersionMismatch">
		[APP_NAME] のこのバージョンは、このリージョンにおけるボイスチャットの互換性がありません。 ボイスチャットを正常に行うためには、[APP_NAME] のアップデートが必要です。
	</notification>
	<notification label="オブジェクトを購入できません" name="BuyObjectOneOwner">
		複数の所有者から同時にオブジェクトを購入することはできません。
単一のオブジェクトを選択し、もう一度試してください。
	</notification>
	<notification label="コンテンツを購入できません" name="BuyContentsOneOnly">
		一度に複数のオブジェクトのコンテンツは購入できません。
選択するオブジェクトを1つだけにして、もう一度試してください。
	</notification>
	<notification label="コンテンツを購入できません" name="BuyContentsOneOwner">
		複数の所有者から同時にオブジェクトを購入することはできません。
単一のオブジェクトを選択し、もう一度試してください。
	</notification>
	<notification name="BuyOriginal">
		オリジナルのオブジェクトを [OWNER] から L$ [PRICE] で購入しますか？
購入すると、あなたがオブジェクトの所有者となります。
可能な操作は、
修正：[MODIFYPERM]、コピー：[COPYPERM]、
再販・プレゼント：[RESELLPERM] です。
		<usetemplate name="okcancelbuttons" notext="取り消し" yestext="OK"/>
	</notification>
	<notification name="BuyOriginalNoOwner">
		L$ [PRICE] でオリジナルのオブジェクトを購入しますか？
購入すると、あなたがオブジェクトの所有者となります。
可能な操作は、
修正：[MODIFYPERM]、コピー：[COPYPERM]、
再販・プレゼント：[RESELLPERM] です。
		<usetemplate name="okcancelbuttons" notext="取り消し" yestext="OK"/>
	</notification>
	<notification name="BuyCopy">
		コピーを [OWNER] から L$ [PRICE] で購入しますか？
購入したオブジェクトは、あなたのインベントリにコピーされます。
可能な操作は、
修正：[MODIFYPERM]、コピー：[COPYPERM]、
再販・プレゼント：[RESELLPERM] です。
		<usetemplate name="okcancelbuttons" notext="取り消し" yestext="OK"/>
	</notification>
	<notification name="BuyCopyNoOwner">
		L$ [PRICE] でコピーを購入しますか？
購入したオブジェクトは、あなたのインベントリにコピーされます。
可能な操作は、
修正：[MODIFYPERM]、コピー：[COPYPERM]、
再販・プレゼント：[RESELLPERM] です。
		<usetemplate name="okcancelbuttons" notext="取り消し" yestext="OK"/>
	</notification>
	<notification name="BuyContents">
		中身を [OWNER] から L$ [PRICE] で購入しますか？
購入した中身は、あなたのインベントリにコピーされます。
		<usetemplate name="okcancelbuttons" notext="取り消し" yestext="OK"/>
	</notification>
	<notification name="BuyContentsNoOwner">
		L＄ [PRICE] で中身を購入しますか？
購入した中身は、あなたのインベントリにコピーされます。
		<usetemplate name="okcancelbuttons" notext="取り消し" yestext="OK"/>
	</notification>
	<notification name="ConfirmPurchase">
		この取引は以下のとおり行われます：
[ACTION]

購入を続けますか？
		<usetemplate name="okcancelbuttons" notext="取り消し" yestext="OK"/>
	</notification>
	<notification name="ConfirmPurchasePassword">
		この取引は以下のとおり行われます：
[ACTION]

購入を続けますか？
パスワードを再入力し、「 OK 」をクリックしてください。
		<form name="form">
			<input name="message"/>
			<button name="ConfirmPurchase" text="OK"/>
			<button name="Cancel" text="取り消し"/>
		</form>
	</notification>
	<notification name="SetPickLocation">
		メモ：
本ピックの位置を更新しましたが、
他の詳細は元の値のままになります。
		<usetemplate name="okbutton" yestext="OK"/>
	</notification>
	<notification name="MoveInventoryFromObject">
		「コピー不可」のインベントリアイテムを選択しました。
これらのアイテムはコピーされないまま、あなたのインベントリに移動されます。


アイテムを動かしますか？
		<usetemplate ignoretext="「コピー不可」のアイテムをオブジェクトから動かす前の警告" name="okcancelignore" notext="キャンセル" yestext="OK"/>
	</notification>
	<notification name="MoveInventoryFromScriptedObject">
		「コピー不可」のインベントリアイテムを選択しました。
これらのアイテムはコピーされずに、あなたのインベントリに移動されます。
このオブジェクトはスクリプト付きなので、インベントリに移動させると
スクリプトに誤動作が起きる可能性があります。

インベントリアイテムを移動しますか？
		<usetemplate ignoretext="スクリプト入りのオブジェクトを壊す恐れのある「コピー不可」のアイテムを動かす前の警告" name="okcancelignore" notext="キャンセル" yestext="OK"/>
	</notification>
	<notification name="ClickActionNotPayable">
		警告： クリックで「オブジェクトに支払う」設定をしました。スクリプトに money()イベントが追加されると動作します。
		<form name="form">
			<ignore name="ignore" text="オブジェクトを作成中に、money() スクリプトを入れずに「オブジェクトに支払う」アクションを設定したとき"/>
		</form>
	</notification>
	<notification name="OpenObjectCannotCopy">
		このオブジェクトには、あなたがコピーできるアイテムはありません。
	</notification>
	<notification name="WebLaunchAccountHistory">
		[http://jp.secondlife.com/account/ マイアカウント] ページに移動してアカウント履歴を確認しますか？
		<usetemplate ignoretext="ブラウザを起動してアカウント履歴を見るとき" name="okcancelignore" notext="取り消し" yestext="ページに移動"/>
	</notification>
	<notification name="ConfirmAddingChatParticipants">
		既存の会話に人を加えると、新しい会話が作成されます。参加者全員に新しい会話についての通知が配信されます。
		<usetemplate ignoretext="チャットの参加者の追加を確認してください" name="okcancelignore" notext="取り消し" yestext="OＫ"/>
	</notification>
	<notification name="ConfirmQuit">
		終了しようとしています。続けますか？
		<usetemplate ignoretext="終了時の確認" name="okcancelignore" notext="終了しない" yestext="終了"/>
	</notification>
	<notification name="ConfirmRestoreToybox">
		この操作を実行すると、デフォルト設定のボタンとツールバーが復元されます。

この操作は元に戻せません。
		<usetemplate name="okcancelbuttons" notext="取り消し" yestext="OK"/>
	</notification>
	<notification name="ConfirmClearAllToybox">
		この操作により、全てのボタンはツールボックスに戻り、ツールバーは空になります。
    
この操作は元に戻せません。
		<usetemplate name="okcancelbuttons" notext="取り消し" yestext="OK"/>
	</notification>
	<notification name="DeleteItems">
		[QUESTION]
		<usetemplate ignoretext="アイテムを削除する前の確認" name="okcancelignore" notext="取り消し" yestext="OK"/>
	</notification>
	<notification name="HelpReportAbuseEmailLL">
		このツールを利用して [http://secondlife.com/corporate/tos.php 利用規約] や [http://jp.secondlife.com/corporate/cs.php コミュニティスタンダード] の違反を報告してください。

報告された嫌がらせはすべて調査・解決されます。
	</notification>
	<notification name="HelpReportAbuseSelectCategory">
		嫌がらせ報告のカテゴリを選択してください。
カテゴリを選択することにより、嫌がらせ報告の処理や保管に大変役立ちます。
	</notification>
	<notification name="HelpReportAbuseAbuserNameEmpty">
		嫌がらせ行為をした人の名前を入力してください。
正確な情報の入力により、嫌がらせ報告の処理や保管に大変役立ちます。
	</notification>
	<notification name="HelpReportAbuseAbuserLocationEmpty">
		嫌がらせがあった場所を入力してください。
正確な情報の入力により、嫌がらせ報告の処理や保管に大変役立ちます。
	</notification>
	<notification name="HelpReportAbuseSummaryEmpty">
		嫌がらせの概要を入力してください。
正確な概要の入力により、
嫌がらせ報告の処理や保管に大変役立ちます。
	</notification>
	<notification name="HelpReportAbuseDetailsEmpty">
		嫌がらせの詳細な説明を入力してください。
名前や嫌がらせの詳細を、できるだけ具体的に入力してください。

正確な説明の入力により、
嫌がらせ報告の処理や保管に大変役立ちます。
	</notification>
	<notification name="HelpReportAbuseContainsCopyright">
		こんにちは、

知的財産権の侵害を報告しようとしています。 正確に報告するために、以下をご確認ください：

(1) 嫌がらせの報告の手順 住人が [CURRENT_GRID] の権限システムを悪用しているのを見つけたら、嫌がらせの報告をすることができます。例えば、CopyBot や似たようなコピーツールを使用して知的財産権を侵害している場合です。 担当チームは調査を行い、[CURRENT_GRID] [http://secondlife.com/corporate/tos.php 利用規約] や [http://jp.secondlife.com/corporate/cs.php コミュニティスタンダード] に違反する行為に対する適切な処罰を下します。  ただし、担当チームは [CURRENT_GRID] の世界からコンテンツを削除して欲しいというリクエストには応じません。

(2) DMCA またはコンテンツの撤去の手順 コンテンツを [CURRENT_GRID] から削除して欲しいというリクエストをするには、弊社 [http://secondlife.com/corporate/dmca.php DMCA ポリシー] で提示されているとおり、有効な侵害の通知を提出しなければなりません。.

このまま嫌がらせの報告を続けたい場合は、このウィンドウを閉じて報告を送ってください。  「コピー Bot 及び権限の悪用」のカテゴリを選んだ方が適切の場合があります。

ご協力ありがとうございます。

Linden Lab
	</notification>
	<notification name="FailedRequirementsCheck">
		以下の必要なコンポーネントが、[FLOATER] から抜け落ちています
[COMPONENTS]
	</notification>
	<notification label="既存の付属品を置換" name="ReplaceAttachment">
		体のこの部位には既にオブジェクトが装着されています。
選択されたオブジェクトと置き換えますか？
		<form name="form">
			<ignore name="ignore" save_option="true" text="装着しているアイテムと選択したアイテムを入れ替えるとき"/>
			<button ignore="自動的に交換" name="Yes" text="OK"/>
			<button ignore="交換しない" name="No" text="キャンセル"/>
		</form>
	</notification>
	<notification label="「通知を受けない」モードの警告" name="DoNotDisturbModePay">
		「通知を受けない」をオンにします。この支払との交換で提供されるアイテムが受信されなくなります。

このトランザクションを完了するために、「通知を受けない」をオフにしてもよろしいですか。
		<form name="form">
			<ignore name="ignore" text="「通知を受けない」モード時に、人や物を支払う予定です。"/>
			<button ignore="「通知を受けない」モードを維持しない" name="Yes" text="OK"/>
			<button ignore="「通知を受けない」モードを維持する" name="No" text="取り消し"/>
		</form>
	</notification>
	<notification name="ConfirmDeleteProtectedCategory">
		「 [FOLDERNAME] 」 は、システムフォルダです。 システムフォルダを削除すると不安定になることがあります。  続けますか？
		<usetemplate ignoretext="システムフォルダを削除する前の確認" name="okcancelignore" notext="キャンセル" yestext="OK"/>
	</notification>
	<notification name="ConfirmEmptyTrash">
		ごみ箱の中身をすべて削除しますか？
		<usetemplate ignoretext="インベントリのごみ箱フォルダを空にする前の確認" name="okcancelignore" notext="キャンセル" yestext="OK"/>
	</notification>
	<notification name="ConfirmClearBrowserCache">
		トラベル、Web、検索の履歴をすべて削除しますか？
		<usetemplate name="okcancelbuttons" notext="キャンセル" yestext="OK"/>
	</notification>
	<notification name="ConfirmClearCache">
		ビューワのキャッシュをクリアしますか？
		<usetemplate name="okcancelbuttons" notext="取り消し" yestext="OK"/>
	</notification>
	<notification name="ConfirmClearCookies">
		本当にクッキーをクリアしますか？
		<usetemplate name="okcancelbuttons" notext="キャンセル" yestext="はい"/>
	</notification>
	<notification name="ConfirmClearMediaUrlList">
		保存された URL のリストを消去します。よろしいですか？
		<usetemplate name="okcancelbuttons" notext="キャンセル" yestext="はい"/>
	</notification>
	<notification name="ConfirmEmptyLostAndFound">
		紛失物の中身をすべて削除しますか？
		<usetemplate ignoretext="紛失物フォルダを空にする前の確認" name="okcancelignore" notext="いいえ" yestext="はい"/>
	</notification>
	<notification name="CopySLURL">
		次の SLurl がクリップボードにコピーされました：
 [SLURL]

Web ページにリンクすると、他人がこの場所に簡単にアクセスできます。Web ブラウザのアドレスバーに貼り付けて試してみてください。
		<form name="form">
			<ignore name="ignore" text="クリップボードに SLurl をコピーするとき"/>
		</form>
	</notification>
	<notification name="WLSavePresetAlert">
		保存された事前設定を上書きしますか？
		<usetemplate name="okcancelbuttons" notext="いいえ" yestext="はい"/>
	</notification>
	<notification name="WLNoEditDefault">
		デフォルトの設定を編集したり削除したりすることはできません。
	</notification>
	<notification name="WLMissingSky">
		このデイサイクルのファイルは次の存在しない「空」ファイルを参照しています： [SKY]。
	</notification>
	<notification name="WLRegionApplyFail">
		申し訳ございませんが、設定をリージョンに適用できませんでした。一度リージョンを出てから戻ると、問題が解決されるかもしれません。問題の発生した理由：[FAIL_REASON]
	</notification>
	<notification name="EnvCannotDeleteLastDayCycleKey">
		デイサイクルを空にはできないので、このデイサイクルの最後のキーを削除することはできません。最後のキーを削除して新しいキーを作成するのではなく、最後のキーを変更してください。
		<usetemplate name="okbutton" yestext="OK"/>
	</notification>
	<notification name="DayCycleTooManyKeyframes">
		このデイサイクルにはこれ以上キーフレームを追加できません。[SCOPE] の範囲のデイサイクルに追加できるキーフレーム数は最高 [MAX] です。
		<usetemplate name="okbutton" yestext="OK"/>
	</notification>
	<notification name="EnvUpdateRate">
		リージョンの自然環境の設定は [WAIT] 秒ごとにしか更新できません。その間隔を置いてからもう一度お試しください。
		<usetemplate name="okbutton" yestext="OK"/>
	</notification>
	<notification name="PPSaveEffectAlert">
		ポストプロセス効果が存在します。 上書きしますか？
		<usetemplate name="okcancelbuttons" notext="いいえ" yestext="はい"/>
	</notification>
	<notification name="ChatterBoxSessionStartError">
		[RECIPIENT] と新しいチャットを開始することができません。
[REASON]
		<usetemplate name="okbutton" yestext="OK"/>
	</notification>
	<notification name="ChatterBoxSessionEventError">
		[EVENT]
[REASON]
		<usetemplate name="okbutton" yestext="OK"/>
	</notification>
	<notification name="ForceCloseChatterBoxSession">
		[NAME] とのチャットセッションを閉じます。
[REASON]
		<usetemplate name="okbutton" yestext="OK"/>
	</notification>
	<notification name="Cannot_Purchase_an_Attachment">
		オブジェクトが取り付けられているままでは購入できません。
	</notification>
	<notification label="引き出し許可のリクエストについて" name="DebitPermissionDetails">
		このリクエストを許可すると、スクリプトであなたのアカウントからリンデンドルを引き出せるようになります。
この許可を取り消すには、オブジェクトの所有者がオブジェクトを削除するか、オブジェクトのスクリプトをリセットしなければなりません。
		<usetemplate name="okbutton" yestext="OK"/>
	</notification>
	<notification name="AutoWearNewClothing">
		作成する衣類を自動的に装着しますか？
		<usetemplate ignoretext="「容姿」を編集中に、作成する衣類を装着するとき" name="okcancelignore" notext="いいえ" yestext="はい"/>
	</notification>
	<notification name="NotAgeVerified">
		訪問しようとしているロケーションは、18 才以上の住人に制限されています。
		<usetemplate ignoretext="年齢制限付きのエリアを訪問する年齢に達していません。" name="okignore" yestext="OK"/>
	</notification>
	<notification name="NotAgeVerified_Notify">
		ロケーションは 18 才以上に制限されています。
	</notification>
	<notification name="Cannot enter parcel: no payment info on file">
		支払情報が登録されていないとこのエリアを訪れることができません。  [CURRENT_GRID] サイトで登録を行いますか？

[_URL]
		<url name="url" option="0">
			https://secondlife.com/account/index.php?lang=ja
		</url>
		<usetemplate ignoretext="支払情報が登録されていないとき" name="okcancelignore" notext="いいえ" yestext="はい"/>
	</notification>
	<notification name="MissingString">
		文字列 [STRING_NAME] が strings.xml に含まれていません。
	</notification>
	<notification name="SystemMessageTip">
		[MESSAGE]
	</notification>
	<notification name="IMSystemMessageTip">
		[MESSAGE]
	</notification>
	<notification name="Cancelled">
		取り消されました。
	</notification>
	<notification name="CancelledSit">
		座るのをやめました。
	</notification>
	<notification name="CancelledAttach">
		添付が取り消されました。
	</notification>
	<notification name="ReplacedMissingWearable">
		欠落している衣類や身体部位をデフォルトに置き換えます。
	</notification>
	<notification name="GroupNotice">
		件名： [SUBJECT]、メッセージ： [MESSAGE]
	</notification>
<<<<<<< HEAD
	<notification name="FriendOnline">
		[NAME] はオンラインです。
	</notification>
	<notification name="FriendOffline">
		[NAME] はオフラインです。
=======
	<notification name="FriendOnlineOffline">
		&lt;nolink&gt;[NAME]&lt;/nolink&gt; は [STATUS] です
>>>>>>> f6282b17
	</notification>
	<notification name="AddSelfFriend">
		残念ながら自分自身をフレンド登録することはできません。
	</notification>
	<notification name="UploadingAuctionSnapshot">
		インワールドと Web サイトのスナップショットをアップロード中です...
（所要時間：約 5 分）
	</notification>
	<notification name="UploadPayment">
		アップロードに L$ [AMOUNT] 支払いました。
	</notification>
	<notification name="UploadWebSnapshotDone">
		Web サイトのスナップショットがアップロードされました。
	</notification>
	<notification name="UploadSnapshotDone">
		インワールドでのスナップショットのアップロードが完了しました。
	</notification>
	<notification name="TerrainDownloaded">
		raw 地形がダウンロードされました
	</notification>
	<notification name="GestureMissing">
		ジェスチャーの [NAME] がデータベースに見つかりません。
	</notification>
	<notification name="UnableToLoadGesture">
		[NAME] というジェスチャーを読み込むことができませんでした。
	</notification>
	<notification name="LandmarkMissing">
		データベースにランドマークがありません。
	</notification>
	<notification name="UnableToLoadLandmark">
		ランドマークを読み込めません。  もう一度お試しください。
	</notification>
	<notification name="CapsKeyOn">
		CapsLock キーが有効になっています。
パスワードに影響するかもしれません。
	</notification>
	<notification name="NotecardMissing">
		ノートカードがデータベースにありません。
	</notification>
	<notification name="NotecardNoPermissions">
		このノートカードを見る権限がありません。
	</notification>
	<notification name="RezItemNoPermissions">
		オブジェクトを Rez するには権限が不足しています。
	</notification>
	<notification name="IMAcrossParentEstates">
		親エステート間では IM を送信できません。
	</notification>
	<notification name="TransferInventoryAcrossParentEstates">
		親エステート間でインベントリを移動することはできません。
	</notification>
	<notification name="UnableToLoadNotecard">
		ノートカードを読み込めません。あとで再度お試しください。
	</notification>
	<notification name="ScriptMissing">
		データベースにスクリプトがありません。
	</notification>
	<notification name="ScriptNoPermissions">
		スクリプトを閲覧するには権限が不十分です。
	</notification>
	<notification name="UnableToLoadScript">
		スクリプトをロードできません。  もう一度試してください。
	</notification>
	<notification name="IncompleteInventory">
		あなたの提供するコンテンツは、ローカルではまだ全部揃っていません。
しばらくしてからもう一度お試しください。
	</notification>
	<notification name="CannotModifyProtectedCategories">
		保護されたカテゴリは修正できません。
	</notification>
	<notification name="CannotRemoveProtectedCategories">
		保護されたカテゴリは削除できません。
	</notification>
	<notification name="UnableToBuyWhileDownloading">
		オブジェクトデータのダウンロード中は購入できません。
もう一度お試しください。
	</notification>
	<notification name="UnableToLinkWhileDownloading">
		オブジェクトデータのウンロード中はリンクできません。
もう一度お試しください。
	</notification>
	<notification name="CannotBuyObjectsFromDifferentOwners">
		オブジェクトは一度に一人の所有者から購入できます。
オブジェクトを 1 つだけ選んでください。
	</notification>
	<notification name="ObjectNotForSale">
		このオブジェクトは販売対象ではありません。
	</notification>
	<notification name="EnteringGodMode">
		レベル [LEVEL] のゴッドモードに入ります
	</notification>
	<notification name="LeavingGodMode">
		レベル [LEVEL] のゴッドモードを解除します
	</notification>
	<notification name="CopyFailed">
		これをコピーする権限がありません。
	</notification>
	<notification name="InventoryAccepted">
		[NAME] は、あなたが渡したアイテムを受け取りました。
	</notification>
	<notification name="InventoryDeclined">
		[NAME] は、インベントリの提供を断りました。
	</notification>
	<notification name="ObjectMessage">
		[NAME]： [MESSAGE]
	</notification>
	<notification name="CallingCardAccepted">
		コーリングカードが受理されました。
	</notification>
	<notification name="CallingCardDeclined">
		コーリングカードが拒否されました。
	</notification>
	<notification name="TeleportToLandmark">
		[NAME] などの場所にテレポートするには、「場所」ボタンをクリックしてから、
表示されたウィンドウで「ランドマーク」タブを選択します。ランドマークを
いずれか 1 つ選択してから、ウィンドウ下部にある「テレポート」をクリックします。
（この操作は、ランドマークをダブルクリックするか、右クリックして
「テレポート」を選択して実行することもできます。）
	</notification>
	<notification name="TeleportToPerson">
		[NAME] のような住人に連絡をとるには、「人」ボタンをクリックし、表示されるウィンドウで「住人」を選択してから、
ウィンドウ下部にある「IM」をクリックします。
（リストの名前をダブルクリック、または右クリックして「IM」を選んでも同じです。）
	</notification>
	<notification name="CantSelectLandFromMultipleRegions">
		サーバーの境界を越えて土地を選択することできません。
もっと小さな土地を選択してください。
	</notification>
	<notification name="SearchWordBanned">
		コミュニティスタンダードに明記されているコンテンツ制限により、あなたの検索語の一部が除外されました。
	</notification>
	<notification name="NoContentToSearch">
		少なくともどれか一つコンテンツの種類を選択して検索を行ってください。（General、Moderate、Adult）
	</notification>
	<notification name="SystemMessage">
		[MESSAGE]
	</notification>
	<notification name="PaymentReceived">
		[MESSAGE]
	</notification>
	<notification name="PaymentSent">
		[MESSAGE]
	</notification>
	<notification name="PaymentFailure">
		[MESSAGE]
	</notification>
	<notification name="EventNotification">
		イベント通知：

[NAME]
[DATE]
		<form name="form">
			<button name="Details" text="詳細"/>
			<button name="Cancel" text="取り消し"/>
		</form>
	</notification>
	<notification name="TransferObjectsHighlighted">
		この区画の購入者に受け渡されるオブジェクトは、すべて区画上で強調表示されています。


*受け渡される樹木や植物は、強調表示されていません。
		<form name="form">
			<button name="Done" text="完了"/>
		</form>
	</notification>
	<notification name="DeactivatedGesturesTrigger">
		同じトリガーでアクティブにしないジェスチャー：
[NAMES]
	</notification>
	<notification name="NoQuickTime">
		Apple の QuickTime ソフトウェアがお使いのシステムにインストールされていないようです。
ストリーミングメディアをサポートする区画で見たい場合は、[http://www.apple.com/jp/quicktime QuickTime サイト] から QuickTime プレイヤーをインストールしてください。
	</notification>
	<notification name="NoPlugin">
		「 [MIME_TYPE] 」の MIME タイプを扱うメディアプラグインが見つかりませんでした。  このタイプのメディアはご利用いただけません。
	</notification>
	<notification name="MediaPluginFailed">
		次のメディアプラグインが実行できませんでした：
    [PLUGIN]

プラグインをインストールしなおすか、問題が解決しない場合はメーカーにお問い合わせください。
		<form name="form">
			<ignore name="ignore" text="メディアプラグインの実行に失敗したとき"/>
		</form>
	</notification>
	<notification name="OwnedObjectsReturned">
		選択した土地の区画上にあったあなたのオブジェクトは、すべてあなたのインベントリに返却されました。
	</notification>
	<notification name="OtherObjectsReturned">
		[NAME] が所有する、選択した区画にあるオブジェクトは、所有者のインベントリに返却されました。
	</notification>
	<notification name="OtherObjectsReturned2">
		「 [NAME] 」という名前の住人が所有する、選択した区画上のオブジェクトは、本人に返却されました。
	</notification>
	<notification name="GroupObjectsReturned">
		選択した区画上の、[GROUPNAME] というグループと共有していたオブジェクトは、それぞれの所有者のインベントリに返却されました。
譲渡されていた「再販・プレゼント可」のオブジェクトは、以前の所有者に返却されました。
グループに譲渡されていた「再販・プレゼント不可」のオブジェクトは、削除されました。
	</notification>
	<notification name="UnOwnedObjectsReturned">
		選択した土地の区画上の、あなたの所有物では「なかった」オブジェクトは、本来の所有者に返却されました。
	</notification>
	<notification name="ServerObjectMessage">
		[NAME] からのメッセージ：
&lt;nolink&gt;[MSG]&lt;/nolink&gt;
	</notification>
	<notification name="NotSafe">
		この土地ではダメージが有効です。
ケガをするかもしれません。 死んでしまった場合は「ホーム」にテレポートされます。
	</notification>
	<notification name="NoFly">
		このエリアでは飛行が禁止されています。
ここでは飛べません。
	</notification>
	<notification name="PushRestricted">
		このエリアではプッシュが禁止されています。 土地所有者以外は他人をプッシュすることはできません。
	</notification>
	<notification name="NoVoice">
		このエリアではボイスチャットが無効です。 誰かが話しているのを聞くことはできません。
	</notification>
	<notification name="NoBuild">
		このエリアでは制作が禁止されています。 オブジェクトを制作したり Rez することはできません。
	</notification>
	<notification name="PathfindingDirty">
		この値域（リージョン）には、保留中のパスファインディングの変更があります。制作権がある場合は、「地域の再構築」ボタンをクリックして、地域（リージョン）を再構築できます。
	</notification>
	<notification name="DynamicPathfindingDisabled">
		この地域（リージョン）でダイナミックパスファインディングが有効になっていません。パスファインディング LSL 呼び出しを使用するスクリプト化されたオブジェクトがこの地域（リージョン）では動作できません。
	</notification>
	<notification name="PathfindingCannotRebakeNavmesh">
		エラーが発生しました。ネットワークまたはサーバーに問題があるか、制作権がない可能性があります。この問題は、一度ログアウトしてから、ログインし直すと解決される場合があります。
		<usetemplate name="okbutton" yestext="OK"/>
	</notification>
	<notification name="SeeAvatars">
		この区画にいるアバターやこの区画内で行われる文字チャットは、他の区画から見えません。あなたには、この区画外にいる住人が見えず、外の住人にはあなたの姿が見えません。チャンネル 0 での通常の文字チャットもブロックされます。
	</notification>
	<notification name="ScriptsStopped">
		管理者がこのリージョンのスクリプトを一時停止しました。
	</notification>
	<notification name="ScriptsNotRunning">
		このリージョンではスクリプトの使用が禁止されています。
	</notification>
	<notification name="NoOutsideScripts">
		この土地では、外部のスクリプトが禁止されています。

土地所有者のもの以外はスクリプトが実行されません。
	</notification>
	<notification name="ClaimPublicLand">
		そのリージョンにいないと公共の土地を取得することはできません。
	</notification>
	<notification name="RegionTPAccessBlocked">
		訪問しようとしている地域（リージョン）には現在の環境設定を超えるコンテンツが含まれています。「ミー」 &gt; 「環境設定」 &gt; 「一般」を選択して、環境設定を変更できます。
	</notification>
	<notification name="URBannedFromRegion">
		あなたはリージョンへの立入が禁止されています。
	</notification>
	<notification name="NoTeenGridAccess">
		あなたのアカウントではティーングリッドに接続できません。
	</notification>
	<notification name="ImproperPaymentStatus">
		このリージョンに入るために適した支払いステータスがありません。
	</notification>
	<notification name="MustGetAgeRegion">
		この地域（リージョン）に入るには 18 才以上である必要があります。
	</notification>
	<notification name="MustGetAgeParcel">
		この区画に入るには 18 才以上である必要があります。
	</notification>
	<notification name="NoDestRegion">
		目的地のリージョンが見つかりませんでした。
	</notification>
	<notification name="NotAllowedInDest">
		目的地に入る許可がありません。
	</notification>
	<notification name="RegionParcelBan">
		立入禁止された区画を横断することはできません。 別の方法をお試しください。
	</notification>
	<notification name="TelehubRedirect">
		テレハブに転送されました。
	</notification>
	<notification name="CouldntTPCloser">
		これ以上目的地に近い場所にテレポートができませんでした。
	</notification>
	<notification name="TPCancelled">
		テレポートがキャンセルされました。
	</notification>
	<notification name="FullRegionTryAgain">
		入ろうとしているリージョンは現在満員です。
しばらくしてから再度お試しください。
	</notification>
	<notification name="GeneralFailure">
		よくある失敗
	</notification>
	<notification name="RoutedWrongRegion">
		異なるリージョンに迂回されました。 もう一度お試しください。
	</notification>
	<notification name="NoValidAgentID">
		エージェント ID が無効です。
	</notification>
	<notification name="NoValidSession">
		セッション ID が無効です。
	</notification>
	<notification name="NoValidCircuit">
		回路コードが無効です。
	</notification>
	<notification name="NoValidTimestamp">
		タイムスタンプが無効です。
	</notification>
	<notification name="NoPendingConnection">
		接続を生成できません。
	</notification>
	<notification name="InternalUsherError">
		内部エラーが発生しました。
	</notification>
	<notification name="NoGoodTPDestination">
		このリージョンでは、適切なテレポート目的地が見つかりませんでした。
	</notification>
	<notification name="InternalErrorRegionResolver">
		内部エラーが発生しました。
	</notification>
	<notification name="NoValidLanding">
		有効な着地点が見つかりませんでした。
	</notification>
	<notification name="NoValidParcel">
		有効な区画が見つかりませんでした。
	</notification>
	<notification name="ObjectGiveItem">
		[NAME_SLURL] が所有する &lt;nolink&gt;[OBJECTFROMNAME]&lt;/nolink&gt; という名前のオブジェクトが、あなたに [OBJECTTYPE] を渡しました：
&lt;nolink&gt;[ITEM_SLURL]&lt;/nolink&gt;
		<form name="form">
			<button name="Keep" text="受け取る"/>
			<button name="Discard" text="破棄"/>
			<button name="Mute" text="所有者をブロック"/>
		</form>
	</notification>
	<notification name="OwnObjectGiveItem">
		&lt;nolink&gt;[OBJECTFROMNAME]&lt;/nolink&gt; という名前のオブジェクトが、あなたに [OBJECTTYPE] を渡しました：
&lt;nolink&gt;[ITEM_SLURL]&lt;/nolink&gt;
		<form name="form">
			<button name="Keep" text="キープ"/>
			<button name="Discard" text="処分する"/>
		</form>
	</notification>
	<notification name="UserGiveItem">
		[NAME_SLURL] があなたに [OBJECTTYPE] を渡しました：
[ITEM_SLURL]
		<form name="form">
			<button name="Show" text="表示"/>
			<button name="Discard" text="破棄"/>
			<button name="Mute" text="ブロック"/>
		</form>
	</notification>
	<notification name="GodMessage">
		[NAME]

[MESSAGE]
	</notification>
	<notification name="JoinGroup">
		[MESSAGE]
		<form name="form">
			<button name="Join" text="参加"/>
			<button name="Decline" text="辞退"/>
			<button name="Info" text="情報"/>
		</form>
	</notification>
	<notification name="TeleportOffered">
		[NAME_SLURL] はテレポートであなたを呼んでいます。

“[MESSAGE]”
&lt;icon&gt;[MATURITY_ICON]&lt;/icon&gt; - [MATURITY_STR]
		<form name="form">
			<button name="Teleport" text="テレポート"/>
			<button name="Cancel" text="取り消し"/>
		</form>
	</notification>
	<notification name="TeleportOffered_MaturityExceeded">
		[NAME_SLURL] はテレポートであなたを呼んでいます。

“[MESSAGE]”
&lt;icon&gt;[MATURITY_ICON]&lt;/icon&gt; - [MATURITY_STR]

この地域（リージョン）には [REGION_CONTENT_MATURITY] コンテンツが含まれていますが、現在の環境設定は [REGION_CONTENT_MATURITY] コンテンツを除外するように設定されています。環境設定を変更してテレポートを続けるか、このテレポートを取り消すことができます。
		<form name="form">
			<button name="Teleport" text="変更して続ける"/>
			<button name="Cancel" text="取り消し"/>
		</form>
	</notification>
	<notification name="TeleportOffered_MaturityBlocked">
		[NAME_SLURL] はテレポートであなたを呼んでいます。

“[MESSAGE]”
&lt;icon&gt;[MATURITY_ICON]&lt;/icon&gt; - [MATURITY_STR]

ただし、この地域（リージョン）には成人のみアクセスできるコンテンツが含まれています。
	</notification>
	<notification name="TeleportOfferSent">
		[TO_NAME] にテレポートを送りました。
	</notification>
	<notification name="GotoURL">
		[MESSAGE]
[URL]
		<form name="form">
			<button name="Later" text="あとで"/>
			<button name="GoNow..." text="今すぐ行く"/>
		</form>
	</notification>
	<notification name="OfferFriendship">
		[NAME_SLURL] はフレンド登録を申し込んでいます。

[MESSAGE]

（デフォルト設定だとお互いのオンライン状態を見ることができます）
		<form name="form">
			<button name="Accept" text="受け入れる"/>
			<button name="Decline" text="辞退"/>
		</form>
	</notification>
	<notification name="FriendshipOffered">
		[TO_NAME] にフレンド登録を申し出ました。
	</notification>
	<notification name="OfferFriendshipNoMessage">
		[NAME_SLURL] はフレンド登録を申し込んでいます。

（デフォルト設定だとお互いのオンライン状態を見ることができます）
		<form name="form">
			<button name="Accept" text="受け入れる"/>
			<button name="Decline" text="拒否"/>
		</form>
	</notification>
	<notification name="FriendshipAccepted">
		&lt;nolink&gt;[NAME]&lt;/nolink&gt; はあなたからの友人登録リクエストを受諾しました。
	</notification>
	<notification name="FriendshipDeclined">
		&lt;nolink&gt;[NAME]&lt;/nolink&gt; はあなたからの友人登録リクエストを拒否しました。
	</notification>
	<notification name="FriendshipAcceptedByMe">
		フレンドの登録依頼が承認されました。
	</notification>
	<notification name="FriendshipDeclinedByMe">
		フレンドの登録依頼が拒否されました。
	</notification>
	<notification name="OfferCallingCard">
		[NAME] がコーリングカードを渡そうとしています。
あなたのインベントリにブックマークが追加され、この住人に素早く IM を送ることができます。
		<form name="form">
			<button name="Accept" text="受け入れる"/>
			<button name="Decline" text="辞退"/>
		</form>
	</notification>
	<notification name="RegionRestartMinutes">
		このリージョンは [SECONDS] 分後に再起動されます。
このままここにいるとログアウトされます。
	</notification>
	<notification name="RegionRestartSeconds">
		このリージョンは [SECONDS] 秒後に再起動されます。.
このままここにいるとログアウトされます。
	</notification>
	<notification name="LoadWebPage">
		Web ページ [URL] をロードしますか？

[MESSAGE]

送信元のオブジェクト：&lt;nolink&gt;[OBJECTNAME]&lt;/nolink&gt;、所有者：[NAME]?
		<form name="form">
			<button name="Gotopage" text="ページに移動"/>
			<button name="Cancel" text="取り消し"/>
		</form>
	</notification>
	<notification name="FailedToFindWearableUnnamed">
		データベースに [TYPE] が見つかりませんでした
	</notification>
	<notification name="FailedToFindWearable">
		データベースに [DESC] という名前の [TYPE] が見つかりませんでした。
	</notification>
	<notification name="InvalidWearable">
		着用しようとしているアイテムはあなたのビューワでは読み込むことができません。 [APP_NAME] のバージョンをアップグレードしてからこのアイテムを着用してください。
	</notification>
	<notification name="ScriptQuestion">
		[NAME] が所有する「&lt;nolink&gt;[OBJECTNAME]&lt;/nolink&gt;」 というオブジェクトが、次のことをしようとしています：

[QUESTIONS]
よろしいですか？
		<form name="form">
			<button name="Yes" text="はい"/>
			<button name="No" text="いいえ"/>
			<button name="Mute" text="ブロック"/>
		</form>
	</notification>
	<notification name="ScriptQuestionCaution">
		警告:オブジェクト &apos;&lt;nolink&gt;[OBJECTNAME]&lt;/nolink&gt;&apos; は、あなたのリンデンドルアカウントへのフルアクセスを要求しています。アクセスを許可すると、このオブジェクトは、特に警告を発せずに単発で、随時アカウントから資金を削除するか、アカウントを完全に空にします。
  
そのオブジェクトがアカウントへのアクセスを要求する理由がよくわからない場合は、アクセスを許可しないでください。
		<form name="form">
			<button name="Grant" text="トータルアクセスを許可"/>
			<button name="Deny" text="拒否"/>
		</form>
	</notification>
	<notification name="ScriptDialog">
		[NAME] の「&lt;nolink&gt;[TITLE]&lt;/nolink&gt;」
[MESSAGE]
		<form name="form">
			<button name="Client_Side_Mute" text="ブロック"/>
			<button name="Client_Side_Ignore" text="無視"/>
		</form>
	</notification>
	<notification name="ScriptDialogGroup">
		[GROUPNAME] の「&lt;nolink&gt;[TITLE]&lt;/nolink&gt;」
[MESSAGE]
		<form name="form">
			<button name="Client_Side_Mute" text="ブロック"/>
			<button name="Client_Side_Ignore" text="無視"/>
		</form>
	</notification>
	<notification name="BuyLindenDollarSuccess">
		お支払ありがとうございます。

あなたの L$ 残高は、処理が完了するとアップデートされます。 処理に 20 分以上かかった場合、お取り引きがキャンセルされることがあります。 その場合は、購入金額はあなたの US$ 残高に追加されます。

[http://secondlife.com/account/ マイアカウント] の取引履歴ページで、支払状況を確認できます。
	</notification>
	<notification name="FirstOverrideKeys">
		あなたの移動キーをオブジェクトが操作しています。
矢印か AWSD のキーで動作を確認してください。
銃などのオブジェクトだと、一人称視点に変更する必要があります。
M キーを押して変更します。
	</notification>
	<notification name="FirstSandbox">
		ここはサンドボックスエリアです。住人が制作を学ぶことができます。

ここで制作されたものは時間が経つと削除されます。制作したアイテムを右クリックして「取る」を選び、インベントリに入れてお持ち帰りするのをお忘れなく。
	</notification>
	<notification name="MaxListSelectMessage">
		このリストから [MAX_SELECT] 個までのアイテムを選択できます。
	</notification>
	<notification name="VoiceInviteP2P">
		[NAME] があなたをボイスチャットコールに招待しています。
受け入れるをクリックするか、断る場合は拒否をクリックしてください。 ブロックをクリックすると、この発信者をブロックします。
		<form name="form">
			<button name="Accept" text="受け入れる"/>
			<button name="Decline" text="拒否"/>
			<button name="Mute" text="ブロック"/>
		</form>
	</notification>
	<notification name="AutoUnmuteByIM">
		[NAME] はインスタントメッセージを受け取り、自動的にブロックが解除されました。
	</notification>
	<notification name="AutoUnmuteByMoney">
		[NAME] はお金を受け取り、自動的にブロックが解除されました。
	</notification>
	<notification name="AutoUnmuteByInventory">
		[NAME] はインベントリを受け取り、自動的にブロックが解除されました。
	</notification>
	<notification name="VoiceInviteGroup">
		[NAME] は [GROUP] のボイスチャットコールに参加しました。
受け入れるをクリックするか、断る場合は拒否をクリックしてください。 ブロックをクリックすると、この発信者をブロックします。
		<form name="form">
			<button name="Accept" text="受け入れる"/>
			<button name="Decline" text="拒否"/>
			<button name="Mute" text="ブロック"/>
		</form>
	</notification>
	<notification name="VoiceInviteAdHoc">
		[NAME] は コンファレンスチャットののボイスチャットコールに参加しました。
受け入れるをクリックするか、断る場合は拒否をクリックしてください。 ブロックをクリックすると、この発信者をブロックします。
		<form name="form">
			<button name="Accept" text="受け入れる"/>
			<button name="Decline" text="拒否"/>
			<button name="Mute" text="ブロック"/>
		</form>
	</notification>
	<notification name="InviteAdHoc">
		[NAME] があなたをコンファレンスチャットに招待しています。
受け入れるをクリックするか、断る場合は拒否をクリックしてください。 ブロックをクリックすると、この発信者をブロックします。
		<form name="form">
			<button name="Accept" text="受け入れる"/>
			<button name="Decline" text="拒否"/>
			<button name="Mute" text="ブロック"/>
		</form>
	</notification>
	<notification name="VoiceChannelFull">
		あなたが参加しようとしているボイスコール [VOICE_CHANNEL_NAME] は、参加者が最大限に達しました。後でもう一度お試しください。
	</notification>
	<notification name="ProximalVoiceChannelFull">
		このエリアのボイスチャットは、混雑のため容量を超えてしまっています。申し訳ありませんが、他のエリアでボイスチャットをお試しください。
	</notification>
	<notification name="VoiceChannelDisconnected">
		[VOICE_CHANNEL_NAME] への接続が切れました。  「近くのボイスチャット」に再接続されます。
	</notification>
	<notification name="VoiceChannelDisconnectedP2P">
		[VOICE_CHANNEL_NAME] がコールを終了しました。  「近くのボイスチャット」に再接続されます。
	</notification>
	<notification name="P2PCallDeclined">
		[VOICE_CHANNEL_NAME] があなたのコールを拒否しました。  「近くのボイスチャット」に再接続されます。
	</notification>
	<notification name="P2PCallNoAnswer">
		[VOICE_CHANNEL_NAME] はあなたのコールを受けることができません。  「近くのボイスチャット」に再接続されます。
	</notification>
	<notification name="VoiceChannelJoinFailed">
		[VOICE_CHANNEL_NAME] への接続に失敗しました。あとで再度お試しください。  「近くのボイスチャット」に再接続されます。
	</notification>
	<notification name="VoiceLoginRetry">
		ボイスチャンネルを作成しています。1 分ほどかかります。
	</notification>
	<notification name="VoiceEffectsExpired">
		ボイスモーフィング効果の1つまたは複数の有効期限が終了しました。期限を延長・更新するには[[URL]こちらをクリック]してください。
	</notification>
	<notification name="VoiceEffectsExpiredInUse">
		ボイスモーフィング効果の有効期限が終了したため、あなたの通常のボイス設定が適用されました。期限を延長・更新するには[[URL]こちらをクリック]してください。
	</notification>
	<notification name="VoiceEffectsWillExpire">
		ボイスモーフィング効果の1つまたは複数の有効期限が[INTERVAL]日以内に終了します。期限を延長・更新するには[[URL]こちらをクリック]してください。
	</notification>
	<notification name="VoiceEffectsNew">
		新しいボイスモーフィング効果が登場！
	</notification>
	<notification name="Cannot enter parcel: not a group member">
		特定のグループメンバーのみこのエリアを訪問することができます。
	</notification>
	<notification name="Cannot enter parcel: banned">
		立入禁止されているため、区画に入ることができません。
	</notification>
	<notification name="Cannot enter parcel: not on access list">
		アクセスリストに含まれていないため、区画に入ることができません。
	</notification>
	<notification name="VoiceNotAllowed">
		あなたには [VOICE_CHANNEL_NAME] のボイスチャットに接続する権限がありません。
	</notification>
	<notification name="VoiceCallGenericError">
		[VOICE_CHANNEL_NAME] のボイスチャットに接続中に、エラーが発生しました。後でもう一度お試しください。
	</notification>
	<notification name="UnsupportedCommandSLURL">
		クリックした SLurl はサポートされていません。
	</notification>
	<notification name="BlockedSLURL">
		信用できないブラウザから SLurl が送られてきたので、セキュリティのためブロックされました。
	</notification>
	<notification name="ThrottledSLURL">
		短期間のあいだに、信用できないブラウザから複数の SLurls が送られてきました。
安全のために数秒間ブロックされます。
	</notification>
	<notification name="IMToast">
		[MESSAGE]
		<form name="form">
			<button name="respondbutton" text="返答"/>
		</form>
	</notification>
	<notification name="ConfirmCloseAll">
		すべての IM を閉じますか？
		<usetemplate ignoretext="すべての IM を閉じる前の確認" name="okcancelignore" notext="キャンセル" yestext="OK"/>
	</notification>
	<notification name="AttachmentSaved">
		アタッチメントが保存されました。
	</notification>
	<notification name="UnableToFindHelpTopic">
		ヘルプトピックが見つかりませんでした。
	</notification>
	<notification name="ObjectMediaFailure">
		サーバーエラー： メディアのアップデートまたは失敗。
「[ERROR]」
		<usetemplate name="okbutton" yestext="OK"/>
	</notification>
	<notification name="TextChatIsMutedByModerator">
		モデレーターがあなたの文字チャットをミュートしました。
		<usetemplate name="okbutton" yestext="OK"/>
	</notification>
	<notification name="VoiceIsMutedByModerator">
		モデレーターがあなたのボイスをミュートしました。
		<usetemplate name="okbutton" yestext="OK"/>
	</notification>
	<notification name="UploadCostConfirmation">
		このアップロードは L$[PRICE] のコストがかかります。アップロードを続けますか？
		<usetemplate name="okcancelbuttons" notext="取り消し" yestext="アップロード"/>
	</notification>
	<notification name="ConfirmClearTeleportHistory">
		テレポート履歴を削除しますか？
		<usetemplate name="okcancelbuttons" notext="キャンセル" yestext="OK"/>
	</notification>
	<notification name="BottomTrayButtonCanNotBeShown">
		選択したボタンを現在表示することができません。
じゅうぶんなスペースができればボタンは表示されます。
	</notification>
	<notification name="ShareNotification">
		共有する住人を選択します。
	</notification>
	<notification name="MeshUploadError">
		[LABEL] をアップロードできませんでした：[MESSAGE] [IDENTIFIER] 

詳細についてはログをご覧ください。
	</notification>
	<notification name="MeshUploadPermError">
		メッシュのアップロード許可をリクエスト中にエラーが発生しました。
	</notification>
	<notification name="RegionCapabilityRequestError">
		リージョンの &apos;[CAPABILITY]&apos; という機能を取得できませんでした。
	</notification>
	<notification name="ShareItemsConfirmation">
		次のアイテムを共有しますか？

&lt;nolink&gt;[ITEMS]&lt;/nolink&gt;

次の住人と共有しますか？

[RESIDENTS]
		<usetemplate name="okcancelbuttons" notext="取り消し" yestext="OK"/>
	</notification>
	<notification name="ShareFolderConfirmation">
		フォルダは一度に 1 つしか共有できません。

次のアイテムを共有しますか？

&lt;nolink&gt;[ITEMS]&lt;/nolink&gt;

次の住人と共有：

[RESIDENTS]
		<usetemplate name="okcancelbuttons" notext="取り消し" yestext="Ok"/>
	</notification>
	<notification name="ItemsShared">
		アイテムが共有されました。
	</notification>
	<notification name="DeedToGroupFail">
		グループへの譲渡に失敗しました。
	</notification>
	<notification name="ReleaseLandThrottled">
		区画「[PARCEL_NAME]」は現在放棄できません。
	</notification>
	<notification name="ReleasedLandWithReclaim">
		[AREA] m² の区画「[PARCEL_NAME]」が公開されました。

同区画が他の住人に売り出される前の [RECLAIM_PERIOD] 時間内であれば無償で土地を取り戻すことができます。
	</notification>
	<notification name="ReleasedLandNoReclaim">
		[AREA] m² の区画「[PARCEL_NAME]」が公開されました。

一般に公開されたので、今なら誰でも購入可能です。
	</notification>
	<notification name="AvatarRezNotification">
		（作成後[EXISTENCE]秒経過）
&apos;[NAME]&apos;というアバターは[TIME]秒後に姿を現わしました。
	</notification>
	<notification name="AvatarRezSelfBakedDoneNotification">
		（作成後[EXISTENCE]秒経過）
アウトフィットのベークは[TIME]秒後に完了しました。
	</notification>
	<notification name="AvatarRezSelfBakedUpdateNotification">
		（作成後[EXISTENCE]秒経過）
容姿の更新は[TIME]秒後に送信されました。
[STATUS]
	</notification>
	<notification name="AvatarRezCloudNotification">
		（ [EXISTENCE] 秒）
アバター「 NAME 」がクラウドになりました。
	</notification>
	<notification name="AvatarRezArrivedNotification">
		（ [EXISTENCE] 秒）
アバター「 NAME 」が現れました。
	</notification>
	<notification name="AvatarRezLeftCloudNotification">
		（ [EXISTENCE] 秒）
アバター「 [NAME] 」が [TIME] 秒でクラウド状態から出現します。
	</notification>
	<notification name="AvatarRezEnteredAppearanceNotification">
		（ [EXISTENCE] 秒）
アバター「 NAME 」が容姿編集モードに入りました。
	</notification>
	<notification name="AvatarRezLeftAppearanceNotification">
		（ [EXISTENCE] 秒）
アバター「 NAME 」が容姿編集モードを解除しました。
	</notification>
	<notification name="NoConnect">
		[PROTOCOL] [HOSTID]を使って接続できません。
お使いのネットワークやファイアウォールの設定を確認してください。
		<usetemplate name="okbutton" yestext="OK"/>
	</notification>
	<notification name="NoVoiceConnect">
		ボイスサーバーに接続できません：

[HOSTID]

ボイスチャットによるコミュニケーションが利用できません。
お使いのネットワークやファイアウォールの設定を確認してください。
		<usetemplate name="okbutton" yestext="OK"/>
	</notification>
	<notification name="AvatarRezLeftNotification">
		（ [EXISTENCE] 秒）
アバター「 NAME 」が完全に読み込まれました。
	</notification>
	<notification name="AvatarRezSelfBakedTextureUploadNotification">
		( 作成後[EXISTENCE]秒経過）
&apos;[BODYREGION]&apos;の[RESOLUTION]のベークドテクスチャは[TIME]秒後にアップロードされました。
	</notification>
	<notification name="AvatarRezSelfBakedTextureUpdateNotification">
		( 作成後[EXISTENCE]秒経過）
&apos;[BODYREGION]&apos;の[RESOLUTION]のベークドテクスチャは[TIME]秒後にローカルに更新されました。
	</notification>
	<notification name="LivePreviewUnavailable">
		コピー不可および/または転送不可のため、このテクスチャを表示できません。
		<usetemplate ignoretext="コピー不可および/または転送不可テクスチャでライブプレビューモードを使用できないことを警告する" name="okignore" yestext="OK"/>
	</notification>
	<notification name="ConfirmLeaveCall">
		このコールから抜けますか？
		<usetemplate ignoretext="コールから抜ける前の確認" name="okcancelignore" notext="いいえ" yestext="はい"/>
	</notification>
	<notification name="ConfirmMuteAll">
		グループコールの参加者全員をミュートしました。
あとからこのコールに参加する住人も
ミュートされます。あなたがコールを終了しても他の参加者のミュート状態が続きます。

全員をミュートしますか？
		<usetemplate ignoretext="グループコールの参加者全員をミュートする前の確認" name="okcancelignore" notext="取り消し" yestext="OK"/>
	</notification>
	<notification label="チャット" name="HintChat">
		チャットに参加するには、画面下のチャットフィールドにテキストを入力します。
	</notification>
	<notification label="立ち上がる" name="HintSit">
		座る姿勢から立ち上がるには、「立ち上がる」ボタンをクリックします。
	</notification>
	<notification label="話す" name="HintSpeak">
		「スピーカー」ボタンをクリックすると、マイクのオン・オフが切り替わります。

上矢印をクリックすると、ボイスコントロールパネルが表示されます。

「スピーカー」ボタンを非表示にすると、ボイス機能も無効になります。
	</notification>
	<notification label="世界を探検" name="HintDestinationGuide">
		行き先ガイドには数多くの探索場所が含まれます。どこか行き先を決めたら、テレポートして探索に出かけましょう。
	</notification>
	<notification label="サイドパネル" name="HintSidePanel">
		サイドパネルでインベントリ、服、プロフィールなどにすばやくアクセスできます。
	</notification>
	<notification label="移動" name="HintMove">
		歩行や走行は、「移動」パネルを開き、矢印コントロールによって操作します。この操作はキーボードの矢印キーで実行することも可能です。
	</notification>
	<notification label="" name="HintMoveClick">
		1. クリックして歩行
地面の一箇所をクリックすると、その場所まで歩きます。

2. クリック・ドラッグで視界を回転
世界の一箇所をクリックしてドラッグすると、視界の向きが変わります。
	</notification>
	<notification label="表示名" name="HintDisplayName">
		表示名（カスタマイズ可能）を設定します。ユーザー名は固有で変更できませんが、ここで追加する表示名は変更可能です。他の住人の名前の表示方法は環境設定で変更してください。
	</notification>
	<notification label="表示" name="HintView">
		カメラの視点を変更するには、水平・垂直コントロールを使います。Escape を押すか、または歩行すると、視点がリセットされます。
	</notification>
	<notification label="インベントリ" name="HintInventory">
		インベントリにはあなたのアイテムがすべて含まれます。新しく追加されたアイテムは「最新」タブに一覧表示されています。
	</notification>
	<notification label="あなたのリンデンドル" name="HintLindenDollar">
		これがあなたの L$ 残高です。リンデンドルを購入するには「L$ の購入」をクリックします。
	</notification>
	<notification name="LowMemory">
		メモリプール残量が少なくなっています。クラッシュを避けるため SL の機能の一部は無効になりました。他のアプリケーションを終了し、状況が継続または再発する場合には SL を再起動してください。
	</notification>
	<notification name="ForceQuitDueToLowMemory">
		メモリ不足のため 30 秒以内に SL は終了します。
	</notification>
	<notification name="PopupAttempt">
		ポップアップがブロックされました。
		<form name="form">
			<ignore name="ignore" text="全てのポップアップを有効にする"/>
			<button name="open" text="ポップアップウィンドウを開く"/>
		</form>
	</notification>
	<notification name="SOCKS_NOT_PERMITTED">
		ルールセットによって許可されていないため、SOCKS 5 プロキシ &quot;[HOST]:[PORT]&quot; が接続を拒絶しました。
		<usetemplate name="okbutton" yestext="OK"/>
	</notification>
	<notification name="SOCKS_CONNECT_ERROR">
		SOCKS 5 プロキシ &quot;[HOST]:[PORT]&quot; が接続を拒絶したため、TCP チャンネルを開くことができませんでした。
		<usetemplate name="okbutton" yestext="OK"/>
	</notification>
	<notification name="SOCKS_NOT_ACCEPTABLE">
		SOCKS 5 プロキシ &quot;[HOST]:[PORT]&quot; は選択された認証システムを拒絶しました。
		<usetemplate name="okbutton" yestext="OK"/>
	</notification>
	<notification name="SOCKS_AUTH_FAIL">
		SOCKS 5 プロキシ &quot;[HOST]:[PORT]&quot; はあなたの資格が無効だと報告しました。
		<usetemplate name="okbutton" yestext="OK"/>
	</notification>
	<notification name="SOCKS_UDP_FWD_NOT_GRANTED">
		SOCKS 5 プロキシ &quot;[HOST]:[PORT]&quot; は UDP アソシエートのリクエストを拒絶しました。
		<usetemplate name="okbutton" yestext="OK"/>
	</notification>
	<notification name="SOCKS_HOST_CONNECT_FAILED">
		SOCKS 5 プロキシサーバー &quot;[HOST]:[PORT]&quot; に接続できませんでした。
		<usetemplate name="okbutton" yestext="OK"/>
	</notification>
	<notification name="SOCKS_UNKNOWN_STATUS">
		不明のプロキシエラーがサーバー &quot;[HOST]:[PORT]&quot; で発生しました。
		<usetemplate name="okbutton" yestext="OK"/>
	</notification>
	<notification name="SOCKS_INVALID_HOST">
		SOCKS プロキシのアドレスまたはポート &quot;[HOST]:[PORT]&quot;が無効です。
		<usetemplate name="okbutton" yestext="OK"/>
	</notification>
	<notification name="SOCKS_BAD_CREDS">
		SOCKS 5 のユーザー名またはパスワードが正しくありません。
		<usetemplate name="okbutton" yestext="OK"/>
	</notification>
	<notification name="PROXY_INVALID_HTTP_HOST">
		HTTP プロキシのアドレスまたはポート &quot;[HOST]:[PORT]&quot;が無効です。
		<usetemplate name="okbutton" yestext="OK"/>
	</notification>
	<notification name="PROXY_INVALID_SOCKS_HOST">
		SOCKS プロキシのアドレスまたはポート &quot;[HOST]:[PORT]&quot;が無効です。
		<usetemplate name="okbutton" yestext="OK"/>
	</notification>
	<notification name="ChangeProxySettings">
		プロキシの設定は [APP_NAME] を再起動後に反映されます。
		<usetemplate name="okbutton" yestext="OK"/>
	</notification>
	<notification name="AuthRequest">
		「[REALM]」にある「&lt;nolink&gt;[HOST_NAME]&lt;/nolink&gt;」のサイトにはユーザー名とパスワードが必要です。
		<form name="form">
			<input name="username" text="ユーザー名"/>
			<input name="password" text="パスワード"/>
			<button name="ok" text="送信"/>
			<button name="cancel" text="取り消し"/>
		</form>
	</notification>
	<notification label="" name="NoClassifieds">
		クラシファイド広告の作成と編集はアドバンスモードでのみ利用できます。終了してモードを変更しますか？モードはログイン画面で選択できます。
		<usetemplate name="okcancelbuttons" notext="終了しない" yestext="終了"/>
	</notification>
	<notification label="" name="NoGroupInfo">
		グループの作成と編集はアドバンスモードでのみ利用できます。終了してモードを変更しますか？モードはログイン画面で選択できます。
		<usetemplate name="okcancelbuttons" notext="終了しない" yestext="終了"/>
	</notification>
	<notification label="" name="NoPlaceInfo">
		場所のプロフィールの表示はアドバンスモードでのみ利用できます。終了してモードを変更しますか？モードはログイン画面で選択できます。
		<usetemplate name="okcancelbuttons" notext="終了しない" yestext="終了"/>
	</notification>
	<notification label="" name="NoPicks">
		ピックの作成と編集はアドバンスモードでのみ利用できます。終了してモードを変更しますか？モードはログイン画面で選択できます。
		<usetemplate name="okcancelbuttons" notext="終了しない" yestext="終了"/>
	</notification>
	<notification label="" name="NoWorldMap">
		世界地図の表示はアドバンスモードでのみ利用できます。終了してモードを変更しますか？モードはログイン画面で選択できます。
		<usetemplate name="okcancelbuttons" notext="終了しない" yestext="終了"/>
	</notification>
	<notification label="" name="NoVoiceCall">
		ボイスコールはアドバンスモードでのみ利用できます。ログアウトしてモードを変更しますか？
		<usetemplate name="okcancelbuttons" notext="終了しない" yestext="終了"/>
	</notification>
	<notification label="" name="NoAvatarShare">
		共有はアドバンスモードでのみ利用できます。ログアウトしてモードを変更しますか？
		<usetemplate name="okcancelbuttons" notext="終了しない" yestext="終了"/>
	</notification>
	<notification label="" name="NoAvatarPay">
		他の住人への支払いはアドバンスモードでのみ利用できます。ログアウトしてモードを変更しますか？
		<usetemplate name="okcancelbuttons" notext="終了しない" yestext="終了"/>
	</notification>
	<notification label="" name="NoInventory">
		インベントリの表示はアドバンスモードでのみ利用できます。ログアウトしてモードを変更しますか？
		<usetemplate name="okcancelbuttons" notext="終了しない" yestext="終了"/>
	</notification>
	<notification label="" name="NoAppearance">
		容姿エディターはアドバンスモードでのみ利用できます。ログアウトしてモードを変更しますか？
		<usetemplate name="okcancelbuttons" notext="終了しない" yestext="終了"/>
	</notification>
	<notification label="" name="NoSearch">
		検索はアドバンスモードでのみ利用できます。ログアウトしてモードを変更しますか？
		<usetemplate name="okcancelbuttons" notext="終了しない" yestext="終了"/>
	</notification>
	<notification label="" name="ConfirmHideUI">
		この操作により、全てのメニュー項目とボタンが非表示になります。再び表示するには [SHORTCUT] をもう一度クリックしてください。
		<usetemplate ignoretext="UI を非表示にする前に確認" name="okcancelignore" notext="取り消し" yestext="OK"/>
	</notification>
	<notification name="PathfindingLinksets_WarnOnPhantom">
		選択された一部のリンクセットはファントムフラグが切り替えられます。

続けますか？
		<usetemplate ignoretext="選択された一部のリンクセットのファントムフラグが切り替えられます。" name="okcancelignore" notext="取り消し" yestext="OK"/>
	</notification>
	<notification name="PathfindingLinksets_MismatchOnRestricted">
		一部の選択されたリンクセットは、リンクセットへの権限が制限されているため、&apos;[REQUESTED_TYPE]&apos; に設定できません。これらのリンクセットは代わりに &apos;[RESTRICTED_TYPE]&apos; に設定されます。

続けますか？
		<usetemplate ignoretext="一部の選択されたリンクセットは、リンクセットへの権限が制限されているため設定できません。" name="okcancelignore" notext="取り消し" yestext="OK"/>
	</notification>
	<notification name="PathfindingLinksets_MismatchOnVolume">
		選択された一部のリンクセットは、形状が凸状でないため、&apos;[REQUESTED_TYPE]&apos; に設定できません。

続けますか？
		<usetemplate ignoretext="選択された一部のリンクセットは、形状が凸状でないため設定できません。" name="okcancelignore" notext="取り消し" yestext="OK"/>
	</notification>
	<notification name="PathfindingLinksets_WarnOnPhantom_MismatchOnRestricted">
		選択された一部のリンクセットはファントムフラグが切り替えられます。

一部の選択されたリンクセットは、リンクセットへの権限が制限されているため、&apos;[REQUESTED_TYPE]&apos; に設定できません。これらのリンクセットは代わりに &apos;[RESTRICTED_TYPE]&apos; に設定されます。

続けますか？
		<usetemplate ignoretext="選択された一部のリンクセットのファントムフラグが切り替えられ、他のリンクセットはリンクセットへの権限が制限されているため設定できません。" name="okcancelignore" notext="取り消し" yestext="OK"/>
	</notification>
	<notification name="PathfindingLinksets_WarnOnPhantom_MismatchOnVolume">
		選択された一部のリンクセットはファントムフラグが切り替えられます。

選択された一部のリンクセットは、形状が凸状でないため、&apos;[REQUESTED_TYPE]&apos; に設定できません。

続けますか？
		<usetemplate ignoretext="選択された一部のリンクセットのファントムフラグが切り替えられ、他のリンクセットは形状が凸状でないため設定できません。" name="okcancelignore" notext="取り消し" yestext="OK"/>
	</notification>
	<notification name="PathfindingLinksets_MismatchOnRestricted_MismatchOnVolume">
		一部の選択されたリンクセットは、リンクセットへの権限が制限されているため、&apos;[REQUESTED_TYPE]&apos; に設定できません。これらのリンクセットは代わりに &apos;[RESTRICTED_TYPE]&apos; に設定されます。

選択された一部のリンクセットは、形状が凸状でないため、&apos;[REQUESTED_TYPE]&apos; に設定できません。これらのリンクセットの用途タイプは変わりません。

続けますか？
		<usetemplate ignoretext="一部の選択されたリンクセットは、リンクセットへの権限が制限されており、また形状が凸状でないため設定できません。" name="okcancelignore" notext="取り消し" yestext="OK"/>
	</notification>
	<notification name="PathfindingLinksets_WarnOnPhantom_MismatchOnRestricted_MismatchOnVolume">
		選択された一部のリンクセットはファントムフラグが切り替えられます。

一部の選択されたリンクセットは、リンクセットへの権限が制限されているため、&apos;[REQUESTED_TYPE]&apos; に設定できません。これらのリンクセットは代わりに &apos;[RESTRICTED_TYPE]&apos; に設定されます。

選択された一部のリンクセットは、形状が凸状でないため、&apos;[REQUESTED_TYPE]&apos; に設定できません。これらのリンクセットの用途タイプは変わりません。

続けますか？
		<usetemplate ignoretext="選択された一部のリンクセットのファントムフラグが切り替えられ、他のリンクセットはリンクセットへの権限が制限され、また形状が凸状でないため設定できません。" name="okcancelignore" notext="取り消し" yestext="OK"/>
	</notification>
	<notification name="PathfindingLinksets_ChangeToFlexiblePath">
		選択されたオブジェクトはナビメッシュに影響を与えます。オブジェクトをフレキシブルパスに変更すると、ナビメッシュから削除されます。
		<usetemplate ignoretext="選択されたオブジェクトはナビメッシュに影響を与えます。オブジェクトをフレキシブルパスに変更すると、ナビメッシュから削除されます。" name="okcancelignore" notext="取り消し" yestext="OK"/>
	</notification>
	<global name="UnsupportedGLRequirements">
		[APP_NAME] に必要なハードウェアがないようです。 [APP_NAME] にはマルチテクスチャをサポートする OpenGL グラフィックカードが必要です。 お使いのグラフィックカードの最新ドライバがインストールされているかどうか、オペレーティングシステムのサービスパックとパッチが入っているかをご確認ください。

この問題が何度も起きる場合は、[SUPPORT_SITE] をご確認ください。
	</global>
	<global name="UnsupportedCPUAmount">
		796
	</global>
	<global name="UnsupportedRAMAmount">
		510
	</global>
	<global name="UnsupportedGPU">
		- あなたのグラフィックカードは必須動作環境の条件を満たしていません。
	</global>
	<global name="UnsupportedRAM">
		- あなたのシステムメモリは必須動作環境の条件を満たしていません。
	</global>
	<global name="You can only set your &apos;Home Location&apos; on your land or at a mainland Infohub.">
		自分の土地をお持ちの場合、「ホーム」に設定できます。
お持ちでない場合は、地図で「インフォハブ」をお探しください。
	</global>
	<global name="You died and have been teleported to your home location">
		死んでしまったので、ホームにテレポートされました。
	</global>
	<notification name="LocalBitmapsUpdateFileNotFound">
		[FNAME] は、見つからなかったため、更新できませんでした。
このファイルに対する今後の更新を無効にします。
	</notification>
	<notification name="LocalBitmapsUpdateFailedFinal">
		[FNAME] を開くまたはデコードする試行に失敗しました（試行回数 [NRETRIES] 回）。そのため、このファイルは壊れているものとして処理されました。
このファイルに対する今後の更新を無効にします。
	</notification>
	<notification name="LocalBitmapsVerifyFail">
		開くことができない、またはデコードできない無効または読み取り不能な画像ファイル [FNAME] を追加しようとしました。
この試行はキャンセルされました。
	</notification>
	<notification name="PathfindingReturnMultipleItems">
		[NUM_ITEMS] 個のアイテムを返却中です。続けますか？
		<usetemplate ignoretext="複数のアイテムを返しますか？" name="okcancelignore" notext="いいえ" yestext="はい"/>
	</notification>
	<notification name="PathfindingDeleteMultipleItems">
		[NUM_ITEMS] 個のアイテムを削除中です。続けますか？
		<usetemplate ignoretext="複数のアイテムを削除しますか？" name="okcancelignore" notext="いいえ" yestext="はい"/>
	</notification>
	<notification name="AvatarFrozen">
		[AV_FREEZER] によってあなたはフリーズされています。世界を動かすことも、世界とインタラクションすることもできません。
	</notification>
	<notification name="AvatarFrozenDuration">
		[AV_FREEZER] によって、あなたは [AV_FREEZE_TIME] 秒間フリーズされました。世界を動かすことも、世界とインタラクションすることもできません。
	</notification>
	<notification name="YouFrozeAvatar">
		アバターがフリーズされています。
	</notification>
	<notification name="AvatarHasUnFrozenYou">
		[AV_FREEZER] によってフリーズが解除されています。
	</notification>
	<notification name="AvatarUnFrozen">
		アバターのフリーズが解除されました。
	</notification>
	<notification name="AvatarFreezeFailure">
		その区画の管理権限を持っていないため、フリーズに失敗しました。
	</notification>
	<notification name="AvatarFreezeThaw">
		フリーズ期間が切れました。仕事に戻ってください。
	</notification>
	<notification name="AvatarCantFreeze">
		残念ながら、そのユーザーをフリーズできません。
	</notification>
	<notification name="NowOwnObject">
		これで、オブジェクト [OBJECT_NAME] の所有者になりました
	</notification>
	<notification name="CantRezOnLand">
		この土地の所有者が許可していないため、[OBJECT_POS] でオブジェクトを Rez することができません。土地ツールを使用して、土地の所有を確認してください。
	</notification>
	<notification name="RezFailTooManyRequests">
		リクエストが多すぎて、オブジェクトを Rez することができません。
	</notification>
	<notification name="SitFailCantMove">
		今回移動できなかったため、座ることができません。
	</notification>
	<notification name="SitFailNotAllowedOnLand">
		その土地に対して許可を受けていないため、座ることができません。
	</notification>
	<notification name="SitFailNotSameRegion">
		移動して近づけてみてください。オブジェクトが同じリージョンにないため、オブジェクトを配置できません。
	</notification>
	<notification name="NoNewObjectRegionFull">
		新しいオブジェクトを作成できません。リージョンが埋まっています。
	</notification>
	<notification name="FailedToPlaceObject">
		指定した場所にオブジェクトを配置できませんでした。もう一度お試しください。
	</notification>
	<notification name="NoOwnNoGardening">
		所有していない土地に木や草を植えることはできません。
	</notification>
	<notification name="NoCopyPermsNoObject">
		オブジェクト &apos;[OBJ_NAME]&apos; をコピーする権限がないため、コピーに失敗しました。
	</notification>
	<notification name="NoTransPermsNoObject">
		オブジェクト &apos;[OBJ_NAME]&apos; をあなたに転送できないため、コピーに失敗しました。
	</notification>
	<notification name="AddToNavMeshNoCopy">
		オブジェクト &apos;[OBJ_NAME]&apos; がナビメッシュに貢献しているため、コピーに失敗しました。
	</notification>
	<notification name="DupeWithNoRootsSelected">
		ルートオブジェクトを選択せずに複製します。
	</notification>
	<notification name="CantDupeCuzRegionIsFull">
		リージョンが埋まっているため、オブジェクトのコピーを作成することができません。
	</notification>
	<notification name="CantDupeCuzParcelNotFound">
		オブジェクトのコピーを作成できません。オブジェクトのある区画が見つかりません。
	</notification>
	<notification name="CantCreateCuzParcelFull">
		区画がいっぱいのため、
オブジェクトを作成できません。
	</notification>
	<notification name="RezAttemptFailed">
		オブジェクトへの Rez の試みに失敗しました。
	</notification>
	<notification name="ToxicInvRezAttemptFailed">
		このリージョンで問題を引き起こすアイテムは作成できません。
	</notification>
	<notification name="InvItemIsBlacklisted">
		その持ち物アイテムはブラックリストに登録されています。
	</notification>
	<notification name="NoCanRezObjects">
		現在あなたにはオブジェクトを作成するための許可がありません。
	</notification>
	<notification name="LandSearchBlocked">
		土地の検索がブロックされました。
短期間に多くの土地を検索したためです。
しばらくしてから再度お試しください。
	</notification>
	<notification name="NotEnoughResourcesToAttach">
		オブジェクトの着用に使用できるスクリプトリソースが足りません。
	</notification>
	<notification name="YouDiedAndGotTPHome">
		死んでしまったので、ホームにテレポートされました。
	</notification>
	<notification name="EjectComingSoon">
		ここへの入場が許可されていないため、[EJECT_TIME] 秒後に追放されます。
	</notification>
	<notification name="NoEnterServerFull">
		サーバーが埋まっているため、
このリージョンに入場することはできません。
	</notification>
	<notification name="SaveBackToInvDisabled">
		「「持ち物」に保存」が無効になっています。
	</notification>
	<notification name="NoExistNoSaveToContents">
		&apos;[OBJ_NAME]&apos; の Rez 元であるオブジェクトが存在しないため、このオブジェクトをオブジェクトコンテンツに保存できません。
	</notification>
	<notification name="NoModNoSaveToContents">
		オブジェクト &apos;[DEST_NAME]&apos; を修正する権限がないため、オブジェクトのコンテンツに &apos;[OBJ_NAME]&apos; を保存できません。
	</notification>
	<notification name="NoSaveBackToInvDisabled">
		インベントリに &apos;[OBJ_NAME]&apos; を保存することはできません - この操作が無効になっています。
	</notification>
	<notification name="NoCopyNoSelCopy">
		オブジェクト &apos;[OBJ_NAME]&apos; を変更する権限を持っていないため、選択したものをコピーできません。
	</notification>
	<notification name="NoTransNoSelCopy">
		オブジェクト &apos;[OBJ_NAME]&apos; を転送できないため、選択したものをコピーできません。
	</notification>
	<notification name="NoTransNoCopy">
		オブジェクト &apos;[OBJ_NAME]&apos; を転送できないため、選択したものをコピーできません。
	</notification>
	<notification name="NoPermsNoRemoval">
		シミュレータからのオブジェクト &apos;[OBJ_NAME]&apos; の削除は、権限システムによって無効にされています。
	</notification>
	<notification name="NoModNoSaveSelection">
		オブジェクト &apos;[OBJ_NAME]&apos; を変更する権限を持っていないため、選択したものを保存できません。
	</notification>
	<notification name="NoCopyNoSaveSelection">
		オブジェクト &apos;[OBJ_NAME]&apos; をコピーできないため、選択したものを保存できません。
	</notification>
	<notification name="NoModNoTaking">
		オブジェクト &apos;[OBJ_NAME]&apos; を変更する権限を持っていないため、選択したものを取得できません。
	</notification>
	<notification name="RezDestInternalError">
		内部エラー: 不明な宛先タイプ。
	</notification>
	<notification name="DeleteFailObjNotFound">
		オブジェクトが見つからないため削除できませんでした。
	</notification>
	<notification name="SorryCantEjectUser">
		残念ながら、そのユーザーを追放することはできません。
	</notification>
	<notification name="RegionSezNotAHome">
		このリージョンでは、ここにホームの位置を設定できません。
	</notification>
	<notification name="HomeLocationLimits">
		ホームの場所を設定できるのは、自分の土地か、またはメインランドのインフォハブでのみです。
	</notification>
	<notification name="HomePositionSet">
		家の配置の設定。
	</notification>
	<notification name="AvatarEjected">
		アバターが追放されました。
	</notification>
	<notification name="AvatarEjectFailed">
		その区画の管理権限がないため、追放できませんでした。
	</notification>
	<notification name="CantMoveObjectParcelFull">
		区画が埋まっているため、オブジェクト &apos;[OBJECT_NAME]&apos; を、リージョン [REGION_NAME] 内の [OBJ_POSITION] に移動できません。
	</notification>
	<notification name="CantMoveObjectParcelPerms">
		オブジェクト &apos;[OBJECT_NAME]&apos; は、この区画で許可されていないため、リージョン [REGION_NAME] 内の [OBJ_POSITION] に移動できません。
	</notification>
	<notification name="CantMoveObjectParcelResources">
		この区画でこのオブジェクトのリソースが不足しているため、オブジェクト &apos;[OBJECT_NAME]&apos; をリージョン [REGION_NAME] 内の [OBJ_POSITION] に移動できません。
	</notification>
	<notification name="CantMoveObjectRegionVersion">
		オブジェクト &apos;[OBJECT_NAME]&apos; をリージョン [REGION_NAME] 内の [OBJ_POSITION] に移動することはできません。他のリージョンでは、リージョンの境界をまたいだこのオブジェクトを受信することができない古いバージョンを実行しているためです。
	</notification>
	<notification name="CantMoveObjectNavMesh">
		リージョン境界をまたぐナビメッシュを変更できないため、オブジェクト &apos;[OBJECT_NAME]&apos; をリージョン [REGION_NAME] 内の [OBJ_POSITION] に移動できません。
	</notification>
	<notification name="CantMoveObjectWTF">
		不明な理由により、オブジェクト &apos;[OBJECT_NAME]&apos; を、リージョン [REGION_NAME] 内の [OBJ_POSITION] に移動できません。
([FAILURE_TYPE])
	</notification>
	<notification name="NoPermModifyObject">
		そのオブジェクトを変更する権限がありません
	</notification>
	<notification name="CantEnablePhysObjContributesToNav">
		ナビメッシュに貢献するオブジェクトに対して物理を有効にできません。
	</notification>
	<notification name="CantEnablePhysKeyframedObj">
		キーフレームオブジェクトのために物理を有効にできません。
	</notification>
	<notification name="CantEnablePhysNotEnoughLandResources">
		土地のリソースが足りないため、オブジェクトの物理を有効にできません。
	</notification>
	<notification name="CantEnablePhysCostTooGreat">
		[MAX_OBJECTS] より大きい物理リソースコストを持つオブジェクトでは、物理を有効にできません。
	</notification>
	<notification name="PhantomWithConcavePiece">
		このオブジェクトはファントムで、ナビメッシュに貢献しているため、くぼみを持たせることができません。
	</notification>
	<notification name="UnableAddItem">
		アイテムを追加できません!
	</notification>
	<notification name="UnableEditItem">
		これは編集できません!
	</notification>
	<notification name="NoPermToEdit">
		これを編集する許可がありません。
	</notification>
	<notification name="NoPermToCopyInventory">
		そのインベントリをコピーすることは許可されません。
	</notification>
	<notification name="CantSaveItemDoesntExist">
		オブジェクトのコンテンツに保存できません。アイテムが存在していません。
	</notification>
	<notification name="CantSaveItemAlreadyExists">
		オブジェクトのコンテンツに保存できません。同じ名前を持つアイテムがすでにインベントリに存在します。
	</notification>
	<notification name="CantSaveModifyAttachment">
		オブジェクトのコンテンツに保存できません。このため、アタッチメントの権限が変更されます。
	</notification>
	<notification name="TooManyScripts">
		スクリプトが多すぎます。
	</notification>
	<notification name="UnableAddScript">
		テキストを追加できません!
	</notification>
	<notification name="AssetServerTimeoutObjReturn">
		資産サーバーがタイムリーに応答しませんでした。オブジェクトが sim に返されました。
	</notification>
	<notification name="RegionDisablePhysicsShapes">
		このリージョンでは、物理的シェイプが有効にされていません。
	</notification>
	<notification name="NoModNavmeshAcrossRegions">
		リージョンの境界をまたぐナビメッシュは変更できません。
	</notification>
	<notification name="NoSetPhysicsPropertiesOnObjectType">
		そのオブジェクトタイプの物理的プロパティを設定できません。
	</notification>
	<notification name="NoSetRootPrimWithNoShape">
		ルートプリムを設定できないため、シェイプがありません。
	</notification>
	<notification name="NoRegionSupportPhysMats">
		このリージョンでは、物理的素材が有効にされていません。
	</notification>
	<notification name="OnlyRootPrimPhysMats">
		物理的素材を調整できるのは、ルートプリムだけです。
	</notification>
	<notification name="NoSupportCharacterPhysMats">
		キャラクターへの物理的素材の設定はまだサポートされていません。
	</notification>
	<notification name="InvalidPhysMatProperty">
		指定した物理的素材のプロパティが 1 つ以上無効です。
	</notification>
	<notification name="NoPermsAlterStitchingMeshObj">
		メッシュオブジェクトの縫い目のタイプを変更することはできません。
	</notification>
	<notification name="NoPermsAlterShapeMeshObj">
		メッシュオブジェクトの形状を変更することはできません
	</notification>
	<notification name="FullRegionCantEnter">
		リージョンが埋まっているため、\nこのリージョンに入場できません。
	</notification>
	<notification name="LinkFailedOwnersDiffer">
		リンクエラー -- 所有者が違います
	</notification>
	<notification name="LinkFailedNoModNavmeshAcrossRegions">
		リンクエラー -- リージョンの境界をまたぐナビメッシュは変更できません。
	</notification>
	<notification name="LinkFailedNoPermToEdit">
		リンクエラー -- 編集権限がありません。
	</notification>
	<notification name="LinkFailedTooManyPrims">
		リンクエラー -- プリミティブが多すぎます。
	</notification>
	<notification name="LinkFailedCantLinkNoCopyNoTrans">
		リンクエラー -- コピーなしと転送なしをリンクできません。
	</notification>
	<notification name="LinkFailedNothingLinkable">
		リンクエラー -- リンクできるものがありません。
	</notification>
	<notification name="LinkFailedTooManyPathfindingChars">
		リンクエラー -- パスファインディングの文字数が多すぎます
	</notification>
	<notification name="LinkFailedInsufficientLand">
		リンクエラー -- 土地のリソースが足りません
	</notification>
	<notification name="LinkFailedTooMuchPhysics">
		オブジェクトが使用している物理リソースが多すぎたため、ダイナミックスが無効にされました。
	</notification>
	<notification name="TeleportedHomeByObjectOnParcel">
		区画 &apos;[PARCEL_NAME]&apos; のオブジェクト &apos;[OBJECT_NAME]&apos; によって、あなたはホームにテレポートされました。
	</notification>
	<notification name="TeleportedHomeByObject">
		​オブジェクト ​&apos;[OBJECT_NAME]&apos; によって、あなたはホームへテレポートされています。
	</notification>
	<notification name="TeleportedByAttachment">
		[ITEM_ID] へのアタッチメントによって、あなたはテレポートされています。
	</notification>
	<notification name="TeleportedByObjectOnParcel">
		区画 &apos;[PARCEL_NAME]&apos; のオブジェクト &apos;[OBJECT_NAME]&apos; によって、あなたはテレポートされています。
	</notification>
	<notification name="TeleportedByObjectOwnedBy">
		[OWNER_ID] が所有しているオブジェクト &apos;[OBJECT_NAME]&apos; によって、あなたはテレポートされています。
	</notification>
	<notification name="TeleportedByObjectUnknownUser">
		不明なユーザーが所有しているオブジェクト &apos;[OBJECT_NAME]&apos; によって、あなたはテレポートされています。
	</notification>
	<notification name="CantCreateObjectRegionFull">
		リクエストされたオブジェクトを作成できません。リージョンが埋まっています。
	</notification>
	<notification name="CantAttackMultipleObjOneSpot">
		1 つの場所に複数のオブジェクトを着用することはできません。
	</notification>
	<notification name="CantCreateMultipleObjAtLoc">
		ここでは、複数のオブジェクトを作成することはできません。
	</notification>
	<notification name="UnableToCreateObjTimeOut">
		リクエストされたオブジェクトを作成できません。オブジェクトがデータベースに見つかりません。
	</notification>
	<notification name="UnableToCreateObjUnknown">
		リクエストされたオブジェクトを作成できません。リクエストがタイムアウトになりました。もう一度お試しください。
	</notification>
	<notification name="UnableToCreateObjMissingFromDB">
		要求されたオブジェクトを作成できません。もう一度お試しください。
	</notification>
	<notification name="RezFailureTookTooLong">
		リクエストされたオブジェクトのロードに時間がかかりすぎたため、Rez に失敗しました。
	</notification>
	<notification name="FailedToPlaceObjAtLoc">
		指定した場所にオブジェクトを配置できませんでした。もう一度お試しください。
	</notification>
	<notification name="CantCreatePlantsOnLand">
		この土地に木を植えることはできません。
	</notification>
	<notification name="CantRestoreObjectNoWorldPos">
		オブジェクトをリストアできません。ワールドの位置が見つかりません。
	</notification>
	<notification name="CantRezObjectInvalidMeshData">
		メッシュデータが無効なため、オブジェクトを Rez することができません。
	</notification>
	<notification name="CantRezObjectTooManyScripts">
		このリージョンに既に多くのスクリプトが存在するため、オブジェクトを Rez することができません。
	</notification>
	<notification name="CantCreateObjectNoAccess">
		現在のアクセス権限では、そこにオブジェクトを作成できません。
	</notification>
	<notification name="CantCreateObject">
		現在あなたにはオブジェクト作成する許可がありません。
	</notification>
	<notification name="InvalidObjectParams">
		無効なオブジェクトパラメーター
	</notification>
	<notification name="CantDuplicateObjectNoAcess">
		現在のアクセス権限では、ここにオブジェクトのコピーを作成できません。
	</notification>
	<notification name="CantChangeShape">
		あなたにはこのシェイプを変更する許可がありません。
	</notification>
	<notification name="NoAccessToClaimObjects">
		現在のアクセス権限では、ここにオブジェクトを取得できません。
	</notification>
	<notification name="DeedFailedNoPermToDeedForGroup">
		あなたのグループにオブジェクトを譲渡する権限がないため、譲渡に失敗しました。
	</notification>
	<notification name="NoPrivsToBuyObject">
		現在のアクセス権限では、ここでオブジェクトを購入できません。
	</notification>
	<notification name="CantAttachObjectAvatarSittingOnIt">
		アバターがオブジェクトに存在するため、オブジェクトを着用できません。
	</notification>
	<notification name="WhyAreYouTryingToWearShrubbery">
		木や草をアタッチメントとして着用できません。
	</notification>
	<notification name="CantAttachGroupOwnedObjs">
		グループが所有しているオブジェクトは着用できません。
	</notification>
	<notification name="CantAttachObjectsNotOwned">
		所有していないオブジェクトは着用できません。
	</notification>
	<notification name="CantAttachNavmeshObjects">
		ナビメッシュに貢献しているオブジェクトは着用できません。
	</notification>
	<notification name="CantAttachObjectNoMovePermissions">
		あなたにはオブジェクトを移動する権限がないため、そのオブジェクト添付できません。
	</notification>
	<notification name="CantAttachNotEnoughScriptResources">
		オブジェクトの着用に使用できるスクリプトリソースが足りません。
	</notification>
	<notification name="CantDropItemTrialUser">
		オブジェクトをここにドロップできません。フリートライアル領域をお試しください。
	</notification>
	<notification name="CantDropMeshAttachment">
		メッシュアタッチメントをドロップすることはできません。インベントリから切り離して、ワールドで Rez してください。
	</notification>
	<notification name="CantDropAttachmentNoPermission">
		アタッチメントのドロップに失敗しました。そこへドロップする権限がありません。
	</notification>
	<notification name="CantDropAttachmentInsufficientLandResources">
		アタッチメントのドロップに失敗しました。利用できる土地リソースの数が足りません。
	</notification>
	<notification name="CantDropAttachmentInsufficientResources">
		利用できるリソースが足りないため、アタッチメントのドロップに失敗しました。
	</notification>
	<notification name="CantDropObjectFullParcel">
		ここにオブジェクトをドロップできません。区画が埋まっています。
	</notification>
	<notification name="CantTouchObjectBannedFromParcel">
		土地区画に入場することを禁止されているため、このオブジェクトを触ったり、つかむことができません。
	</notification>
	<notification name="PlzNarrowDeleteParams">
		削除パラメーターを絞ってください。
	</notification>
	<notification name="UnableToUploadAsset">
		資産をアップロードできません。
	</notification>
	<notification name="CantTeleportCouldNotFindUser">
		ホームをテレポートするユーザーが見つかりませんでした。
	</notification>
	<notification name="GodlikeRequestFailed">
		過剰なリクエストが失敗しました
	</notification>
	<notification name="GenericRequestFailed">
		一般的なリクエストに失敗しました
	</notification>
	<notification name="CantUploadPostcard">
		ポストカードをアップロードできません。後でもう一度お試しください。
	</notification>
	<notification name="CantFetchInventoryForGroupNotice">
		グループ通知のインベントリの詳細を取得できません。
	</notification>
	<notification name="CantSendGroupNoticeNotPermitted">
		グループ通知の送信が許可されないため、送信できません。
	</notification>
	<notification name="CantSendGroupNoticeCantConstructInventory">
		グループ通知を送信できません。持ち物を作成することもできません。
	</notification>
	<notification name="CantParceInventoryInNotice">
		通知内の持ち物を検出できません。
	</notification>
	<notification name="TerrainUploadFailed">
		地形のアップロードに失敗しました。
	</notification>
	<notification name="TerrainFileWritten">
		地形ファイルが書き込まれました。
	</notification>
	<notification name="TerrainFileWrittenStartingDownload">
		地形ファイルを書き出し、ダウンロードを開始しています...
	</notification>
	<notification name="TerrainBaked">
		地形がベークされました。
	</notification>
	<notification name="TenObjectsDisabledPlzRefresh">
		選択された最初の 10 個のオブジェクトのみが無効にされました。必要に応じて、リフレッシュして選択内容を追加してください。
	</notification>
	<notification name="UpdateViewerBuyParcel">
		この区画を購入するには、ビューワをアップデートする必要があります。
	</notification>
	<notification name="CantBuyParcelNotForSale">
		購入することができません。この区画は販売対象ではありません。
	</notification>
	<notification name="CantBuySalePriceOrLandAreaChanged">
		販売価格または土地の面積が変わったため、購入できません。
	</notification>
	<notification name="CantBuyParcelNotAuthorized">
		あなたはこの区画の委任された買い手ではありません。
	</notification>
	<notification name="CantBuyParcelAwaitingPurchaseAuth">
		すでに購入の認証を待機しているため、この区画を購入できません。
	</notification>
	<notification name="CantBuildOverflowParcel">
		区画をオーバーフローするため、ここでオブジェクトを構築することはできません。
	</notification>
	<notification name="SelectedMultipleOwnedLand">
		所有者の違う土地を選びました。選択する面積を小さくして、もう一度試してください。
	</notification>
	<notification name="CantJoinTooFewLeasedParcels">
		選択範囲のリース区画の数が少ないため、参加できません。
	</notification>
	<notification name="CantDivideLandMultipleParcelsSelected">
		土地を分割できません。\n区画が複数選択されています。\nもっと小さい土地を選択してみてください。
	</notification>
	<notification name="CantDivideLandCantFindParcel">
		土地を分解できません。\n区画が見つかりません。\n「Help」&gt;「Reprt Bug...」でレポートを行ってください。
	</notification>
	<notification name="CantDivideLandWholeParcelSelected">
		土地を分割できません。区画全体を選択します。\n小さい土地を選択してみてください。
	</notification>
	<notification name="LandHasBeenDivided">
		土地が分割されています。
	</notification>
	<notification name="PassPurchased">
		入場許可を購入しました。
	</notification>
	<notification name="RegionDisallowsClassifieds">
		リージョンでは、クラシファイド広告を許可しません。
	</notification>
	<notification name="LandPassExpireSoon">
		この土地への入場許可はまもなく期限が切れます。
	</notification>
	<notification name="CantSitNoSuitableSurface">
		配置に適した表面がありません。別の場所を試してみたください。
	</notification>
	<notification name="CantSitNoRoom">
		ここには座る余地がありません。他の場所を試してください。
	</notification>
	<notification name="ClaimObjectFailedNoPermission">
		権限がないため、オブジェクトを取得できませんでした。
	</notification>
	<notification name="ClaimObjectFailedNoMoney">
		リンデンドルが足りないため、オブジェクトの取得に失敗しました。
	</notification>
	<notification name="CantDeedGroupLand">
		グループ所有の土地は、譲渡できません。
	</notification>
	<notification name="BuyObjectFailedNoMoney">
		リンデンドルが足りないため、オブジェクトの購入に失敗しました。
	</notification>
	<notification name="BuyInventoryFailedNoMoney">
		リンデンドルが不足しているため、インベントリを購入できませんでした。
	</notification>
	<notification name="BuyPassFailedNoMoney">
		リンデンドルが足りないため、この土地への入場許可を購入できません。
	</notification>
	<notification name="CantBuyPassTryAgain">
		今すぐには入場許可を購入できません。後でもう一度お試しください。
	</notification>
	<notification name="CantCreateObjectParcelFull">
		区画が埋まっているため、オブジェクトを\n作成することができません。
	</notification>
	<notification name="FailedPlacingObject">
		指定した場所にオブジェクトを配置できませんでした。もう一度お試しください。
	</notification>
	<notification name="CantCreateLandmarkForEvent">
		イベントのためのランドマークを作成することができません。
	</notification>
	<notification name="GodBeatsFreeze">
		強力な力でフリーズを解除します。
	</notification>
	<notification name="SpecialPowersRequestFailedLogged">
		特殊な権限のリクエストに失敗しました。このリクエストはログに記録されています。
	</notification>
	<notification name="ExpireExplanation">
		システムは、現在あなたのリクエストを処理できません。リクエストがタイムアウトになりました。
	</notification>
	<notification name="DieExplanation">
		システムは、あなたのリクエストを処理できません。
	</notification>
	<notification name="AddPrimitiveFailure">
		プリミティブ広告を出すには、資金が足りません。
	</notification>
	<notification name="RezObjectFailure">
		資金が足りないため、オブジェクトを作成できません。
	</notification>
	<notification name="ResetHomePositionNotLegal">
		ホームが不正なため、ホームの位置をリセットします。
	</notification>
	<notification name="CantInviteRegionFull">
		リージョンが埋まっているため、現在の場所に誰かを招待することはできません。後でもう一度お試しください。
	</notification>
	<notification name="CantSetHomeAtRegion">
		このリージョンでは、ここにホームの位置を設定できません。
	</notification>
	<notification name="ListValidHomeLocations">
		ホームの場所を設定できるのは、自分の土地か、またはメインランドのインフォハブでのみです。
	</notification>
	<notification name="SetHomePosition">
		家の配置の設定。
	</notification>
	<notification name="CantDerezInventoryError">
		インベントリエラーのため、オブジェクトの Rez 解除ができません。
	</notification>
	<notification name="CantCreateRequestedInv">
		リクエストされたインベントリを作成できません。
	</notification>
	<notification name="CantCreateRequestedInvFolder">
		リクエストされた持ち物フォルダーを作成できません。
	</notification>
	<notification name="CantCreateInventory">
		そのインベントリを作成できません。
	</notification>
	<notification name="CantCreateLandmark">
		ランドマークを作成できません。
	</notification>
	<notification name="CantCreateOutfit">
		アウトフィットをすぐには作成できません。しばらくしてから再度お試しください。
	</notification>
	<notification name="InventoryNotForSale">
		インベントリは販売対象ではありません。
	</notification>
	<notification name="CantFindInvItem">
		持ち物アイテムを見つけることができません。
	</notification>
	<notification name="CantFindObject">
		オブジェクトが見つかりません。
	</notification>
	<notification name="CantTransfterMoneyRegionDisabled">
		オブジェクトへの送金は、このリージョンでは現在無効にされています。
	</notification>
	<notification name="CantPayNoAgent">
		支払いの相手を把握できませんでした。
	</notification>
	<notification name="CantDonateToPublicObjects">
		パブリックオブジェクトにリンデンドルを与えることはできません。
	</notification>
	<notification name="InventoryCreationInWorldObjectFailed">
		インワールドオブジェクトでのインベントリ作成に失敗しました。
	</notification>
	<notification name="UserBalanceOrLandUsageError">
		内部エラーが発生したため、ビューワを正しく更新できませんでした。ビューワに表示されるリンデンドルの残高または区画の所有は、サーバー上の実際の残高を反映していない可能性があります。
	</notification>
	<notification name="LargePrimAgentIntersect">
		他のプレイヤーの関心を引く大きなプリムを作成できません。他のプレイヤーが移動したときに再試行してください。
	</notification>
	<notification name="PreferenceChatClearLog">
		これにより、過去の会話のログ、およびそのファイルのすべてのバックアップが削除されます。
		<usetemplate ignoretext="以前の会話のログを削除する前に確認してください。" name="okcancelignore" notext="取り消し" yestext="OK"/>
	</notification>
	<notification name="PreferenceChatDeleteTranscripts">
		これにより、以前のすべての会話のテキストが削除されます。過去の会話のリストには影響しません。.txt および txt.backup の拡張子が付いたすべてのファイルが [FOLDER] フォルダーから削除されます。
		<usetemplate ignoretext="テキストを削除するまえに確認してください。" name="okcancelignore" notext="取り消し" yestext="OK"/>
	</notification>
	<notification name="PreferenceChatPathChanged">
		ファイルを移動できません。以前のパスがリストアされました。
		<usetemplate ignoretext="ファイルを移動できません。以前のパスがリストアされました。" name="okignore" yestext="OK"/>
	</notification>
</notifications><|MERGE_RESOLUTION|>--- conflicted
+++ resolved
@@ -2321,16 +2321,8 @@
 	<notification name="GroupNotice">
 		件名： [SUBJECT]、メッセージ： [MESSAGE]
 	</notification>
-<<<<<<< HEAD
-	<notification name="FriendOnline">
-		[NAME] はオンラインです。
-	</notification>
-	<notification name="FriendOffline">
-		[NAME] はオフラインです。
-=======
 	<notification name="FriendOnlineOffline">
 		&lt;nolink&gt;[NAME]&lt;/nolink&gt; は [STATUS] です
->>>>>>> f6282b17
 	</notification>
 	<notification name="AddSelfFriend">
 		残念ながら自分自身をフレンド登録することはできません。
