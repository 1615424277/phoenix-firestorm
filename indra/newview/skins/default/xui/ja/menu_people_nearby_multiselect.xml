<?xml version="1.0" encoding="utf-8" standalone="yes"?>
<context_menu name="Multi-Selected People Context Menu">
  <menu_item_call label="フレンド登録" name="add_friends" />
  <menu_item_call label="フレンドを削除" name="remove_friends" />
<<<<<<< HEAD
  <menu_item_call label="IM" name="im" />
=======
  <menu_item_call label="ＩＭ" name="im" />
>>>>>>> e4906b2a
  <menu_item_call label="コール" name="call" />
  <menu_item_call label="共有" name="share" />
  <menu_item_call label="支払い" name="pay" />
  <menu_item_call label="テレポートをオファー" name="offer_teleport" />
</context_menu><|MERGE_RESOLUTION|>--- conflicted
+++ resolved
@@ -2,11 +2,7 @@
 <context_menu name="Multi-Selected People Context Menu">
   <menu_item_call label="フレンド登録" name="add_friends" />
   <menu_item_call label="フレンドを削除" name="remove_friends" />
-<<<<<<< HEAD
-  <menu_item_call label="IM" name="im" />
-=======
   <menu_item_call label="ＩＭ" name="im" />
->>>>>>> e4906b2a
   <menu_item_call label="コール" name="call" />
   <menu_item_call label="共有" name="share" />
   <menu_item_call label="支払い" name="pay" />
