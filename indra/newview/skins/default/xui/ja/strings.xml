--- conflicted
+++ resolved
@@ -1055,11 +1055,7 @@
 	<string name="TeleportYourAgent">
 		あなたをテレポート
 	</string>
-<<<<<<< HEAD
-	<string name="JoinAnExperience"/>
-=======
 	<string name="JoinAnExperience"/><!-- intentionally blank -->
->>>>>>> 4ac031a8
 	<string name="SilentlyManageEstateAccess">
 		土地のアクセスリストを管理するときにアラートを表示しない
 	</string>
