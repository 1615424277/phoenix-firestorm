--- conflicted
+++ resolved
@@ -5222,16 +5222,11 @@
 	<string name="PremiumMembership">
 		プレミアム会員
 	</string>
-<<<<<<< HEAD
-	<string name="Premium PlusMembership">
+	<string name="Premium_PlusMembership">
 		プレミアムプラス会員
 	</string>
 	<string name="MembershipUpgradeText">
 		プレミアム会員にアップグレード
-=======
-	<string name="Premium_PlusMembership">
-		プレミアムプラス
->>>>>>> 3365a390
 	</string>
 	<string name="MembershipPremiumText">
 		プレミアム会員資格
