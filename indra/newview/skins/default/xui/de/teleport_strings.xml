--- conflicted
+++ resolved
@@ -50,11 +50,7 @@
 			Sie müssen mindestens 18 Jahre alt sein, um diese Region betreten zu können.
 		</message>
 		<message name="RegionTPSpecialUsageBlocked">
-<<<<<<< HEAD
-			Region konnte nicht betreten werden. „[REGION_NAME]“ ist eine Glücksspiel-Region und Sie müssen bestimmte Kriterien erfüllen, um diese betreten zu können. Für weitere Informationen, lesen Sie bitte die [http://wiki.secondlife.com/wiki/Linden_Lab_Official:Second_Life_Skill_Gaming_FAQ Glücksspiel-FAQ].
-=======
 			Betreten der Region nicht gestattet. „[REGION_NAME]“ ist eine Region für Geschicklichkeitsspiele. Der Zutritt ist Einwohnern vorbehalten, die bestimmte Kriterien erfüllen. Weitere Details finden Sie unter [http://wiki.secondlife.com/wiki/Linden_Lab_Official:Skill_Gaming_in_Second_Life Skill Gaming FAQ].
->>>>>>> 3aeb346b
 		</message>
 	</message_set>
 	<message_set name="progress">
