--- conflicted
+++ resolved
@@ -22,13 +22,8 @@
 		<menu_item_call label="Neue Haut" name="New Skin"/>
 		<menu_item_call label="Neues Haar" name="New Hair"/>
 		<menu_item_call label="Neue Augen" name="New Eyes"/>
-<<<<<<< HEAD
 	</context_menu>
 	<menu_item_call label="Alle Ordner aufklappen" name="expand"/>
-=======
-	</menu>
-	<menu_item_call label="Alle Ordner erweitern" name="expand"/>
->>>>>>> f6282b17
 	<menu_item_call label="Alle Ordner schließen" name="collapse"/>
 	<menu_item_call label="Outfit neu benennen" name="rename"/>
 	<menu_item_call label="Outfit löschen" name="delete_outfit"/>
