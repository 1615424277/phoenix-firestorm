<?xml version="1.0" encoding="utf-8" standalone="yes"?>
<panel label="Text-Chat" name="chat">
	<tab_container name="tabs">

		<!-- Chat: Visuals -->
		<panel label="Anzeige" name="ChatVisuals">
			<text name="console_font_size">
				Schriftgröße für Konsole:
			</text>
			<radio_group name="chat_console_font_size">
				<radio_item label="Klein" name="consradio"/>
				<radio_item label="Mittel" name="consradio2"/>
				<radio_item label="Groß" name="consradio3"/>
				<radio_item label="Riesig" name="consradio4"/>
			</radio_group>
			<check_box label="Beim Chatten Avataranimation abspielen, z.B. für Rufen" name="play_avatar_animations"/>
			<check_box label="Systemmeldungen in Klammern einschließen (nur bei V1-Stil-Chatverlauf)" name="FSIMSystemMessageBrackets"/>
			<check_box label="Im Chatverlauf „Du“ anstatt des eigenen Namens anzeigen" name="FSChatHistoryShowYou"/>
			<check_box name="EmotesUseItalic" label="Kursive Schrift für Emotes verwenden"/>
			<check_box name="FSEmphasizeShoutWhisper" label="Rufen fett, Flüstern kursiv hervorheben"/>
			<check_box name="FSMarkObjects" label="Objektename als (namenlos) anzeigen, um Vortäuschungen zu unterbinden"/>
			<check_box label="llOwnerSay durch Skript-Debug-Fenster routen" name="FSllOwnerSayToScriptDebugWindow_checkbox"/>
			<check_box label="Blasen-Chat" name="bubble_text_chat"/>
			<check_box label="Chat in der Nähe in Konsole und Toasts nicht anzeigen" name="FSBubblesHideConsoleAndToasts"/>
			<check_box label="Eingabe-Indikator in Blase oberhalb eines Avatars anzeigen" name="bubble_text_typing"/> 
			<check_box label="Eingabe-Indikator in Avatarnamen oberhalb eines Avatars anzeigen" name="FSShowTypingStateInNameTag"/> 
			<check_box label="Sekunden in Zeitstempel anzeigen [HH:MM:SS]" name="FSSecondsinChatTimestamps"/>
			<text name="show_timestamps_label" width="75">
				Anzeigen in:
			</text>
			<check_box label="Chat in der Nähe" name="show_timestamps_nearby_chat" width="120"/>
			<check_box label="Instant Messages" name="show_timestamps_im" width="120"/>
			<check_box label="Verlauf" name="show_timestamps_transcripts"/>
			<check_box name="FSConsoleClassicDrawMode" label="Klassischen Anzeigemodus für Konsole verwenden" tool_tip="Im klassischen Anzeigemodus wird der Hintergrund der Konsole als einzelner Block über alle Zeilen und mit der Breite der längsten Zeile dargestellt."/>
			<check_box name="ChatFullWidth" label="Bildschirmbreite für Konsole verwenden" width="240"/>
			<spinner label="Chat ausblenden nach:" label_width="130" name="fade_chat_time" width="180" />
			<text name="text_box4">
				(Sekunden)
			</text>
			<text name="text_box5">
				(# Zeilen)
			</text>
		</panel>

		<!-- Chat: Windows -->
		<panel label="Chat-Fenster" name="ChatWindows">
			<text name="font_size">
				Schriftgröße:
			</text>
			<radio_group name="chat_font_size">
				<radio_item label="Klein" name="radio"/>
				<radio_item label="Mittel" name="radio2"/>
				<radio_item label="Groß" name="radio3"/>
				<radio_item label="Riesig" name="radio4"/>
			</radio_group>
			<check_box label="Namen in direkten IMs anzeigen" name="IMShowNamesForP2PConv"/>
			<check_box label="V1-Stil für IM- und Text-Chatverlauf verwenden" name="plain_text_chat_history"/>
			<check_box label="Miniaturicons anzeigen, falls V3-Chat-Stil verwendet wird" name="ShowChatMiniIcons"/>	
			<check_box label="Ende der letzten Konversation anzeigen" name="LogShowHistory"/>
			<check_box name="FSTypingChevronPrefix" label="Zusätzlichen Pfeil (&gt;) als Schreib-Indikator in IM-Fenstern anzeigen"/>
			<text name="show_unread_messages_label" width="245">
				Hinweis über neue Nachrichten anzeigen für:
			</text>
			<check_box width="110" name="FSNotifyUnreadChatMessages" label="Chat in der Nähe" tool_tip="Zeigt einen Hinweis mit der Anzahl an neuen, ungelesenen Nachrichten innerhalb des Fensters an, falls neue Nachrichten eintreffen, während in der Ansicht zurückgescrollt wurde, um den Verlauf zu lesen."/>
			<check_box width="200" name="FSNotifyUnreadIMMessages" label="IM- und Gruppenchats" tool_tip="Zeigt einen Hinweis mit der Anzahl an neuen, ungelesenen Nachrichten innerhalb des Fensters an, falls neue Nachrichten eintreffen, während in der Ansicht zurückgescrollt wurde, um den Verlauf zu lesen."/>
			<text name="show_ims_in_label" width="115">
				IMs anzeigen in:
			</text>
			<radio_group name="chat_window" tool_tip="Zeigen Sie Ihre Sofortnachrichten (Instant Messages) in einem anderen Fenster oder in einem einzigen Fenster mit vielen Registerkarten an (Neustart erforderlich).">
				<radio_item label="Getrennte Fenster" name="radio"/>
				<radio_item label="Registerkarten" name="radio2"/>
			</radio_group>
			<text name="req_restart_ims" left_pad="55" width="120">
				(Erfordert Neustart)
			</text>
			<text name="tab_direction_label" width="160">
				Chat-Tabmodus-Orientierung:
			</text>
			<radio_group name="chat_tab_direction" tool_tip="Ändert die Oriengierung von Chat/Instant-Message-Reiterkarten zwischen horizontal und vertikal wenn kompakter Chat aktiviert ist. (Erfordert Neustart)">
				<radio_item label="Horizontal" name="radio_horizontal"/>
				<radio_item label="Vertikal" name="radio_vertical"/>
			</radio_group>
			<text name="req_restart_chattabs" width="120">
				(Erfordert Neustart)
			</text>
			<text name="FSIMTabNameFormat_label">
				Namensformat für IM-Tabs:
			</text>
			<combo_box name="FSIMTabNameFormat">
				<combo_box.item label="Anzeigename" name="display_name"/>
				<combo_box.item label="Benutzername" name="user_name"/>
				<combo_box.item label="Anzeigename (Benutzername)" name="display_user_name"/>
				<combo_box.item label="Benutzername (Anzeigename)" name="user_display_name"/>
			</combo_box>
			<check_box name="FSHighlightGroupMods" label="Hervorhebung von Nachrichten von Gruppenmoderatoren aktivieren"/>
			<text name="Moderator Name Style">
				Namen:
			</text>
			<combo_box name="mod_name_style" width="180">
				<combo_box.item label="Normal" name="normal"/>
				<combo_box.item label="Fett" name="BOLD"/>
				<combo_box.item label="Kursiv" name="ITALIC"/>
				<combo_box.item label="Fett &amp; Kursiv" name="BOLDITALIC"/>
				<combo_box.item label="Unterstreichen" name="UNDERLINE"/>
				<combo_box.item label="Fett &amp; Unterstreichen" name="BOLDUNDERLINE"/>
				<combo_box.item label="Kursiv &amp; Unterstreichen" name="ITALICUNDERLINE"/>
				<combo_box.item label="Fett, Kursiv &amp; Unterstreichen" name="BOLDITALICUNDERLINE"/>
			</combo_box>
			<text name="Moderator Text Style">
				Text:
			</text>
			<combo_box name="mod_text_style" width="180">
				<combo_box.item label="Normal" name="normal"/>
				<combo_box.item label="Fett" name="BOLD"/>
				<combo_box.item label="Kursiv" name="ITALIC"/>
				<combo_box.item label="Fett &amp; Kursiv" name="BOLDITALIC"/>
				<combo_box.item label="Unterstreichen" name="UNDERLINE"/>
				<combo_box.item label="Fett &amp; Unterstreichen" name="BOLDUNDERLINE"/>
				<combo_box.item label="Kursiv &amp; Unterstreichen" name="ITALICUNDERLINE"/>
				<combo_box.item label="Fett, Kursiv &amp; Unterstreichen" name="BOLDITALICUNDERLINE"/>
			</combo_box>
			<check_box name="FSMuteAllGroups" label="ALLE Gruppenchats deaktivieren"/>
			<check_box name="FSMuteGroupWhenNoticesDisabled" label="Deaktivierung von „Gruppenmitteilungen erhalten“ deaktiviert auch Gruppenchat"/>
			<check_box name="FSIgnoreAdHocSessions" label="Automatisch alle Konferenzen ignorieren und verlassen"/>
			<check_box name="FSReportIgnoredAdHocSession" label="Ignorierte Konferenzen im Chat in der Nähe melden"/>
			<check_box name="FSDontIgnoreAdHocFromFriends" label="Konferenz-Einladungen von Freunden nicht ignorieren"/>
			<text name="group_snooze_time_label" tool_tip="Legt die Zeitspanne fest, für die ein Gruppenchat beim Klicken auf den Button „Temporär unterdrücken“ unterdrückt wird. Bei einem Wert von 0 wird das Fenster bis zum Eintreffen der nächsten Nachricht geschlossen." width="185">
				Gruppenchat-Stummschaltdauer:
			</text>
			<spinner name="GroupSnoozeTime" tool_tip="Legt die Zeitspanne fest, für die ein Gruppenchat beim Klicken auf den Button „Temporär unterdrücken“ unterdrückt wird. Bei einem Wert von 0 wird das Fenster bis zum Eintreffen der nächsten Nachricht geschlossen."/>
			<text name="group_snooze_time_seconds_label" tool_tip="Legt die Zeitspanne fest, für die ein Gruppenchat beim Klicken auf den Button „Temporär unterdrücken“ unterdrückt wird. Bei einem Wert von 0 wird das Fenster bis zum Eintreffen der nächsten Nachricht geschlossen.">
				Sekunden
			</text>
			<check_box name="FSEnablePerGroupSnoozeDuration" label="Zeitspanne für temporäres Unterdrücken von Gruppenchats per Gruppe setzen"/>
		</panel>

		<!-- Chat: Typing -->
		<panel label="Eingabe" name="ChatTyping">
			<button name="autoreplace_showgui" label="Automatische Ersetzung..."/>
			<button name="spellcheck_showgui" label="Rechtschreibprüfung..." width="145"/>
			<button label="Einstellungen Chat-Übersetzung" name="translation_settings_btn" width="190"/>
			<check_box label="Beim Chatten Tippanimation abspielen" name="play_typing_animation"/>
			<check_box label="Tippanimation auch bei Emotes abspielen" name="play_typing_animation_emote"/>
			<check_box label="Tipp-Klang abspielen, wenn Personen im Chat in der Nähe tippen" name="play_typing_sound"/> 
			<check_box label="Andere Avatare während IM-Sitzungen benachrichtigen, wenn ich schreibe" name="FSSendTypingState"/>
			<check_box label="Auto-Vervollständigen für Gesten im Chat in der Nähe aktivieren" name="FSChatbarGestureAutoCompleteEnable"/>
			<check_box label="Automatische Namensvorhersage in „Chat in der Nähe“-Eingabezeile aktivieren" name="FSChatbarNamePrediction"/>
			<check_box name="AllowMUpose" label="„:“ als Synonym für &quot;/me&quot; verwenden"/>
			<check_box name="AutoCloseOOC" label="((OOC))-Klammern automatisch schließen"/>
			<check_box name="FSShowIMSendButton" label="Senden-Button in Eingabezeile für IM-Sitzungen anzeigen"/>
			<check_box name="FSNearbyChatbar" label="Eingabezeile zum Fenster Lokaler Chat hinzufügen"/>
			<check_box name="FSShowChatChannel" label="Kanalauswahl in Eingabezeile anzeigen"/>
			<check_box name="FSShowChatType" label="Chat-Typ/Senden-Button anzeigen"/>
			<check_box label="Haupteingabezeile für Chat automatisch verstecken" name="AutohideChatBar" tool_tip="Eingabezeile in der unteren Buttonleiste automatisch verstecken und nur zur Eingabe anzeigen"/>
			<check_box label="Chatleiste nach Senden deaktivieren" name="CloseChatOnReturn"/>
			<check_box label="Chatverlauf ebenfalls deaktivieren" name="FSUnfocusChatHistoryOnReturn"/>
			<text name="textUseKeyboardShortcuts">
				Tastatur-Shortcuts verwenden:
			</text>
			<check_box label="Strg + Return (Rufen)" tool_tip="Aktivieren, falls der Tastatur-Shortcut Strg + Return zum Rufen im Chat in der Nähe verwendet werden soll." name="FSUseCtrlShout"/>
			<check_box label="Umschalt + Return (Flüstern)" tool_tip="Aktivieren, falls der Tastatur-Shortcut Umschalt + Return zum Flüstern im Chat in der Nähe verwendet werden soll." name="FSUseShiftWhisper"/>
			<check_box label="Alt + Return (OOC)" tool_tip="Aktivieren, falls der Tastatur-Shortcut Alt + Return für OOC-Chat im Chat in der Nähe verwendet werden soll." name="FSUseAltOOC"/>
		</panel>

		<!-- Chat: Notices -->
		<panel label="Benachrichtigung" name="ChatNotices">
			<text name="disable_toast_label">
				Chat-Popups aktivieren für eingehende:
			</text>
			<check_box name="EnableGroupChatPopups" label="Gruppenchats" tool_tip="Aktivieren um Popups anzuzeigen, wenn neue Gruppennachrichten eintreffen"/>
			<check_box name="EnableIMChatPopups" label="IM-Chats" tool_tip="Aktivieren um Popups anzuzeigen, wenn Instant Messages eintreffen"/>
			<check_box name="FSUseNearbyChatConsole" label="Chat-Konsole anstelle von Toasts für Chat-Popups verwenden (Viewer 1.x-Stil)"/>
			<check_box name="FSLogImToChatConsole" label="Instant Messages in Chat-Konsole anzeigen"/>
			<check_box name="FSLogGroupImToChatConsole" label="Gruppenchats in Chat-Konsole anzeigen"/>
			<text name="FSShowGroupNameLength_label" width="365">
				Länge des Gruppennamens, der im Chatverlauf angezeigt wird
			</text>
			<spinner tool_tip="-1 für kompletten Gruppennamen, 0 für deaktiviert" name="FSShowGroupNameLength"/>
			<check_box name="FSOpenIMContainerOnOfflineMessage" label="Gespräche öffnen, wenn eine Offline-Nachricht empfangen wurde"/>
			<check_box label="IMs per E-Mail zuschicken, wenn ich offline bin ([EMAIL])" name="send_im_to_email"/>
<<<<<<< HEAD
			<check_box name="FSShowIMInChatHistory" label="Instant Messages im lokalem Chat anzeigen"/>
			<check_box name="FSLogIMInChatHistory" label="IMs im lokalem Chat speichern" width="190"/>
=======
			<check_box name="FSShowIMInChatHistory" label="Instant Messages und Gruppenchats im lokalem Chat anzeigen"/>
			<check_box name="FSLogIMInChatHistory" label="IMs und Gruppenchats im lokalem Chat speichern" width="190"/>
>>>>>>> 0aa38a6c
			<text name="FSIMChatHistoryFade_label" width="320">
				IM-Text vor dem Hintergrund des Chatverlaufs ausblenden
			</text>
			<spinner tool_tip="0.25-1.0, 0.25 für maximales Ausblenden für 1 für kein Ausblenden" name="FSIMChatHistoryFade"/>
			<check_box name="FSShowMessageCountInWindowTitle" label="Anzahl ungelesener Instant Messages im Fenstertitel von Firestorm anzeigen"/>
			<check_box name="FSAnnounceIncomingIM" label="Eingehende Instant Messages ankünden sobald Sender zu schreiben beginnt"/>
			<check_box name="FSIMChatFlashOnFriendStatusChange" label="Blinkende IM-Reiter, wenn Freunde sich an- oder abmelden"/>
			<check_box name="FSNotifyNearbyChatFlash" label="Blinkender Chat-Toolbar-Button, wenn neuer Chat in der Nähe eintrifft" tool_tip="Der Chat-Button in der Toolbar blinkt, wenn ein neuer Chat in der Nähe eintrifft. Das Fenster vom Chat in der Nähe muss im Gespräche-Fenster eingedockt sein und das Gespräche-Fenster darf nicht sichtbar sein, damit der Button blinkt."/>
			<check_box name="FSNotifyIMFlash" label="Blinkender Chat-Toolbar-Button, wenn eine neue (Gruppen-)IM eintrifft" tool_tip="Der Chat-Button in der Toolbar blinkt, wenn eine neue Instand Message oder ein neuer Gruppenchat eintrifft. Das entsprechende Fenster muss im Gespräche-Fenster eingedockt sein und das Gespräche-Fenster darf nicht sichtbar sein, damit der Button blinkt. Diese Option ist nur verfügbar, wenn (Gruppen-)IM-Fenster als Registerkarten und nicht als separate Fenster angezeigt werden (siehe Reiter „Allgemein“)."/>
			<check_box name="FSReportMutedGroupChat" label="Stummgeschalteten Gruppenchat im Chat in der Nähe melden"/>
			<check_box name="FSGroupNoticesToIMLog" label="Gruppenmitteilungen im Gruppenchat zusätzlich zum Toast anzeigen"/>
			<check_box name="FSBetterGroupNoticesToIMLog" label="Betreff und Autor ebenfalls anzeigen"/>
		</panel>

		<!-- Chat: Radar -->
		<panel label="Radar" name="ChatRadar">
			<check_box name="reportChatRangeEnter" label="Radar meldet, wenn Avatare die Chatreichweite betreten"/>
			<check_box width="140" name="PlayModeUISndRadarChatEnter" label="Klang-UUID abspielen:"/>
			<button label="V" name="Prev_UISndRadarChatEnter" tool_tip="Vorschau zu diesem Sound."/>
			<button label="S" name="Def_UISndRadarChatEnter" tool_tip="Auf Standardwert zurücksetzen."/>
			<check_box name="reportChatRangeLeave" label="Radar meldet, wenn Avatare die Chatreichweite verlassen"/>
			<check_box width="140" name="PlayModeUISndRadarChatLeave" label="Klang-UUID abspielen:"/>
			<button label="V" name="Prev_UISndRadarChatLeave" tool_tip="Vorschau zu diesem Sound."/>
			<button label="S" name="Def_UISndRadarChatLeave" tool_tip="Auf Standardwert zurücksetzen."/>
			<check_box name="reportDrawRangeEnter" label="Radar meldet, wenn Avatare die Draw Distance betreten"/>
			<check_box width="140" name="PlayModeUISndRadarDrawEnter" label="Klang-UUID abspielen:"/>
			<button label="V" name="Prev_UISndRadarDrawEnter" tool_tip="Vorschau zu diesem Sound."/>
			<button label="S" name="Def_UISndRadarDrawEnter" tool_tip="Auf Standardwert zurücksetzen."/>
			<check_box name="reportDrawRangeLeaave" label="Radar meldet, wenn Avatare die Draw Distance verlassen"/>
			<check_box width="140" name="PlayModeUISndRadarDrawLeave" label="Klang-UUID abspielen:"/>
			<button label="V" name="Prev_UISndRadarDrawLeave" tool_tip="Vorschau zu diesem Sound."/>
			<button label="S" name="Def_UISndRadarDrawLeave" tool_tip="Auf Standardwert zurücksetzen."/>
			<check_box name="RadarReportSimRangeEnter" label="Radar meldet, wenn Avatare die Region betreten"/>
			<check_box width="140" name="PlayModeUISndRadarSimEnter" label="Klang-UUID abspielen:"/>
			<button label="V" name="Prev_UISndRadarSimEnter" tool_tip="Vorschau zu diesem Sound."/>
			<button label="S" name="Def_UISndRadarSimEnter" tool_tip="Auf Standardwert zurücksetzen."/>
			<check_box name="RadarReportSimRangeLeave" label="Radar meldet, wenn Avatare die Region verlassen"/>
			<check_box width="140" name="PlayModeUISndRadarSimLeave" label="Klang-UUID abspielen:"/>
			<button label="V" name="Prev_UISndRadarSimLeave" tool_tip="Vorschau zu diesem Sound."/>
			<button label="S" name="Def_UISndRadarSimLeave" tool_tip="Auf Standardwert zurücksetzen."/>
			<check_box name="RadarEnterChannelAlert" label="Betreten-Meldungen an Skripte weiterleiten"/>
			<check_box name="RadarLeaveChannelAlert" label="Verlassen-Meldungen an Skripte weiterleiten"/>
			<check_box name="FSRadarEnhanceByBridge" label="LSL-Brücke zur Verbesserung der Radar-Genauigkeit verwenden" tool_tip="Falls aktiviert, wird die LSL-Brücke verwendet, um die Entfernung zu Avataren zu bestimmen, die sich in einer Höhe von mehr als 1020m und außerhalb der Draw Distance befinden."/>
			<text name="AgeAlertLabel">
				Alters-Alarm:
			</text>
			<text name="RadarAvatarAgeAlertValueLabel">
				Schwellwert:
			</text>
			<spinner name="RadarAvatarAgeAlertValue" tool_tip="Färbt ebenfalls die Alters-Spalte im Radar ein. Zum Deaktivieren auf -1 setzen."/>
			<text name="RadarAvatarAgeAlertValueLabelSuffix">
				Tage
			</text>
			<check_box name="RadarAvatarAgeAlert" label="Radar meldet, wenn Avatare jünger als das angegebene Alter sind"/>
			<check_box width="140" name="PlayModeUISndRadarAgeAlert" label="Klang-UUID abspielen:"/>
			<button label="V" name="Prev_UISndRadarAgeAlert" tool_tip="Vorschau zu diesem Sound."/>
			<button label="S" name="Def_UISndRadarAgeAlert" tool_tip="Auf Standardwert zurücksetzen."/>
		</panel>

		<!-- Chat: Keyword Alerts -->
		<panel label="Schlüsselwörter" name="ChatKeywordAlerts">
			<check_box name="FSKeywordOn" label="Schlüsselwort-Benachrichtungen aktivieren"/>
			<check_box name="FSKeywordInChat" label="Lokalen Chat auf Schüsselwörter prüfen"/>
			<check_box name="FSKeywordInIM" label="Instant Messages und Gruppenchats auf Schlüsselwörter prüfen"/>
			<check_box name="FSKeywordSpeakersName" label="Sendernamen auf Schlüsselwörter prüfen"/>
			<check_box name="FSKeywordCaseSensitive" label="Groß-/Kleinschreibung bei Schlüsselwörtern beachten"/>
			<check_box name="FSKeywordMatchWholeWords" label="Nur ganze Wörter prüfen"/>
			<text name="textFSKeywords">
				Schlüsselwörter (getrennt durch Komma):
			</text>
			<check_box name="FSKeywordChangeColor" label="Farbliche Markierung aktivieren"/>
			<color_swatch name="colorswatch" left="220" tool_tip="Anklicken um Farbauswahl zu öffnen"/>
			<check_box name="FSKeywordPlaySound" label="Klang abspielen"/>
			<text name="textFSKeywordSound" width="200">
				UUID für Klangbenachrichtigung:
			</text>
			<button label="V" name="Prev_UISndFSKeywordSound" tool_tip="Vorschau zu diesem Sound."/>
			<button label="S" name="Def_UISndFSKeywordSound" tool_tip="Auf Standardwert zurücksetzen."/>
		</panel>

		<!-- Chat: CmdLine -->
		<panel label="CmdLine" name="tab-CmdLine">
			<check_box label="Chat-Eingabezeile zur Kommandoeingabe verwenden" name="chat_cmd_toggle"/>
			<text name="FSCmdLineCalc_txt">
				Berechnen (Befehl: cmd SIN(2+2))
			</text>
			<text name="FSCmdLineDrawDistance_txt">
				Draw Distance ändern (Befehl: cmd Meter)
			</text>
			<text name="FSCmdLineBandWidth_txt">
				Max. Bandbreite (Befehl: cmd kbps)
			</text>
			<text name="FSCmdLineCopyCam_txt">
				Kamerapos. in Zwischenablage kopieren
			</text>
			<text name="FSCmdLineAO_txt">
				AO ein-/ausschalten (Befehl: cmd on/off)
			</text>
			<text name="FSCmdLineClearChat_txt">
				Chatverlauf löschen (Befehl: cmd)
			</text>
			<line_editor tool_tip="Löscht den Chatverlauf um Lag durch Spammer vorzubeugen." name="FSCmdLineClearChat"/>
			<text name="FSCmdLineMedia_txt">
				Medien-URL setzen (Befehl: cmd URL Typ)
			</text>
			<line_editor tool_tip="Setzt den Medienstream auf die angegebene URL und spielt ihn ab." name="FSCmdLineMedia"/>
			<text name="FSCmdLineMusic_txt">
				Musikstream-URL setzen (Befehl: cmd URL)
			</text>
			<line_editor tool_tip="Setzt die Musikstream auf die angegebene URL und spielt ihn ab." name="FSCmdLineMusic"/>
			<text name="FSCmdLineRezPlatform_txt">
				Plattform rezzen (Befehl: cmd 0 - 64)
			</text>
			<slider name="FSCmdLinePlatformSize" label="Breite" label_width="37" tool_tip="Legt die Größe der zu rezzenden Plattform fest."/>
			<text name="FSCmdLineKeyToName_txt">
				Av.-Name via UUID bestimmen (Befehl: cmd key)
			</text>
			<text name="FSCmdLineRollDice_txt">
				Würfeln (Befehl: cmd Würfel Seiten mt mw)
			</text>
			<line_editor tool_tip="Würfelt - cmd [Anzahl Würfel] [Seiten pro Würfel] [Modifizierer-Typ (optional)] [Modifizierer-Wert (optional). Beispiel: cmd 1 20, cmd 1 20 + 5. Auslassen der Parameter entspricht cmd 1 6 (Standardwürfel)" name="FSCmdLineRollDice"/>
			<text name="FSCmdLinePos_txt">
				Teleport innerhalb Region (Befehl: cmd x z y)
			</text>
			<text name="FSCmdLineGround_txt">
				Teleport zur Oberfläche (Befehl: cmd)
			</text>
			<text name="FSCmdLineHeight_txt">
				Teleport auf Höhe (Befehl: cmd z)
			</text>
			<text name="FSCmdTeleportToCam_txt">
				Teleport zur Kameraposition (Befehl: cmd)
			</text>
			<text name="FSCmdLineOfferTp_txt">
				Avatar Teleport anbieten (Befehl: cmd key)
			</text>
			<text name="FSCmdLineTP2_txt">
				Teleport zu Avatar (Befehl: cmd name)
			</text>
			<line_editor tool_tip="Die Syntax dieses Befehls erlaubt partielle Avatarnamen und unterscheidet nicht zwischen Groß- und Kleinschreibung." name="FSCmdLineTP2"/>		
			<text name="FSCmdLineTeleportHome_txt">
				Teleport nach Hause (Befehl: cmd)
			</text>
			<text name="FSCmdLineMapTo_txt">
				Teleport zu Region x (cmd regionname | x y z)
			</text>
			<check_box label="Selbe Position auf neuer Region" name="toggle"/>
		</panel>

	</tab_container>
</panel><|MERGE_RESOLUTION|>--- conflicted
+++ resolved
@@ -178,13 +178,8 @@
 			<spinner tool_tip="-1 für kompletten Gruppennamen, 0 für deaktiviert" name="FSShowGroupNameLength"/>
 			<check_box name="FSOpenIMContainerOnOfflineMessage" label="Gespräche öffnen, wenn eine Offline-Nachricht empfangen wurde"/>
 			<check_box label="IMs per E-Mail zuschicken, wenn ich offline bin ([EMAIL])" name="send_im_to_email"/>
-<<<<<<< HEAD
-			<check_box name="FSShowIMInChatHistory" label="Instant Messages im lokalem Chat anzeigen"/>
-			<check_box name="FSLogIMInChatHistory" label="IMs im lokalem Chat speichern" width="190"/>
-=======
 			<check_box name="FSShowIMInChatHistory" label="Instant Messages und Gruppenchats im lokalem Chat anzeigen"/>
 			<check_box name="FSLogIMInChatHistory" label="IMs und Gruppenchats im lokalem Chat speichern" width="190"/>
->>>>>>> 0aa38a6c
 			<text name="FSIMChatHistoryFade_label" width="320">
 				IM-Text vor dem Hintergrund des Chatverlaufs ausblenden
 			</text>
