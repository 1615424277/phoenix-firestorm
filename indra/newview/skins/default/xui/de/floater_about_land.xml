<?xml version="1.0" encoding="utf-8" standalone="yes"?>
<floater name="floaterland" title="Land-Info">
	<floater.string name="maturity_icon_general">
		&quot;Parcel_PG_Dark&quot;
	</floater.string>
	<floater.string name="maturity_icon_moderate">
		&quot;Parcel_M_Dark&quot;
	</floater.string>
	<floater.string name="maturity_icon_adult">
		&quot;Parcel_R_Dark&quot;
	</floater.string>
	<floater.string name="Hours">
		[HOURS] Std.
	</floater.string>
	<floater.string name="Hour">
		Std.
	</floater.string>
	<floater.string name="Minutes">
		[MINUTES] Min.
	</floater.string>
	<floater.string name="Minute">
		Min.
	</floater.string>
	<floater.string name="Seconds">
		[SECONDS] Sek.
	</floater.string>
	<floater.string name="Remaining">
		Restzeit
	</floater.string>
	<floater.string name="Always">
		Permanent
	</floater.string>
	<tab_container name="landtab" width="489">
		<panel label="Allgemein" name="land_general_panel">
			<panel.string name="new users only">
				Nur neue Benutzer
			</panel.string>
			<panel.string name="anyone">
				Jeder
			</panel.string>
			<panel.string name="area_text">
				Gebiet:
			</panel.string>
			<panel.string name="area_size_text">
				[AREA] m².
			</panel.string>
			<panel.string name="auction_id_text">
				Auktions-ID: [ID]
			</panel.string>
			<panel.string name="need_tier_to_modify">
				Bestätigen Sie den Kauf, um dieses Land zu bearbeiten.
			</panel.string>
			<panel.string name="group_owned_text">
				(In Gruppenbesitz)
			</panel.string>
			<panel.string name="profile_text">
				Profil
			</panel.string>
			<panel.string name="info_text">
				Info
			</panel.string>
			<panel.string name="public_text">
				(öffentlich)
			</panel.string>
			<panel.string name="none_text">
				(keiner)
			</panel.string>
			<panel.string name="sale_pending_text">
				(Wird verkauft)
			</panel.string>
			<panel.string name="no_selection_text">
				Keine Parzelle ausgewählt.
			</panel.string>
			<panel.string name="time_stamp_template">
				[wkday,datetime,local] [mth,datetime,local] [day,datetime,local] [hour,datetime,local]:[min,datetime,local]:[second,datetime,local] [year,datetime,local]
			</panel.string>
			<panel.string name="error_resolving_uuid">
				Parzellen-ID konnte nicht ermittelt werden.
			</panel.string>
			<text name="Name:">
				Name:
			</text>
			<text name="UUID:">
				Parzellen-ID:
			</text>
			<text name="Description:">
				Beschreibung:
			</text>
			<text name="LandType">
				Typ:
			</text>
			<text name="LandTypeText">
				Mainland / Homestead
			</text>
			<text name="ContentRating">
				Einstufung:
			</text>
			<text name="ContentRatingText">
				Adult
			</text>
			<text name="Owner:">
				Eigentümer:
			</text>
			<text name="OwnerText">
				Wird geladen...
			</text>
			<text name="Group:">
				Gruppe:
			</text>
			<text name="GroupText">
				Wird geladen...
			</text>
			<button label="Festlegen" label_selected="Einstellen..." name="Set..." width="90"/>
			<check_box label="Übertragung an Gruppe zulassen" name="check deed" tool_tip="Ein Gruppen-Officer kann dieses Land der Gruppe übertragen. Das Land wird dann über die Landzuteilung der Gruppe verwaltet."/>
			<button label="Übertragung" label_selected="Übertragen..." name="Deed..." tool_tip="Sie können Land nur übertragen, wenn Sie in der ausgewählten Gruppe Officer sind."/>
			<check_box label="Eigentümer leistet Beitrag durch Übertragung" name="check contrib" tool_tip="Wenn das Land an die Gruppe übertragen wird, trägt der frühere Eigentümer ausreichend Landnutzungsrechte bei, um es zu halten."/>
			<text name="For Sale:">
				Zum Verkauf:
			</text>
			<text name="Not for sale.">
				Nicht zu verkaufen
			</text>
			<text name="For Sale: Price L$[PRICE].">
				Preis: [PRICE] L$ ([PRICE_PER_SQM]L$/m²)
			</text>
			<text name="SalePending"/>
			<button label="Land verkaufen" label_selected="Land verkaufen..." name="Sell Land..."/>
			<text name="For sale to">
				Zum Verkauf an: [BUYER]
			</text>
			<text name="Sell with landowners objects in parcel.">
				Objekte sind im Verkauf eingeschlossen
			</text>
			<text name="Selling with no objects in parcel.">
				Objekte sind im Verkauf nicht eingeschlossen
			</text>
			<button label="Landverkauf abbrechen" label_selected="Landverkauf abbrechen" name="Cancel Land Sale"/>
			<text name="Claimed:">
				Gekauft am:
			</text>
			<text name="DateClaimText">
				Dienstag, 15. Aug. 2006, 13:47:25
			</text>
			<text name="PriceLabel">
				Gebiet:
			</text>
			<text name="PriceText">
				4.048 m²
			</text>
			<text name="Traffic:">
				Traffic:
			</text>
			<text name="DwellText">
				Laden...
			</text>
			<button label="Land kaufen" label_selected="Land kaufen..." name="Buy Land..."/>
			<button label="Linden-Verkauf" label_selected="Linden-Verkauf..." name="Linden Sale..." tool_tip="Land muss Eigentum und auf Inhalt gesetzt sein und nicht zur Auktion stehen."/>
			<button label="Skriptinfo" name="Scripts..."/>
			<button label="Für Gruppe kaufen" label_selected="Für Gruppe kaufen..." name="Buy For Group..."/>
			<button label="Pass kaufen" label_selected="Pass kaufen..." name="Buy Pass..." tool_tip="Ein Pass gibt Ihnen zeitbegrenzten Zugang zu diesem Land."/>
			<button label="Land aufgeben" label_selected="Land aufgeben..." name="Abandon Land..."/>
			<button label="Land in Besitz nehmen" label_selected="Land in Besitz nehmen..." name="Reclaim Land..."/>
		</panel>
		<panel label="Vertrag" name="land_covenant_panel">
			<panel.string name="can_resell">
				Gekauftes Land in dieser Region kann wiederverkauft werden.
			</panel.string>
			<panel.string name="can_not_resell">
				Gekauftes Land in dieser Region kann nicht wiederverkauft werden.
			</panel.string>
			<panel.string name="can_change">
				Gekauftes Land in dieser Region kann zusammengelegt und geteilt werden.
			</panel.string>
			<panel.string name="can_not_change">
				Gekauftes Land in dieser Region kann nicht zusammengelegt und geteilt werden.
			</panel.string>
			<text name="estate_section_lbl">
				Grundbesitz:
			</text>
			<text name="estate_name_text">
				Mainland
			</text>
			<text name="estate_owner_lbl">
				Eigentümer:
			</text>
			<text name="estate_owner_text">
				(keiner)
			</text>
			<text_editor name="covenant_editor">
				Für diesen Grundbesitz fehlt der Vertrag.
			</text_editor>
			<text name="covenant_timestamp_text">
				Letzte Änderung am Mittwoch, den 31. Dez. 1969, 16:00:00
			</text>
			<text name="region_section_lbl">
				Region:
			</text>
			<text name="region_name_text">
				Wird geladen...
			</text>
			<text name="region_landtype_lbl">
				Typ:
			</text>
			<text name="region_landtype_text">
				Mainland / Homestead
			</text>
			<text name="region_maturity_lbl">
				Einstufung:
			</text>
			<text name="region_maturity_text">
				Adult
			</text>
			<text name="resellable_lbl">
				Wiederverkauf:
			</text>
			<text name="resellable_clause">
				Land in dieser Region kann nicht wiederverkauft werden.
			</text>
			<text name="changeable_lbl">
				Unterteilen:
			</text>
			<text name="changeable_clause">
				Land in dieser Region kann nicht zusammengelegt/geteilt
werden.
			</text>
		</panel>
		<panel label="Objekte" name="land_objects_panel">
			<panel.string name="objects_available_text">
				[COUNT] von [MAX] ([AVAILABLE] verfügbar)
			</panel.string>
			<panel.string name="objects_deleted_text">
				[COUNT] von [MAX] ([DELETED] werden gelöscht)
			</panel.string>
			<text name="parcel_object_bonus">
				Objektbonusfaktor in Region: [BONUS]
			</text>
			<text name="Simulator primitive usage:">
				Regionskapazität:
			</text>
			<text left_delta="214" name="objects_available">
				[COUNT] von [MAX] ([AVAILABLE] verfügbar)
			</text>
			<text name="Primitives parcel supports:">
				Parzellenlandkapazität:
			</text>
			<text left_delta="214" name="object_contrib_text" width="152">
				[COUNT]
			</text>
			<text name="Primitives on parcel:">
				Parzellenlandauswirkung:
			</text>
			<text left_delta="214" name="total_objects_text" width="48">
				[COUNT]
			</text>
			<text left="20" name="Owned by parcel owner:" width="200">
				Im Eigentum des Parzellenbesitzers:
			</text>
			<text left_delta="204"  name="owner_objects_text" width="48">
				[COUNT]
			</text>
			<button label="Anzeigen" label_selected="Anzeigen" name="ShowOwner" right="-135" width="60"/>
			<button label="Zurückgeben" label_selected="Zurückgeben..." name="ReturnOwner..." right="-10" tool_tip="Objekte an ihre Eigentümer zurückgeben." width="119"/>
			<text left="20" name="Set to group:">
				Der Gruppe zugeordnet:
			</text>
			<text left_delta="204" name="group_objects_text" width="48">
				[COUNT]
			</text>
			<button label="Anzeigen" label_selected="Anzeigen" name="ShowGroup" right="-135" width="60"/>
			<button label="Zurückgeben" label_selected="Zurückgeben..." name="ReturnGroup..." right="-10" tool_tip="Objekte an ihre Eigentümer zurückgeben." width="119"/>
			<text left="20" name="Owned by others:" width="128">
				Im Eigentum anderer:
			</text>
			<text left_delta="204" name="other_objects_text" width="48">
				[COUNT]
			</text>
			<button label="Anzeigen" label_selected="Anzeigen" name="ShowOther" right="-135" width="60"/>
			<button label="Zurückgeben" label_selected="Zurückgeben..." name="ReturnOther..." tool_tip="Objekte an ihre Eigentümer zurückgeben."/>
			<text left="20" name="Selected / sat upon:">
				Ausgewählt/gesessen auf:
			</text>
			<text left_delta="204" name="selected_objects_text">
				[COUNT]
			</text>
			<text name="Autoreturn">
				Objekte anderer Einwohner automatisch zurückgeben (Minuten, 0 für aus):
			</text>
			<line_editor name="clean other time"/>
			<text name="Object Owners:">
				Objekteigentümer:
			</text>
			<button label="Liste aktualisieren" label_selected="Liste aktualisieren" name="Refresh List" tool_tip="Objektliste aktualisieren"/>
			<button label="Objekte zurückgeben" label_selected="Objekte zurückgeben..." name="Return objects..."/>
			<name_list name="owner list">
				<name_list.columns label="Typ" name="type"/>
				<name_list.columns label="Name" name="name"/>
				<name_list.columns label="Anzahl" name="count"/>
				<name_list.columns label="Aktuellstes" name="mostrecent"/>
			</name_list>
		</panel>
		<panel label="Optionen" name="land_options_panel">
			<panel.string name="search_enabled_tooltip">
				Diese Parzelle in Suchergebnissen anzeigen.
			</panel.string>
			<panel.string name="search_disabled_small_tooltip">
				Diese Option ist nicht aktiviert, weil die Parzelle 128 m² oder kleiner ist.
Nur große Parzellen können in der Suche aufgeführt werden.
			</panel.string>
			<panel.string name="search_disabled_permissions_tooltip">
				Diese Option ist nicht aktiviert, da Sie die Parzellenoptionen nicht verändern können.
			</panel.string>
			<panel.string name="mature_check_mature">
				Moderater Inhalt
			</panel.string>
			<panel.string name="mature_check_adult">
				Adult-Inhalt
			</panel.string>
			<panel.string name="mature_check_mature_tooltip">
				Die Informationen oder Inhalte Ihrer Parzelle sind „Moderat“.
			</panel.string>
			<panel.string name="mature_check_adult_tooltip">
				Die Informationen oder Inhalte Ihrer Parzelle sind „Adult“.
			</panel.string>
			<panel.string name="landing_point_none">
				(keiner)
			</panel.string>
			<panel.string name="push_restrict_text">
				Kein Stoßen
			</panel.string>
			<panel.string name="push_restrict_region_text">
				Kein Stoßen (regional)
			</panel.string>
			<panel.string name="DirectoryFree">
				Ort in Suche anzeigen
			</panel.string>
			<panel.string name="DirectoryFee">
				Ort in Suche anzeigen ([DIRECTORY_FEE] L$/Woche)
			</panel.string>
			<text name="allow_label">
				Anderen Einwohnern gestatten:
			</text>
			<text name="allow_label1">
				Terrain bearbeiten:
			</text>
			<check_box label="Jeder" name="edit land check" tool_tip="Falls aktiviert, kann jeder Einwohner das Terrain bearbeiten. Es wird empfohlen, diese Einstellung deaktiviert zu lassen, da als Eigentümer das Terrain jederzeit bearbeitet werden kann."/>
			<text name="caution_text" left_pad="-75">
				(Mit Vorsicht anwenden!)
			</text>
			<text name="allow_label0">
				Fliegen:
			</text>
			<check_box label="Jeder" name="check fly" tool_tip="Falls aktiviert, können Einwohner auf Ihrem Land fliegen. Falls nicht aktiviert, können Einwohner lediglich auf Ihr Land fliegen und dort landen (dann jedoch nicht wieder weiterfliegen) oder über Ihr Land hinweg fliegen."/>
			<text name="allow_label2">
				Bauen:
			</text>
			<check_box label="Jeder" name="edit objects check" tool_tip="Falls aktiviert, können Einwohner auf Ihrem Land Objekte erstellen und rezzen."/>
			<check_box label="Gruppe" name="edit group objects check" tool_tip="Falls aktiviert, können Mitglieder der Parzellen-Gruppe auf Ihrem Land Objekte erstellen und rezzen."/>
			<text name="allow_label3">
				Objekteintritt:
			</text>
			<check_box label="Jeder" name="all object entry check" tool_tip="Falls aktiviert, können Einwohner bestehende Objekte von anderen Parzelen auf diese bewegen."/>
			<check_box label="Gruppe" name="group object entry check" tool_tip="Falls aktiviert, können Mitglieder der Parzellen-Gruppe bestehende Objekte von anderen Parzelen auf diese bewegen."/>
			<text name="allow_label4">
				Skripts ausführen:
			</text>
			<check_box label="Jeder" name="check other scripts" tool_tip="Falls aktiviert, können Einwohner auf Ihrem Land Skripte ausführen, Anhänge eingeschlossen."/>
			<check_box label="Gruppe" name="check group scripts" tool_tip="Falls aktiviert, können Mitglieder der Parzellen-Gruppe auf Ihrem Land Skripte ausführen, Anhänge eingeschlossen."/>
			<check_box label="Sicher (kein Schaden)" name="check safe" tool_tip="Falls aktiviert, wird Land auf Option „Sicher“ eingestellt, Kampfschäden sind deaktiviert. Ansonsten sind Kampfschäden aktiviert."/>
			<check_box label="Kein Stoßen" name="PushRestrictCheck" tool_tip="Verhindert Stoßen durch Skripte. Durch Aktivieren dieser Option verhindern Sie störendes Verhalten auf Ihrem Land."/>
			<check_box label="Ort in Suche anzeigen (30 L$/Woche)" name="ShowDirectoryCheck" tool_tip="Diese Parzelle in Suchergebnissen anzeigen."/>
			<combo_box name="land category">
				<combo_box.item label="Alle Kategorien" name="item0"/>
				<combo_box.item label="Lindenort" name="item1"/>
				<combo_box.item label="Kunst und Kultur" name="item3"/>
				<combo_box.item label="Business" name="item4"/>
				<combo_box.item label="Bildung" name="item5"/>
				<combo_box.item label="Spielen" name="item6"/>
				<combo_box.item label="Treffpunkt" name="item7"/>
				<combo_box.item label="Anfängergerecht" name="item8"/>
				<combo_box.item label="Parks und Natur" name="item9"/>
				<combo_box.item label="Wohngebiet" name="item10"/>
				<combo_box.item label="Shopping" name="item11"/>
				<combo_box.item label="Vermietung" name="item13"/>
				<combo_box.item label="Sonstige" name="item12"/>
			</combo_box>
			<check_box label="Moderater Inhalt" name="MatureCheck" tool_tip=""/>
			<text name="Snapshot:">
				Foto:
			</text>
			<texture_picker label="" name="snapshot_ctrl" tool_tip="Klicken Sie hier, um ein Bild auszuwählen"/>
<<<<<<< HEAD
			<text name="allow_label5" length="100" word_wrap="true">
				Avatare in anderen Parzellen können Avatare in dieser Parzelle sehen und mit ihnen chatten.
=======
			<text name="allow_see_label" length="100" word_wrap="true">
				Avatare in anderen Parzellen können Avatare in dieser Parzelle sehen und mit ihnen chatten
>>>>>>> 76457e05
			</text>
			<check_box label="Avatare sehen" name="SeeAvatarsCheck" tool_tip="Gestattet sowohl Avataren auf anderen Parzellen, Avatare auf dieser Parzelle zu sehen und mit ihnen zu chatten, als auch Ihnen, diese Avatare auf anderen Parzellen zu sehen und mit ihnen zu chatten."/>
			<text name="landing_point">
				Landepunkt: [LANDING]
			</text>
			<button label="Festlegen" label_selected="Festlegen" left="234" name="Set" right="-88" tool_tip="Legt Ihren Standort als Landepunkt fest, an dem Besucher ankommen. Legt die Position Ihres Avatars innerhalb dieser Parzelle fest." width="70"/>
			<button label="Löschen" label_selected="Löschen" left="312" name="Clear" tool_tip="Landepunkt löschen" width="70"/>
			<button label="Teleportieren" label_selected="Teleportieren" left="390" name="teleport_to_landing_point" tool_tip="Zum Landepunkt teleportieren" width="80"/>
			<text name="Teleport Routing: ">
				Teleport-Route:
			</text>
			<combo_box name="landing type" tool_tip="Teleport-Route -- festlegen, wie Teleports auf Ihrem Land gehandhabt werden sollen">
				<combo_box.item label="Blockiert" name="Blocked"/>
				<combo_box.item label="Landepunkt" name="LandingPoint"/>
				<combo_box.item label="Überall" name="Anywhere"/>
			</combo_box>
		</panel>
		<panel label="Medien" name="land_media_panel">
			<text name="with media:">
				Typ:
			</text>
			<combo_box name="media type" tool_tip="Geben Sie einen URL für den Film, die Webseite oder ein anderes Medium ein"/>
			<text name="at URL:">
				Homepage:
			</text>
			<button label="Festlegen" name="set_media_url"/>
			<text name="Description:">
				Inhalt:
			</text>
			<line_editor name="url_description" tool_tip="Text, der neben der Abspielen/Laden-Schaltfläche angezeigt wird"/>
			<text name="Media texture:">
				Textur ersetzen:
			</text>
			<texture_picker label="" name="media texture" tool_tip="Klicken Sie hier, um ein Bild auszuwählen"/>
			<text name="replace_texture_help">
				Objekte, die diese Textur verwenden, werden den Film oder die Webseite anzeigen, nachdem Sie auf den Pfeil (Wiedergabe) klicken.  Wählen Sie das kleine Bild aus, um eine andere Textur auszuwählen.
			</text>
			<check_box label="Automatisch skalieren" name="media_auto_scale" tool_tip="Aktivieren Sie diese Option, um den Inhalt für diese Parzelle automatisch zu skalieren. Dies ist eventuell langsamer und die Qualität ist schlechter, aber Sie müssen keine weitere Texturskalierung oder -anpassung vornehmen."/>
			<text name="media_size" tool_tip="Darstellungsgröße von Webmedien, für Standard bei 0 belassen.">
				Größe:
			</text>
			<spinner name="media_size_width" tool_tip="Darstellungsgröße von Webmedien, für Standard bei 0 belassen."/>
			<spinner name="media_size_height" tool_tip="Darstellungsgröße von Webmedien, für Standard bei 0 belassen."/>
			<text name="pixels">
				Pixel
			</text>
			<text name="Options:">
				Optionen:
			</text>
			<check_box label="Schleife" name="media_loop" tool_tip="Spielt das Medium in einer Schleife ab.  Der Abspielvorgang wird immer wieder von vorne fortgesetzt."/>
		</panel>
		<panel label="Sound" name="land_audio_panel">
			<text name="MusicURL:">
				Musik-URL:
			</text>
			<button name="stream_add_btn" tool_tip="Musik-URL zur Liste der gespeicherten Streams hinzufügen"/>
			<button name="stream_delete_btn" tool_tip="Musik-URL von der Liste der gespeicherten Streams entfernen"/>
			<button name="stream_copy_btn" tool_tip="Musik-URL in die Zwischenablage kopieren"/>
			<text name="Sound:">
				Sound:
			</text>
			<check_box label="Gesten- und Objektgeräusche auf diese Parzelle beschränken" name="check sound local"/>
			<text name="Avatar Sounds:">
				Avatarsounds:
			</text>
			<check_box label="Jeder" name="all av sound check"/>
			<check_box label="Gruppe" name="group av sound check"/>
			<text name="Voice settings:">
				Voice:
			</text>
			<check_box label="Voice aktivieren" name="parcel_enable_voice_channel"/>
			<check_box label="Voice aktivieren (vom Grundbesitz eingerichtet)" name="parcel_enable_voice_channel_is_estate_disabled"/>
			<check_box label="Voice auf diese Parzelle beschränken" name="parcel_enable_voice_channel_local"/>
		</panel>
		<panel label="Zugang" name="land_access_panel">
			<panel.string name="access_estate_defined">
				(Durch Grundbesitz festgelegt)
			</panel.string>
			<panel.string name="estate_override">
				Eine oder mehrere dieser Optionen gelten auf Grundbesitzebene
			</panel.string>
			<check_box label="Zugang für jeden (Hinweis: Deaktivierung erzeugt Bannlinien)" name="public_access"/>
			<check_box label="18 Jahre oder älter sind [ESTATE_AGE_LIMIT]" name="limit_age_verified" tool_tip="Um diese Parzelle besuchen zu können, müssen Einwohner mindestens 18 Jahre oder älter sein. Weitere Informationen finden Sie auf [SUPPORT_SITE]."/>
			<check_box label="Zahlungsinformationen hinterlegt haben [ESTATE_PAYMENT_LIMIT]" name="limit_payment" tool_tip="Um diese Parzelle besuchen zu können, müssen Einwohner Zahlungsinformationen hinterlegt haben. Weitere Informationen finden Sie auf [SUPPORT_SITE]."/>
			<check_box label="Gruppenzugang erlauben: [GROUP]" name="GroupCheck" tool_tip="Gruppe im Register „Allgemein“ festlegen."/>
			<check_box label="Pässe verkaufen an:" name="PassCheck" tool_tip="Ermöglicht befristeten Zugang zu dieser Parzelle"/>
			<combo_box name="pass_combo">
				<combo_box.item label="Jeden" name="Anyone"/>
				<combo_box.item label="Gruppe" name="Group"/>
			</combo_box>
			<spinner label="Preis in L$:" name="PriceSpin"/>
			<spinner label="Online-Zeit:" name="HoursSpin"/>
			<text name="OwnerLimited">
				(Der Grundbesitz-Eigentümer kann diese Optionen eingeschränkt haben.)
			</text>
			<panel name="Allowed_layout_panel">
				<text label="Immer erlauben" name="AllowedText">
					Immer zulässig ([COUNT]/[MAX])
				</text>
				<name_list name="AccessList" tool_tip="([LISTED] aufgeführt, [MAX] max)"/>
				<button label="Hinzufügen" name="add_allowed"/>
				<button label="Entfernen" label_selected="Entfernen" name="remove_allowed"/>
			</panel>
			<panel name="Banned_layout_panel">
				<text label="Verbannen" name="BanCheck">
					Verbannt ([COUNT]/[MAX])
				</text>
				<name_list name="BannedList" tool_tip="([LISTED] aufgeführt, [MAX] max)">
					<columns label="Name" name="name"/>
					<columns label="Dauer" name="duration"/>
				</name_list>
				<button label="Hinzufügen" name="add_banned"/>
				<button label="Entfernen" label_selected="Entfernen" name="remove_banned"/>
			</panel>
		</panel>
		<panel label="Erlebnis" name="land_experiences_panel"/>
	</tab_container>
</floater><|MERGE_RESOLUTION|>--- conflicted
+++ resolved
@@ -388,13 +388,8 @@
 				Foto:
 			</text>
 			<texture_picker label="" name="snapshot_ctrl" tool_tip="Klicken Sie hier, um ein Bild auszuwählen"/>
-<<<<<<< HEAD
-			<text name="allow_label5" length="100" word_wrap="true">
+			<text name="allow_see_label" length="100" word_wrap="true">
 				Avatare in anderen Parzellen können Avatare in dieser Parzelle sehen und mit ihnen chatten.
-=======
-			<text name="allow_see_label" length="100" word_wrap="true">
-				Avatare in anderen Parzellen können Avatare in dieser Parzelle sehen und mit ihnen chatten
->>>>>>> 76457e05
 			</text>
 			<check_box label="Avatare sehen" name="SeeAvatarsCheck" tool_tip="Gestattet sowohl Avataren auf anderen Parzellen, Avatare auf dieser Parzelle zu sehen und mit ihnen zu chatten, als auch Ihnen, diese Avatare auf anderen Parzellen zu sehen und mit ihnen zu chatten."/>
 			<text name="landing_point">
