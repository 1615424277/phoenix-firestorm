<?xml version="1.0" encoding="utf-8" standalone="yes"?>
<panel name="item properties" title="Objektprofil">
	<panel.string name="loading_experience">
		(laden)
	</panel.string>
	<panel.string name="unknown">
		(unbekannt)
	</panel.string>
	<panel.string name="unknown_multiple">
		(unbekannt/mehrere)
	</panel.string>
	<panel.string name="public">
		(öffentlich)
	</panel.string>
	<panel.string name="you_can">
		Sie können:
	</panel.string>
	<panel.string name="owner_can">
		Eigentümer kann:
	</panel.string>
	<panel.string name="acquiredDate">
		[wkday,datetime,local] [mth,datetime,local] [day,datetime,local] [hour,datetime,local]:[min,datetime,local]:[second,datetime,local] [year,datetime,local]
	</panel.string>
	<panel.string name="origin_inventory">
		(Inventar)
	</panel.string>
	<panel.string name="origin_inworld">
		(Inworld)
	</panel.string>
	<text name="title" value="Objektprofil"/>
	<text name="origin" value="(Inventar)"/>
	<scroll_container name="item_profile_scroll">
		<panel label="" name="item_profile">
			<text name="LabelItemNameTitle">
				Name:
			</text>
<<<<<<< HEAD
			<line_editor name="LabelItemName" tool_tip="Der Name is limitiert auf 63 Buchstaben. Längere Namen werden abgeschnitten. Namen können nur aus darstellbaren Zeichen des ASCII-7-Zeichensatzes mit Ausnahme des vertikalen Strichs „|“ bestehen." />
			<text name="LabelItemDescTitle">
				Beschreibung:
			</text>
			<line_editor name="LabelItemDesc" tool_tip="Wenn Einwohner „Schwebe-Tipps für alle Objekte“ aktiviert haben, sehen sie die Objekt-Beschreibung für das Objekt, das sich unterhalb des Mauszeigers befindet. Die Beschreibung ist auf 127 Bytes limitiert und längere Beschreibungstexte werden automatisch abgeschnitten." />
=======
			<line_editor name="LabelItemName" tool_tip="Der Name ist auf 63 Zeichen begrenzt. Längere formelle Namen werden gekürzt. Die Namen dürfen ausschließlich aus druckbaren Zeichen des (nicht erweiterten) ASCII-7-Zeichensatzes bestehen, mit Ausnahme des Senkrechtstrichs &quot;|&quot;."/>
			<text name="LabelItemDescTitle">
				Beschreibung:
			</text>
			<line_editor name="LabelItemDesc" tool_tip="Bei Auswahl der Option &quot;Mauszeiger-Tipps zu allen Objekten&quot; in den Viewer-Einstellungen wird für alle Objekte das Popup mit der Objektbeschreibung unter dem Mauszeiger eingeblendet. Die formelle Beschreibung ist auf 127 Byte begrenzt, und alle längeren Zeichenketten werden gekürzt."/>
>>>>>>> db6d4a3c
			<text name="LabelCreatorTitle">
				Ersteller:
			</text>
			<text name="LabelOwnerTitle">
				Eigentümer:
			</text>
			<text name="LabelAcquiredTitle">
				Erworben:
			</text>
			<text name="LabelItemExperienceTitle">
				Erlebnis:
			</text>
			<panel name="perms_inv">
				<text name="perm_modify">
					Sie können:
				</text>
				<check_box label="Bearbeiten" name="CheckOwnerModify"/>
				<check_box label="Kopieren" name="CheckOwnerCopy"/>
				<check_box label="Übertragen" name="CheckOwnerTransfer"/>
				<text name="AnyoneLabel">
					Jeder:
				</text>
<<<<<<< HEAD
				<check_box label="Kopieren" name="CheckEveryoneCopy" tool_tip="Jeder kann eine Kopie des Objektes nehmen. Das Objekt und der komplette Inhalt müssen Kopier- und Transferieren-Berechtigungen besitzen."/>
=======
				<check_box label="Kopieren" name="CheckEveryoneCopy" tool_tip="Jeder Benutzer kann eine Kopie des Objekts erhalten. Das Objekt sowie alle seine Inhalte müssen kopier- und übertragbar sein."/>
>>>>>>> db6d4a3c
				<text name="GroupLabel">
					Gruppe:
				</text>
				<check_box label="Teilen" name="CheckShareWithGroup" tool_tip="Mit allen Mitgliedern der zugeordneten Gruppe, Ihre Berechtigungen dieses Objekt zu ändern, teilen. Sie müssen eine Übereignung durchführen, um Rollenbeschränkungen zu aktivieren."/>
				<text name="NextOwnerLabel">
					Nächster Eigentümer:
				</text>
<<<<<<< HEAD
				<check_box label="Bearbeiten" name="CheckNextOwnerModify" tool_tip="Nächster Eigentümer kann Eigenschaften wie Name oder Größe von diesem Objekt bearbeiten."/>
				<check_box label="Kopieren" name="CheckNextOwnerCopy" tool_tip="Nächster Eigentümer kann beliebig viele Kopien von diesem Objekt erstellen. Die Ersteller-Informationen bleiben erhalten und die Kopien können keine weitergehenden Berechtigungen als das Orginal besitzen."/>
				<check_box label="Übertragen" name="CheckNextOwnerTransfer" tool_tip="Nächster Eigentümer kann dieses Objekt weitergeben oder -verkaufen."/>
			</panel>
			<check_box label="Zum Verkauf" name="CheckPurchase" tool_tip="Erlaubt es Einwohnern dieses Objekt, den Inhalt oder eine Kopie zum eingestellten Preis zu kaufen."/>
			<combo_box name="ComboBoxSaleType" tool_tip="Stellt ein, ob der Käufer eine Kopie, den Inhalt oder das Objekt selbst erhält.">
=======
				<check_box label="Bearbeiten" name="CheckNextOwnerModify" tool_tip="Der nächste Eigentümer kann Eigenschaften wie den Artikelnamen oder den Maßstab dieses Objekts bearbeiten."/>
				<check_box label="Kopieren" name="CheckNextOwnerCopy" tool_tip="Der nächste Eigentümer kann unbegrenzt viele Kopien dieses Objekts erstellen. Die Kopien enthalten Informationen zum Ersteller und können niemals mehr Berechtigungen enthalten als der kopierte Artikel."/>
				<check_box label="Übertragen" name="CheckNextOwnerTransfer" tool_tip="Der nächste Eigentümer kann dieses Objekt weitergeben oder verkaufen."/>
			</panel>
			<check_box label="Zum Verkauf" name="CheckPurchase" tool_tip="Ermöglicht, dass Einwohner dieses Objekt, seine Inhalte oder eine Kopie zum angegebenen Preis inworld erwerben."/>
			<combo_box name="ComboBoxSaleType" tool_tip="Wählen Sie aus, ob der Käufer eine Kopie, eine Kopie der Inhalte oder den Artikel selbst erhält.">
>>>>>>> db6d4a3c
				<combo_box.item label="Kopie" name="Copy"/>
				<combo_box.item label="Inhalt" name="Contents"/>
				<combo_box.item label="Original" name="Original"/>
			</combo_box>
<<<<<<< HEAD
			<spinner label="Preis: L$" name="Edit Cost" tool_tip="Preis des Objekts."/>
=======
			<spinner label="Preis: L$" name="Edit Cost" tool_tip="Objektkosten."/>
>>>>>>> db6d4a3c
		</panel>
	</scroll_container>
	<panel name="button_panel">
		<button label="Abbrechen" name="cancel_btn"/>
	</panel>
</panel><|MERGE_RESOLUTION|>--- conflicted
+++ resolved
@@ -34,19 +34,11 @@
 			<text name="LabelItemNameTitle">
 				Name:
 			</text>
-<<<<<<< HEAD
-			<line_editor name="LabelItemName" tool_tip="Der Name is limitiert auf 63 Buchstaben. Längere Namen werden abgeschnitten. Namen können nur aus darstellbaren Zeichen des ASCII-7-Zeichensatzes mit Ausnahme des vertikalen Strichs „|“ bestehen." />
-			<text name="LabelItemDescTitle">
-				Beschreibung:
-			</text>
-			<line_editor name="LabelItemDesc" tool_tip="Wenn Einwohner „Schwebe-Tipps für alle Objekte“ aktiviert haben, sehen sie die Objekt-Beschreibung für das Objekt, das sich unterhalb des Mauszeigers befindet. Die Beschreibung ist auf 127 Bytes limitiert und längere Beschreibungstexte werden automatisch abgeschnitten." />
-=======
 			<line_editor name="LabelItemName" tool_tip="Der Name ist auf 63 Zeichen begrenzt. Längere formelle Namen werden gekürzt. Die Namen dürfen ausschließlich aus druckbaren Zeichen des (nicht erweiterten) ASCII-7-Zeichensatzes bestehen, mit Ausnahme des Senkrechtstrichs &quot;|&quot;."/>
 			<text name="LabelItemDescTitle">
 				Beschreibung:
 			</text>
-			<line_editor name="LabelItemDesc" tool_tip="Bei Auswahl der Option &quot;Mauszeiger-Tipps zu allen Objekten&quot; in den Viewer-Einstellungen wird für alle Objekte das Popup mit der Objektbeschreibung unter dem Mauszeiger eingeblendet. Die formelle Beschreibung ist auf 127 Byte begrenzt, und alle längeren Zeichenketten werden gekürzt."/>
->>>>>>> db6d4a3c
+			<line_editor name="LabelItemDesc" tool_tip="Bei Auswahl der Option „Schwebe-Tipps für alle Objekte“ in den Viewer-Einstellungen wird für alle Objekte das Popup mit der Objektbeschreibung unter dem Mauszeiger eingeblendet. Die formelle Beschreibung ist auf 127 Byte begrenzt, und alle längeren Zeichenketten werden gekürzt."/>
 			<text name="LabelCreatorTitle">
 				Ersteller:
 			</text>
@@ -69,11 +61,7 @@
 				<text name="AnyoneLabel">
 					Jeder:
 				</text>
-<<<<<<< HEAD
-				<check_box label="Kopieren" name="CheckEveryoneCopy" tool_tip="Jeder kann eine Kopie des Objektes nehmen. Das Objekt und der komplette Inhalt müssen Kopier- und Transferieren-Berechtigungen besitzen."/>
-=======
 				<check_box label="Kopieren" name="CheckEveryoneCopy" tool_tip="Jeder Benutzer kann eine Kopie des Objekts erhalten. Das Objekt sowie alle seine Inhalte müssen kopier- und übertragbar sein."/>
->>>>>>> db6d4a3c
 				<text name="GroupLabel">
 					Gruppe:
 				</text>
@@ -81,30 +69,17 @@
 				<text name="NextOwnerLabel">
 					Nächster Eigentümer:
 				</text>
-<<<<<<< HEAD
-				<check_box label="Bearbeiten" name="CheckNextOwnerModify" tool_tip="Nächster Eigentümer kann Eigenschaften wie Name oder Größe von diesem Objekt bearbeiten."/>
-				<check_box label="Kopieren" name="CheckNextOwnerCopy" tool_tip="Nächster Eigentümer kann beliebig viele Kopien von diesem Objekt erstellen. Die Ersteller-Informationen bleiben erhalten und die Kopien können keine weitergehenden Berechtigungen als das Orginal besitzen."/>
-				<check_box label="Übertragen" name="CheckNextOwnerTransfer" tool_tip="Nächster Eigentümer kann dieses Objekt weitergeben oder -verkaufen."/>
-			</panel>
-			<check_box label="Zum Verkauf" name="CheckPurchase" tool_tip="Erlaubt es Einwohnern dieses Objekt, den Inhalt oder eine Kopie zum eingestellten Preis zu kaufen."/>
-			<combo_box name="ComboBoxSaleType" tool_tip="Stellt ein, ob der Käufer eine Kopie, den Inhalt oder das Objekt selbst erhält.">
-=======
 				<check_box label="Bearbeiten" name="CheckNextOwnerModify" tool_tip="Der nächste Eigentümer kann Eigenschaften wie den Artikelnamen oder den Maßstab dieses Objekts bearbeiten."/>
 				<check_box label="Kopieren" name="CheckNextOwnerCopy" tool_tip="Der nächste Eigentümer kann unbegrenzt viele Kopien dieses Objekts erstellen. Die Kopien enthalten Informationen zum Ersteller und können niemals mehr Berechtigungen enthalten als der kopierte Artikel."/>
 				<check_box label="Übertragen" name="CheckNextOwnerTransfer" tool_tip="Der nächste Eigentümer kann dieses Objekt weitergeben oder verkaufen."/>
 			</panel>
 			<check_box label="Zum Verkauf" name="CheckPurchase" tool_tip="Ermöglicht, dass Einwohner dieses Objekt, seine Inhalte oder eine Kopie zum angegebenen Preis inworld erwerben."/>
 			<combo_box name="ComboBoxSaleType" tool_tip="Wählen Sie aus, ob der Käufer eine Kopie, eine Kopie der Inhalte oder den Artikel selbst erhält.">
->>>>>>> db6d4a3c
 				<combo_box.item label="Kopie" name="Copy"/>
 				<combo_box.item label="Inhalt" name="Contents"/>
 				<combo_box.item label="Original" name="Original"/>
 			</combo_box>
-<<<<<<< HEAD
-			<spinner label="Preis: L$" name="Edit Cost" tool_tip="Preis des Objekts."/>
-=======
 			<spinner label="Preis: L$" name="Edit Cost" tool_tip="Objektkosten."/>
->>>>>>> db6d4a3c
 		</panel>
 	</scroll_container>
 	<panel name="button_panel">
