--- conflicted
+++ resolved
@@ -104,39 +104,16 @@
 			<menu_item_check label="Parzelleneigenschaften" name="Parcel Properties"/>
 			<menu_item_check label="Menü „Erweitert“" name="Show Advanced Menu"/>
 		</menu>
-<<<<<<< HEAD
 		<menu_item_call label="Nach Hause teleportieren" name="Teleport Home"/>
 		<menu_item_call label="Diesen Ort als Zuhause festlegen" name="Set Home to Here"/>
-		<menu label="Sonne" name="Environment Settings">
-=======
 		<menu label="Umgebung" name="Environment">
->>>>>>> 8740368b
 			<menu_item_check label="Sonnenaufgang" name="Sunrise"/>
 			<menu_item_check label="Mittag" name="Noon"/>
 			<menu_item_check label="Sonnenuntergang" name="Sunset"/>
 			<menu_item_check label="Mitternacht" name="Midnight"/>
-<<<<<<< HEAD
-			<menu_item_check label="Regionseinstellungen verwenden" name="Revert to Region Default"/>
-		</menu>
-		<menu label="Umgebungs-Editor" name="Environment Editor">
-			<menu_item_call label="Umgebungseinstellungen..." name="Environment Settings"/>
-			<menu label="Wasser-Voreinstellungen" name="Water Presets">
-				<menu_item_call label="Neue Voreinstellung..." name="new_water_preset"/>
-				<menu_item_call label="Voreinstellung bearbeiten..." name="edit_water_preset"/>
-			</menu>
-			<menu label="Himmel-Voreinstellungen" name="Sky Presets">
-				<menu_item_call label="Neue Voreinstellung..." name="new_sky_preset"/>
-				<menu_item_call label="Voreinstellung bearbeiten..." name="edit_sky_preset"/>
-			</menu>
-			<menu label="Tag-Voreinstellungen" name="Day Presets">
-				<menu_item_call label="Neue Voreinstellung..." name="new_day_preset"/>
-				<menu_item_call label="Voreinstellung bearbeiten..." name="edit_day_preset"/>
-			</menu>
-=======
 			<menu_item_check label="Gemeinsame Umgebung verwenden" name="Use Shared Environment"/>
 			<menu_item_call label="Meine Umgebungen..." name="my_environs"/>
 			<menu_item_check label="Wolken pausieren" name="pause_clouds"/>
->>>>>>> 8740368b
 		</menu>
 		<menu label="Foto und Video" name="photo_and_video">
 			<menu_item_call label="Fototools" name="phototools_item_call"/>
@@ -408,11 +385,7 @@
 			<menu_item_check label="Matrizen anzeigen" name="Show Matrices"/>
 			<menu_item_check label="Farbe unter Cursor anzeigen" name="Show Color Under Cursor"/>
 			<menu_item_check label="Speicher anzeigen" name="Show Memory"/>
-<<<<<<< HEAD
-			<menu_item_check label="Aktualisierungen an Objekten anzeigen" name="Show Updates"/>
-=======
 			<menu_item_check label="Akutalisierungen an Objekten anzeigen" name="Show Updates"/>
->>>>>>> 8740368b
 		</menu>
 		<menu label="Fehler erzwingen" name="Force Errors">
 			<menu_item_call label="Haltepunkt erzwingen" name="Force Breakpoint"/>
