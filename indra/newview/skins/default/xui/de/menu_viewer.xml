--- conflicted
+++ resolved
@@ -531,10 +531,7 @@
 			<menu_item_check label="Angehängte Partikel rendern" name="Render Attached Particles"/>
 			<menu_item_check label="Shader-Cache aktivieren" name="Enable Shader Cache"/>
 			<menu_item_call label="Shader-Cache bereinigen" name="Shader Cache Clear"/>
-<<<<<<< HEAD
 			<menu_item_call label="Terrain neu erstellen" name="Rebuild Terrain"/>
-=======
->>>>>>> 4c6d8f4b
 		</menu>
 		<menu label="Netzwerk" name="Network">
 			<menu_item_check label="Agent pausieren" name="AgentPause"/>
@@ -568,16 +565,10 @@
 			<menu_item_call label="Simulator-Features ausgeben" name="DumpSimFeaturesToChat"/>
 		</menu>
 		<menu label="UI" name="UI">
-<<<<<<< HEAD
-			<menu_item_call label="Test Regionsneustart" name="Region Restart Test"/>
-			<menu_item_call label="Medienbrowser" name="Media Browser"/>
-			<menu_item_call label="Facebook Connection-Test" name="FB Connect Test"/>
-=======
 			<menu_item_call label="Medienbrowser-Test" name="Web Browser Test"/>
 			<menu_item_call label="Test Regionsneustart" name="Region Restart Test"/>
 			<menu_item_call label="Web-Browser" name="Web Content Browser"/>
 			<menu_item_call label="Inventar-Abbildungshelfer" name="Inventory Thumbnails Helper"/>
->>>>>>> 4c6d8f4b
 			<menu_item_call label="Schriftarten ausgeben" name="Dump Fonts"/>
 			<menu_item_call label="Schriftarten-Texturen ausgeben" name="Dump Font Textures"/>
 			<menu_item_call label="SelectMgr ausgeben" name="Dump SelectMgr"/>
@@ -592,16 +583,10 @@
 			<menu_item_check label="Klicks debuggen" name="Debug Clicks"/>
 			<menu_item_check label="Ansichten debuggen" name="Debug Views"/>
 			<menu_item_check label="Unicode debuggen" name="Debug Unicode"/>
-<<<<<<< HEAD
-			<menu_item_check label="Kurzinfos: Debug-Namen" name="Debug Name Tooltips"/>
-			<menu_item_check label="Maus-Events debuggen" name="Debug Mouse Events"/>
-			<menu_item_check label="Keys debuggen" name="Debug Keys"/>
-=======
 			<menu_item_check label="Kamera-Controls debuggen" name="Debug Unicode"/>
 			<menu_item_check label="Kurzinfos: Debug-Namen" name="Debug Name Tooltips"/>
 			<menu_item_check label="Maus-Events debuggen" name="Debug Mouse Events"/>
 			<menu_item_check label="Tasten debuggen" name="Debug Keys"/>
->>>>>>> 4c6d8f4b
 			<menu_item_check label="WindowProc debuggen" name="Debug WindowProc"/>
 		</menu>
 		<menu label="XUI" name="XUI">
