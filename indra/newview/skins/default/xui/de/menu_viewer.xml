--- conflicted
+++ resolved
@@ -7,12 +7,8 @@
 		</menu_item_call>
 		<menu_item_call label="L$ kaufen" name="Buy and Sell L$"/>
 		<menu_item_call label="Mein Profil" name="Profile"/>
-<<<<<<< HEAD
 		<menu_item_call label="Outfit ändern" name="ChangeOutfit"/>
         <menu_item_call label="Schnappschuss" name="Take Snapshot"/>
-=======
-		<menu_item_call label="Mein Aussehen" name="ChangeOutfit"/>
->>>>>>> 113f532e
 		<menu_item_check label="Mein Inventar" name="Inventory"/>
         <menu_item_check label="Steuerung" name="Movement Controls"/>
 		<menu_item_check label="Mein Inventar" name="ShowSidetrayInventory"/>
@@ -65,11 +61,6 @@
         <menu_item_call label="Avatare in der Nähe" name="Active Speakers"/>
 		<menu_item_check label="Minikarte" name="Mini-Map"/>
 		<menu_item_check label="Karte" name="World Map"/>
-<<<<<<< HEAD
-=======
-		<menu_item_check label="Suchen" name="Search"/>
-		<menu_item_call label="Foto" name="Take Snapshot"/>
->>>>>>> 113f532e
 		<menu_item_call label="Landmarke für diesen Ort setzen" name="Create Landmark Here"/>
 		<menu_item_call label="Ortsprofil" name="Place Profile"/>
 		<menu_item_call label="Land-Info" name="About Land"/>
@@ -293,11 +284,7 @@
 			<menu_item_check label="Texturinfos anzeigen" name="Show Texture Info"/>
 			<menu_item_check label="Matrizen anzeigen" name="Show Matrices"/>
 			<menu_item_check label="Farbe unter Cursor anzeigen" name="Show Color Under Cursor"/>
-<<<<<<< HEAD
-			<menu_item_check label="Hauptspeicherbelegung anzeigen" name="Show Memory"/>
-=======
 			<menu_item_check label="Speicher anzeigen" name="Show Memory"/>
->>>>>>> 113f532e
 			<menu_item_check label="Akutalisierungen an Objekten anzeigen" name="Show Updates"/>
 		</menu>
 		<menu label="Fehler erzwingen" name="Force Errors">
