<?xml version="1.0" ?>
<menu_bar name="Main Menu">
	<menu label="Avatar" name="Me">
		<menu_item_call label="Konto" name="Manage Account">
			<menu_item_call.on_click name="ManageMyAccount_url" parameter="WebLaunchJoinNow,http://secondlife.com/account/index.php?lang=de"/>
		</menu_item_call>
		<menu_item_call label="Marktplatz-Auflistungen..." name="MarketplaceListings"/>
		<menu_item_call label="L$ kaufen" name="Buy and Sell L$"/>
		<menu_item_call label="[Membership]" name="Membership">
			<menu_item_call.on_click function="Advanced.ShowURL" parameter="https://secondlife.com/my/account/membership.php?lang=de-DE"/>
		</menu_item_call>

		<menu_item_check label="Inventar" name="Inventory"/>
		<menu_item_call label="Neues Inventar-Fenster" name="NewInventoryWindow"/>
		<menu_item_check label="Geschützte Ordner" name="Protected Folders"/>
		<menu_item_check label="Kleidungsfavoriten" name="WearableFavorites"/>
		<menu_item_call label="Auswahlen" name="Picks"/>
		<menu_item_call label="Erlebnisse" name="Experiences"/>
		<menu_item_call label="Profil" name="Profile"/>
		<menu_item_check label="Aktuelles Outfit" name="NowWearing"/>
		<menu_item_check label="Outfits" name="ChangeOutfit"/>
		<menu label="Ausziehen" name="Take Off &gt;">
			<menu label="Kleidung" name="Clothes &gt;">
				<menu_item_call label="Hemd" name="Shirt"/>
				<menu_item_call label="Hose" name="Pants"/>
				<menu_item_call label="Rock" name="Skirt"/>
				<menu_item_call label="Schuhe" name="Shoes"/>
				<menu_item_call label="Strümpfe" name="Socks"/>
				<menu_item_call label="Jacke" name="Jacket"/>
				<menu_item_call label="Handschuhe" name="Gloves"/>
				<menu_item_call label="Unterhemd" name="Self Undershirt"/>
				<menu_item_call label="Unterhose" name="Self Underpants"/>
				<menu_item_call label="Tätowierung" name="Self Tattoo"/>
				<menu_item_call label="Physik" name="Self Physics"/>
				<menu_item_call label="Alpha" name="Self Alpha"/>
				<menu_item_call label="Alle Kleider" name="All Clothes"/>
			</menu>
			<menu label="HUD" name="Avatar Detach HUD"/>
			<menu label="Abnehmen" name="Avatar Detach"/>
			<menu_item_call label="Alles abnehmen" name="Detach All"/>
			<menu_item_call label="Ausgewählte Anhänge abnehmen" name="Remove Selected Attachments"/>
		</menu>
		<menu_item_call label="Avatar auswählen" name="Avatar Picker"/>
		<menu_item_call label="Schwebehöhe" name="HoverHeight"/>
		<menu label="Bewegung" name="Movement">
			<menu_item_call label="Hinsetzen" name="Sit Down Here"/>
			<menu_item_call label="Aufstehen" name="Stand up"/>
			<menu_item_check label="Fliegen" name="Fly"/>
			<menu_item_check label="Immer rennen" name="Always Run"/>
			<menu_item_check label="Sitzen erzwingen" name="Force Toggle Sitting"/>
			<menu_item_check label="Movelock" name="Move Lock"/>
		</menu>
		<menu_item_check label="Steuerung" name="Movement Controls"/>
		<menu_item_check label="Kamerasteuerung" name="Camera Controls"/>
		<menu label="Avatar-Befinden" name="avhealth">
			<menu_item_call label="Avatar-Animationen stoppen" name="Stop Animating My Avatar"/>
			<menu_item_call label="Avatar-Animationen stoppen &amp; Skripten Rechte entziehen" name="Stop Animating My Avatar With Revoke"/>
			<menu_item_call label="Avatar undeformieren" name="undeform_avatar"/>
			<menu_item_call label="Skelett zurücksetzen" name="Reset Skeleton"/>
			<menu_item_call label="Skelett und Animationen zurücksetzen" name="Reset Skeleton And Animations"/>
			<menu_item_call label="Aktualisiere Aussehen (Rebake)" name="Rebake Texture"/>
			<menu_item_call label="Anhänge aktualisieren" name="Refresh Attachments"/>
			<menu_item_call label="Auf männlichen Standard-Avatar zurücksetzen" name="ResetDefaultAvM"/>
			<menu_item_call label="Auf weiblichen Standard-Avatar zurücksetzen" name="ResetDefaultAvF"/>
			<menu_item_check label="Informationen über Avatar-Komplexität anzeigen" name="Avatar Draw Info"/>
			<menu_item_call label="Skripte" name="MyScripts"/>
			<menu_item_call label="Lag-Meter" name="Lag Meter"/>
			<menu_item_call label="LSL-Brücke neu erstellen" name="Recreate LSL Bridge"/>
		</menu>
		<menu_item_call label="Foto machen" name="Take Snapshot"/>
		<menu_item_call label="360° Foto" name="Capture 360"/>
		<menu_item_call label="Money-Tracker" name="money_tracker"/>
		<menu_item_call label="Pose-Stand..." name="pose_stand"/>
		<menu_item_call label="Einstellungen" name="Preferences"/>
		<menu_item_call label="Symbolleistenschaltflächen" name="Toolbar Buttons"/>
		<menu_item_check label="HUD-Anhänge anzeigen" name="Show HUD Attachments"/>
		<menu_item_check label="Benutzeroberfläche anzeigen" name="Show User Interface"/>
		<menu_item_call label="Admin-Status anfordern" name="Request Admin Options"/>
		<menu_item_call label="Admin-Status verlassen" name="Leave Admin Options"/>
		<menu_item_call label="[APP_NAME] beenden" name="Quit"/>
	</menu>
	<menu label="Unterhalten" name="Communicate">
		<menu_item_call label="Freunde" name="My Friends"/>
		<menu_item_check label="Kontakte" name="Contacts"/>
		<menu_item_call label="Kontakt-Sets" name="Contact Sets"/>
		<menu_item_call label="Gruppen" name="My Groups"/>
		<menu_item_check label="Chat in der Nähe" name="Nearby Chat"/>
        <menu_item_check label="Leute" name="People"/>
		<!--
        <menu_item_call label="Teleport-Liste" name="Teleport History"/>
        <menu_item_check label="Orte" name="Places"/>
		-->
        <menu_item_check label="Gespräche" name="Conversations"/>
        <menu label="Online-Status" name="Status">
            <menu_item_check label="Abwesend" name="Away"/>
            <menu_item_check label="Nicht stören" name="Do Not Disturb"/>
            <menu_item_check label="Automatische Antwort" name="Set Autorespond"/>
            <menu_item_check label="Automatische Antwort an Nicht-Freunde" name="Set Autorespond to non-friends"/>
            <menu_item_check label="Teleport-Angebote und -Anforderungen abweisen" name="Automatically reject teleport offers"/>
            <menu_item_check label="Alle Gruppeneinladungen abweisen" name="Reject all group invites"/>
            <menu_item_check label="Alle Freundschaftsanfragen abweisen" name="Reject all friendship requests"/>
        </menu>
        <menu_item_check label="Gesten" name="Gestures"/>
		<menu_item_call label="Twitter..." name="Twitter"/>
		<menu_item_call label="Flickr..." name="Flickr"/>
		<menu_item_call label="Discord..." name="Discord"/>
		<menu label="Voice-Morphing" name="VoiceMorphing">
			<menu_item_check label="Kein Voice-Morphing" name="NoVoiceMorphing"/>
			<menu_item_check label="Vorschau..." name="Preview"/>
			<menu_item_call label="Abonnieren..." name="Subscribe"/>
			<menu_item_call label="Premium-Vorteil..." name="PremiumPerk"/>
		</menu>
		<menu_item_check label="Unterhaltungsprotokoll..." name="Conversation Log..."/>
		<menu_item_check label="Stimmen in der Nähe" name="Nearby Voice"/>
		<menu_item_call label="Blockierliste" name="Block List"/>
	</menu>
	<menu label="Welt" name="World">
		<menu_item_call label="Animationen synchronisieren" name="Resync Animations"/>
		<menu_item_call label="Avatare in der Nähe" name="Active Speakers"/>
		<menu_item_check label="Radar" name="Radar"/>
		<menu_item_call label="Teleport-Liste" name="Teleport History"/>
		<menu_item_check label="Orte" name="Places"/>
		<menu_item_call label="Ziele" name="Destinations"/>
		<menu_item_call label="Events" name="Events"/>
		<menu_item_check label="Minikarte" name="Mini-Map"/>
		<menu_item_check label="Karte" name="World Map"/>
		<menu_item_check label="Regions-Tracker" name="Region Tracker"/>
		<menu_item_check label="Stream-Titel" name="Stream Title"/>
		<menu_item_call label="Landmarke für diesen Ort setzen" name="Create Landmark Here"/>
		<menu_item_call label="Ortsprofil" name="Place Profile"/>
		<menu_item_call label="Land-Info" name="About Land"/>
		<menu_item_call label="Region/Grundbesitz" name="RegionEstate"/>
		<menu_item_call label="Dieses Land kaufen" name="Buy Land"/>
		<menu_item_call label="Mein Land" name="My Land"/>
		<menu_item_call label="Mein Linden Home" name="Linden Home"/>
		<menu label="Anzeigen" name="LandShow">
			<menu_item_check label="Bannlinien nicht anzeigen" name="Hide Ban Lines"/>
			<menu_item_check label="Bannlinien bei Kollision anzeigen" name="Show Ban Lines On Collision"/>
			<menu_item_check label="Bannlinien bei Annäherung anzeigen" name="Show Ban Lines On Proximity"/>
			<menu_item_check label="Ortungssignale" name="beacons"/>
			<menu_item_check label="Grundstücksgrenzen" name="Property Lines"/>
			<menu_item_check label="Landeigentümer" name="Land Owners"/>
			<menu_item_check label="Koordinaten" name="Coordinates"/>
			<menu_item_check label="Parzelleneigenschaften" name="Parcel Properties"/>
			<menu_item_check label="Menü „Erweitert“" name="Show Advanced Menu"/>
		</menu>
		<menu_item_check label="Grafikgeschwindigkeit verbessern..." name="Performance"/>
		<menu_item_call label="Nach Hause teleportieren" name="Teleport Home"/>
		<menu_item_call label="Diesen Ort als Zuhause festlegen" name="Set Home to Here"/>
		<menu label="Umgebung" name="Environment">
			<menu_item_check label="Sonnenaufgang" name="Sunrise"/>
			<menu_item_check label="Mittag" name="Noon"/>
			<menu_item_check label="Mittag (historisch)" name="legacy noon"/>
			<menu_item_check label="Sonnenuntergang" name="Sunset"/>
			<menu_item_check label="Mitternacht" name="Midnight"/>
			<menu_item_check label="Gemeinsame Umgebung verwenden" name="Use Shared Environment"/>
			<menu_item_call label="Meine Umgebungen..." name="my_environs"/>
			<menu_item_call label="Persönliche Beleuchtung..." name="adjustment_tool"/>
			<menu_item_check label="Wolken pausieren" name="pause_clouds"/>
			<menu label="Mehrfach-Import" name="WL Bulk Import">
				<menu_item_call label="Tage..." name="WL Bulk Import Days"/>
				<menu_item_call label="Himmel..." name="WL Bulk Import Skies"/>
				<menu_item_call label="Wasser..." name="WL Bulk Import Water"/>
			</menu>
		</menu>
		<menu label="Foto und Video" name="photo_and_video">
			<menu_item_call label="Fototools" name="phototools_item_call"/>
			<menu_item_call label="Kameratools" name="cameratools_item_call"/>
			<menu_item_check label="Schärfentiefe-Fokus fixieren" name="lock_focus_point"/>
		</menu>
		<menu_item_call label="Umgebungssuche" name="area_search"/>
		<menu_item_call label="Sound-Explorer" name="Sound Explorer"/>
		<menu_item_call label="Animation-Explorer" name="Animation Explorer"/>
		<menu_item_call label="Asset-Blacklist" name="asset_blacklist"/>
		<menu_item_call label="Avatar-Anzeigeeinstellungen" name="Avatar Render Settings"/>
		<menu_item_check label="Freunde immer komplett anzeigen" name="Always show Friends normally"/>
		<menu_item_check label="Nur Freunde anzeigen" name="Render Friends Only"/>
	</menu>
	<menu label="Bauen" name="BuildTools">
		<menu_item_check label="Bauen" name="Show Build Tools"/>
		<menu label="Bauwerkzeug auswählen" name="Select Tool">
			<menu_item_call label="Fokus" name="Focus"/>
			<menu_item_call label="Verschieben" name="Move"/>
			<menu_item_call label="Bearbeiten" name="Edit"/>
			<menu_item_call label="Erstellen" name="Create"/>
			<menu_item_call label="Land" name="Land"/>
		</menu>
		<menu_item_call label="Verknüpfung" name="Link"/>
		<menu_item_call label="Verknüpfung auflösen" name="Unlink"/>
		<menu_item_check label="Verknüpfte Teile bearbeiten" name="Edit Linked Parts"/>
		<menu label="Elemente auswählen" name="Select Elements">
			<menu_item_call label="Nächsten Teil oder nächste Fläche auswählen" name="Select Next Part or Face"/>
			<menu_item_call label="Vorherigen Teil oder vorherige Fläche auswählen" name="Select Previous Part or Face"/>
			<menu_item_call label="Nächsten Teil oder nächste Fläche einschließen" name="Include Next Part or Face"/>
			<menu_item_call label="Vorherigen Teil oder vorherige Fläche einschließen" name="Include Previous Part or Face"/>
		</menu>
		<menu_item_call label="Fokus auf Auswahl" name="Focus on Selection"/>
		<menu_item_call label="Auf Auswahl zoomen" name="Zoom to Selection"/>
		<menu label="Objekt" name="Object">
			<menu_item_call label="Kaufen" name="Menu Object Buy"/>
			<menu_item_call label="Nehmen" name="Menu Object Take"/>
			<menu_item_call label="Kopie nehmen" name="Take Copy"/>
			<menu_item_call label="Duplizieren" name="Duplicate"/>
			<menu_item_call label="Partikel editieren" name="Menu Object Edit Particles"/>
			<menu_item_call label="Wieder in Objektinhalt speichern" name="Save Object Back to Object Contents"/>
			<menu_item_call label="Objekt zurückgeben" name="Return Object back to Owner"/>
			<menu label="Speichern als" name="Export Menu">
				<menu_item_call label="Backup" name="Backup"/>
				<menu_item_call label="Collada" name="Collada"/>
			</menu>
		</menu>
		<menu label="Skripte" name="Scripts">
			<menu_item_call label="Skriptwarnungen/Fehler anzeigen" name="Script Debug"/>
			<menu_item_call label="Skript-Info (Counter)" name="Script Info"/>
			<menu_item_call label="Skripte rekompilieren (Mono)" name="Mono"/>
			<menu_item_call label="Skripte rekompilieren (LSL)" name="LSL"/>
			<menu_item_call label="Skripte zurücksetzen" name="Reset Scripts"/>
			<menu_item_call label="Skripte auf ausführen einstellen" name="Set Scripts to Running"/>
			<menu_item_call label="Skripte auf nicht ausführen einstellen" name="Set Scripts to Not Running"/>
			<menu_item_call label="Skripte in Auswahl löschen" name="Remove Scripts From Selection"/>
		</menu>
		<menu label="Pathfinding" name="Pathfinding">
			<menu_item_call label="Regionsobjekte" name="pathfinding_linksets_menu_item"/>
			<menu_item_call label="Figuren..." name="pathfinding_characters_menu_item"/>
			<menu_item_call label="Anzeigen/Testen..." name="pathfinding_console_menu_item"/>
			<menu_item_call label="Region neu formen" name="pathfinding_rebake_navmesh_item"/>
		</menu>
		<menu label="Optionen" name="Options">
			<menu_item_check label="Erweiterte Berechtigungen anzeigen" name="DebugPermissions"/>
			<menu_item_check label="Nur meine Objekte auswählen" name="Select Only My Objects"/>
			<menu_item_check label="Nur bewegliche Objekte auswählen" name="Select Only Movable Objects"/>
			<menu_item_check label="Nur gesperrte Objekte auswählen" name="Select Only Locked Objects"/>
			<menu_item_check label="Nur kopierbare Objekte auswählen" name="Select Only Copyable Objects"/>
			<menu_item_check label="Gruppen-Objekte einschließen" name="Include Group-Owned Objects"/>
			<menu_item_check label="Unsichtbare Objekte auswählen" name="Select Invisible Objects"/>
			<menu_item_check label="Reflexionstests auswählen" name="Select Reflection Probes"/>
			<menu_item_check label="Updates Reflexionstests" name="Probe Updates"/>
			<menu_item_check label="Nach Umgebung auswählen" name="Select By Surrounding"/>
			<menu_item_check label="Physische Form beim Editieren anzeigen" name="Show Physics Shape"/>
			<menu_item_check label="Auswahlumrandung anzeigen" name="Show Selection Outlines"/>
			<menu_item_check label="Ausgeblendete Auswahl anzeigen" name="Show Hidden Selection"/>
			<menu_item_check label="Lichtradius für Auswahl anzeigen" name="Show Light Radius for Selection"/>
			<menu_item_check label="Körper für Reflexionstests anzeigen" name="Show Reflection Probe Volumes"/>
			<menu_item_check label="Auswahlstrahl anzeigen" name="Show Selection Beam"/>
			<menu_item_check label="Durchsichtig hervorheben" name="Highlight Transparent"/>
			<menu_item_check label="- Durchsichtige geriggte Netze einschließen" name="Include Transparent Rigged"/>
			<menu_item_check label="Keine Nachverabeitung" name="No Post"/>
			<menu_item_check label="An Raster ausrichten" name="Snap to Grid"/>
			<menu_item_call label="Objekt-XY an Raster ausrichten" name="Snap Object XY to Grid"/>
			<menu_item_call label="Auswahl für Raster verwenden" name="Use Selection for Grid"/>
			<menu_item_call label="Rasteroptionen..." name="Grid Options"/>
			<menu_item_call label="Standard-Berechtigungen festlegen..." name="Set default permissions"/>
		</menu>
		<menu label="Hochladen" name="Upload">
			<menu_item_call label="Bild..." name="Upload Image"/>
			<menu_item_call label="Sound ([COST] L$)..." name="Upload Sound"/>
			<menu_item_call label="Animation ([COST] L$)..." name="Upload Animation"/>
			<menu_item_call label="Modell..." name="Upload Model"/>
			<menu_item_call label="Material..." name="Upload Material"/>
			<menu_item_call label="Mehrfach-Upload..." name="Bulk Upload"/>
			<menu_item_call label="Linkset importieren..." name="import linkset"/>
		</menu>
		<menu_item_call label="Lokales Mesh" name="local_mesh" />
		<menu_item_call label="Rückgängig" name="Undo"/>
		<menu_item_call label="Wiederholen" name="Redo"/>
		<menu_item_call label="Lokaler Bitmap-Browser" name="Local Bitmap Browser"/>
	</menu>
	<menu label="Inhalt" name="Content">
		<menu_item_check label="Suchen" name="Search"/>
		<menu_item_check label="SL-Marktplatz" name="SL Marketplace"/>
		<menu_item_check label="L$-Markt-Kurse" name="LindenXchange"/>
		<menu_item_check label="Skript-Datenbank" name="Script Library"/>
		<menu_item_call label="SL-Community (Blogs, Foren, News)" name="SL Community Pages"/>
		<menu_item_call label="Nachricht des Tages" name="Firestorm MoTD"/>
	</menu>
	<menu label="Hilfe" name="Help">
		<menu_item_check label="Hinweise aktivieren" name="Enable Hints"/>
		<menu_item_call label="Firestorm-Wiki" name="Firestorm Wiki"/>
		<menu_item_call label="Fehlerbehebung" name="Troubleshooting"/>
		<menu_item_call label="Firestorm Support-Gruppe beitreten" name="firestorm_support_group"/>
		<menu_item_call label="Stundenplan Firestorm-Klassen" name="Firestorm Classes Schedule"/>
		<menu_item_call label="Firestorm-Eventkalender" name="Firestorm Events Calendar"/>
		<menu_item_check label="Anweisungen..." name="How To"/>
		<menu_item_call label="[CURRENT_GRID]-Hilfe" name="current_grid_help"/>
		<menu_item_call label="Über [CURRENT_GRID]" name="current_grid_about"/>
		<menu_item_call label="Whitelist-Unterstützung" name="whitelist_folders"/>
		<menu_item_call label="Grid-Status prüfen" name="Grid Status"/>
		<menu_item_call label="Missbrauch melden" name="Report Abuse"/>
		<menu_item_call label="Problem melden" name="Report Bug"/>
		<menu_item_call label="Rempler, Stöße &amp; Schläge" name="Bumps, Pushes &amp;amp; Hits"/>
		<menu_item_check label="Sysinfo-Button aktivieren" name="Enable Sysinfo Button"/>
		<menu_item_call label="Info über [APP_NAME]" name="About Second Life"/>
	</menu>
	<menu label="RLVa" name="RLVa Main">
		<menu label="Debug" name="Debug">
			<menu_item_check label="RLVa-Menü in Menüleiste anzeigen" name="Show Top-level RLVa Menu"/>
			<menu_item_check label="Debug-Meldungen anzeigen" name="Show Debug Messages"/>
			<menu_item_check label="Deaktivierungs- oder doppelte Nachrichten verstecken" name="Hide Unset or Duplicate Messages"/>
			<menu_item_check label="Assertion-Fehler anzeigen" name="Show Assertion Failures"/>
			<menu_item_check label="Gesperrte Layer ausblenden" name="Hide Locked Layers"/>
			<menu_item_check label="Gesperrte Anhänge ausblenden" name="Hide Locked Attachments"/>
			<menu_item_check label="Altes Namensschema verwenden" name="Enable Legacy Naming"/>
			<menu_item_check label="Teilen von Kleidung aktivieren" name="Enable Shared Wear"/>
			<menu_item_check label="Geteilte Gegenstände beim Tragen umbenennen" name="Rename Shared Items on Wear"/>
			<menu_item_check label="Sperren..." name="Locks"/>
		</menu>
		<menu_item_check label="OOC-Chat erlauben" name="Allow OOC Chat"/>
		<menu_item_check label="Gefilterten Chat anzeigen" name="Show Filtered Chat"/>
		<menu_item_check label="Tippen bei umgeleiteten Chat anzeigen" name="Show Redirected Chat Typing"/>
		<menu_item_check label="Langen, umgeleiteten Chat aufteilen" name="Split Long Redirected Chat"/>
		<menu_item_check label="Temporäre Anhänge erlauben" name="Allow Temporary Attachments"/>
		<menu_item_check label="Übergabe an #RLV-Ordner verbieten" name="Forbid Give to #RLV"/>
		<menu_item_check label="Anziehen ersetzt nicht-gesperrte Kleidung" name="Wear Replaces Unlocked"/>
		<menu_item_check label="Konsole" name="Console"/>
		<menu_item_check label="Beschränkungen..." name="Restrictions"/>
		<menu_item_check label="Texte..." name="Strings"/>
	</menu>
	<menu label="Erweitert" name="Advanced">
		<menu_item_call label="Textur neu laden" name="Rebake Texture"/>
		<menu_item_call label="Anhänge aktualisieren" name="Refresh Attachments"/>
		<menu_item_call label="UI-Größe auf Standard setzen" name="Set UI Size to Default"/>
		<menu_item_call label="Fenstergröße einstellen..." name="Set Window Size..."/>
		<menu_item_check label="Auswahldistanz einschränken" name="Limit Select Distance"/>
		<menu_item_check label="Kamerabeschränkungen deaktivieren" name="Disable Camera Distance"/>
		<menu_item_check label="Fotos in hoher Auflösung speichern" name="HighResSnapshot"/>
		<menu_item_check label="Fotos leise speichern" name="QuietSnapshotsToDisk"/>
		<menu label="Performance-Tools" name="Performance Tools">
			<menu_item_call label="Lag-Anzeige" name="Lag Meter"/>
			<menu_item_check label="Statistikleiste" name="Statistics Bar"/>
			<menu_item_check label="Statistiken zum Laden von Szenen" name="Scene Load Statistics"/>
			<menu_item_check label="Grafikleistung verbessern..." name="Performance"/>
			<menu_item_check label="Informationen zur Avatarkomplexität anzeigen" name="Avatar Draw Info"/>
		</menu>
		<menu label="Hervorhebung und Sichtbarkeit" name="Highlighting and Visibility">
			<menu_item_check label="Pulsierende Ortungssignale" name="Cheesy Beacon"/>
			<menu_item_check label="Partikel ausblenden" name="Hide Particles"/>
			<menu_item_check label="Auswahl ausblenden" name="Hide Selected"/>
			<menu_item_check label="Fadenkreuz für Mouselook anzeigen" name="ShowCrosshairs"/>
			<menu label="Schwebe-Tipps" name="Hover Tips">
				<menu_item_check label="Tipps anzeigen" name="Show Tips"/>
				<menu_item_check label="Landtipps" name="Land Tips"/>
				<menu_item_check label="Tipps zu allen Objekten" name="Tips On All Objects"/>
			</menu>
		</menu>
		<menu label="Darstellungstypen" name="Rendering Types">
			<menu_item_check label="Einfach" name="Rendering Type Simple"/>
			<menu_item_check label="Materialien" name="Rendering Type Materials"/>
			<menu_item_check label="Alpha-Masken" name="Rendering Type Alpha Mask"/>
			<menu_item_check label="Ganz hell Alpha-Masken" name="Rendering Type Fullbright Alpha Mask"/>
			<menu_item_check label="Leuchten" name="Rendering Type Glow"/>
			<menu_item_check label="Ganz hell" name="Rendering Type Fullbright"/>
			<menu_item_check label="Alpha" name="Rendering Type Alpha"/>
			<menu_item_check label="Baum" name="Rendering Type Tree"/>
			<menu_item_check label="Avatare" name="Rendering Type Character"/>
			<menu_item_check label="Animesh" name="Rendering Type Control Avatar"/>
			<menu_item_check label="Flächenpatch" name="Rendering Type Surface Patch"/>
			<menu_item_check label="Himmel" name="Rendering Type Sky"/>
			<menu_item_check label="Wasser" name="Rendering Type Water"/>
			<menu_item_check label="Volumen" name="Rendering Type Volume"/>
			<menu_item_check label="Gras" name="Rendering Type Grass"/>
			<menu_item_check label="Wolken" name="Rendering Type Clouds"/>
			<menu_item_check label="Partikel" name="Rendering Type Particles"/>
			<menu_item_check label="Unebenheiten" name="Rendering Type Bump"/>
		</menu>
		<menu label="Rendering-Eigenschaften" name="Rendering Features">
			<menu_item_check label="UI" name="ToggleUI"/>
			<menu_item_check label="Ausgewählt" name="Selected"/>
			<menu_item_check label="Farblich hervorgehoben" name="Highlighted"/>
			<menu_item_check label="Dynamische Texturen" name="Dynamic Textures"/>
			<menu_item_check label="Fußschatten" name="Foot Shadows"/>
			<menu_item_check label="Nebel" name="Fog"/>
			<menu_item_check label="FRInfo testen" name="Test FRInfo"/>
			<menu_item_check label="Flexible Objekte" name="Flexible Objects"/>
		</menu>
		<menu label="RLVa" name="RLVa Embedded">
			<menu label="Debug" name="Debug">
				<menu_item_check label="RLVa-Menü in Menüleiste anzeigen" name="Show Top-level RLVa Menu"/>
				<menu_item_check label="Debug-Meldungen anzeigen" name="Show Debug Messages"/>
				<menu_item_check label="Deaktivierungs- oder doppelte Nachrichten verstecken" name="Hide Unset or Duplicate Messages"/>
				<menu_item_check label="Assertion-Fehler anzeigen" name="Show Assertion Failures"/>
				<menu_item_check label="Altes Namensschame verwenden" name="Enable Legacy Naming"/>
				<menu_item_check label="Teilen von Kleidung aktivieren" name="Enable Shared Wear"/>
				<menu_item_check label="Geteilte Gegenstände beim Tragen umbenennen" name="Rename Shared Items on Wear"/>
				<menu_item_check label="Sperren..." name="Locks"/>
			</menu>
			<menu_item_check label="Gesperrte Layer ausblenden" name="Hide Locked Layers"/>
			<menu_item_check label="Gesperrte Anhänge ausblenden" name="Hide Locked Attachments"/>
			<menu_item_check label="OOC-Chat erlauben" name="Allow OOC Chat"/>
			<menu_item_check label="Übergabe an #RLV-Ordner verbieten" name="Forbid Give to #RLV"/>
			<menu_item_check label="Gefilterten Chat anzeigen" name="Show Filtered Chat"/>
			<menu_item_check label="Namensschilder anzeigen" name="Show Name Tags"/>
			<menu_item_check label="Anziehen ersetzt nicht-gesperrte Kleidung" name="Wear Replaces Unlocked"/>
			<menu_item_check label="Beschränkungen..." name="Restrictions"/>
		</menu>
		<menu label="Medien-Stream-Backup" name="media_stream_import_export">
			<menu_item_call label="XML mit Medien-Stream importieren..." name="media_stream_import"/>
			<menu_item_call label="Medien-Stream als XML exportieren..." name="media_stream_export"/>
		</menu>
		<menu_item_check label="Plugin-Read-Thread verwenden" name="Use Plugin Read Thread"/>
		<menu_item_call label="Gruppen-Cache löschen" name="ClearGroupCache"/>
		<menu_item_check label="Weiche Mausbewegung" name="Mouse Smoothing"/>
		<menu_item_call label="Tasten freigeben" name="Release Keys"/>
		<menu label="Tastaturkürzel" name="Shortcuts">
			<menu_item_check label="Suchen" name="Search"/>
			<menu_item_call label="Tasten freigeben" name="Release Keys"/>
			<menu_item_call label="UI-Größe auf Standard setzen" name="Set UI Size to Default"/>
			<menu_item_check label="Doppelklick-Teleport" name="DoubleClick Teleport"/>
            <menu_item_check label="Immer rennen" name="Always Run"/>
            <menu_item_check label="Fliegen" name="Fly"/>
			<menu_item_call label="Fenster schließen" name="Close Window"/>
			<menu_item_call label="Fenstergruppe schließen" name="Close Window Group"/>
			<menu_item_call label="Alle Fenster schließen" name="Close All Windows"/>
			<menu_item_call label="Foto auf Datenträger" name="Snapshot to Disk"/>
			<menu_item_call label="Mouselook" name="Mouselook"/>
			<menu_item_check label="Joystick-Flycam" name="Joystick Flycam"/>
			<menu_item_call label="Ansicht zurücksetzen" name="Reset View"/>
			<menu_item_call label="Kamera-Blickwinkel zurücksetzen" name="Reset Camera Angles"/>
			<menu_item_call label="Letzten Chatter ansehen" name="Look at Last Chatter"/>
			<menu_item_call label="Hineinzoomen" name="Zoom In"/>
			<menu_item_call label="Zoom-Standard" name="Zoom Default"/>
			<menu_item_call label="Wegzoomen" name="Zoom Out"/>
		</menu>
		<menu_item_check label="Flugbeschränkungen aufheben" name="Fly Override"/>
		<menu_item_check label="RestrainedLove API" name="RLV API"/>
		<menu_item_call label="Debug-Einstellungen anzeigen" name="Debug Settings"/>
		<menu_item_check label="Menü „Entwickler“ anzeigen" name="Debug Mode"/>
	</menu>
	<menu label="Entwickler" name="Develop">
		<menu label="Konsolen" name="Consoles">
			<menu_item_check label="Textur" name="Texture Console"/>
			<menu_item_check label="Debug-Fenster" name="Debug Console"/>
			<menu_item_call label="Meldungen" name="Notifications"/>
			<menu_item_check label="Schnelle Timer" name="Fast Timers"/>
			<menu_item_check label="Speicher" name="Memory"/>
			<menu_item_check label="Szenestatistiken" name="Scene Statistics"/>
			<menu_item_check label="Monitor zum Laden von Szenen" name="Scene Loading Monitor"/>
			<menu_item_check label="Region-Debug-Konsole" name="Region Debug Console"/>
			<menu_item_call label="Info zu Region in Debug-Fenster" name="Region Info to Debug Console"/>
			<menu_item_call label="Gruppeninfo in Debug-Fenster" name="Group Info to Debug Console"/>
			<menu_item_call label="Info zu Fähigkeiten in Debug-Fenster" name="Capabilities Info to Debug Console"/>
			<menu_item_check label="Kamera" name="Camera"/>
			<menu_item_check label="Wind" name="Wind"/>
			<menu_item_check label="FOV" name="FOV"/>
			<menu_item_check label="Gütesiegel" name="Badge"/>
		</menu>
		<menu label="Info anzeigen" name="Display Info">
			<menu_item_check label="Zeit anzeigen" name="Show Time"/>
			<menu_item_check label="Transaktion beim Hochladen anzeigen" name="Show Upload Transaction"/>
			<menu_item_check label="Texturinfos anzeigen" name="Show Texture Info"/>
			<menu_item_call label="VRAM-Belegung pro Objekt" name="VRAM usage per object"/>
			<menu_item_check label="Avatar-Render-Info anzeigen" name="Show Avatar Render Info"/>
			<menu_item_check label="Render-Info anzeigen" name="Show Render Info"/>
			<menu_item_check label="Matrizen anzeigen" name="Show Matrices"/>
			<menu_item_check label="Farbe unter Cursor anzeigen" name="Show Color Under Cursor"/>
			<menu_item_check label="Speicher anzeigen" name="Show Memory"/>
			<menu_item_check label="Aktualisierungen an Objekten anzeigen" name="Show Updates"/>
		</menu>
		<menu label="Profiling/Telemetrie" name="Enable / Disable telemetry capture">
			<menu_item_check label="Profiling" name="Profiling"/>
			<menu_item_check label="Starten wenn verbunden" name="Start when telemetry client connects"/>
		</menu>
		<menu label="Fehler erzwingen" name="Force Errors">
			<menu_item_call label="Haltepunkt erzwingen" name="Force Breakpoint"/>
			<menu_item_call label="LLError erzwingen und abstürzen" name="Force LLError And Crash"/>
			<menu_item_call label="LLError erzwingen, Meldung anzeigen und abstürzen" name="Force LLError Message And Crash"/>
			<menu_item_call label="Fehlerhaften Speicherzugriff erzwingen" name="Force Bad Memory Access"/>
			<menu_item_call label="Fehlerhaften Speicherzugriff in Coroutine erzwingen" name="Force Bad Memory Access in Coroutine"/>
			<menu_item_call label="Endlosschleife erzwingen" name="Force Infinite Loop"/>
			<menu_item_call label="Treiber-Absturz erzwingen" name="Force Driver Carsh"/>
			<menu_item_call label="Softwareausnahme erzwingen" name="Force Software Exception"/>
			<menu_item_call label="Softwareausnahme in Coroutine erzwingen" name="Force Software Exception in Coroutine"/>
			<menu_item_call label="Absturz in Thread erzwingen" name="Force a Crash in a Thread"/>
			<menu_item_call label="Verbindungsabbruch erzwingen" name="Force Disconnect Viewer"/>
			<menu_item_call label="Speicherverlust simulieren" name="Memory Leaking Simulation"/>
		</menu>
		<menu label="Render-Tests" name="Render Tests">
			<menu_item_check label="Kamera-Versatz" name="Camera Offset"/>
			<menu_item_check label="Framerate randomisieren" name="Randomize Framerate"/>
			<menu_item_check label="Periodischer langsamer Frame" name="Periodic Slow Frame"/>
			<menu_item_check label="Rahmenprofil" name="Frame Profile"/>
			<menu_item_call label="Benchmark" name="Benchmark"/>
			<menu_item_call label="HDRI-Vorschau" name="HDRI Preview"/>
			<menu_item_call label="GLTF-Szenenvorschau" name="GLTF Scene Preview"/>
		</menu>
		<menu label="Metadaten darstellen" name="Render Metadata">
			<menu_item_check label="Bounding Boxes" name="Bounding Boxes"/>
			<menu_item_check label="Avatar-Hitboxen" name="Avatar Hitboxes"/>
			<menu_item_check label="Normalen" name="Normals"/>
			<menu_item_check label="Octree" name="Octree"/>
			<menu_item_check label="Shadow Frusta" name="Shadow Frusta"/>
			<menu_item_check label="Physische Formen" name="Physics Shapes"/>
			<menu_item_check label="Okklusion" name="Occlusion"/>
			<menu_item_check label="Bündel rendern" name="Render Batches"/>
			<menu_item_check label="Typ aktualisieren" name="Update Type"/>
			<menu_item_check label="Texture-Anim" name="Texture Anim"/>
			<menu_item_check label="Textur-Priorität" name="Texture Priority"/>
			<menu_item_check label="Texturbereich" name="Texture Area"/>
			<menu_item_check label="Oberflächenbereich" name="Face Area"/>
			<menu_item_check label="Detailstufeninfos" name="LOD Info"/>
			<menu_item_check label="Dreieckszähler" name="Triangle Count"/>
			<menu_item_check label="Lichter" name="Lights"/>
			<menu_item_check label="Partikel" name="Particles"/>
			<menu_item_check label="Gelenkpunkte" name="Collision Skeleton"/>
			<menu_item_check label="Gelenke" name="Joints"/>
			<menu_item_check label="Raycast" name="Raycast"/>
			<menu_item_check label="Wind-Vektoren" name="Wind Vectors"/>
			<menu_item_check label="Formen" name="Sculpt"/>
			<menu_item_check label="Texturgröße" name="Texture Size"/>
			<menu label="Textur-Dichte" name="Texture Density">
				<menu_item_check label="Keine" name="None"/>
				<menu_item_check label="Aktuelle" name="Current"/>
				<menu_item_check label="Gewünscht" name="Desired"/>
				<menu_item_check label="Vollständig" name="Full"/>
			</menu>
		</menu>
		<menu label="Rendering" name="Rendering">
			<menu_item_check label="Achsen" name="Axes"/>
			<menu_item_check label="Tangentenbasis" name="Tangent Basis"/>
			<menu_item_call label="Texturinfo für ausgewähltes Objekt" name="Selected Texture Info Basis"/>
			<menu_item_call label="Materialinfo für ausgewähltes Objekt" name="Selected Material Info"/>
			<menu_item_check label="Wireframe" name="Wireframe"/>
			<menu_item_check label="Objekt-Objekt Okklusion" name="Object-Object Occlusion"/>
			<menu_item_check label="Erweitertes Beleuchtungsmodell" name="Advanced Lighting Model"/>
			<menu_item_check label="Schatten von Sonne-/Mond-Projektoren" name="Shadows from Sun/Moon/Projectors"/>
			<menu_item_check label="SSAO und Schattenglättung" name="SSAO and Shadow Smoothing"/>
			<menu_item_check label="Globale Beleuchtung (experimentell)" name="Global Illumination"/>
			<menu_item_check label="GL beim nächsten Start debuggen" name="Debug GL"/>
			<menu_item_check label="Pipeline debuggen" name="Debug Pipeline"/>
			<menu_item_check label="Automatische Alpha-Masken" name="Automatic Alpha Masks (deferred)"/>
			<menu_item_check label="Animationstexturen" name="Animation Textures"/>
			<menu_item_check label="Texturen deaktivieren" name="Disable Textures"/>
			<menu_item_call label="Animesh nicht anzeigen" name="Derender Animesh"/>
			<menu_item_check label="Umgebungsbeleuchtung deaktivieren" name="Disable Ambient"/>
			<menu_item_check label="Sonnenlicht deaktivieren" name="Disable Sunlight"/>
			<menu_item_check label="Lokale Lichtquellen deaktivieren" name="Disable Local Lights"/>
			<menu_item_check label="Texturen in Vollauflösung (gefährlich)" name="Full Res Textures"/>
			<menu_item_check label="Angehängte Lichter rendern" name="Render Attached Lights"/>
			<menu_item_check label="Angehängte Partikel rendern" name="Render Attached Particles"/>
			<menu_item_check label="Shader-Cache aktivieren" name="Enable Shader Cache"/>
			<menu_item_call label="Shader-Cache bereinigen" name="Shader Cache Clear"/>
<<<<<<< HEAD
=======
			<menu_item_call label="Terrain neu erstellen" name="Rebuild Terrain"/>
>>>>>>> 6fba1530
		</menu>
		<menu label="Netzwerk" name="Network">
			<menu_item_check label="Agent pausieren" name="AgentPause"/>
			<menu_item_call label="Meldungsprotokoll aktivieren" name="Enable Message Log"/>
			<menu_item_call label="Meldungsprotokoll deaktivieren" name="Disable Message Log"/>
			<menu_item_check label="Objektposition laut Geschwindigkeit interpolieren" name="Velocity Interpolate Objects"/>
			<menu_item_check label="Positionen der interpolierten Objekte anfragen" name="Ping Interpolate Object Positions"/>
			<menu_item_call label="Ein Paket fallenlassen" name="Drop a Packet"/>
		</menu>
		<menu label="Cache" name="Cache">
			<menu_item_call label="Disk-Cache leeren" name="Purge Disk Cache"/>
		</menu>
		<menu_item_call label="Geskriptete Kamera ausgeben" name="Dump Scripted Camera"/>
		<menu label="Rekorder" name="Recorder">
			<menu_item_call label="Ereignis-Aufname starten" name="Start event recording"/>
			<menu_item_call label="Ereignis-Aufname stoppen" name="Stop event recording"/>
			<menu_item_call label="Ereignis-Aufname wiedergeben" name="Playback event recording"/>
			<menu_item_call label="Wiedergabe starten" name="Start Playback"/>
			<menu_item_call label="Wiedergabe stoppen" name="Stop Playback"/>
			<menu_item_check label="Wiedergabeschleife" name="Loop Playback"/>
			<menu_item_call label="Aufnahme starten" name="Start Record"/>
			<menu_item_call label="Aufnahme stoppen" name="Stop Record"/>
		</menu>
		<menu label="Welt" name="DevelopWorld">
			<menu_item_check label="Sonnen-Override für Sim" name="Sim Sun Override"/>
			<menu_item_check label="Festgelegtes Wetter" name="Fixed Weather"/>
			<menu_item_call label="Regionsobjekt-Cache ausgeben" name="Dump Region Object Cache"/>
			<menu_item_check label="Statistiken in Datei ausgeben" name="Stats Recorder File"/>
			<menu_item_check label="Interest-Liste 360 Modus" name="Interest List: 360 Mode"/>
			<menu_item_call label="Interest-Liste zurücksetzen" name="Reset Interest Lists"/>
			<menu_item_call label="Simulator-Features ausgeben" name="DumpSimFeaturesToChat"/>
		</menu>
		<menu label="UI" name="UI">
			<menu_item_call label="Medienbrowser-Test" name="Web Browser Test"/>
			<menu_item_call label="Test Regionsneustart" name="Region Restart Test"/>
			<menu_item_call label="Web-Browser" name="Web Content Browser"/>
			<menu_item_call label="Inventar-Abbildungshelfer" name="Inventory Thumbnails Helper"/>
			<menu_item_call label="Schriftarten ausgeben" name="Dump Fonts"/>
			<menu_item_call label="Schriftarten-Texturen ausgeben" name="Dump Font Textures"/>
			<menu_item_call label="SelectMgr ausgeben" name="Dump SelectMgr"/>
			<menu_item_call label="Inventarinfo ausgeben" name="Dump Inventory"/>
			<menu_item_call label="Timer ausgeben" name="Dump Timers"/>
			<menu_item_call label="Fokus ausgeben" name="Dump Focus Holder"/>
			<menu_item_call label="Ausgewählte Objektinfo drucken" name="Print Selected Object Info"/>
			<menu_item_call label="Agent-Info drucken" name="Print Agent Info"/>
			<menu_item_check label="Doppel-Klick-Auto-Pilot" name="Double-ClickAuto-Pilot"/>
			<menu_item_check label="Doppel-Klick-Teleport" name="DoubleClick Teleport"/>
			<menu_item_check label="SelectMgr debuggen" name="Debug SelectMgr"/>
			<menu_item_check label="Klicks debuggen" name="Debug Clicks"/>
			<menu_item_check label="Ansichten debuggen" name="Debug Views"/>
			<menu_item_check label="Unicode debuggen" name="Debug Unicode"/>
			<menu_item_check label="Kamera-Controls debuggen" name="Debug Unicode"/>
			<menu_item_check label="Kurzinfos: Debug-Namen" name="Debug Name Tooltips"/>
			<menu_item_check label="Maus-Events debuggen" name="Debug Mouse Events"/>
			<menu_item_check label="Tasten debuggen" name="Debug Keys"/>
			<menu_item_check label="WindowProc debuggen" name="Debug WindowProc"/>
		</menu>
		<menu label="XUI" name="XUI">
			<menu_item_call label="Farbeinstellungen neu laden" name="Reload Color Settings"/>
			<menu_item_call label="Schriftarttest anzeigen" name="Show Font Test"/>
			<menu_item_call label="Aus XML-Datei laden" name="Load from XML"/>
			<menu_item_call label="In XML-Datei speichern" name="Save to XML"/>
			<menu_item_check label="XUI-Namen anzeigen" name="Show XUI Names"/>
			<menu_item_check label="Debug-Informationen für Views anzeigen" name="DebugViews"/>
			<menu_item_call label="XUI-Editor" name="UI Preview Tool"/>
			<menu_item_call label="Test-IMs senden" name="Send Test IMs"/>
			<menu_item_call label="Namen-Cache leeren" name="Flush Names Caches"/>
		</menu>
		<menu label="Avatar" name="Character">
			<menu label="Geladene Textur nehmen" name="Grab Baked Texture">
				<menu_item_call label="Iris" name="Grab Iris"/>
				<menu_item_call label="Kopf" name="Grab Head"/>
				<menu_item_call label="Oberkörper" name="Grab Upper Body"/>
				<menu_item_call label="Unterkörper" name="Grab Lower Body"/>
				<menu_item_call label="Rock" name="Grab Skirt"/>
			</menu>
			<menu label="Avatar-Tests" name="Character Tests">
				<menu_item_call label="Aussehen als XML speichern" name="Appearance To XML"/>
				<menu_item_call label="Avatargeometrie ein-/ausschalten" name="Toggle Character Geometry"/>
				<menu_item_call label="Männlich testen" name="Test Male"/>
				<menu_item_call label="Weiblich testen" name="Test Female"/>
				<menu_item_check label="Avatarauswahl zulassen" name="Allow Select Avatar"/>
			</menu>
			<menu label="Animationsgeschwindigkeit" name="Animation Speed">
				<menu_item_call label="Alle Animationen 10 % schneller" name="All Animations 10 Faster"/>
				<menu_item_call label="Alle Animationen 10 % langsamer" name="All Animations 10 Slower"/>
				<menu_item_call label="Alle Animationsgeschwindigkeiten zurücksetzen" name="Reset All Animation Speed"/>
				<menu_item_check label="Zeitlupen-Animationen" name="Slow Motion Animations"/>
			</menu>
			<menu_item_call label="Param auf Standard erzwingen" name="Force Params to Default"/>
			<menu_item_check label="Animations-Info" name="Animation Info"/>
			<menu_item_check label="Kamerafokus anzeigen" name="Show Look At"/>
			<menu_item_check label="Klickpunkt anzeigen" name="Show Point At"/>
			<menu_item_check label="Landaktualisierung debuggen" name="Debug Joint Updates"/>
			<menu_item_check label="LOD deaktivieren" name="Disable LOD"/>
			<menu_item_check label="Sichtbare Agenten debuggen" name="Debug Character Vis"/>
			<menu_item_check label="Gelenkpunkte anzeigen" name="Show Collision Skeleton"/>
			<menu_item_check label="Knochen anzeigen" name="Show Bones"/>
			<menu_item_check label="Agent-Ziel anzeigen" name="Display Agent Target"/>
			<menu_item_check label="Umfang der vereinfachten Darstellung anzeigen" name="Show Impostor Extents"/>
			<menu_item_call label="Anhänge ausgeben" name="Dump Attachments"/>
			<menu_item_call label="Avatar-Texturen debuggen" name="Debug Avatar Textures"/>
			<menu_item_call label="Lokale Texturen ausgeben" name="Dump Local Textures"/>
			<menu_item_call label="Avatarwolken-Partikel neu laden" name="Reload Avatar Cloud Particle"/>
		</menu>
		<menu_item_check label="HTTP-Texturen" name="HTTP Textures"/>
		<menu_item_check label="HTTP-Inventar" name="HTTP Inventory"/>
		<menu_item_call label="Bilder komprimieren" name="Compress Images"/>
		<menu_item_call label="Datei-Komprimierung testen" name="Compress File Test"/>
		<menu_item_call label="Visual Leak Detector aktivieren" name="Enable Visual Leak Detector"/>
		<menu_item_check label="Ausgabe Fehlerbeseitigung ausgeben" name="Output Debug Minidump"/>
		<menu_item_check label="Bei nächster Ausführung Debugkonsole öffnen" name="Console Window"/>
		<menu label="Protokollierungsstufe festlegen" name="Set Logging Level">
			<menu_item_check label="Debug" name="Debug"/>
			<menu_item_check label="Info" name="Info"/>
			<menu_item_check label="Warnung" name="Warning"/>
			<menu_item_check label="Fehler" name="Error"/>
			<menu_item_check label="Keine" name="None"/>
		</menu>
		<menu_item_call label="Admin-Status anfordern" name="Request Admin Options"/>
		<menu_item_call label="Admin-Status verlassen" name="Leave Admin Options"/>
		<menu_item_check label="Admin-Menü anzeigen" name="View Admin Options"/>
	</menu>
	<menu label="Admin" name="Admin">
		<menu label="Objekt" name="AdminObject">
			<menu_item_call label="Kopie nehmen" name="Admin Take Copy"/>
			<menu_item_call label="Mich zum Besitzer machen" name="Force Owner To Me"/>
			<menu_item_call label="Besitzererlaubnis erzwingen" name="Force Owner Permissive"/>
			<menu_item_call label="Löschen" name="Delete"/>
			<menu_item_call label="Sperren" name="Lock"/>
			<menu_item_call label="Asset-IDs abrufen" name="Get Assets IDs"/>
		</menu>
		<menu label="Parzelle" name="Parcel">
			<menu_item_call label="Besitzer zu mir zwingen" name="Owner To Me"/>
			<menu_item_call label="Auf Linden-Inhalt festlegen" name="Set to Linden Content"/>
			<menu_item_call label="Öffentiches Land in Besitz nehmen" name="Claim Public Land"/>
		</menu>
		<menu label="Region" name="Region">
			<menu_item_call label="Temp-Asset-Daten ausgeben" name="Dump Temp Asset Data"/>
			<menu_item_call label="Regions-Status speichern" name="Save Region State"/>
		</menu>
		<menu_item_call label="Gott-Werkzeuge" name="God Tools"/>
	</menu>
	<menu label="Veraltet" name="Deprecated">
		<menu label="Objekt anhängen" name="Attach Object"/>
		<menu label="Objekt abnehmen" name="Detach Object"/>
		<menu label="Kleider ausziehen" name="Take Off Clothing">
			<menu_item_call label="Hemd" name="Shirt"/>
			<menu_item_call label="Hose" name="Pants"/>
			<menu_item_call label="Schuhe" name="Shoes"/>
			<menu_item_call label="Socken" name="Socks"/>
			<menu_item_call label="Jacke" name="Jacket"/>
			<menu_item_call label="Handschuhe" name="Gloves"/>
			<menu_item_call label="Unterhemd" name="Menu Undershirt"/>
			<menu_item_call label="Unterhose" name="Menu Underpants"/>
			<menu_item_call label="Rock" name="Skirt"/>
			<menu_item_call label="Alpha" name="Alpha"/>
			<menu_item_call label="Tätowierung" name="Tattoo"/>
			<menu_item_call label="Universal" name="Universal"/>
			<menu_item_call label="Physik" name="Physics"/>
			<menu_item_call label="Alle Kleider" name="All Clothes"/>
		</menu>
		<menu label="Hilfe" name="DeprecatedHelp">
			<menu_item_call label="Offizielles Linden-Blog" name="Official Linden Blog"/>
			<menu_item_call label="Scripting-Portal" name="Scripting Portal"/>
			<menu label="Fehlermeldungen" name="Bug Reporting">
				<menu_item_call label="Allgemeiner Probleme-Tracker" name="Public Issue Tracker"/>
				<menu_item_call label="Hilfe zum Allgemeinen Probleme-Tracker" name="Publc Issue Tracker Help"/>
				<menu_item_call label="Fehlermeldungs-1x1" name="Bug Reporing 101"/>
				<menu_item_call label="Sicherheitsprobleme" name="Security Issues"/>
				<menu_item_call label="QA-Wiki" name="QA Wiki" />
			</menu>
		</menu>
	</menu>
</menu_bar><|MERGE_RESOLUTION|>--- conflicted
+++ resolved
@@ -538,10 +538,7 @@
 			<menu_item_check label="Angehängte Partikel rendern" name="Render Attached Particles"/>
 			<menu_item_check label="Shader-Cache aktivieren" name="Enable Shader Cache"/>
 			<menu_item_call label="Shader-Cache bereinigen" name="Shader Cache Clear"/>
-<<<<<<< HEAD
-=======
 			<menu_item_call label="Terrain neu erstellen" name="Rebuild Terrain"/>
->>>>>>> 6fba1530
 		</menu>
 		<menu label="Netzwerk" name="Network">
 			<menu_item_check label="Agent pausieren" name="AgentPause"/>
