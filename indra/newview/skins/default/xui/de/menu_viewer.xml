--- conflicted
+++ resolved
@@ -70,11 +70,7 @@
 			<menu_item_check label="Kein Voice-Morphing" name="NoVoiceMorphing"/>
 			<menu_item_check label="Vorschau..." name="Preview"/>
 			<menu_item_call label="Abonnieren..." name="Subscribe"/>
-<<<<<<< HEAD
-			<menu_item_call label="Premium-Bonus..." name="PremiumPerk"/>
-=======
 			<menu_item_call label="Premium-Vorteil..." name="PremiumPerk"/>
->>>>>>> d7bc803a
 		</menu>
 		<menu_item_check label="Unterhaltungsprotokoll..." name="Conversation Log..."/>
 		<menu_item_check label="Stimmen in der Nähe" name="Nearby Voice"/>
@@ -89,17 +85,9 @@
 		<menu_item_call label="Ziele" name="Destinations"/>
 		<menu_item_call label="Events" name="Events"/>
 		<menu_item_check label="Minikarte" name="Mini-Map"/>
-<<<<<<< HEAD
 		<menu_item_check label="Karte" name="World Map"/>
 		<menu_item_check label="Regions-Tracker" name="Region Tracker"/>
 		<menu_item_call label="Landmarke für diesen Ort setzen" name="Create Landmark Here"/>
-=======
-		<menu_item_call label="Events" name="Events"/>
-		<menu_item_check label="Suchen..." name="Search"/>
-		<menu_item_call label="Nach Hause teleportieren" name="Teleport Home"/>
-		<menu_item_call label="Hier als Zuhause wählen" name="Set Home to Here"/>
-		<menu_item_call label="Foto" name="Take Snapshot"/>
->>>>>>> d7bc803a
 		<menu_item_call label="Ortsprofil" name="Place Profile"/>
 		<menu_item_call label="Land-Info" name="About Land"/>
 		<menu_item_call label="Region/Grundbesitz" name="RegionEstate"/>
@@ -181,7 +169,6 @@
 			<menu_item_call label="Partikel editieren" name="Menu Object Edit Particles"/>
 			<menu_item_call label="Wieder in Objektinhalt speichern" name="Save Object Back to Object Contents"/>
 			<menu_item_call label="Objekt zurückgeben" name="Return Object back to Owner"/>
-<<<<<<< HEAD
 			<menu label="Speichern als" name="Export Menu">
 				<menu_item_call label="Backup" name="Backup"/>
 				<menu_item_call label="Collada" name="Collada"/>
@@ -196,17 +183,6 @@
 			<menu_item_call label="Skripte auf ausführen einstellen" name="Set Scripts to Running"/>
 			<menu_item_call label="Skripte auf nicht ausführen einstellen" name="Set Scripts to Not Running"/>
 			<menu_item_call label="Skripte in Auswahl löschen" name="Remove Scripts From Selection"/>
-=======
-			<menu_item_call label="Duplizieren" name="DuplicateObject"/>
-		</menu>
-		<menu label="Skripts" name="Scripts">
-			<menu_item_check label="Skriptwarnungen/Fehler..." name="Script debug"/>
-			<menu_item_call label="Skripts rekompilieren (Mono)" name="Mono"/>
-			<menu_item_call label="Skripts rekompilieren (LSL)" name="LSL"/>
-			<menu_item_call label="Skripts zurücksetzen" name="Reset Scripts"/>
-			<menu_item_call label="Skripts auf ausführen einstellen" name="Set Scripts to Running"/>
-			<menu_item_call label="Skripts auf nicht ausführen einstellen" name="Set Scripts to Not Running"/>
->>>>>>> d7bc803a
 		</menu>
 		<menu label="Pathfinding" name="Pathfinding">
 			<menu_item_call label="Linksets..." name="pathfinding_linksets_menu_item"/>
