<?xml version="1.0" ?>
<menu_bar name="Main Menu">
	<menu label="Avatar" name="Me">
		<menu_item_call label="Konto" name="Manage Account">
			<menu_item_call.on_click name="ManageMyAccount_url" parameter="WebLaunchJoinNow,http://secondlife.com/account/index.php?lang=de"/>
		</menu_item_call>
		<menu_item_call label="Marktplatz-Auflistungen..." name="MarketplaceListings"/>
		<menu_item_call label="L$ kaufen" name="Buy and Sell L$"/>
		<menu_item_call label="[Membership]" name="Membership">
			<menu_item_call.on_click function="Advanced.ShowURL" parameter="https://secondlife.com/my/account/membership.php?lang=de-DE"/>
		</menu_item_call>

		<menu_item_check label="Inventar" name="Inventory"/>
		<menu_item_call label="Neues Inventar-Fenster" name="NewInventoryWindow"/>
		<menu_item_check label="Geschützte Ordner" name="Protected Folders"/>
		<menu_item_check label="Kleidungsfavoriten" name="WearableFavorites"/>
		<menu_item_call label="Auswahlen" name="Picks"/>
		<menu_item_call label="Erlebnisse" name="Experiences"/>
		<menu_item_call label="Profil" name="Profile"/>
		<menu_item_check label="Aktuelles Outfit" name="NowWearing"/>
		<menu_item_check label="Outfits" name="ChangeOutfit"/>
		<menu label="Ausziehen" name="Take Off &gt;">
			<menu label="Kleidung" name="Clothes &gt;">
				<menu_item_call label="Hemd" name="Shirt"/>
				<menu_item_call label="Hose" name="Pants"/>
				<menu_item_call label="Rock" name="Skirt"/>
				<menu_item_call label="Schuhe" name="Shoes"/>
				<menu_item_call label="Strümpfe" name="Socks"/>
				<menu_item_call label="Jacke" name="Jacket"/>
				<menu_item_call label="Handschuhe" name="Gloves"/>
				<menu_item_call label="Unterhemd" name="Self Undershirt"/>
				<menu_item_call label="Unterhose" name="Self Underpants"/>
				<menu_item_call label="Tätowierung" name="Self Tattoo"/>
				<menu_item_call label="Physik" name="Self Physics"/>
				<menu_item_call label="Alpha" name="Self Alpha"/>
				<menu_item_call label="Alle Kleider" name="All Clothes"/>
			</menu>
			<menu label="HUD" name="Avatar Detach HUD"/>
			<menu label="Abnehmen" name="Avatar Detach"/>
			<menu_item_call label="Alles abnehmen" name="Detach All"/>
		</menu>
		<menu_item_call label="Avatar auswählen" name="Avatar Picker"/>
		<menu_item_call label="Schwebehöhe" name="HoverHeight"/>
		<menu label="Bewegung" name="Movement">
			<menu_item_call label="Hinsetzen" name="Sit Down Here"/>
			<menu_item_call label="Aufstehen" name="Stand up"/>
			<menu_item_check label="Fliegen" name="Fly"/>
			<menu_item_check label="Immer rennen" name="Always Run"/>
			<menu_item_check label="Sitzen erzwingen" name="Force Toggle Sitting"/>
			<menu_item_check label="Movelock" name="Move Lock"/>
		</menu>
		<menu_item_check label="Steuerung" name="Movement Controls"/>
		<menu_item_check label="Kamerasteuerung" name="Camera Controls"/>
		<menu label="Avatar-Befinden" name="avhealth">
			<menu_item_call label="Avatar-Animationen stoppen" name="Stop Animating My Avatar"/>
			<menu_item_call label="Avatar-Animationen stoppen &amp; Skripten Rechte entziehen" name="Stop Animating My Avatar With Revoke"/>
			<menu_item_call label="Avatar undeformieren" name="undeform_avatar"/>
			<menu_item_call label="Skelett zurücksetzen" name="Reset Skeleton"/>
			<menu_item_call label="Skelett und Animationen zurücksetzen" name="Reset Skeleton And Animations"/>
			<menu_item_call label="Aktualisiere Aussehen (Rebake)" name="Rebake Texture"/>
			<menu_item_call label="Anhänge aktualisieren" name="Refresh Attachments"/>
			<menu_item_call label="Auf männlichen Standard-Avatar zurücksetzen" name="ResetDefaultAvM"/>
			<menu_item_call label="Auf weiblichen Standard-Avatar zurücksetzen" name="ResetDefaultAvF"/>
			<menu_item_check label="Informationen über Avatar-Komplexität anzeigen" name="Avatar Draw Info"/>
			<menu_item_call label="Skripte" name="MyScripts"/>
			<menu_item_call label="Lag-Meter" name="Lag Meter"/>
			<menu_item_call label="LSL-Brücke neu erstellen" name="Recreate LSL Bridge"/>
		</menu>
		<menu_item_call label="Foto machen" name="Take Snapshot"/>
		<menu_item_call label="360° Foto" name="Capture 360"/>
		<menu_item_call label="Money-Tracker" name="money_tracker"/>
		<menu_item_call label="Pose-Stand..." name="pose_stand"/>
		<menu_item_call label="Einstellungen" name="Preferences"/>
		<menu_item_call label="Symbolleistenschaltflächen" name="Toolbar Buttons"/>
		<menu_item_check label="HUD-Anhänge anzeigen" name="Show HUD Attachments"/>
		<menu_item_check label="Benutzeroberfläche anzeigen" name="Show User Interface"/>
		<menu_item_call label="Admin-Status anfordern" name="Request Admin Options"/>
		<menu_item_call label="Admin-Status verlassen" name="Leave Admin Options"/>
		<menu_item_call label="[APP_NAME] beenden" name="Quit"/>
	</menu>
	<menu label="Unterhalten" name="Communicate">
		<menu_item_call label="Freunde" name="My Friends"/>
		<menu_item_check label="Kontakte" name="Contacts"/>
		<menu_item_call label="Kontakt-Sets" name="Contact Sets"/>
		<menu_item_call label="Gruppen" name="My Groups"/>
		<menu_item_check label="Chat in der Nähe" name="Nearby Chat"/>
        <menu_item_check label="Leute" name="People"/>
		<!--
        <menu_item_call label="Teleport-Liste" name="Teleport History"/>
        <menu_item_check label="Orte" name="Places"/>
		-->
        <menu_item_check label="Gespräche" name="Conversations"/>
        <menu label="Online-Status" name="Status">
            <menu_item_check label="Abwesend" name="Away"/>
            <menu_item_check label="Nicht stören" name="Do Not Disturb"/>
            <menu_item_check label="Automatische Antwort" name="Set Autorespond"/>
            <menu_item_check label="Automatische Antwort an Nicht-Freunde" name="Set Autorespond to non-friends"/>
            <menu_item_check label="Teleport-Angebote und -Anforderungen abweisen" name="Automatically reject teleport offers"/>
            <menu_item_check label="Alle Gruppeneinladungen abweisen" name="Reject all group invites"/>
            <menu_item_check label="Alle Freundschaftsanfragen abweisen" name="Reject all friendship requests"/>
        </menu>
        <menu_item_check label="Gesten" name="Gestures"/>
		<menu_item_call label="Twitter..." name="Twitter"/>
		<menu_item_call label="Flickr..." name="Flickr"/>
		<menu_item_call label="Discord..." name="Discord"/>
		<menu label="Voice-Morphing" name="VoiceMorphing">
			<menu_item_check label="Kein Voice-Morphing" name="NoVoiceMorphing"/>
			<menu_item_check label="Vorschau..." name="Preview"/>
			<menu_item_call label="Abonnieren..." name="Subscribe"/>
			<menu_item_call label="Premium-Vorteil..." name="PremiumPerk"/>
		</menu>
		<menu_item_check label="Unterhaltungsprotokoll..." name="Conversation Log..."/>
		<menu_item_check label="Stimmen in der Nähe" name="Nearby Voice"/>
		<menu_item_call label="Blockierliste" name="Block List"/>
	</menu>
	<menu label="Welt" name="World">
		<menu_item_call label="Animationen synchronisieren" name="Resync Animations"/>
		<menu_item_call label="Avatare in der Nähe" name="Active Speakers"/>
		<menu_item_check label="Radar" name="Radar"/>
		<menu_item_call label="Teleport-Liste" name="Teleport History"/>
		<menu_item_check label="Orte" name="Places"/>
		<menu_item_call label="Ziele" name="Destinations"/>
		<menu_item_call label="Events" name="Events"/>
		<menu_item_check label="Minikarte" name="Mini-Map"/>
		<menu_item_check label="Karte" name="World Map"/>
		<menu_item_check label="Regions-Tracker" name="Region Tracker"/>
		<menu_item_check label="Stream-Titel" name="Stream Title"/>
		<menu_item_call label="Landmarke für diesen Ort setzen" name="Create Landmark Here"/>
		<menu_item_call label="Ortsprofil" name="Place Profile"/>
		<menu_item_call label="Land-Info" name="About Land"/>
		<menu_item_call label="Region/Grundbesitz" name="RegionEstate"/>
		<menu_item_call label="Dieses Land kaufen" name="Buy Land"/>
		<menu_item_call label="Mein Land" name="My Land"/>
		<menu_item_call label="Mein Linden Home" name="Linden Home"/>
		<menu label="Anzeigen" name="LandShow">
<<<<<<< HEAD
			<menu_item_check label="Bannlinien nicht anzeigen" name="Hide Ban Lines"/>
			<menu_item_check label="Bannlinien bei Kollision anzeigen" name="Show Ban Lines On Collision"/>
			<menu_item_check label="Bannlinien bei Annäherung anzeigen" name="Show Ban Lines On Proximity"/>
=======
			<menu_item_check label="Bannlinien" name="Ban Lines"/>
>>>>>>> b5f40c06
			<menu_item_check label="Ortungssignale" name="beacons"/>
			<menu_item_check label="Grundstücksgrenzen" name="Property Lines"/>
			<menu_item_check label="Landeigentümer" name="Land Owners"/>
			<menu_item_check label="Koordinaten" name="Coordinates"/>
			<menu_item_check label="Parzelleneigenschaften" name="Parcel Properties"/>
			<menu_item_check label="Menü „Erweitert“" name="Show Advanced Menu"/>
		</menu>
		<menu_item_check label="Grafikgeschwindigkeit verbessern..." name="Performance"/>
		<menu_item_call label="Nach Hause teleportieren" name="Teleport Home"/>
		<menu_item_call label="Diesen Ort als Zuhause festlegen" name="Set Home to Here"/>
		<menu label="Umgebung" name="Environment">
			<menu_item_check label="Sonnenaufgang" name="Sunrise"/>
			<menu_item_check label="Mittag" name="Noon"/>
			<menu_item_check label="Sonnenuntergang" name="Sunset"/>
			<menu_item_check label="Mitternacht" name="Midnight"/>
			<menu_item_check label="Gemeinsame Umgebung verwenden" name="Use Shared Environment"/>
			<menu_item_call label="Meine Umgebungen..." name="my_environs"/>
			<menu_item_call label="Persönliche Beleuchtung..." name="adjustment_tool"/>
			<menu_item_check label="Wolken pausieren" name="pause_clouds"/>
			<menu label="Mehrfach-Import" name="WL Bulk Import">
				<menu_item_call label="Tage..." name="WL Bulk Import Days"/>
				<menu_item_call label="Himmel..." name="WL Bulk Import Skies"/>
				<menu_item_call label="Wasser..." name="WL Bulk Import Water"/>
			</menu>
		</menu>
		<menu label="Foto und Video" name="photo_and_video">
			<menu_item_call label="Fototools" name="phototools_item_call"/>
			<menu_item_call label="Kameratools" name="cameratools_item_call"/>
			<menu_item_check label="Schärfentiefe-Fokus fixieren" name="lock_focus_point"/>
		</menu>
		<menu_item_call label="Umgebungssuche" name="area_search"/>
		<menu_item_call label="Sound-Explorer" name="Sound Explorer"/>
		<menu_item_call label="Animation-Explorer" name="Animation Explorer"/>
		<menu_item_call label="Asset-Blacklist" name="asset_blacklist"/>
		<menu_item_call label="Avatar-Anzeigeeinstellungen" name="Avatar Render Settings"/>
		<menu_item_check label="Freunde immer komplett anzeigen" name="Always show Friends normally"/>
		<menu_item_check label="Nur Freunde anzeigen" name="Render Friends Only"/>
	</menu>
	<menu label="Bauen" name="BuildTools">
		<menu_item_check label="Bauen" name="Show Build Tools"/>
		<menu label="Bauwerkzeug auswählen" name="Select Tool">
			<menu_item_call label="Fokus" name="Focus"/>
			<menu_item_call label="Verschieben" name="Move"/>
			<menu_item_call label="Bearbeiten" name="Edit"/>
			<menu_item_call label="Erstellen" name="Create"/>
			<menu_item_call label="Land" name="Land"/>
		</menu>
		<menu_item_call label="Verknüpfung" name="Link"/>
		<menu_item_call label="Verknüpfung auflösen" name="Unlink"/>
		<menu_item_check label="Verknüpfte Teile bearbeiten" name="Edit Linked Parts"/>
		<menu label="Elemente auswählen" name="Select Elements">
			<menu_item_call label="Nächsten Teil oder nächste Fläche auswählen" name="Select Next Part or Face"/>
			<menu_item_call label="Vorherigen Teil oder vorherige Fläche auswählen" name="Select Previous Part or Face"/>
			<menu_item_call label="Nächsten Teil oder nächste Fläche einschließen" name="Include Next Part or Face"/>
			<menu_item_call label="Vorherigen Teil oder vorherige Fläche einschließen" name="Include Previous Part or Face"/>
		</menu>
		<menu_item_call label="Fokus auf Auswahl" name="Focus on Selection"/>
		<menu_item_call label="Auf Auswahl zoomen" name="Zoom to Selection"/>
		<menu label="Objekt" name="Object">
			<menu_item_call label="Kaufen" name="Menu Object Buy"/>
			<menu_item_call label="Nehmen" name="Menu Object Take"/>
			<menu_item_call label="Kopie nehmen" name="Take Copy"/>
			<menu_item_call label="Duplizieren" name="Duplicate"/>
			<menu_item_call label="Partikel editieren" name="Menu Object Edit Particles"/>
			<menu_item_call label="Wieder in Objektinhalt speichern" name="Save Object Back to Object Contents"/>
			<menu_item_call label="Objekt zurückgeben" name="Return Object back to Owner"/>
			<menu label="Speichern als" name="Export Menu">
				<menu_item_call label="Backup" name="Backup"/>
				<menu_item_call label="Collada" name="Collada"/>
			</menu>
		</menu>
		<menu label="Skripte" name="Scripts">
			<menu_item_call label="Skriptwarnungen/Fehler anzeigen" name="Script Debug"/>
			<menu_item_call label="Skript-Info (Counter)" name="Script Info"/>
			<menu_item_call label="Skripte rekompilieren (Mono)" name="Mono"/>
			<menu_item_call label="Skripte rekompilieren (LSL)" name="LSL"/>
			<menu_item_call label="Skripte zurücksetzen" name="Reset Scripts"/>
			<menu_item_call label="Skripte auf ausführen einstellen" name="Set Scripts to Running"/>
			<menu_item_call label="Skripte auf nicht ausführen einstellen" name="Set Scripts to Not Running"/>
			<menu_item_call label="Skripte in Auswahl löschen" name="Remove Scripts From Selection"/>
		</menu>
		<menu label="Pathfinding" name="Pathfinding">
			<menu_item_call label="Regionsobjekte" name="pathfinding_linksets_menu_item"/>
			<menu_item_call label="Figuren..." name="pathfinding_characters_menu_item"/>
			<menu_item_call label="Anzeigen/Testen..." name="pathfinding_console_menu_item"/>
			<menu_item_call label="Region neu formen" name="pathfinding_rebake_navmesh_item"/>
		</menu>
		<menu label="Optionen" name="Options">
			<menu_item_check label="Erweiterte Berechtigungen anzeigen" name="DebugPermissions"/>
			<menu_item_check label="Nur meine Objekte auswählen" name="Select Only My Objects"/>
			<menu_item_check label="Nur bewegliche Objekte auswählen" name="Select Only Movable Objects"/>
			<menu_item_check label="Nur gesperrte Objekte auswählen" name="Select Only Locked Objects"/>
			<menu_item_check label="Nur kopierbare Objekte auswählen" name="Select Only Copyable Objects"/>
			<menu_item_check label="Gruppen-Objekte einschließen" name="Include Group-Owned Objects"/>
			<menu_item_check label="Nach Umgebung auswählen" name="Select By Surrounding"/>
			<menu_item_check label="Physische Form beim Editieren anzeigen" name="Show Physics Shape"/>
			<menu_item_check label="Auswahlumrandung anzeigen" name="Show Selection Outlines"/>
			<menu_item_check label="Ausgeblendete Auswahl anzeigen" name="Show Hidden Selection"/>
			<menu_item_check label="Lichtradius für Auswahl anzeigen" name="Show Light Radius for Selection"/>
			<menu_item_check label="Auswahlstrahl anzeigen" name="Show Selection Beam"/>
			<menu_item_check label="An Raster ausrichten" name="Snap to Grid"/>
			<menu_item_call label="Objekt-XY an Raster ausrichten" name="Snap Object XY to Grid"/>
			<menu_item_call label="Auswahl für Raster verwenden" name="Use Selection for Grid"/>
			<menu_item_call label="Rasteroptionen..." name="Grid Options"/>
			<menu_item_call label="Standard-Berechtigungen festlegen..." name="Set default permissions"/>
		</menu>
		<menu label="Hochladen" name="Upload">
			<menu_item_call label="Bild ([COST] L$)..." name="Upload Image"/>
			<menu_item_call label="Sound ([COST] L$)..." name="Upload Sound"/>
			<menu_item_call label="Animation ([COST] L$)..." name="Upload Animation"/>
			<menu_item_call label="Modell..." name="Upload Model"/>
			<menu_item_call label="Mehrfach-Upload..." name="Bulk Upload"/>
			<menu_item_call label="Linkset importieren..." name="import linkset"/>
		</menu>
		<menu_item_call label="Lokales Mesh" name="local_mesh" />
		<menu_item_call label="Rückgängig" name="Undo"/>
		<menu_item_call label="Wiederholen" name="Redo"/>
        <menu_item_call label="Lokaler Bitmap-Browser" name="Local Bitmap Browser"/>
	</menu>
	<menu label="Inhalt" name="Content">
		<menu_item_check label="Suchen" name="Search"/>
		<menu_item_check label="SL-Marktplatz" name="SL Marketplace"/>
		<menu_item_check label="L$-Markt-Kurse" name="LindenXchange"/>
		<menu_item_check label="Skript-Datenbank" name="Script Library"/>
		<menu_item_call label="Nachricht des Tages" name="Firestorm MoTD"/>
	</menu>
	<menu label="Hilfe" name="Help">
		<menu_item_check label="Hinweise aktivieren" name="Enable Hints"/>
		<menu_item_call label="Firestorm-Wiki" name="Firestorm Wiki"/>
		<menu_item_call label="Fehlerbehebung" name="Troubleshooting"/>
		<menu_item_call label="Firestorm Support-Gruppe beitreten" name="firestorm_support_group"/>
		<menu_item_call label="Stundenplan Firestorm-Klassen" name="Firestorm Classes Schedule"/>
		<menu_item_call label="Firestorm-Eventkalender" name="Firestorm Events Calendar"/>
		<menu_item_check label="Anweisungen..." name="How To"/>
		<menu_item_call label="[CURRENT_GRID]-Hilfe" name="current_grid_help"/>
		<menu_item_call label="Über [CURRENT_GRID]" name="current_grid_about"/>
		<menu_item_call label="Grid-Status prüfen" name="Grid Status"/>
		<menu_item_call label="Missbrauch melden" name="Report Abuse"/>
		<menu_item_call label="Problem melden" name="Report Bug"/>
		<menu_item_call label="Rempler, Stöße &amp; Schläge" name="Bumps, Pushes &amp;amp; Hits"/>
		<menu_item_check label="Sysinfo-Button aktivieren" name="Enable Sysinfo Button"/>
		<menu_item_call label="Info über [APP_NAME]" name="About Second Life"/>
	</menu>
	<menu label="RLVa" name="RLVa Main">
		<menu label="Debug" name="Debug">
			<menu_item_check label="RLVa-Menü in Menüleiste anzeigen" name="Show Top-level RLVa Menu"/>
			<menu_item_check label="Debug-Meldungen anzeigen" name="Show Debug Messages"/>
			<menu_item_check label="Deaktivierungs- oder doppelte Nachrichten verstecken" name="Hide Unset or Duplicate Messages"/>
			<menu_item_check label="Assertion-Fehler anzeigen" name="Show Assertion Failures"/>
			<menu_item_check label="Gesperrte Layer ausblenden" name="Hide Locked Layers"/>
			<menu_item_check label="Gesperrte Anhänge ausblenden" name="Hide Locked Attachments"/>
			<menu_item_check label="Altes Namensschema verwenden" name="Enable Legacy Naming"/>
			<menu_item_check label="Teilen von Kleidung aktivieren" name="Enable Shared Wear"/>
			<menu_item_check label="Geteilte Gegenstände beim Tragen umbenennen" name="Rename Shared Items on Wear"/>
			<menu_item_check label="Sperren..." name="Locks"/>
		</menu>
		<menu_item_check label="OOC-Chat erlauben" name="Allow OOC Chat"/>
		<menu_item_check label="Gefilterten Chat anzeigen" name="Show Filtered Chat"/>
		<menu_item_check label="Tippen bei umgeleiteten Chat anzeigen" name="Show Redirected Chat Typing"/>
		<menu_item_check label="Langen, umgeleiteten Chat aufteilen" name="Split Long Redirected Chat"/>
		<menu_item_check label="Temporäre Anhänge erlauben" name="Allow Temporary Attachments"/>
		<menu_item_check label="Übergabe an #RLV-Ordner verbieten" name="Forbid Give to #RLV"/>
		<menu_item_check label="Anziehen ersetzt nicht-gesperrte Kleidung" name="Wear Replaces Unlocked"/>
		<menu_item_check label="Konsole" name="Console"/>
		<menu_item_check label="Beschränkungen..." name="Restrictions"/>
		<menu_item_check label="Texte..." name="Strings"/>
	</menu>
	<menu label="Erweitert" name="Advanced">
		<menu_item_call label="Textur neu laden" name="Rebake Texture"/>
		<menu_item_call label="Anhänge aktualisieren" name="Refresh Attachments"/>
		<menu_item_call label="UI-Größe auf Standard setzen" name="Set UI Size to Default"/>
		<menu_item_call label="Fenstergröße einstellen..." name="Set Window Size..."/>
		<menu_item_check label="Auswahldistanz einschränken" name="Limit Select Distance"/>
		<menu_item_check label="Kamerabeschränkungen deaktivieren" name="Disable Camera Distance"/>
		<menu_item_check label="Fotos in hoher Auflösung speichern" name="HighResSnapshot"/>
		<menu_item_check label="Fotos leise speichern" name="QuietSnapshotsToDisk"/>
		<menu label="Performance-Tools" name="Performance Tools">
			<menu_item_call label="Lag-Anzeige" name="Lag Meter"/>
			<menu_item_check label="Statistikleiste" name="Statistics Bar"/>
			<menu_item_check label="Statistiken zum Laden von Szenen" name="Scene Load Statistics"/>
			<menu_item_check label="Grafikleistung verbessern..." name="Performance"/>
			<menu_item_check label="Informationen zur Avatarkomplexität anzeigen" name="Avatar Draw Info"/>
		</menu>
		<menu label="Hervorhebung und Sichtbarkeit" name="Highlighting and Visibility">
			<menu_item_check label="Pulsierende Ortungssignale" name="Cheesy Beacon"/>
			<menu_item_check label="Partikel ausblenden" name="Hide Particles"/>
			<menu_item_check label="Auswahl ausblenden" name="Hide Selected"/>
			<menu_item_check label="Durchsichtig hervorheben" name="Highlight Transparent"/>
			<menu_item_check label="- Durchsichtige geriggte Netze einschließen" name="Include Transparent Rigged"/>
			<menu_item_check label="Fadenkreuz für Mouselook anzeigen" name="ShowCrosshairs"/>
			<menu label="Schwebe-Tipps" name="Hover Tips">
				<menu_item_check label="Tipps anzeigen" name="Show Tips"/>
				<menu_item_check label="Landtipps" name="Land Tips"/>
				<menu_item_check label="Tipps zu allen Objekten" name="Tips On All Objects"/>
			</menu>
		</menu>
		<menu label="Darstellungstypen" name="Rendering Types">
			<menu_item_check label="Einfach" name="Rendering Type Simple"/>
			<menu_item_check label="Alpha" name="Rendering Type Alpha"/>
			<menu_item_check label="Baum" name="Rendering Type Tree"/>
			<menu_item_check label="Avatare" name="Rendering Type Character"/>
			<menu_item_check label="Animesh" name="Rendering Type Control Avatar"/>
			<menu_item_check label="Flächenpatch" name="Rendering Type Surface Patch"/>
			<menu_item_check label="Himmel" name="Rendering Type Sky"/>
			<menu_item_check label="Wasser" name="Rendering Type Water"/>
			<menu_item_check label="Boden" name="Rendering Type Ground"/>
			<menu_item_check label="Volumen" name="Rendering Type Volume"/>
			<menu_item_check label="Gras" name="Rendering Type Grass"/>
			<menu_item_check label="Wolken" name="Rendering Type Clouds"/>
			<menu_item_check label="Partikel" name="Rendering Type Particles"/>
			<menu_item_check label="Unebenheiten" name="Rendering Type Bump"/>
		</menu>
		<menu label="Rendering-Eigenschaften" name="Rendering Features">
			<menu_item_check label="UI" name="ToggleUI"/>
			<menu_item_check label="Ausgewählt" name="Selected"/>
			<menu_item_check label="Farblich hervorgehoben" name="Highlighted"/>
			<menu_item_check label="Dynamische Texturen" name="Dynamic Textures"/>
			<menu_item_check label="Fußschatten" name="Foot Shadows"/>
			<menu_item_check label="Nebel" name="Fog"/>
			<menu_item_check label="FRInfo testen" name="Test FRInfo"/>
			<menu_item_check label="Flexible Objekte" name="Flexible Objects"/>
		</menu>
		<menu label="RLVa" name="RLVa Embedded">
			<menu label="Debug" name="Debug">
				<menu_item_check label="RLVa-Menü in Menüleiste anzeigen" name="Show Top-level RLVa Menu"/>
				<menu_item_check label="Debug-Meldungen anzeigen" name="Show Debug Messages"/>
				<menu_item_check label="Deaktivierungs- oder doppelte Nachrichten verstecken" name="Hide Unset or Duplicate Messages"/>
				<menu_item_check label="Assertion-Fehler anzeigen" name="Show Assertion Failures"/>
				<menu_item_check label="Altes Namensschame verwenden" name="Enable Legacy Naming"/>
				<menu_item_check label="Teilen von Kleidung aktivieren" name="Enable Shared Wear"/>
				<menu_item_check label="Geteilte Gegenstände beim Tragen umbenennen" name="Rename Shared Items on Wear"/>
				<menu_item_check label="Sperren..." name="Locks"/>
			</menu>
			<menu_item_check label="Gesperrte Layer ausblenden" name="Hide Locked Layers"/>
			<menu_item_check label="Gesperrte Anhänge ausblenden" name="Hide Locked Attachments"/>
			<menu_item_check label="OOC-Chat erlauben" name="Allow OOC Chat"/>
			<menu_item_check label="Übergabe an #RLV-Ordner verbieten" name="Forbid Give to #RLV"/>
			<menu_item_check label="Gefilterten Chat anzeigen" name="Show Filtered Chat"/>
			<menu_item_check label="Namensschilder anzeigen" name="Show Name Tags"/>
			<menu_item_check label="Anziehen ersetzt nicht-gesperrte Kleidung" name="Wear Replaces Unlocked"/>
			<menu_item_check label="Beschränkungen..." name="Restrictions"/>
		</menu>
		<menu label="Medien-Stream-Backup" name="media_stream_import_export">
			<menu_item_call label="XML mit Medien-Stream importieren..." name="media_stream_import"/>
			<menu_item_call label="Medien-Stream als XML exportieren..." name="media_stream_export"/>
		</menu>
		<menu_item_check label="Plugin-Read-Thread verwenden" name="Use Plugin Read Thread"/>
		<menu_item_call label="Gruppen-Cache löschen" name="ClearGroupCache"/>
		<menu_item_check label="Weiche Mausbewegung" name="Mouse Smoothing"/>
		<menu_item_call label="Tasten freigeben" name="Release Keys"/>
		<menu label="Tastaturkürzel" name="Shortcuts">
			<menu_item_check label="Suchen" name="Search"/>
			<menu_item_call label="Tasten freigeben" name="Release Keys"/>
			<menu_item_call label="UI-Größe auf Standard setzen" name="Set UI Size to Default"/>
			<menu_item_check label="Doppelklick-Teleport" name="DoubleClick Teleport"/>
            <menu_item_check label="Immer rennen" name="Always Run"/>
            <menu_item_check label="Fliegen" name="Fly"/>
			<menu_item_call label="Fenster schließen" name="Close Window"/>
			<menu_item_call label="Fenstergruppe schließen" name="Close Window Group"/>
			<menu_item_call label="Alle Fenster schließen" name="Close All Windows"/>
			<menu_item_call label="Foto auf Datenträger" name="Snapshot to Disk"/>
			<menu_item_call label="Mouselook" name="Mouselook"/>
			<menu_item_check label="Joystick-Flycam" name="Joystick Flycam"/>
			<menu_item_call label="Ansicht zurücksetzen" name="Reset View"/>
			<menu_item_call label="Kamera-Blickwinkel zurücksetzen" name="Reset Camera Angles"/>
			<menu_item_call label="Letzten Chatter ansehen" name="Look at Last Chatter"/>
			<menu_item_call label="Hineinzoomen" name="Zoom In"/>
			<menu_item_call label="Zoom-Standard" name="Zoom Default"/>
			<menu_item_call label="Wegzoomen" name="Zoom Out"/>
		</menu>
		<menu_item_check label="Flugbeschränkungen aufheben" name="Fly Override"/>
		<menu_item_check label="RestrainedLove API" name="RLV API"/>
		<menu_item_call label="Debug-Einstellungen anzeigen" name="Debug Settings"/>
		<menu_item_check label="Menü „Entwickler“ anzeigen" name="Debug Mode"/>
	</menu>
	<menu label="Entwickler" name="Develop">
		<menu label="Konsolen" name="Consoles">
			<menu_item_check label="Textur" name="Texture Console"/>
			<menu_item_check label="Debug-Fenster" name="Debug Console"/>
			<menu_item_call label="Meldungen" name="Notifications"/>
			<menu_item_check label="Schnelle Timer" name="Fast Timers"/>
			<menu_item_check label="Speicher" name="Memory"/>
			<menu_item_check label="Szenestatistiken" name="Scene Statistics"/>
			<menu_item_check label="Monitor zum Laden von Szenen" name="Scene Loading Monitor"/>
			<menu_item_call label="Texture-Fetch-Debug-Konsole" name="Texture Fetch Debug Console"/>
			<menu_item_check label="Region-Debug-Konsole" name="Region Debug Console"/>
			<menu_item_call label="Info zu Region in Debug-Fenster" name="Region Info to Debug Console"/>
			<menu_item_call label="Gruppeninfo in Debug-Fenster" name="Group Info to Debug Console"/>
			<menu_item_call label="Info zu Fähigkeiten in Debug-Fenster" name="Capabilities Info to Debug Console"/>
			<menu_item_check label="Kamera" name="Camera"/>
			<menu_item_check label="Wind" name="Wind"/>
			<menu_item_check label="FOV" name="FOV"/>
			<menu_item_check label="Gütesiegel" name="Badge"/>
		</menu>
		<menu label="Info anzeigen" name="Display Info">
			<menu_item_check label="Zeit anzeigen" name="Show Time"/>
			<menu_item_check label="Transaktion beim Hochladen anzeigen" name="Show Upload Transaction"/>
			<menu_item_check label="Texturinfos anzeigen" name="Show Texture Info"/>
			<menu_item_call label="VRAM-Belegung pro Objekt" name="VRAM usage per object"/>
			<menu_item_check label="Avatar-Render-Info anzeigen" name="Show Avatar Render Info"/>
			<menu_item_check label="Render-Info anzeigen" name="Show Render Info"/>
			<menu_item_check label="Matrizen anzeigen" name="Show Matrices"/>
			<menu_item_check label="Farbe unter Cursor anzeigen" name="Show Color Under Cursor"/>
			<menu_item_check label="Speicher anzeigen" name="Show Memory"/>
			<menu_item_check label="Aktualisierungen an Objekten anzeigen" name="Show Updates"/>
		</menu>
		<menu label="Profiling/Telemetrie" name="Enable / Disable telemetry capture">
			<menu_item_check label="Profiling" name="Profiling"/>
			<menu_item_check label="Starten wenn verbunden" name="Start when telemetry client connects"/>
		</menu>
		<menu label="Fehler erzwingen" name="Force Errors">
			<menu_item_call label="Haltepunkt erzwingen" name="Force Breakpoint"/>
			<menu_item_call label="LLError erzwingen und abstürzen" name="Force LLError And Crash"/>
			<menu_item_call label="Fehlerhaften Speicherzugriff erzwingen" name="Force Bad Memory Access"/>
			<menu_item_call label="Fehlerhaften Speicherzugriff in Coroutine erzwingen" name="Force Bad Memory Access in Coroutine"/>
			<menu_item_call label="Endlosschleife erzwingen" name="Force Infinite Loop"/>
			<menu_item_call label="Treiber-Absturz erzwingen" name="Force Driver Carsh"/>
			<menu_item_call label="Softwareausnahme erzwingen" name="Force Software Exception"/>
			<menu_item_call label="Softwareausnahme in Coroutine erzwingen" name="Force Software Exception in Coroutine"/>
			<menu_item_call label="Absturz in Thread erzwingen" name="Force a Crash in a Thread"/>
			<menu_item_call label="Verbindungsabbruch erzwingen" name="Force Disconnect Viewer"/>
			<menu_item_call label="Speicherverlust simulieren" name="Memory Leaking Simulation"/>
		</menu>
		<menu label="Render-Tests" name="Render Tests">
			<menu_item_check label="Kamera-Versatz" name="Camera Offset"/>
			<menu_item_check label="Framerate randomisieren" name="Randomize Framerate"/>
			<menu_item_check label="Periodischer langsamer Frame" name="Periodic Slow Frame"/>
			<menu_item_check label="Frame-Test" name="Frame Test"/>
			<menu_item_check label="Rahmenprofil" name="Frame Profile"/>
			<menu_item_call label="Benchmark" name="Benchmark"/>
		</menu>
		<menu label="Metadaten darstellen" name="Render Metadata">
			<menu_item_check label="Bounding Boxes" name="Bounding Boxes"/>
			<menu_item_check label="Avatar-Hitboxen" name="Avatar Hitboxes"/>
			<menu_item_check label="Normalen" name="Normals"/>
			<menu_item_check label="Octree" name="Octree"/>
			<menu_item_check label="Shadow Frusta" name="Shadow Frusta"/>
			<menu_item_check label="Physische Formen" name="Physics Shapes"/>
			<menu_item_check label="Okklusion" name="Occlusion"/>
			<menu_item_check label="Bündel rendern" name="Render Batches"/>
			<menu_item_check label="Typ aktualisieren" name="Update Type"/>
			<menu_item_check label="Texture-Anim" name="Texture Anim"/>
			<menu_item_check label="Textur-Priorität" name="Texture Priority"/>
			<menu_item_check label="Texturbereich" name="Texture Area"/>
			<menu_item_check label="Oberflächenbereich" name="Face Area"/>
			<menu_item_check label="Detailstufeninfos" name="LOD Info"/>
			<menu_item_check label="Dreieckszähler" name="Triangle Count"/>
			<menu_item_check label="Konstruktionswarteschlange" name="Build Queue"/>
			<menu_item_check label="Lichter" name="Lights"/>
			<menu_item_check label="Partikel" name="Particles"/>
			<menu_item_check label="Gelenkpunkte" name="Collision Skeleton"/>
			<menu_item_check label="Gelenke" name="Joints"/>
			<menu_item_check label="Raycast" name="Raycast"/>
			<menu_item_check label="Wind-Vektoren" name="Wind Vectors"/>
			<menu_item_check label="Formen" name="Sculpt"/>
			<menu_item_check label="Texturgröße" name="Texture Size"/>
			<menu label="Textur-Dichte" name="Texture Density">
				<menu_item_check label="Keine" name="None"/>
				<menu_item_check label="Aktuelle" name="Current"/>
				<menu_item_check label="Gewünscht" name="Desired"/>
				<menu_item_check label="Vollständig" name="Full"/>
			</menu>
		</menu>
		<menu label="Rendering" name="Rendering">
			<menu_item_check label="Achsen" name="Axes"/>
			<menu_item_check label="Tangentenbasis" name="Tangent Basis"/>
			<menu_item_call label="Texturinfo für ausgewähltes Objekt" name="Selected Texture Info Basis"/>
			<menu_item_call label="Materialinfo für ausgewähltes Objekt" name="Selected Material Info"/>
			<menu_item_check label="Wireframe" name="Wireframe"/>
			<menu_item_check label="Objekt-Objekt Okklusion" name="Object-Object Occlusion"/>
			<menu_item_check label="Erweitertes Beleuchtungsmodell" name="Advanced Lighting Model"/>
			<menu_item_check label="Schatten von Sonne-/Mond-Projektoren" name="Shadows from Sun/Moon/Projectors"/>
			<menu_item_check label="SSAO und Schattenglättung" name="SSAO and Shadow Smoothing"/>
			<menu_item_check label="Globale Beleuchtung (experimentell)" name="Global Illumination"/>
			<menu_item_check label="GL beim nächsten Start debuggen" name="Debug GL"/>
			<menu_item_check label="Pipeline debuggen" name="Debug Pipeline"/>
			<menu_item_check label="Automatische Alpha-Masken (aufgeschoben)" name="Automatic Alpha Masks (deferred)"/>
			<menu_item_check label="Automatische Alpha-Masken (nicht aufgeschoben)" name="Automatic Alpha Masks (non-deferred)"/>
			<menu_item_check label="Animationstexturen" name="Animation Textures"/>
			<menu_item_check label="Texturen deaktivieren" name="Disable Textures"/>
			<menu_item_check label="Umgebung deaktivieren" name="Disable Ambient"/>
			<menu_item_check label="Sonnenlicht deaktivieren" name="Disable Sunlight"/>
			<menu_item_check label="Lokale Lichtquellen deaktivieren" name="Disable Local Lights"/>
			<menu_item_call label="Animesh nicht anzeigen" name="Derender Animesh"/>
			<menu_item_check label="Umgebungsbeleuchtung deaktivieren" name="Disable Ambient"/>
			<menu_item_check label="Sonnenlicht deaktivieren" name="Disable Sunlight"/>
			<menu_item_check label="Lokale Lichtquellen deaktivieren" name="Disable Local Lights"/>
			<menu_item_check label="Texturen in Vollauflösung (gefährlich)" name="Full Res Textures"/>
			<menu_item_check label="Angehängte Lichter rendern" name="Render Attached Lights"/>
			<menu_item_check label="Angehängte Partikel rendern" name="Render Attached Particles"/>
			<menu_item_check label="Leucht-Objekte schweben lassen" name="Hover Glow Objects"/>
			<menu_item_call label="Cache sofort leeren" name="Cache Clear"/>
		</menu>
		<menu label="Netzwerk" name="Network">
			<menu_item_check label="Agent pausieren" name="AgentPause"/>
			<menu_item_call label="Meldungsprotokoll aktivieren" name="Enable Message Log"/>
			<menu_item_call label="Meldungsprotokoll deaktivieren" name="Disable Message Log"/>
			<menu_item_check label="Objektposition laut Geschwindigkeit interpolieren" name="Velocity Interpolate Objects"/>
			<menu_item_check label="Positionen der interpolierten Objekte anfragen" name="Ping Interpolate Object Positions"/>
			<menu_item_call label="Ein Paket fallenlassen" name="Drop a Packet"/>
		</menu>
		<menu label="Cache" name="Cache">
			<menu_item_call label="Disk-Cache leeren" name="Purge Disk Cache"/>
		</menu>
		<menu_item_call label="Geskriptete Kamera ausgeben" name="Dump Scripted Camera"/>
		<menu label="Rekorder" name="Recorder">
			<menu_item_call label="Ereignis-Aufname starten" name="Start event recording"/>
			<menu_item_call label="Ereignis-Aufname stoppen" name="Stop event recording"/>
			<menu_item_call label="Ereignis-Aufname wiedergeben" name="Playback event recording"/>
			<menu_item_call label="Wiedergabe starten" name="Start Playback"/>
			<menu_item_call label="Wiedergabe stoppen" name="Stop Playback"/>
			<menu_item_check label="Wiedergabeschleife" name="Loop Playback"/>
			<menu_item_call label="Aufnahme starten" name="Start Record"/>
			<menu_item_call label="Aufnahme stoppen" name="Stop Record"/>
		</menu>
		<menu label="Welt" name="DevelopWorld">
			<menu_item_check label="Sonnen-Override für Sim" name="Sim Sun Override"/>
			<menu_item_check label="Festgelegtes Wetter" name="Fixed Weather"/>
			<menu_item_call label="Regionsobjekt-Cache ausgeben" name="Dump Region Object Cache"/>
			<menu_item_call label="Interest-Liste: Vollständiges Update" name="Interest List: Full Update"/>
			<menu_item_call label="Simulator-Features ausgeben" name="DumpSimFeaturesToChat"/>
		</menu>
		<menu label="UI" name="UI">
			<menu_item_call label="Test Regionsneustart" name="Region Restart Test"/>
			<menu_item_call label="Medienbrowser" name="Media Browser"/>
			<menu_item_call label="Facebook Connection-Test" name="FB Connect Test"/>
			<menu_item_call label="SelectMgr ausgeben" name="Dump SelectMgr"/>
			<menu_item_call label="Inventarinfo ausgeben" name="Dump Inventory"/>
			<menu_item_call label="Timer ausgeben" name="Dump Timers"/>
			<menu_item_call label="Fokus ausgeben" name="Dump Focus Holder"/>
			<menu_item_call label="Ausgewählte Objektinfo drucken" name="Print Selected Object Info"/>
			<menu_item_call label="Agent-Info drucken" name="Print Agent Info"/>
			<menu_item_check label="Doppel-Klick-Auto-Pilot" name="Double-ClickAuto-Pilot"/>
			<menu_item_check label="Doppel-Klick-Teleport" name="DoubleClick Teleport"/>
			<menu_item_check label="SelectMgr debuggen" name="Debug SelectMgr"/>
			<menu_item_check label="Klicks debuggen" name="Debug Clicks"/>
			<menu_item_check label="Debug-Ansichten" name="Debug Views"/>
			<menu_item_check label="Kurzinfos: Debug-Namen" name="Debug Name Tooltips"/>
			<menu_item_check label="Maus-Events debuggen" name="Debug Mouse Events"/>
			<menu_item_check label="Keys debuggen" name="Debug Keys"/>
			<menu_item_check label="WindowProc debuggen" name="Debug WindowProc"/>
		</menu>
		<menu label="XUI" name="XUI">
			<menu_item_call label="Farbeinstellungen neu laden" name="Reload Color Settings"/>
			<menu_item_call label="Schriftarttest anzeigen" name="Show Font Test"/>
			<menu_item_call label="Aus XML-Datei laden" name="Load from XML"/>
			<menu_item_call label="In XML-Datei speichern" name="Save to XML"/>
			<menu_item_check label="XUI-Namen anzeigen" name="Show XUI Names"/>
			<menu_item_check label="Debug-Informationen für Views anzeigen" name="DebugViews"/>
			<menu_item_call label="XUI-Editor" name="UI Preview Tool"/>
			<menu_item_call label="Test-IMs senden" name="Send Test IMs"/>
			<menu_item_call label="Namen-Cache leeren" name="Flush Names Caches"/>
		</menu>
		<menu label="Avatar" name="Character">
			<menu label="Geladene Textur nehmen" name="Grab Baked Texture">
				<menu_item_call label="Iris" name="Grab Iris"/>
				<menu_item_call label="Kopf" name="Grab Head"/>
				<menu_item_call label="Oberkörper" name="Grab Upper Body"/>
				<menu_item_call label="Unterkörper" name="Grab Lower Body"/>
				<menu_item_call label="Rock" name="Grab Skirt"/>
			</menu>
			<menu label="Avatar-Tests" name="Character Tests">
				<menu_item_call label="Aussehen als XML speichern" name="Appearance To XML"/>
				<menu_item_call label="Avatargeometrie ein-/ausschalten" name="Toggle Character Geometry"/>
				<menu_item_call label="Männlich testen" name="Test Male"/>
				<menu_item_call label="Weiblich testen" name="Test Female"/>
				<menu_item_check label="Avatarauswahl zulassen" name="Allow Select Avatar"/>
			</menu>
			<menu label="Animationsgeschwindigkeit" name="Animation Speed">
				<menu_item_call label="Alle Animationen 10 % schneller" name="All Animations 10 Faster"/>
				<menu_item_call label="Alle Animationen 10 % langsamer" name="All Animations 10 Slower"/>
				<menu_item_call label="Alle Animationsgeschwindigkeiten zurücksetzen" name="Reset All Animation Speed"/>
				<menu_item_check label="Zeitlupen-Animationen" name="Slow Motion Animations"/>
			</menu>
			<menu_item_call label="Param auf Standard erzwingen" name="Force Params to Default"/>
			<menu_item_check label="Animations-Info" name="Animation Info"/>
			<menu_item_check label="Kamerafokus anzeigen" name="Show Look At"/>
			<menu_item_check label="Klickpunkt anzeigen" name="Show Point At"/>
			<menu_item_check label="Landaktualisierung debuggen" name="Debug Joint Updates"/>
			<menu_item_check label="LOD deaktivieren" name="Disable LOD"/>
			<menu_item_check label="Sichtbare Agenten debuggen" name="Debug Character Vis"/>
			<menu_item_check label="Gelenkpunkte anzeigen" name="Show Collision Skeleton"/>
			<menu_item_check label="Knochen anzeigen" name="Show Bones"/>
			<menu_item_check label="Agent-Ziel anzeigen" name="Display Agent Target"/>
			<menu_item_check label="Umfang der vereinfachten Darstellung anzeigen" name="Show Impostor Extents"/>
			<menu_item_call label="Anhänge ausgeben" name="Dump Attachments"/>
			<menu_item_call label="Avatar-Texturen debuggen" name="Debug Avatar Textures"/>
			<menu_item_call label="Lokale Texturen ausgeben" name="Dump Local Textures"/>
			<menu_item_call label="Avatarwolken-Partikel neu laden" name="Reload Avatar Cloud Particle"/>
		</menu>
		<menu_item_check label="HTTP-Texturen" name="HTTP Textures"/>
		<menu_item_check label="HTTP-Inventar" name="HTTP Inventory"/>
		<menu_item_call label="Bilder komprimieren" name="Compress Images"/>
		<menu_item_call label="Datei-Komprimierung testen" name="Compress File Test"/>
		<menu_item_call label="Visual Leak Detector aktivieren" name="Enable Visual Leak Detector"/>
		<menu_item_check label="Ausgabe Fehlerbeseitigung ausgeben" name="Output Debug Minidump"/>
		<menu_item_check label="Bei nächster Ausführung Debugkonsole öffnen" name="Console Window"/>
		<menu label="Protokollierungsstufe festlegen" name="Set Logging Level">
			<menu_item_check label="Debug" name="Debug"/>
			<menu_item_check label="Info" name="Info"/>
			<menu_item_check label="Warnung" name="Warning"/>
			<menu_item_check label="Fehler" name="Error"/>
			<menu_item_check label="Keine" name="None"/>
		</menu>
		<menu_item_call label="Admin-Status anfordern" name="Request Admin Options"/>
		<menu_item_call label="Admin-Status verlassen" name="Leave Admin Options"/>
		<menu_item_check label="Admin-Menü anzeigen" name="View Admin Options"/>
	</menu>
	<menu label="Admin" name="Admin">
		<menu label="Objekt" name="AdminObject">
			<menu_item_call label="Kopie nehmen" name="Admin Take Copy"/>
			<menu_item_call label="Mich zum Besitzer machen" name="Force Owner To Me"/>
			<menu_item_call label="Besitzererlaubnis erzwingen" name="Force Owner Permissive"/>
			<menu_item_call label="Löschen" name="Delete"/>
			<menu_item_call label="Sperren" name="Lock"/>
			<menu_item_call label="Asset-IDs abrufen" name="Get Assets IDs"/>
		</menu>
		<menu label="Parzelle" name="Parcel">
			<menu_item_call label="Besitzer zu mir zwingen" name="Owner To Me"/>
			<menu_item_call label="Auf Linden-Inhalt festlegen" name="Set to Linden Content"/>
			<menu_item_call label="Öffentiches Land in Besitz nehmen" name="Claim Public Land"/>
		</menu>
		<menu label="Region" name="Region">
			<menu_item_call label="Temp-Asset-Daten ausgeben" name="Dump Temp Asset Data"/>
			<menu_item_call label="Regions-Status speichern" name="Save Region State"/>
		</menu>
		<menu_item_call label="Gott-Werkzeuge" name="God Tools"/>
	</menu>
	<menu label="Veraltet" name="Deprecated">
		<menu label="Objekt anhängen" name="Attach Object"/>
		<menu label="Objekt abnehmen" name="Detach Object"/>
		<menu label="Kleider ausziehen" name="Take Off Clothing">
			<menu_item_call label="Hemd" name="Shirt"/>
			<menu_item_call label="Hose" name="Pants"/>
			<menu_item_call label="Schuhe" name="Shoes"/>
			<menu_item_call label="Socken" name="Socks"/>
			<menu_item_call label="Jacke" name="Jacket"/>
			<menu_item_call label="Handschuhe" name="Gloves"/>
			<menu_item_call label="Unterhemd" name="Menu Undershirt"/>
			<menu_item_call label="Unterhose" name="Menu Underpants"/>
			<menu_item_call label="Rock" name="Skirt"/>
			<menu_item_call label="Alpha" name="Alpha"/>
			<menu_item_call label="Tätowierung" name="Tattoo"/>
			<menu_item_call label="Universal" name="Universal"/>
			<menu_item_call label="Physik" name="Physics"/>
			<menu_item_call label="Alle Kleider" name="All Clothes"/>
		</menu>
		<menu label="Hilfe" name="DeprecatedHelp">
			<menu_item_call label="Offizielles Linden-Blog" name="Official Linden Blog"/>
			<menu_item_call label="Scripting-Portal" name="Scripting Portal"/>
			<menu label="Fehlermeldungen" name="Bug Reporting">
				<menu_item_call label="Allgemeiner Probleme-Tracker" name="Public Issue Tracker"/>
				<menu_item_call label="Hilfe zum Allgemeinen Probleme-Tracker" name="Publc Issue Tracker Help"/>
				<menu_item_call label="Fehlermeldungs-1x1" name="Bug Reporing 101"/>
				<menu_item_call label="Sicherheitsprobleme" name="Security Issues"/>
				<menu_item_call label="QA-Wiki" name="QA Wiki" />
			</menu>
		</menu>
	</menu>
</menu_bar><|MERGE_RESOLUTION|>--- conflicted
+++ resolved
@@ -133,13 +133,9 @@
 		<menu_item_call label="Mein Land" name="My Land"/>
 		<menu_item_call label="Mein Linden Home" name="Linden Home"/>
 		<menu label="Anzeigen" name="LandShow">
-<<<<<<< HEAD
 			<menu_item_check label="Bannlinien nicht anzeigen" name="Hide Ban Lines"/>
 			<menu_item_check label="Bannlinien bei Kollision anzeigen" name="Show Ban Lines On Collision"/>
 			<menu_item_check label="Bannlinien bei Annäherung anzeigen" name="Show Ban Lines On Proximity"/>
-=======
-			<menu_item_check label="Bannlinien" name="Ban Lines"/>
->>>>>>> b5f40c06
 			<menu_item_check label="Ortungssignale" name="beacons"/>
 			<menu_item_check label="Grundstücksgrenzen" name="Property Lines"/>
 			<menu_item_check label="Landeigentümer" name="Land Owners"/>
