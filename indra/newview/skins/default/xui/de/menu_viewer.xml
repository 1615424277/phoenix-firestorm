--- conflicted
+++ resolved
@@ -102,28 +102,17 @@
 			<menu_item_check label="Parzelleneigenschaften" name="Parcel Properties"/>
 			<menu_item_check label="Menü „Erweitert“" name="Show Advanced Menu"/>
 		</menu>
-<<<<<<< HEAD
 		<menu_item_call label="Nach Hause teleportieren" name="Teleport Home"/>
 		<menu_item_call label="Diesen Ort als Zuhause festlegen" name="Set Home to Here"/>
 		<menu label="Sonne" name="Environment Settings">
-=======
-		<menu label="Sonne" name="Sun">
->>>>>>> c97d191a
 			<menu_item_check label="Sonnenaufgang" name="Sunrise"/>
 			<menu_item_check label="Mittag" name="Noon"/>
 			<menu_item_check label="Sonnenuntergang" name="Sunset"/>
 			<menu_item_check label="Mitternacht" name="Midnight"/>
-<<<<<<< HEAD
-            <menu_item_check label="Grundbesitzzeit" name="Revert to Region Default"/>
+			<menu_item_check label="Regionseinstellungen verwenden" name="Revert to Region Default"/>
 		</menu>
 		<menu label="Umgebungs-Editor" name="Environment Editor">
 			<menu_item_call label="Umgebungseinstellungen..." name="Environment Settings"/>
-=======
-			<menu_item_check label="Regionseinstellungen verwenden" name="Use Region Settings"/>
-		</menu>
-		<menu label="Umwelt-Editor" name="Environment Editor">
-			<menu_item_call label="Umwelt-Einstellungen..." name="Environment Settings"/>
->>>>>>> c97d191a
 			<menu label="Wasser-Voreinstellungen" name="Water Presets">
 				<menu_item_call label="Neue Voreinstellung..." name="new_water_preset"/>
 				<menu_item_call label="Voreinstellung bearbeiten..." name="edit_water_preset"/>
@@ -235,7 +224,6 @@
 		<menu_item_call label="Nachricht des Tages" name="Firestorm MoTD"/>
 	</menu>
 	<menu label="Hilfe" name="Help">
-<<<<<<< HEAD
 		<menu_item_check label="Hinweise aktivieren" name="Enable Hints"/>
 		<menu_item_call label="Firestorm-Wiki" name="Firestorm Wiki"/>
 		<menu_item_call label="Fehlerbehebung" name="Troubleshooting"/>
@@ -244,15 +232,6 @@
         <menu_item_call label="[CURRENT_GRID]-Hilfe" name="current_grid_help"/>
         <menu_item_call label="Über [CURRENT_GRID]" name="current_grid_about"/>
 		<menu_item_call label="Grid-Status prüfen" name="Grid Status"/>
-=======
-		<menu_item_call label="Anweisungen..." name="How To"/>
-		<menu_item_call label="Knowledge Base" name="Knowledge Base"/>
-		<menu_item_call label="Wiki" name="Wiki"/>
-		<menu_item_call label="Community-Foren" name="Community Forums"/>
-		<menu_item_call label="Support-Portal" name="Support portal"/>
-		<menu_item_call label="[SECOND_LIFE]-Neuigkeiten" name="Second Life News"/>
-		<menu_item_call label="[SECOND_LIFE]-Blogs" name="Second Life Blogs"/>
->>>>>>> c97d191a
 		<menu_item_call label="Missbrauch melden" name="Report Abuse"/>
 		<menu_item_call label="Fehler melden" name="Report Bug"/>
 		<menu_item_call label="Rempler, Stöße &amp; Schläge" name="Bumps, Pushes &amp;amp; Hits"/>
@@ -290,13 +269,8 @@
 		<menu_item_check label="Fotos leise speichern" name="QuietSnapshotsToDisk"/>
 		<menu label="Performance-Tools" name="Performance Tools">
 			<menu_item_check label="Statistikleiste" name="Statistics Bar"/>
-<<<<<<< HEAD
 			<menu_item_check label="Statistiken zum Laden von Szenen" name="Scene Load Statistics"/>
 			<menu_item_check label="Render-Weight für Avatare anzeigen (ARC-Ersatz)" name="Avatar Rendering Cost"/>
-=======
-			<menu_item_call label="Statistiken zum Laden von Szenen" name="Scene Load Statistics"/>
-			<menu_item_check label="Zuggewicht für Avatare anzeigen" name="Avatar Rendering Cost"/>
->>>>>>> c97d191a
 		</menu>
 		<menu label="Hervorhebung und Sichtbarkeit" name="Highlighting and Visibility">
 			<menu_item_check label="Pulsierende Strahlen" name="Cheesy Beacon"/>
@@ -398,18 +372,11 @@
 			<menu_item_check label="Speicher" name="Memory"/>
 			<menu_item_check label="Szenestatistiken" name="Scene Statistics"/>
 			<menu_item_check label="Monitor zum Laden von Szenen" name="Scene Loading Monitor"/>
-<<<<<<< HEAD
 			<menu_item_call label="Texture-Fetch-Debug-Konsole" name="Texture Fetch Debug Console"/>
 			<menu_item_check label="Region-Debug-Konsole" name="Region Debug Console"/>
 			<menu_item_call label="Info zu Region in Debug-Fenster" name="Region Info to Debug Console"/>
 			<menu_item_call label="Gruppeninfo in Debug-Fenster" name="Group Info to Debug Console"/>
 			<menu_item_call label="Info zu Fähigkeiten in Debug-Fenster" name="Capabilities Info to Debug Console"/>
-=======
-			<menu_item_call label="Debug-Konsole für Texturabruffehler" name="Texture Fetch Debug Console"/>
-			<menu_item_call label="Info zu Region in Fenster Fehler beseitigen" name="Region Info to Debug Console"/>
-			<menu_item_call label="Gruppeninfo in Fenster Fehler beseitigen" name="Group Info to Debug Console"/>
-			<menu_item_call label="Info zu Fähigkeiten in Fenster Fehler beseitigen" name="Capabilities Info to Debug Console"/>
->>>>>>> c97d191a
 			<menu_item_check label="Kamera" name="Camera"/>
 			<menu_item_check label="Wind" name="Wind"/>
 			<menu_item_check label="FOV" name="FOV"/>
@@ -442,12 +409,8 @@
 			<menu_item_check label="Framerate randomisieren" name="Randomize Framerate"/>
 			<menu_item_check label="Periodischer langsamer Frame" name="Periodic Slow Frame"/>
 			<menu_item_check label="Frame-Test" name="Frame Test"/>
-<<<<<<< HEAD
 			<menu_item_check label="Rahmenprofil" name="Frame Profile"/>
-=======
-			<menu_item_call label="Rahmenprofil" name="Frame Profile"/>
 			<menu_item_call label="Benchmark" name="Benchmark"/>
->>>>>>> c97d191a
 		</menu>
 		<menu label="Metadaten darstellen" name="Render Metadata">
 			<menu_item_check label="Bounding Boxes" name="Bounding Boxes"/>
@@ -468,11 +431,7 @@
 			<menu_item_check label="Lichter" name="Lights"/>
 			<menu_item_check label="Partikel" name="Particles"/>
 			<menu_item_check label="Gelenkpunkte" name="Collision Skeleton"/>
-<<<<<<< HEAD
-			<menu_item_check label="Joints" name="Joints"/>
-=======
 			<menu_item_check label="Gelenke" name="Joints"/>
->>>>>>> c97d191a
 			<menu_item_check label="Raycast" name="Raycast"/>
 			<menu_item_check label="Wind-Vektoren" name="Wind Vectors"/>
 			<menu_item_check label="Render-Komplexität" name="rendercomplexity"/>
@@ -545,16 +504,10 @@
 			<menu_item_call label="Fokus ausgeben" name="Dump Focus Holder"/>
 			<menu_item_call label="Ausgewählte Objektinfo drucken" name="Print Selected Object Info"/>
 			<menu_item_call label="Agent-Info drucken" name="Print Agent Info"/>
-<<<<<<< HEAD
 			<menu_item_check label="Doppel-Klick-Auto-Pilot" name="Double-ClickAuto-Pilot"/>
 			<menu_item_check label="Doppel-Klick-Teleport" name="DoubleClick Teleport"/>
-			<menu_item_check label="Regions-Debug-Konsole" name="Region Debug Console"/>
 			<menu_item_check label="SelectMgr debuggen" name="Debug SelectMgr"/>
 			<menu_item_check label="Klicks debuggen" name="Debug Clicks"/>
-=======
-			<menu_item_check label="Fehler in SelectMgr beseitigen" name="Debug SelectMgr"/>
-			<menu_item_check label="Fehler in Klicks beseitigen" name="Debug Clicks"/>
->>>>>>> c97d191a
 			<menu_item_check label="Debug-Ansichten" name="Debug Views"/>
 			<menu_item_check label="Kurzinfos: Debug-Namen" name="Debug Name Tooltips"/>
 			<menu_item_check label="Maus-Events debuggen" name="Debug Mouse Events"/>
