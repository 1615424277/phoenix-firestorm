--- conflicted
+++ resolved
@@ -197,19 +197,11 @@
 			<text name="Name:">
 				Name:
 			</text>
-<<<<<<< HEAD
-			<line_editor name="Object Name" tool_tip="Der Name is limitiert auf 63 Buchstaben. Längere Namen werden abgeschnitten. Namen können nur aus darstellbaren Zeichen des ASCII-7-Zeichensatzes mit Ausnahme des vertikalen Strichs „|“ bestehen." />
-			<text name="Description:">
-				Beschreibung:
-			</text>
-			<line_editor name="Object Description" tool_tip="Wenn Einwohner „Schwebe-Tipps für alle Objekte“ aktiviert haben, sehen sie die Objekt-Beschreibung für das Objekt, das sich unterhalb des Mauszeigers befindet. Die Beschreibung ist auf 127 Bytes limitiert und längere Beschreibungstexte werden automatisch abgeschnitten." />
-=======
 			<line_editor name="Object Name" tool_tip="Der Name ist auf 63 Zeichen begrenzt. Längere formelle Namen werden gekürzt. Die Namen dürfen ausschließlich aus druckbaren Zeichen des (nicht erweiterten) ASCII-7-Zeichensatzes bestehen, mit Ausnahme des Senkrechtstrichs &quot;|&quot;."/>
 			<text name="Description:">
 				Beschreibung:
 			</text>
 			<line_editor name="Object Description" tool_tip="Bei Auswahl der Option „Schwebe-Tipps für alle Objekte“ in den Viewer-Einstellungen wird für alle Objekte das Popup mit der Objektbeschreibung unter dem Mauszeiger eingeblendet. Die formelle Beschreibung ist auf 127 Byte begrenzt, und alle längeren Zeichenketten werden gekürzt."/>
->>>>>>> 1d2ead44
 			<text name="Creator:">
 				Ersteller:
 			</text>
@@ -229,11 +221,7 @@
 			<text name="label click action">
 				Bei Linksklick:
 			</text>
-<<<<<<< HEAD
-			<combo_box name="clickaction" tool_tip="Eine Klickaktion erlaubt es, mit einem einfachen Linksklick mit einem Objekt zu interagieren. Jede Aktion besitzt einen speziellen Mauszeiger, der darauf hinweist, welche Aktion ausgeführt wird. Einige Aktionen sind an bestimmte Voraussetzungen geknüpft. Zum Beispiel benötigen „Berühren“ und „Objekt bezahlen“ Skripte.">
-=======
 			<combo_box name="clickaction" tool_tip="Eine Klickaktion ermöglicht Ihnen die Interaktion mit einem Objekt mithilfe eines einzelnen Linksklicks. Jede Klickaktion verfügt über einen speziellen Cursor, der die Aktion verdeutlicht. Für manche Klickaktionen müssen Anforderungen erfüllt sein, damit die Funktion gewährleistet ist. Für die Funktion Touch and Pay (Berühren und Bezahlen) sind Skripte erforderlich.">
->>>>>>> 1d2ead44
 				<combo_box.item label="Berühren (Standard)" name="Touch/grab(default)"/>
 				<combo_box.item label="Auf Objekt sitzen" name="Sitonobject"/>
 				<combo_box.item label="Objekt kaufen" name="Buyobject"/>
@@ -242,15 +230,9 @@
 				<combo_box.item label="Zoom" name="Zoom"/>
 				<combo_box.item label="Keine Aktion" name="None"/>
 			</combo_box>
-<<<<<<< HEAD
-			<check_box label="Zum Verkauf:" name="checkbox for sale" tool_tip="Erlaubt es Einwohnern dieses Objekt, den Inhalt oder eine Kopie zum eingestellten Preis zu kaufen." />
-			<spinner label="Preis: L$" name="Edit Cost" tool_tip="Preis des Objekts."/>
-			<combo_box name="sale type" tool_tip="Stellt ein, ob der Käufer eine Kopie, den Inhalt oder das Objekt selbst erhält.">
-=======
 			<check_box label="Zum Verkauf:" name="checkbox for sale" tool_tip="Ermöglicht, dass Einwohner dieses Objekt, seine Inhalte oder eine Kopie zum angegebenen Preis inworld erwerben."/>
 			<spinner label="Preis: L$" name="Edit Cost" tool_tip="Objektkosten."/>
 			<combo_box name="sale type" tool_tip="Wählen Sie aus, ob der Käufer eine Kopie, eine Kopie der Inhalte oder den Artikel selbst erhält.">
->>>>>>> 1d2ead44
 				<combo_box.item label="Kopie" name="Copy"/>
 				<combo_box.item label="Inhalt" name="Contents"/>
 				<combo_box.item label="Original" name="Original"/>
@@ -265,17 +247,6 @@
 				<text name="Anyone can:">
 					Jeder:
 				</text>
-<<<<<<< HEAD
-				<check_box label="Bewegen" name="checkbox allow everyone move" tool_tip="Jeder kann das Onjekt bewegen."/>
-				<check_box label="Kopieren" name="checkbox allow everyone copy" tool_tip="Jeder kann eine Kopie des Objektes nehmen. Das Objekt und der komplette Inhalt müssen Kopier- und Transferieren-Berechtigungen besitzen."/>
-				<check_box label="Exportieren" name="checkbox allow export" tool_tip="Jeder kann das Objekt exportieren."/>
-				<text name="Next owner can:">
-					Nächster Eigentümer:
-				</text>
-				<check_box label="Ändern" name="checkbox next owner can modify" tool_tip="Nächster Eigentümer kann Eigenschaften wie Name oder Größe von diesem Objekt bearbeiten."/>
-				<check_box label="Kopieren" name="checkbox next owner can copy" tool_tip="Nächster Eigentümer kann beliebig viele Kopien von diesem Objekt erstellen. Die Ersteller-Informationen bleiben erhalten und die Kopien können keine weitergehenden Berechtigungen als das Orginal besitzen."/>
-				<check_box label="Transferieren" name="checkbox next owner can transfer" tool_tip="Nächster Eigentümer kann dieses Objekt weitergeben oder -verkaufen"/>
-=======
 				<check_box label="Bewegen" name="checkbox allow everyone move" tool_tip="Jeder Benutzer kann das Objekt bewegen."/>
 				<check_box label="Kopieren" name="checkbox allow everyone copy" tool_tip="Jeder Benutzer kann eine Kopie des Objekts erhalten. Das Objekt sowie alle seine Inhalte müssen kopier- und übertragbar sein."/>
 				<check_box label="Exportieren" name="checkbox allow export" tool_tip="Jeder Benutzer kann das Objekt exportieren."/>
@@ -285,7 +256,6 @@
 				<check_box label="Ändern" name="checkbox next owner can modify" tool_tip="Der nächste Eigentümer kann Eigenschaften wie den Artikelnamen oder den Maßstab dieses Objekts bearbeiten."/>
 				<check_box label="Kopieren" name="checkbox next owner can copy" tool_tip="Der nächste Eigentümer kann unbegrenzt viele Kopien dieses Objekts erstellen. Die Kopien enthalten Informationen zum Ersteller und können niemals mehr Berechtigungen enthalten als der kopierte Artikel."/>
 				<check_box label="Transferieren" name="checkbox next owner can transfer" tool_tip="Der nächste Eigentümer kann dieses Objekt weitergeben oder verkaufen."/>
->>>>>>> 1d2ead44
 				<text name="B:">
 					B:
 				</text>
