<?xml version="1.0" encoding="utf-8" standalone="yes"?>
<floater name="Preferences" title="EINSTELLUNGEN">
	<button label="OK" label_selected="OK" name="OK"/>
	<button label="Abbrechen" label_selected="Abbrechen" name="Cancel"/>
	<tab_container name="pref core">
		<panel label="Allgemein" name="general"/>
		<panel label="Grafik" name="display"/>
<<<<<<< HEAD
		<panel label="Datenschutzbestimmungen (EN)" name="im"/>
		<panel label="Sound" name="audio"/>
		<panel label="Chat" name="chat"/>
		<panel label="Warnhinweise" name="msgs"/>
		<panel label="Hardware &amp; Web" name="input"/>
=======
		<panel label="Privatsphäre" name="im"/>
		<panel label="Sound" name="audio"/>
		<panel label="Chat" name="chat"/>
		<panel label="Benachrichtigungen" name="msgs"/>
		<panel label="Setup" name="input"/>
>>>>>>> 109b79e9
		<panel label="Erweitert" name="advanced1"/>
	</tab_container>
</floater>
<|MERGE_RESOLUTION|>--- conflicted
+++ resolved
@@ -1,23 +1,15 @@
-<?xml version="1.0" encoding="utf-8" standalone="yes"?>
-<floater name="Preferences" title="EINSTELLUNGEN">
-	<button label="OK" label_selected="OK" name="OK"/>
-	<button label="Abbrechen" label_selected="Abbrechen" name="Cancel"/>
-	<tab_container name="pref core">
-		<panel label="Allgemein" name="general"/>
-		<panel label="Grafik" name="display"/>
-<<<<<<< HEAD
-		<panel label="Datenschutzbestimmungen (EN)" name="im"/>
-		<panel label="Sound" name="audio"/>
-		<panel label="Chat" name="chat"/>
-		<panel label="Warnhinweise" name="msgs"/>
-		<panel label="Hardware &amp; Web" name="input"/>
-=======
-		<panel label="Privatsphäre" name="im"/>
-		<panel label="Sound" name="audio"/>
-		<panel label="Chat" name="chat"/>
-		<panel label="Benachrichtigungen" name="msgs"/>
-		<panel label="Setup" name="input"/>
->>>>>>> 109b79e9
-		<panel label="Erweitert" name="advanced1"/>
-	</tab_container>
-</floater>
+<?xml version="1.0" encoding="utf-8" standalone="yes"?>
+<floater name="Preferences" title="EINSTELLUNGEN">
+	<button label="OK" label_selected="OK" name="OK"/>
+	<button label="Abbrechen" label_selected="Abbrechen" name="Cancel"/>
+	<tab_container name="pref core">
+		<panel label="Allgemein" name="general"/>
+		<panel label="Grafik" name="display"/>
+		<panel label="Privatsphäre" name="im"/>
+		<panel label="Sound" name="audio"/>
+		<panel label="Chat" name="chat"/>
+		<panel label="Benachrichtigungen" name="msgs"/>
+		<panel label="Setup" name="input"/>
+		<panel label="Erweitert" name="advanced1"/>
+	</tab_container>
+</floater>