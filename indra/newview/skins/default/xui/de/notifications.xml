--- conflicted
+++ resolved
@@ -2085,12 +2085,8 @@
 		<usetemplate ignoretext="Die Kleidung, die während dem Bearbeiten meines Aussehens erstellt wird, sofort anziehen" name="okcancelignore" notext="Nein" yestext="Ja"/>
 	</notification>
 	<notification name="NotAgeVerified">
-<<<<<<< HEAD
-		Sie müssen altersüberprüft sein, um diesen Bereich betreten zu können.  Möchten Sie auf der [CURRENT_GRID]-Webseite Ihr Alter verifizieren lassen?
-=======
-		Um auf Adult-Inhalte und –Bereiche in Second Life zuzugreifen, müssen Sie mindestens 18 Jahre alt sein. Bitte besuchen Sie die Altersüberprüfungsseite, um zu bestätigen, dass Sie mindestens 18 Jahre alt sind. 
+		Um auf Adult-Inhalte und –Bereiche in [CURRENT_GRID]  zuzugreifen, müssen Sie mindestens 18 Jahre alt sein. Bitte besuchen Sie die Altersüberprüfungsseite, um zu bestätigen, dass Sie mindestens 18 Jahre alt sind. 
 Hierzu wird Ihr Webbrowser geöffnet.
->>>>>>> 89c28185
 
 [_URL]
 		<url name="url" option="0">
