<?xml version="1.0" encoding="utf-8"?>
<notifications>
	<global name="skipnexttime">
		Nicht mehr anzeigen
	</global>
	<global name="alwayschoose">
		Diese Option immer auswählen
	</global>
	<global name="implicitclosebutton">
		Schließen
	</global>
	<template name="okbutton">
		<form>
			<button name="OK_okbutton" text="$yestext"/>
		</form>
	</template>
	<template name="okignore">
		<form>
			<button name="OK_okignore" text="$yestext"/>
		</form>
	</template>
	<template name="okcancelbuttons">
		<form>
			<button name="OK_okcancelbuttons" text="$yestext"/>
			<button name="Cancel_okcancelbuttons" text="$notext"/>
		</form>
	</template>
	<template name="okcancelignore">
		<form>
			<button name="OK_okcancelignore" text="$yestext"/>
			<button name="Cancel_okcancelignore" text="$notext"/>
		</form>
	</template>
	<template name="okhelpbuttons">
		<form>
			<button name="OK_okhelpbuttons" text="$yestext"/>
			<button name="Help" text="$helptext"/>
		</form>
	</template>
	<template name="okhelpignore">
		<form>
			<button name="OK_okhelpignore" text="$yestext"/>
			<button name="Help_okhelpignore" text="$helptext"/>
		</form>
	</template>
	<template name="yesnocancelbuttons">
		<form>
			<button name="Yes" text="$yestext"/>
			<button name="No" text="$notext"/>
			<button name="Cancel_yesnocancelbuttons" text="$canceltext"/>
		</form>
	</template>
	<notification functor="GenericAcknowledge" label="Unbekannte Meldung" name="MissingAlert">
		Ihre Version von [APP_NAME] kann die gerade empfangene Benachrichtigung nicht anzeigen.  Bitte vergewissern Sie sich, dass Sie den aktuellsten Viewer installiert haben.

Fehlerdetails: The notification called &apos;[_NAME]&apos; was not found in notifications.xml.
		<usetemplate name="okbutton" yestext="OK"/>
	</notification>
	<notification name="FloaterNotFound">
		Floater-Fehler: Folgende Steuerelemente wurden nicht gefunden:

[CONTROLS]
		<usetemplate name="okbutton" yestext="OK"/>
	</notification>
	<notification name="TutorialNotFound">
		Derzeit ist kein Tutorial verfügbar.
		<usetemplate name="okbutton" yestext="OK"/>
	</notification>
	<notification name="GenericAlert">
		[MESSAGE]
	</notification>
	<notification name="GenericAlertYesCancel">
		[MESSAGE]
		<usetemplate name="okcancelbuttons" notext="Abbrechen" yestext="Ja"/>
	</notification>
	<notification name="GenericAlertOK">
		[MESSAGE]
		<usetemplate name="okbutton" yestext="OK"/>
	</notification>
	<notification name="BadInstallation">
		Beim Aktualisieren von [APP_NAME] ist ein Fehler aufgetreten.  Bitte [http://get.secondlife.com laden Sie die aktuellste Version des Viewers herunter].
		<usetemplate name="okbutton" yestext="OK"/>
	</notification>
	<notification name="LoginFailedNoNetwork">
		Verbindung nicht möglich zum [SECOND_LIFE_GRID].
    &apos;[DIAGNOSTIC]&apos;
Stellen Sie sicher, dass Ihre Internetverbindung funktioniert.
		<usetemplate name="okbutton" yestext="OK"/>
	</notification>
	<notification name="MessageTemplateNotFound">
		Meldungsvorlage [PATH] nicht gefunden.
		<usetemplate name="okbutton" yestext="OK"/>
	</notification>
	<notification name="WearableSave">
		Änderung an aktueller Kleidung/Körperteil speichern?
		<usetemplate canceltext="Abbrechen" name="yesnocancelbuttons" notext="Nicht speichern" yestext="Speichern"/>
	</notification>
	<notification name="ConfirmNoCopyToOutbox">
		Sie sind nicht berechtigt, einen oder mehrere dieser Artikel in die Händler-Outbox zu kopieren. Sie können sie verschieben oder zurücklassen.
		<usetemplate name="okcancelbuttons" notext="Artikel nicht verschieben" yestext="Artikel verschieben"/>
	</notification>
	<notification name="OutboxFolderCreated">
		Für jeden Artikel, den Sie in die oberste Ebene Ihrer Händler-Outbox übertragen haben, wurde ein neuer Ordner erstellt.
		<usetemplate ignoretext="Neuer Ordner in Händler-Outbox erstellt" name="okignore" yestext="OK"/>
	</notification>
	<notification name="OutboxImportComplete">
		Erfolg

Alle Ordner wurden erfolgreich an den Marktplatz übertragen.
		<usetemplate ignoretext="Alle Ordner an den Marktplatz übertragen" name="okignore" yestext="OK"/>
	</notification>
	<notification name="OutboxImportHadErrors">
		Einige Ordner wurden nicht übertragen

Beim Übertragen bestimmter Ordner an den Marktplatz ist ein Fehler aufgetreten. Diese Ordner befinden sich noch in Ihrer Händler-Outbox.

Weitere Informationen finden Sie im [[MARKETPLACE_IMPORTS_URL] Fehlerprotokoll].
		<usetemplate name="okbutton" yestext="OK"/>
	</notification>
	<notification name="OutboxImportFailed">
		Übertragung fehlgeschlagen mit Fehler „[ERROR_CODE]“

Aufgrund eines System- oder Netzwerkfehlers wurden keine Ordner an den Marktplatz übertragen. Versuchen Sie es später erneut.
		<usetemplate name="okbutton" yestext="OK"/>
	</notification>
	<notification name="OutboxInitFailed">
		Marktplatzinitialisierung fehlgeschlagen mit Fehler „[ERROR_CODE]“

Marktplatzinitialisierung aufgrund eines System- oder Netzwerkfehlers fehlgeschlagen. Versuchen Sie es später erneut.
		<usetemplate name="okbutton" yestext="OK"/>
	</notification>
	<notification name="CompileQueueSaveText">
		Der Text für ein Skript konnte aus folgendem Grund nicht hochgeladen werden: [REASON]. Bitte versuchen Sie es erneut.
	</notification>
	<notification name="CompileQueueSaveBytecode">
		Eine kompiliertes Skript konnte aus folgendem Grund nicht hochgeladen werden: [REASON]. Bitte versuchen Sie es erneut.
	</notification>
	<notification name="WriteAnimationFail">
		Fehler beim Schreiben von Animationsdaten.  Bitte versuchen Sie es erneut.
	</notification>
	<notification name="UploadAuctionSnapshotFail">
		Eine Auktions-Screenshot konnte aus folgendem Grund nicht hochgeladen werden: [REASON]
	</notification>
	<notification name="UnableToViewContentsMoreThanOne">
		Es kann nur jeweils der Inhalt von einem Objekt angezeigt werden.
Wählen Sie ein einzelnes Objekt aus und versuchen Sie es erneut.
	</notification>
	<notification name="SaveClothingBodyChanges">
		Änderung an Kleidung/Körperteilen speichern?
		<usetemplate canceltext="Abbrechen" name="yesnocancelbuttons" notext="Nicht speichern" yestext="Alles speichern"/>
	</notification>
	<notification name="FriendsAndGroupsOnly">
		Personen, die nicht auf Ihrer Freundesliste stehen, werden nicht informiert, dass Sie ihre Anrufe und Instant Messages ignorieren.
		<usetemplate name="okbutton" yestext="OK"/>
	</notification>
	<notification name="FavoritesOnLogin">
		Hinweis: Bei Aktivierung dieser Option sehen alle Personen, die diesen Computer benutzen, Ihre Lieblingsorte.
		<usetemplate name="okbutton" yestext="OK"/>
	</notification>
	<notification name="GrantModifyRights">
		Wenn Sie einem anderen Einwohner Änderungsrechte gewähren, dann kann dieser JEDES Objekt, das Sie inworld besitzen, ändern, löschen oder an sich nehmen. Seien Sie daher beim Gewähren dieser Rechte sehr vorsichtig!
Möchten Sie [NAME] Änderungsrechte gewähren?
		<usetemplate name="okcancelbuttons" notext="Nein" yestext="Ja"/>
	</notification>
	<notification name="GrantModifyRightsMultiple">
		Wenn Sie einem anderen Einwohner, die Erlaubnis zum Bearbeiten erteilen, dann kann dieser JEDES Objekt, das Sie inworld besitzen, verändern. Seien Sie SEHR vorsichtig, wenn Sie diese Erlaubnis gewähren!
Möchten Sie den ausgewählten Einwohnern Änderungsrechte gewähren?
		<usetemplate name="okcancelbuttons" notext="Nein" yestext="Ja"/>
	</notification>
	<notification name="RevokeModifyRights">
		Möchten Sie [NAME] die Änderungsrechte entziehen?
		<usetemplate name="okcancelbuttons" notext="Nein" yestext="Ja"/>
	</notification>
	<notification name="RevokeModifyRightsMultiple">
		Möchten Sie den ausgewählten Einwohnern die Änderungsrechte entziehen?
		<usetemplate name="okcancelbuttons" notext="Nein" yestext="Ja"/>
	</notification>
	<notification name="UnableToCreateGroup">
		Gruppe konnte nicht erstellt werden.
[MESSAGE]
		<usetemplate name="okbutton" yestext="OK"/>
	</notification>
	<notification name="PanelGroupApply">
		[NEEDS_APPLY_MESSAGE]
[WANT_APPLY_MESSAGE]
		<usetemplate canceltext="Abbrechen" name="yesnocancelbuttons" notext="Änderungen verwerfen" yestext="Änderungen übernehmen"/>
	</notification>
	<notification name="MustSpecifyGroupNoticeSubject">
		Geben Sie einen Betreff für die Gruppenmitteilung ein.
		<usetemplate name="okbutton" yestext="OK"/>
	</notification>
	<notification name="AddGroupOwnerWarning">
		Sie sind im Begriff, Gruppenmitgliedern die Rolle [ROLE_NAME] zuzuweisen.
Diese Rolle kann Mitgliedern nicht mehr entzogen werden.
Sie müssen die Rolle selbst niederlegen.
Möchten Sie fortfahren?
		<usetemplate ignoretext="Bestätigen, bevor ich einen neuen Gruppeneigentümer hinzufüge" name="okcancelignore" notext="Nein" yestext="Ja"/>
	</notification>
	<notification name="AssignDangerousActionWarning">
		Sie sind im Begriff, der Rolle „[ROLE_NAME]“ die Fähigkeit „[ACTION_NAME]“ zuzuweisen.

 *ACHTUNG*
 Mitglieder in einer Rolle mit dieser Fähigkeit können sich selbst -
 und allen anderen Mitgliedern – Rollen zuweisen, die mehr Rechte
 beinhalten als sie derzeit haben, und damit nahezu
 Eigentümerrechte erreichen. Überlegen Sie sich, wem Sie diese Fähigkeit
 verleihen.

Der Rolle „[ROLE_NAME]“ diese Fähigkeit zuweisen?
		<usetemplate name="okcancelbuttons" notext="Nein" yestext="Ja"/>
	</notification>
	<notification name="AssignDangerousAbilityWarning">
		Sie sind im Begriff, der Rolle „[ROLE_NAME]“ die Fähigkeit „[ACTION_NAME]“ zuzuweisen.

 *ACHTUNG*
 Mitglieder in einer Rolle mit dieser Fähigkeit können sich selbst -
 und allen anderen Mitgliedern – alle Fähigkeiten zuweisen und
 damit fast Eigentümerrechte erreichen.

Der Rolle „[ROLE_NAME]“ diese Fähigkeit zuweisen?
		<usetemplate name="okcancelbuttons" notext="Nein" yestext="Ja"/>
	</notification>
	<notification name="AssignBanAbilityWarning">
		Sie sind im Begriff, der Rolle „[ROLE_NAME]“ die Fähigkeit „[ACTION_NAME]“ zuzuweisen.

 *ACHTUNG*
Jedem Mitglied in einer Rolle mit dieser Fähigkeit werden auch die Fähigkeiten „[ACTION_NAME_2]“ und „[ACTION_NAME_3]“ zugewiesen.
		<usetemplate name="okbutton" yestext="OK"/>
	</notification>
	<notification name="RemoveBanAbilityWarning">
		Sie sind im Begriff, die Fähigkeit „[ACTION_NAME]“ aus der Rolle „[ROLE_NAME]“ zu entfernen.

 *ACHTUNG*
Durch Entfernen dieser Fähigkeit werden die Fähigkeiten „[ACTION_NAME_2]“ und „[ACTION_NAME_3]“ NICHT entfernt.
 
Wenn diese Rolle nicht mehr diese Fähigkeiten haben soll, deaktivieren Sie sie bitte umgehend.
		<usetemplate name="okbutton" yestext="OK"/>
	</notification>
	<notification name="EjectGroupMemberWarning">
		Sie sind dabei, [AVATAR_NAME] aus der Gruppe hinauszuwerfen.
		<usetemplate ignoretext="Hinauswerfen eines einzelnen Gruppenmitglieds bestätigen" name="okcancelignore" notext="Abbrechen" yestext="Hinauswerfen"/>
	</notification>
	<notification name="EjectGroupMembersWarning">
		Sie sind dabei, [COUNT] Mitglieder aus der Gruppe hinauszuwerfen.
		<usetemplate ignoretext="Hinauswerfen mehrerer Gruppenmitglieder bestätigen" name="okcancelignore" notext="Abbrechen" yestext="Hinauswerfen"/>
	</notification>
	<notification name="AttachmentDrop">
		Sie möchten Ihren Anhang wirklich fallen lassen?
Möchten Sie fortfahren?
		<usetemplate ignoretext="Bestätigen, bevor Anhänge fallen gelassen werden" name="okcancelignore" notext="Nein" yestext="Ja"/>
	</notification>
	<notification name="JoinGroupCanAfford">
		Der Beitritt zu dieser Gruppe kostet [COST] L$.
Fortfahren?
		<usetemplate name="okcancelbuttons" notext="Abbrechen" yestext="Beitreten"/>
	</notification>
	<notification name="JoinGroupNoCost">
		Sie treten der Gruppe [NAME] bei.
Fortfahren?
		<usetemplate name="okcancelbuttons" notext="Abbrechen" yestext="Beitreten"/>
	</notification>
	<notification name="JoinGroupCannotAfford">
		Der Beitritt zu dieser Gruppe kostet [COST] L$.
Sie haben nicht genug L$, um dieser Gruppe beizutreten.
	</notification>
	<notification name="CreateGroupCost">
		Die Gründung dieser Gruppe kostet [COST] L$.
Gruppen müssen mehr als ein Mitglied haben oder sie werden gelöscht.
Bitte laden Sie innerhalb von 48 Stunden Mitglieder in Ihre Gruppe ein.
		<usetemplate canceltext="Abbrechen" name="okcancelbuttons" notext="Abbrechen" yestext="Gruppe für [COST] L$ erstellen"/>
	</notification>
	<notification name="LandBuyPass">
		Sie können dieses Land („[PARCEL_NAME]“) für [COST] L$
[TIME] Stunden lang betreten.  Pass kaufen?
		<usetemplate name="okcancelbuttons" notext="Abbrechen" yestext="OK"/>
	</notification>
	<notification name="SalePriceRestriction">
		Der Verkaufspreis muss beim allgemeinen Verkauf über 0 L$ liegen.
Wählen Sie eine bestimmte Person aus, wenn Sie für 0 L$ verkaufen.
	</notification>
	<notification name="ConfirmLandSaleChange">
		Die ausgewählten [LAND_SIZE] m² Land werden zum Verkauf freigegeben.
Der Verkaufspreis beträgt [SALE_PRICE] L$. Der Verkauf an [NAME] wird zu diesem Preis freigegeben.
		<usetemplate name="okcancelbuttons" notext="Abbrechen" yestext="OK"/>
	</notification>
	<notification name="ConfirmLandSaleToAnyoneChange">
		ACHTUNG: Wenn Sie auf An jeden verkaufen klicken, kann jeder in [CURRENT_GRID] Ihr Land kaufen, auch Einwohner in anderen Regionen.

Die ausgewählten [LAND_SIZE] m² Land werden zum Verkauf freigegeben.
Der Verkaufspreis beträgt [SALE_PRICE] L$. Der Verkauf an [NAME] wird zu diesem Preis freigegeben.
		<usetemplate name="okcancelbuttons" notext="Abbrechen" yestext="OK"/>
	</notification>
	<notification name="ReturnObjectsDeededToGroup">
		Möchten Sie alle Ihre Objekte auf dieser Parzelle, die der Gruppe „[NAME]“ gehören, zurück in das jeweilige Inventar ihrer vorherigen Eigentümer transferieren?

*WARNUNG* Alle nicht transferierbaren Objekte, die der Gruppe übertragen wurden, werden dabei gelöscht!

Objekte: [N]
		<usetemplate name="okcancelbuttons" notext="Abbrechen" yestext="OK"/>
	</notification>
	<notification name="ReturnObjectsOwnedByUser">
		Möchten Sie alle Objekte auf dieser Parzelle, die dem Einwohner „[NAME]“ gehören, in das jeweilige Inventar ihrer Eigentümer transferieren?

Objekte: [N]
		<usetemplate name="okcancelbuttons" notext="Abbrechen" yestext="OK"/>
	</notification>
	<notification name="ReturnObjectsOwnedBySelf">
		Möchten Sie alle Objekte auf dieser Parzelle, die Ihnen gehören, zurück in Ihr Inventar transferieren?

Objekte: [N]
		<usetemplate name="okcancelbuttons" notext="Abbrechen" yestext="OK"/>
	</notification>
	<notification name="ReturnObjectsNotOwnedBySelf">
		Möchten Sie alle Objekte auf dieser Parzelle, die NICHT Ihnen gehören, in das Inventar ihrer Eigentümer transferieren?
Transferierbare Objekte, die an eine Gruppe übertragen wurden, werden ihren vorherigen Eigentümern zurückgegeben.

*WARNUNG* Alle nicht transferierbaren Objekte, die der Gruppe übertragen wurden, werden dabei gelöscht!

Objekte: [N]
		<usetemplate name="okcancelbuttons" notext="Abbrechen" yestext="OK"/>
	</notification>
	<notification name="ReturnObjectsNotOwnedByUser">
		Möchten Sie alle Objekte auf dieser Parzelle, die NICHT [NAME] gehören, in das Inventar ihrer Eigentümer transferieren?
Transferierbare Objekte, die an eine Gruppe übertragen wurden, werden ihren vorherigen Eigentümern zurückgegeben.

*WARNUNG* Alle nicht transferierbaren Objekte, die der Gruppe übertragen wurden, werden dabei gelöscht!

Objekte: [N]
		<usetemplate name="okcancelbuttons" notext="Abbrechen" yestext="OK"/>
	</notification>
	<notification name="ReturnAllTopObjects">
		Möchten Sie alle aufgeführten Objekte ihren Eigentümern zurückgeben?
		<usetemplate name="okcancelbuttons" notext="Abbrechen" yestext="OK"/>
	</notification>
	<notification name="DisableAllTopObjects">
		Möchten Sie alle Objekte in dieser Region deaktivieren?
		<usetemplate name="okcancelbuttons" notext="Abbrechen" yestext="OK"/>
	</notification>
	<notification name="ReturnObjectsNotOwnedByGroup">
		Objekte auf dieser Parzelle, die von der Gruppe [NAME] nicht gemeinsam genutzt werden, an ihre Eigentümer zurückgeben?

Objekte: [N]
		<usetemplate name="okcancelbuttons" notext="Abbrechen" yestext="OK"/>
	</notification>
	<notification name="UnableToDisableOutsideScripts">
		Skriptdeaktivierung nicht möglich.
Für die gesamte Region ist Schaden aktiviert.
Damit Waffen funktionieren, müssen Skripts erlaubt sein.
	</notification>
	<notification name="MultipleFacesSelected">
		Mehrere Flächen wurden ausgewählt.
Wenn Sie fortfahren werden auf mehrere Flächen des Objekts unterschiedlichen Medien-Instanzen eingefügt.
Um Medien nur auf einer Fläche einzufügen, wählen Sie „Oberfläche auswählen&quot; und klicken Sie auf die gewünschte Fläche des Objektes. Klicken Sie dann auf „Hinzufügen&quot;.
		<usetemplate ignoretext="Die Medien werden auf mehrere ausgewählte Seiten übertragen" name="okcancelignore" notext="Abbrechen" yestext="OK"/>
	</notification>
	<notification name="MustBeInParcel">
		Sie müssen auf einer Landparzelle stehen, um ihren Landepunkt festzulegen.
	</notification>
	<notification name="PromptRecipientEmail">
		Bitte geben Sie für den/die Empfänger eine gültige Email-Adresse ein.
	</notification>
	<notification name="PromptSelfEmail">
		Geben Sie Ihre E-Mail-Adresse ein.
	</notification>
	<notification name="PromptMissingSubjMsg">
		Foto mit Standardbetreff bzw. -nachricht als E-Mail versenden?
		<usetemplate name="okcancelbuttons" notext="Abbrechen" yestext="OK"/>
	</notification>
	<notification name="ErrorProcessingSnapshot">
		Fehler beim Verarbeiten der Fotodaten
	</notification>
	<notification name="ErrorEncodingSnapshot">
		Fehler beim Erstellen des Fotos!
	</notification>
	<notification name="ErrorUploadingPostcard">
		Ein Foto konnte aus folgendem Grund nicht gesendet werden: [REASON]
	</notification>
	<notification name="ErrorUploadingReportScreenshot">
		Ein Report-Screenshot konnte aus folgendem Grund nicht hochgeladen werden: [REASON]
	</notification>
	<notification name="MustAgreeToLogIn">
		Bevor Sie sich in [CURRENT_GRID] anmelden können, müssen Sie den Nutzungsbedingungen zustimmen.
	</notification>
	<notification name="CouldNotPutOnOutfit">
		Outfit konnte nicht angezogen werden.
Der Outfit-Ordner enthält keine Kleidung, Körperteile oder Anhänge.
	</notification>
	<notification name="CannotWearTrash">
		Kleider oder Körperteile im Papierkorb können nicht getragen werden
	</notification>
	<notification name="MaxAttachmentsOnOutfit">
		Objekt konnte nicht angehängt werden.
Überschreitet die maximale Anzahl an Objekten [MAX_ATTACHMENTS], die angehängt werden können. Bitte nehmen Sie zunächst ein anderes Objekt ab.
	</notification>
	<notification name="CannotWearInfoNotComplete">
		Sie können das Objekt nicht anziehen, weil es noch nicht geladen wurde. Warten Sie kurz und versuchen Sie es dann noch einmal.
	</notification>
	<notification name="MustHaveAccountToLogIn">
		Sie haben ein Feld leer gelassen.
Sie müssen den Benutzernamen Ihres Avatars eingeben.

Sie benötigen ein Konto, um [CURRENT_GRID] betreten zu können. Möchten Sie jetzt ein Konto erstellen?
		<url name="url">
			[create_account_url]
		</url>
		<usetemplate name="okcancelbuttons" notext="Erneut versuchen" yestext="Neues Benutzerkonto anlegen"/>
	</notification>
	<notification name="InvalidCredentialFormat">
		Sie müssen entweder den Benutzernamen oder den Vor- und Nachnamen Ihres Avatars in das Feld „Benutzername“ eingeben und die Anmeldung dann erneut versuchen.
	</notification>
	<notification name="InvalidGrid">
		„[GRID]“ ist keine gültige Grid-ID.
	</notification>
	<notification name="InvalidLocationSLURL">
		Ihre Startposition gibt kein gültiges Grid an.
	</notification>
	<notification name="DeleteClassified">
		Anzeige „[NAME]“ löschen?
Gebühren werden nicht rückerstattet.
		<usetemplate name="okcancelbuttons" notext="Abbrechen" yestext="OK"/>
	</notification>
	<notification name="DeleteMedia">
		Sie haben sich entschieden, die Medien auf dieser Seite zu löschen.
Sind Sie sicher, dass Sie fortfahren wollen?
		<usetemplate ignoretext="Bestätigen, bevor ich Medien von einem Objekt entferne." name="okcancelignore" notext="Nein" yestext="Ja"/>
	</notification>
	<notification name="ClassifiedSave">
		Änderung an Anzeige [NAME] speichern?
		<usetemplate canceltext="Abbrechen" name="yesnocancelbuttons" notext="Nicht speichern" yestext="Speichern"/>
	</notification>
	<notification name="ClassifiedInsufficientFunds">
		Sie haben nicht genügend Geld, um eine Anzeige zu erstellen.
		<usetemplate name="okbutton" yestext="OK"/>
	</notification>
	<notification name="DeleteAvatarPick">
		Auswahl &lt;nolink&gt;[PICK]&lt;/nolink&gt; löschen?
		<usetemplate name="okcancelbuttons" notext="Abbrechen" yestext="OK"/>
	</notification>
	<notification name="DeleteOutfits">
		Das/Die ausgewählte(n) Outfit(s) löschen?
		<usetemplate name="okcancelbuttons" notext="Abbrechen" yestext="OK"/>
	</notification>
	<notification name="DeleteOutfitsWithName">
		Outfit „[NAME]“ löschen?
		<usetemplate name="okcancelbuttons" notext="Abbrechen" yestext="OK"/>
	</notification>
	<notification name="PromptGoToEventsPage">
		Zur [CURRENT_GRID] Events-Webseite?
		<url name="url">
			http://secondlife.com/events/?lang=de-DE
		</url>
		<usetemplate name="okcancelbuttons" notext="Abbrechen" yestext="OK"/>
	</notification>
	<notification name="SelectProposalToView">
		Wählen Sie ein Angebot zur Ansicht.
	</notification>
	<notification name="SelectHistoryItemToView">
		Wählen Sie ein Element zur Ansicht.
	</notification>
	<notification name="CacheWillClear">
		Der Cache wird nach einem Neustart von [APP_NAME] geleert.
	</notification>
	<notification name="CacheWillBeMoved">
		Der Cache wird nach einem Neustart von [APP_NAME] verschoben.
Hinweis: Der Cache wird dabei gelöscht/geleert.
	</notification>
	<notification name="SoundCacheWillBeMoved">
		Der Sound-Cache wird nach einem Neustart von [APP_NAME] verschoben.
	</notification>
	<notification name="ChangeConnectionPort">
		Die Port-Einstellungen werden nach einem Neustart von [APP_NAME] wirksam.
	</notification>
	<notification name="ChangeSkin">
		Das neue Oberflächendesign wird nach einem Neustart von [APP_NAME] angezeigt.
		<usetemplate name="okcancelbuttons" notext="OK" yestext="Neustart"/>
	</notification>
	<notification name="ChangeLanguage">
		Die Sprachänderung tritt nach Neustart von [APP_NAME] in Kraft.
	</notification>
	<notification name="GoToAuctionPage">
		Zur [CURRENT_GRID]-Webseite, um Auktionen anzuzeigen oder ein Gebot abzugeben?
		<url name="url">
			http://secondlife.com/auctions/auction-detail.php?id=[AUCTION_ID]
		</url>
		<usetemplate name="okcancelbuttons" notext="Abbrechen" yestext="OK"/>
	</notification>
	<notification name="SaveChanges">
		Änderungen speichern?
		<usetemplate canceltext="Abbrechen" name="yesnocancelbuttons" notext="Nicht speichern" yestext="Speichern"/>
	</notification>
	<notification name="DeleteNotecard">
		Notizkarte wirklich löschen?
		<usetemplate name="okcancelignore" notext="Abbrechen" yestext="Ok" ignoretext="Bestätigen, wenn eine Notizkarte gelöscht wird"/>
	</notification>
	<notification name="GestureSaveFailedTooManySteps">
		Speichern der Geste fehlgeschlagen.
Die Geste besteht aus zu vielen Schritten.
Löschen Sie einige Schritte und versuchen Sie es erneut.
	</notification>
	<notification name="GestureSaveFailedTryAgain">
		Speichern der Geste fehlgeschlagen.  Warten Sie kurz und versuchen Sie es dann noch einmal.
	</notification>
	<notification name="GestureSaveFailedObjectNotFound">
		Geste konnte nicht gespeichert werden, da das Objekt oder das zugehörige Objektinventar nicht gefunden wurden.
Das Objekt ist möglicherweise außer Reichweite oder wurde gelöscht.
	</notification>
	<notification name="GestureSaveFailedReason">
		Eine Geste konnte aus folgendem Grund nicht gespeichert werden: [REASON].  Speichern Sie die Geste bitte später.
	</notification>
	<notification name="SaveNotecardFailObjectNotFound">
		Notizkarte konnte nicht gespeichert werden, da das Objekt oder das zugehörige Objektinventar nicht gefunden wurden.
Das Objekt ist möglicherweise außer Reichweite oder wurde gelöscht.
	</notification>
	<notification name="SaveNotecardFailReason">
		Eine Notizkarte konnte aus folgendem Grund nicht gespeichert werden: [REASON].  Speichern Sie die Notizkarte bitte später.
	</notification>
	<notification name="ScriptCannotUndo">
		Es konnten nicht alle Änderungen in Ihrer Skriptversion rückgängig gemacht werden.
Möchten Sie die letzte gespeicherte Version vom Server laden?
(**Warnung** Dieser Vorgang kann nicht rückgängig gemacht werden.)
		<usetemplate name="okcancelbuttons" notext="Abbrechen" yestext="OK"/>
	</notification>
	<notification name="SaveScriptFailReason">
		Ein Skript konnte aus folgendem Grund nicht gespeichert werden: [REASON].  Speichern Sie das Skript bitte später.
	</notification>
	<notification name="SaveScriptFailObjectNotFound">
		Skript konnte nicht gespeichert werden, weil das zugehörige Objekt nicht gefunden wurde.
Das Objekt ist möglicherweise außer Reichweite oder wurde gelöscht.
	</notification>
	<notification name="SaveBytecodeFailReason">
		Ein kompiliertes Skript konnte aus folgendem Grund nicht gespeichert werden: [REASON].  Speichern Sie das Skript bitte später.
	</notification>
	<notification name="StartRegionEmpty">
		Ihre Startregion ist nicht definiert.
Geben Sie den Namen der Region im Feld „Startposition“ ein oder wählen Sie „Mein letzter Standort“ oder „Mein Zuhause“ als Startposition aus.
		<usetemplate name="okbutton" yestext="OK"/>
	</notification>
	<notification name="CouldNotStartStopScript">
		Skript konnte nicht gestartet oder beendet werden, weil das zugehörige Objekt nicht gefunden wurde.
Das Objekt ist möglicherweise außer Reichweite oder wurde gelöscht.
	</notification>
	<notification name="CannotDownloadFile">
		Dateidownload nicht möglich
	</notification>
	<notification name="CannotWriteFile">
		Datei [[FILE]] kann nicht geschrieben werden
	</notification>
	<notification name="UnsupportedHardware">
		Ihr Computer entspricht leider nicht den Mindestanforderungen von [APP_NAME]. Dies kann zur Folge haben, dass das Programm nicht sehr gut ausgeführt wird. Bei nicht unterstützten Systemkonfigurationen kann Ihnen unser [SUPPORT_SITE] leider nicht helfen.

Weitere Informationen finden Sie auf [_URL].
		<url name="url" option="0">
			http://secondlife.com/support/sysreqs.php?lang=de
		</url>
		<usetemplate ignoretext="Meine Hardware wird nicht unterstützt" name="okcancelignore" notext="Nein" yestext="Ja"/>
	</notification>
	<notification name="IntelOldDriver">
		Wahrscheinlich gibt es einen neueren Treiber für Ihren Grafikchip. Durch Aktualisieren der Grafiktreiber lässt sich die Leistung u. U. beträchtlich verbessern.

    Unter [_URL] nach aktualisierten Treibern suchen?
		<url name="url">
			http://www.intel.com/p/de_DE/support/detect/graphics
		</url>
		<usetemplate ignoretext="Mein Grafiktreiber ist veraltet" name="okcancelignore" notext="Nein" yestext="Ja"/>
	</notification>
	<notification name="AMDOldDriver">
		Wahrscheinlich gibt es einen neueren Treiber für Ihren Grafikchip. Durch Aktualisieren der Grafiktreiber lässt sich die Leistung u. U. beträchtlich verbessern.

    Unter [_URL] nach aktualisierten Treibern suchen?
		<url name="url">
			http://support.amd.com/de/Pages/AMDSupportHub.aspx
		</url>
		<usetemplate ignoretext="Mein Grafiktreiber ist veraltet" name="okcancelignore" notext="Nein" yestext="Ja"/>
	</notification>
	<notification name="NVIDIAOldDriver">
		Wahrscheinlich gibt es einen neueren Treiber für Ihren Grafikchip. Durch Aktualisieren der Grafiktreiber lässt sich die Leistung u. U. beträchtlich verbessern.

    Unter [_URL] nach aktualisierten Treibern suchen?
		<url name="url">
			http://www.nvidia.com/Download/index.aspx?lang=de-de
		</url>
		<usetemplate ignoretext="Mein Grafiktreiber ist veraltet" name="okcancelignore" notext="Nein" yestext="Ja"/>
	</notification>
	<notification name="UnknownGPU">
		Ihr System verwendet eine Grafikkarte, die [APP_NAME] nicht erkennt.
Dies passiert dann, wenn die neue Hardware noch nicht mit [APP_NAME] getestet wurde.  Wahrscheinlich wird das Programm richtig ausgeführt, aber Sie müssen eventuell ein paar Grafikeinstellungen vornehmen.
(Ich &gt; Einstellungen &gt; Grafik).
		<form name="form">
			<ignore name="ignore" text="Meine Grafikkarte konnte nicht identifiziert werden."/>
		</form>
	</notification>
	<notification name="DisplaySettingsNoShaders">
		[APP_NAME] ist bei der Initialisierung der Grafiktreiber abgestürzt.
Die Grafikqualität wird auf Niedrig gesetzt, um einige typische Treiberfehler zu vermeiden. Einige Grafikfunktionen werden ausgeschaltet.
Wir empfehlen die Aktualisierung Ihrer Grafikkartentreiber.
Sie können die Grafikqualität unter Einstellungen &gt; Grafik wieder erhöhen.
	</notification>
	<notification name="RegionNoTerraforming">
		Die Region [REGION] erlaubt kein Terraforming.
	</notification>
	<notification name="ParcelNoTerraforming">
<<<<<<< HEAD
		Sie sind nicht berechtigt, auf Parzelle [PARCEL] Terraforming durchzuführen.
=======
		Sie sind nicht zum Terraformen der Parzelle „[PARCEL]“ berechtigt.
>>>>>>> 3aeb346b
	</notification>
	<notification name="CannotCopyWarning">
		Sie sind nicht berechtigt, die folgenden Objekte zu kopieren:
[ITEMS]
Wenn Sie diese weitergeben, werden sie aus Ihrem Inventar entfernt. Möchten Sie diese Objekte wirklich weggeben?
		<usetemplate name="okcancelbuttons" notext="Nein" yestext="Ja"/>
	</notification>
	<notification name="CannotGiveItem">
		Inventarobjekt kann nicht übergeben werden.
	</notification>
	<notification name="TransactionCancelled">
		Transaktion abgebrochen.
	</notification>
	<notification name="TooManyItems">
		Es können maximal 42 Objekte auf einmal in das Inventar transferiert werden.
	</notification>
	<notification name="NoItems">
		Sie sind nicht berechtigt, die ausgewählten Objekte zu kopieren.
	</notification>
	<notification name="CannotCopyCountItems">
		Sie sind nicht berechtigt, [COUNT] der ausgewählten Objekte zu kopieren. Diese Objekte werden aus Ihrem Inventar gelöscht.
Möchten Sie diese Objekte weggeben?
		<usetemplate name="okcancelbuttons" notext="Nein" yestext="Ja"/>
	</notification>
	<notification name="CannotGiveCategory">
		Sie sind nicht berechtigt, den ausgewählten Ordner zu kopieren.
	</notification>
	<notification name="FreezeAvatar">
		Diesen Avatar einfrieren?
Der Avatar wird außer Gefecht gesetzt und kann sich nicht mehr bewegen, chatten oder mit der Welt interagieren.
		<usetemplate canceltext="Abbrechen" name="yesnocancelbuttons" notext="Auftauen" yestext="Einfrieren"/>
	</notification>
	<notification name="FreezeAvatarFullname">
		[AVATAR_NAME] einfrieren?
Der Avatar wird außer Gefecht gesetzt und kann sich nicht mehr bewegen, chatten oder mit der Welt interagieren.
		<usetemplate canceltext="Abbrechen" name="yesnocancelbuttons" notext="Auftauen" yestext="Einfrieren"/>
	</notification>
	<notification name="EjectAvatarFullname">
		[AVATAR_NAME] von Ihrem Land werfen?
		<usetemplate canceltext="Abbrechen" name="yesnocancelbuttons" notext="Ausschließen und Verbannen" yestext="Ausschließen"/>
	</notification>
	<notification name="EjectAvatarNoBan">
		Diesen Avatar aus Ihrem Land werfen?
		<usetemplate name="okcancelbuttons" notext="Abbrechen" yestext="Hinauswerfen"/>
	</notification>
	<notification name="EjectAvatarFullnameNoBan">
		[AVATAR_NAME] aus Ihrem Land werfen?
		<usetemplate name="okcancelbuttons" notext="Abbrechen" yestext="Hinauswerfen"/>
	</notification>
	<notification name="EjectAvatarFromGroup">
		Sie haben [AVATAR_NAME] aus der Gruppe [GROUP_NAME] geworfen.
	</notification>
	<notification name="AcquireErrorTooManyObjects">
		FEHLER: Zu viele Objekte ausgewählt.
	</notification>
	<notification name="AcquireErrorObjectSpan">
		FEHLER: Die Objekte überspannen mehrere Regionen.
Verschieben Sie alle betreffenden Objekte in dieselbe Region.
	</notification>
	<notification name="PromptGoToCurrencyPage">
		[EXTRA]

[_URL] für Informationen zum Kauf von L$ öffnen?
		<url name="url">
			http://secondlife.com/app/currency/?lang=de-DE
		</url>
		<usetemplate name="okcancelbuttons" notext="Abbrechen" yestext="OK"/>
	</notification>
	<notification name="UnableToLinkObjects">
		Verknüpfung dieser [COUNT] Objekte nicht möglich.
Sie können maximal [MAX] Objekte verknüpfen.
	</notification>
	<notification name="CannotLinkIncompleteSet">
		Sie können nur vollständige Objektsätze verknüpfen und Sie müssen mehr als ein Objekt auswählen.
	</notification>
	<notification name="CannotLinkModify">
		Verknüpfung nicht möglich, da Sie nicht alle Objekte bearbeiten dürfen.

Stellen Sie sicher, dass kein Objekt gesperrt ist und alle Objekte Ihnen gehören.
	</notification>
	<notification name="CannotLinkPermanent">
		Objekte können nicht über Regionsgrenzen hinweg verknüpft werden.
	</notification>
	<notification name="CannotLinkDifferentOwners">
		Verknüpfung nicht möglich, da nicht alle Objekte denselben Eigentümer haben.

Stellen Sie sicher, dass alle ausgewählten Objekte Ihnen gehören.
	</notification>
	<notification name="NoFileExtension">
		Kein Dateityp für Datei: „[FILE]“

Vergewissern Sie sich, dass die Datei den richtigen Dateityp hat.
	</notification>
	<notification name="InvalidFileExtension">
		Ungültige Datei-Endung [EXTENSION]
Erwartet wurde [VALIDS]
		<usetemplate name="okbutton" yestext="OK"/>
	</notification>
	<notification name="CannotUploadSoundFile">
		Sounddatei konnte nicht hochgeladen werden:
[FILE]
	</notification>
	<notification name="SoundFileNotRIFF">
		Die Datei ist anscheinend keine RIFF WAVE-Datei:
[FILE]
	</notification>
	<notification name="SoundFileNotPCM">
		Die Datei ist anscheinend keine PCM WAVE-Audiodatei:
[FILE]
	</notification>
	<notification name="SoundFileInvalidChannelCount">
		Die Datei hat eine ungültige Anzahl Tonkanäle (muss Mono oder Stereo sein):
[FILE]
	</notification>
	<notification name="SoundFileInvalidSampleRate">
		Die Sample-Rate dieser Datei wird nicht unterstützt (muss 44,1 K sein):
[FILE]
	</notification>
	<notification name="SoundFileInvalidWordSize">
		Die Word-Größe dieser Datei wird nicht unterstützt (muss 8 oder 16 Bit sein):
[FILE]
	</notification>
	<notification name="SoundFileInvalidHeader">
		„Daten“-Chunk in WAV-Header nicht gefunden:
[FILE]
	</notification>
	<notification name="SoundFileInvalidChunkSize">
		Falsche Chunk-Größe in WAV-Datei:
[FILE]
	</notification>
	<notification name="SoundFileInvalidTooLong">
		Audiodatei ist zu lang (max. 10 Sekunden):
[FILE]
	</notification>
	<notification name="ProblemWithFile">
		Problem mit Datei [FILE]:

[ERROR]
	</notification>
	<notification name="CannotOpenTemporarySoundFile">
		Temporäre komprimierte Sounddatei konnte nicht geöffnet werden: [FILE]
	</notification>
	<notification name="UnknownVorbisEncodeFailure">
		Unbekannter Vorbis-Kodierungsfehler in: [FILE]
	</notification>
	<notification name="CannotEncodeFile">
		Datei konnte nicht kodiert werden: [FILE]
	</notification>
	<notification name="CorruptedProtectedDataStore">
		Wir können Ihren Benutzernamen und Ihr Kennwort nicht automatisch ausfüllen.  Dies kann passieren, wenn Sie die Netzwerkeinstellungen ändern.
		<usetemplate name="okbutton" yestext="OK"/>
	</notification>
	<notification name="CorruptResourceFile">
		Ressourcendatei beschädigt: [FILE]
	</notification>
	<notification name="UnknownResourceFileVersion">
		Unbekannte Linden-Ressourcenversion in Datei: [FILE]
	</notification>
	<notification name="UnableToCreateOutputFile">
		Ausgabedatei konnte nicht erstellt werden: [FILE]
	</notification>
	<notification name="DoNotSupportBulkAnimationUpload">
		Der Mehrfach-Upload von BVH-Animationsdateien wird zurzeit von [APP_NAME] nicht unterstützt.
	</notification>
	<notification name="CannotUploadReason">
		Datei [FILE] kann aus folgendem Grund nicht hochgeladen werden: [REASON]
Bitte versuchen Sie es erneut.
	</notification>
	<notification name="LandmarkCreated">
		„[LANDMARK_NAME]“ wurde zum Ordner „[FOLDER_NAME]“ hinzugefügt.
	</notification>
	<notification name="LandmarkAlreadyExists">
		Sie besitzen für diesen Standort bereits eine Landmarke.
		<usetemplate name="okbutton" yestext="OK"/>
	</notification>
	<notification name="CannotCreateLandmarkNotOwner">
		Sie können hier keine Landmarke erstellen, da der Landeigentümer dies verboten hat.
	</notification>
	<notification name="CannotRecompileSelectObjectsNoScripts">
		„Rekompilieren“ nicht möglich.
Objekt mit Skript wählen.
	</notification>
	<notification name="CannotRecompileSelectObjectsNoPermission">
		„Rekompilieren“ nicht möglich.

Wählen Sie Objekte mit Skripts, die Sie bearbeiten dürfen.
	</notification>
	<notification name="CannotResetSelectObjectsNoScripts">
		„Zurücksetzen“ nicht möglich.

Wählen Sie Objekte mit Skripten.
	</notification>
	<notification name="CannotdeleteSelectObjectsNoScripts">
		„Löschen“ nicht möglich.

Wählen Sie Objekte mit Skripten.
	</notification>
	<notification name="CannotResetSelectObjectsNoPermission">
		„Zurücksetzen“ nicht möglich.

Wählen Sie Objekte mit Skripten, die Sie bearbeiten dürfen.
	</notification>
	<notification name="CannotOpenScriptObjectNoMod">
		Das Skript im Objekt kann nicht geöffnet werden, da keine Änderungs-Berechtigungen vorliegen.
	</notification>
	<notification name="CannotSetRunningSelectObjectsNoScripts">
		„Ausführen“ von Skripten nicht möglich.

Wählen Sie Objekte mit Skripten.
	</notification>
	<notification name="CannotSetRunningNotSelectObjectsNoScripts">
		„Deaktivieren“ von Skripten nicht möglich.

Wählen Sie Objekte mit Skripten.
	</notification>
	<notification name="NoFrontmostFloater">
		Kein vorderster Floater zum Speichern.
	</notification>
	<notification name="SeachFilteredOnShortWords">
		Ihre Suchanfrage wurde geändert.
Zu kurze Begriffe wurden entfernt.

Ihre Suchanfrage: [FINALQUERY]
	</notification>
	<notification name="SeachFilteredOnShortWordsEmpty">
		Ihre Suchbegriffe sind zu kurz.
Es wurde keine Suche durchgeführt.
	</notification>
	<notification name="CouldNotTeleportReason">
		Teleport ist fehlgeschlagen.
[REASON]
	</notification>
	<notification name="invalid_tport">
		Bei der Bearbeitung Ihrer Teleport-Anfrage ist ein Problem aufgetreten. Sie müssen sich zum Teleportieren eventuell neu anmelden.
Falls diese Meldung weiterhin angezeigt wird, wenden Sie sich bitte an [SUPPORT_SITE].
	</notification>
	<notification name="invalid_region_handoff">
		Bei der Bearbeitung Ihres Regionswechsels ist ein Problem aufgetreten. Sie müssen eventuell neu anmelden, um die Region wechseln zu können.
Falls diese Meldung weiterhin angezeigt wird, wenden Sie sich bitte an [SUPPORT_SITE].
	</notification>
	<notification name="blocked_tport">
		Teleportieren ist zurzeit leider nicht möglich. Versuchen Sie es später noch einmal.
Wenn der Teleport dann immer noch nicht funktioniert, melden Sie sich bitte ab und wieder an.
	</notification>
	<notification name="nolandmark_tport">
		Das System konnte das Landmarken-Ziel nicht finden.
	</notification>
	<notification name="timeout_tport">
		Das System konnte keine Teleport-Verbindung herstellen.
Versuchen Sie es später noch einmal.
	</notification>
	<notification name="noaccess_tport">
		Sie haben leider keinen Zugang zu diesem Teleport-Ziel.
	</notification>
	<notification name="missing_attach_tport">
		Ihre Anhänge sind noch nicht eingetroffen. Warten Sie kurz oder melden Sie sich ab und wieder an, bevor Sie einen neuen Teleport-Versuch unternehmen.
	</notification>
	<notification name="too_many_uploads_tport">
		Die Asset-Warteschlange in dieser Region ist zurzeit überlastet.
Ihre Teleport-Anfrage kann nicht sofort bearbeitet werden. Versuchen Sie es in einigen Minuten erneut oder besuchen Sie eine weniger überfüllte Region.
	</notification>
	<notification name="expired_tport">
		Das System konnte Ihre Teleport-Anfrage nicht rechtzeitig bearbeiten. Versuchen Sie es in einigen Minuten erneut.
	</notification>
	<notification name="expired_region_handoff">
		Das System konnte Ihre Anfrage zum Regionswechsel nicht rechtzeitig bearbeiten. Versuchen Sie es in einigen Minuten erneut.
	</notification>
	<notification name="no_host">
		Teleport-Ziel wurde nicht gefunden. Das Ziel ist entweder im Moment nicht verfügbar oder existiert nicht mehr. Versuchen Sie es in einigen Minuten erneut.
	</notification>
	<notification name="no_inventory_host">
		Das Inventarsystem ist zurzeit nicht verfügbar.
	</notification>
	<notification name="CannotSetLandOwnerNothingSelected">
		Landeigentümer kann nicht festgelegt werden:
Keine Parzelle ausgewählt.
	</notification>
	<notification name="CannotSetLandOwnerMultipleRegions">
		Eine erzwungene Landübertragung ist nicht möglich, da die Auswahl mehrere Regionen umfasst. Wählen Sie ein kleineres Gebiet und versuchen Sie es erneut.
	</notification>
	<notification name="ForceOwnerAuctionWarning">
		Diese Parzelle steht zur Auktion. Wenn Sie eine Eigentumsübertragung erzwingen, wird die Auktion abgesagt. Wenn die Auktion bereits begonnen hatte, dann werden Sie sich hiermit keine Freunde machen!
Eigentumsübertragung erzwingen?
		<usetemplate name="okcancelbuttons" notext="Abbrechen" yestext="OK"/>
	</notification>
	<notification name="CannotContentifyNothingSelected">
		Inhaltsidentifizierung nicht möglich:
Keine Parzelle ausgewählt.
	</notification>
	<notification name="CannotContentifyNoRegion">
		Inhaltsidentifizierung nicht möglich:
Keine Region ausgewählt.
	</notification>
	<notification name="CannotReleaseLandNothingSelected">
		Land kann nicht aufgegeben werden:
Keine Parzelle ausgewählt.
	</notification>
	<notification name="CannotReleaseLandNoRegion">
		Land kann nicht aufgegeben werden:
Region nicht gefunden.
	</notification>
	<notification name="CannotBuyLandNothingSelected">
		Land kann nicht gekauft werden:
Keine Parzelle ausgewählt.
	</notification>
	<notification name="CannotBuyLandNoRegion">
		Land kann nicht gekauft werden:
Kann die Region nicht finden, in der sich dieses Land befindet.
	</notification>
	<notification name="CannotCloseFloaterBuyLand">
		Das Fenster Land kaufen kann nicht geschlossen werden, bevor [APP_NAME] den Preis für diese Transaktion eingeschätzt hat.
	</notification>
	<notification name="CannotDeedLandNothingSelected">
		Land kann nicht übertragen werden:
Keine Parzelle ausgewählt.
	</notification>
	<notification name="CannotDeedLandNoGroup">
		Land kann nicht übertragen werden:
Keine Gruppe ausgewählt.
	</notification>
	<notification name="CannotDeedLandNoRegion">
		Land kann nicht übertragen werden:
Kann die Region nicht finden, in der sich dieses Land befindet.
	</notification>
	<notification name="CannotDeedLandMultipleSelected">
		Land kann nicht übertragen werden:
Mehrere Parzellen ausgewählt.

Wählen Sie eine einzelne Parzelle.
	</notification>
	<notification name="CannotDeedLandWaitingForServer">
		Land kann nicht übertragen werden:
Warte auf Server für Eigentümerinformationen.

Bitte versuchen Sie es erneut.
	</notification>
	<notification name="CannotDeedLandNoTransfer">
		Land kann nicht übertragen werden:
Die Region [REGION] erlaubt keine Landübertragung.
	</notification>
	<notification name="CannotReleaseLandWatingForServer">
		Land kann nicht aufgegeben werden:
Server muss Parzelleninformation aktualisieren.

Versuchen Sie es in einigen Sekunden erneut.
	</notification>
	<notification name="CannotReleaseLandSelected">
		Land kann nicht aufgegeben werden:
Die ausgewählten Parzellen gehören Ihnen nicht.

Wählen Sie eine einzelne Parzelle.
	</notification>
	<notification name="CannotReleaseLandDontOwn">
		Land kann nicht aufgegeben werden:
Ihnen fehlt die Berechtigung zur Freigabe dieser Parzelle.
Parzellen, die Ihnen gehören, werden grün dargestellt.
	</notification>
	<notification name="CannotReleaseLandRegionNotFound">
		Land kann nicht aufgegeben werden:
Kann die Region nicht finden, in der sich dieses Land befindet.
	</notification>
	<notification name="CannotReleaseLandNoTransfer">
		Land kann nicht aufgegeben werden:
Die Region [REGION] erlaubt keine Landübertragung.
	</notification>
	<notification name="CannotReleaseLandPartialSelection">
		Land kann nicht aufgegeben werden:
Zum Freigeben müssen Sie eine ganze Parzelle auswählen.

Wählen Sie eine ganze Parzelle oder teilen Sie Ihre Parzelle.
	</notification>
	<notification name="ReleaseLandWarning">
		Sie sind im Begriff, [AREA] qm Land aufzugeben.
Wenn Sie diese Parzelle aufgeben, wird sie ohne L$-Erstattung von Ihrem Landbesitz entfernt.

Dieses Land aufgeben?
		<usetemplate name="okcancelbuttons" notext="Abbrechen" yestext="OK"/>
	</notification>
	<notification name="CannotDivideLandNothingSelected">
		Land kann nicht aufgeteilt werden:

Keine Parzellen ausgewählt.
	</notification>
	<notification name="CannotDivideLandPartialSelection">
		Land kann nicht aufgeteilt werden:

Sie haben eine ganze Parzelle ausgewählt.
Wählen Sie einen Parzellenabschnitt aus.
	</notification>
	<notification name="LandDivideWarning">
		Wenn Sie dieses Land teilen, wird diese Parzelle in zwei geteilt, jede mit ihren eigenen Einstellungen. Einige dieser Einstellungen werden aufgrund dieses Vorgangs zurückgesetzt.

Land teilen?
		<usetemplate name="okcancelbuttons" notext="Abbrechen" yestext="OK"/>
	</notification>
	<notification name="CannotDivideLandNoRegion">
		Land kann nicht aufgeteilt werden:
Kann die Region nicht finden, in der sich dieses Land befindet.
	</notification>
	<notification name="CannotJoinLandNoRegion">
		Land kann nicht zusammengelegt werden:
Kann die Region nicht finden, in der sich dieses Land befindet.
	</notification>
	<notification name="CannotJoinLandNothingSelected">
		Land kann nicht zusammengelegt werden:
Keine Parzellen ausgewählt.
	</notification>
	<notification name="CannotJoinLandEntireParcelSelected">
		Land kann nicht zusammengelegt werden:
Sie haben nur eine Parzelle ausgewählt.

Wählen Sie Land auf beiden Parzellen aus.
	</notification>
	<notification name="CannotJoinLandSelection">
		Land kann nicht zusammengelegt werden:
Sie müssen mehrere Parzellen auswählen.

Wählen Sie Land auf beiden Parzellen aus.
	</notification>
	<notification name="JoinLandWarning">
		Beim Zusammenlegen entsteht aus den vom Auswahlrechteck
erfassten Parzellen eine große Parzelle.
Sie müssen der neuen Parzelle einen Namen geben und ihre Optionen festlegen.

Land zusammenlegen?
		<usetemplate name="okcancelbuttons" notext="Abbrechen" yestext="OK"/>
	</notification>
	<notification name="ConfirmNotecardSave">
		Um das Objekt kopieren oder anzeigen zu können, müssen Sie zuerst diese Notizkarte speichern. Notizkarte speichern?
		<usetemplate name="okcancelbuttons" notext="Abbrechen" yestext="OK"/>
	</notification>
	<notification name="ConfirmItemCopy">
		Dieses Objekt in Ihr Inventar kopieren?
		<usetemplate name="okcancelbuttons" notext="Abbrechen" yestext="Kopieren"/>
	</notification>
	<notification name="ResolutionSwitchFail">
		Auflösung konnte nicht auf [RESX] x [RESY] gesetzt werden
	</notification>
	<notification name="ErrorUndefinedGrasses">
		Fehler: Nicht definierte Gräser: [SPECIES]
	</notification>
	<notification name="ErrorUndefinedTrees">
		Fehler: Nicht definierte Bäume: [SPECIES]
	</notification>
	<notification name="CannotSaveWearableOutOfSpace">
		„[NAME]“ konnte nicht in Kleidungsdatei gespeichert werden.  Geben Sie Speicherplatz auf dem Computer frei und speichern Sie das Kleidungsstück erneut.
	</notification>
	<notification name="CannotSaveToAssetStore">
		[NAME] kann nicht in Zentral-Asset-Speicher geladen werden.
Dies ist ein temporärer Fehler. Bitte passen Sie das Kleidungsstück in einigen Minuten noch einmal an und speichern Sie es erneut.
	</notification>
	<notification name="YouHaveBeenLoggedOut">
		Es tut uns leid! Sie wurden von [CURRENT_GRID] abgemeldet.
            [MESSAGE]
		<usetemplate name="okcancelbuttons" notext="Beenden" yestext="IM &amp; Chat anzeigen"/>
	</notification>
	<notification name="OnlyOfficerCanBuyLand">
		Landkauf für Gruppe nicht möglich:
Sie sind nicht berechtigt, Land für die aktive Gruppe zu kaufen.
	</notification>
	<notification label="Freund hinzufügen" name="AddFriendWithMessage">
		Freunde können sich gegenseitig die Berechtigung erteilen, sich auf der Karte zu sehen und den Online-Status anzuzeigen.

[NAME] Freundschaft anbieten?
		<form name="form">
			<input name="message">
				Wollen wir Freunde sein?
			</input>
			<button name="Offer" text="OK"/>
			<button name="Cancel" text="Abbrechen"/>
		</form>
	</notification>
	<notification label="Automatische Ersetzungsliste hinzufügen" name="AddAutoReplaceList">
		Name für neue Liste:
		<form name="form">
			<button name="SetName" text="OK"/>
		</form>
	</notification>
	<notification label="Automatische Ersetzungsliste umbenennen" name="RenameAutoReplaceList">
		Der Name „[DUPNAME]“ wird bereits verwendet.
 Geben Sie einen neuen eindeutigen Namen ein:
		<form name="form">
			<button name="ReplaceList" text="Aktuelle Liste ersetzen"/>
			<button name="SetName" text="Neuen Namen verwenden"/>
		</form>
	</notification>
	<notification name="InvalidAutoReplaceEntry">
		Das Schlüsselwort muss ein einziges Wort sein; die Ersetzungszeichenfolge darf nicht leer sein.
	</notification>
	<notification name="InvalidAutoReplaceList">
		Diese Ersetzungsliste ist nicht gültig.
	</notification>
	<notification name="SpellingDictImportRequired">
		Sie müssen eine Datei, einen Namen und eine Sprache angeben.
	</notification>
	<notification name="SpellingDictIsSecondary">
		Das Wörterbuch [DIC_NAME] scheint keine „aff“-Datei zu haben und ist deshalb ein sekundäres Wörterbuch.
Es kann als zusätzliches Wörterbuch verwendet werden, aber nicht als Hauptwörterbuch.

Weitere Informationen finden Sie unter https://wiki.secondlife.com/wiki/Adding_Spelling_Dictionaries.
	</notification>
	<notification name="SpellingDictImportFailed">
		Kopieren nicht möglich:
[FROM_NAME]
nach
[TO_NAME]
	</notification>
	<notification label="Outfit speichern" name="SaveOutfitAs">
		Mein aktuelles Outfit als neues Outfit speichern:
		<form name="form">
			<input name="message">
				[DESC] (neu)
			</input>
			<button name="OK" text="OK"/>
			<button name="Cancel" text="Abbrechen"/>
		</form>
	</notification>
	<notification label="Kleidungstyp speichern" name="SaveWearableAs">
		Objekt in meinem Inventar speichern als:
		<form name="form">
			<input name="message">
				[DESC] (neu)
			</input>
			<button name="OK" text="OK"/>
			<button name="Cancel" text="Abbrechen"/>
		</form>
	</notification>
	<notification label="Outfit neu benennen" name="RenameOutfit">
		Neuer Outfit-Name:
		<form name="form">
			<input name="new_name">
				[NAME]
			</input>
			<button name="OK" text="OK"/>
			<button name="Cancel" text="Abbrechen"/>
		</form>
	</notification>
	<notification name="RemoveFromFriends">
		Möchten Sie &lt;nolink&gt;[NAME]&lt;/nolink&gt; aus Ihrer Freundesliste entfernen?
		<usetemplate name="okcancelbuttons" notext="Abbrechen" yestext="OK"/>
	</notification>
	<notification name="RemoveMultipleFromFriends">
		Möchten Sie mehrere Freunde aus Ihrer Freundesliste entfernen?
		<usetemplate name="okcancelbuttons" notext="Abbrechen" yestext="OK"/>
	</notification>
	<notification name="GodDeleteAllScriptedPublicObjectsByUser">
		Möchten Sie alle geskripteten Objekte von
** [AVATAR_NAME] **
auf allen anderen Ländern in diesem Sim löschen?
		<usetemplate name="okcancelbuttons" notext="Abbrechen" yestext="OK"/>
	</notification>
	<notification name="GodDeleteAllScriptedObjectsByUser">
		Möchten Sie ALLE geskripteten Objekte von
** [AVATAR_NAME] **
auf ALLEN LÄNDERN in diesem Sim LÖSCHEN?
		<usetemplate name="okcancelbuttons" notext="Abbrechen" yestext="OK"/>
	</notification>
	<notification name="GodDeleteAllObjectsByUser">
		Möchten Sie ALLE Objekte (einschließlich geskriptete) von
** [AVATAR_NAME] **
auf ALLEN LÄNDERN in diesem Sim LÖSCHEN?
		<usetemplate name="okcancelbuttons" notext="Abbrechen" yestext="OK"/>
	</notification>
	<notification name="BlankClassifiedName">
		Geben Sie einen Namen für die Anzeige ein.
	</notification>
	<notification name="MinClassifiedPrice">
		Der Mindestbetrag für die Listung ist [MIN_PRICE] L$.

Geben sie einen höheren Betrag ein.
	</notification>
	<notification name="ConfirmItemDeleteHasLinks">
		Auf mindestens eines der Objekte wird über Verknüpfungen Bezug genommen. Wenn Sie dieses Objekt löschen, funktionieren die Verknüpfungen nicht mehr.  Wir empfehlen daher, diese Verknüpfungen zuerst zu löschen.

Möchten Sie diese Objekte wirklich löschen?
		<usetemplate name="okcancelbuttons" notext="Abbrechen" yestext="OK"/>
	</notification>
	<notification name="ConfirmObjectDeleteLock">
		Mindestens ein ausgewähltes Objekt ist gesperrt.

Möchten Sie diese Objekte löschen?
		<usetemplate name="okcancelbuttons" notext="Abbrechen" yestext="OK"/>
	</notification>
	<notification name="ConfirmObjectDeleteNoCopy">
		Mindestens ein ausgewähltes Objekt kann nicht kopiert werden.

Möchten Sie diese Objekte löschen?
		<usetemplate name="okcancelbuttons" notext="Abbrechen" yestext="OK"/>
	</notification>
	<notification name="ConfirmObjectDeleteNoOwn">
		Mindestens eines der ausgewählten Objekte gehört nicht Ihnen.

Möchten Sie diese Objekte wirklich löschen?
		<usetemplate name="okcancelbuttons" notext="Abbrechen" yestext="OK"/>
	</notification>
	<notification name="ConfirmObjectDeleteLockNoCopy">
		Mindestens ein Objekt ist gesperrt.
Mindestens ein Objekt kann nicht kopiert werden.

Möchten Sie diese Objekte löschen?
		<usetemplate name="okcancelbuttons" notext="Abbrechen" yestext="OK"/>
	</notification>
	<notification name="ConfirmObjectDeleteLockNoOwn">
		Mindestens ein Objekt ist gesperrt.
Mindestens ein Objekt gehört nicht Ihnen.

Möchten Sie diese Objekte wirklich löschen?
		<usetemplate name="okcancelbuttons" notext="Abbrechen" yestext="OK"/>
	</notification>
	<notification name="ConfirmObjectDeleteNoCopyNoOwn">
		Mindestens ein Objekt kann nicht kopiert werden.
Mindestens ein Objekt gehört nicht Ihnen.

Möchten Sie diese Objekte wirklich löschen?
		<usetemplate name="okcancelbuttons" notext="Abbrechen" yestext="OK"/>
	</notification>
	<notification name="ConfirmObjectDeleteLockNoCopyNoOwn">
		Mindestens ein Objekt ist gesperrt.
Mindestens ein Objekt kann nicht kopiert werden.
Mindestens ein Objekt gehört nicht Ihnen.

Möchten Sie diese Objekte wirklich löschen?
		<usetemplate name="okcancelbuttons" notext="Abbrechen" yestext="OK"/>
	</notification>
	<notification name="ConfirmObjectTakeLock">
		Mindestens ein Objekt ist gesperrt.

Möchten Sie diese Objekte nehmen?
		<usetemplate name="okcancelbuttons" notext="Abbrechen" yestext="OK"/>
	</notification>
	<notification name="ConfirmObjectTakeNoOwn">
		Nicht alle Objekte, die Sie aufgenommen haben, gehören Ihnen.
Wenn Sie fortfahren, werden die Rechte für den nächsten Eigentümer angewandt und Sie können die Objekte möglicherweise nicht bearbeiten oder kopieren.

Möchten Sie diese Objekte nehmen?
		<usetemplate name="okcancelbuttons" notext="Abbrechen" yestext="OK"/>
	</notification>
	<notification name="ConfirmObjectTakeLockNoOwn">
		Mindestens ein Objekt ist gesperrt.
Nicht alle Objekte, die Sie aufgenommen haben, gehören Ihnen.
Wenn Sie fortfahren, werden die Rechte für den nächsten Eigentümer abgefragt und Sie können die Objekte möglicherweise nicht bearbeiten oder kopieren.
Die aktuelle Auswahl können Sie jedoch aufnehmen.

Möchten Sie diese Objekte nehmen?
		<usetemplate name="okcancelbuttons" notext="Abbrechen" yestext="OK"/>
	</notification>
	<notification name="CantBuyLandAcrossMultipleRegions">
		Landkauf nicht möglich, da die Auswahl mehrere Regionen umfasst.

Wählen Sie ein kleineres Gebiet und versuchen Sie es erneut.
	</notification>
	<notification name="DeedLandToGroup">
		Die Schenkung dieser Parzelle setzt voraus, dass die Gruppe über ausreichende Landnutzungsrechte verfügt.
Dem Eigentümer wird der Kaufpreis für das Land nicht rückerstattet. Bei Verkauf der übertragenen Parzelle wird der Erlös zwischen den Gruppenmitgliedern aufgeteilt.

Der Gruppe „[GROUP_NAME]“
 [AREA] m² Land schenken?
		<usetemplate name="okcancelbuttons" notext="Abbrechen" yestext="OK"/>
	</notification>
	<notification name="DeedLandToGroupWithContribution">
		Die Schenkung dieser Parzelle setzt voraus, dass die Gruppe über ausreichende Landnutzungsrechte verfügt.
Die Schenkung beinhaltet eine Landübertragung an die Gruppe von „[NAME]“.
Dem Eigentümer wird der Kaufpreis für das Land nicht rückerstattet. Bei Verkauf der übertragenen Parzelle wird der Erlös zwischen den Gruppenmitgliedern aufgeteilt.

Der Gruppe „[GROUP_NAME]“ [AREA] m² an Land schenken?
		<usetemplate name="okcancelbuttons" notext="Abbrechen" yestext="OK"/>
	</notification>
	<notification name="DisplaySetToSafe">
		Es wurden sichere Anzeige-Einstellungen gewählt, da die Option -safe verwendet wurde.
	</notification>
	<notification name="DisplaySetToRecommendedGPUChange">
		Die Anzeigeeinstellungen wurden auf die empfohlenen Werte gesetzt, da Ihre Grafikkarte geändert wurde
von „[LAST_GPU]“
in „[THIS_GPU]“
	</notification>
	<notification name="DisplaySetToRecommendedFeatureChange">
		Aufgrund einer Änderung des Rendersubsystems wurden die Anzeigeeinstellungen auf die empfohlenen Werte gesetzt.
	</notification>
	<notification name="ErrorMessage">
		[ERROR_MESSAGE]
		<usetemplate name="okbutton" yestext="OK"/>
	</notification>
	<notification name="AvatarMovedDesired">
		Ihr gewünschter Zielort ist zurzeit nicht verfügbar.
Sie wurden zur nächstgelegenen Region teleportiert.
	</notification>
	<notification name="AvatarMovedLast">
		Ihr angeforderter Standort ist zurzeit nicht verfügbar.
Sie wurden zur nächstgelegenen Region teleportiert.
	</notification>
	<notification name="AvatarMovedHome">
		Ihr Zuhause ist zurzeit nicht verfügbar.
Sie wurden zur nächstgelegenen Region teleportiert.
Sie müssen eventuell ein neues Zuhause festlegen.
	</notification>
	<notification name="ClothingLoading">
		Ihre Kleidung wird noch heruntergeladen.
Sie können [APP_NAME] normal verwenden. Andere Benutzer können Sie korrekt dargestellt sehen.
		<form name="form">
			<ignore name="ignore" text="Das Herunterladen der Kleidung dauert lange"/>
		</form>
	</notification>
	<notification name="FirstRun">
		Installation von [APP_NAME] vollständig abgeschlossen.

Falls Sie [CURRENT_GRID] zum ersten Mal verwenden, müssen Sie zuerst ein Konto erstellen, bevor Sie sich anmelden können.
		<usetemplate name="okcancelbuttons" notext="Weiter" yestext="Konto erstellen..."/>
	</notification>
	<notification name="LoginPacketNeverReceived">
		Es gibt Probleme mit der Verbindung. Möglicherweise besteht ein Problem mit Ihrer Internetverbindung oder dem [SECOND_LIFE_GRID].

Überprüfen Sie Ihre Internetverbindung und versuchen Sie es dann erneut, oder klicken Sie auf Hilfe, um zu [SUPPORT_SITE] zu gelangen, oder klicken Sie auf Teleportieren, um nach Hause zu teleportieren.
		<url name="url">
			http://de.secondlife.com/support/
		</url>
		<form name="form">
			<button name="OK" text="OK"/>
			<button name="Help" text="Hilfe"/>
			<button name="Teleport" text="Teleportieren"/>
		</form>
	</notification>
	<notification name="WelcomeChooseSex">
		Ihr Avatar erscheint jeden Moment.

Benutzen Sie die Pfeiltasten, um sich fortzubewegen.
Drücken Sie F1 für Hilfe oder für weitere Informationen über [CURRENT_GRID].
Bitte wählen Sie einen männlichen oder weiblichen Avatar.
Sie können sich später noch umentscheiden.
		<usetemplate name="okcancelbuttons" notext="Weiblich" yestext="Männlich"/>
	</notification>
	<notification name="CantTeleportToGrid">
		Konnte nicht zu [SLURL] teleportieren, da dieser Standort sich auf einem anderen Grid ([GRID]) befindet. Sie befinden sich im Moment auf dem Grid ([CURRENT_GRID]).  Bitte schließen Sie Ihren Viewer und versuchen Sie es erneut.
		<usetemplate name="okbutton" yestext="OK"/>
	</notification>
	<notification name="GeneralCertificateError">
		Eine Verbindung zum Server konnte nicht hergestellt werden.
[REASON]

SubjektName: [SUBJECT_NAME_STRING]
Herausgeber: [ISSUER_NAME_STRING]
Gültig ab: [VALID_FROM]
Gültig bis: [VALID_TO]
MD5 Fingerabdruck: [SHA1_DIGEST]
SHA1 Fingerabdruck: [MD5_DIGEST]
Verwendung: [KEYUSAGE]
Erweiterte Verwendung: [EXTENDEDKEYUSAGE]
Identifikation: [SUBJECTKEYIDENTIFIER]
		<usetemplate name="okbutton" yestext="OK"/>
	</notification>
	<notification name="TrustCertificateError">
		Die Zertifizierungsautorität für diesen Server ist unbekannt.

Zertifikatsinformation:
SubjektName: [SUBJECT_NAME_STRING]
Herausgeber: [ISSUER_NAME_STRING]
Gültig ab: [VALID_FROM]
Gültig bis: [VALID_TO]
MD5 Fingerabdruck: [SHA1_DIGEST]
SHA1 Fingerabdruck: [MD5_DIGEST]
Verwendung: [KEYUSAGE]
Erweiterte Verwendung: [EXTENDEDKEYUSAGE]
Identifikation: [SUBJECTKEYIDENTIFIER]

Möchten Sie dieser Autorität vertrauen?
		<usetemplate name="okcancelbuttons" notext="Abbrechen" yestext="Vertrauen"/>
	</notification>
	<notification name="NotEnoughCurrency">
		[NAME] [PRICE] L$  Sie haben nicht genügend L$, um diese Aktion auszuführen.
	</notification>
	<notification name="GrantedModifyRights">
		[NAME] hat Ihnen die Erlaubnis erteilt, ihre/seine Objekte zu bearbeiten.
	</notification>
	<notification name="RevokedModifyRights">
		Ihnen wurden die Änderungsrechte für die Objekte von [NAME] entzogen.
	</notification>
	<notification name="FlushMapVisibilityCaches">
		Der Kartencache dieser Region wird geleert.
Diese Aktion ist nur beim Debugging sinnvoll.
(Auf dem Produktionssystem warten Sie einfach 5 Minuten. Die Karten werden nach erneuter Anmeldung automatisch aktualisiert.)
		<usetemplate name="okcancelbuttons" notext="Abbrechen" yestext="OK"/>
	</notification>
	<notification name="BuyOneObjectOnly">
		Sie können jeweils nur ein Objekt kaufen.  Wählen Sie ein einzelnes Objekt aus und versuchen Sie es erneut.
	</notification>
	<notification name="OnlyCopyContentsOfSingleItem">
		Es kann nur jeweils der Inhalt von einem Objekt kopiert werden.
Wählen Sie ein einzelnes Objekt aus und versuchen Sie es erneut.
		<usetemplate name="okcancelbuttons" notext="Abbrechen" yestext="OK"/>
	</notification>
	<notification name="KickUsersFromRegion">
		Alle Einwohner in dieser Region nach Hause teleportieren?
		<usetemplate name="okcancelbuttons" notext="Abbrechen" yestext="OK"/>
	</notification>
	<notification name="EstateObjectReturn">
		Möchten Sie wirklich alle Objekte zurückgeben, die [USER_NAME] gehören?
		<usetemplate name="okcancelbuttons" notext="Abbrechen" yestext="OK"/>
	</notification>
	<notification name="InvalidTerrainBitDepth">
		Die Regionstexturen konnten nicht festgelegt werden:
Die Terraintextur [TEXTURE_NUM] hat eine ungültige Bit-Tiefe [TEXTURE_BIT_DEPTH].

Ersetzen Sie die Textur [TEXTURE_NUM] mit einer Bilddatei von maximal 1024x1024 und 24 Bit und klicken Sie dann erneut auf „Übernehmen“.
	</notification>
	<notification name="InvalidTerrainSize">
		Die Regionstexturen konnten nicht festgelegt werden:
Die Terraintextur [TEXTURE_NUM] ist mit [TEXTURE_SIZE_X]x[TEXTURE_SIZE_Y] zu groß.

Ersetzen Sie die Textur [TEXTURE_NUM] mit einer Bilddatei von maximal 1024x1024 und 24 Bit und klicken Sie dann erneut auf „Übernehmen“.
	</notification>
	<notification name="RawUploadStarted">
		Hochladen gestartet. Je nach Verbindungsgeschwindigkeit kann der Vorgang bis zu 2 Minuten dauern.
	</notification>
	<notification name="ConfirmBakeTerrain">
		Möchten Sie das aktuelle Terrain formen, es zum Mittelpunkt der oberen und unteren Terraingrenzen und zum Standard des „Zurücksetzen“-Tools machen?
		<usetemplate name="okcancelbuttons" notext="Abbrechen" yestext="OK"/>
	</notification>
	<notification name="MaxAllowedAgentOnRegion">
		Es sind maximal [MAX_AGENTS] zulässige Einwohner erlaubt.
	</notification>
	<notification name="MaxBannedAgentsOnRegion">
		Es sind maximal [MAX_BANNED] verbannte Einwohner erlaubt.
	</notification>
	<notification name="MaxAgentOnRegionBatch">
		Fehler beim Versuch, [NUM_ADDED] Agenten hinzuzufügen:
Überschreitet den Grenzwert [MAX_AGENTS] [LIST_TYPE] um [NUM_EXCESS].
	</notification>
	<notification name="MaxAllowedGroupsOnRegion">
		Es sind maximal [MAX_GROUPS] zulässige Gruppen erlaubt.
		<usetemplate name="okcancelbuttons" notext="Abbrechen" yestext="Formen"/>
	</notification>
	<notification name="MaxManagersOnRegion">
		Es sind maximal [MAX_MANAGER]  verbannte Einwohner erlaub.
	</notification>
	<notification name="OwnerCanNotBeDenied">
		Der Eigentümer des Grundbesitzes kann nicht zur Liste der „Verbannten Einwohner“ hinzugefügt werden.
	</notification>
	<notification name="CanNotChangeAppearanceUntilLoaded">
		Das Aussehen lässt sich erst ändern, wenn Kleider und Form/Gestalt geladen sind.
	</notification>
	<notification name="ClassifiedMustBeAlphanumeric">
		Der Name der Anzeige muss mit einem Buchstaben von A bis Z oder einer Ziffer beginnen.  Satzzeichen sind nicht erlaubt.
	</notification>
	<notification name="CantSetBuyObject">
		„Objekt kaufen“ nicht möglich, da das Objekt nicht zum Verkauf freigegeben ist.
Geben Sie das Objekt zum Verkauf frei und versuchen Sie es erneut.
	</notification>
	<notification name="FinishedRawDownload">
		Raw-Terrain-Datei wurde heruntergeladen nach:
[DOWNLOAD_PATH].
	</notification>
	<notification name="DownloadWindowsMandatory">
		Eine neue Version von [SUPPORT_SITE] ist verfügbar.
[MESSAGE]
Sie müssen das Update herunterladen, um [APP_NAME] weiter verwenden zu können.
		<usetemplate name="okcancelbuttons" notext="Beenden" yestext="Herunterladen"/>
	</notification>
	<notification name="DownloadWindows">
		Eine neue Version von [APP_NAME] ist verfügbar.
[MESSAGE]
Dieses Update ist nicht erforderlich, für bessere Leistung und Stabilität sollte es jedoch installiert werden.
		<usetemplate name="okcancelbuttons" notext="Weiter" yestext="Herunterladen"/>
	</notification>
	<notification name="DownloadWindowsReleaseForDownload">
		Eine neue Version von [APP_NAME] ist verfügbar.
[MESSAGE]
Dieses Update ist nicht erforderlich, für bessere Leistung und Stabilität sollte es jedoch installiert werden.
		<usetemplate name="okcancelbuttons" notext="Weiter" yestext="Herunterladen"/>
	</notification>
	<notification name="DownloadLinuxMandatory">
		Eine neue Version von [SUPPORT_SITE] ist verfügbar.
[MESSAGE]
Sie müssen das Update herunterladen, um [APP_NAME] weiter verwenden zu können.
		<usetemplate name="okcancelbuttons" notext="Beenden" yestext="Herunterladen"/>
	</notification>
	<notification name="DownloadLinux">
		Eine neue Version von [APP_NAME] ist verfügbar.
[MESSAGE]
Dieses Update ist nicht erforderlich, für bessere Leistung und Stabilität sollte es jedoch installiert werden.
		<usetemplate name="okcancelbuttons" notext="Weiter" yestext="Herunterladen"/>
	</notification>
	<notification name="DownloadLinuxReleaseForDownload">
		Eine neue Version von [APP_NAME] ist verfügbar.
[MESSAGE]
Dieses Update ist nicht erforderlich, für bessere Leistung und Stabilität sollte es jedoch installiert werden.
		<usetemplate name="okcancelbuttons" notext="Weiter" yestext="Herunterladen"/>
	</notification>
	<notification name="DownloadMacMandatory">
		Eine neue Version von [SUPPORT_SITE] ist verfügbar.
[MESSAGE]
Sie müssen das Update herunterladen, um [APP_NAME] weiter verwenden zu können.

In Ihren Anwendungsordner herunterladen?
		<usetemplate name="okcancelbuttons" notext="Beenden" yestext="Herunterladen"/>
	</notification>
	<notification name="DownloadMac">
		Eine neue Version von [APP_NAME] ist verfügbar.
[MESSAGE]
Dieses Update ist nicht erforderlich, für bessere Leistung und Stabilität sollte es jedoch installiert werden.

In Ihren Anwendungsordner herunterladen?
		<usetemplate name="okcancelbuttons" notext="Weiter" yestext="Herunterladen"/>
	</notification>
	<notification name="DownloadMacReleaseForDownload">
		Eine neue Version von [APP_NAME] ist verfügbar.
[MESSAGE]
Dieses Update ist nicht erforderlich, für bessere Leistung und Stabilität sollte es jedoch installiert werden.

In Ihren Anwendungsordner herunterladen?
		<usetemplate name="okcancelbuttons" notext="Weiter" yestext="Herunterladen"/>
	</notification>
	<notification name="FailedUpdateInstall">
		Beim Installieren des Viewer-Updates ist ein Fehler aufgetreten.
Laden Sie den neuesten Viewer von http://secondlife.com/download herunter und installieren Sie ihn.
		<usetemplate name="okbutton" yestext="OK"/>
	</notification>
	<notification name="FailedRequiredUpdateInstall">
		Ein erforderliches Update konnte nicht installiert werden. 
Sie können sich erst anmelden, wenn [APP_NAME] aktualisiert wurde.

Laden Sie den neuesten Viewer von http://secondlife.com/download herunter und installieren Sie ihn.
		<usetemplate name="okbutton" yestext="Beenden"/>
	</notification>
	<notification name="UpdaterServiceNotRunning">
		Für Ihre SecondLife-Installation ist ein Update erforderlich.

Sie können dieses Update von http://www.secondlife.com/downloads herunterladen oder jetzt installieren.
		<usetemplate name="okcancelbuttons" notext="Second Life beenden" yestext="Jetzt herunterladen und installieren"/>
	</notification>
	<notification name="DownloadBackgroundTip">
		Für Ihre [APP_NAME]-Installation wurde ein Update heruntergeladen.
Version [VERSION] [[INFO_URL] Informationen zu diesem Update]
		<usetemplate name="okcancelbuttons" notext="Später..." yestext="Jetzt installieren und [APP_NAME] neu starten"/>
	</notification>
	<notification name="DownloadBackgroundDialog">
		Für Ihre [APP_NAME]-Installation wurde ein Update heruntergeladen.
Version [VERSION] [[INFO_URL] Informationen zu diesem Update]
		<usetemplate name="okcancelbuttons" notext="Später..." yestext="Jetzt installieren und [APP_NAME] neu starten"/>
	</notification>
	<notification name="RequiredUpdateDownloadedVerboseDialog">
		Ein erforderliches Softwareupdate wurde heruntergeladen.
Version [VERSION] [[INFO_URL] Infos zu diesem Update]

Zur Installation des Updates muss [APP_NAME] neu gestartet werden.
		<usetemplate name="okbutton" yestext="OK"/>
	</notification>
	<notification name="RequiredUpdateDownloadedDialog">
		Zur Installation des Updates muss [APP_NAME] neu gestartet werden.
[[INFO_URL] Infos zu diesem Update]
		<usetemplate name="okbutton" yestext="OK"/>
	</notification>
	<notification name="OtherChannelDownloadBackgroundTip">
		Für Ihre [APP_NAME]-Installation wurde ein Update heruntergeladen.
Version [VERSION] 
Dieser experimentelle Viewer wurde durch einen [NEW_CHANNEL] Viewer ersetzt;
weitere Details zu diesem Update finden Sie [[INFO_URL] hier].
		<usetemplate name="okcancelbuttons" notext="Später..." yestext="Jetzt installieren und [APP_NAME] neu starten"/>
	</notification>
	<notification name="OtherChannelDownloadBackgroundDialog">
		Für Ihre [APP_NAME]-Installation wurde ein Update heruntergeladen.
Version [VERSION]
Dieser experimentelle Viewer wurde durch einen [NEW_CHANNEL] Viewer ersetzt;
weitere Infos zu diesem Update finden Sie [[INFO_URL] hier].
		<usetemplate name="okcancelbuttons" notext="Später..." yestext="Jetzt installieren und [APP_NAME] neu starten"/>
	</notification>
	<notification name="OtherChannelRequiredUpdateDownloadedVerboseDialog">
		Ein erforderliches Softwareupdate wurde heruntergeladen.
Version [VERSION]
Dieser experimentelle Viewer wurde durch einen [NEW_CHANNEL] Viewer ersetzt;
weitere Infos zu diesem Update finden Sie [[INFO_URL] hier].

Zur Installation des Updates muss [APP_NAME] neu gestartet werden.
		<usetemplate name="okbutton" yestext="OK"/>
	</notification>
	<notification name="OtherChannelRequiredUpdateDownloadedDialog">
		Zur Installation des Updates muss [APP_NAME] neu gestartet werden.
Dieser experimentelle Viewer wurde durch einen [NEW_CHANNEL] Viewer ersetzt;
weitere Infos zu diesem Update finden Sie [[INFO_URL] hier].
		<usetemplate name="okbutton" yestext="OK"/>
	</notification>
	<notification name="DeedObjectToGroup">
		Bei Übertragung dieses Objekts erhält die Gruppe:
* An das Objekt bezahlte L$
		<usetemplate ignoretext="Bestätigen, bevor ich ein Objekt an eine Gruppe übertrage" name="okcancelignore" notext="Abbrechen" yestext="Übertragung"/>
	</notification>
	<notification name="WebLaunchExternalTarget">
		Möchten Sie Ihren Internetbrowser öffnen, um diesen Inhalt anzuzeigen?
		<usetemplate ignoretext="Meinen Browser starten, um eine Webseite anzuzeigen" name="okcancelignore" notext="Abbrechen" yestext="OK"/>
	</notification>
	<notification name="WebLaunchJoinNow">
		Möchten Sie Ihre [http://secondlife.com/account/ Startseite] aufrufen, um Ihr Konto zu verwalten?
		<usetemplate ignoretext="Meinen Browser starten, um mein Konto zu verwalten" name="okcancelignore" notext="Abbrechen" yestext="OK"/>
	</notification>
	<notification name="WebLaunchSecurityIssues">
		Informieren Sie sich im [CURRENT_GRID] Wiki, wie man Sicherheitsprobleme richtig meldet.
		<usetemplate ignoretext="Meinen Browser starten, um anzuzeigen, wie ein Sicherheitsproblem gemeldet werden soll" name="okcancelignore" notext="Abbrechen" yestext="OK"/>
	</notification>
	<notification name="WebLaunchQAWiki">
		Besuchen Sie das [CURRENT_GRID] QA-Wiki.
		<usetemplate ignoretext="Meinen Browser starten, um das QA-Wiki anzuzeigen" name="okcancelignore" notext="Abbrechen" yestext="OK"/>
	</notification>
	<notification name="WebLaunchPublicIssue">
		Im [CURRENT_GRID] Allgemeine-Fragen-Tracker können Sie Fehler und andere Probleme melden.
		<usetemplate ignoretext="Meinen Browser starten, um die Datenbank für Fehler und Verbesserungsvorschläge anzuzeigen" name="okcancelignore" notext="Abbrechen" yestext="Gehe zu Seite"/>
	</notification>
	<notification name="WebLaunchSupportWiki">
		Im offiziellen Linden-Blog finden Sie die neuesten Nachrichten und Informationen.
		<usetemplate ignoretext="Meinen Browser starten, um das Blog anzuzeigen" name="okcancelignore" notext="Abbrechen" yestext="OK"/>
	</notification>
	<notification name="WebLaunchLSLGuide">
		Möchten Sie den Scripting Guide öffnen?
		<usetemplate ignoretext="Meinen Browser starten, um den Scripting Guide anzuzeigen" name="okcancelignore" notext="Abbrechen" yestext="OK"/>
	</notification>
	<notification name="WebLaunchLSLWiki">
		Möchten Sie das LSL-Portal besuchen?
		<usetemplate ignoretext="Meinen Browser starten, um das LSL-Portal anzuzeigen" name="okcancelignore" notext="Abbrechen" yestext="Gehe zu Seite"/>
	</notification>
	<notification name="ReturnToOwner">
		Möchten Sie die ausgewählten Objekte an ihre Eigentümer zurückgeben? Transferierbare übertragene Objekte werden ihren früheren Eigentümern zurückgegeben.

*WARNUNG* Nicht transferierbare übertragene Objekte werden dabei gelöscht!
		<usetemplate ignoretext="Bestätigen, bevor Objekte an Ihre Eigentümer zurückgegeben werden" name="okcancelignore" notext="Abbrechen" yestext="OK"/>
	</notification>
	<notification name="GroupLeaveConfirmMember">
		Sie sind gegenwärtig Mitglied der Gruppe &lt;nolink&gt;[GROUP]&lt;/nolink&gt;.
Diese Gruppe verlassen?
		<usetemplate name="okcancelbuttons" notext="Abbrechen" yestext="OK"/>
	</notification>
	<notification name="OwnerCannotLeaveGroup">
		Sie können die Gruppe nicht verlassen, da Sie der letzte Besitzer der Gruppe sind. Weisen Sie die Besitzerrolle zuerst einem anderen Mitglied zu.
		<usetemplate name="okbutton" yestext="OK"/>
	</notification>
	<notification name="GroupDepartError">
		Verlassen der Gruppe nicht möglich: [reason]
		<usetemplate name="okbutton" yestext="OK"/>
	</notification>
	<notification name="GroupDepart">
		Sie haben die Gruppe „[group_name]“ verlassen.
		<usetemplate name="okbutton" yestext="OK"/>
	</notification>
	<notification name="ConfirmKick">
		Möchten Sie WIRKLICH alle Benutzer aus dem Grid werfen?
		<usetemplate name="okcancelbuttons" notext="Abbrechen" yestext="Alle Benutzer hinauswerfen"/>
	</notification>
	<notification name="MuteLinden">
		Lindens können nicht ignoriert werden.
		<usetemplate name="okbutton" yestext="OK"/>
	</notification>
	<notification name="CannotStartAuctionAlreadyForSale">
		Eine Parzelle, die bereits zum Verkauf freigegeben ist, kann nicht versteigert werden.  Deaktivieren Sie den Landverkauf, wenn Sie das Land zur Versteigerung freigeben möchten.
	</notification>
	<notification label="Objekt nach Name ignorieren ist fehlgeschlagen" name="MuteByNameFailed">
		Dieser Name wird bereits ignoriert.
		<usetemplate name="okbutton" yestext="OK"/>
	</notification>
	<notification name="RemoveItemWarn">
		Diese Aktion ist zwar erlaubt, aber beim Löschen von Inhalten wird das Objekt beschädigt. Möchten Sie dieses Element löschen?
		<usetemplate name="okcancelbuttons" notext="Abbrechen" yestext="OK"/>
	</notification>
	<notification name="CantOfferCallingCard">
		Sie können gerade keine Visitenkarte übergeben. Warten Sie kurz und versuchen Sie es dann noch einmal.
		<usetemplate name="okbutton" yestext="OK"/>
	</notification>
	<notification name="CantOfferFriendship">
		Sie können gerade keine Freundschaft anbieten. Warten Sie kurz und versuchen Sie es dann noch einmal.
		<usetemplate name="okbutton" yestext="OK"/>
	</notification>
	<notification name="DoNotDisturbModeSet">
		Nicht-stören-Modus ist aktiviert:  Sie erhalten keine Benachrichtigung über eingehende Kommunikation.

- Andere Einwohner erhalten Ihre Nicht-stören-Antwort (festgelegt in Einstellungen &gt; Privatsphäre &gt; Automatische Antwort).
- Teleport-Angebote werden abgelehnt.
- Voice-Anrufe werden abgelehnt.
		<usetemplate ignoretext="Ich ändere meinen Status zu „Nicht stören“" name="okignore" yestext="OK"/>
	</notification>
	<notification name="AutorespondModeSet">
		Automatische Antwort eingeschaltet.
Sender von eingehenden Instant Messages erhalten jetzt die konfigurierte automatische Antwort.
		<usetemplate ignoretext="Wenn der Onlinestatus auf automatische Antwort gesetzt wird." name="okignore" yestext="OK"/>
	</notification>
	<notification name="AutorespondNonFriendsModeSet">
		Automatische Antwort für Nicht-Freunde eingeschaltet.
Eingehende Instant Messages von Personen, die sich nicht auf der Freundesliste befinden, werden jetzt mit der konfigurierten automatische Nachricht beantwortet.
		<usetemplate ignoretext="Wenn die automatische Antwort für Nicht-Freunde eingeschaltet wird." name="okignore" yestext="OK"/>
	</notification>
	<notification name="RejectTeleportOffersModeSet">
		Abweisen von Teleport-Angeboten und -Anforderungen ist eingeschaltet.
Eingehende Teleport-Angebote und Teleport-Anforderungen werden jetzt mit der konfigurierten Antwort abgewiesen. Sie erhalten hierüber keine Benachrichtigung.
		<usetemplate ignoretext="Wenn Abweisen von Teleport-Angeboten und -Anforderungen eingeschaltet wird." name="okignore" yestext="OK"/>
	</notification>
	<notification name="RejectTeleportOffersModeWarning">
		Sie können aktuell keinen Teleport anfordern, da „Teleport-Angebote und -Anfragen abweisen“ aktiviert ist.
Falls Sie wünschen, können Sie diesen im Menü unter „Unterhalten“ &gt; „Online-Status“ deaktivieren.
		<usetemplate name="okbutton" yestext="OK"/>
	</notification>
	<notification name="JoinedTooManyGroupsMember">
		Sie haben die maximale Anzahl an Gruppen erreicht. Bitte verlassen Sie eine andere Gruppe, um dieser beitreten zu können oder lehnen Sie das Angebot ab.
[NAME] hat Sie eingeladen, einer Gruppe beizutreten.
		<usetemplate name="okcancelbuttons" notext="Ablehnen" yestext="Beitreten"/>
	</notification>
	<notification name="JoinedTooManyGroups">
		Sie haben die maximale Anzahl an Gruppen erreicht. Bitte verlassen Sie eine Gruppe bevor Sie einer neuen beitreten oder eine neue Gruppe bilden.
		<usetemplate name="okbutton" yestext="OK"/>
	</notification>
	<notification name="KickUser">
		Beim Hinauswerfen dieses Benutzers welche Meldung anzeigen?
		<form name="form">
			<input name="message">
				Sie wurden von einem Administrator abgemeldet.
			</input>
			<button name="OK" text="OK"/>
			<button name="Cancel" text="Abbrechen"/>
		</form>
	</notification>
	<notification name="KickAllUsers">
		Beim Hinauswerfen aller Personen vom Grid welche Meldung anzeigen?
		<form name="form">
			<input name="message">
				Sie wurden von einem Administrator abgemeldet.
			</input>
			<button name="OK" text="OK"/>
			<button name="Cancel" text="Abbrechen"/>
		</form>
	</notification>
	<notification name="FreezeUser">
		Beim Einfrieren dieses Benutzers welche Meldung anzeigen?
		<form name="form">
			<input name="message">
				Sie wurden eingefroren. Bewegen oder Chatten ist nicht mehr möglich. Ein Administrator wird sich über IM an Sie wenden
			</input>
			<button name="OK" text="OK"/>
			<button name="Cancel" text="Abbrechen"/>
		</form>
	</notification>
	<notification name="UnFreezeUser">
		Beim Auftauen dieses Benutzers welche Meldung anzeigen?
		<form name="form">
			<input name="message">
				Sie sind nicht mehr eingefroren.
			</input>
			<button name="OK" text="OK"/>
			<button name="Cancel" text="Abbrechen"/>
		</form>
	</notification>
	<notification name="SetDisplayNameSuccess">
		Hallo [DISPLAY_NAME],

wir bitten Sie um Geduld, während Ihr Name im System geändert wird. Es kann einige Tage dauern, bis Ihr [http://wiki.secondlife.com/wiki/Setting_your_display_name neuer Name] in Objekten, Skripts, Suchen usw. erscheint.
	</notification>
	<notification name="SetDisplayNameBlocked">
		Ihr Anzeigename kann leider nicht geändert werden. Wenn Sie der Ansicht sind, dass Sie diese Meldung fälschlicherweise erhalten haben, wenden Sie sich bitte an unseren Support.
	</notification>
	<notification name="SetDisplayNameFailedLength">
		Dieser Name ist leider zu lang. Anzeigenamen können maximal [LENGTH] Zeichen enthalten.

Wählen Sie einen kürzeren Namen.
	</notification>
	<notification name="SetDisplayNameFailedGeneric">
		Ihr Anzeigename konnte leider nicht festgelegt werden. Versuchen Sie es später erneut.
	</notification>
	<notification name="SetDisplayNameMismatch">
		Die eingegebenen Anzeigenamen stimmen nicht überein. Wiederholen Sie die Eingabe.
	</notification>
	<notification name="AgentDisplayNameUpdateThresholdExceeded">
		Sie müssen leider noch ein bisschen warten, bevor Sie Ihren Anzeigenamen ändern können.

Weitere Informationen finden Sie unter http://wiki.secondlife.com/wiki/Setting_your_display_name.

Versuchen Sie es später erneut.
	</notification>
	<notification name="AgentDisplayNameSetBlocked">
		Der angeforderte Name enthält ein unzulässiges Wort und konnte deshalb nicht festgelegt werden.
 
 Versuchen Sie einen anderen Namen.
	</notification>
	<notification name="AgentDisplayNameSetInvalidUnicode">
		Der gewünschte Anzeigename enthält ungültige Zeichen.
	</notification>
	<notification name="AgentDisplayNameSetOnlyPunctuation">
		Ihr Anzeigenamen muss Buchstaben enthalten und kann nicht ausschließlich aus Satzzeichen bestehen.
	</notification>
	<notification name="DisplayNameUpdate">
		[OLD_NAME] ([SLID]) hat einen neuen Namen: [NEW_NAME].
	</notification>
	<notification name="DisplayNameUpdateRemoveAlias">
		[OLD_NAME] ([SLID]) hat einen neuen Namen: [NEW_NAME].
Dieser Avatar hat ein Alias gesetzt, das [NEW_NAME] ersetzen wird.
Soll dieses entfernt werden?
		<form name="form">
			<button name="Yes" text="Ja"/>
			<button name="No" text="Nein"/>
		</form>
	</notification> 
	<notification name="OfferTeleport">
		Teleport an Ihre Position mit der folgenden Meldung anbieten?
		<form name="form">
			<input name="message">
				Triff mich in [REGION]
			</input>
			<button name="OK" text="OK"/>
			<button name="Cancel" text="Abbrechen"/>
		</form>
	</notification>
	<notification name="TeleportRequestPrompt">
		Teleport zu [NAME] mit folgender Nachricht anfordern:
		<form name="form">
			<button name="OK" text="OK"/>
			<button name="Cancel" text="Abbrechen"/>
		</form>
	</notification>
	<notification name="TooManyTeleportOffers">
		Sie haben versucht, [OFFERS] Teleport-Angebote zu machen,
womit Sie die Höchstgrenze von [LIMIT] überschreiten.
		<usetemplate name="okbutton" yestext="OK"/>
	</notification>
	<notification name="OfferTeleportFromGod">
		Einwohner zu Ihrem Standort einladen?
		<form name="form">
			<input name="message">
				Triff mich in [REGION]
			</input>
			<button name="OK" text="OK"/>
			<button name="Cancel" text="Abbrechen"/>
		</form>
	</notification>
	<notification name="TeleportFromLandmark">
		Sind Sie sicher, dass Sie zu &lt;nolink&gt;[LOCATION]&lt;/nolink&gt; teleportieren möchten?
		<usetemplate ignoretext="Bestätigen, dass ich zu einer Landmarke teleportieren möchte" name="okcancelignore" notext="Abbrechen" yestext="Teleportieren"/>
	</notification>
	<notification name="TeleportViaSLAPP">
		Möchten Sie wirklich zu &lt;nolink&gt;[LOCATION]&lt;/nolink&gt; teleportieren?
		<usetemplate ignoretext="Bestätigen, dass ich via SLAPP teleportieren möchte" name="okcancelignore" notext="Abbrechen" yestext="Teleportieren"/>
	</notification>
	<notification name="TeleportToPick">
		Nach [PICK] teleportieren?
		<usetemplate ignoretext="Bestätigen, dass ich zu einer Position in Auswahl teleportieren möchte" name="okcancelignore" notext="Abbrechen" yestext="Teleportieren"/>
	</notification>
	<notification name="TeleportToClassified">
		Zu [CLASSIFIED] teleportieren?
		<usetemplate ignoretext="Bestätigen, dass ich zu einer Position in Anzeigen teleportieren möchte." name="okcancelignore" notext="Abbrechen" yestext="Teleportieren"/>
	</notification>
	<notification name="TeleportToHistoryEntry">
		Nach [HISTORY_ENTRY] teleportieren?
		<usetemplate ignoretext="Bestätigen, dass ich zu einem Standort aus der Teleportliste teleportieren möchte" name="okcancelignore" notext="Abbrechen" yestext="Teleportieren"/>
	</notification>
	<notification label="Nachricht an alle auf diesem Grundbesitz" name="MessageEstate">
		Geben Sie eine kurze Nachricht ein, die an jede Person auf Ihrem Grundbesitz gesendet wird.
		<form name="form">
			<input name="message"/>
			<button name="OK" text="OK"/>
			<button name="Cancel" text="Abbrechen"/>
		</form>
	</notification>
	<notification label="Linden-Grundbesitz ändern" name="ChangeLindenEstate">
		Sie sind im Begriff, einen Grundbesitz in Linden-Besitz (Mainland, Teen-Raster, Orientierung usw.) zu verändern.

Dies ist ÄUSSERST GEFÄHRLICH, da es grundlegende Auswirkungen auf das Benutzererlebnis hat.  Auf dem Mainland werden tausende Regionen geändert, was den Spaceserver stark belastet.

Fortfahren?
		<usetemplate name="okcancelbuttons" notext="Abbrechen" yestext="OK"/>
	</notification>
	<notification label="Zugang zu Linden-Grundbesitz ändern" name="ChangeLindenAccess">
		Sie sind im Begriff, die Zugangsliste für einen Grundbesitz in Linden-Besitz (Mainland, Teen-Raster, Orientierung usw.) zu verändern.

Dies ist GEFÄHRLICH und sollte nur erfolgen, um Objekte/L$ per Hack in und aus dem Raster zu entfernen.
Tausende Regionen werden verändert und der Spaceserver wird dadurch stark belastet.
		<usetemplate name="okcancelbuttons" notext="Abbrechen" yestext="OK"/>
	</notification>
	<notification label="Grundbesitz wählen" name="EstateAllowedAgentAdd">
		Nur für diesen Grundbesitz oder für alle [ALL_ESTATES] zur Erlaubnisliste hinzufügen?
		<usetemplate canceltext="Abbrechen" name="yesnocancelbuttons" notext="Alle Grundbesitze" yestext="Dieser Grundbesitz"/>
	</notification>
	<notification label="Grundbesitz wählen" name="EstateAllowedAgentRemove">
		Nur für diesen Grundbesitz oder für alle [ALL_ESTATES] von Erlaubnisliste entfernen?
		<usetemplate canceltext="Abbrechen" name="yesnocancelbuttons" notext="Alle Grundbesitze" yestext="Diesen Grundbesitz"/>
	</notification>
	<notification label="Grundbesitz wählen" name="EstateAllowedGroupAdd">
		Nur für diesen Grundbesitz oder für alle [ALL_ESTATES] zur Gruppen-Erlaubnisliste hinzufügen?
		<usetemplate canceltext="Abbrechen" name="yesnocancelbuttons" notext="Alle Grundbesitze" yestext="Diesen Grundbesitz"/>
	</notification>
	<notification label="Grundbesitz wählen" name="EstateAllowedGroupRemove">
		Nur für diesen Grundbesitz oder für alle [ALL_ESTATES] von Gruppen-Erlaubnisliste entfernen?
		<usetemplate canceltext="Abbrechen" name="yesnocancelbuttons" notext="Alle Grundbesitze" yestext="Diesen Grundbesitz"/>
	</notification>
	<notification label="Grundbesitz wählen" name="EstateBannedAgentAdd">
		Zugang nur für diesen Grundbesitz oder für [ALL_ESTATES] verweigern?
		<usetemplate canceltext="Abbrechen" name="yesnocancelbuttons" notext="Alle Grundbesitze" yestext="Diesen Grundbesitz"/>
	</notification>
	<notification label="Grundbesitz wählen" name="EstateBannedAgentRemove">
		Einwohner nur für diesen Grundbesitz oder für alle [ALL_ESTATES] von der Bannliste entfernen?
		<usetemplate canceltext="Abbrechen" name="yesnocancelbuttons" notext="Alle Grundbesitze" yestext="Diesen Grundbesitz"/>
	</notification>
	<notification label="Grundbesitz wählen" name="EstateManagerAdd">
		Verwalter nur für diesen Grundbesitz oder für [ALL_ESTATES] festlegen?
		<usetemplate canceltext="Abbrechen" name="yesnocancelbuttons" notext="Alle Grundbesitze" yestext="Diesen Grundbesitz"/>
	</notification>
	<notification label="Grundbesitz wählen" name="EstateManagerRemove">
		Verwalter nur für diesen Grundbesitz oder für [ALL_ESTATES] entfernen?
		<usetemplate canceltext="Abbrechen" name="yesnocancelbuttons" notext="Alle Grundbesitze" yestext="Diesen Grundbesitz"/>
	</notification>
	<notification label="Grundbesitz auswählen" name="EstateAllowedExperienceAdd">
		Nur für diesen Grundbesitz oder für [ALL_ESTATES] zur Erlaubnisliste hinzufügen?
		<usetemplate canceltext="Abbrechen" name="yesnocancelbuttons" notext="Alle Grundbesitze" yestext="Dieser Grundbesitz"/>
	</notification>
	<notification label="Grundbesitz auswählen" name="EstateAllowedExperienceRemove">
		Nur für diesen Grundbesitz oder für [ALL_ESTATES] aus der Erlaubnisliste entfernen?
		<usetemplate canceltext="Abbrechen" name="yesnocancelbuttons" notext="Alle Grundbesitze" yestext="Dieser Grundbesitz"/>
	</notification>
	<notification label="Grundbesitz auswählen" name="EstateBlockedExperienceAdd">
		Nur für diesen Grundbesitz oder für [ALL_ESTATES] zur Blockierliste hinzufügen?
		<usetemplate canceltext="Abbrechen" name="yesnocancelbuttons" notext="Alle Grundbesitze" yestext="Dieser Grundbesitz"/>
	</notification>
	<notification label="Grundbesitz auswählen" name="EstateBlockedExperienceRemove">
		Nur für diesen Grundbesitz oder für [ALL_ESTATES] aus der Blockierliste entfernen?
		<usetemplate canceltext="Abbrechen" name="yesnocancelbuttons" notext="Alle Grundbesitze" yestext="Dieser Grundbesitz"/>
	</notification>
	<notification label="Grundbesitz auswählen" name="EstateTrustedExperienceAdd">
		Nur für diesen Grundbesitz oder für [ALL_ESTATES] zur Schlüsselliste hinzufügen?
		<usetemplate canceltext="Abbrechen" name="yesnocancelbuttons" notext="Alle Grundbesitze" yestext="Dieser Grundbesitz"/>
	</notification>
	<notification label="Grundbesitz auswählen" name="EstateTrustedExperienceRemove">
		Nur für diesen Grundbesitz oder für [ALL_ESTATES] aus der Schlüsselliste entfernen?
		<usetemplate canceltext="Abbrechen" name="yesnocancelbuttons" notext="Alle Grundbesitze" yestext="Dieser Grundbesitz"/>
	</notification>
	<notification label="Rauswurf bestätigen" name="EstateKickUser">
		Einwohner [EVIL_USER] von diesem Grundbesitz werfen?
		<usetemplate name="okcancelbuttons" notext="Abbrechen" yestext="OK"/>
	</notification>
	<notification label="Rauswurf bestätigen" name="EstateKickMultiple">
		Die folgenden Einwohner von diesem Grundbesitz werfen?

[RESIDENTS]
		<usetemplate name="okcancelbuttons" notext="Abbrechen" yestext="OK"/>
	</notification>
	
	<notification label="Nach Hause teleportieren bestätigen" name="EstateTeleportHomeUser">
		[AVATAR_NAME] nach Hause teleportieren?
		<usetemplate name="okcancelbuttons" notext="Abbrechen" yestext="OK"/>
	</notification>
	<notification label="Nach Hause teleportieren bestätigen" name="EstateTeleportHomeMultiple">
		Die folgenden Einwohnern nach Hause teleportieren?

[RESIDENTS]
		<usetemplate name="okcancelbuttons" notext="Abbrechen" yestext="OK"/>
	</notification>
	<notification label="Verbannen bestätigen" name="EstateBanUser">
		Zugang für [EVIL_USER] nur für diesen Grundbesitz oder für [ALL_ESTATES] verweigern?
		<usetemplate name="yesnocancelbuttons" canceltext="Abbrechen" notext="Alle Grundbesitze" yestext="Diesen Grundbesitz"/>
	</notification>
	<notification label="Verbannen bestätigen" name="EstateBanUserMultiple">
		Zugang für folgende Einwohner nur für diesen Grundbesitz oder für [ALL_ESTATES] verweigern?

[RESIDENTS]
		<usetemplate name="yesnocancelbuttons" canceltext="Abbrechen" notext="Alle Grundbesitze" yestext="Diesen Grundbesitz"/>
	</notification>
	<notification name="EstateChangeCovenant">
		Möchten Sie den Grundbesitzvertrag wirklich ändern?
		<usetemplate name="okcancelbuttons" notext="Abbrechen" yestext="OK"/>
	</notification>
	<notification name="RegionEntryAccessBlocked">
		Die Region, die Sie besuchen möchten, enthält Inhalte, die Ihre aktuellen Einstellungen überschreiten. Sie können Ihre Einstellungen unter „Avatar“ &gt; „Einstellungen“ &gt; „Allgemein“ ändern.
		<usetemplate name="okbutton" yestext="OK"/>
	</notification>
	<notification name="RegionEntryAccessBlocked_AdultsOnlyContent">
		Die Region, die Sie besuchen möchten, enthält [REGIONMATURITY]-Inhalte, die nur für Erwachsene zugänglich sind.
		<url name="url">
			http://wiki.secondlife.com/wiki/Linden_Lab_Official:Maturity_ratings:_an_overview/de
		</url>
		<usetemplate ignoretext="Regionswechsel: Die Region, die Sie besuchen möchten, enthält Inhalte, die nur für Erwachsene zugänglich sind." name="okcancelignore" notext="Schließen" yestext="Zur Knowledge Base gehen"/>
	</notification>
	<notification name="RegionEntryAccessBlocked_Notify">
		Die Region, die Sie besuchen möchten, enthält [REGIONMATURITY]-Inhalte, doch aufgrund Ihrer aktuellen Einstellungen werden [REGIONMATURITY]-Inhalte nicht dargestellt.
	</notification>
	<notification name="RegionEntryAccessBlocked_NotifyAdultsOnly">
		Die Region, die Sie besuchen möchten, enthält [REGIONMATURITY]-Inhalte, die nur für Erwachsene zugänglich sind.
	</notification>
	<notification name="RegionEntryAccessBlocked_Change">
		Die Region, die Sie besuchen möchten, enthält [REGIONMATURITY]-Inhalte, doch aufgrund Ihrer aktuellen Einstellungen werden [REGIONMATURITY]-Inhalte nicht dargestellt. Sie können Ihre Einstellungen ändern oder diesen Vorgang abbrechen. Nachdem Sie Ihre Einstellungen geändert haben, können Sie erneut versuchen, die Region zu betreten.
		<form name="form">
			<button name="OK" text="Einstellungen ändern"/>
			<button name="Cancel" text="Abbrechen"/>
			<ignore name="ignore" text="Regionswechsel: Die Region, die Sie besuchen möchten, enthält Inhalte, die aufgrund Ihrer Einstellungen nicht dargestellt werden können."/>
		</form>
	</notification>
	<notification name="RegionEntryAccessBlocked_PreferencesOutOfSync">
		Wir haben technische Probleme mit Ihrem Teleport, da Ihre Einstellungen nicht mit dem Server synchronisiert sind.
		<usetemplate name="okbutton" yestext="OK"/>
	</notification>
	<notification name="TeleportEntryAccessBlocked">
		Die Region, die Sie besuchen möchten, enthält Inhalte, die Ihre aktuellen Einstellungen überschreiten. Sie können Ihre Einstellungen unter „Avatar“ &gt; „Einstellungen“ &gt; „Allgemein“ ändern.
		<usetemplate name="okbutton" yestext="OK"/>
	</notification>
	<notification name="TeleportEntryAccessBlocked_AdultsOnlyContent">
		Die Region, die Sie besuchen möchten, enthält [REGIONMATURITY]-Inhalte, die nur für Erwachsene zugänglich sind.
		<url name="url">
			http://wiki.secondlife.com/wiki/Linden_Lab_Official:Maturity_ratings:_an_overview/de
		</url>
		<usetemplate ignoretext="Teleport: Die Region, die Sie besuchen möchten, enthält Inhalte, die nur für Erwachsene zugänglich sind." name="okcancelignore" notext="Schließen" yestext="Zur Knowledge Base gehen"/>
	</notification>
	<notification name="TeleportEntryAccessBlocked_Notify">
		Die Region, die Sie besuchen möchten, enthält [REGIONMATURITY]-Inhalte, doch aufgrund Ihrer aktuellen Einstellungen werden [REGIONMATURITY]-Inhalte nicht dargestellt.
	</notification>
	<notification name="TeleportEntryAccessBlocked_NotifyAdultsOnly">
		Die Region, die Sie besuchen möchten, enthält [REGIONMATURITY]-Inhalte, die nur für Erwachsene zugänglich sind.
	</notification>
	<notification name="TeleportEntryAccessBlocked_ChangeAndReTeleport">
		Die Region, die Sie besuchen möchten, enthält [REGIONMATURITY]-Inhalte, doch aufgrund Ihrer aktuellen Einstellungen werden [REGIONMATURITY]-Inhalte nicht dargestellt. Sie können Ihre Einstellungen ändern und den Teleport fortsetzen oder Sie können den Teleport abbrechen.
		<form name="form">
			<button name="OK" text="Ändern und fortfahren"/>
			<button name="Cancel" text="Abbrechen"/>
			<ignore name="ignore" text="Teleport (kann neu gestartet werden): Die Region, die Sie besuchen möchten, enthält Inhalte, die aufgrund Ihrer Einstellungen nicht dargestellt werden können."/>
		</form>
	</notification>
	<notification name="TeleportEntryAccessBlocked_Change">
		Die Region, die Sie besuchen möchten, enthält [REGIONMATURITY]-Inhalte, doch aufgrund Ihrer aktuellen Einstellungen werden [REGIONMATURITY]-Inhalte nicht dargestellt. Sie können Ihre Einstellungen ändern oder den Teleport abbrechen. Nachdem Sie Ihre Einstellungen geändert haben, können Sie den Teleport erneut versuchen.
		<form name="form">
			<button name="OK" text="Einstellungen ändern"/>
			<button name="Cancel" text="Abbrechen"/>
			<ignore name="ignore" text="Teleport (kann nicht neu gestartet werden): Die Region, die Sie besuchen möchten, enthält Inhalte, die aufgrund Ihrer Einstellungen nicht dargestellt werden können."/>
		</form>
	</notification>
	<notification name="TeleportEntryAccessBlocked_PreferencesOutOfSync">
		Wir haben technische Probleme mit Ihrem Teleport, da Ihre Einstellungen nicht mit dem Server synchronisiert sind.
		<usetemplate name="okbutton" yestext="OK"/>
	</notification>
	<notification name="RegionTPSpecialUsageBlocked">
<<<<<<< HEAD
		Region konnte nicht betreten werden. „[REGION_NAME]“ ist eine Glücksspiel-Region und Sie müssen bestimmte Kriterien erfüllen, um diese betreten zu können. Für weitere Informationen, lesen Sie bitte die [http://wiki.secondlife.com/wiki/Linden_Lab_Official:Second_Life_Skill_Gaming_FAQ Glücksspiel-FAQ].
=======
		Betreten der Region nicht gestattet. „[REGION_NAME]“ ist eine Region für Geschicklichkeitsspiele. Der Zugang ist Einwohnern vorbehalten, die bestimmte Kriterien erfüllen. Weitere Details finden Sie unter [http://wiki.secondlife.com/wiki/Linden_Lab_Official:Skill_Gaming_in_Second_Life Skill Gaming FAQ].
>>>>>>> 3aeb346b
		<usetemplate name="okbutton" yestext="OK"/>
	</notification>
	<notification name="PreferredMaturityChanged">
		Sie erhalten keine Benachrichtigungen mehr, wenn Sie eine Region der Inhaltseinstufung „[RATING]“ besuchen. Sie können Ihre Inhaltseinstellungen von der Menüleiste aus ändern („Avatar“ &gt; „Einstellungen“ &gt; „Allgemein“).
		<usetemplate name="okbutton" yestext="OK"/>
	</notification>
	<notification name="MaturityChangeError">
		Wir konnten Ihre Einstellungen zur Anzeige von [PREFERRED_MATURITY]-Inhalten leider nicht ändern. Ihre Einstellungen wurden auf [ACTUAL_MATURITY]-Inhalte zurückgesetzt. Sie können erneut versuchen, Ihre Inhaltseinstellungen von der Menüleiste aus zu ändern („Avatar“ &gt; „Einstellungen“ &gt; „Allgemein“).
		<usetemplate name="okbutton" yestext="OK"/>
	</notification>
	<notification name="LandClaimAccessBlocked">
		Die Inhaltseinstufung des Landes, das Sie in Besitz nehmen möchten, überschreitet Ihre aktuellen Einstellungen. Sie können Ihre Einstellungen unter „Avatar“ &gt; „Einstellungen“ &gt; „Allgemein“ ändern.
		<usetemplate name="okbutton" yestext="OK"/>
	</notification>
	<notification name="LandClaimAccessBlocked_AdultsOnlyContent">
		Nur Erwachsene können dieses Land in Besitz nehmen.
		<url name="url">
			http://wiki.secondlife.com/wiki/Linden_Lab_Official:Maturity_ratings:_an_overview/de
		</url>
		<usetemplate ignoretext="Nur Erwachsene können dieses Land in Besitz nehmen." name="okcancelignore" notext="Schließen" yestext="Zur Knowledge Base gehen"/>
	</notification>
	<notification name="LandClaimAccessBlocked_Notify">
		Das Land, das Sie Sie in Besitz nehmen möchten, enthält [REGIONMATURITY]-Inhalte, doch aufgrund Ihrer aktuellen Einstellungen werden [REGIONMATURITY]-Inhalte nicht dargestellt.
	</notification>
	<notification name="LandClaimAccessBlocked_NotifyAdultsOnly">
		Das Land, das Sie in Besitz nehmen möchten, enthält [REGIONMATURITY]-Inhalte, die nur für Erwachsene zugänglich sind.
	</notification>
	<notification name="LandClaimAccessBlocked_Change">
		Das Land, das Sie in Besitz nehmen möchten, enthält [REGIONMATURITY]-Inhalte, doch aufgrund Ihrer aktuellen Einstellungen werden [REGIONMATURITY]-Inhalte nicht dargestellt. Sie können Ihre Einstellungen ändern und anschließend erneut versuchen, das Land in Besitz zu nehmen.
		<form name="form">
			<button name="OK" text="Einstellungen ändern"/>
			<button name="Cancel" text="Abbrechen"/>
			<ignore name="ignore" text="Das Land, das Sie in Besitz nehmen möchten, enthält Inhalte, die aufgrund Ihrer Einstellungen nicht dargestellt werden können."/>
		</form>
	</notification>
	<notification name="LandBuyAccessBlocked">
		Die Inhaltseinstufung des Landes, das Sie kaufen möchten, überschreitet Ihre aktuellen Einstellungen. Sie können Ihre Einstellungen unter „Avatar“ &gt; „Einstellungen“ &gt; „Allgemein“ ändern.
		<usetemplate name="okbutton" yestext="OK"/>
	</notification>
	<notification name="LandBuyAccessBlocked_AdultsOnlyContent">
		Nur Erwachsene können dieses Land kaufen.
		<url name="url">
			http://wiki.secondlife.com/wiki/Linden_Lab_Official:Maturity_ratings:_an_overview/de
		</url>
		<usetemplate ignoretext="Nur Erwachsene können dieses Land kaufen." name="okcancelignore" notext="Schließen" yestext="Zur Knowledge Base gehen"/>
	</notification>
	<notification name="LandBuyAccessBlocked_Notify">
		Das Land, das Sie kaufen möchten, enthält [REGIONMATURITY]-Inhalte, doch aufgrund Ihrer aktuellen Einstellungen werden [REGIONMATURITY]-Inhalte nicht dargestellt.
	</notification>
	<notification name="LandBuyAccessBlocked_NotifyAdultsOnly">
		Das Land, das Sie kaufen möchten, enthält Inhalte der Einstufung „[REGIONMATURITY]“, die nur für Erwachsene zugänglich sind.
	</notification>
	<notification name="LandBuyAccessBlocked_Change">
		Das Land, das Sie kaufen möchten, enthält [REGIONMATURITY]-Inhalte, doch aufgrund Ihrer aktuellen Einstellungen werden [REGIONMATURITY]-Inhalte nicht dargestellt. Sie können Ihre Einstellungen ändern und anschließend erneut versuchen, das Land zu kaufen.
		<form name="form">
			<button name="OK" text="Einstellungen ändern"/>
			<button name="Cancel" text="Abbrechen"/>
			<ignore name="ignore" text="Das Land, das Sie kaufen möchten, enthält Inhalte, die aufgrund Ihrer Einstellungen nicht dargestellt werden können."/>
		</form>
	</notification>
	<notification name="TooManyPrimsSelected">
		Zu viele Prims wurden ausgewählt.  Bitte wählen Sie höchstens [MAX_PRIM_COUNT] Prims aus und versuchen Sie es erneut.
		<usetemplate name="okbutton" yestext="OK"/>
	</notification>
	<notification name="ProblemImportingEstateCovenant">
		Problem beim Import des Grundbesitzvertrags.
		<usetemplate name="okbutton" yestext="OK"/>
	</notification>
	<notification name="ProblemAddingEstateManager">
		Es gibt Probleme beim Hinzufügen eines neuen Grundbesitzverwalters.  Bei mindestens einem Grundbesitz ist die Verwalterliste voll.
	</notification>
	<notification name="ProblemAddingEstateBanManager">
		Grundbesitzer oder Grundstücksverwalter kann nicht auf die Bannliste gesetzt werden.
	</notification>
	<notification name="ProblemAddingEstateGeneric">
		Problem beim Hinzufügen zu dieser Grundbesitzliste.  Bei mindestens einem Grundbesitz ist die Liste voll.
	</notification>
	<notification name="UnableToLoadNotecardAsset">
		Notizkarten-Asset konnte nicht geladen werden.
		<usetemplate name="okbutton" yestext="OK"/>
	</notification>
	<notification name="NotAllowedToViewNotecard">
		Unzureichende Rechte, um die mit der angeforderten Asset-ID verbundene Notizkarte anzuzeigen.
		<usetemplate name="okbutton" yestext="OK"/>
	</notification>
	<notification name="MissingNotecardAssetID">
		Asset-ID für Notizkarte fehlt in Datenbank.
		<usetemplate name="okbutton" yestext="OK"/>
	</notification>
	<notification name="PublishClassified">
		Hinweis: Anzeigengebühren werden nicht zurückerstattet.

Anzeige für [AMOUNT] L$ veröffentlichen?
		<usetemplate name="okcancelbuttons" notext="Abbrechen" yestext="OK"/>
	</notification>
	<notification name="SetClassifiedMature">
		Enthält diese Anzeige moderate Inhalte?
		<usetemplate canceltext="Abbrechen" name="yesnocancelbuttons" notext="Nein" yestext="Ja"/>
	</notification>
	<notification name="SetGroupMature">
		Beschäftigt sich diese Gruppe mit moderaten Inhalten?
		<usetemplate canceltext="Abbrechen" name="yesnocancelbuttons" notext="Nein" yestext="Ja"/>
	</notification>
	<notification label="Neustart bestätigen" name="ConfirmRestart">
		Möchten Sie diese Region neu starten?
		<usetemplate name="okcancelbuttons" notext="Abbrechen" yestext="OK"/>
	</notification>
	<notification label="Nachricht an alle in dieser Region" name="MessageRegion">
		Geben Sie eine kurze Nachricht ein, die an jede Person in dieser Region gesendet wird.
		<form name="form">
			<input name="message"/>
			<button name="OK" text="OK"/>
			<button name="Cancel" text="Abbrechen"/>
		</form>
	</notification>
	<notification label="Alterseinstufung der Region ändern" name="RegionMaturityChange">
		Die Inhaltseinstufung dieser Region wurde geändert.
Es kann eine Weile dauern, bis diese Änderung auf der Karte angezeigt wird.
		<usetemplate name="okbutton" yestext="OK"/>
	</notification>
	<notification label="Falsche Voice-Version" name="VoiceVersionMismatch">
		Diese Version von [APP_NAME] ist mit der Voice-Chat-Funktion in dieser Region nicht kompatibel. Damit Voice-Chat funktioniert, müssen Sie [APP_NAME] aktualisieren.
	</notification>
	<notification label="Objekte können nicht gekauft werden" name="BuyObjectOneOwner">
		Objekte können nicht von mehreren Eigentümern gleichzeitig gekauft werden.
Wählen Sie ein einzelnes Objekt aus und versuchen Sie es erneut.
	</notification>
	<notification label="Inhalte können nicht gekauft werden" name="BuyContentsOneOnly">
		Inhalte können jeweils nur für ein Objekt gekauft werden.
Wählen Sie ein einzelnes Objekt aus und versuchen Sie es erneut.
	</notification>
	<notification label="Inhalte können nicht gekauft werden" name="BuyContentsOneOwner">
		Objekte können nicht von mehreren Eigentümern gleichzeitig gekauft werden.
Wählen Sie ein einzelnes Objekt aus und versuchen Sie es erneut.
	</notification>
	<notification name="BuyOriginal">
		Von [OWNER] Originalobjekt für [PRICE] L$ kaufen?
Sie werden der Eigentümer dieses Objekts.
Sie können das Objekt:
 Bearbeiten: [MODIFYPERM]
 Kopieren: [COPYPERM]
 Verkaufen oder weggeben: [RESELLPERM]
		<usetemplate name="okcancelbuttons" notext="Abbrechen" yestext="OK"/>
	</notification>
	<notification name="BuyOriginalNoOwner">
		Originalobjekt für [PRICE] L$ kaufen?
Sie werden der Eigentümer dieses Objekts.
Sie können das Objekt:
 Bearbeiten: [MODIFYPERM]
 Kopieren: [COPYPERM]
 Verkaufen oder weggeben: [RESELLPERM]
		<usetemplate name="okcancelbuttons" notext="Abbrechen" yestext="OK"/>
	</notification>
	<notification name="BuyCopy">
		Von [OWNER] Kopie für [PRICE] L$ kaufen?
Das Objekt wird in Ihr Inventar kopiert.
Sie können das Objekt:
 Bearbeiten: [MODIFYPERM]
 Kopieren: [COPYPERM]
 Verkaufen oder weggeben: [RESELLPERM]
		<usetemplate name="okcancelbuttons" notext="Abbrechen" yestext="OK"/>
	</notification>
	<notification name="BuyCopyNoOwner">
		Kopie für [PRICE] L$ kaufen?
Das Objekt wird in Ihr Inventar kopiert.
Sie können das Objekt:
 Bearbeiten: [MODIFYPERM]
 Kopieren: [COPYPERM]
 Verkaufen oder weggeben: [RESELLPERM]
		<usetemplate name="okcancelbuttons" notext="Abbrechen" yestext="OK"/>
	</notification>
	<notification name="BuyContents">
		Von [OWNER] Inhalte für [PRICE] L$ kaufen?
Die Inhalte werden in Ihr Inventar kopiert.
		<usetemplate name="okcancelbuttons" notext="Abbrechen" yestext="OK"/>
	</notification>
	<notification name="BuyContentsNoOwner">
		Inhalte für [PRICE] L$ kaufen?
Die Inhalte werden in Ihr Inventar kopiert.
		<usetemplate name="okcancelbuttons" notext="Abbrechen" yestext="OK"/>
	</notification>
	<notification name="ConfirmPurchase">
		Transaktion:
[ACTION]

Möchten Sie diesen Kauf fortsetzen?
		<usetemplate name="okcancelbuttons" notext="Abbrechen" yestext="OK"/>
	</notification>
	<notification name="ConfirmPurchasePassword">
		Transaktion:
[ACTION]

Möchten Sie diesen Kauf fortsetzen?
Geben Sie Ihr Kennwort erneut ein und klicken Sie auf OK.
		<form name="form">
			<input name="message"/>
			<button name="ConfirmPurchase" text="OK"/>
			<button name="Cancel" text="Abbrechen"/>
		</form>
	</notification>
	<notification name="SetPickLocation">
		Hinweis:
Sie haben die Position dieser Auswahl aktualisiert, aber die anderen Daten behalten ihre ursprünglichen Werte.
		<usetemplate name="okbutton" yestext="OK"/>
	</notification>
	<notification name="MoveInventoryFromObject">
		Sie haben „nicht kopierfähige“ Inventarobjekte ausgewählt.
Diese Objekte werden nicht kopiert, sondern in Ihr Inventar verschoben.

Inventarobjekt(e) verschieben?
		<usetemplate ignoretext="Warnhinweis anzeigen, bevor ich nicht kopierbare Artikel aus einem Objekt verschiebe" name="okcancelignore" notext="Abbrechen" yestext="OK"/>
	</notification>
	<notification name="MoveInventoryFromScriptedObject">
		Sie haben „nicht kopierfähige“ Inventarobjekte ausgewählt.  Diese Objekte werden nicht kopiert, sondern in Ihr Inventar verschoben.
Da es sich um ein geskriptetes Objekt handelt, geht die Skriptfunktion beim Verschieben in das Inventar möglicherweise verloren.

Inventarobjekt(e) verschieben?
		<usetemplate ignoretext="Warnhinweis anzeigen, bevor ich nicht-kopierbare Artikel verschiebe, die ein geskriptetes Objekt beschädigen können" name="okcancelignore" notext="Abbrechen" yestext="OK"/>
	</notification>
	<notification name="ClickActionNotPayable">
		Achtung: Die Klickaktion „Objekt bezahlen“ wurde eingestellt. Diese funktioniert jedoch nicht, wenn ein Skript mit einer Geldtransaktion () hinzugefügt wird.
		<form name="form">
			<ignore name="ignore" text="Ich habe die Aktion „Objekt bezahlen&quot; eingestellt, während ich ein Objekt gebaut habe, dass kein Geld()-Skript enthält."/>
		</form>
	</notification>
	<notification name="PayConfirmation">
		Bestätigen Sie, dass sie L$[AMOUNT] an [TARGET] zahlen möchten.
		<usetemplate ignoretext="Bestätigen, bevor Zahlungen getätigt werden (Summen über L$200)" name="okcancelignore" notext="Abbrechen" yestext="Bezahlen"/>
	</notification>
	<notification name="PayObjectFailed">
		Zahlung fehlgeschlagen: Objekt wurde nicht gefunden.
		<usetemplate name="okbutton" yestext="OK"/>
	</notification>
	<notification name="OpenObjectCannotCopy">
		Sie haben keine Berechtigung zum Kopieren von Elementen in diesem Objekt.
	</notification>
	<notification name="WebLaunchAccountHistory">
		Möchten Sie Ihre [http://secondlife.com/account/ Startseite] aufrufen, um Ihre Konto-Statistik anzuzeigen?
		<usetemplate ignoretext="Meinen Browser starten, um meine Konto-Statistik anzuzeigen" name="okcancelignore" notext="Abbrechen" yestext="Gehe zu Seite"/>
	</notification>
	<notification name="ConfirmAddingChatParticipants">
		Wenn Sie eine Person zu einer vorhandenen Unterhaltung hinzufügen, wird eine neue Unterhaltung erstellt.  Alle Teilnehmer erhalten neue Unterhaltungsbenachrichtigungen.
		<usetemplate ignoretext="Hinzufügen von Chat-Teilnehmern bestätigen" name="okcancelignore" notext="Abbrechen" yestext="OK"/>
	</notification>
	<notification name="ConfirmQuit">
		Wirklich beenden?
		<usetemplate ignoretext="Bestätigen, bevor Sitzung beendet wird" name="okcancelignore" notext="Nicht beenden" yestext="Beenden"/>
	</notification>
	<notification name="ConfirmRestoreToybox">
		Durch diese Aktion werden Ihre Standardschaltflächen und -symbolleisten wiederhergestellt.

Diese Aktion kann nicht rückgängig gemacht werden.
		<usetemplate name="okcancelbuttons" notext="Abbrechen" yestext="OK"/>
	</notification>
	<notification name="ConfirmClearAllToybox">
		Durch diese Aktion werden alle Schaltflächen zurück in die Toolbox gestellt; die Symbolleisten sind leer.
    
Diese Aktion kann nicht rückgängig gemacht werden.
		<usetemplate name="okcancelbuttons" notext="Abbrechen" yestext="OK"/>
	</notification>
	<notification name="DeleteItems">
		[QUESTION]
		<usetemplate ignoretext="Vor dem Löschen von Objekten bestätigen" name="okcancelignore" notext="Abbrechen" yestext="OK"/>
	</notification>
	<notification name="HelpReportAbuseEmailLL">
		Mit dieser Funktion können Sie Verstöße gegen die [http://secondlife.com/corporate/tos.php Servicebedingungen (EN)] und [http://secondlife.com/corporate/cs.php Community-Standards] melden.

Alle gemeldeten Verstöße werden bearbeitet.
	</notification>
	<notification name="HelpReportAbuseSelectCategory">
		Wählen Sie eine Missbrauchskategorie aus.
Die Angabe einer Kategorie hilft uns bei der Bearbeitung des Berichts.
	</notification>
	<notification name="HelpReportAbuseAbuserNameEmpty">
		Geben Sie den Namen des Täters ein.
Eine genaue Angabe hilft uns, Fälle von Missbrauch zu ahnden.
	</notification>
	<notification name="HelpReportAbuseAbuserLocationEmpty">
		Bitte geben Sie den Ort an, an dem der Missbrauch stattgefunden hat.
Eine genaue Angabe hilft uns, Fälle von Missbrauch zu ahnden.
	</notification>
	<notification name="HelpReportAbuseSummaryEmpty">
		Bitte geben Sie eine Zusammenfassung des Vorfalls ein.
Eine genaue Zusammenfassung hilft uns, Fälle von Missbrauch zu ahnden.
	</notification>
	<notification name="HelpReportAbuseDetailsEmpty">
		Bitte geben Sie eine ausführliche Beschreibung des Vorfalls ein.
Eine möglichst genaue Beschreibung mit Namen und Einzelheiten hilft uns, Fälle von Missbrauch zu ahnden.
	</notification>
	<notification name="HelpReportAbuseContainsCopyright">
		Sehr geehrte(r) Einwohner(in),

Sie melden eine Urheberrechtsverletzung. Sind Sie wirklich sicher, dass Sie eine Verletzung des Urheberrechts melden möchten?

1. Missbrauch melden. Wenn Sie der Meinung sind, ein Einwohner nutzt das Berechtigungssystem von [CURRENT_GRID] auf unerlaubte Weise zu seinem Vorteil aus, indem er zum Beispiel einen CopyBot oder ähnliche Kopiertools verwendet und damit eine Urheberrechtsverletzung begeht, können Sie diesen Missbrauch melden. Das Missbrauchsteam untersucht gemeldete Verstöße gegen die  [CURRENT_GRID] [http://secondlife.com/corporate/tos.php Servicebedingungen] oder [http://secondlife.com/corporate/cs.php Community-Standards] und verhängt entsprechende Maßnahmen. Das Missbrauchsteam ist jedoch nicht dafür zuständig, Inhalte aus der  [CURRENT_GRID]-Welt zu entfernen und reagiert auch nicht auf entsprechende Anfragen.

2. Der DMCA oder das Entfernen von Inhalten. Sie können das Entfernen von Inhalten aus  [CURRENT_GRID] beantragen. Dazu MÜSSEN Sie eine Urheberrechtsverletzung gemäß den in unserer DMCA-Richtlinie unter  [http://secondlife.com/corporate/dmca.php] dargelegten Anweisungen einreichen.

Wenn Sie mit der Missbrauchmeldung jetzt fortfahren möchten, schließen Sie bitte dieses Fenster und senden Sie Ihren Bericht ein.  Möglicherweise müssen Sie Kategorie „CopyBot oder Berechtigungs-Exploit“ auswählen.

Vielen Dank,

Linden Lab
	</notification>
	<notification name="FailedRequirementsCheck">
		Die folgenden erforderlichen Komponenten fehlen in [FLOATER]:
[COMPONENTS]
	</notification>
	<notification label="Vorhandenen Anhang ersetzen" name="ReplaceAttachment">
		An dieser Körperstelle ist bereits ein Objekt angebracht.
Möchten Sie es mit dem ausgewählten Objekt ersetzen?
		<form name="form">
			<ignore name="ignore" save_option="true" text="Einen bestehenden Anhang mit dem ausgewählten Artikel ersetzen"/>
			<button ignore="Automatisch ersetzen" name="Yes" text="OK"/>
			<button ignore="Nie ersetzen" name="No" text="Abbrechen"/>
		</form>
	</notification>
	<notification name="TooManyWearables">
<<<<<<< HEAD
		Sie können keinen Ordner mit mehr als [AMOUNT] Gegenständen anziehen. Sie können dieses Limit unter Erweitert &gt; Debug Einstellungen anzeigen &gt; WearFolderLimit ändern.
=======
		Sie können keinen Ordner tragen, der mehr als [AMOUNT] Elemente enthält.  Sie können diesen Höchstwert unter „Erweitert“ &gt; „Debug-Einstellungen anzeigen“ &gt; „WearFolderLimit“ ändern.
>>>>>>> 3aeb346b
	</notification>
	<notification label="Warnung für Nicht-stören-Modus" name="DoNotDisturbModePay">
		Sie haben den Nicht-stören-Modus aktiviert. Sie erhalten keine Artikel, die im Gegenzug für diese Zahlung angeboten werden.

Möchten Sie den Nicht-stören-Modus deaktivieren, bevor Sie diese Transaktion abschließen?
		<form name="form">
			<ignore name="ignore" text="Ich bin im Begriff eine Person oder ein Objekt zu bezahlen, während ich im Nicht-stören-Modus bin."/>
			<button ignore="„Nicht stören“-Modus immer verlassen" name="Yes" text="OK"/>
			<button ignore="„Nicht stören“-Modus nie verlassen" name="No" text="Abbrechen"/>
		</form>
	</notification>
	<notification name="ConfirmDeleteProtectedCategory">
		Der Ordner „[FOLDERNAME]“ ist ein Systemordner. Das Löschen von Systemordnern kann zu instabiler Leistung führen.  Möchten Sie fortfahren?
		<usetemplate ignoretext="Bestätigen, bevor ich einen Systemordner lösche." name="okcancelignore" notext="Abbrechen" yestext="OK"/>
	</notification>
	<notification name="ConfirmEmptyTrash">
		Sind Sie sicher, dass Sie den Inhalt Ihres Papierkorbs löschen möchten?
		<usetemplate ignoretext="Bestätigen, bevor der Ordner Papierkorb im Inventar geleert wird" name="okcancelignore" notext="Abbrechen" yestext="OK"/>
	</notification>
	<notification name="ConfirmClearBrowserCache">
		Sind Sie sicher, dass Sie Ihren Reise-, Internet- und Suchverlauf löschen möchten?
		<usetemplate name="okcancelbuttons" notext="Abbrechen" yestext="OK"/>
	</notification>
	<notification name="ConfirmClearCache">
		Möchten Sie Ihren Viewer-Cache wirklich leeren?
		<usetemplate name="okcancelbuttons" notext="Abbrechen" yestext="OK"/>
	</notification>
	<notification name="ConfirmClearInventoryCache">
		Möchten Sie Ihren Inventar-Cache wirklich leeren?
		<usetemplate name="okcancelbuttons" notext="Abbrechen" yestext="OK"/>
	</notification>
	<notification name="ConfirmClearWebBrowserCache">
		Möchten Sie Ihren Webbrowser-Cache wirklich leeren?
		<usetemplate name="okcancelbuttons" notext="Abbrechen" yestext="OK"/>
	</notification>
	<notification name="ConfirmClearCookies">
		Sind Sie sicher, dass Sie Ihre Cookies löschen möchten?
		<usetemplate name="okcancelbuttons" notext="Abbrechen" yestext="Ja"/>
	</notification>
	<notification name="ConfirmClearMediaUrlList">
		Die Liste mit gespeicherten URLs wirklich löschen?
		<usetemplate name="okcancelbuttons" notext="Abbrechen" yestext="Ja"/>
	</notification>
	<notification name="ConfirmEmptyLostAndFound">
		Sind Sie sicher, dass Sie den Inhalt Ihres Ordners Fundbüro löschen möchten?
		<usetemplate ignoretext="Bestätigen, bevor der Ordner Fundbüro im Inventar geleert wird" name="okcancelignore" notext="Nein" yestext="Ja"/>
	</notification>
	<notification name="CopySLURL">
		Die folgende SLurl wurde in die Zwischenablage kopiert:
 [SLURL]

Von einer Webseite zu diesem Formular linken, um anderen leichten Zugang zu dieser Position zu ermöglichen. Oder versuchen Sie es selbst: kopieren Sie die SLurl in die Adressleiste eines Webbrowsers.
		<form name="form">
			<ignore name="ignore" text="Slurl wurde in meine Zwischenablage kopiert"/>
		</form>
	</notification>
	<notification name="WLSavePresetAlert">
		Die gespeicherte Voreinstellung überschreiben?
		<usetemplate name="okcancelbuttons" notext="Nein" yestext="Ja"/>
	</notification>
	<notification name="WLNoEditDefault">
		Standardvoreinstellungen können nicht bearbeitet oder gelöscht werden.
	</notification>
	<notification name="WLMissingSky">
		Diese Tageszyklusdatei verweist auf eine fehlende Himmel-Datei: [SKY].
	</notification>
	<notification name="WLRegionApplyFail">
		Die Einstellungen konnten nicht auf die Region angewendet werden.  Verlassen Sie die Region und kehren Sie zurück, um das Problem zu beheben.  Angegebener Grund: [FAIL_REASON]
	</notification>
	<notification name="EnvCannotDeleteLastDayCycleKey">
		Der letzte Schlüssel in diesem Tageszyklus kann nicht gelöscht werden, da ein Tageszyklus nicht leer sein kann.  Statt den letzten verbleibenden Schlüssel zu löschen, versuchen Sie stattdessen, ihn zu modifizieren und dann einen neuen zu erstellen.
		<usetemplate name="okbutton" yestext="OK"/>
	</notification>
	<notification name="DayCycleTooManyKeyframes">
		Sie können diesem Tageszyklus keine Keyframes mehr hinzufügen.  Die Höchstzahl an Keyframes für Tageszyklen mit Umfang [SCOPE] beträgt [MAX].
		<usetemplate name="okbutton" yestext="OK"/>
	</notification>
	<notification name="EnvUpdateRate">
		Sie können die Umgebungseinstellungen der Region nur alle [WAIT] Sekunden aktualisieren.  Warten Sie mindestens so lange und versuchen Sie es dann erneut.
		<usetemplate name="okbutton" yestext="OK"/>
	</notification>
	<notification name="PPSaveEffectAlert">
		Post-Processing-Effekt bereits vorhanden. Möchten Sie ihn überschreiben?
		<usetemplate name="okcancelbuttons" notext="Nein" yestext="Ja"/>
	</notification>
	<notification name="ChatterBoxSessionStartError">
		Neue Chat-Sitzung mit [RECIPIENT] konnte nicht gestartet werden.
[REASON]
		<usetemplate name="okbutton" yestext="OK"/>
	</notification>
	<notification name="ChatterBoxSessionEventError">
		[EVENT]
[REASON]
		<usetemplate name="okbutton" yestext="OK"/>
	</notification>
	<notification name="ForceCloseChatterBoxSession">
		Ihre Chat-Sitzung mit [NAME] muss beendet werden.
[REASON]
		<usetemplate name="okbutton" yestext="OK"/>
	</notification>
	<notification name="Cannot_Purchase_an_Attachment">
		Sie können kein Objekt kaufen, während es angehängt ist.
	</notification>
	<notification label="Info zur Abfrage der Abbucherlaubnis" name="DebitPermissionDetails">
		Wenn Sie dieser Anfrage zustimmen, erhält das Skript die Erlaubnis, regelmäßig Linden-Dollar (L$) von Ihrem Konto abzubuchen. Diese Erlaubnis kann nur zurückgezogen werden, wenn der Eigentümer das Objekt löscht oder die Skripts in dem Objekt zurücksetzt.
		<usetemplate name="okbutton" yestext="OK"/>
	</notification>
	<notification name="AutoWearNewClothing">
		Möchten Sie das neu erstellte Kleidungsstück automatisch anziehen?
		<usetemplate ignoretext="Die Kleidung, die während dem Bearbeiten meines Aussehens erstellt wird, sofort anziehen" name="okcancelignore" notext="Nein" yestext="Ja"/>
	</notification>
	<notification name="NotAgeVerified">
		Der Ort, den Sie besuchen möchten, ist nur für Bewohner zugänglich, die mindestens 18 Jahre alt sind.
		<usetemplate ignoretext="Ich bin nicht alt genug, um beschränkte Bereiche zu besuchen." name="okignore" yestext="OK"/>
	</notification>
	<notification name="NotAgeVerified_Notify">
		Ort auf Einwohner beschränkt, die mindestens 18 Jahre alt sind.
	</notification>
	<notification name="Cannot enter parcel: no payment info on file">
		Um diesen Bereich besuchen zu können, müssen Ihre Zahlungsinformationen gespeichert sein.  Möchten Sie diese Einstellung auf der [CURRENT_GRID]-Webseite einrichten?

[_URL]
		<url name="url" option="0">
			https://secondlife.com/account/index.php?lang=de
		</url>
		<usetemplate ignoretext="Meine Zahlungsinformation ist nicht gespeichert" name="okcancelignore" notext="Nein" yestext="Ja"/>
	</notification>
	<notification name="MissingString">
		Der String „[STRING_NAME]“ fehlt in strings.xml
	</notification>
	<notification name="SystemMessageTip">
		[MESSAGE]
	</notification>
	<notification name="IMSystemMessageTip">
		[MESSAGE]
	</notification>
	<notification name="Cancelled">
		Abgebrochen
	</notification>
	<notification name="CancelledSit">
		Sitzen beendet
	</notification>
	<notification name="CancelledAttach">
		Anhängen abgebrochen
	</notification>
	<notification name="ReplacedMissingWearable">
		Fehlende(s) Kleidung/Körperteil mit Standard ersetzt.
	</notification>
	<notification name="GroupNotice">
		[SENDER], [GROUP]
Betreff: [SUBJECT], Nachricht: [MESSAGE]
	</notification>
	<notification name="FriendOnlineOffline">
		[NAME] ist [STATUS].
	</notification>
	<notification name="AddSelfFriend">
		Obwohl Sie ein sehr netter Mensch sind, können Sie sich nicht selbst als Freund hinzufügen.
	</notification>
	<notification name="UploadingAuctionSnapshot">
		In-Welt- und Website-Fotos werden hochgeladen...
(Dauert ca. 5 Minuten.)
	</notification>
	<notification name="UploadPayment">
		Sie haben für das Hochladen [AMOUNT] L$ bezahlt.
	</notification>
	<notification name="UploadWebSnapshotDone">
		Das Website-Foto wurde hochgeladen.
	</notification>
	<notification name="UploadSnapshotDone">
		In-Welt-Foto hochgeladen
	</notification>
	<notification name="TerrainDownloaded">
		Terrain.raw heruntergeladen
	</notification>
	<notification name="GestureMissing">
		Geste [NAME] fehlt in Datenbank.
	</notification>
	<notification name="UnableToLoadGesture">
		Geste [NAME] konnte nicht geladen werden.
	</notification>
	<notification name="LandmarkMissing">
		Landmarke fehlt in Datenbank.
	</notification>
	<notification name="UnableToLoadLandmark">
		Landmarke konnte nicht geladen werden.  Bitte versuchen Sie es erneut.
	</notification>
	<notification name="CapsKeyOn">
		Die Umschalttaste ist aktiv.
Dies kann die Eingabe Ihres Passworts beeinflussen.
	</notification>
	<notification name="NotecardMissing">
		Notizkarte fehlt in Datenbank.
	</notification>
	<notification name="NotecardNoPermissions">
		Ihnen fehlt die Berechtigung zur Anzeige dieser Notizkarte.
	</notification>
	<notification name="RezItemNoPermissions">
		Keine Berechtigung zum Rezzen von Objekten.
	</notification>
	<notification name="IMAcrossParentEstates">
		Senden von IMs über übergeordnete Grundbesitze hinweg nicht möglich.
	</notification>
	<notification name="TransferInventoryAcrossParentEstates">
		Inventarübertragung über übergeordnete Grundbesitze hinweg nicht möglich.
	</notification>
	<notification name="UnableToLoadNotecard">
		Notizkarten-Asset konnte nicht geladen werden.
	</notification>
	<notification name="ScriptMissing">
		Skript fehlt in Datenbank.
	</notification>
	<notification name="ScriptNoPermissions">
		Unzureichende Rechte zur Anzeige des Skripts.
	</notification>
	<notification name="UnableToLoadScript">
		Skript konnte nicht geladen werden.  Bitte versuchen Sie es erneut.
	</notification>
	<notification name="IncompleteInventory">
		Die von Ihnen angebotenen Inhalte sind noch nicht vollständig lokal verfügbar. Warten Sie kurz und wiederholen Sie dann das Angebot.
	</notification>
	<notification name="CannotModifyProtectedCategories">
		Geschützte Kategorien können nicht geändert werden.
	</notification>
	<notification name="CannotRemoveProtectedCategories">
		Geschützte Kategorien können nicht entfernt werden.
	</notification>
	<notification name="OfferedCard">
		Sie haben [NAME] Ihre Vistenkarte angeboten.
	</notification>
	<notification name="UnableToBuyWhileDownloading">
		Kauf nicht möglich. Objektdaten werden noch geladen.
Bitte versuchen Sie es erneut.
	</notification>
	<notification name="UnableToLinkWhileDownloading">
		Verknüpfung nicht möglich. Objektdaten werden noch geladen.
Bitte versuchen Sie es erneut.
	</notification>
	<notification name="CannotBuyObjectsFromDifferentOwners">
		Sie können nur von einem Eigentümer auf einmal Objekte kaufen.
Wählen Sie ein einzelnes Objekt aus.
	</notification>
	<notification name="ObjectNotForSale">
		Dieses Objekt wird nicht verkauft.
	</notification>
	<notification name="EnteringGodMode">
		Gott-Modus aktiviert, Level [LEVEL]
	</notification>
	<notification name="LeavingGodMode">
		Gott-Modus wird nun de-aktiviert, Level [LEVEL]
	</notification>
	<notification name="CopyFailed">
		Ihnen fehlt die Berechtigung zum Kopieren.
	</notification>
	<notification name="InventoryAccepted">
		[NAME] hat Ihr Inventarangebot erhalten.
	</notification>
	<notification name="InventoryDeclined">
		[NAME] hat Ihr Inventarangebot abgelehnt.
	</notification>
	<notification name="ObjectMessage">
		[NAME]: [MESSAGE]
	</notification>
	<notification name="CallingCardAccepted">
		Ihre Visitenkarte wurde akzeptiert.
	</notification>
	<notification name="CallingCardDeclined">
		Ihre Visitenkarte wurde abgelehnt.
	</notification>
	<notification name="TeleportToLandmark">
		Um zu Orten wie „[NAME]“ zu teleportieren, klicken Sie zuerst auf die Schaltfläche „Orte“
    und dann im eingeblendeten Fenster auf die Registerkarte „Landmarken“. Klicken Sie auf
    die gewünschte Landmarke und dann unten im Fenster auf „Teleportieren“.
    (Sie können auch auf die Landmarke doppelklicken bzw. sie mit der rechten Maustaste ankklicken und dann
    „Teleportieren“ wählen.)
	</notification>
	<notification name="TeleportToPerson">
		Um eine private Unterhaltung zu beginnen, klicken Sie mit der rechten Maustaste auf den gewünschten Avatar und wählen Sie im Menü „IM“ aus.
	</notification>
	<notification name="CantSelectLandFromMultipleRegions">
		Land kann nicht über Servergrenzen hinweg ausgewählt werden.
Wählen Sie eine kleinere Landfläche.
	</notification>
	<notification name="SearchWordBanned">
		Einige Begriffe in Ihrer Suchanfrage wurden ausgeschlossen, aufgrund von in den Community Standards definierten Inhaltsbeschränkungen.
	</notification>
	<notification name="NoContentToSearch">
		Bitte wählen Sie mindestens eine Inhaltsart für die Suche aus (Generell, Moderat oder Adult).
	</notification>
	<notification name="SystemMessage">
		[MESSAGE]
	</notification>
	<notification name="FacebookConnect">
		[MESSAGE]
	</notification>
	<notification name="FlickrConnect">
		[MESSAGE]
	</notification>
	<notification name="TwitterConnect">
		[MESSAGE]
	</notification>
	<notification name="PaymentReceived">
		[MESSAGE]
	</notification>
	<notification name="PaymentSent">
		[MESSAGE]
	</notification>
	<notification name="PaymentFailure">
		[MESSAGE]
	</notification>
	<notification name="EventNotification">
		Event-Benachrichtigung:

[NAME]
[DATE]
		<form name="form">
			<button name="Details" text="Details"/>
			<button name="Cancel" text="Abbrechen"/>
		</form>
	</notification>
	<notification name="TransferObjectsHighlighted">
		Alle Objekte auf dieser Parzelle, die an den Käufer der Parzelle übertragen werden, sind jetzt markiert.

* Übertragene Bäume und Gräser sind nicht markiert.
		<form name="form">
			<button name="Done" text="Fertig"/>
		</form>
	</notification>
	<notification name="DeactivatedGesturesTrigger">
		Gesten mit demselben Trigger wurden deaktiviert:
[NAMES]
	</notification>
	<notification name="NoQuickTime">
		AppleQuickTime ist auf Ihrem System anscheinend nicht installiert.
Laden Sie QuickTime von der [http://www.apple.com/quicktime QuickTime-Webseite]  herunter, um auf Parzellen, die diese Funktion unterstützen, Streaming-Inhalte wiederzugeben.
	</notification>
	<notification name="NoPlugin">
		Es wurde kein Medien-Plugin gefunden, das &quot;[MIME_TYPE]&quot; ausführen kann.  Medien dieses Dateityps sind nicht verfügbar.
	</notification>
	<notification name="MediaPluginFailed">
		Bei folgendem Plugin ist ein Fehler aufgetreten:
    [PLUGIN]

Bitte installieren Sie das Plugin erneut. Falls weiterhin Problem auftreten, kontaktieren Sie bitte den Hersteller.
		<form name="form">
			<ignore name="ignore" text="Ein Plugin kann nicht ausgeführt werden"/>
		</form>
	</notification>
	<notification name="OwnedObjectsReturned">
		Ihre Objekte auf der ausgewählten Parzelle wurden in Ihr Inventar transferiert.
	</notification>
	<notification name="OtherObjectsReturned">
		Alle Objekte auf der ausgewählten Parzelle, die Einwohner „[NAME]“ gehören, wurden an ihren Eigentümer zurückgegeben.
	</notification>
	<notification name="OtherObjectsReturned2">
		Alle Objekte auf der ausgewählten Parzelle, die Einwohner &apos;[NAME]&apos; gehören, wurden an ihren Eigentümern zurückgegeben.
	</notification>
	<notification name="GroupObjectsReturned">
		Die mit der Gruppe [GROUPNAME] gemeinsam genutzten Objekte auf dieser Parzelle wurden in das Inventar ihrer Eigentümer transferiert.
Transferierbare übertragene Objekte wurden an ihre früheren Eigentümer zurückgegeben.
Nicht transferierbare an die Gruppe übertragene Objekte wurden gelöscht.
	</notification>
	<notification name="UnOwnedObjectsReturned">
		Alle Objekte auf der ausgewählten Parzelle, die NICHT Ihnen gehören, wurden ihren Eigentümern zurückgegeben.
	</notification>
	<notification name="ServerObjectMessage">
		Nachricht von [NAME]:
&lt;nolink&gt;[MSG]&lt;/nolink&gt;
	</notification>
	<notification name="NotSafe">
		Auf diesem Land ist Schaden aktiviert.
Verletzungen sind möglich. Wenn Sie sterben, werden Sie zu Ihrem Heimatstandort teleportiert.
	</notification>
	<notification name="NoFly">
		In diesem Bereich ist das Fliegen deaktiviert.
Fliegen ist hier nicht möglich.
	</notification>
	<notification name="PushRestricted">
		In diesem Bereich ist Stoßen nicht erlaubt. Sie können keine anderen Personen stoßen, außer Ihnen gehört das Land.
	</notification>
	<notification name="NoVoice">
		In diesem Bereich ist Voice deaktiviert. Sie werden niemanden sprechen hören.
	</notification>
	<notification name="NoBuild">
		In diesem Bereich ist das Bauen deaktiviert. Sie können keine Objekte bauen oder rezzen.
	</notification>
	<notification name="PathfindingDirty">
		Diese Region weist ausstehende Pathfinding-Änderungen auf. Wenn Sie Baurechte besitzen, können Sie die Region durch Klicken auf die Schaltfläche „Region neu formen“ neu formen.
		<usetemplate
			name="okcancelbuttons"
			yestext="Region neu formen"
			notext="Schließen"/>
	</notification>
	<notification name="DynamicPathfindingDisabled">
		Dynamisches Pathfinding ist in dieser Region nicht aktiviert. Geskriptete Objekte, die Pathfinding-LSL-Aufrufe verwenden, funktionieren in dieser Region u. U. nicht wie erwartet.
	</notification>
	<notification name="PathfindingCannotRebakeNavmesh">
		Es ist ein Fehler aufgetreten. Möglicherweise ist ein Netzwerk- oder Serverproblem aufgetreten oder Sie haben nicht die erforderlichen Baurechte. Dieses Problem lässt sich manchmal durch Ab- und Anmelden lösen.
		<usetemplate name="okbutton" yestext="OK"/>
	</notification>
	<notification name="SeeAvatars">
		Diese Parzelle verbirgt Avatare und Text-Chat vor einer anderen Parzelle.   Sie können Einwohner außerhalb dieser Parzelle weder sehen noch von ihnen gesehen werden.  Regulärer Text-Chat auf Kanal 0 ist ebenfalls blockiert.
	</notification>
	<notification name="ScriptsStopped">
		Ein Administrator hat die Skriptausführung in dieser Region vorübergehend deaktiviert.
	</notification>
	<notification name="ScriptsNotRunning">
		In dieser Region werden keine Skipts ausgeführt.
	</notification>
	<notification name="NoOutsideScripts">
		Auf diesem Land sind externe Skripts deaktiviert

Hier funktionieren nur Skripts, die dem Landeigentümer gehören.
	</notification>
	<notification name="ClaimPublicLand">
		Öffentliches Land kann nur in der Region in Besitz genommen werden, in der Sie sich befinden.
	</notification>
	<notification name="RegionTPAccessBlocked">
		Die Region, die Sie besuchen möchten, enthält Inhalte, die Ihre aktuellen Einstellungen überschreiten. Sie können Ihre Einstellungen unter „Avatar“ &gt; „Einstellungen“ &gt; „Allgemein“ ändern.
	</notification>
	<notification name="RegionAboutToShutdown">
		Die Region, die Sie gerade betreten möchte, fährt gerade herunter.
	</notification>
	<notification name="URBannedFromRegion">
		Sie dürfen diese Region nicht betreten.
	</notification>
	<notification name="NoTeenGridAccess">
		Ihr Konto kann keine Verbindung zu dieser Teen Grid-Region herstellen.
	</notification>
	<notification name="ImproperPaymentStatus">
		Die für den Zutritt zu dieser Region erforderlichen Zahlungsinformationen liegen nicht vor.
	</notification>
	<notification name="MustGetAgeRegion">
		Sie müssen mindestens 18 Jahre alt sein, um diese Region betreten zu können.
	</notification>
	<notification name="MustGetAgeParcel">
		Sie müssen mindestens 18 Jahre alt sein, um diese Parzelle betreten zu können.
	</notification>
	<notification name="NoDestRegion">
		Keine Zielregion gefunden.
	</notification>
	<notification name="NotAllowedInDest">
		Der Zutritt wurde Ihnen verweigert.
	</notification>
	<notification name="RegionParcelBan">
		Diese Parzelle ist abgesperrt und kann nicht überquert werden. Versuchen Sie einen anderen Weg.
	</notification>
	<notification name="TelehubRedirect">
		Sie wurden zu einem Telehub umgeleitet.
	</notification>
	<notification name="CouldntTPCloser">
		Ein Teleport näher am Ziel ist leider nicht möglich.
	</notification>
	<notification name="TPCancelled">
		Teleport abgebrochen.
	</notification>
	<notification name="FullRegionTryAgain">
		Die Region, die Sie betreten möchten, ist im Moment voll.
Versuchen Sie es in einigen Minuten erneut.
	</notification>
	<notification name="GeneralFailure">
		Allgemeiner Fehler.
	</notification>
	<notification name="RoutedWrongRegion">
		In falsche Region umgeleitet.  Bitte versuchen Sie es erneut.
	</notification>
	<notification name="NoValidAgentID">
		Keine gültige Agent ID.
	</notification>
	<notification name="NoValidSession">
		Keine gültige Sitzungs-ID.
	</notification>
	<notification name="NoValidCircuit">
		Kein gültiger Verbindungscode.
	</notification>
	<notification name="NoValidTimestamp">
		Kein gültiger Zeitstempel.
	</notification>
	<notification name="NoPendingConnection">
		Verbindung kann nicht hergestellt werden.
	</notification>
	<notification name="InternalUsherError">
		Interner Fehler beim Versuch, Verbindung mit Agent Usher herzustellen.
	</notification>
	<notification name="NoGoodTPDestination">
		In dieser Region konnte kein gültiges Teleportziel gefunden werden.
	</notification>
	<notification name="InternalErrorRegionResolver">
		Interner Fehler bei Teleport.
	</notification>
	<notification name="NoValidLanding">
		Ein gültiger Landpunkt konnte nicht gefunden werden.
	</notification>
	<notification name="NoValidParcel">
		Es konnte keine gültige Parzelle gefunden werden.
	</notification>
	<notification name="ObjectGiveItem">
		Ein Objekt namens &lt;nolink&gt;[OBJECTFROMNAME]&lt;/nolink&gt;, das [NAME_SLURL] gehört, hat Ihnen folgende/n/s [OBJECTTYPE] übergeben:
&lt;nolink&gt;[ITEM_SLURL]&lt;/nolink&gt;
		<form name="form">
			<button name="Keep" text="Behalten"/>
			<button name="Discard" text="Verwerfen"/>
			<button name="Mute" text="Eigentümer blockieren"/>
		</form>
	</notification>
	<notification name="OwnObjectGiveItem">
		Ein Objekt namens &lt;nolink&gt;[OBJECTFROMNAME]&lt;/nolink&gt; hat Ihnen folgende/n/s [OBJECTTYPE] übergeben:
&lt;nolink&gt;[ITEM_SLURL]&lt;/nolink&gt;
		<form name="form">
			<button name="Keep" text="Behalten"/>
			<button name="Discard" text="Verwerfen"/>
		</form>
	</notification>
	<notification name="UserGiveItem">
		[NAME_SLURL] hat Ihnen folgendes [OBJECTTYPE] übergeben:
[ITEM_SLURL]
		<form name="form">
			<button name="Show" text="Anzeigen"/>
			<button name="Keep" text="Annehmen"/>
			<button name="Discard" text="Verwerfen"/>
			<button name="Mute" text="Blockieren"/>
		</form>
	</notification>
	<notification name="UserGiveItemLegacy">
		[NAME_SLURL] hat Ihnen folgendes [OBJECTTYPE] übergeben:
[ITEM_SLURL]
		<form name="form">
			<button name="Show" text="Anzeigen"/>
			<button name="Accept" text="Annehmen"/>
			<button name="Discard" text="Verwerfen"/>
			<button name="ShowSilent" text="(Anzeigen)"/>
			<button name="AcceptSilent" text="(Annehmen)"/>
			<button name="DiscardSilent" text="(Verwerfen)"/>
			<button name="Mute" text="Blockieren"/>
		</form>
	</notification>
	<notification name="GodMessage">
		[NAME]

[MESSAGE]
	</notification>
	<notification name="JoinGroup">
		[MESSAGE]
		<form name="form">
			<button name="Join" text="Beitreten"/>
			<button name="Decline" text="Ablehnen"/>
			<button name="Info" text="Info"/>
		</form>
	</notification>
	<notification name="JoinGroupProtectionNotice">
		Für den Beitritt zu dieser Gruppe ist eine Gebühr fällig und die Einladung kann daher aufgrund der aktuellen Einstellungen nicht angenommen werden. Um dies zu ändern, siehe Einstellungen &gt; Firestorm &gt; Sicherheit.

[MESSAGE]
		<form name="form">
			<button name="Info" text="Info"/>
		</form>
	</notification>
	<notification name="TeleportOffered">
		[NAME_SLURL] hat Ihnen den Teleport an seinen/ihren Standort angeboten:

[MESSAGE]
&lt;icon&gt;[MATURITY_ICON]&lt;/icon&gt; – [MATURITY_STR]
		<form name="form">
			<button name="Teleport" text="Teleportieren"/>
			<button name="Cancel" text="Abbrechen"/>
		</form>
	</notification>
	<notification name="TeleportOffered_MaturityExceeded">
		[NAME_SLURL] hat Ihnen den Teleport an seinen/ihren Standort angeboten:

[MESSAGE]
&lt;icon&gt;[MATURITY_ICON]&lt;/icon&gt; – [MATURITY_STR]

Diese Region enthält [REGION_CONTENT_MATURITY]-Inhalte, doch aufgrund Ihrer aktuellen Einstellungen werden [REGION_CONTENT_MATURITY]-Inhalte nicht dargestellt. Sie können Ihre Einstellungen ändern und den Teleport fortsetzen oder Sie können den Teleport abbrechen.
		<form name="form">
			<button name="Teleport" text="Ändern und fortfahren"/>
			<button name="Cancel" text="Abbrechen"/>
		</form>
	</notification>
	<notification name="TeleportOffered_MaturityBlocked">
		[NAME_SLURL] hat Ihnen den Teleport an seinen/ihren Standort angeboten:

[MESSAGE]
&lt;icon&gt;[MATURITY_ICON]&lt;/icon&gt; – [MATURITY_STR]

Diese Region enthält jedoch Inhalte, die nur für Erwachsene zugänglich sind.
	</notification>
	<notification name="TeleportOfferSent">
		Ein Teleportangebot wurde an [TO_NAME] geschickt
	</notification>
	<notification name="TeleportRequest">
		[NAME_SLURL] fordert einen Teleport zu Ihrer Position an.
[MESSAGE]

Teleport anbieten?
		<form name="form">
			<button name="Yes" text="Ja"/>
			<button name="No" text="Nein"/>
		</form>
	</notification>
	<notification name="GotoURL">
		[MESSAGE]
[URL]
		<form name="form">
			<button name="Later" text="Später"/>
			<button name="GoNow..." text="Jetzt gehen..."/>
		</form>
	</notification>
	<notification name="OfferFriendship">
		[NAME_SLURL] bietet Ihnen die Freundschaft an.

[MESSAGE]

(Standardmäßig können Sie gegenseitig ihren Online-Status sehen.)
		<form name="form">
			<button name="Accept" text="Akzeptieren"/>
			<button name="Decline" text="Ablehnen"/>
		</form>
	</notification>
	<notification name="FriendshipOffered">
		Sie haben [TO_NAME] die Freundschaft angeboten.
	</notification>
	<notification name="OfferFriendshipNoMessage">
		[NAME_SLURL] bietet die Freundschaft an.

(Standardmäßig können Sie gegenseitig ihren Online-Status sehen.)
		<form name="form">
			<button name="Accept" text="Akzeptieren"/>
			<button name="Decline" text="Ablehnen"/>
		</form>
	</notification>
	<notification name="FriendshipAccepted">
		&lt;nolink&gt;[NAME]&lt;/nolink&gt; hat Ihr Freundschaftsangebot akzeptiert.
	</notification>
	<notification name="FriendshipDeclined">
		&lt;nolink&gt;[NAME]&lt;/nolink&gt; hat Ihr Freundschaftsangebot abgelehnt.
	</notification>
	<notification name="FriendshipAcceptedByMe">
		Ihr Freundschaftsangebot wurde angeommen.
	</notification>
	<notification name="FriendshipDeclinedByMe">
		Ihr Freundschaftsangebot wurde abgelehnt.
	</notification>
	<notification name="OfferCallingCard">
		[NAME] bietet Ihnen eine Visitenkarte an.
In Ihrem Inventar wird ein Lesezeichen erstellt, damit Sie diesem Einwohner schnell IMs senden können.
		<form name="form">
			<button name="Accept" text="Akzeptieren"/>
			<button name="Decline" text="Ablehnen"/>
		</form>
	</notification>
	<notification name="RegionRestartMinutes">
    Die Region „[NAME]“ wird in [MINUTES] Minuten neu gestartet.
    Wenn Sie in dieser Region bleiben, werden Sie abgemeldet.
  </notification>
	<notification name="RegionRestartSeconds">
    Die Region „[NAME]“ wird in [SECONDS] Sekunden neu gestartet.
    Wenn Sie in dieser Region bleiben, werden Sie abgemeldet.
  </notification>
	<notification name="RegionRestartMinutesToast">
    Die Region „[NAME]“ wird in [MINUTES] Minuten neu gestartet.
    Wenn Sie in dieser Region bleiben, werden Sie abgemeldet.
  </notification>
	<notification name="RegionRestartSecondsToast">
    Die Region „[NAME]“ wird in [SECONDS] Sekunden neu gestartet.
    Wenn Sie in dieser Region bleiben, werden Sie abgemeldet.
  </notification>
	<notification name="LoadWebPage">
		Webseite [URL] laden?

[MESSAGE]

Von Objekt: &lt;nolink&gt;[OBJECTNAME]&lt;/nolink&gt;, Eigentümer: [NAME]
		<form name="form">
			<button name="Gotopage" text="Zur Seite"/>
			<button name="Cancel" text="Abbrechen"/>
		</form>
	</notification>
	<notification name="FailedToFindWearableUnnamed">
		[TYPE] nicht in Datenbank.
	</notification>
	<notification name="FailedToFindWearable">
		[TYPE] namens [DESC] nicht in Datenbank.
	</notification>
	<notification name="InvalidWearable">
		Dieser Artikel verwendet eine Funktion, die Ihr Viewer nicht unterstützt. Bitte aktualisieren Sie Ihre Version von [APP_NAME], um dieses Objekt anziehen zu können.
	</notification>
	<notification name="ScriptQuestion">
		Das Objekt „&lt;nolink&gt;[OBJECTNAME]&lt;/nolink&gt;“, das „[NAME]“ gehört, stellt folgende Anfrage:

[QUESTIONS]
Ist das OK?
		<form name="form">
			<button name="Yes" text="Ja"/>
			<button name="No" text="Nein"/>
			<button name="Mute" text="Ignorieren"/>
		</form>
	</notification>
	<notification name="ExperienceAcquireFailed">
		Fehler beim Erwerb eines neuen Erlebnisses:
    [ERROR_MESSAGE]
		<usetemplate name="okbutton" yestext="OK"/>
	</notification>
	<notification name="NotInGroupExperienceProfileMessage">
		Eine Änderung der Erlebnisgruppe wurde ignoriert, weil der Eigentümer nicht Mitglied der ausgewählten Gruppe ist.
	</notification>
	<notification name="UneditableExperienceProfileMessage">
		Das nicht bearbeitbare Feld „[field]“ wurde beim Aktualisieren des Erlebnisprofils ignoriert.
	</notification>
	<notification name="RestrictedToOwnerExperienceProfileMessage">
		Änderungen des Felds „[field]“ ignoriert; Feld kann nur vom Eigentümer des Erlebnisses eingestellt werden.
	</notification>
	<notification name="MaturityRatingExceedsOwnerExperienceProfileMessage">
		Sie können die Inhaltseinstufung eines Erlebnisses nicht auf eine höhere Stufe setzen als die des Eigentümers.
	</notification>
	<notification name="RestrictedTermExperienceProfileMessage">
		Die folgenden Elemente verhinderten die Aktualisierung des Namens und/oder der Beschreibung im Erlebnisprofil: [extra_info]
	</notification>
	<notification name="TeleportedHomeExperienceRemoved">
		Sie wurden aus der Region [region_name] teleportiert, weil Sie das Erlebnis secondlife:///app/experience/[public_id]/profile entfernt haben und nicht mehr berechtigt sind, sich in dieser Region aufzuhalten.
		<form name="form">
			<ignore name="ignore" text="Wegen Entfernen eines Erlebnisses aus Region hinausgeworfen"/>
		</form>
	</notification>
	<notification name="TrustedExperienceEntry">
		Sie durften die Region [region_name] betreten, weil Sie am Schlüsselerlebnis secondlife:///app/experience/[public_id]/profile teilgenommen haben. Wenn Sie dieses Erlebnis entfernen, werden Sie u. U. aus der Region hinausgeworfen.
		<form name="form">
			<ignore name="ignore" text="Betreten der Region durch ein Erlebnis gestattet"/>
		</form>
	</notification>
	<notification name="TrustedExperiencesAvailable">
		Sie haben keinen Zugang zu diesem Ziel. Sie erhalten u. U. Zugang zur Region, wenn Sie unten ein Erlebnis akzeptieren:

[EXPERIENCE_LIST]

Möglicherweise sind noch weitere Schlüsselerlebnisse verfügbar.
	</notification>
	<notification name="ExperienceEvent">
		Ein Objekt erhielt vom Erlebnis secondlife:///app/experience/[public_id]/profile die Erlaubnis zum Durchführen der folgenden Aktion: [EventType].
    Eigentümer: secondlife:///app/agent/[OwnerID]/inspect
    Objektname: [ObjectName]
    Parzellenname: [ParcelName]
	</notification>
	<notification name="ExperienceEventAttachment">
		Ein Anhang erhielt vom Erlebnis secondlife:///app/experience/[public_id]/profile die Erlaubnis zum Durchführen der folgenden Aktion: [EventType].
    Eigentümer: secondlife:///app/agent/[OwnerID]/inspect
	</notification>
	<notification name="ScriptQuestionExperience">
		„&lt;nolink&gt;[OBJECTNAME]&lt;/nolink&gt;“, ein Objekt, das „[NAME]“ gehört, lädt Sie zur Teilnahme an diesem Erlebnis mit [GRID_WIDE] ein:

[EXPERIENCE]

Nach Erteilung der Genehmigung wird diese Nachricht für dieses Erlebnis nicht erneut angezeigt, es sei denn, Sie widerrufen die Genehmigung im Erlebnisprofil.

Mit diesem Erlebnis verknüpfte Skripts können in Regionen, in denen dieses Erlebnis aktiv ist, Folgendes tun: 

[QUESTIONS]Sind Sie damit einverstanden?
		<form name="form">
			<button name="BlockExperience" text="Erlebnis blockieren"/>
			<button name="Mute" text="Objekt blockieren"/>
			<button name="Yes" text="Ja"/>
			<button name="No" text="Nein"/>
		</form>
	</notification>
	<notification name="ScriptQuestionCaution">
		Warnung: Das Objekt „&lt;nolink&gt;[OBJECTNAME]&lt;/nolink&gt;“ wünscht Zugriff auf Ihr Linden-Dollar-Konto. Wenn Sie dies erlauben, kann es jederzeit Geld vom Konto abheben oder es komplett leeren ohne eine weitere Warnung.
  
Bevor Sie den Zugriff erlauben, sollten Sie wissen, um was für ein Objekt es sich handelt, warum es den Zugriff benötigt und ob Sie dem Ersteller vertrauen. Falls Sie unsicher sind, klicken Sie auf Verweigern.
		<form name="form">
			<button name="Grant" text="Vollen Zugriff erlauben"/>
			<button name="Deny" text="Verweigern"/>
		</form>
	</notification>
	<notification name="UnknownScriptQuestion">
		Die Runtime-Skript-Berechtigung, die von „&lt;nolink&gt;[OBJECTNAME]&lt;/nolink&gt;“ (Besitzer: „[NAME]“) angefordert wurde, wird vom Viewer nicht erkannt und kann nicht gewährt werden.

Um diese Berechtigung zu gewähren, laden Sie die neueste Version des Viewers von [DOWNLOADURL] herunter.
		<form name="form">
			<button name="Deny" text="OK"/>
			<button name="Mute" text="Blockieren"/>
		</form>
	</notification>
	<notification name="ScriptDialog">
		„&lt;nolink&gt;[TITLE]&lt;/nolink&gt;“ von [NAME]
[MESSAGE]
		<form name="form">
			<button name="Client_Side_Mute" text="Blockieren"/>
			<button name="Client_Side_Ignore" text="Ignorieren"/>
		</form>
	</notification>
	<notification name="ScriptDialogGroup">
		„&lt;nolink&gt;[TITLE]&lt;/nolink&gt;“ von [GROUPNAME]
[MESSAGE]
		<form name="form">
			<button name="Client_Side_Mute" text="Blockieren"/>
			<button name="Client_Side_Ignore" text="Ignorieren"/>
		</form>
	</notification>
	<notification name="BuyLindenDollarSuccess">
		Vielen Dank für Ihre Zahlung.

Ihr L$-Kontostand wird aktualisiert, sobald die Bearbeitung abgeschlossen ist. Falls die Bearbeitung länger als 20 min dauert, ist es möglich, dass Ihre Transaktion abgebrochen wird. In diesem Fall wird der Kaufbetrag in US$ auf Ihrem Konto gutgeschrieben.

Der Zahlungsstatus kann auf Ihrer [http://secondlife.com/account/ Startseite] unter Transaktionsübersicht überprüft werden.
	</notification>
	<notification name="FirstOverrideKeys">
		Ihre Bewegungstasten werden jetzt von einem Objekt gesteuert.
Probieren Sie die Pfeil- oder WASD-Tasten aus.
Manche Objekte (wie Waffen) müssen per Mouselook gesteuert werden.
Drücken Sie dazu „M“.
	</notification>
	<notification name="FirstSandbox">
		Dies ist ein Sandkasten. Hier können Einwohner lernen, wie Objekte gebaut werden. 

Objekte, die Sie hier bauen, werden gelöscht, nachdem Sie den Sandkasten verlassen. Vergessen Sie nicht, Ihr Werk mit einem Rechtsklick und der Auswahl „Nehmen“ in Ihrem Inventar zu speichern.
	</notification>
	<notification name="MaxListSelectMessage">
		Sie können maximal [MAX_SELECT] Objekte
von der Liste auswählen.
	</notification>
	<notification name="VoiceInviteP2P">
		[NAME] lädt Sie zu einem Voice-Chat ein.
Klicken Sie auf  &apos;Akzeptieren &apos;, um dem Gespräch beizutreten, oder auf  &apos;Ablehnen &apos;, um die Einladung auszuschlagen. Klicken Sie auf Ignorieren, um diesen Anrufer zu ignorieren.
		<form name="form">
			<button name="Accept" text="Akzeptieren"/>
			<button name="Decline" text="Ablehnen"/>
			<button name="Mute" text="Ignorieren"/>
		</form>
	</notification>
	<notification name="AutoUnmuteByIM">
		[NAME] hat eine Instant Message erhalten und wird nicht länger ignoriert.
	</notification>
	<notification name="AutoUnmuteByMoney">
		[NAME] hat Geld erhalten und wird nicht länger ignoriert.
	</notification>
	<notification name="AutoUnmuteByInventory">
		[NAME] wurde ein Inventarobjekt angeboten und wird nicht länger ignoriert.
	</notification>
	<notification name="VoiceInviteGroup">
		[NAME] ist einem Voice-Chat mit der Gruppe [GROUP] beigetreten.
Klicken Sie auf  &apos;Akzeptieren &apos;, um dem Gespräch beizutreten, oder auf  &apos;Ablehnen &apos;, um die Einladung auszuschlagen. Klicken Sie auf Ignorieren, um diesen Anrufer zu ignorieren.
		<form name="form">
			<button name="Accept" text="Akzeptieren"/>
			<button name="Decline" text="Ablehnen"/>
			<button name="Mute" text="Ignorieren"/>
		</form>
	</notification>
	<notification name="VoiceInviteAdHoc">
		[NAME] ist einem Voice-Chat mit Konferenzschaltung beigetreten.
Klicken Sie auf  &apos;Akzeptieren &apos;, um dem Gespräch beizutreten, oder auf  &apos;Ablehnen &apos;, um die Einladung auszuschlagen. Klicken Sie auf Ignorieren, um diesen Anrufer zu ignorieren.
		<form name="form">
			<button name="Accept" text="Akzeptieren"/>
			<button name="Decline" text="Ablehnen"/>
			<button name="Mute" text="Ignorieren"/>
		</form>
	</notification>
	<notification name="InviteAdHoc">
		[NAME] lädt Sie zu einem Konferenz-Chat ein.
Klicken Sie auf  &apos;Akzeptieren &apos;, um dem Chat beizutreten, oder auf  &apos;Ablehnen &apos;, um die Einladung auszuschlagen. Klicken Sie auf Ignorieren, um diesen Anrufer zu ignorieren.
		<form name="form">
			<button name="Accept" text="Akzeptieren"/>
			<button name="Decline" text="Ablehnen"/>
			<button name="Mute" text="Ignorieren"/>
		</form>
	</notification>
	<notification name="VoiceChannelFull">
		Der Voice-Chat, dem Sie beitreten möchten, [VOICE_CHANNEL_NAME], hat seine maximale Teilnehmerzahl erreicht. Bitte versuchen Sie es erneut.
	</notification>
	<notification name="ProximalVoiceChannelFull">
		Es tut uns Leid.  Dieses Gebiet hat seine maximale Kapazität für Voice-Gespräche erreicht.  Bitte versuchen Sie es in einem anderen Gebiet.
	</notification>
	<notification name="VoiceChannelDisconnected">
		Die Verbindung zu [VOICE_CHANNEL_NAME] wurde abgebrochen.  Sie werden nun wieder mit dem Chat in Ihrer Nähe verbunden.
	</notification>
	<notification name="VoiceChannelDisconnectedP2P">
		[VOICE_CHANNEL_NAME] hat den Anruf beendet.  Sie werden nun wieder mit dem Chat in Ihrer Nähe verbunden.
	</notification>
	<notification name="P2PCallDeclined">
		[VOICE_CHANNEL_NAME] hat ihren Anruf abgelehnt.  Sie werden nun wieder mit dem Chat in Ihrer Nähe verbunden.
	</notification>
	<notification name="P2PCallNoAnswer">
		[VOICE_CHANNEL_NAME] kann Ihren Anruf nicht entgegennehmen.  Sie werden nun wieder mit dem Chat in Ihrer Nähe verbunden.
	</notification>
	<notification name="VoiceChannelJoinFailed">
		Verbindung zu [VOICE_CHANNEL_NAME] nicht möglich. Bitte versuchen Sie es später.  Sie werden nun wieder mit dem Chat in Ihrer Nähe verbunden.
	</notification>
	<notification name="VoiceLoginRetry">
		Wir erstellen einen Voice-Kanal für Sie. Bitte warten Sie einen Moment.
	</notification>
	<notification name="VoiceEffectsExpired">
		Ein oder mehrere Ihrer Voice-Morph-Abos ist/sind abgelaufen.
[[URL] Hier klicken], um Ihr Abo zu erneuern.
	</notification>
	<notification name="VoiceEffectsExpiredInUse">
		Das aktive Voice-Morph-Abo ist abgelaufen. Ihre normalen Voice-Einstellungen werden angewendet.
[[URL] Hier klicken], um Ihr Abo zu erneuern.
	</notification>
	<notification name="VoiceEffectsWillExpire">
		Ein oder mehrere Ihrer Voice-Morph-Abos werden in weniger als [INTERVAL] Tagen ablaufen.
[[URL] Hier klicken], um Ihr Abo zu erneuern.
	</notification>
	<notification name="VoiceEffectsNew">
		Neue Voice-Morph-Effekte sind erhältlich!
	</notification>
	<notification name="Cannot enter parcel: not a group member">
		Nur Mitglieder einer bestimmten Gruppe dürfen diesen Bereich betreten.
	</notification>
	<notification name="Cannot enter parcel: banned">
		Zugang zur Parzelle verweigert. Sie wurden verbannt.
	</notification>
	<notification name="Cannot enter parcel: not on access list">
		Zugang zur Parzelle verweigert. Sie stehen nicht auf der Zugangsliste.
	</notification>
	<notification name="VoiceNotAllowed">
		Sie sind nicht berechtigt, einem Voice-Chat in [VOICE_CHANNEL_NAME] beizutreten.
	</notification>
	<notification name="VoiceCallGenericError">
		Fehler beim Versuch, eine Voice-Chat-Verbindung zu [VOICE_CHANNEL_NAME] herzustellen.  Bitte versuchen Sie es erneut.
	</notification>
	<notification name="UnsupportedCommandSLURL">
		Die SLurl, auf die Sie geklickt haben, wird nicht unterstützt.
	</notification>
	<notification name="BlockedSLURL">
		Ein untrusted Browser hat eine SLurl geschickt, diese wurde sicherheitshalber gesperrt.
	</notification>
	<notification name="ThrottledSLURL">
		Innerhalb kurzer Zeit wurden von einem untrusted Browser mehrere SLurls erhalten.
Diese werden für ein paar Sekunden sicherheitshalber gesperrt.
	</notification>
	<notification name="IMToast">
		[MESSAGE]
		<form name="form">
			<button name="respondbutton" text="Antworten"/>
		</form>
	</notification>
	<notification name="ConfirmCloseAll">
		Möchten Sie wirklich alle IMs schließen?
		<usetemplate ignoretext="Bestätigen, bevor ich alle IMs schließe." name="okcancelignore" notext="Abbrechen" yestext="OK"/>
	</notification>
	<notification name="AttachmentSaved">
		Der Anhang wurde gespeichert.
	</notification>
	<notification name="UnableToFindHelpTopic">
		Hilfethema für dieses Element wurde nicht gefunden.
	</notification>
	<notification name="ObjectMediaFailure">
		Serverfehler: Medienaktualisierung oder Fehler
&apos;[ERROR]&apos;
		<usetemplate name="okbutton" yestext="OK"/>
	</notification>
	<notification name="TextChatIsMutedByModerator">
		Sie wurden vom Moderator stummgeschaltet.
		<usetemplate name="okbutton" yestext="OK"/>
	</notification>
	<notification name="VoiceIsMutedByModerator">
		Sie wurden vom Moderator stummgeschaltet.
		<usetemplate name="okbutton" yestext="OK"/>
	</notification>
	<notification name="UploadCostConfirmation">
		Das Hochladen kostet [PRICE] L$. Möchten Sie fortfahren?
		<usetemplate name="okcancelbuttons" notext="Abbrechen" yestext="Hochladen"/>
	</notification>
	<notification name="ConfirmClearTeleportHistory">
		Möchten Sie Ihre Teleport-Liste löschen?
		<usetemplate name="okcancelbuttons" notext="Abbrechen" yestext="OK"/>
	</notification>
	<notification name="BottomTrayButtonCanNotBeShown">
		Die ausgewählte Schaltfläche kann zur Zeit nicht angezeigt werden.
Die Schaltfläche wird angezeigt, wenn genügend Platz vorhanden ist.
	</notification>
	<notification name="ShareNotification">
		Wählen Sie Einwohner aus, für die Sie das Objekt freigeben möchten.
	</notification>
	<notification name="MeshUploadError">
		[LABEL] konnte nicht hochgeladen werden: [MESSAGE] [IDENTIFIER] 

Details finden Sie in der Protokolldatei.
	</notification>
	<notification name="MeshUploadPermError">
		Fehler beim Anfordern der Berechtigungen zum Hochladen des Netzes
	</notification>
	<notification name="RegionCapabilityRequestError">
		Regionsfähigkeit „[CAPABILITY]“ konnte nicht abgerufen werden.
	</notification>
	<notification name="ShareItemsConfirmation">
		Möchten Sie wirklich die folgenden Artikel:

&lt;nolink&gt;[ITEMS]&lt;/nolink&gt;

mit den folgenden Einwohnern teilen:

&lt;nolink&gt;[RESIDENTS]&lt;/nolink&gt;
		<usetemplate ignoretext="Bestätigen, bevor ich ein Objekt teile" name="okcancelignore" notext="Abbrechen" yestext="OK"/>
	</notification>
	<notification name="ShareFolderConfirmation">
		Es kann nur jeweils ein Ordner geteilt werden.

Möchten Sie wirklich die folgenden Artikel:

&lt;nolink&gt;[ITEMS]&lt;/nolink&gt;

mit den folgenden Einwohnern teilen:

&lt;nolink&gt;[RESIDENTS]&lt;/nolink&gt;
		<usetemplate name="okcancelbuttons" notext="Abbrechen" yestext="OK"/>
	</notification>
	<notification name="ItemsShared">
		Objekte wurden erfolgreich freigegeben.
	</notification>
	<notification name="DeedToGroupFail">
		Übertragung an Gruppe ist fehlgeschlagen.
	</notification>
	<notification name="ReleaseLandThrottled">
		Die Parzelle [PARCEL_NAME] kann zurzeit nicht aufgegeben werden.
	</notification>
	<notification name="ReleasedLandWithReclaim">
		Die [AREA] m² große Parzelle „[PARCEL_NAME]“ wurde freigegeben.

Sie haben [RECLAIM_PERIOD] Stunden, um die Parzelle für 0 L$ zurückzufordern, bevor sie zum Verkauf an alle freigegeben wird.
	</notification>
	<notification name="ReleasedLandNoReclaim">
		Die [AREA] m² große Parzelle „[PARCEL_NAME]“ wurde freigegeben.

Sie steht jetzt zum Verkauf an alle zur Verfügung.
	</notification>
	<notification name="AvatarRezNotification">
		(Seit [EXISTENCE] Sekunden inworld )
Avatar &apos;[NAME]&apos; wurde in [TIME] Sekunden gerezzt.
	</notification>
	<notification name="AvatarRezSelfBakedDoneNotification">
		(Seit [EXISTENCE] Sekunden inworld )
Ihr Outfit wurde in [TIME] Sekunden gebacken.
	</notification>
	<notification name="AvatarRezSelfBakedUpdateNotification">
		(Seit [EXISTENCE] Sekunden inworld )
Nach [TIME] Sekunden wurde eine Aktualisierung Ihres Aussehens gesendet.
[STATUS]
	</notification>
	<notification name="AvatarRezCloudNotification">
		(Seit [EXISTENCE] Sekunden inworld )
Avatar &apos;[NAME]&apos; wird als Wolke angezeigt.
	</notification>
	<notification name="AvatarRezArrivedNotification">
		(Seit [EXISTENCE] Sekunden inworld )
Avatar &apos;[NAME]&apos; wird angezeigt.
	</notification>
	<notification name="AvatarRezLeftCloudNotification">
		(Seit [EXISTENCE] Sekunden inworld )
Avatar &apos;[NAME]&apos; hat nach [TIME] Sekunden als Wolke die Welt verlassen.
	</notification>
	<notification name="AvatarRezEnteredAppearanceNotification">
		(Seit [EXISTENCE] Sekunden inworld )
Avatar &apos;[NAME]&apos; befindet sich im Modus „Aussehen bearbeiten&quot;.
	</notification>
	<notification name="AvatarRezLeftAppearanceNotification">
		(Seit [EXISTENCE] Sekunden inworld )
Avatar &apos;[NAME]&apos; hat Modus „Aussehen bearbeiten&quot; verlassen.
	</notification>
	<notification name="NoConnect">
		Es gibt Probleme mit der Verbindung mit [PROTOCOL] [HOSTID].
Bitte überprüfen Sie Ihre Netzwerk- und Firewalleinstellungen.
		<usetemplate name="okbutton" yestext="OK"/>
	</notification>
	<notification name="NoVoiceConnect">
		Verbindung mit Voice-Server ist leider nicht möglich:

[HOSTID]

Voice-Kommunikation ist leider nicht verfügbar.
Bitte überprüfen Sie Ihr Netzwerk- und Firewall-Setup.
		<usetemplate name="okignore" yestext="OK" ignoretext="Warnen, wenn keine Verbindung zum Voice-Server hergestellt werden kann."/>
	</notification>
	<notification name="AvatarRezLeftNotification">
		(Seit [EXISTENCE] Sekunden inworld )
Avatar &apos;[NAME]&apos; hat als vollständig gerezzter Avatar die Welt verlassen.
	</notification>
	<notification name="AvatarRezSelfBakedTextureUploadNotification">
		( [EXISTENCE] Sekunden am Leben)
Sie haben eine [RESOLUTION]-gebackene Textur für „[BODYREGION]“ nach [TIME] Sekunden hochgeladen.
	</notification>
	<notification name="AvatarRezSelfBakedTextureUpdateNotification">
		( [EXISTENCE] Sekunden am Leben)
Sie haben lokal eine [RESOLUTION]-gebackene Textur für „[BODYREGION]“ nach [TIME] Sekunden aktualisiert.
	</notification>
	<notification name="CannotUploadTexture">
<<<<<<< HEAD
		Texture konnte nicht hochgeladen werden.
=======
		Textur kann nicht hochgeladen werden.
>>>>>>> 3aeb346b
[REASON]
	</notification>
	<notification name="LivePreviewUnavailable">
		Wir können keine Vorschau dieser Textur anzeigen, da sie nicht kopier- und/oder übertragungsfähig ist.
		<usetemplate ignoretext="Hinweis anzeigen, wenn bei nicht kopier- und/oder übertragungsfähigen Texturen keine Live-Vorschau möglich ist" name="okignore" yestext="OK"/>
	</notification>
	<notification name="ConfirmLeaveCall">
		Möchten Sie dieses Gespräch wirklich verlassen ?
		<usetemplate ignoretext="Bestätigen, bevor ich den Anruf verlasse." name="okcancelignore" notext="Nein" yestext="Ja"/>
	</notification>
	<notification name="ConfirmMuteAll">
		Die von Ihnen ausgewählten Einstellungen werden alle Teilnehmer eines Gruppengespräches stummschalten.
Dies bedeutet, dass alle Einwohner, die später dem Gespräch beitreten,
auch dann stummgeschaltet werden, wenn Sie den Anruf verlassen haben.

Alle stummschalten?
		<usetemplate ignoretext="Bestätigen, bevor alle Teilnehmer in einem Gruppengespräch stummgeschaltet werden." name="okcancelignore" notext="Abbrechen" yestext="OK"/>
	</notification>
	<notification label="Chat" name="HintChat">
		Um mitzureden, geben Sie Text in das Chat-Feld unten ein.
	</notification>
	<notification label="Stehen" name="HintSit">
		Um aufzustehen, klicken Sie auf die Schaltfläche „Stehen“.
	</notification>
	<notification label="Sprechen" name="HintSpeak">
		Auf Schaltfläche „Sprechen“ klicken, um das Mikrofon ein- und auszuschalten.

Auf den Pfeil nach oben klicken, um die Sprachsteuerung zu sehen.

Durch Ausblenden der Schaltfläche „Sprechen“ wird die Sprechfunktion deaktiviert.
	</notification>
	<notification label="Welt erkunden" name="HintDestinationGuide">
		Im Reiseführer finden Sie Tausende von interessanten Orten. Wählen Sie einfach einen Ort aus und klicken Sie auf „Teleportieren“.
	</notification>
	<notification label="Seitenleiste" name="HintSidePanel">
		In der Seitenleiste können Sie schnell auf Ihr Inventar, Ihre Outfits, Ihre Profile u. ä. zugreifen.
	</notification>
	<notification label="Bewegen" name="HintMove">
		Um zu gehen oder zu rennen, öffnen Sie das Bedienfeld „Bewegen“ und klicken Sie auf die Pfeile. Sie können auch die Pfeiltasten auf Ihrer Tastatur verwenden.
	</notification>
	<notification label="" name="HintMoveClick">
		1. Zum Gehen klicken: Auf beliebige Stelle am Boden klicken, um zu dieser Stelle zu gehen.

2. Zum Drehen der Anzeige klicken und ziehen: Auf beliebige Stelle in der Welt klicken und ziehen, um Ihre Ansicht zu ändern.
	</notification>
	<notification label="Anzeigename" name="HintDisplayName">
		Hier können Sie Ihren anpassbaren Anzeigenamen festlegen. Der Anzeigename unterscheidet sich von Ihrem eindeutigen Benutzernamen, der nicht geändert werden kann. In den Einstellungen können Sie festlegen, welcher Name von anderen Einwohnern angezeigt wird.
	</notification>
	<notification label="Ansicht" name="HintView">
		Um die Kameraansicht zu ändern, verwenden Sie die Schwenk- und Kreissteuerungen. Um die Ansicht zurückzusetzen, drücken Sie die Esc-Taste oder laufen Sie einfach.
	</notification>
	<notification label="Inventar" name="HintInventory">
		In Ihrem Inventar befinden sich verschiedene Objekte. Die neuesten Objekte finden Sie in der Registerkarte „Aktuell“.
	</notification>
	<notification label="Sie haben Linden-Dollar!" name="HintLindenDollar">
		Hier wird Ihr aktueller L$-Kontostand angezeigt. Klicken Sie auf „L$ kaufen“, um mehr Linden-Dollar zu kaufen.
	</notification>
	<notification name="LowMemory">
		Nicht genügend Arbeitsspeicher. Einige SL-Funktionen werden deaktiviert, um einen Absturz zu verhindern. Schließen Sie andere Anwendungen. Starten Sie SL neu, falls dieser Fehler erneut auftritt.
	</notification>
	<notification name="ForceQuitDueToLowMemory">
		SL wird wegen Speichermangel in 30 Sekunden beendet.
	</notification>
	<notification name="PopupAttempt">
		Ein Popup konnte nicht geöffnet werden.
		<form name="form">
			<ignore name="ignore" text="Alle Popups aktivieren"/>
			<button name="open" text="Popup-Fenster öffnen"/>
		</form>
	</notification>
	<notification name="SOCKS_NOT_PERMITTED">
		SOCKS 5-Proxy „[HOST]:[PORT]“ hat Verbindungsverbindung abgewiesen, da laut Regelsatz nicht zulässig.
		<usetemplate name="okbutton" yestext="OK"/>
	</notification>
	<notification name="SOCKS_CONNECT_ERROR">
		SOCKS 5-Proxy „[HOST]:[PORT]“ hat den Verbindungsversuch abgewiesen. Der TCP-Kanal konnte nicht geöffnet werden.
		<usetemplate name="okbutton" yestext="OK"/>
	</notification>
	<notification name="SOCKS_NOT_ACCEPTABLE">
		SOCKS 5-Proxy „[HOST]:[PORT]“ hat das ausgewählte Authentifizierungssystem abgewiesen.
		<usetemplate name="okbutton" yestext="OK"/>
	</notification>
	<notification name="SOCKS_AUTH_FAIL">
		SOCKS 5-Proxy „[HOST]:[PORT]“ hat gemeldet, dass Ihre Angaben ungültig sind.
		<usetemplate name="okbutton" yestext="OK"/>
	</notification>
	<notification name="SOCKS_UDP_FWD_NOT_GRANTED">
		SOCKS 5-Proxy „[HOST]:[PORT]“ hat die Anforderung UDP ASSOCIATE abgewiesen.
		<usetemplate name="okbutton" yestext="OK"/>
	</notification>
	<notification name="SOCKS_HOST_CONNECT_FAILED">
		Keine Verbindung möglich zum SOCKS 5-Proxy-Server „[HOST]:[PORT]“.
		<usetemplate name="okbutton" yestext="OK"/>
	</notification>
	<notification name="SOCKS_UNKNOWN_STATUS">
		Unbekannter Proxy-Fehler bei Server „[HOST]:[PORT]“.
		<usetemplate name="okbutton" yestext="OK"/>
	</notification>
	<notification name="SOCKS_INVALID_HOST">
		SOCKS-Proxy-Address oder Port „[HOST]:[PORT]“ ungültig.
		<usetemplate name="okbutton" yestext="OK"/>
	</notification>
	<notification name="SOCKS_BAD_CREDS">
		SOCKS 5-Benutzername oder -Kennwort ungültig.
		<usetemplate name="okbutton" yestext="OK"/>
	</notification>
	<notification name="PROXY_INVALID_HTTP_HOST">
		HTTP-Proxy-Address oder Port „[HOST]:[PORT]“ ungültig.
		<usetemplate name="okbutton" yestext="OK"/>
	</notification>
	<notification name="PROXY_INVALID_SOCKS_HOST">
		SOCKS-Proxy-Address oder Port „[HOST]:[PORT]“ ungültig.
		<usetemplate name="okbutton" yestext="OK"/>
	</notification>
	<notification name="ChangeProxySettings">
		Proxy-Einstellungen treten nach Neustart von [APP_NAME] in Kraft.
		<usetemplate name="okbutton" yestext="OK"/>
	</notification>
	<notification name="AuthRequest">
		Für die Site „&lt;nolink&gt;[HOST_NAME]&lt;/nolink&gt;“ in der Domäne „[REALM]“ ist ein Benutzername und Kennwort erforderlich.
		<form name="form">
			<input name="username" text="Benutzername"/>
			<input name="password" text="Kennwort"/>
			<button name="ok" text="Senden"/>
			<button name="cancel" text="Abbrechen"/>
		</form>
	</notification>
	<notification label="" name="ModeChange">
		Die Änderung des Modus wird nach einem Neustart von Firestorm wirksam.
		<usetemplate name="okcancelbuttons" notext="Nicht beenden" yestext="Beenden"/>
	</notification>
	<notification label="" name="NoClassifieds">
		Die Erstellung und Bearbeitung von Anzeigen ist nur im Modus „Erweitert“ möglich. Möchten Sie das Programm beenden und den Modus wechseln? Die Modusauswahl ist auf dem Anmeldebildschirm zu finden.
		<usetemplate name="okcancelbuttons" notext="Nicht beenden" yestext="Beenden"/>
	</notification>
	<notification label="" name="NoGroupInfo">
		Die Erstellung und Bearbeitung von Gruppen ist nur im Modus „Erweitert“ möglich. Möchten Sie das Programm beenden und den Modus wechseln? Die Modusauswahl ist auf dem Anmeldebildschirm zu finden.
		<usetemplate name="okcancelbuttons" notext="Nicht beenden" yestext="Beenden"/>
	</notification>
	<notification label="" name="NoPlaceInfo">
		Die Anzeige des Ortsprofils ist nur im Modus „Erweitert“ möglich. Möchten Sie das Programm beenden und den Modus wechseln? Die Modusauswahl ist auf dem Anmeldebildschirm zu finden.
		<usetemplate name="okcancelbuttons" notext="Nicht beenden" yestext="Beenden"/>
	</notification>
	<notification label="" name="NoPicks">
		Die Erstellung und Bearbeitung von Auswahlen ist nur im Modus „Erweitert“ möglich. Möchten Sie das Programm beenden und den Modus wechseln? Die Modusauswahl ist auf dem Anmeldebildschirm zu finden.
		<usetemplate name="okcancelbuttons" notext="Nicht beenden" yestext="Beenden"/>
	</notification>
	<notification label="" name="NoWorldMap">
		Die Anzeige der Weltkarte ist nur im Modus „Erweitert“ möglich. Möchten Sie das Programm beenden und den Modus wechseln? Die Modusauswahl ist auf dem Anmeldebildschirm zu finden.
		<usetemplate name="okcancelbuttons" notext="Nicht beenden" yestext="Beenden"/>
	</notification>
	<notification label="" name="NoVoiceCall">
		Voice-Anrufe sind nur im Modus „Erweitert“ möglich. Möchten Sie sich abmelden und den Modus wechseln?
		<usetemplate name="okcancelbuttons" notext="Nicht beenden" yestext="Beenden"/>
	</notification>
	<notification label="" name="NoAvatarShare">
		Die Freigabe ist nur im Modus „Erweitert“ möglich. Möchten Sie sich abmelden und den Modus wechseln?
		<usetemplate name="okcancelbuttons" notext="Nicht beenden" yestext="Beenden"/>
	</notification>
	<notification label="" name="NoAvatarPay">
		Die Bezahlung anderer Einwohner ist nur im Modus „Erweitert“ möglich. Möchten Sie sich abmelden und den Modus wechseln?
		<usetemplate name="okcancelbuttons" notext="Nicht beenden" yestext="Beenden"/>
	</notification>
	<notification label="" name="NoInventory">
		Die Inventaranzeige ist nur im Modus „Erweitert“ möglich. Möchten Sie sich abmelden und den Modus wechseln?
		<usetemplate name="okcancelbuttons" notext="Nicht beenden" yestext="Beenden"/>
	</notification>
	<notification label="" name="NoAppearance">
		Das Fenster zum Bearbeiten des Aussehens ist nur im Modus „Erweitert“ verfügbar. Möchten Sie sich abmelden und den Modus wechseln?
		<usetemplate name="okcancelbuttons" notext="Nicht beenden" yestext="Beenden"/>
	</notification>
	<notification label="" name="NoSearch">
		Die Suche ist nur im Modus „Erweitert“ möglich. Möchten Sie sich abmelden und den Modus wechseln?
		<usetemplate name="okcancelbuttons" notext="Nicht beenden" yestext="Beenden"/>
	</notification>
	<notification label="" name="ConfirmHideUI">
		Durch diese Aktion werden alle Menüelemente und Schaltflächen ausgeblendet. Um sie wieder anzuzeigen, klicken Sie erneut auf [SHORTCUT].
		<usetemplate ignoretext="Vor Ausblenden der UI bestätigen" name="okcancelignore" notext="Abbrechen" yestext="OK"/>
	</notification>
	<notification name="PathfindingLinksets_WarnOnPhantom">
		Bei einigen ausgewählten Linksets wird die Phantom-Markierung umgeschaltet.

Möchten Sie fortfahren?
		<usetemplate ignoretext="Bei einigen ausgewählten Linksets wird die Phantom-Markierung umgeschaltet." name="okcancelignore" notext="Abbrechen" yestext="OK"/>
	</notification>
	<notification name="PathfindingLinksets_MismatchOnRestricted">
		Einige der ausgewählten Linksets können aufgrund von Berechtigungseinschränkungen nicht auf „[REQUESTED_TYPE]“ gesetzt werden.  Diese Linksets werden stattdessen auf „[RESTRICTED_TYPE]“ gesetzt.

Möchten Sie fortfahren?
 		<usetemplate ignoretext="Einige der ausgewählten Linksets können aufgrund von Berechtigungseinschränkungen nicht gesetzt werden." name="okcancelignore" notext="Abbrechen" yestext="OK"/>
 	</notification>
	<notification name="PathfindingLinksets_MismatchOnVolume">
 		Einige der ausgewählten Linksets können nicht auf „[REQUESTED_TYPE]“ gesetzt werden, da die Form nicht konvex ist.

Möchten Sie fortfahren?
 		<usetemplate ignoretext="Einige der ausgewählten Linksets können nicht gesetzt werden, da die Form nicht konvex ist." name="okcancelignore" notext="Abbrechen" yestext="OK"/>
	</notification>
	<notification name="PathfindingLinksets_WarnOnPhantom_MismatchOnRestricted">
		Bei einigen ausgewählten Linksets wird die Phantom-Markierung umgeschaltet.

Einige der ausgewählten Linksets können aufgrund von Berechtigungseinschränkungen nicht auf „[REQUESTED_TYPE]“ gesetzt werden.  Diese Linksets werden stattdessen auf „[RESTRICTED_TYPE]“ gesetzt.

Möchten Sie fortfahren?
		<usetemplate ignoretext="Bei einigen ausgewählten Linksets wird die Phantom-Markierung umgeschaltet und andere können aufgrund von Berechtigungseinschränkungen nicht gesetzt werden." name="okcancelignore" notext="Abbrechen" yestext="OK"/>
	</notification>
	<notification name="PathfindingLinksets_WarnOnPhantom_MismatchOnVolume">
		Bei einigen ausgewählten Linksets wird die Phantom-Markierung umgeschaltet.

Einige der ausgewählten Linksets können nicht auf „[REQUESTED_TYPE]“ gesetzt werden, da die Form nicht konvex ist.

Möchten Sie fortfahren?
		<usetemplate ignoretext="Bei einigen ausgewählten Linksets wird die Phantom-Markierung umgeschaltet und andere können nicht gesetzt werden, da die Form nicht konvex ist." name="okcancelignore" notext="Abbrechen" yestext="OK"/>
	</notification>
	<notification name="PathfindingLinksets_MismatchOnRestricted_MismatchOnVolume">
		Einige der ausgewählten Linksets können aufgrund von Berechtigungseinschränkungen nicht auf „[REQUESTED_TYPE]“ gesetzt werden.  Diese Linksets werden stattdessen auf „[RESTRICTED_TYPE]“ gesetzt.

Einige der ausgewählten Linksets können nicht auf „[REQUESTED_TYPE]“ gesetzt werden, da die Form nicht konvex ist. Die Nutzungsarten dieser Linksets bleiben unverändert.

Möchten Sie fortfahren?
 		<usetemplate ignoretext="Einige der ausgewählten Linksets können nicht gesetzt werden, da die Berechtigungen eingeschränkt sind und die Form nicht konvex ist." name="okcancelignore" notext="Abbrechen" yestext="OK"/>
	</notification>
	<notification name="PathfindingLinksets_WarnOnPhantom_MismatchOnRestricted_MismatchOnVolume">
		Bei einigen ausgewählten Linksets wird die Phantom-Markierung umgeschaltet.

Einige der ausgewählten Linksets können aufgrund von Berechtigungseinschränkungen nicht auf „[REQUESTED_TYPE]“ gesetzt werden.  Diese Linksets werden stattdessen auf „[RESTRICTED_TYPE]“ gesetzt.

Einige der ausgewählten Linksets können nicht auf „[REQUESTED_TYPE]“ gesetzt werden, da die Form nicht konvex ist. Die Nutzungsarten dieser Linksets bleiben unverändert.

Möchten Sie fortfahren?
		<usetemplate ignoretext="Bei einigen ausgewählten Linksets wird die Phantom-Markierung umgeschaltet und andere können nicht gesetzt werden, da die Berechtigungen für das Linkset eingeschränkt sind und die Form nicht konvex ist." name="okcancelignore" notext="Abbrechen" yestext="OK"/>
 	</notification>
	<notification name="PathfindingLinksets_ChangeToFlexiblePath">
		Das ausgewählte Objekt wirkt sich auf das Navmesh aus. Wenn Sie es in einen flexiblen Pfad ändern, wird es aus dem Navmesh entfernt.
		<usetemplate ignoretext="Das ausgewählte Objekt wirkt sich auf das Navmesh aus. Wenn Sie es in einen flexiblen Pfad ändern, wird es aus dem Navmesh entfernt." name="okcancelignore" notext="Abbrechen" yestext="OK"/>
	</notification>
	<global name="UnsupportedGLRequirements">
		Ihr Computer entspricht nicht den Hardwareanforderungen von [APP_NAME]. [APP_NAME] setzt eine OpenGL-Grafikkarte mit Multitextur-Unterstützung voraus. Falls Ihre Grafikkarte diese Funktion unterstützt, installieren Sie die neuesten Treiber sowie die aktuellen Service Packs und Patches für Ihr Betriebssystem.

Sollte das Problem fortbestehen, finden Sie weitere Hilfestellung unter [SUPPORT_SITE].
	</global>
	<global name="UnsupportedCPUAmount">
		796
	</global>
	<global name="UnsupportedRAMAmount">
		510
	</global>
	<global name="UnsupportedGPU">
		- Ihre Grafikkarte entspricht nicht den Mindestanforderungen.
	</global>
	<global name="UnsupportedRAM">
		- Ihr Arbeitsspeicher entspricht nicht den Mindestanforderungen.
	</global>
	<global name="You can only set your &apos;Home Location&apos; on your land or at a mainland Infohub.">
		Wenn Sie ein Stück Land besitzen, können Sie dies als Ihr Zuhause festlegen.
Ansonsten können Sie auf der Karte nachsehen und dort Ort suchen, die als „Infohub“ gekennzeichnet sind.
	</global>
	<global name="You died and have been teleported to your home location">
		Sie sind gestorben und wurden zu Ihrem Zuhause teleportiert.
	</global>
	<notification name="LocalBitmapsUpdateFileNotFound">
		[FNAME] wurde nicht gefunden und konnte deshalb nicht aktualisiert werden.
Zukünftige Aktualisierungen dieser Datei werden deaktiviert.
	</notification>
	<notification name="LocalBitmapsUpdateFailedFinal">
		[FNAME] konnte auch nach [NRETRIES] Versuchen nicht geöffnet oder decodiert werden und gilt als beschädigt.
Zukünftige Aktualisierungen dieser Datei werden deaktiviert.
	</notification>
	<notification name="LocalBitmapsVerifyFail">
		Versuch, eine ungültige oder nicht lesbare Bilddatei ([FNAME]) hinzuzufügen, die nicht geöffnet oder decodiert werden konnte.
Versuch abgebrochen.
	</notification>
	<notification name="PathfindingReturnMultipleItems">
		Sie sind dabei, [NUM_ITEMS] Objekte zurückzugeben. Möchten Sie diesen Vorgang wirklich fortsetzen?
		<usetemplate ignoretext="Möchten Sie wirklich mehrere Objekte zurückgeben?" name="okcancelignore" notext="Nein" yestext="Ja"/>
	</notification>
	<notification name="PathfindingDeleteMultipleItems">
		Sie sind dabei, [NUM_ITEMS] Objekte zu löschen. Möchten Sie diesen Vorgang wirklich fortsetzen?
		<usetemplate ignoretext="Möchten Sie wirklich mehrere Objekte löschen?" name="okcancelignore" notext="Nein" yestext="Ja"/>
	</notification>
	<notification name="AvatarFrozen">
		[AV_FREEZER] hat Sie eingefroren. Sie können sich nicht bewegen oder mit der Welt interagieren.
	</notification>
	<notification name="AvatarFrozenDuration">
		[AV_FREEZER] hat Sie [AV_FREEZE_TIME] Sekunden lang eingefroren. Sie können sich nicht bewegen oder mit der Welt interagieren.
	</notification>
	<notification name="YouFrozeAvatar">
		Avatar eingefroren.
	</notification>
	<notification name="AvatarHasUnFrozenYou">
		[AV_FREEZER] hat Sie aufgetaut.
	</notification>
	<notification name="AvatarUnFrozen">
		Avatar aufgetaut.
	</notification>
	<notification name="AvatarFreezeFailure">
		Einfrieren fehlgeschlagen, da Sie keine Berechtigung für diese Parzelle haben.
	</notification>
	<notification name="AvatarFreezeThaw">
		Sie sind nicht mehr eingefroren und können sich frei bewegen.
	</notification>
	<notification name="AvatarCantFreeze">
		Dieser Benutzer kann nicht eingefroren werden.
	</notification>
	<notification name="NowOwnObject">
		Sie sind jetzt Eigentümer des Objekts [OBJECT_NAME]
	</notification>
	<notification name="CantRezOnLand">
		Objekt kann nicht an [OBJECT_POS] gerezzt werden, da der Landeigentümer dies nicht zulässt.  Machen Sie den Landeigentümer mit dem Landwerkzeug ausfindig.
	</notification>
	<notification name="RezFailTooManyRequests">
		Objekt kann nicht gerezzt werden, da zu viele Anforderungen vorliegen.
	</notification>
	<notification name="SitFailCantMove">
		Sie können sich nicht hinsetzen, da Sie zur Zeit unbeweglich sind.
	</notification>
	<notification name="SitFailNotAllowedOnLand">
		Sie können sich nicht hinsetzen, da Sie auf diesem Land keine Berechtigung dazu haben.
	</notification>
	<notification name="SitFailNotSameRegion">
		Kommen Sie näher heran.  Sitzen auf Objekt nicht möglich, da
es sich nicht in der gleichen Region befindet wie Sie.
	</notification>
	<notification name="NoNewObjectRegionFull">
		Neues Objekt kann nicht erstellt werden. Die Region ist voll.
	</notification>
	<notification name="FailedToPlaceObject">
		Objekt konnte nicht an festgelegtem Ort platziert werden.  Versuchen Sie es erneut.
	</notification>
	<notification name="NoOwnNoGardening">
		Auf Land, das Sie nicht besitzen, können Sie keine Bäume und Gräser erstellen.
	</notification>
	<notification name="NoCopyPermsNoObject">
		Kopieren fehlgeschlagen, da Sie keine Berechtigung zum Kopieren des Objekts „OBJ_NAME]“ besitzen.
	</notification>
	<notification name="NoTransPermsNoObject">
		Kopieren fehlgeschlagen, weil Objekt „[OBJ_NAME]“ nicht an Sie übertragen werden kann.
	</notification>
	<notification name="AddToNavMeshNoCopy">
		Kopieren fehlgeschlagen, weil Objekt „[OBJ_NAME]“ zum Navmesh beiträgt.
	</notification>
	<notification name="DupeWithNoRootsSelected">
		Ohne ausgewählte Hauptobjekte duplizieren.
	</notification>
	<notification name="CantDupeCuzRegionIsFull">
		Objekte können nicht dupliziert werden, da die Region voll ist.
	</notification>
	<notification name="CantDupeCuzParcelNotFound">
		Objekte können nicht dupliziert werden, da die Parzelle, in der sie sich befinden, nicht auffindbar ist.
	</notification>
	<notification name="CantCreateCuzParcelFull">
		Objekt kann nicht erstellt werden, da 
die Parzelle voll ist.
	</notification>
	<notification name="RezAttemptFailed">
		Versuch zum Rezzen eines Objekts fehlgeschlagen.
	</notification>
	<notification name="ToxicInvRezAttemptFailed">
		Objekt, das in dieser Region zu Problemen geführt hat, kann nicht erstellt werden.
	</notification>
	<notification name="InvItemIsBlacklisted">
		Dieses Inventarobjekt ist auf der schwarzen Liste.
	</notification>
	<notification name="NoCanRezObjects">
		Sie können gegenwärtig keine Objekte erstellen.
	</notification>
	<notification name="LandSearchBlocked">
		Landsuche blockiert.
Sie haben zu viele Landsuchen in zu kurzer Zeit durchgeführt.
Warten Sie kurz und versuchen Sie es noch einmal.
	</notification>
	<notification name="NotEnoughResourcesToAttach">
		Nicht genügend Skriptressourcen verfügbar, um Objekt anzuhängen.
	</notification>
	<notification name="YouDiedAndGotTPHome">
		Sie sind gestorben und wurden nach Hause teleportiert
	</notification>
	<notification name="EjectComingSoon">
		Sie nicht hier nicht mehr zugelassen und haben [EJECT_TIME] Sekunden Zeit, um zu gehen.
	</notification>
	<notification name="NoEnterRegionMaybeFull">
		Sie können die Region „[NAME]“ nicht betreten. 
Sie ist voll oder startet in Kürze neu.
	</notification>
	<notification name="SaveBackToInvDisabled">
		Erneutes Speichern im Inventar ist deaktiviert.
	</notification>
	<notification name="NoExistNoSaveToContents">
		„[OBJ_NAME]“ kann nicht im Objektinhalt gespeichert werden, da das Objekt, aus dem es gerezzt wurde, nicht mehr existiert.
	</notification>
	<notification name="NoModNoSaveToContents">
		„[OBJ_NAME]“ kann nicht in Objektinhalt gespeichert werden, da Sie nicht die Berechtigung zum Modifizieren des Objekts „[DEST_NAME]“ besitzen.
	</notification>
	<notification name="NoSaveBackToInvDisabled">
		„[OBJ_NAME]“ kann nicht erneut im Inventar gespeichert werden – dieser Vorgang wurde deaktiviert.
	</notification>
	<notification name="NoCopyNoSelCopy">
		Sie können Ihre Auswahl nicht kopieren, da Sie nicht die Berechtigung zum Kopieren des Objekts „[OBJ_NAME]“ haben.
	</notification>
	<notification name="NoTransNoSelCopy">
		Sie können Ihre Auswahl nicht kopieren, da das Objekt „[OBJ_NAME]“ nicht übertragbar ist.
	</notification>
	<notification name="NoTransNoCopy">
		Sie können Ihre Auswahl nicht kopieren, da das Objekt „[OBJ_NAME]“ nicht übertragbar ist.
	</notification>
	<notification name="NoPermsNoRemoval">
		Entfernen des Objekts „[OBJ_NAME]“ aus dem Simulator wird vom Berechtigungssystem nicht gestattet.
	</notification>
	<notification name="NoModNoSaveSelection">
		Sie können Ihre Auswahl nicht speichern, da Sie keine Berechtigung zum Modifizieren des Objekts „[OBJ_NAME]“ besitzen.
	</notification>
	<notification name="NoCopyNoSaveSelection">
		Ihre Auswahl kann nicht gespeichert werden, da das Objekt „[OBJ_NAME]“ nicht kopiert werden kann.
	</notification>
	<notification name="NoModNoTaking">
		Sie können Ihre Auswahl nicht in Empfang nehmen, da Sie nicht die Berechtigung zum Modifizieren des Objekts „[OBJ_NAME]“ haben.
	</notification>
	<notification name="RezDestInternalError">
		Interner Fehler: Unbekannter Zielttyp.
	</notification>
	<notification name="DeleteFailObjNotFound">
		Löschen fehlgeschlagen, da Objekt nicht gefunden wurde
	</notification>
	<notification name="SorryCantEjectUser">
		Dieser Benutzer kann nicht hinausgeworfen werden.
	</notification>
	<notification name="RegionSezNotAHome">
		Diese Region gestattet nicht, dass Sie hier Ihr Zuhause festlegen.
	</notification>
	<notification name="HomeLocationLimits">
		Ihr Zuhause kann sich nur auf Ihrem eigenen Land oder in einem Infohub auf dem Mainland befinden.
	</notification>
	<notification name="HomePositionSet">
		Position für Zuhause festgelegt.
	</notification>
	<notification name="AvatarEjected">
		Avatar hinausgeworfen.
	</notification>
	<notification name="AvatarEjectFailed">
		Hinauswerfen fehlgeschlagen, da Sie keine Admin-Berechtigung für diese Parzelle haben.
	</notification>
	<notification name="CantMoveObjectParcelFull">
		Objekt „[OBJECT_NAME]“ kann nicht nach
[OBJ_POSITION] in Region [REGION_NAME] verschoben werden, da die Parzelle voll ist.
	</notification>
	<notification name="CantMoveObjectParcelPerms">
		Objekt „[OBJECT_NAME]“ kann nicht nach
[OBJ_POSITION] in Region [REGION_NAME] verschoben werden, da Ihre Objekte auf dieser Parzelle nicht gestattet sind.
	</notification>
	<notification name="CantMoveObjectParcelResources">
		Objekt „[OBJECT_NAME]“ kann nicht nach
[OBJ_POSITION] in Region [REGION_NAME] verschoben werden, da nicht genügend Ressourcen für dieses Objekt auf dieser Parzelle vorhanden sind.
	</notification>
	<notification name="CantMoveObjectRegionVersion">
		Objekt „[OBJECT_NAME]“ kann nicht nach
[OBJ_POSITION] in Region [REGION_NAME] verschoben werden, da die andere Region eine ältere Version verwendet, die das Empfangen dieses Objekts per Regionswechsel nicht unterstützt.
	</notification>
	<notification name="CantMoveObjectNavMesh">
		Objekt „[OBJECT_NAME]“ kann nicht nach
[OBJ_POSITION] in Region [REGION_NAME] verschoben werden, da Sie das Navmesh nicht regionsübergreifend modifizieren können.
	</notification>
	<notification name="CantMoveObjectWTF">
		Objekt „[OBJECT_NAME]“ kann nicht nach
[OBJ_POSITION] in Region [REGION_NAME] verschoben werden, da ein unbekannter Fehler vorliegt. ([FAILURE_TYPE])
	</notification>
	<notification name="NoPermModifyObject">
		Ihnen fehlt die Berechtigung zum Modifizieren dieses Objekts.
	</notification>
	<notification name="CantEnablePhysObjContributesToNav">
		Physik kann nicht für ein Objekt aktiviert werden, das zum Navmesh beiträgt.
	</notification>
	<notification name="CantEnablePhysKeyframedObj">
		Physik für Keyframe-Objekte kann nicht aktiviert werden.
	</notification>
	<notification name="CantEnablePhysNotEnoughLandResources">
		Physik für Objekte kann nicht aktiviert werden – nicht genügend Landressourcen.
	</notification>
	<notification name="CantEnablePhysCostTooGreat">
		Physik für Objekt mit Physikressourcenkosten höher als [MAX_OBJECTS] kann nicht aktiviert werden.
	</notification>
	<notification name="PhantomWithConcavePiece">
		Dieses Objekt kann kein konkaves Teil enthalten, da es ein Phantom ist und zum Navmesh beiträgt.
	</notification>
	<notification name="UnableAddItem">
		Objekt konnte nicht hinzugefügt werden.
	</notification>
	<notification name="UnableEditItem">
		Kein Bearbeiten möglich.
	</notification>
	<notification name="NoPermToEdit">
		Bearbeiten nicht gestattet.
	</notification>
	<notification name="NoPermToCopyInventory">
		Kopieren dieses Inventars nicht gestattet.
	</notification>
	<notification name="CantSaveItemDoesntExist">
		Kein Speichern in Objektinhalt möglich: Objekt nicht mehr vorhanden.
	</notification>
	<notification name="CantSaveItemAlreadyExists">
		Kein Speichern in Objektinhalt möglich: Artikel mit diesem Namen ist bereits im Inventar vorhanden.
	</notification>
	<notification name="CantSaveModifyAttachment">
		Kein Speichern in Objektinhalt möglich: Dadurch würden die Anhängeberechtigungen geändert.
	</notification>
	<notification name="TooManyScripts">
		Zu viele Skripts.
	</notification>
	<notification name="UnableAddScript">
		Skript konnte nicht hinzugefügt werden.
	</notification>
	<notification name="AssetServerTimeoutObjReturn">
		Asset-Server hat nicht rechtzeitig reagiert.  Objekt wurde zum Sim zurückübertragen.
	</notification>
	<notification name="RegionDisablePhysicsShapes">
		In dieser Region sind keine Physikformen aktiviert.
	</notification>
	<notification name="NoModNavmeshAcrossRegions">
		Sie können das Navmesh nicht regionsübergreifend modifizieren.
	</notification>
	<notification name="NoSetPhysicsPropertiesOnObjectType">
		Für diesen Objekttyp können keine Physikeigenschaften gesetzt werden.
	</notification>
	<notification name="NoSetRootPrimWithNoShape">
		Hauptprim kann nicht auf formlos eingestellt werden.
	</notification>
	<notification name="NoRegionSupportPhysMats">
		In dieser Region sind keine Physikmaterialien aktiviert.
	</notification>
	<notification name="OnlyRootPrimPhysMats">
		Nur bei Hauptprims können die Physikmaterialien angepasst werden.
	</notification>
	<notification name="NoSupportCharacterPhysMats">
		Die Anwendung von Physikmaterialien auf Personen wird noch nicht unterstützt.
	</notification>
	<notification name="InvalidPhysMatProperty">
		Eine oder mehrere der angegebenen Eigenschaften für Physikmaterialien waren ungültig.
	</notification>
	<notification name="NoPermsAlterStitchingMeshObj">
		Sie können den Nahttyp eines Mesh-Objekts nicht ändern.
	</notification>
	<notification name="NoPermsAlterShapeMeshObj">
		Sie können die Form eines Mesh-Objekts nicht ändern.
	</notification>
	<notification name="FullRegionCantEnter">
		Sie können diese Region nicht betreten, \nda die Region voll ist.
	</notification>
	<notification name="LinkFailedOwnersDiffer">
		Verknüpfungsfehler – Eigentümer sind unterschiedlich
	</notification>
	<notification name="LinkFailedNoModNavmeshAcrossRegions">
		Verknüpfungsfehler – Navmesh kann nicht regionsübergreifend modifiziert werden.
	</notification>
	<notification name="LinkFailedNoPermToEdit">
		Verknüpfungsfehler, da Sie keine Berechtigung zum Bearbeiten haben.
	</notification>
	<notification name="LinkFailedTooManyPrims">
		Verknüpfungsfehler – zu viele Primitive
	</notification>
	<notification name="LinkFailedCantLinkNoCopyNoTrans">
		Verknüpfungsfehler – nichtkopierfähige Objekte können nicht mit nichtübertragungsfähigen Objekten verknüpft werden
	</notification>
	<notification name="LinkFailedNothingLinkable">
		Verknüpfungsfehler – nichts zum Verknüpfen vorhanden.
	</notification>
	<notification name="LinkFailedTooManyPathfindingChars">
		Verknüpfungsfehler – zu viele Pathfinding-Figuren
	</notification>
	<notification name="LinkFailedInsufficientLand">
		Verknüpfungsfehler – nicht genügend Landressourcen
	</notification>
	<notification name="LinkFailedTooMuchPhysics">
		Objekt verwendet zu viele Physikressourcen – seine Dynamik wurde deaktiviert.
	</notification>
	<notification name="EstateManagerFailedllTeleportHome">
		Das Objekt „[OBJECT_NAME]“ auf [SLURL] kann Grundstücksverwalter nicht nach Hause teleportieren.
	</notification>
	<notification name="TeleportedHomeByObjectOnParcel">
		Sie wurden vom Objekt „[OBJECT_NAME]“ auf der Parzelle „[PARCEL_NAME]“ nach Hause teleportiert
	</notification>
	<notification name="TeleportedHomeByObject">
		Sie wurden von Objekt „[OBJECT_NAME]“ nach Hause teleportiert.
	</notification>
	<notification name="TeleportedByAttachment">
		Sie wurden von einem Anhang an [ITEM_ID] teleportiert
		<usetemplate ignoretext="Teleport: Sie wurden von einem Anhang teleportiert." name="notifyignore"/> 
	</notification>
	<notification name="TeleportedByObjectOnParcel">
		Sie wurden von Objekt „[OBJECT_NAME]“ auf der Parzelle „[PARCEL_NAME]“ teleportiert
		<usetemplate ignoretext="Teleport: Sie wurden von einem Objekt auf einer Parzelle teleportiert." name="notifyignore"/> 
	</notification>
	<notification name="TeleportedByObjectOwnedBy">
		Sie wurden von Objekt „[OBJECT_NAME]“, das [OWNER_ID] gehört, teleportiert
	</notification>
	<notification name="TeleportedByObjectUnknownUser">
		Sie wurden von Objekt „[OBJECT_NAME]“, das einem unbekannten Benutzer gehört, teleportiert.
	</notification>
	<notification name="CantCreateObjectRegionFull">
		Angefordertes Objekt kann nicht erstellt werden. Die Region ist voll.
	</notification>
	<notification name="CantAttackMultipleObjOneSpot">
		Sie können nicht mehrere Objekte an ein und derselben Stelle anhängen.
	</notification>
	<notification name="CantCreateMultipleObjAtLoc">
		Sie können hier nicht mehrere Objekte erstellen.
	</notification>
	<notification name="UnableToCreateObjTimeOut">
		Angefordertes Objekt kann nicht erstellt werden. Objekt fehlt in Datenbank.
	</notification>
	<notification name="UnableToCreateObjUnknown">
		Angefordertes Objekt kann nicht erstellt werden. Zeitüberschreitung bei Anforderung. Versuchen Sie es erneut.
	</notification>
	<notification name="UnableToCreateObjMissingFromDB">
		Angefordertes Objekt kann nicht erstellt werden. Versuchen Sie es erneut.
	</notification>
	<notification name="RezFailureTookTooLong">
		Fehler beim Rezzen; Laden des angeforderten Objekts hat zu lang gedauert.
	</notification>
	<notification name="FailedToPlaceObjAtLoc">
		Objekt konnte nicht an angegebenem Ort platziert werden.  Versuchen Sie es erneut.
	</notification>
	<notification name="CantCreatePlantsOnLand">
		Auf diesem Land können keine Pflanzen erstellt werden.
	</notification>
	<notification name="CantRestoreObjectNoWorldPos">
		Objekt kann nicht wiederhergestellt werden. Keine Weltposition gefunden.
	</notification>
	<notification name="CantRezObjectInvalidMeshData">
		Objekt kann nicht gerezzt werden, da seine Meshdaten ungültig sind.
	</notification>
	<notification name="CantRezObjectTooManyScripts">
		Objekt kann nicht gerezzt werden, da die Region bereits zu viele Skripts aufweist.
	</notification>
	<notification name="CantCreateObjectNoAccess">
		Ihr Zugangsberechtigungen gestatten nicht das Erstellen von Objekten an dieser Stelle.
	</notification>
	<notification name="CantCreateObject">
		Sie können gegenwärtig keine Objekte erstellen.
	</notification>
	<notification name="InvalidObjectParams">
		Ungültige Objektparameter
	</notification>
	<notification name="CantDuplicateObjectNoAcess">
		Ihre Zugangsberechtigungen gestatten nicht das Duplizieren von Objekten an dieser Stelle.
	</notification>
	<notification name="CantChangeShape">
		Sie können diese Form nicht ändern.
	</notification>
	<notification name="NoAccessToClaimObjects">
		Ihr Zugangsberechtigungen gestatten nicht das Beanspruchen von Objekten an dieser Stelle.
	</notification>
	<notification name="DeedFailedNoPermToDeedForGroup">
		Übertragung fehlgeschlagen, da Sie keine Berechtigung zum Übertragen von Objekten für Ihre Gruppe haben.
	</notification>
	<notification name="NoPrivsToBuyObject">
		Ihr Zugangsberechtigungen gestatten nicht das Kaufen von Objekten an dieser Stelle.
	</notification>
	<notification name="CantAttachObjectAvatarSittingOnIt">
		Objekt kann nicht angehängt werden, da ein Avatar darauf sitzt.
	</notification>
	<notification name="WhyAreYouTryingToWearShrubbery">
		Bäume und Gräser können nicht als Anhänge getragen werden.
	</notification>
	<notification name="CantAttachGroupOwnedObjs">
		Objekte im Gruppenbesitz können nicht angehängt werden.
	</notification>
	<notification name="CantAttachObjectsNotOwned">
		Objekte, die Ihnen nicht gehören, können nicht angehängt werden.
	</notification>
	<notification name="CantAttachNavmeshObjects">
		Objekte, die zum Navmesh beitragen, können nicht angehängt werden.
	</notification>
	<notification name="CantAttachObjectNoMovePermissions">
		Objekt kann nicht angehängt werden, weil Sie es nicht verschieben dürfen.
	</notification>
	<notification name="CantAttachNotEnoughScriptResources">
		Nicht genügend Skriptressourcen verfügbar, um Objekt anzuhängen.
	</notification>
	<notification name="CantAttachObjectBeingRemoved">
		Objekten kann nicht hinzugefügt werden, da es bereits entfernt wird.
	</notification>
	<notification name="CantDropItemTrialUser">
		Ablegen von Objekten hier nicht möglich; versuchen Sie es mit dem kostenlosen Testbereich.
	</notification>
	<notification name="CantDropMeshAttachment">
		Sie können keine Mesh-Anhänge ablegen. In Inventar zurückführen und inworld rezzen.
	</notification>
	<notification name="CantDropAttachmentNoPermission">
		Anhang konnte nicht abgelegt werden: Ihnen fehlt die Berechtigung zum Ablegen an dieser Stelle.
	</notification>
	<notification name="CantDropAttachmentInsufficientLandResources">
		Anhang konnte nicht abgelegt werden: nicht genügend Landressourcen verfügbar.
	</notification>
	<notification name="CantDropAttachmentInsufficientResources">
		Anhänge konnten nicht abgelegt werden: nicht genügend Ressourcen.
	</notification>
	<notification name="CantDropObjectFullParcel">
		Objekt kann nicht hier abgelegt werden.  Die Parzelle ist voll.
	</notification>
	<notification name="CantTouchObjectBannedFromParcel">
		Dieses Objekt kann nicht berührt/angefasst werden, da Sie von der Landparzelle verbannt sind.
	</notification>
	<notification name="PlzNarrowDeleteParams">
		Grenzen Sie Ihre Löschparameter ein.
	</notification>
	<notification name="UnableToUploadAsset">
		Asset kann nicht hochgeladen werden.
	</notification>
	<notification name="CantTeleportCouldNotFindUser">
		Keinen Benutzer zum Teleportieren nach Hause gefunden
	</notification>
	<notification name="GodlikeRequestFailed">
		Anforderdung nach übernatürlichen Kräften fehlgeschlagen
	</notification>
	<notification name="GenericRequestFailed">
		generische Anforderdung fehlgeschlagen
	</notification>
	<notification name="CantUploadPostcard">
		Postkarte kann nicht hochgeladen werden.  Versuchen Sie es später erneut.
	</notification>
	<notification name="CantFetchInventoryForGroupNotice">
		Inventardetails für Gruppenmitteilung kann nicht abgerufen werden.
	</notification>
	<notification name="CantSendGroupNoticeNotPermitted">
		Gruppenmitteilung kann nicht gesendet werden – Vorgang nicht gestattet.
	</notification>
	<notification name="CantSendGroupNoticeCantConstructInventory">
		Gruppenmitteilung kann nicht gesendet werden – Bauen von Inventar nicht möglich.
	</notification>
	<notification name="CantParceInventoryInNotice">
		Inventar in Mitteilung kann nicht geparst werden.
	</notification>
	<notification name="TerrainUploadFailed">
		Fehler beim Hochladen von Terrain.
	</notification>
	<notification name="TerrainFileWritten">
		Terraindatei geschrieben.
	</notification>
	<notification name="TerrainFileWrittenStartingDownload">
		Terraindatei geschrieben, Download beginnt...
	</notification>
	<notification name="TerrainBaked">
		Terrain geformt.
	</notification>
	<notification name="TenObjectsDisabledPlzRefresh">
		Nur die ersten 10 ausgewählten Objekte wurden deaktiviert. Aktualisieren Sie die Anzeige und wählen Sie ggf. weitere Objekte aus.
	</notification>
	<notification name="UpdateViewerBuyParcel">
		Um diese Parzelle zu kaufen, müssen Sie Ihren Viewer aktualisieren.
	</notification>
	<notification name="CantBuyParcelNotForSale">
		Kein Kauf möglich; die ausgewählte Parzelle steht nicht zum Verkauf.
	</notification>
	<notification name="CantBuySalePriceOrLandAreaChanged">
		Kein Kauf möglich, da sich der Verkaufspreis oder die Fläche geändert haben.
	</notification>
	<notification name="CantBuyParcelNotAuthorized">
		Sie sind nicht der autorisierte Käufer dieser Parzelle.
	</notification>
	<notification name="CantBuyParcelAwaitingPurchaseAuth">
		Sie können diese Parzelle nicht kaufen, da sie bereits auf Kaufauthorisierung wartet.
	</notification>
	<notification name="CantBuildOverflowParcel">
		Sie können hier keine Objekte bauen, denn dies würde den Rahmen der Parzelle sprengen.
	</notification>
	<notification name="SelectedMultipleOwnedLand">
		Sie haben Land mit unterschiedlichen Besitzern ausgewählt. Wählen Sie ein kleineres Gebiet aus und versuchen Sie es erneut.
	</notification>
	<notification name="CantJoinTooFewLeasedParcels">
		Auswahl enthält nicht genügend gemietete Parzellen zum Zusammenlegen.
	</notification>
	<notification name="CantDivideLandMultipleParcelsSelected">
		Land kann nicht geteilt werden.
Mehr als eine Parzelle ist ausgewählt.
Wählen Sie eine kleinere Landfläche aus.
	</notification>
	<notification name="CantDivideLandCantFindParcel">
		Land kann nicht geteilt werden.
Parzelle kann nicht gefunden werden.
Bitte melden Sie den Fehler über „Hilfe“ -&gt; „Fehler melden“.
	</notification>
	<notification name="CantDivideLandWholeParcelSelected">
		Land kann nicht geteilt werden. Die gesamte Parzelle ist ausgewählt.
Wählen Sie eine kleinere Landfläche aus.
	</notification>
	<notification name="LandHasBeenDivided">
		Land wurde geteilt.
	</notification>
	<notification name="PassPurchased">
		Sie haben einen Pass gekauft.
	</notification>
	<notification name="RegionDisallowsClassifieds">
		Region lässt keine Werbung zu.
	</notification>
	<notification name="LandPassExpireSoon">
		Ihr Pass für dieses Land läuft demnächst ab.
	</notification>
	<notification name="CantSitNoSuitableSurface">
		Keine geeignete Oberfläche zum Sitzen; probieren Sie es an einer anderen Stelle.
	</notification>
	<notification name="CantSitNoRoom">
		Kein Platz zum Hinsetzen; probieren Sie es an einer anderen Stelle.
	</notification>
	<notification name="ClaimObjectFailedNoPermission">
		Objektbeanspruchung fehlgeschlagen, da Sie keine Berechtigung haben.
	</notification>
	<notification name="ClaimObjectFailedNoMoney">
		Objektbeanspruchung fehlgeschlagen, da Sie nicht genügend L$ haben.
	</notification>
	<notification name="CantDeedGroupLand">
		Land in Gruppenbesitz kann nicht übertragen werden.
	</notification>
	<notification name="BuyObjectFailedNoMoney">
		Objektkauf fehlgeschlagen, da Sie nicht genügend L$ haben.
	</notification>
	<notification name="BuyInventoryFailedNoMoney">
		Inventarkauf fehlgeschlagen, da Sie nicht genügend L$ haben.
	</notification>
	<notification name="BuyPassFailedNoMoney">
		Sie haben nicht genügend L$, um einen Pass für dieses Land zu kaufen.
	</notification>
	<notification name="CantBuyPassTryAgain">
		Passkauf momentan nicht möglich.  Versuchen Sie es später erneut.
	</notification>
	<notification name="CantCreateObjectParcelFull">
		Objekt kann nicht erstellt werden, \nda die Parzelle voll ist.
	</notification>
	<notification name="FailedPlacingObject">
		Objekt konnte nicht an festgelegtem Ort platziert werden.  Versuchen Sie es erneut.
	</notification>
	<notification name="CantCreateLandmarkForEvent">
		Landmarke für dieses Ereignis kann nicht erstellt werden.
	</notification>
	<notification name="GodBeatsFreeze">
		Ihre übernatürlichen Kräfte heben das Einfrieren auf!
	</notification>
	<notification name="SpecialPowersRequestFailedLogged">
		Anforderung nach Superpower fehlgeschlagen. Diese Anforderung wurde protokolliert.
	</notification>
	<notification name="ExpireExplanation">
		Das System kann Ihre Anfrage momentan nicht verarbeiten. Zeitüberschreitung bei Anforderung.
	</notification>
	<notification name="DieExplanation">
		Das System kann Ihre Anfrage nicht verarbeiten.
	</notification>
	<notification name="AddPrimitiveFailure">
		Sie haben nicht genügend Geld, um Primitive zu erstellen.
	</notification>
	<notification name="RezObjectFailure">
		Sie haben nicht genügend Geld, um Objekt zu erstellen.
	</notification>
	<notification name="ResetHomePositionNotLegal">
		Zuhause-Position neu festlegen, da Zuhause nicht zulässig war.
	</notification>
	<notification name="CantInviteRegionFull">
		Sie können gegenwärtig niemanden an Ihren Standort einladen, da die Region voll ist. Versuchen Sie es später erneut.
	</notification>
	<notification name="CantSetHomeAtRegion">
		Diese Region gestattet nicht, dass Sie hier Ihr Zuhause festlegen.
	</notification>
	<notification name="ListValidHomeLocations">
		Ihr Zuhause kann sich nur auf Ihrem eigenen Land oder in einem Infohub auf dem Mainland befinden.
	</notification>
	<notification name="SetHomePosition">
		Position für Zuhause festgelegt.
	</notification>
	<notification name="CantDerezInventoryError">
		Aufgrund eines Inventarfehlers kann das Rezzen dieses Objekts nicht aufgehoben werden.
	</notification>
	<notification name="CantCreateRequestedInv">
		Angefordertes Inventar kann nicht erstellt werden.
	</notification>
	<notification name="CantCreateRequestedInvFolder">
		Angeforderter Inventarordner kann nicht erstellt werden.
	</notification>
	<notification name="CantCreateInventory">
		Dieses Inventar kann nicht erstellt werden.
	</notification>
	<notification name="CantCreateLandmark">
		Landmarke kann nicht erstellt werden.
	</notification>
	<notification name="CantCreateOutfit">
		Im Moment kann kein Outfit erstellt werden. Versuchen Sie es gleich noch einmal.
	</notification>
	<notification name="InventoryNotForSale">
		Inventar steht nicht zum Verkauf.
	</notification>
	<notification name="CantFindInvItem">
		Inventarobjekt kann nicht gefunden werden.
	</notification>
	<notification name="CantFindObject">
		Objekt kann nicht gefunden werden.
	</notification>
	<notification name="CantTransfterMoneyRegionDisabled">
		Geldüberweisungen an Objekte sind in dieser Region gegenwärtig deaktiviert.
	</notification>
	<notification name="CantPayNoAgent">
		Nicht ersichtlich, wer bezahlt werden muss.
	</notification>
	<notification name="CantDonateToPublicObjects">
		Sie können öffentlichen Objekten keine L$ geben.
	</notification>
	<notification name="InventoryCreationInWorldObjectFailed">
		Inventarerstellung für Inworld-Objekt fehlgeschlagen.
	</notification>
	<notification name="UserBalanceOrLandUsageError">
		Aufgrund eines internen Fehlers konnte Ihr Viewer nicht ordnungsgemäß aktualisiert werden.  Der in Ihrem Viewer angezeigte L$-Kontostand oder Parzellenbesitz stimmt möglicherweise nicht mit dem aktuellen Stand auf den Servern überein.
	</notification>
	<notification name="LargePrimAgentIntersect">
		Große Prims, die sich mit anderen Spielern überschneiden, können nicht erstellt werden.  Bitte erneut versuchen, wenn sich die anderen Spieler bewegt haben.
	</notification>
	<notification name="RLVChangeStrings">
		Änderungen werden erst nach einem Neustart von [APP_NAME] aktiv.
	</notification>
	<notification name="PreferenceChatClearLog">
		Dadurch werden die Protokolle vorheriger Unterhaltungen und alle Backups dieser Datei gelöscht.
		<usetemplate ignoretext="Löschen des Protokolls vorheriger Unterhaltungen bestätigen." name="okcancelignore" notext="Abbrechen" yestext="OK"/>
	</notification>
	<notification name="PreferenceChatDeleteTranscripts">
		Dadurch werden die Transkripte aller vorherigen Unterhaltungen gelöscht. Die Liste vergangener Unterhaltungen ist davon nicht betroffen. Alle Dateien mit den Suffixen .txt und txt.backup im Order [FOLDER] werden gelöscht.
		<usetemplate ignoretext="Um Bestätigung bitten, bevor ich Transkripte lösche." name="okcancelignore" notext="Abbrechen" yestext="OK"/>
	</notification>
	<notification name="PreferenceChatPathChanged">
		Dateien können nicht verschoben werden. Vorheriger Pfad wurde wiederhergestellt.
		<usetemplate ignoretext="Dateien können nicht verschoben werden. Vorheriger Pfad wurde wiederhergestellt." name="okignore" yestext="OK"/>
	</notification>
	<notification name="DefaultObjectPermissions">
		Es ist ein Problem beim Speichern der Standardberechtigungen aufgetreten. Ursache: [REASON]. Bitte versuchen Sie in ein paar Minuten noch einmal die Standardberechtigungen zu speichern.
		<usetemplate name="okbutton" yestext="OK"/>
	</notification>
	<notification name="ChatHistoryIsBusyAlert">
		Chatverlaufsdatei ist noch mit vorheriger Operation beschäftigt. Versuchen Sie es in ein paar Minuten noch einmal oder chatten Sie mit einer anderen Person.
		<usetemplate name="okbutton" yestext="OK"/>
	</notification>

  <notification name="FSWL" label="Windlight-Umgebungseinstellungen anpassen">
„[PARCEL_NAME]“, im Besitz von [OWNER_NAME], möchte deine visuellen Windlight-Umgebungseinstellungen ändern.
    <form name="form">
      <button name="Allow" text="Zulassen"/>
      <button name="Ignore" text="Ignorieren"/>
    </form>
  </notification>
  
  <notification name="FSWLClear" label="Windlight-Umgebungseinstellungen zurücksetzen">
Windlight-Umgebungseinstellungen für „[PARCEL_NAME]“ auf Regionsstandard zurücksetzen?
    <usetemplate name="okcancelbuttons" notext="Abbrechen" yestext="Ja"/>
  </notification>
	
<!-- ## Zi: Animation Overrider -->
  <notification name="NewAOSet">
Bitte einen Namen für das neue Animationsset eingeben:
(Der Name darf ausschließlich ASCII-Zeichen ausgenommen „:“ und „|“ enhalten.)
    <form name="form">
      <input name="message">
Neues Animationsset
      </input>
      <button
       name="OK"
       text="OK"/>
      <button
       name="Cancel"
       text="Abbrechen"/>
    </form>
  </notification>

  <notification name="NewAOCantContainNonASCII">
Ein neues Animationsset mit Namen "[AO_SET_NAME]" konnte nicht angelegt werden.
Der Name darf ausschließlich ASCII-Zeichen ausgenommen „:“ und „|“ enhalten.
    <usetemplate
     name="okbutton"
     yestext="OK"/>
  </notification>

  <notification name="RenameAOMustBeASCII">
Das Animationsset konnte nicht zu "[AO_SET_NAME]" umbenannt werden.
Der Name darf ausschließlich ASCII-Zeichen ausgenommen „:“ und „|“ enhalten.
    <usetemplate
     name="okbutton"
     yestext="OK"/>
  </notification>

<notification name="RemoveAOSet">
Animationsset "[AO_SET_NAME]" aus Liste löschen?
    <usetemplate
     name="okcancelbuttons"
     notext="Abbrechen"
     yestext="Löschen"/>
  </notification>

  <notification name="AOForeignItemsFound">
Es wurden Objekte im Animation Overrider gefunden, die nicht zur Konfiguration gehören. Bitte prüfe den &quot;Fundbüro&quot;-Ordner nach Objekten, die aus der Konfiguration des Animation Overrider entfernt wurden.
  </notification>

  <notification name="AOImportSetAlreadyExists">
Ein Animationsset mit diesem Namen existiert bereits.
  </notification>

  <notification name="AOImportPermissionDenied">
Keine Berechtigung zum Lesen der Notizkarte.
  </notification>

  <notification name="AOImportCreateSetFailed">
Fehler beim Erstellen des Importsets.
  </notification>

  <notification name="AOImportDownloadFailed">
Notizkarte konnte nicht geladen werden.
  </notification>

  <notification name="AOImportNoText">
Notizkarte ist leer or nicht lesbar.
  </notification>

  <notification name="AOImportNoFolder">
Ordner zum Laden der Animationen konnte nicht gefunden werden.
  </notification>

  <notification name="AOImportNoStatePrefix">
Zeile [LINE] der Notizkarte besitzt keinen gültigen "["-Status-Präfix.
  </notification>

  <notification name="AOImportNoValidDelimiter">
Zeile [LINE] der Notizkarte besitzt keinen gültigen "["-Status-Suffix.
  </notification>

  <notification name="AOImportStateNameNotFound">
Status [NAME] existiert nicht.
  </notification>

  <notification name="AOImportAnimationNotFound">
Animation [NAME] konnte nicht gefunden werden. Bitte sicherstellen, dass sie sich im selben Ordner wie die Notizkarte befindet.
  </notification>

  <notification name="AOImportInvalid">
Notizkarte enthält keine verwendbaren Daten. Import wird abgebrochen.
  </notification>

  <notification name="AOImportRetryCreateSet">
Import-Ordner für Animationsset [NAME] konnte nicht erstellt werden. Wiederhole...
  </notification>

  <notification name="AOImportAbortCreateSet">
Import-Ordner für Animationsset [NAME] konnte nicht erstellt werden. Import wird abgebrochen.
  </notification>

  <notification name="AOImportLinkFailed">
Erstellung der Verknüpfung zur Animation [NAME] ist fehlgeschlagen!
  </notification>

<!-- ## Zi: Animation Overrider -->

<notification name="SendSysinfoToIM">
Dieses wird die folgenden Informationen an die aktuelle IM-Sitzung senden:

[SYSINFO]
    <usetemplate name="okcancelbuttons" yestext="Senden" notext="Abbrechen" />
  </notification>

<!-- fsdata -->
  <notification name="BlockLoginInfo">
    [REASON]
    <usetemplate
     name="okbutton"
     yestext="OK"/>
  </notification>

  <notification name="FireStormReqInfo">
[NAME] hat die eine Anfrage geschickt, Informationen über deine Firestorm-Konfiguration zu übermitteln.
(Dies sind dieselben Informationen, die unter Hilfe->INFO ÜBER Firestorm zu finden sind.)
[REASON]
Möchtest du diese Informationen übermitteln?
    <form name="form">
      <button name="Yes" text="Ja"/>
      <button name="No" text="Nein"/>
    </form>
  </notification>

  <!-- Firestorm Phantom -->

  <notification name="PhantomOn">
Phantom-Modus eingeschaltet.
  </notification>

  <notification name="PhantomOff">
Phantom-Modus ausgeschaltet.
  </notification>

<!-- Firestorm Phantom -->

  <!-- ## Zi: Particle Editor -->
  <notification name="ParticleScriptFindFolderFailed">
Ordner für neues Skript konnte im Inventar nicht gefunden werden.
  </notification>

  <notification name="ParticleScriptCreationFailed">
Neues Skript für dieses Partikelsystem konnte nicht erstellt werden.
  </notification>

  <notification name="ParticleScriptNotFound">
Neu-erstelltes Skript für dieses Partikelsystem konnte nicht gefunden werden.
  </notification>

  <notification name="ParticleScriptCreateTempFileFailed">
Temporäre Datei für Skript-Upload konnte nicht erstellt werden.
   <form name="form">
      <ignore name="ignore"
       text="Ein Partikelskript wurde in die Zwischenablage kopiert."/>
    </form>
  </notification>

  <notification name="ParticleScriptInjected">
Partikelskript erfolgreich injiziert.
   <form name="form">
      <ignore name="ignore"
       text="Ein Partikelskript wurde in ein Objekt injiziert."/>
    </form>
  </notification>

  <notification name="ParticleScriptCapsFailed">
Skript-Injizierung in Objekt fehlgeschlagen. Region unterstützt diese Funktion nicht.
  </notification>

  <notification name="ParticleScriptCopiedToClipboard">
Das LSL-Skript zur Generierung dieses Partikelsystems wurde in die Zwischenablage kopiert. Es kann jetzt zur weiteren Verwendung in ein Skript kopiert werden.
   <form name="form">
      <ignore name="ignore"
       text="Ein Partikelskript wurde in die Zwischenablage kopiert."/>
    </form>
  </notification>
  <!-- ## Zi: Particle Editor -->

  <!-- ## Zi: Debug Settings Editor -->
  <notification name="DebugSettingsWarning">
Achtung! Für die Verwendung der Debug-Einstellungen wird kein Support geleistet. Änderungen an den Debug-Einstellungen können erhebliche Auswirkungen auf die Verwendung des Viewers haben und können den Verlust von Daten, Funktionalität oder sogar des Zugangs zum Dienst zur Folge haben. Bitte keine Werte ändern, wenn nicht exakt bekannt ist, was die entsprechende Änderung bewirkt!
   <form name="form">
      <ignore name="ignore"
       text="Warnhinweis für Debug-Einstellungen"/>
    </form>
  </notification>

  <notification name="ControlNameCopiedToClipboard">
Der Name der Debug-Einstellung wurde in die Zwischenablage kopiert. Er kann jetzt zur weiteren Verwendung an anderer Stelle eingefügt werden.
   <form name="form">
      <ignore name="ignore"
       text="Der Namen einer Debug-Einstellung wurde in die Zwischenablage kopiert"/>
    </form>
  </notification>
  
  <notification name="SanityCheck">
[APP_NAME] hat ein mögliches Problem mit einer Einstellung erkannt:

[SANITY_MESSAGE]

Grund: [SANITY_COMMENT]

Aktueller Wert: [CURRENT_VALUE]
   <form name="form">
      <ignore name="ignore"
       text="Eine Einstellung hat die Prüfung auf einen sinnvollen Wert nicht bestanden."/>
    </form>
  </notification>  
  <!-- ## Zi: Debug Settings Editor -->

  <notification name="TeleportToAvatarNotPossible">
Teleportieren zum Avatar nicht möglich, da die exakte Position unbekannt ist.
  </notification>

  <notification name="ZoomToAvatarNotPossible">
Zoomen auf Avatar nicht möglich, da er sich außerhalb der Reichweite befindet.
  </notification>

  <notification name="TrackAvatarNotPossible">
Verfolgen des Avatars nicht möglich, da er sich außerhalb der Radar-Reichweite befindet.
  </notification>
  
   <notification name="CacheEmpty">
Der Viewercache ist momentan leer. Während des Downloads von neuen Inhalten kann es daher zu niedrigeren Frameraten und langsamerem Laden des Inventars kommen.
  </notification>

	<notification name="EnableMediaFilter"> 
Das Abspielen von Medien oder Musik kann deine Identität an Webseiten außerhalb von Second Life verraten. Durch das Einschalten des Filters kann ausgewählt werden, welche Webseiten Medien abspielen dürfen, wodurch eine bessere Kontrolle über die Privatspähre ermöglicht wird.

Medienfilter aktivieren?
(Diese Einstellung kann später unter Einstellungen &gt; Sound &amp; Medien geändert werden.)
		<form name="form">
			<button name="Enable" text="Aktivieren"/>
			<button name="Disable" text="Deaktivieren"/>
		</form>
	</notification>

	<notification name="MediaAlert"> 
Diese Parzelle enthält Medien von:

Domain: [MEDIADOMAIN]
URL: [MEDIAURL]
		<form name="form">
			<button name="Allow" text="Erlauben"/>
			<button name="Deny" text="Verbieten"/>
		</form>
	</notification>

	<notification name="MediaAlert2"> 
Auswahl merken und [LCONDITION] Medien von dieser Quelle erlauben?

Domain: [MEDIADOMAIN]
URL: [MEDIAURL]
		<form name="form">
			<button name="Do Now" text="Jetzt [ACTION]"/>
			<button name="RememberDomain" text="[CONDITION] diese Domain erlauben"/>
			<button name="RememberURL" text="[CONDITION] diese URL erlauben"/>
		</form>
	</notification>

	<notification name="MediaAlertSingle"> 
Diese Parzelle enthält Medien von:

Domain: [MEDIADOMAIN]
URL: [MEDIAURL]
		<form name="form">
			<button name="Allow" text="Erlauben"/>
			<button name="Deny" text="Verbieten"/>
			<button name="BlacklistDomain" text="Blacklist"/>
			<button name="WhitelistDomain" text="Whitelist"/>
		</form>
	</notification>

	<notification name="AudioAlert">
Diese Parzelle enthält Musik von:

Domain: [AUDIODOMAIN]
URL: [AUDIOURL]
		<form name="form">
			<button name="Allow" text="Erlauben"/>
			<button name="Deny" text="Verbieten"/>
		</form>
	</notification>

	<notification name="AudioAlert2"> 
Auswahl merken und [LCONDITION] Musik von dieser Quelle erlauben?

Domain: [AUDIODOMAIN]
URL: [AUDIOURL]
		<form name="form">
			<button name="Do Now" text="Jetzt [ACTION]"/>
			<button name="RememberDomain" text="[CONDITION] diese Domain erlauben"/>
			<button name="RememberURL" text="[CONDITION] diese URL erlauben"/>
		</form>
	</notification>

	<notification name="AudioAlertSingle"> 
Auswahl merken und [LCONDITION] Musik von dieser Quelle erlauben?

Domain: [AUDIODOMAIN]
URL: [AUDIOURL]
		<form name="form">
			<button name="Allow" text="Erlauben"/>
			<button name="Deny" text="Verbieten"/>
			<button name="BlacklistDomain" text="Blacklist"/>
			<button name="WhitelistDomain" text="Whitelist"/>
		</form>
	</notification>

	<notification name="MOAPAlert">
Ein Objekt enthält Geteilte Medien von:

Domain: [MOAPDOMAIN]
URL: [MOAPURL]
		<form name="form">
			<button name="Allow" text="Erlauben"/>
			<button name="Deny" text="Verbieten"/>
		</form>
	</notification>

	<notification name="MOAPAlert2">
Auswahl merken und [LCONDITION] Geteilte Medien von dieser Quelle erlauben?

Domain: [MOAPDOMAIN]
URL: [MOAPURL]
		<form name="form">
			<button name="Do Now" text="Jetzt [ACTION]"/>
			<button name="RememberDomain" text="[CONDITION] diese Domain erlauben"/>
			<button name="RememberURL" text="[CONDITION] diese URL erlauben"/>
		</form>
	</notification>

	<notification name="FirstJoinSupportGroup">
Willkommen in der Phoenix/Firestorm Viewer Support-Gruppe!

Um den Support zu vereinfachen wird empfohlen, die aktuelle Version deines Viewers der Gruppe mitzuteilen. Du kannst daher entscheiden, ob du die Version deines Viewers jeder Nachrichtig in diesem Gruppenchat voranstellen möchtest. Unser Support-Team kann dir eine sinnvollere Hilfestellung geben, wenn es direkt weiß, welche Viewer-Version du benutzt.

Diese Funktion kann jederzeit über die Checkbox innerhalb des Gruppenchat-Fensters aktiviert bzw. deaktiviert werden.

Soll die automatische Anzeige der Viewer-Version aktiviert werden?
		<form name="form">
			<button name="OK_okcancelignore" text="Ja"/>
			<button name="Cancel_okcancelignore" text="Nein"/>
			<ignore name="ignore" text="Wenn dem Phoenix/Firestorm Support-Gruppenchat beigetreten wird."/>
		</form>
	</notification>

	<notification name="ConfirmScriptModify">
Sollen die Skripte in den ausgewählten Objekten wirklich modifiziert werden?
		<usetemplate
			name="okcancelignore"
			ignoretext="Bestätigen, bevor ich Skripte in einer Auswahl modifiziere."
			notext="Abbrechen"
			yestext="OK"/>
	</notification>

<!-- <FS:Zi> Add float LSL color entry widgets -->
	<notification name="LSLColorCopiedToClipboard">
Der LSL-Farbcode wurde in die Zwischenablage kopiert. Er kann jetzt in LSL-Skripte eingefügt und genutzt werden.
		<form name="form">
			<ignore name="ignore" text="Ein LSL-Farbcode wurde in die Zwischenablage kopiert."/>
		</form>
	</notification>
<!-- <FS:Zi> Add float LSL color entry widgets -->

	<notification name="FSBWTooHigh">
Es wird empfohlen die Bandbreite nicht höher als 1500 kbit/s zu setzen! Bei einer höheren Bandbreite kann es zu Problemen kommen und die Leistung wird dadurch nicht verbessert.
	</notification>

<!-- <FS:AW>  opensim search support-->
	<notification name="ConfirmClearDebugSearchURL">
Soll die Debug-Such-URL wirklich gelöscht werden?
		<usetemplate name="okcancelignore" ignoretext="Bestätigen, wenn eine Debug-Such-URL gelöscht wird" notext="Abbrechen" yestext="OK"/>
	</notification>
	<notification name="ConfirmPickDebugSearchURL">
Soll die aktuelle Such-URL wirklich als Debug-Such-URL gesetzt werden?
		<usetemplate name="okcancelignore" ignoretext="Bestätigen, wenn eine Debug-Such-URL gesetzt wird" notext="Abbrechen" yestext="OK"/>
	</notification>
<!-- </FS:AW>  opensim search support-->
<!-- <FS:AW  grid management-->
	<notification name="ConfirmRemoveGrid">
Soll [REMOVE_GRID] wirklich aus der Grid-Liste entfernt werden?
		<usetemplate name="okcancelignore" ignoretext="Bestätigen, wenn Grids entfernt werden" notext="Abbrechen" yestext="OK"/>
	</notification>
	<notification name="CanNotRemoveConnectedGrid">
[REMOVE_GRID] kann nicht aus der Grid-Liste entfernt solange eine Verbindung besteht.
		<usetemplate name="okcancelignore" ignoretext="Warnung beim Versuch, ein verbundenes Grid zu entfernen." notext="Abbrechen" yestext="OK"/>
	</notification>
<!-- </FS:AW  grid management-->

	<notification name="FirstUseFlyOverride">
Warnung: Bitte verwende die Funktion zur Aufhebung der Flugbeschränkung verantwortungsvoll! Die Verwendung ohne die Zustimmung des Landeigentümers kann dazu führen, dass du von dem entsprechenden Land verbannt wirst.
	</notification>

	<notification name="ServerVersionChanged">
Die betretene Region verwendet eine andere Simulator-Version.
Aktueller Simulator: [NEWVERSION]
Vorheriger Simulator: [OLDVERSION]
	</notification>

	<notification name="CannotSaveSnapshot">
Foto konnte nicht gespeichert werden.
	</notification>

	<notification name="RegExFail">
Fehler im Regulären Ausdruck:
[EWHAT]
	</notification>

	<notification name="NoHavok">
Einige Funktionen wie [FEATURE] sind nicht in [APP_NAME] für OpenSimulator enthalten. Falls Sie [FEATURE] nutzen möchten, laden Sie sich bitte [APP_NAME] für Second Life hier herunter:
[DOWNLOAD_URL]
		<form name="form">
			<ignore name="ignore" text="Kein-Havok-Warnung"/>
		</form>
	</notification>

	<notification name="DumpArchetypeSuccess">
Aussehen erfolgreich als XML nach [FILENAME] exportiert.
	</notification>

	<notification name="StreamListExportSuccess">
Stream-Liste erfolgreich als XML nach [FILENAME] exportiert.
	</notification>

	<notification name="StreamListImportSuccess">
Stream-Liste erfolgreich aus XML importiert.
	</notification>
	
	<notification name="StreamMetadata">
♫ Aktueller Titel:
  [TITLE]
  [ARTIST]♫
	</notification>
	<notification name="StreamMetadataNoArtist">
♫ Aktueller Titel:
  [TITLE]♫
	</notification>

	<notification name="RadarAlert">
		[NAME] [MESSAGE]
	</notification>

	<notification name="BackupFinished">
Einstellungen wurden gesichert.
	</notification>

	<notification name="BackupFinished">
Sicherungspfad ist nicht gesetzt. Bitte zunächst einen Ort festlegen, an dem die Einstellungen gesichert sind und von wo sie wiederhergestellt werden sollen.
	</notification>

	<notification name="BackupPathDoesNotExistOrCreateFailed">
Der Sicherungspfad konnte nicht gefunden oder erstellt werden.
	</notification>

	<notification name="BackupPathDoesNotExist">
Der Sicherungspfad konnte nicht gefunden werden.
	</notification>

	<notification name="SettingsRestoreNeedsLogout">
Das Wiederherstellen von Einstellungen erfordert einen Neustart des Viewers. Sollen die Einstellungen jetzt wiederhergestellt und der Viewer beendet werden?
		<usetemplate name="okcancelbuttons" notext="Abbrechen" yestext="Wiederherstellen und beenden"/>
	</notification>

	<notification name="RestoreFinished">
Wiederherstellen abgeschlossen! Bitte den Viewer neu starten!
		<usetemplate name="okbutton" yestext="Beenden"/>
	</notification>
	<notification name="ConfirmRestoreQuickPrefsDefaults">
Diese Aktion setzt die Schnelleinstellungen direkt auf die Standardkonfiguration zurück.

Diese Aktion kann nicht rückgängig gemacht werden.
		<usetemplate ignoretext="Bestätigen, wenn Schnelleinstellungen zurückgesetzt werden sollen" name="okcancelignore" notext="Abbrechen" yestext="OK"/>
	</notification>

	<notification name="ExportFinished">
Export nach [FILENAME] beendet.
	</notification>

	<notification name="ExportCollada">
Export unerwartet fehlgeschlagen. Siehe Log-Datei für weitergehende Details.
	</notification>

	<notification name="ExportColladaSuccess">
[OBJECT] erfolreich als [FILENAME] gespeichert.
	</notification>

	<notification name="ExportColladaSuccess">
Export von [OBJECT] nach [FILENAME] fehlgeschlagen.
	</notification>

	<notification name="ImportSuccess">
Erfolgreich [COUNT] [OBJECT] importiert.
	</notification>

	<notification name="AntiSpamBlocked">
AntiSpam: [SOURCE] wurde wegen Spam vom Typ [QUEUE] ([COUNT] mal in [PERIOD] Sekunden) blockiert.
	</notification>

	<notification name="AntiSpamImNewLineFloodBlocked">
AntiSpam: [SOURCE] wurde wegen Senden einer Instant Message mit mehr als [COUNT] Zeilen blockiert.
	</notification>

	<notification name="AntiSpamChatNewLineFloodBlocked">
AntiSpam: [SOURCE] wurde wegen Senden einer Chatnachricht mit mehr als [COUNT] Zeilen blockiert.
	</notification>

	<notification name="MeshMaxConcurrentReqTooHigh">
Der Wert, der für das gleichzeitige Laden von Mesh-Objekten gesetzt wurde ([VALUE]; Debug-Einstellung [DEBUGNAME]), ist höher als das Maximum von [MAX]. Er wurde auf den Standardwert [DEFAULT] zurückgesetzt.
	</notification>

	<notification name="SkinDefaultsChangeSettings">
		[MESSAGE]
		<form name="form">
			<ignore name="ignore" text="Eine Einstellung wurde auf den Standardwert für das gewählte Oberflächendesign zurückgesetzt."/>
		</form>
	</notification>
	
	<notification name="AddNewContactSet">
		Neues Kontakt-Set mit folgendem Namen erstellen:
		<form name="form">
			<input name="message">
				Neues Kontakt-Set
			</input>
			<button name="Create" text="Erstellen"/>
			<button name="Cancel" text="Abbrechen"/>
		</form>
	</notification>
	<notification name="RemoveContactSet">
		Soll Kontakt-Set „[SET_NAME]“ wirklich gelöscht werden? Diese Aktion kann nicht rückgängig gemacht werden!
		<usetemplate name="okcancelignore" notext="Abbrechen" yestext="Ok" ignoretext="Bestätigen, wenn ein Kontakt-Set gelöscht wird."/>
	</notification>
	<notification name="RemoveContactFromSet">
		Soll [TARGET] wirklich aus Kontakt-Set „[SET_NAME]“ entfernt werden?
		<usetemplate name="okcancelignore" notext="Abbrechen" yestext="Ok" ignoretext="Bestätigen, wenn jemand aus einem Kontakt-Set entfernt wird."/>
	</notification>
	<notification name="RemoveContactsFromSet">
		Sollen wirklich diese [TARGET] Avatare aus Kontakt-Set „[SET_NAME]“ entfernt werden?
		<usetemplate name="okcancelignore" notext="Abbrechen" yestext="Ok" ignoretext="Bestätigen, wenn mehrere Avatare aus einem Kontakt-Set entfernt werden."/>
	</notification>
	<notification name="AddToContactSetSingleSuccess">
		[NAME] wurde zu Kontakt-Set „[SET]“ hinzugefügt.
	</notification>
	<notification name="AddToContactSetMultipleSuccess">
		[COUNT] Avatare wurden zu Kontakt-Set „[SET]“ hinzugefügt.
	</notification>
	<notification name="SetAvatarPseudonym">
		Alias für [AVATAR] eingeben:
		<form name="form">
			<button name="Create" text="Erstellen"/>
			<button name="Cancel" text="Abbrechen"/>
		</form>
	</notification>
	<notification name="RenameContactSetFailure">
		Kontakt-Set „[SET]“ konnte nicht in „[NEW_NAME]“ umbenannt werden, da entweder bereits ein Kontakt-Set mit demselben Namen existiert oder der neue Name ungültig ist.
	</notification>

	<notification name="ShapeImportGenericFail">
		Es gab ein Problem beim importieren von [FILENAME]. Siehe Log-Datei für weitergehende Details.
	</notification>
	<notification name="ShapeImportVersionFail">
		Import der Avatarform fehlgeschlagen. Sind Sie sicher, dass [FILENAME] eine korrekte Avatar-Datei ist?
	</notification>

	<notification name="AddToMediaList">
		Domänennamen zum Hinzufügen zur [LIST] eingeben:
		<form name="form">
			<button name="Add" text="Hinzufügen"/>
			<button name="Cancel" text="Abbrechen"/>
		</form>
	</notification>
	<notification name="CantRestoreToWorldNoCopy">
		Die Option „Wiederherstellen an letzter Position“ ist nicht erlaubt für nicht-kopierbare Objekte, um einem möglichen Verlust vorzubeugen.
	</notification>
	<notification name="ConfirmRemoveCredential">
		Gespeichertes Login für &lt;nolink&gt;[NAME]&lt;/nolink&gt; löschen?
		<form name="form">
			<button name="OK" text="OK"/>
			<button name="Cancel" text="Abbrechen"/>
		</form>
	</notification>
<!-- <FS:TS> FIRE-5453: Flickr upload support (from Exodus) -->
	<notification name="ExodusFlickrVerificationExplanation">
Um die Flickr-Uploadfunktion nutzen zu können, muss [APP_NAME] Zugriff auf deinen Account gewährt werden. Beim Fortfahren wird die Flickr-Website im Webbrowser geöffnet, wo du dich einloggen und den Zugriff durch [APP_NAME] autorisieren musst. Der daraufhin angezeigte Code muss in [APP_NAME] eingetragen werden.

Soll [APP_NAME] autorisiert werden, Fotos unter deinem Flickr-Konto zu posten?
		<usetemplate name="okcancelbuttons" notext="Nein" yestext="Ja"/>
	</notification>

	<notification name="ExodusFlickrVerificationPrompt">
Bitte den Flickr-Zugriff im Webbrowser autorisieren und den angezeigen Code eingeben:
		<form name="form">
			<button name="OK" text="OK"/>
			<button name="Cancel" text="Abbrechen"/>
		</form>
	</notification>

	<notification name="ExodusFlickrVerificationFailed">
Flickr-Verifikation fehlgeschlagen. Bitte erneut versuchen sowie den eingegebenen Code überprüfen.
		<usetemplate name="okbutton" yestext="OK"/>
	</notification>

	<notification name="ExodusFlickrUploadComplete">
Das Foto kann jetzt [http://www.flickr.com/photos/upload/edit/?ids=[ID] hier] betrachtet werden.
	</notification>
<!-- </FS:TS> FIRE-5453 -->
	<notification name="RegionTrackerAdd">
Welche Bezeichnung soll für die Region
„[REGION]“ verwendet werden?
		<form name="form">
			<button name="OK" text="OK"/>
			<button name="Cancel" text="Abbrechen"/>
		</form>
	</notification>
	<notification name="ConfirmUnlinkObjects">
		Sollen das ausgewählte Objekt wirklich getrennt werden?
		<usetemplate ignoretext="Bestätigen, bevor ich ein Objekt trenne" name="okcancelignore" notext="Abbrechen" yestext="Trennen"/>
	</notification>
	<notification name="SnoozeDuration">
		Zeitspanne in Sekunden, für die der Gruppenchat temporär unterdrückt werden soll:
		<form name="form">
			<button name="OK" text="OK"/>
			<button name="Cancel" text="Abbrechen"/>
		</form>
	</notification>
	<notification name="SnoozeDurationInvalidInput">
		Bitte geben Sie einen gültigen Wert für die Zeitspanne ein!
		<usetemplate name="okbutton" yestext="OK"/>
	</notification>
</notifications><|MERGE_RESOLUTION|>--- conflicted
+++ resolved
@@ -599,11 +599,7 @@
 		Die Region [REGION] erlaubt kein Terraforming.
 	</notification>
 	<notification name="ParcelNoTerraforming">
-<<<<<<< HEAD
-		Sie sind nicht berechtigt, auf Parzelle [PARCEL] Terraforming durchzuführen.
-=======
 		Sie sind nicht zum Terraformen der Parzelle „[PARCEL]“ berechtigt.
->>>>>>> 3aeb346b
 	</notification>
 	<notification name="CannotCopyWarning">
 		Sie sind nicht berechtigt, die folgenden Objekte zu kopieren:
@@ -2029,11 +2025,7 @@
 		<usetemplate name="okbutton" yestext="OK"/>
 	</notification>
 	<notification name="RegionTPSpecialUsageBlocked">
-<<<<<<< HEAD
-		Region konnte nicht betreten werden. „[REGION_NAME]“ ist eine Glücksspiel-Region und Sie müssen bestimmte Kriterien erfüllen, um diese betreten zu können. Für weitere Informationen, lesen Sie bitte die [http://wiki.secondlife.com/wiki/Linden_Lab_Official:Second_Life_Skill_Gaming_FAQ Glücksspiel-FAQ].
-=======
 		Betreten der Region nicht gestattet. „[REGION_NAME]“ ist eine Region für Geschicklichkeitsspiele. Der Zugang ist Einwohnern vorbehalten, die bestimmte Kriterien erfüllen. Weitere Details finden Sie unter [http://wiki.secondlife.com/wiki/Linden_Lab_Official:Skill_Gaming_in_Second_Life Skill Gaming FAQ].
->>>>>>> 3aeb346b
 		<usetemplate name="okbutton" yestext="OK"/>
 	</notification>
 	<notification name="PreferredMaturityChanged">
@@ -2352,11 +2344,7 @@
 		</form>
 	</notification>
 	<notification name="TooManyWearables">
-<<<<<<< HEAD
-		Sie können keinen Ordner mit mehr als [AMOUNT] Gegenständen anziehen. Sie können dieses Limit unter Erweitert &gt; Debug Einstellungen anzeigen &gt; WearFolderLimit ändern.
-=======
 		Sie können keinen Ordner tragen, der mehr als [AMOUNT] Elemente enthält.  Sie können diesen Höchstwert unter „Erweitert“ &gt; „Debug-Einstellungen anzeigen“ &gt; „WearFolderLimit“ ändern.
->>>>>>> 3aeb346b
 	</notification>
 	<notification label="Warnung für Nicht-stören-Modus" name="DoNotDisturbModePay">
 		Sie haben den Nicht-stören-Modus aktiviert. Sie erhalten keine Artikel, die im Gegenzug für diese Zahlung angeboten werden.
@@ -3441,11 +3429,11 @@
 Sie haben lokal eine [RESOLUTION]-gebackene Textur für „[BODYREGION]“ nach [TIME] Sekunden aktualisiert.
 	</notification>
 	<notification name="CannotUploadTexture">
-<<<<<<< HEAD
+		Textur kann nicht hochgeladen werden.
+[REASON]
+	</notification>
+	<notification name="CannotUploadTexture">
 		Texture konnte nicht hochgeladen werden.
-=======
-		Textur kann nicht hochgeladen werden.
->>>>>>> 3aeb346b
 [REASON]
 	</notification>
 	<notification name="LivePreviewUnavailable">
