--- conflicted
+++ resolved
@@ -4524,8 +4524,7 @@
 		Aufgrund eines internen Fehlers konnte Ihr Viewer nicht ordnungsgemäß aktualisiert werden.  Der in Ihrem Viewer angezeigte L$-Kontostand oder Parzellenbesitz stimmt möglicherweise nicht mit dem aktuellen Stand auf den Servern überein.
 	</notification>
 	<notification name="LargePrimAgentIntersect">
-<<<<<<< HEAD
-		Große Prims, die sich mit anderen Einwohnern überschneiden, können nicht erstellt werden.  Bitte erneut versuchen, wenn sich die anderen Einwohnern bewegt haben.
+		Große Prims, die sich mit anderen Einwohnern überschneiden, können nicht erstellt werden. Bitte erneut versuchen, wenn sich die anderen Einwohner fort bewegt haben.
 	</notification>
 	<notification name="RLVaChangeStrings">
 		Änderungen werden erst nach einem Neustart von [APP_NAME] aktiv.
@@ -4538,9 +4537,6 @@
 			<button name="Deny" text="Verbieten"/>
 			<ignore name="ignore" text="Bestätigen, bevor eine Liste meiner aktuell aktiven RLV-Restriktionen an jemanden übertragen werden."/>
 		</form>
-=======
-		Große Prims, die sich mit anderen Einwohnern überschneiden, können nicht erstellt werden. Bitte erneut versuchen, wenn sich die anderen Einwohner fort bewegt haben.
->>>>>>> 05edfce7
 	</notification>
 	<notification name="PreferenceChatClearLog">
 		Dadurch werden die Protokolle vorheriger Unterhaltungen und alle Backups dieser Datei gelöscht.
