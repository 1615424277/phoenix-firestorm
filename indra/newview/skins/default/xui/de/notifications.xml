--- conflicted
+++ resolved
@@ -1253,11 +1253,7 @@
 	<notification name="FirstRun">
 		Installation von [APP_NAME] vollständig abgeschlossen.
 
-<<<<<<< HEAD
 Falls Sie [CURRENT_GRID] zum ersten Mal verwenden, müssen Sie zuerst ein Konto erstellen, bevor Sie sich anmelden können.
-=======
-Falls Sie [SECOND_LIFE] zum ersten Mal verwenden, müssen Sie zuerst ein Konto erstellen, bevor Sie sich anmelden können.
->>>>>>> 2206653f
 		<usetemplate name="okcancelbuttons" notext="Weiter" yestext="Konto erstellen..."/>
 	</notification>
 	<notification name="LoginPacketNeverReceived">
@@ -3296,7 +3292,6 @@
 
 Möchten Sie fortfahren?
 		<usetemplate ignoretext="Bei einigen ausgewählten Linksets wird die Phantom-Markierung umgeschaltet." name="okcancelignore" notext="Abbrechen" yestext="OK"/>
-<<<<<<< HEAD
 	</notification>
 	<notification name="PathfindingLinksets_MismatchOnRestricted">
 		Einige der ausgewählten Linksets können aufgrund von Berechtigungseinschränkungen nicht auf „[REQUESTED_TYPE]“ gesetzt werden.  Diese Linksets werden stattdessen auf „[RESTRICTED_TYPE]“ gesetzt.
@@ -3318,29 +3313,20 @@
 Möchten Sie fortfahren?
 		<usetemplate ignoretext="Bei einigen ausgewählten Linksets wird die Phantom-Markierung umgeschaltet und andere können aufgrund von Berechtigungseinschränkungen nicht gesetzt werden." name="okcancelignore" notext="Abbrechen" yestext="OK"/>
 	</notification>
-=======
-	</notification>
-	<notification name="PathfindingLinksets_MismatchOnRestricted">
-		Einige der ausgewählten Linksets können aufgrund von Berechtigungseinschränkungen nicht auf „[REQUESTED_TYPE]“ gesetzt werden.  Diese Linksets werden stattdessen auf „[RESTRICTED_TYPE]“ gesetzt.
+	<notification name="PathfindingLinksets_WarnOnPhantom_MismatchOnVolume">
+		Bei einigen ausgewählten Linksets wird die Phantom-Markierung umgeschaltet.
+
+Einige der ausgewählten Linksets können nicht auf „[REQUESTED_TYPE]“ gesetzt werden, da die Form nicht konvex ist.
 
 Möchten Sie fortfahren?
-		<usetemplate ignoretext="Einige der ausgewählten Linksets können aufgrund von Berechtigungseinschränkungen nicht gesetzt werden." name="okcancelignore" notext="Abbrechen" yestext="OK"/>
-	</notification>
-	<notification name="PathfindingLinksets_MismatchOnVolume">
-		Einige der ausgewählten Linksets können nicht auf „[REQUESTED_TYPE]“ gesetzt werden, da die Form nicht konvex ist.
-
-Möchten Sie fortfahren?
-		<usetemplate ignoretext="Einige der ausgewählten Linksets können nicht gesetzt werden, da die Form nicht konvex ist." name="okcancelignore" notext="Abbrechen" yestext="OK"/>
-	</notification>
-	<notification name="PathfindingLinksets_WarnOnPhantom_MismatchOnRestricted">
-		Bei einigen ausgewählten Linksets wird die Phantom-Markierung umgeschaltet.
-
+		<usetemplate ignoretext="Bei einigen ausgewählten Linksets wird die Phantom-Markierung umgeschaltet und andere können nicht gesetzt werden, da die Form nicht konvex ist." name="okcancelignore" notext="Abbrechen" yestext="OK"/>
+	</notification>
+	<notification name="PathfindingLinksets_MismatchOnRestricted_MismatchOnVolume">
 Einige der ausgewählten Linksets können aufgrund von Berechtigungseinschränkungen nicht auf „[REQUESTED_TYPE]“ gesetzt werden.  Diese Linksets werden stattdessen auf „[RESTRICTED_TYPE]“ gesetzt.
 
 Möchten Sie fortfahren?
 		<usetemplate ignoretext="Bei einigen ausgewählten Linksets wird die Phantom-Markierung umgeschaltet und andere können aufgrund von Berechtigungseinschränkungen nicht gesetzt werden." name="okcancelignore" notext="Abbrechen" yestext="OK"/>
 	</notification>
->>>>>>> 2206653f
 	<notification name="PathfindingLinksets_WarnOnPhantom_MismatchOnVolume">
 		Bei einigen ausgewählten Linksets wird die Phantom-Markierung umgeschaltet.
 
@@ -3355,9 +3341,8 @@
 Einige der ausgewählten Linksets können nicht auf „[REQUESTED_TYPE]“ gesetzt werden, da die Form nicht konvex ist. Die Nutzungsarten dieser Linksets bleiben unverändert.
 
 Möchten Sie fortfahren?
-<<<<<<< HEAD
  		<usetemplate ignoretext="Einige der ausgewählten Linksets können nicht gesetzt werden, da die Berechtigungen eingeschränkt sind und die Form nicht konvex ist." name="okcancelignore" notext="Abbrechen" yestext="OK"/>
- 	</notification>
+	</notification>
 	<notification name="PathfindingLinksets_WarnOnPhantom_MismatchOnRestricted_MismatchOnVolume">
 		Bei einigen ausgewählten Linksets wird die Phantom-Markierung umgeschaltet.
 
@@ -3367,10 +3352,7 @@
 
 Möchten Sie fortfahren?
 		<usetemplate ignoretext="Bei einigen ausgewählten Linksets wird die Phantom-Markierung umgeschaltet und andere können nicht gesetzt werden, da die Berechtigungen für das Linkset eingeschränkt sind und die Form nicht konvex ist." name="okcancelignore" notext="Abbrechen" yestext="OK"/>
-=======
-		<usetemplate ignoretext="Einige der ausgewählten Linksets können nicht gesetzt werden, da die Berechtigungen eingeschränkt sind und die Form nicht konvex ist." name="okcancelignore" notext="Abbrechen" yestext="OK"/>
->>>>>>> 2206653f
-	</notification>
+ 	</notification>
 	<notification name="PathfindingLinksets_WarnOnPhantom_MismatchOnRestricted_MismatchOnVolume">
 		Bei einigen ausgewählten Linksets wird die Phantom-Markierung umgeschaltet.
 
