--- conflicted
+++ resolved
@@ -4642,7 +4642,7 @@
 	<notification name="NoEnvironmentSettings">
 		Diese Region unterstützt keine Umgebungseinstellungen.
 	</notification>
-	<notification label="Outfit speichern" name="SaveSettingAs">
+	<notification label="Einstellung speichern" name="SaveSettingAs">
 		Aktuelle Umgebungseinstellungen speichern unter:
 		<form name="form">
 			<input name="message">
@@ -4689,7 +4689,19 @@
 Möchten Sie diesen Vorgang wirklich fortsetzen?
 		<usetemplate ignoretext="Sind Sie sicher, dass Sie die Transferierbarkeit der Einstellungen aufgeben möchten?" name="okcancelignore" notext="Nein" yestext="Ja"/>
 	</notification>
-<<<<<<< HEAD
+	<notification name="NoEditFromLibrary">
+		Sie können Einstellungen aus der Bibliothek nicht direkt bearbeiten. 
+Bitte kopieren Sie diese in Ihr Inventar und versuchen Sie es erneut.
+	</notification>
+	<notification name="EnvironmentApplyFailed">
+		Bei diesen Einstellungen wurde ein Problem festgestellt. Sie können momentan nicht gespeichert oder angewendet werden.
+	</notification>
+	<notification name="TrackLoadFailed">
+		Pfad konnte nicht in [TRACK] geladen werden.
+	</notification>
+	<notification name="TrackLoadMismatch">
+		Der Pfad konnte nicht aus [TRACK1] in [TRACK2] geladen werden.
+	</notification>
 
 <!-- ## Zi: Animation Overrider -->
   <notification name="NewAOSet">
@@ -5348,19 +5360,5 @@
 	</notification>
 	<notification name="EnableHiDPI">
 		HiDPI kann negative Effekte aufweisen und die Leistung beeinträchtigen.
-=======
-	<notification name="NoEditFromLibrary">
-		Sie können Einstellungen aus der Bibliothek nicht direkt bearbeiten. 
-Bitte kopieren Sie diese in Ihr Inventar und versuchen Sie es erneut.
-	</notification>
-	<notification name="EnvironmentApplyFailed">
-		Bei diesen Einstellungen wurde ein Problem festgestellt. Sie können momentan nicht gespeichert oder angewendet werden.
-	</notification>
-	<notification name="TrackLoadFailed">
-		Pfad konnte nicht in [TRACK] geladen werden.
-	</notification>
-	<notification name="TrackLoadMismatch">
-		Der Pfad konnte nicht aus [TRACK1] in [TRACK2] geladen werden.
->>>>>>> 3191a5dd
 	</notification>
 </notifications>