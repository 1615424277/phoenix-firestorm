--- conflicted
+++ resolved
@@ -123,20 +123,6 @@
 			<combo_box.item label="16x" name="16x"/>
 		</combo_box>
 
-<<<<<<< HEAD
-		<slider label="Texturen-Speicherbuffer (MB):" name="GraphicsCardTextureMemory" tool_tip="Speicherplatz, der für Texturen zur Verfügung steht. In der Regel handelt es sich um Grafikkartenspeicher, maximal 512 MB auf 32bit-Systemen und bis zu 2048 MB auf 64bit-Systemen, abhängig vom dedizierten Videospeicher der Grafikkarte. Ein kleinerer Wert kann die Geschwindigkeit erhöhen, aber auch zu Texturunschärfen führen."/>
-		<check_box label="Dynamischen Texturen-Speicherbuffer aktivieren" name="FSDynamicTextureMemory" tool_tip="Aktiviert dynamische Berechnung für den Texturen-Speicherbuffer (nur verfügbar auf 64bit-System und AMD/NVIDIA-GPUs mit mindestens 512 MB Grafikkartenspeicher)"/>
-		<slider label="Minimum Texturen-Speicherbuffer (MB):" name="FSDynamicTextureMemoryMinTextureMemory" tool_tip="Die minimale Speichergröße, die für Texturen verwendet wird. Diese Einstellung stellt sicher, dass jederzeit mindestens die angegebene Größe an Speicher für Texturen verwendet wird, auch wenn diese die Menge an tatsächlich verfügbaren Speicher überschreitet. Falls der eingestellte Wert plus Reserven den physischen Videospeicher übersteigt, wird er entsprechend angepasst."/>
-		<slider label="Zusätzliche Textur-Speicherbuffer-Reserve (%):" name="FSDynamicTextureMemoryCacheReserve" tool_tip="Prozentsatz des gesamten Videospeichers, der zum Zwischenspeichern von geladenen Texturen verwendet wird, die aktuell nicht dargestellt werden."/>
-		<slider label="Physische Videospeicher-Reserve (%):" name="FSDynamicTextureMemoryGPUReserve" tool_tip="Prozentsatz des gesamten Videospeichers, der für andere Zwecke reserviert wird."/>
-		<spinner label="Parallelität Textur-Dekodierung:" name="image_decode_threads" tool_tip="Die Anzahl an Threads, für zur Dekodierung von Texturen verwendet wird. 0 = Automatisch ermitteln, 1 = Synchron, 2+ = Benutzerdefiniert. (Empfohlen: 0 oder 1)"/>
-=======
-		<spinner label="Gamma:" name="gamma"/>
-		<text name="brightness text">
-			(0/1.0 = Standard-Helligkeit, weniger = heller)
-		</text>
-		<spinner label="Nebeldistanzverhältnis:" name="fog"/>
->>>>>>> 5e345265
 	</panel>
 
 	<panel label="Darstellung" name="Rendering">
