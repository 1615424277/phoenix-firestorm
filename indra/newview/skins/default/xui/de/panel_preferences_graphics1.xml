--- conflicted
+++ resolved
@@ -26,20 +26,13 @@
 		<text name="ShadersPrefText4">
 			Ultra
 		</text>
-<<<<<<< HEAD
-		<check_box label="Vollbildmodus" name="Fullscreen Mode" tool_tip="Firestorm im Vollbildmodus ausführen. (Erfordert Neustart)"/>
-=======
->>>>>>> 6fba1530
 		<text name="ShadersText">
 			Shader:
 		</text>
 		<check_box label="Transparentes Wasser" name="TransparentWater"/>
 		<check_box label="Ambient Occlusion" name="UseSSAO"/>
 		<check_box label="Screen Space Reflections" name="ScreenSpaceReflections"/>
-<<<<<<< HEAD
-=======
 		<check_box label="Spiegelung" name="Mirrors"/>
->>>>>>> 6fba1530
 		<text name="shadows_label">
 			Schatten:
 		</text>
@@ -68,11 +61,7 @@
 		<text name="reflection_label">
 			Wasserreflexionen:
 		</text>
-<<<<<<< HEAD
-		<combo_box initial_value="true" label="Wasserreflexionen" name="Reflections">
-=======
 		<combo_box label="Wasserreflexionen" name="Reflections">
->>>>>>> 6fba1530
 			<combo_box.item label="Keine (undurchsichtig)" name="-2"/>
 			<combo_box.item label="Keine (transparent)" name="-1"/>
 			<combo_box.item label="Minimal" name="0"/>
@@ -89,8 +78,6 @@
 			<combo_box.item label="Reduziert" name="2"/>
 			<combo_box.item label="Nur Sonne/Mond" name="1"/>
 		</combo_box>
-<<<<<<< HEAD
-=======
 		<text name="MirrorResolutionText">
 			Spiegelungsauflösung:
 		</text>
@@ -110,7 +97,6 @@
 			<combo_box.item label="Jeden 4. Frame" name="3"/>
 		</combo_box>
 		<check_box label="Vollbildmodus" name="Fullscreen Mode" tool_tip="Firestorm im Vollbildmodus ausführen. (Erfordert Neustart)"/>
->>>>>>> 6fba1530
 		<slider label="Sichtweite:" name="DrawDistance"/>
 		<text name="DrawDistanceMeterText2">
 			m
@@ -158,14 +144,7 @@
 		</text>
 		<combo_box label="Antialiasing" name="fsaa">
 			<combo_box.item label="Deaktiviert" name="FSAADisabled"/>
-<<<<<<< HEAD
-			<combo_box.item label="2x" name="2x"/>
-			<combo_box.item label="4x" name="4x"/>
-			<combo_box.item label="8x" name="8x"/>
-			<combo_box.item label="16x" name="16x"/>
-=======
 			<combo_box.item label="FXAA" name="FXAA"/>
->>>>>>> 6fba1530
 		</combo_box>
 		<text name="advanced_settings">
 			Erweiterte Einstellungen (Neustart erforderlich):
