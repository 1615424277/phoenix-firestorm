--- conflicted
+++ resolved
@@ -130,15 +130,11 @@
 			<combo_box.item label="8x" name="8x"/>
 			<combo_box.item label="16x" name="16x"/>
 		</combo_box>
-<<<<<<< HEAD
-
-=======
 		<text name="advanced_settings">
 			Erweiterte Einstellungen (Neustart erforderlich):
 		</text>
 		<check_box label="VRAM-Erkennung übersteuern" name="FSOverrideVRAMDetection" tool_tip="Erlaubt die Übersteuerung der VRAM-Erkennung (mit extreme Vorsicht verwenden)" />
 		<slider label="Dedizierter GPU-VRAM(GB):" name="FSForcedVideoMemory" tool_tip="Wichtig: Mit extremer Vorsicht verwenden. Übersteuert den erkannten VRAM der GPU. Dieser Wert darf nicht den geteilten VRAM enthalten, der Teil des Systemspeichers ist. Falls Sie den Unterschied nicht kennen, verändern Sie diese Einstellung bitte nicht!" />
->>>>>>> 31dd2fb6
 	</panel>
 
 	<panel label="Darstellung" name="Rendering">
