--- conflicted
+++ resolved
@@ -369,15 +369,6 @@
 		Verbindungsabbruch wird getestet
 	</string>
 	<string name="SocialFacebookConnecting">
-<<<<<<< HEAD
-		Verbinde mit Facebook...
-	</string>
-	<string name="SocialFacebookPosting">
-		Poste...
-	</string>
-	<string name="SocialFacebookDisconnecting">
-		Trenne Verbindung zu Facebook...
-=======
 		Mit Facebook verbinden...
 	</string>
 	<string name="SocialFacebookPosting">
@@ -385,7 +376,6 @@
 	</string>
 	<string name="SocialFacebookDisconnecting">
 		Facebook-Verbindung trennen...
->>>>>>> 61486b9a
 	</string>
 	<string name="SocialFacebookErrorConnecting">
 		Problem beim Verbinden mit Facebook
@@ -394,11 +384,7 @@
 		Problem beim Posten auf Facebook
 	</string>
 	<string name="SocialFacebookErrorDisconnecting">
-<<<<<<< HEAD
-		Problem beim Trennen der Verbindung zu Facebook
-=======
 		Problem beim Trennen der Facebook-Verbindung
->>>>>>> 61486b9a
 	</string>
 	<string name="SocialFlickrConnecting">
 		Verbinden mit Flickr...
@@ -4783,6 +4769,9 @@
 	<string name="facebook_post_success">
 		Sie haben auf Facebook gepostet.
 	</string>
+	<string name="facebook_post_success">
+		Sie haben auf Facebook gepostet.
+	</string>
 	<string name="flickr_post_success">
 		Sie haben auf Flickr gepostet.
 	</string>
