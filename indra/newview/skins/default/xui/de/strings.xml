--- conflicted
+++ resolved
@@ -5905,26 +5905,10 @@
 	<string name="ExperiencePermissionShort12">
 		Berechtigung
 	</string>
-<<<<<<< HEAD
-	<string name="logging_calls_disabled_log_empty">
-		Unterhaltungen werden nicht protokolliert. Um ein Protokoll zu starten, wählen Sie „Speichern: nur Protokoll“ oder „Speichern: Protokoll und Transkripte“ unter „Einstellungen“ &gt; „Privatsphäre“.
-	</string>
-	<string name="logging_calls_disabled_log_not_empty">
-		Es werden keine Unterhaltungen mehr protokolliert. Um weiterhin ein Protokoll zu führen, wählen Sie „Speichern: nur Protokoll“ oder „Speichern: Protokoll und Transkripte“ unter „Einstellungen“ &gt; „Privatsphäre“.
-	</string>
-	<string name="logging_calls_enabled_log_empty">
-		Keine protokollierten Unterhaltungen verfügbar. Hier erscheint ein Protokolleintrag, wenn Sie eine Person kontaktieren oder von einer Person kontaktiert werden.
-	</string>
-	<string name="loading_chat_logs">
-		Laden...
-	</string>
 	<string name="Mav_Details_MAV_FOUND_DEGENERATE_TRIANGLES">Die physische Form enthält Dreiecke, die zu klein sind. Versuchen Sie, das physische Modell zu vereinfachen.</string>
 	<string name="Mav_Details_MAV_CONFIRMATION_DATA_MISMATCH">Die physische Form enthält fehlerhafte Bestätigungsdaten. Versuchen Sie, das physische Modell zu korrigieren.</string>
 	<string name="Mav_Details_MAV_UNKNOWN_VERSION">Die physische Form hat nicht die korrekte Version. Setzen Sie die Version für das physische Modell.</string>
 
-=======
-	
->>>>>>> d9dc0612
 <!-- Firestorm-specific translations -->
 	<string name="MediaFilterActionAllow">
 		erlauben
