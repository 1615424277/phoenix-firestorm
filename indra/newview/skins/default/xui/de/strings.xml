--- conflicted
+++ resolved
@@ -5870,12 +5870,9 @@
 	<string name="Command_Report_Abuse_Tooltip">
 		Missbrauch melden
 	</string>
-<<<<<<< HEAD
-=======
 	<string name="Command_Report_Abuse_Tooltip">
 		Missbrauch melden
 	</string>
->>>>>>> 319a57ba
 	<string name="Command_Search_Tooltip">
 		Orte, Veranstaltungen, Leute finden (Strg+F)
 	</string>
