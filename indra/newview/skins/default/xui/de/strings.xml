<?xml version="1.0" encoding="utf-8" standalone="yes"?>
<!-- This file contains strings that used to be hardcoded in the source.
     It is only for those strings which do not belong in a floater.
     For example, the strings used in avatar chat bubbles, and strings
     that are returned from one component and may appear in many places-->
<strings>
	<string name="SECOND_LIFE_GRID">
		Second Life-Grid:
	</string>
	<string name="SUPPORT_SITE">
		Second Life Support-Portal
	</string>
	<string name="StartupDetectingHardware">
		Hardware wird erfasst...
	</string>
	<string name="StartupLoading">
		[APP_NAME] wird geladen...
	</string>
	<string name="StartupClearingCache">
		Cache wird gelöscht...
	</string>
	<string name="StartupClearingTextureCache">
		Textur-Cache wird gelöscht...
	</string>
	<string name="StartupInitializingTextureCache">
		Textur-Cache wird initialisiert...
	</string>
	<string name="StartupInitializingVFS">
		VFS wird initialisiert...
	</string>
	<string name="StartupRequireDriverUpdate">
		Grafikinitialisierung fehlgeschlagen. Bitte aktualisieren Sie Ihren Grafiktreiber.
	</string>
	<string name="AboutHeader">
		[APP_NAME] [VIEWER_VERSION_0].[VIEWER_VERSION_1].[VIEWER_VERSION_2] ([VIEWER_VERSION_3]) [BUILD_DATE] [BUILD_TIME] ([CHANNEL]) [BUILD_TYPE]
[[VIEWER_RELEASE_NOTES_URL] [ReleaseNotes]]
	</string>
<<<<<<< HEAD
	<string name="AboutCompiler">
		Kompiliert mit [COMPILER], Version [COMPILER_VERSION]
=======
	<string name="BuildConfig">
		Build-Konfiguration [BUILD_CONFIG]
>>>>>>> 2de32f24
	</string>
	<string name="AboutPosition">
		Sie befinden sich an [POSITION_LOCAL_0,number,1], [POSITION_LOCAL_1,number,1], [POSITION_LOCAL_2,number,1] in [REGION] auf &lt;nolink&gt;[HOSTNAME]&lt;/nolink&gt; ([HOSTIP])
SLURL: &lt;nolink&gt;[SLURL]&lt;/nolink&gt;
(globale Koordinaten [POSITION_0,number,1], [POSITION_1,number,1], [POSITION_2,number,1])
[SERVER_VERSION]
[SERVER_RELEASE_NOTES_URL]
	</string>
	<string name="AboutPositionRLVShowLoc">
		Sie befinden sich in [REGION]
[SERVER_VERSION]
[SERVER_RELEASE_NOTES_URL]
	</string>
	<string name="AboutSystem">
		CPU: [CPU]
Speicher: [MEMORY_MB] MB
Betriebssystemversion: [OS_VERSION]
Grafikkartenhersteller: [GRAPHICS_CARD_VENDOR]
Grafikkarte: [GRAPHICS_CARD]
	</string>
	<string name="AboutDriver">
		Windows-Grafiktreiberversion: [GRAPHICS_DRIVER_VERSION]
	</string>
	<string name="AboutLibs">
		OpenGL-Version: [OPENGL_VERSION]

RestrainedLove API: [RLV_VERSION]
libcurl-Version: [LIBCURL_VERSION]
J2C-Decoderversion: [J2C_VERSION]
Audio-Treiberversion: [AUDIO_DRIVER_VERSION]
LLCEFLib/CEF-Version: [LLCEFLIB_VERSION]
Voice-Serverversion: [VOICE_VERSION]
	</string>
	<string name="AboutSettings">
Modus: [MODE]
Oberflächendesign: [SKIN] ([THEME])
Schriftart: [FONT] ([FONT_SCREEN_DPI] dpi)
Schriftart Größenanpassung: [FONT_SIZE] pt
UI-Skalierung: [UI_SCALE_FACTOR]
Draw Distance: [DRAW_DISTANCE] m
Bandbreite: [BANDWIDTH] kbit/s
LOD-Faktor: [LOD]
Darstellungsqualität: [RENDERQUALITY]
Erweitertes Beleuchtungsmodell: [ALMSTATUS]
Texturspeicher: [TEXTUREMEMORY] MB ([TEXTUREMEMORYMULTIPLIER])
VFS (Cache) Erstellungszeit: [VFS_DATE]
	</string>
	<string name="AboutTraffic">
		Paketverlust: [PACKETS_LOST,number,0]/[PACKETS_IN,number,0] ([PACKETS_PCT,number,1]%)
	</string>
	<string name="ErrorFetchingServerReleaseNotesURL">
		Fehler beim Abrufen der URL für die Server-Versionshinweise.
	</string>
<<<<<<< HEAD
	
=======
	<string name="BuildConfiguration">
		Build-Konfiguration
	</string>
>>>>>>> 2de32f24
	<string name="ProgressRestoring">
		Wird wiederhergestellt...
	</string>
	<string name="ProgressChangingResolution">
		Auflösung wird geändert...
	</string>
	<string name="Fullbright">
		Fullbright (Legacy)
	</string>
	<string name="LoginInProgress">
		Anmeldevorgang gestartet. [APP_NAME] reagiert möglicherweise nicht. Bitte warten.
	</string>
	<string name="LoginInProgressNoFrozen">
		Anmeldung erfolgt...
	</string>
	<string name="LoginAuthenticating">
		Authentifizierung
	</string>
	<string name="LoginMaintenance">
		Account wird aktualisiert...
	</string>
	<string name="LoginAttempt">
		Ein früherer Anmeldeversuch ist fehlgeschlagen. Anmeldung, Versuch [NUMBER]
	</string>
	<string name="LoginPrecaching">
		Welt wird geladen...
	</string>
	<string name="LoginInitializingBrowser">
		Integrierter Webbrowser wird initialisiert...
	</string>
	<string name="LoginInitializingMultimedia">
		Multimedia wird initialisiert...
	</string>
	<string name="LoginInitializingFonts">
		Schriftarten werden geladen...
	</string>
	<string name="LoginVerifyingCache">
		Cache-Dateien werden überprüft (dauert 60-90 Sekunden)...
	</string>
	<string name="LoginProcessingResponse">
		Antwort wird verarbeitet...
	</string>
	<string name="LoginInitializingWorld">
		Welt wird initialisiert...
	</string>
	<string name="LoginDecodingImages">
		Bilder werden entpackt...
	</string>
	<string name="LoginInitializingQuicktime">
		QuickTime wird initialisiert...
	</string>
	<string name="LoginQuicktimeNotFound">
		QuickTime nicht gefunden - Initialisierung nicht möglich.
	</string>
	<string name="LoginQuicktimeOK">
		QuickTime wurde initialisiert.
	</string>
	<string name="LoginRequestSeedCapGrant">
		Fähigkeiten der Region werden ermittelt...
	</string>
	<string name="LoginRetrySeedCapGrant">
		Fähigkeiten der Region werden ermittelt, Versuch [NUMBER]...
	</string>
	<string name="LoginWaitingForRegionHandshake">
		Region-Handshake...
	</string>
	<string name="LoginConnectingToRegion">
		Region-Verbindung...
	</string>
	<string name="LoginDownloadingClothing">
		Kleidung wird geladen...
	</string>
	<string name="InvalidCertificate">
		Der Server hat ein ungültiges oder korruptes Zertifikat zurückgegeben. Bitte kontaktieren Sie den Grid-Administrator.
	</string>
	<string name="CertInvalidHostname">
		Ein ungültiger Hostname wurde verwendet, um auf den Server zuzugreifen. Bitte überprüfen Sie Ihre SLURL oder den Grid-Hostnamen.
	</string>
	<string name="CertExpired">
		Das vom Grid ausgegebene Zertifikat ist abgelaufen.  Bitte überprüfen Sie Ihre Systemuhr oder kontaktieren Sie Ihren Grid-Administrator.
	</string>
	<string name="CertKeyUsage">
		Das vom Server ausgegebene Zertifikat konnte nicht für SSL verwendet werden.  Bitte kontaktieren Sie Ihren Grid-Administrator.
	</string>
	<string name="CertBasicConstraints">
		In der Zertifikatskette des Servers befanden sich zu viele Zertifikate.  Bitte kontaktieren Sie Ihren Grid-Administrator.
	</string>
	<string name="CertInvalidSignature">
		Die Zertifikatsunterschrift des Gridservers konnte nicht bestätigt werden.  Bitte kontaktieren Sie Ihren Grid-Administrator.
	</string>
	<string name="LoginFailedNoNetwork">
		Netzwerkfehler: Verbindung konnte nicht hergestellt werden. Bitte überprüfen Sie Ihre Netzwerkverbindung.
	</string>
	<string name="LoginFailed">
		Anmeldung fehlgeschlagen
	</string>
	<string name="Quit">
		Beenden
	</string>
	<string name="create_account_url">
		http://join.secondlife.com/?sourceid=[sourceid]
	</string>
	<string name="AgniGridLabel">
		Second Life Main Grid (Agni)
	</string>
	<string name="AditiGridLabel">
		Second Life Beta Test Grid (Aditi)
	</string>
	<string name="ViewerDownloadURL">
		http://secondlife.com/download
	</string>
	<string name="LoginFailedViewerNotPermitted">
		Mit dem von Ihnen verwendeten Viewer ist der Zugriff auf Second Life nicht mehr möglich. Laden Sie von den folgenden Seite einen neuen Viewer herunter:
http://firestormviewer.org/downloads

Weitere Informationen finden Sie auf der folgenden FAQ-Seite: 
http://secondlife.com/viewer-access-faq
	</string>
	<string name="LoginIntermediateOptionalUpdateAvailable">
		Optionales Viewer-Update verfügbar: [VERSION]
	</string>
	<string name="LoginFailedRequiredUpdate">
		Erforderliches Viewer-Update: [VERSION]
	</string>
	<string name="LoginFailedAlreadyLoggedIn">
		Dieser Agent ist bereits angemeldet.
	</string>
	<string name="LoginFailedAuthenticationFailed">
		Wir bitten um Entschuldigung! Wir konnten Sie nicht anmelden.
Stellen Sie sicher, dass Sie die richtigen Informationen eingegeben haben:
    * Benutzername (wie robertschmidt12 oder warme.sonne)
    * Kennwort
Stellen Sie außerdem sicher, dass die Umschaltsperre deaktiviert ist.
	</string>
	<string name="LoginFailedPasswordChanged">
		Ihr Kennwort wurde aus Sicherheitsgründen geändert.
Gehen Sie zur Seite „Mein Account“ unter http://secondlife.com/password
und beantworten Sie die Sicherheitsfrage, um Ihr Kennwort zurückzusetzen.
Wir entschuldigen uns für eventuell enstandene Unannehmlichkeiten.
	</string>
	<string name="LoginFailedPasswordReset">
		Aufgrund von Systemänderungen müssen Sie Ihr Kennwort zurücksetzen.
Gehen Sie zur Seite „Mein Account“ unter http://secondlife.com/password
und beantworten Sie die Sicherheitsfrage, um Ihr Kennwort zurückzusetzen.
Wir entschuldigen uns für eventuell enstandene Unannehmlichkeiten.
	</string>
	<string name="LoginFailedEmployeesOnly">
		Second Life ist vorübergehend wegen Wartung geschlossen.
Nur Mitarbeiter können sich anmelden.
Aktuelle Informationen finden Sie unter www.secondlife.com/status.
	</string>
	<string name="LoginFailedPremiumOnly">
		Die Anmeldung bei Second Life ist vorübergehend eingeschränkt, um sicherzustellen, dass Einwohner, die sich bereits inworld aufhalten, das bestmögliche Erlebnis haben.

Benutzer mit kostenlosen Konten können sich während dieses Zeitraums nicht bei Second Life anmelden, damit die Kapazität Benutzern zur Verfügung steht, die ein gebührenpflichtiges Premium-Konto besitzen.
	</string>
	<string name="LoginFailedComputerProhibited">
		Der Zugriff auf Second Life ist von diesem Computer aus nicht möglich.
Wenn Sie der Ansicht sind, dass Sie diese Meldung fälschlicherweise erhalten haben, wenden Sie sich an
support@secondlife.com.
	</string>
	<string name="LoginFailedAcountSuspended">
		Ihr Konto ist erst ab
[TIME] Pacific Time wieder verfügbar.
	</string>
	<string name="LoginFailedAccountDisabled">
		Ihre Anfrage kann derzeit nicht bearbeitet werden.
Wenden Sie sich unter http://secondlife.com/support an den Second Life-Support.
Wenn Sie Ihr Kennwort nicht ändern können, rufen Sie die US-Nummer (866) 476-9763 an.
	</string>
	<string name="LoginFailedTransformError">
		Nicht übereinstimmende Daten bei der Anmeldung festgestellt.
Wenden Sie sich an support@secondlife.com.
	</string>
	<string name="LoginFailedAccountMaintenance">
		An Ihrem Konto werden gerade kleinere Wartungsarbeiten durchgeführt.
Ihr Konto ist erst ab
[TIME] Pacific Time wieder verfügbar.
Wenn Sie der Ansicht sind, dass Sie diese Meldung fälschlicherweise erhalten haben, wenden Sie sich an support@secondlife.com.
	</string>
	<string name="LoginFailedPendingLogoutFault">
		Abmeldeanforderung führte zu einem Simulatorfehler.
	</string>
	<string name="LoginFailedPendingLogout">
		Das System meldet Sie gerade ab.
Ihr Konto ist erst ab
[TIME] Pacific Time wieder verfügbar.
	</string>
	<string name="LoginFailedUnableToCreateSession">
		Es kann keine gültige Sitzung erstellt werden.
	</string>
	<string name="LoginFailedUnableToConnectToSimulator">
		Es kann keine Simulatorverbindung hergestellt werden.
	</string>
	<string name="LoginFailedRestrictedHours">
		Mit Ihrem Konto ist der Zugriff auf Second Life
nur zwischen [START] und [END] Pacific Time möglich.
Schauen Sie während dieses Zeitraums vorbei.
Wenn Sie der Ansicht sind, dass Sie diese Meldung fälschlicherweise erhalten haben, wenden Sie sich an support@secondlife.com.
	</string>
	<string name="LoginFailedIncorrectParameters">
		Falsche Parameter.
Wenn Sie der Ansicht sind, dass Sie diese Meldung fälschlicherweise erhalten haben, wenden Sie sich an support@secondlife.com.
	</string>
	<string name="LoginFailedFirstNameNotAlphanumeric">
		Vorname muss alphanumerisch sein.
Wenn Sie der Ansicht sind, dass Sie diese Meldung fälschlicherweise erhalten haben, wenden Sie sich an support@secondlife.com.
	</string>
	<string name="LoginFailedLastNameNotAlphanumeric">
		Nachname muss alphanumerisch sein.
Wenn Sie der Ansicht sind, dass Sie diese Meldung fälschlicherweise erhalten haben, wenden Sie sich an support@secondlife.com.
	</string>
	<string name="LogoutFailedRegionGoingOffline">
		Die Region wird gerade offline geschaltet.
Warten Sie kurz und versuchen Sie dann noch einmal, sich anzumelden.
	</string>
	<string name="LogoutFailedAgentNotInRegion">
		Agent nicht in Region.
Warten Sie kurz und versuchen Sie dann noch einmal, sich anzumelden.
	</string>
	<string name="LogoutFailedPendingLogin">
		Die Region war gerade dabei, eine andere Sitzung anzumelden.
Warten Sie kurz und versuchen Sie dann noch einmal, sich anzumelden.
	</string>
	<string name="LogoutFailedLoggingOut">
		Die Region war gerade dabei, die vorherige Sitzung abzumelden.
Warten Sie kurz und versuchen Sie dann noch einmal, sich anzumelden.
	</string>
	<string name="LogoutFailedStillLoggingOut">
		Die Region ist noch immer dabei, die vorherige Sitzung abzumelden.
Warten Sie kurz und versuchen Sie dann noch einmal, sich anzumelden.
	</string>
	<string name="LogoutSucceeded">
		Die Region hat soeben die letzte Sitzung abgemeldet.
Warten Sie kurz und versuchen Sie dann noch einmal, sich anzumelden.
	</string>
	<string name="LogoutFailedLogoutBegun">
		Die Region hat den Abmeldevorgang gestartet.
Warten Sie kurz und versuchen Sie dann noch einmal, sich anzumelden.
	</string>
	<string name="LoginFailedLoggingOutSession">
		Das System hat begonnen, Ihre letzte Sitzung abzumelden.
Warten Sie kurz und versuchen Sie dann noch einmal, sich anzumelden.
	</string>
	<string name="AgentLostConnection">
		In dieser Region kann es zu Problemen kommen.  Bitte überprüfen Sie Ihre Internetverbindung.
	</string>
	<string name="SavingSettings">
		Ihr Einstellungen werden gespeichert...
	</string>
	<string name="LoggingOut">
		Abmeldung erfolgt...
	</string>
	<string name="ShuttingDown">
		Programm wird beendet...
	</string>
	<string name="YouHaveBeenDisconnected">
		Die Verbindung zu der Region ist abgebrochen.
	</string>
	<string name="SentToInvalidRegion">
		Sie wurden in eine ungültige Region geschickt.
	</string>
	<string name="TestingDisconnect">
		Verbindungsabbruch wird getestet
	</string>
	<string name="SocialFacebookConnecting">
		Verbinde mit Facebook...
	</string>
	<string name="SocialFacebookPosting">
		Poste...
	</string>
	<string name="SocialFacebookDisconnecting">
		Trenne Verbindung zu Facebook...
	</string>
	<string name="SocialFacebookErrorConnecting">
		Problem beim Verbinden mit Facebook
	</string>
	<string name="SocialFacebookErrorPosting">
		Problem beim Posten auf Facebook
	</string>
	<string name="SocialFacebookErrorDisconnecting">
		Problem beim Trennen der Verbindung zu Facebook
	</string>
	<string name="SocialFlickrConnecting">
		Verbinden mit Flickr...
	</string>
	<string name="SocialFlickrPosting">
		Posten...
	</string>
	<string name="SocialFlickrDisconnecting">
		Flickr-Verbindung wird getrennt...
	</string>
	<string name="SocialFlickrErrorConnecting">
		Problem beim Verbinden mit Flickr
	</string>
	<string name="SocialFlickrErrorPosting">
		Problem beim Posten auf Flickr
	</string>
	<string name="SocialFlickrErrorDisconnecting">
		Problem beim Trennen der Flickr-Verbindung
	</string>
	<string name="SocialTwitterConnecting">
		Verbinden mit Twitter...
	</string>
	<string name="SocialTwitterPosting">
		Posten...
	</string>
	<string name="SocialTwitterDisconnecting">
		Twitter-Verbindung wird getrennt...
	</string>
	<string name="SocialTwitterErrorConnecting">
		Problem beim Verbinden mit Twitter
	</string>
	<string name="SocialTwitterErrorPosting">
		Problem beim Posten auf Twitter
	</string>
	<string name="SocialTwitterErrorDisconnecting">
		Problem beim Trennen der Twitter-Verbindung
	</string>
	<string name="BlackAndWhite">
		Schwarzweiß
	</string>
	<string name="Colors1970">
		Farben der Siebziger Jahre
	</string>
	<string name="Intense">
		Intensiv
	</string>
	<string name="Newspaper">
		Zeitungspapier
	</string>
	<string name="Sepia">
		Sepia
	</string>
	<string name="Spotlight">
		Spotlight
	</string>
	<string name="Video">
		Video
	</string>
	<string name="Autocontrast">
		Autokontrast
	</string>
	<string name="LensFlare">
		Blendenfleck
	</string>
	<string name="Miniature">
		Miniatur
	</string>
	<string name="Toycamera">
		Spielzeugkamera
	</string>
	<string name="Antique">
		Antik
	</string>
	<string name="Badtrip">
		Bad Trip
	</string>
	<string name="Blownhighlights">
		Verstärktes Glanzlicht
	</string>
	<string name="Softfocus">
		Weicher Fokus
	</string>
	<string name="Brighten">
		Aufhellen
	</string>
	<string name="Cartoon">
		Cartoon
	</string>
	<string name="Darken">
		Abdunkeln
	</string>
	<string name="Edges">
		Leuchtende Kanten
	</string>
	<string name="Focus">
		Zentraler Focus
	</string>
	<string name="Heatwave">
		Hitzewelle
	</string>
	<string name="Julesverne">
		Jules Verne
	</string>
	<string name="Lightleak">
		Licht-Leck
	</string>
	<string name="Linearize">
		Linearisieren
	</string>
	<string name="Negative">
		Negativ
	</string>
	<string name="Overcast">
		Trüben
	</string>
	<string name="Posterize">
		Posterisieren
	</string>
	<string name="Rotatecolors180">
		Farbverschiebung
	</string>
	<string name="Sharpen">
		Schärfen
	</string>
	<string name="Thematrix">
		Die Matrix
	</string>
	<string name="TooltipPerson">
		Person
	</string>
	<string name="TooltipNoName">
		(namenlos)
	</string>
	<string name="TooltipOwner">
		Eigentümer:
	</string>
	<string name="TooltipPublic">
		Öffentlich
	</string>
	<string name="TooltipIsGroup">
		(Gruppe)
	</string>
	<string name="TooltipForSaleL$">
		Zum Verkauf: [AMOUNT] L$
	</string>
	<string name="TooltipFlagGroupBuild">
		Gruppenbau
	</string>
	<string name="TooltipFlagNoBuild">
		Bauen aus
	</string>
	<string name="TooltipFlagNoEdit">
		Editieren aus
	</string>
	<string name="TooltipFlagNotSafe">
		Unsicher
	</string>
	<string name="TooltipFlagNoFly">
		Fliegen aus
	</string>
	<string name="TooltipFlagGroupScripts">
		Gruppenskripte
	</string>
	<string name="TooltipFlagNoScripts">
		Skripte aus
	</string>
	<string name="TooltipFlagScript">
		Skript
	</string>
	<string name="TooltipFlagPhysics">
		Physik
	</string>
	<string name="TooltipFlagTouch">
		Berühren
	</string>
	<string name="TooltipFlagL$">
		L$
	</string>
	<string name="TooltipFlagDropInventory">
		Inventar fallen lassen
	</string>
	<string name="TooltipFlagPhantom">
		Phantom
	</string>
	<string name="TooltipFlagTemporary">
		Temporär
	</string>
	<string name="TooltipPrimCount">
		Primitive: [COUNT]
	</string>
	<string name="TooltipPrimEquivalent">
		, Auswirkung auf Land: [PEWEIGHT]
	</string>
	<string name="TooltipPrimEquivalentLoading">
		, bestimme Auswirkung auf Land...
	</string>
	<string name="TooltipPrimEquivalentUnavailable">
		, Auswirkung auf Land nicht verfügbar
	</string>
	<string name="TooltipDistance">
		Entfernung: [DISTANCE] m
	</string>
	<string name="TooltipPosition">
		Position: [POSITION]
	</string>
	<string name="TooltipLand">
		Land:
	</string>
	<string name="TooltipMustSingleDrop">
		Sie können nur ein einzelnes Objekt hierher ziehen
	</string>
	<string name="TooltipTooManyWearables">
		Sie können keinen Ordner tragen, der mehr als [AMOUNT] Elemente enthält.  Sie können diesen Höchstwert unter „Erweitert“ &gt; „Debug-Einstellungen anzeigen“ &gt; „WearFolderLimit“ ändern.
	</string>
	<string name="TooltipPrice" value="[AMOUNT] L$"/>
	<string name="TooltipSLIcon">
		Führt zu einer Seite in der offiziellen Domäne SecondLife.com oder LindenLab.com.
	</string>
	<string name="TooltipOutboxDragToWorld">
		Sie können keine Objekte aus dem Marktplatz-Auflistungsordner rezzen
	</string>
	<string name="TooltipOutboxWorn">
		Sie können Objekte, die Sie tragen, nicht in den Marktplatz-Auflistungsordner stellen
	</string>
	<string name="TooltipOutboxFolderLevels">
		Tiefe der verschachtelten Ordner überschreitet [AMOUNT]. Reduzieren Sie die Ordnertiefe. Verpacken Sie ggf. einige Artikel.
	</string>
	<string name="TooltipOutboxTooManyFolders">
		Anzahl von Unterordnern überschreitet [AMOUNT]. Reduzieren Sie die Anzahl von Ordnern in Ihrer Auflistung. Verpacken Sie ggf. einige Artikel.
	</string>
	<string name="TooltipOutboxTooManyObjects">
		Anzahl von Objekten überschreitet [AMOUNT]. Um mehr als [AMOUNT] Objekte in einer Auflistung verkaufen zu können, müssen Sie einige davon verpacken.
	</string>
	<string name="TooltipOutboxTooManyStockItems">
		Anzahl von Bestandsobjekten überschreitet [AMOUNT].
	</string>
	<string name="TooltipOutboxCannotDropOnRoot">
		Sie können Objekte oder Ordner nur in der Registerkarte „Alle“ oder „Nicht verknüpft“ ablegen. Wählen Sie diese Registerkarte aus und verschieben Sie Ihre Objekte bzw. Ordner noch einmal.
	</string>
	<string name="TooltipOutboxNoTransfer">
		Mindestens eines dieser Objekte kann nicht verkauft oder übertragen werden
	</string>
	<string name="TooltipOutboxNotInInventory">
		Sie können nur Objekte aus Ihrem Inventar in den Marktplatz einstellen
	</string>
	<string name="TooltipOutboxLinked">
		Sie können keine verknüpften Objekte oder Ordner in den Marktplatz einstellen
	</string>
	<string name="TooltipOutboxCallingCard">
		Sie können Visitenkarten nicht in den Marktplatz einstellen
	</string>
	<string name="TooltipOutboxDragActive">
		Sie können keine gelistete Auflistung entfernen
	</string>
	<string name="TooltipOutboxCannotMoveRoot">
		Der Stammordner mit Marktplatz-Auflistungen kann nicht verschoben werden.
	</string>
	<string name="TooltipOutboxMixedStock">
		Alle Objekte in einem Bestandsordner müssen vom gleichen Typ sein und die gleiche Berechtigung haben
	</string>
	<string name="TooltipDragOntoOwnChild">
		Sie können einen Ordner nicht in einen seiner untergeordneten Ordner verschieben
	</string>
	<string name="TooltipDragOntoSelf">
		Sie können einen Ordner nicht in sich selbst verschieben
	</string>
	<string name="TooltipHttpUrl">
		Anklicken, um Webseite anzuzeigen
	</string>
	<string name="TooltipSLURL">
		Anklicken, um Informationen zu diesem Standort anzuzeigen
	</string>
	<string name="TooltipAgentUrl">
		Anklicken, um das Profil dieses Einwohners anzuzeigen
	</string>
	<string name="TooltipAgentInspect">
		Mehr über diesen Einwohner
	</string>
	<string name="TooltipAgentMute">
		Klicken, um diesen Einwohner stummzuschalten
	</string>
	<string name="TooltipAgentUnmute">
		Klicken, um diesen Einwohner freizuschalten
	</string>
	<string name="TooltipAgentIM">
		Klicken, um diesem Einwohner eine IM zu schicken.
	</string>
	<string name="TooltipAgentPay">
		Klicken, um diesen Einwohner zu bezahlen
	</string>
	<string name="TooltipAgentOfferTeleport">
		Klicken, um diesem Einwohner einen Teleport anzubieten.
	</string>
	<string name="TooltipAgentRequestFriend">
		Klicken, um diesem Einwohner ein Freundschaftsangebot zu schicken.
	</string>
	<string name="TooltipGroupUrl">
		Anklicken, um Beschreibung der Gruppe anzuzeigen
	</string>
	<string name="TooltipEventUrl">
		Anklicken, um Beschreibung der Veranstaltung anzuzeigen
	</string>
	<string name="TooltipClassifiedUrl">
		Anklicken, um diese Anzeige anzuzeigen
	</string>
	<string name="TooltipParcelUrl">
		Anklicken, um Beschreibung der Parzelle anzuzeigen
	</string>
	<string name="TooltipTeleportUrl">
		Anklicken, um zu diesem Standort zu teleportieren
	</string>
	<string name="TooltipObjectIMUrl">
		Anklicken, um Beschreibung des Objekts anzuzeigen
	</string>
	<string name="TooltipMapUrl">
		Klicken, um diese Position auf der Karte anzuzeigen
	</string>
	<string name="TooltipSLAPP">
		Anklicken, um Befehl secondlife:// auszuführen
	</string>
	<string name="CurrentURL" value=" CurrentURL: [CurrentURL]"/>
	<string name="TooltipEmail">
		Klicken, um eine E-Mail zu verfassen
	</string>
	<string name="SLurlLabelTeleport">
		Teleportieren nach
	</string>
	<string name="SLurlLabelShowOnMap">
		Karte anzeigen für
	</string>
	<string name="SLappAgentMute">
		Stummschalten
	</string>
	<string name="SLappAgentUnmute">
		Stummschaltung aufheben
	</string>
	<string name="SLappAgentIM">
		IM
	</string>
	<string name="SLappAgentPay">
		Bezahlen
	</string>
	<string name="SLappAgentOfferTeleport">
		Teleportangebot an
	</string>
	<string name="SLappAgentRequestFriend">
		Freundschaftsangebot
	</string>
	<string name="SLappAgentRemoveFriend">
		Entfernen von Freunden
	</string>
	<string name="BUTTON_CLOSE_DARWIN">
		Schließen (⌘W)
	</string>
	<string name="BUTTON_CLOSE_WIN">
		Schließen (Strg+W)
	</string>
	<string name="BUTTON_CLOSE_CHROME">
		Schließen
	</string>
	<string name="BUTTON_RESTORE">
		Wiederherstellen
	</string>
	<string name="BUTTON_MINIMIZE">
		Minimieren
	</string>
	<string name="BUTTON_TEAR_OFF">
		Abnehmen
	</string>
	<string name="BUTTON_DOCK">
		Andocken
	</string>
	<string name="BUTTON_HELP">
		Hilfe anzeigen
	</string>
	<string name="BUTTON_SNOOZE">
		Temporär unterdrücken
	</string>
	<string name="Searching">
		Suchen...
	</string>
	<string name="NoneFound">
		Nicht gefunden.
	</string>
	<string name="RetrievingData">
		Laden...
	</string>
	<string name="ReleaseNotes">
		Versionshinweise
	</string>
	<!--
	<string name="RELEASE_NOTES_BASE_URL">
		http://wiki.secondlife.com/wiki/Release_Notes/
	</string>
	-->
	<string name="LoadingData">
		Wird geladen...
	</string>
	<string name="ProtectedFolder">
		geschützt
	</string>
	<string name="AvatarNameNobody">
		(niemand)
	</string>
	<string name="AvatarNameWaiting">
		(Wird geladen...)
	</string>
	<string name="AvatarNameMultiple">
		(mehrere)
	</string>
	<string name="GroupNameNone">
		(keiner)
	</string>
	<string name="AvalineCaller">
		Avaline-Anfrufer [ORDER]
	</string>
	<string name="AssetErrorNone">
		Kein Fehler
	</string>
	<string name="AssetErrorRequestFailed">
		Asset-Anforderung: fehlgeschlagen
	</string>
	<string name="AssetErrorNonexistentFile">
		Asset-Anforderung: Datei existiert nicht
	</string>
	<string name="AssetErrorNotInDatabase">
		Asset-Anforderung: Asset in Datenbank nicht gefunden
	</string>
	<string name="AssetErrorEOF">
		Ende der Datei
	</string>
	<string name="AssetErrorCannotOpenFile">
		Datei kann nicht geöffnet werden
	</string>
	<string name="AssetErrorFileNotFound">
		Datei nicht gefunden
	</string>
	<string name="AssetErrorTCPTimeout">
		Zeitüberschreitung bei Dateiübertragung
	</string>
	<string name="AssetErrorCircuitGone">
		Verbindung verloren
	</string>
	<string name="AssetErrorPriceMismatch">
		Viewer und Server sind sich nicht über Preis einig
	</string>
	<string name="AssetErrorUnknownStatus">
		Status unbekannt
	</string>
	<string name="texture">
		Textur
	</string>
	<string name="sound">
		Sound
	</string>
	<string name="calling card">
		Visitenkarte
	</string>
	<string name="landmark">
		Landmarke
	</string>
	<string name="legacy script">
		Skript (veraltet)
	</string>
	<string name="clothing">
		Kleidung
	</string>
	<string name="object">
		Objekt
	</string>
	<string name="note card">
		Notizkarte
	</string>
	<string name="folder">
		Ordner
	</string>
	<string name="root">
		Hauptverzeichnis
	</string>
	<string name="lsl2 script">
		LSL2 Skript
	</string>
	<string name="lsl bytecode">
		LSL Bytecode
	</string>
	<string name="tga texture">
		tga-Textur
	</string>
	<string name="body part">
		Körperteil
	</string>
	<string name="snapshot">
		Foto
	</string>
	<string name="lost and found">
		Fundbüro
	</string>
	<string name="targa image">
		targa-Bild
	</string>
	<string name="trash">
		Papierkorb
	</string>
	<string name="jpeg image">
		jpeg-Bild
	</string>
	<string name="animation">
		Animation
	</string>
	<string name="gesture">
		Geste
	</string>
	<string name="simstate">
		simstate
	</string>
	<string name="favorite">
		Favoriten
	</string>
	<string name="symbolic link">
		Link
	</string>
	<string name="symbolic folder link">
		Link zu Ordner
	</string>
	<string name="mesh">
		mesh
	</string>
	<string name="AvatarEditingAppearance">
		(Aussehen wird bearbeitet)
	</string>
	<string name="AvatarAway">
		Abwesend
	</string>
	<string name="AvatarDoNotDisturb">
		Nicht stören
	</string>
	<string name="AvatarMuted">
		Ignoriert
	</string>
	<string name="AvatarAutoResponse">
		Automatische Antwort
	</string>
	<string name="AvatarTyping">
		Tippt
	</string>
	<string name="anim_express_afraid">
		Ängstlich
	</string>
	<string name="anim_express_anger">
		Verärgert
	</string>
	<string name="anim_away">
		Abwesend
	</string>
	<string name="anim_backflip">
		Rückwärtssalto
	</string>
	<string name="anim_express_laugh">
		Lachkrampf
	</string>
	<string name="anim_express_toothsmile">
		Grinsen
	</string>
	<string name="anim_blowkiss">
		Kusshand
	</string>
	<string name="anim_express_bored">
		Gelangweilt
	</string>
	<string name="anim_bow">
		Verbeugen
	</string>
	<string name="anim_clap">
		Klatschen
	</string>
	<string name="anim_courtbow">
		Diener
	</string>
	<string name="anim_express_cry">
		Weinen
	</string>
	<string name="anim_dance1">
		Tanz 1
	</string>
	<string name="anim_dance2">
		Tanz 2
	</string>
	<string name="anim_dance3">
		Tanz 3
	</string>
	<string name="anim_dance4">
		Tanz 4
	</string>
	<string name="anim_dance5">
		Tanz 5
	</string>
	<string name="anim_dance6">
		Tanz 6
	</string>
	<string name="anim_dance7">
		Tanz 7
	</string>
	<string name="anim_dance8">
		Tanz 8
	</string>
	<string name="anim_express_disdain">
		Verachten
	</string>
	<string name="anim_drink">
		Trinken
	</string>
	<string name="anim_express_embarrased">
		Verlegen
	</string>
	<string name="anim_angry_fingerwag">
		Drohen
	</string>
	<string name="anim_fist_pump">
		Faust pumpen
	</string>
	<string name="anim_yoga_float">
		Yogaflieger
	</string>
	<string name="anim_express_frown">
		Stirnrunzeln
	</string>
	<string name="anim_impatient">
		Ungeduldig
	</string>
	<string name="anim_jumpforjoy">
		Freudensprung
	</string>
	<string name="anim_kissmybutt">
		LMA
	</string>
	<string name="anim_express_kiss">
		Küssen
	</string>
	<string name="anim_laugh_short">
		Lachen
	</string>
	<string name="anim_musclebeach">
		Posen
	</string>
	<string name="anim_no_unhappy">
		Nein (Bedauernd)
	</string>
	<string name="anim_no_head">
		Nein
	</string>
	<string name="anim_nyanya">
		Ällabätsch
	</string>
	<string name="anim_punch_onetwo">
		Eins-Zwei-Punch
	</string>
	<string name="anim_express_open_mouth">
		Mund offen
	</string>
	<string name="anim_peace">
		Friede
	</string>
	<string name="anim_point_you">
		Auf anderen zeigen
	</string>
	<string name="anim_point_me">
		Auf mich zeigen
	</string>
	<string name="anim_punch_l">
		Linker Haken
	</string>
	<string name="anim_punch_r">
		Rechter Haken
	</string>
	<string name="anim_rps_countdown">
		SSP zählen
	</string>
	<string name="anim_rps_paper">
		SSP Papier
	</string>
	<string name="anim_rps_rock">
		SSP Stein
	</string>
	<string name="anim_rps_scissors">
		SSP Schere
	</string>
	<string name="anim_express_repulsed">
		Angewidert
	</string>
	<string name="anim_kick_roundhouse_r">
		Rundkick
	</string>
	<string name="anim_express_sad">
		Traurig
	</string>
	<string name="anim_salute">
		Salutieren
	</string>
	<string name="anim_shout">
		Rufen
	</string>
	<string name="anim_express_shrug">
		Schulterzucken
	</string>
	<string name="anim_express_smile">
		Lächeln
	</string>
	<string name="anim_smoke_idle">
		Zigarette halten
	</string>
	<string name="anim_smoke_inhale">
		Rauchen
	</string>
	<string name="anim_smoke_throw_down">
		Zigarette wegwerfen
	</string>
	<string name="anim_express_surprise">
		Überraschung
	</string>
	<string name="anim_sword_strike_r">
		Schwerthieb
	</string>
	<string name="anim_angry_tantrum">
		Wutanfall
	</string>
	<string name="anim_express_tongue_out">
		Zunge rausstrecken
	</string>
	<string name="anim_hello">
		Winken
	</string>
	<string name="anim_whisper">
		Flüstern
	</string>
	<string name="anim_whistle">
		Pfeifen
	</string>
	<string name="anim_express_wink">
		Zwinkern
	</string>
	<string name="anim_wink_hollywood">
		Zwinkern (Hollywood)
	</string>
	<string name="anim_express_worry">
		Sorgenvoll
	</string>
	<string name="anim_yes_happy">
		Ja (Erfreut)
	</string>
	<string name="anim_yes_head">
		Ja
	</string>
	<string name="multiple_textures">
		Mehrfach
	</string>
	<string name="use_texture">
		Textur verwenden
	</string>
	<string name="manip_hint1">
		Zum Einrasten Mauscursor
	</string>
	<string name="manip_hint2">
		über Lineal bewegen
	</string>
	<string name="texture_loading">
		Wird geladen...
	</string>
	<string name="worldmap_offline">
		Offline
	</string>
	<string name="worldmap_item_tooltip_format">
		[PRICE] L$ für [AREA] m² ([SQMPRICE] L$/m²)
	</string>
	<string name="worldmap_results_none_found">
		Nicht gefunden.
	</string>
	<string name="worldmap_agent_position">
		Sie sind hier
	</string>
	<string name="minimap_distance">
		(Entfernung: [DISTANCE] m)
	</string>
	<string name="minimap_no_focus">
		Die Kamera konnte nicht auf den Einwohner fokussiert werden, da er sich außerhalb der Draw Distance befindet.
	</string>
	<string name="Ok">
		OK
	</string>
	<string name="Premature end of file">
		Unvollständige Datei
	</string>
	<string name="ST_NO_JOINT">
		HAUPTVERZEICHNIS oder VERBINDUNG nicht gefunden.
	</string>
	<string name="no_name_object">
		(namenlos)
	</string>
	<string name="NearbyChatTitle">
		Chat in der Nähe
	</string>
	<string name="NearbyChatLabel">
		(Chat in der Nähe)
	</string>
	<string name="whisper">
		flüstert:
	</string>
	<string name="shout">
		ruft:
	</string>
	<string name="ringing">
		Verbindung mit In-Welt-Voice-Chat...
	</string>
	<string name="connected">
		Verbunden
	</string>
	<string name="unavailable">
		Der aktuelle Standort unterstützt keine Voice-Kommunikation
	</string>
	<string name="hang_up">
		Verbindung mit In-Welt-Voice-Chat getrennt
	</string>
	<string name="reconnect_nearby">
		Sie werden nun wieder mit dem Chat in Ihrer Nähe verbunden
	</string>
	<string name="ScriptQuestionCautionChatGranted">
		Dem Objekt „[OBJECTNAME]“, ein Objekt von „[OWNERNAME]“, in [REGIONNAME] [REGIONPOS], wurde folgende Berechtigung erteilt: [PERMISSIONS].
	</string>
	<string name="ScriptQuestionCautionChatDenied">
		Dem Objekt „[OBJECTNAME]“, ein Objekt von „[OWNERNAME]“, in [REGIONNAME] [REGIONPOS], wurde folgende Berechtigung verweigert: [PERMISSIONS].
	</string>
	<string name="AdditionalPermissionsRequestHeader">
		Falls Sie den Zugriff auf Ihr Konto erlauben, erlauben Sie dem Objekt ebenfalls:
	</string>
	<string name="ScriptTakeMoney">
		Linden-Dollar (L$) von Ihnen nehmen
	</string>
	<string name="ActOnControlInputs">
		Steuerung festlegen
	</string>
	<string name="RemapControlInputs">
		Steuerung neu zuweisen
	</string>
	<string name="AnimateYourAvatar">
		Avatar animieren
	</string>
	<string name="AttachToYourAvatar">
		An Avatar anhängen
	</string>
	<string name="ReleaseOwnership">
		Eigentum aufgeben und öffentlich machen
	</string>
	<string name="LinkAndDelink">
		Mit Objekten verknüpfen und davon trennen
	</string>
	<string name="AddAndRemoveJoints">
		Verbindungen zu anderen Objekten hinzufügen und entfernen
	</string>
	<string name="ChangePermissions">
		Berechtigungen ändern
	</string>
	<string name="TrackYourCamera">
		Kameraverfolgung aktivieren
	</string>
	<string name="ControlYourCamera">
		Kamerasteuerung übernehmen
	</string>
	<string name="TeleportYourAgent">
		Sie teleportieren
	</string>
	<string name="NotConnected">
		Nicht verbunden
	</string>
	<string name="AgentNameSubst">
		(Sie)
	</string>
	<string name="JoinAnExperience"/>
	<string name="ManageEstateSilently">
		Grundbesitz leise verwalten
	</string>
	<string name="ChangeYourDefaultAnimations">
		Ihre Standardanimationen ändern
	</string>
	<string name="SnapshotSavedToDisk">
		Schnappschuss gespeichert: [FILENAME]
	</string>
	<string name="SilentlyManageEstateAccess">
		Beim Verwalten von Grundbesitzzugangslisten Warnhinweise unterdrücken
	</string>
	<string name="OverrideYourAnimations">
		Ihre Standardanimationen ersetzen
	</string>
	<string name="ScriptReturnObjects">
		Objekte in Ihrem Namen zurückgeben
	</string>
	<string name="UnknownScriptPermission">
		(unbekannt)!
	</string>
	<string name="SIM_ACCESS_PG">
		Generell
	</string>
	<string name="SIM_ACCESS_MATURE">
		Moderat
	</string>
	<string name="SIM_ACCESS_ADULT">
		Adult
	</string>
	<string name="SIM_ACCESS_DOWN">
		Offline
	</string>
	<string name="SIM_ACCESS_MIN">
		Unbekannt
	</string>
	<string name="land_type_unknown">
		(unbekannt)
	</string>
	<string name="Estate / Full Region">
		Grundstück / Vollständige Region
	</string>
	<string name="Estate / Homestead">
		Grundbesitz/Homestead
	</string>
	<string name="Mainland / Homestead">
		Mainland/Homestead
	</string>
	<string name="Mainland / Full Region">
		Mainland / Vollständige Region
	</string>
	<string name="all_files">
		Alle Dateien
	</string>
	<string name="sound_files">
		Sounds
	</string>
	<string name="animation_files">
		Animationen
	</string>
	<string name="image_files">
		Bilder
	</string>
	<string name="save_file_verb">
		Speichern
	</string>
	<string name="load_file_verb">
		Laden
	</string>
	<string name="targa_image_files">
		Targa-Bilder
	</string>
	<string name="bitmap_image_files">
		Bitmap-Bilder
	</string>
	<string name="png_image_files">
		PNG-Bilder
	</string>
	<string name="save_texture_image_files">
		Targa- oder PNG-Bilder
	</string>
	<string name="avi_movie_file">
		AVI-Filmdatei
	</string>
	<string name="xaf_animation_file">
		XAF Anim-Datei
	</string>
	<string name="xml_file">
		XML-Datei
	</string>
	<string name="raw_file">
		RAW-Datei
	</string>
	<string name="compressed_image_files">
		Komprimierte Bilder
	</string>
	<string name="load_files">
		Dateien laden
	</string>
	<string name="choose_the_directory">
		Verzeichnis auswählen
	</string>
	<string name="script_files">
		Skripte
	</string>
	<string name="dictionary_files">
		Wörterbücher
	</string>
	<string name="backup_files">
		Objekt-Sicherungen
	</string>
	<string name="collada_files">
		COLLADA-Modelle
	</string>
	<string name="csv_files">
		Komma-separierte Werte
	</string>
	<string name="recompile_script_verb">
		Rekompilieren
	</string>
	<string name="AvatarSetNotAutorespond">
		Automatische Antwort AUS
	</string>
	<string name="AvatarSetAutorespond">
		Automatische Antwort
	</string>
	<string name="AvatarSetNotAutorespondNonFriends">
		Automatische Antwort an Nicht-Freunde AUS
	</string>
	<string name="AvatarSetAutorespondNonFriends">
		Automatische Antwort an Nicht-Freunde
	</string>
	<string name="shape">
		Form
	</string>
	<string name="skin">
		Haut
	</string>
	<string name="hair">
		Haare
	</string>
	<string name="eyes">
		Augen
	</string>
	<string name="shirt">
		Hemd
	</string>
	<string name="pants">
		Hose
	</string>
	<string name="shoes">
		Schuhe
	</string>
	<string name="socks">
		Socken
	</string>
	<string name="jacket">
		Jacke
	</string>
	<string name="gloves">
		Handschuhe
	</string>
	<string name="undershirt">
		Unterhemd
	</string>
	<string name="underpants">
		Unterhose
	</string>
	<string name="skirt">
		Rock
	</string>
	<string name="alpha">
		Alpha
	</string>
	<string name="tattoo">
		Tätowierung
	</string>
	<string name="physics">
		Physik
	</string>
	<string name="invalid">
		ungültig
	</string>
	<string name="none">
		keine
	</string>
	<string name="shirt_not_worn">
		Hemd nicht getragen
	</string>
	<string name="pants_not_worn">
		Hosen nicht getragen
	</string>
	<string name="shoes_not_worn">
		Schuhe nicht getragen
	</string>
	<string name="socks_not_worn">
		Socken nicht getragen
	</string>
	<string name="jacket_not_worn">
		Jacke nicht getragen
	</string>
	<string name="gloves_not_worn">
		Handschuhe nicht getragen
	</string>
	<string name="undershirt_not_worn">
		Unterhemd nicht getragen
	</string>
	<string name="underpants_not_worn">
		Unterhose nicht getragen
	</string>
	<string name="skirt_not_worn">
		Rock nicht getragen
	</string>
	<string name="alpha_not_worn">
		Alpha nicht getragen
	</string>
	<string name="tattoo_not_worn">
		Tätowierung nicht getragen
	</string>
	<string name="physics_not_worn">
		Physik nicht getragen
	</string>
	<string name="invalid_not_worn">
		ungültig
	</string>
	<string name="create_new_shape">
		Neue Form/Gestalt erstellen
	</string>
	<string name="create_new_skin">
		Neue Haut erstellen
	</string>
	<string name="create_new_hair">
		Neue Haare erstellen
	</string>
	<string name="create_new_eyes">
		Neue Augen erstellen
	</string>
	<string name="create_new_shirt">
		Neues Hemd erstellen
	</string>
	<string name="create_new_pants">
		Neue Hose erstellen
	</string>
	<string name="create_new_shoes">
		Neue Schuhe erstellen
	</string>
	<string name="create_new_socks">
		Neue Socken erstellen
	</string>
	<string name="create_new_jacket">
		Neue Jacke erstellen
	</string>
	<string name="create_new_gloves">
		Neue Handschuhe erstellen
	</string>
	<string name="create_new_undershirt">
		Neues Unterhemd erstellen
	</string>
	<string name="create_new_underpants">
		Neue Unterhose erstellen
	</string>
	<string name="create_new_skirt">
		Neuer Rock erstellen
	</string>
	<string name="create_new_alpha">
		Neue Alpha erstellen
	</string>
	<string name="create_new_tattoo">
		Neue Tätowierung erstellen
	</string>
	<string name="create_new_physics">
		Neue Physik erstellen
	</string>
	<string name="create_new_invalid">
		ungültig
	</string>
	<string name="NewWearable">
		Neue/r/s [WEARABLE_ITEM]
	</string>
	<string name="next">
		Weiter
	</string>
	<string name="ok">
		OK
	</string>
	<string name="GroupNotifyGroupNotice">
		Gruppenmitteilung
	</string>
	<string name="GroupNotifyGroupNotices">
		Gruppenmitteilungen
	</string>
	<string name="GroupNotifySentBy">
		Gesendet von
	</string>
	<string name="GroupNotifyAttached">
		Im Anhang:
	</string>
	<string name="GroupNotifyViewPastNotices">
		Alte Mitteilungen anzeigen oder hier Auswahl treffen, um keine Mitteilungen mehr zu erhalten.
	</string>
	<string name="GroupNotifyOpenAttachment">
		Anlage öffnen
	</string>
	<string name="GroupNotifySaveAttachment">
		Siehe Anhang
	</string>
	<string name="GroupNotifySender">
		Gesendet von [SENDER], [GROUPNAME]
	</string>
	<string name="TeleportOffer">
		Teleport-Angebot
	</string>
	<string name="StartUpNotifications">
		Sie haben neue Benachrichtigungen erhalten, während Sie abwesend waren.
	</string>
	<string name="OverflowInfoChannelString">
		Sie haben noch %d weitere Benachrichtigungen
	</string>
	<string name="BodyPartsRightArm">
		Rechter Arm
	</string>
	<string name="BodyPartsHead">
		Kopf
	</string>
	<string name="BodyPartsLeftArm">
		Linker Arm
	</string>
	<string name="BodyPartsLeftLeg">
		Linkes Bein
	</string>
	<string name="BodyPartsTorso">
		Oberkörper
	</string>
	<string name="BodyPartsRightLeg">
		Rechtes Bein
	</string>
	<string name="BodyPartsEnhancedSkeleton">
		Erweitertes Skelett
	</string>
	<string name="GraphicsQualityLow">
		Niedrig
	</string>
	<string name="GraphicsQualityMid">
		Mittel
	</string>
	<string name="GraphicsQualityHigh">
		Hoch
	</string>
	<string name="LeaveMouselook">
		ESC drücken, um zur Normalansicht zurückzukehren
	</string>
	<string name="InventoryNoMatchingItems">
		Sie haben nicht das Richtige gefunden? Versuchen Sie es mit der [secondlife:///app/search/all/[SEARCH_TERM] Suche].
	</string>
	<string name="PlacesNoMatchingItems">
		Sie haben nicht das Richtige gefunden? Versuchen Sie es mit der [secondlife:///app/search/places/[SEARCH_TERM] Suche].
	</string>
	<string name="FavoritesNoMatchingItems">
		Landmarke hier hin ziehen, um diese hinzuzufügen.
	</string>
	<string name="MarketplaceNoMatchingItems">
		Keine übereinstimmenden Objekte gefunden. Überprüfen Sie die Schreibweise des Suchbegriffs und versuchen Sie es noch einmal.
	</string>
	<string name="InventoryNoTexture">
		Sie haben keine Kopie dieser Textur in Ihrem Inventar.
	</string>
	<string name="InventoryInboxNoItems">
		Einkäufe aus dem Marktplatz erscheinen hier. Sie können diese dann zur Verwendung in Ihr Inventar ziehen.
	</string>
	<string name="MarketplaceURL">
		https://marketplace.[MARKETPLACE_DOMAIN_NAME]/
	</string>
	<string name="MarketplaceURL_CreateStore">
		http://community.secondlife.com/t5/Deutsche-Knowledge-Base/Verkaufen-von-Artikeln-im-Marktplatz/ta-p/1443499#Section_.3
	</string>
	<string name="MarketplaceURL_Dashboard">
		https://marketplace.[MARKETPLACE_DOMAIN_NAME]/merchants/store/dashboard
	</string>
	<string name="MarketplaceURL_Imports">
		https://marketplace.[MARKETPLACE_DOMAIN_NAME]/merchants/store/imports
	</string>
	<string name="MarketplaceURL_LearnMore">
		https://marketplace.[MARKETPLACE_DOMAIN_NAME]/learn_more
	</string>
	<string name="InventoryOutboxNotMerchantTitle">
		Jeder kann Artikel im Marktplatz verkaufen.
	</string>
	<string name="InventoryOutboxNotMerchantTooltip"/>
	<string name="InventoryOutboxNotMerchant">
		Falls Sie ein Händler werden möchten, müssen Sie einen [[MARKETPLACE_CREATE_STORE_URL] Shop im Marktplatz erstellen].
	</string>
	<string name="InventoryOutboxNoItemsTitle">
		Ihre Outbox ist leer.
	</string>
	<string name="InventoryOutboxNoItemsTooltip"/>
	<string name="InventoryOutboxNoItems">
		Ziehen Sie Ordner in dien Bereich und klicken Sie auf „In Marktplatz übertragen“, um sie im [[MARKETPLACE_DASHBOARD_URL] Marktplatz] zum Verkauf anzubieten.
	</string>
	<string name="InventoryOutboxInitializingTitle">
		Marktplatz wird initialisiert.
	</string>
	<string name="InventoryOutboxInitializing">
		Wir greifen auf Ihr Konto im [[MARKETPLACE_CREATE_STORE_URL] Marktplatz-Laden] zu.
	</string>
	<string name="InventoryOutboxErrorTitle">
		Marktplatzfehler.
	</string>
	<string name="InventoryOutboxError">
		Der [[MARKETPLACE_CREATE_STORE_URL] Marktplatz-Laden] gibt Fehler zurück.
	</string>
	<string name="InventoryMarketplaceError">
		Diese Funktion befindet sich in der Betaphase. Wenn Sie teilnehmen möchten, tragen Sie sich in dieses [http://goo.gl/forms/FCQ7UXkakz Google-Formular] ein.
	</string>
	<string name="InventoryMarketplaceListingsNoItemsTitle">
		Ihr Ordner mit Marktplatz-Auflistungen ist leer.
	</string>
	<string name="InventoryMarketplaceListingsNoItems">
		Ziehen Sie Ordner in diesen Bereich, um sie im [[MARKETPLACE_DASHBOARD_URL] Marktplatz] zum Verkauf anzubieten.
	</string>
	<string name="Marketplace Validation Warning Stock">
		Bestandsordner müssen in einem Versionsordner gespeichert sein
	</string>
	<string name="Marketplace Validation Error Mixed Stock">
		: Fehler: Alle Objekte in einem Bestandsordner müssen kopiergeschützt und vom gleichen Typ sein.
	</string>
	<string name="Marketplace Validation Error Subfolder In Stock">
		: Fehler: Bestandsordner kann keine Unterordner enthalten
	</string>
	<string name="Marketplace Validation Warning Empty">
		: Warnung: Ordner enthält keine Objekte
	</string>
	<string name="Marketplace Validation Warning Create Stock">
		: Warnung: Bestandsordner wird erstellt
	</string>
	<string name="Marketplace Validation Warning Create Version">
		: Warnung: Versionsordner wird erstellt
	</string>
	<string name="Marketplace Validation Warning Move">
		: Warnung: Objekte werden verschoben
	</string>
	<string name="Marketplace Validation Warning Delete">
		: Warnung: Ordnerinhalte wurden in Bestandsordner übertragen; leerer Ordner wird entfernt
	</string>
	<string name="Marketplace Validation Error Stock Item">
		: Fehler: Kopiergeschützte Objekte müssen in einem Bestandsordner gespeichert sein
	</string>
	<string name="Marketplace Validation Warning Unwrapped Item">
		: Warnung: Objekte müssen in einem Versionsordner gespeichert sein
	</string>
	<string name="Marketplace Validation Error">
		: Fehler:
	</string>
	<string name="Marketplace Validation Warning">
		: Warnung:
	</string>
	<string name="Marketplace Validation Error Empty Version">
		: Warnung: Versionsordner muss mindestens 1 Objekt enthalten
	</string>
	<string name="Marketplace Validation Error Empty Stock">
		: Warnung: Bestandsordner muss mindestens 1 Objekt enthalten
	</string>
	<string name="Marketplace Validation No Error">
		Keine Fehler oder Warnungen
	</string>
	<string name="Marketplace Error None">
		Keine Fehler
	</string>
	<string name="Marketplace Error Prefix">
		Fehler:
	</string>
	<string name="Marketplace Error Not Merchant">
		Bevor Sie Artikel in den Marktplatz übertragen können, müssen Sie sich als Händler registrieren (kostenlos).
	</string>
	<string name="Marketplace Error Not Accepted">
		Objekt kann nicht in diesen Ordner verschoben werden.
	</string>
	<string name="Marketplace Error Unsellable Item">
		Dieses Objekt kann nicht im Marktplatz verkauft werden.
	</string>
	<string name="MarketplaceNoID">
		keine Mkt-ID
	</string>
	<string name="MarketplaceLive">
		aufgelistet
	</string>
	<string name="MarketplaceActive">
		aktiv
	</string>
	<string name="MarketplaceMax">
		max.
	</string>
	<string name="MarketplaceStock">
		Bestand
	</string>
	<string name="MarketplaceNoStock">
		ausverkauft
	</string>
	<string name="MarketplaceUpdating">
		Aktualisierung läuft...
	</string>
	<string name="Open landmarks">
		Landmarken öffnen
	</string>
	<string name="Unconstrained">
		Variabel
	</string>
	<string name="no_transfer" value=" (kein Transferieren)"/>
	<string name="no_modify" value=" (kein Bearbeiten)"/>
	<string name="no_copy" value=" (kein Kopieren)"/>
	<string name="worn" value=" (getragen)"/>
	<string name="link" value=" (Link)"/>
	<string name="broken_link" value=" (unvollständiger_Link)"/>
	<string name="LoadingContents">
		Inhalte werden geladen...
	</string>
	<string name="NoContents">
		Keine Inhalte
	</string>
	<string name="WornOnAttachmentPoint" value=" (getragen am [ATTACHMENT_POINT])"/>
	<string name="AttachmentErrorMessage" value="([ATTACHMENT_ERROR])"/>
	<string name="ActiveGesture" value="[GESLABEL] (aktiviert)"/>
	<string name="PermYes">
		Ja
	</string>
	<string name="PermNo">
		Nein
	</string>
	<string name="Chat Message" value="Chat:"/>
	<string name="Sound" value=" Sound:"/>
	<string name="Wait" value=" --- Warten:"/>
	<string name="AnimFlagStop" value=" Animation stoppen:"/>
	<string name="AnimFlagStart" value=" Animation starten:"/>
	<string name="Wave" value=" Winken"/>
	<string name="GestureActionNone" value="Keine"/>
	<string name="HelloAvatar" value=" Hallo Avatar!"/>
	<string name="ViewAllGestures" value="  Alle anzeigen &gt;&gt;"/>
	<string name="GetMoreGestures" value="Mehr &gt;&gt;"/>
	<string name="Animations" value=" Animationen,"/>
	<string name="Calling Cards" value=" Visitenkarten,"/>
	<string name="Clothing" value=" Kleidung,"/>
	<string name="Gestures" value=" Gesten,"/>
	<string name="Landmarks" value=" Landmarken,"/>
	<string name="Notecards" value=" Notizkarten,"/>
	<string name="Objects" value=" Objekte,"/>
	<string name="Scripts" value=" Skripte,"/>
	<string name="Sounds" value=" Sounds,"/>
	<string name="Textures" value=" Texturen,"/>
	<string name="Snapshots" value=" Fotos,"/>
	<string name="No Filters" value="Keine"/>
	<string name="Since Logoff" value=" - Seit Abmeldung"/>
	<string name="Transfer Only" value=" - Nur Transfer"/>
	<string name="InvFolder My Inventory">
		Inventar
	</string>
	<string name="InvFolder Library">
		Bibliothek
	</string>
	<string name="InvFolder Textures">
		Texturen
	</string>
	<string name="InvFolder Sounds">
		Sounds
	</string>
	<string name="InvFolder Calling Cards">
		Visitenkarten
	</string>
	<string name="InvFolder Landmarks">
		Landmarken
	</string>
	<string name="InvFolder Scripts">
		Skripte
	</string>
	<string name="InvFolder Clothing">
		Kleidung
	</string>
	<string name="InvFolder Objects">
		Objekte
	</string>
	<string name="InvFolder Notecards">
		Notizkarten
	</string>
	<string name="InvFolder New Folder">
		Neuer Ordner
	</string>
	<string name="InvFolder Inventory">
		Inventar
	</string>
	<string name="InvFolder Uncompressed Images">
		Unkomprimierte Bilder
	</string>
	<string name="InvFolder Body Parts">
		Körperteile
	</string>
	<string name="InvFolder Trash">
		Papierkorb
	</string>
	<string name="InvFolder Photo Album">
		Fotoalbum
	</string>
	<string name="InvFolder Lost And Found">
		Fundbüro
	</string>
	<string name="InvFolder Uncompressed Sounds">
		Unkomprimierte Sounds
	</string>
	<string name="InvFolder Animations">
		Animationen
	</string>
	<string name="InvFolder Gestures">
		Gesten
	</string>
	<string name="InvFolder favorite">
		Favoriten
	</string>
	<string name="InvFolder Favorites">
		Favoriten
	</string>
	<string name="InvFolder favorites">
		Favoriten
	</string>
	<string name="InvFolder Favorites">
		Meine Favoriten
	</string>
	<string name="InvFolder favorites">
		Meine Favoriten
	</string>
	<string name="InvFolder Current Outfit">
		Aktuelles Outfit
	</string>
	<string name="InvFolder Initial Outfits">
		Ursprüngliche Outfits
	</string>
	<string name="InvFolder My Outfits">
		Outfits
	</string>
	<string name="InvFolder Accessories">
		Zubehör
	</string>
	<string name="InvFolder Meshes">
		Netze
	</string>
	<string name="InvFolder Received Items">
		Erhaltene Artikel
	</string>
	<string name="InvFolder Merchant Outbox">
		Händler-Outbox
	</string>
	<string name="InvFolder Friends">
		Freunde
	</string>
	<string name="InvFolder All">
		Alle
	</string>
	<string name="no_attachments">
		Keine Anhänge getragen
	</string>
	<string name="Attachments remain">
		Anhänge ([COUNT] frei)
	</string>
	<string name="Buy">
		Kaufen
	</string>
	<string name="BuyforL$">
		Kaufen für L$
	</string>
	<string name="Stone">
		Stein
	</string>
	<string name="Metal">
		Metall
	</string>
	<string name="Glass">
		Glas
	</string>
	<string name="Wood">
		Holz
	</string>
	<string name="Flesh">
		Fleisch
	</string>
	<string name="Plastic">
		Plastik
	</string>
	<string name="Rubber">
		Gummi
	</string>
	<string name="Light">
		Hell
	</string>
	<string name="KBShift">
		Umschalt-Taste
	</string>
	<string name="KBCtrl">
		Strg
	</string>
	<string name="Chest">
		Brust
	</string>
	<string name="Skull">
		Schädel
	</string>
	<string name="Left Shoulder">
		Linke Schulter
	</string>
	<string name="Right Shoulder">
		Rechte Schulter
	</string>
	<string name="Left Hand">
		Linke Hand
	</string>
	<string name="Right Hand">
		Rechte Hand
	</string>
	<string name="Left Foot">
		Linker Fuß
	</string>
	<string name="Right Foot">
		Rechter Fuß
	</string>
	<string name="Spine">
		Wirbelsäule
	</string>
	<string name="Pelvis">
		Becken
	</string>
	<string name="Mouth">
		Mund
	</string>
	<string name="Chin">
		Kinn
	</string>
	<string name="Left Ear">
		Linkes Ohr
	</string>
	<string name="Right Ear">
		Rechtes Ohr
	</string>
	<string name="Left Eyeball">
		Linker Augapfel
	</string>
	<string name="Right Eyeball">
		Rechter Augapfel
	</string>
	<string name="Nose">
		Nase
	</string>
	<string name="R Upper Arm">
		R Oberarm
	</string>
	<string name="R Forearm">
		R Unterarm
	</string>
	<string name="L Upper Arm">
		L Oberarm
	</string>
	<string name="L Forearm">
		L Unterarm
	</string>
	<string name="Right Hip">
		Rechte Hüfte
	</string>
	<string name="R Upper Leg">
		R Oberschenkel
	</string>
	<string name="R Lower Leg">
		R Unterschenkel
	</string>
	<string name="Left Hip">
		Linke Hüfte
	</string>
	<string name="L Upper Leg">
		L Oberschenkel
	</string>
	<string name="L Lower Leg">
		L Unterschenkel
	</string>
	<string name="Stomach">
		Bauch
	</string>
	<string name="Left Pec">
		Linke Brust
	</string>
	<string name="Right Pec">
		Rechte Brust
	</string>
	<string name="Neck">
		Hals
	</string>
	<string name="Avatar Center">
		Avatar-Mitte
	</string>
	<string name="Left Ring Finger">
<<<<<<< HEAD
		Linker Ring-Finger
	</string>
	<string name="Right Ring Finger">
		Rechter Ring-Finger
	</string>
	<string name="Tail Base">
		Schwanz-Basis
	</string>
	<string name="Tail Tip">
		Schwanz-Spitze
=======
		Linker Ringfinger
	</string>
	<string name="Right Ring Finger">
		Rechter Ringfinger
	</string>
	<string name="Tail Base">
		Schwanzansatz
	</string>
	<string name="Tail Tip">
		Schwanzspitze
>>>>>>> 2de32f24
	</string>
	<string name="Left Wing">
		Linker Flügel
	</string>
<<<<<<< HEAD
    <string name="Right Wing">
		Rechter Flügel
	</string>
    <string name="Jaw">
		Kiefer
	</string>
	<string name="Alt Left Ear">
		Alt. Linkes Ohr
	</string>
	<string name="Alt Right Ear">
		Alt. Rechtes Ohr
	</string>
	<string name="Alt Left Eye">
		Alt. Linkes Auge
	</string>
	<string name="Alt Right Eye">
		Alt. Rechtes Auge
=======
	<string name="Right Wing">
		Rechter Flügel
	</string>
	<string name="Jaw">
		Kiefer
	</string>
	<string name="Alt Left Ear">
		Alt. linkes Ohr
	</string>
	<string name="Alt Right Ear">
		Alt. rechtes Ohr
	</string>
	<string name="Alt Left Eye">
		Alt. linkes Auge
	</string>
	<string name="Alt Right Eye">
		Alt. rechtes Auge
>>>>>>> 2de32f24
	</string>
	<string name="Tongue">
		Zunge
	</string>
	<string name="Groin">
		Leiste
	</string>
	<string name="Left Hind Foot">
<<<<<<< HEAD
		Linker Hinterfuß
	</string>
	<string name="Right Hind Foot">
		Rechter Hinterfuß
=======
		Linker hinterer Fuß
	</string>
	<string name="Right Hind Foot">
		Rechter hinterer Fuß
>>>>>>> 2de32f24
	</string>
	<string name="Invalid Attachment">
		Ungültige Stelle für Anhang
	</string>
	<string name="ATTACHMENT_MISSING_ITEM">
		Fehler: fehlendes Objekt
	</string>
	<string name="ATTACHMENT_MISSING_BASE_ITEM">
		Fehler: Basisobjekt fehlt
	</string>
	<string name="ATTACHMENT_NOT_ATTACHED">
		Fehler: Objekt ist im aktuellen Outfit, aber nicht angehängt
	</string>
	<string name="YearsMonthsOld">
		[AGEYEARS] [AGEMONTHS]
	</string>
	<string name="YearsOld">
		[AGEYEARS] alt
	</string>
	<string name="MonthsOld">
		[AGEMONTHS] alt
	</string>
	<string name="WeeksOld">
		[AGEWEEKS] alt
	</string>
	<string name="DaysOld">
		[AGEDAYS] alt
	</string>
	<string name="TodayOld">
		Seit heute Mitglied
	</string>
	<string name="av_render_everyone_now">
		Jetzt kann jeder Sie sehen.
	</string>
	<string name="av_render_not_everyone">
		Sie sind u. U. nicht für alle Leute in Ihrer Nähe sichtbar.
	</string>
	<string name="av_render_over_half">
		Sie sind u. U. für mehr als die Hälfte der Leute in Ihrer Nähe nicht sichtbar.
	</string>
	<string name="av_render_most_of">
		Sie sind u. U. für die meisten Leuten in Ihrer Nähe nicht sichtbar.
	</string>
	<string name="av_render_anyone">
		Sie sind u. U. für niemanden in Ihrer Nähe sichtbar.
	</string>
	<string name="AgeYearsA">
		[COUNT] Jahr
	</string>
	<string name="AgeYearsB">
		[COUNT] Jahre
	</string>
	<string name="AgeYearsC">
		[COUNT] Jahre
	</string>
	<string name="AgeMonthsA">
		[COUNT] Monat
	</string>
	<string name="AgeMonthsB">
		[COUNT] Monate
	</string>
	<string name="AgeMonthsC">
		[COUNT] Monate
	</string>
	<string name="AgeWeeksA">
		[COUNT] Woche
	</string>
	<string name="AgeWeeksB">
		[COUNT] Wochen
	</string>
	<string name="AgeWeeksC">
		[COUNT] Wochen
	</string>
	<string name="AgeDaysA">
		[COUNT] Tag
	</string>
	<string name="AgeDaysB">
		[COUNT] Tage
	</string>
	<string name="AgeDaysC">
		[COUNT] Tage
	</string>
	<string name="GroupMembersA">
		[COUNT] Mitglied
	</string>
	<string name="GroupMembersB">
		[COUNT] Mitglieder
	</string>
	<string name="GroupMembersC">
		[COUNT] Mitglieder
	</string>
	<string name="AcctTypeResident">
		Einwohner
	</string>
	<string name="AcctTypeTrial">
		Test
	</string>
	<string name="AcctTypeCharterMember">
		Charta-Mitglied
	</string>
	<string name="AcctTypeEmployee">
		Linden Lab-Mitarbeiter
	</string>
	<string name="PaymentInfoUsed">
		Zahlungsinfo verwendet
	</string>
	<string name="PaymentInfoOnFile">
		Zahlungsinfo archiviert
	</string>
	<string name="NoPaymentInfoOnFile">
		Keine Zahlungsinfo archiviert
	</string>
	<string name="AgeVerified">
		Altersgeprüft
	</string>
	<string name="NotAgeVerified">
		Nicht altersgeprüft
	</string>
	<string name="Center 2">
		Mitte 2
	</string>
	<string name="Top Right">
		Oben rechts
	</string>
	<string name="Top">
		Oben
	</string>
	<string name="Top Left">
		Oben links
	</string>
	<string name="Center">
		Mitte
	</string>
	<string name="Bottom Left">
		Unten links
	</string>
	<string name="Bottom">
		Unten
	</string>
	<string name="Bottom Right">
		Unten rechts
	</string>
	<string name="CompileQueueDownloadedCompiling">
		Heruntergeladen, wird kompiliert
	</string>
	<string name="CompileQueueServiceUnavailable">
		Kein Skriptkompilierungsdienst verfügbar
	</string>
	<string name="CompileQueueScriptNotFound">
		Skript wurde auf Server nicht gefunden.
	</string>
	<string name="CompileQueueProblemDownloading">
		Beim Herunterladen ist ein Problem aufgetreten
	</string>
	<string name="CompileQueueInsufficientPermDownload">
		Unzureichende Rechte zum Herunterladen eines Skripts.
	</string>
	<string name="CompileQueueInsufficientPermFor">
		Unzureichende Berechtigungen für
	</string>
	<string name="CompileQueueUnknownFailure">
		Unbekannter Fehler beim Herunterladen
	</string>
	<string name="CompileNoExperiencePerm">
		Skript „[SCRIPT]“ mit Erlebnis „[EXPERIENCE]“ wird übersprungen.
	</string>
	<string name="CompileQueueTitle">
		Skripte rekompilieren
	</string>
	<string name="CompileQueueStart">
		Rekompilieren
	</string>
	<string name="CompileQueuePreprocessing">
		Präprozessieren: [SCRIPT]
	</string>
	<string name="CompileQueuePreprocessingComplete">
		Präprozessieren von Skript [SCRIPT] beendet
	</string>
	<string name="ResetQueueTitle">
		Skripte zurücksetzen
	</string>
	<string name="ResetQueueStart">
		Zurücksetzen
	</string>
	<string name="RunQueueTitle">
		Skripte ausführen
	</string>
	<string name="RunQueueStart">
		Skript ausführen
	</string>
	<string name="NotRunQueueTitle">
		Skripte anhalten
	</string>
	<string name="NotRunQueueStart">
		Skript anhalten
	</string>
	<string name="DeleteQueueTitle">
		Skripte löschen
	</string>
	<string name="DeleteQueueStart">
		Löschen
	</string>
	<string name="Compiling">
		Kompiliere [NAME]
	</string>
	<string name="CompileSuccessful">
		Kompilieren erfolgreich abgeschlossen!
	</string>
	<string name="CompileSuccessfulSaving">
		Kompilieren erfolgreich abgeschlossen, speichern...
	</string>
	<string name="SaveComplete">
		Speichervorgang abgeschlossen.
	</string>
	<string name="UploadFailed">
		Datei-Upload fehlgeschlagen: [REASON]
	</string>
	<string name="ObjectOutOfRange">
		Skript (Objekt außerhalb des Bereichs)
	</string>
	<string name="GodToolsObjectOwnedBy">
		Objekt [OBJECT], Besitzer [OWNER]
	</string>
	<string name="GroupsNone">
		keine
	</string>
	<string name="Group" value=" (Gruppe)"/>
	<string name="Unknown">
		(unbekannt)
	</string>
	<string name="SummaryForTheWeek" value="Zusammenfassung für diese Woche, beginnend am "/>
	<string name="NextStipendDay" value="Der nächste Stipendium-Tag ist "/>
	<string name="GroupPlanningDate">
		[day,datetime,utc].[mthnum,datetime,utc].[year,datetime,utc]
	</string>
	<string name="GroupIndividualShare" value="                      Gruppenanteil       Einzelanteil"/>
	<string name="GroupColumn" value="Gruppe"/>
	<string name="Balance">
		Kontostand
	</string>
	<string name="Credits">
		Danksagung
	</string>
	<string name="Debits">
		Soll
	</string>
	<string name="Total">
		Gesamtbetrag
	</string>
	<string name="NoGroupDataFound">
		Für Gruppe wurden keine Gruppendaten gefunden
	</string>
	<string name="IMParentEstate">
		parent estate
	</string>
	<string name="IMMainland">
		Mainland
	</string>
	<string name="IMTeen">
		Teen
	</string>
	<string name="Anyone">
		jeder
	</string>
	<string name="RegionInfoError">
		Fehler
	</string>
	<string name="RegionInfoAllEstatesOwnedBy">
		alle Grundbesitze gehören [OWNER]
	</string>
	<string name="RegionInfoAllEstatesYouOwn">
		alle Grundbesitze, die Sie besitzen
	</string>
	<string name="RegionInfoAllEstatesYouManage">
		alle Grundbesitze, die Sie für [OWNER] verwalten
	</string>
	<string name="RegionInfoAllowedResidents">
		Zulässige Einwohner: ([ALLOWEDAGENTS], max [MAXACCESS])
	</string>
	<string name="RegionInfoAllowedGroups">
		Zulässige Gruppen: ([ALLOWEDGROUPS], max [MAXACCESS])
	</string>
	<!-- FS:Ansariel: Estate managers and banned residents strings -->
	<string name="RegionInfoEstateManagers">
		Grundbesitzverwalter: ([ESTATEMANAGERS], max [MAXMANAGERS])
	</string>
	<string name="RegionInfoBannedResidents">
		Verbannte Einwohner: ([BANNEDAGENTS], max [MAXBANNED])
	</string>
	<string name="RegionInfoListTypeAllowedAgents">
		zulässige Einwohner
	</string>
	<string name="RegionInfoListTypeBannedAgents">
		verbannte Einwohner
	</string>
	<!-- END FS:Ansariel: Estate managers and banned residents strings -->
	<string name="ScriptLimitsParcelScriptMemory">
		Parzellenskript-Speicher
	</string>
	<string name="ScriptLimitsParcelsOwned">
		Aufgeführte Parzellen: [PARCELS]
	</string>
	<string name="ScriptLimitsMemoryUsed">
		Verwendeter Speicher: [COUNT] KB von [MAX] KB; [AVAILABLE] KB verfügbar
	</string>
	<string name="ScriptLimitsMemoryUsedSimple">
		Verwendeter Speicher: [COUNT] KB
	</string>
	<string name="ScriptLimitsParcelScriptURLs">
		Parzelleskript-URLs
	</string>
	<string name="ScriptLimitsURLsUsed">
		Verwendete URLs: [COUNT] von [MAX]; [AVAILABLE] verfügbar
	</string>
	<string name="ScriptLimitsURLsUsedSimple">
		Verwendete URLs: [COUNT]
	</string>
	<string name="ScriptLimitsRequestError">
		Fehler bei Informationsabruf
	</string>
	<string name="ScriptLimitsRequestNoParcelSelected">
		Keine Parzellen wurden ausgewählt
	</string>
	<string name="ScriptLimitsRequestWrongRegion">
		Fehler: Skriptinformationen sind nur für Ihre aktuelle Region verfügbar
	</string>
	<string name="ScriptLimitsRequestWaiting">
		Informationen werden abgerufen...
	</string>
	<string name="ScriptLimitsRequestDontOwnParcel">
		Sie sind nicht berechtigt, diese Parzelle zu untersuchen.
	</string>
	<string name="SITTING_ON">
		sitzt auf
	</string>
	<string name="ATTACH_CHEST">
		Brust
	</string>
	<string name="ATTACH_HEAD">
		Kopf
	</string>
	<string name="ATTACH_LSHOULDER">
		Linke Schulter
	</string>
	<string name="ATTACH_RSHOULDER">
		Rechte Schulter
	</string>
	<string name="ATTACH_LHAND">
		Linke Hand
	</string>
	<string name="ATTACH_RHAND">
		Rechte Hand
	</string>
	<string name="ATTACH_LFOOT">
		Linker Fuß
	</string>
	<string name="ATTACH_RFOOT">
		Rechter Fuß
	</string>
	<string name="ATTACH_BACK">
		Hinten
	</string>
	<string name="ATTACH_PELVIS">
		Becken
	</string>
	<string name="ATTACH_MOUTH">
		Mund
	</string>
	<string name="ATTACH_CHIN">
		Kinn
	</string>
	<string name="ATTACH_LEAR">
		Linkes Ohr
	</string>
	<string name="ATTACH_REAR">
		Rechtes Ohr
	</string>
	<string name="ATTACH_LEYE">
		Linkes Auge
	</string>
	<string name="ATTACH_REYE">
		Rechtes Auge
	</string>
	<string name="ATTACH_NOSE">
		Nase
	</string>
	<string name="ATTACH_RUARM">
		Rechter Oberarm
	</string>
	<string name="ATTACH_RLARM">
		Rechter Unterarm
	</string>
	<string name="ATTACH_LUARM">
		Linker Oberarm
	</string>
	<string name="ATTACH_LLARM">
		Linker Unterarm
	</string>
	<string name="ATTACH_RHIP">
		Rechte Hüfte
	</string>
	<string name="ATTACH_RULEG">
		Rechter Oberschenkel
	</string>
	<string name="ATTACH_RLLEG">
		Rechter Unterschenkel
	</string>
	<string name="ATTACH_LHIP">
		Linke Hüfte
	</string>
	<string name="ATTACH_LULEG">
		Linker Oberschenkel
	</string>
	<string name="ATTACH_LLLEG">
		Linker Unterschenkel
	</string>
	<string name="ATTACH_BELLY">
		Bauch
	</string>
	<string name="ATTACH_LEFT_PEC">
		Linke Brust
	</string>
	<string name="ATTACH_RIGHT_PEC">
<<<<<<< HEAD
		Rechts
=======
		Rechte Brust
>>>>>>> 2de32f24
	</string>
	<string name="ATTACH_HUD_CENTER_2">
		HUD Mitte 2
	</string>
	<string name="ATTACH_HUD_TOP_RIGHT">
		HUD oben rechts
	</string>
	<string name="ATTACH_HUD_TOP_CENTER">
		HUD oben Mitte
	</string>
	<string name="ATTACH_HUD_TOP_LEFT">
		HUD oben links
	</string>
	<string name="ATTACH_HUD_CENTER_1">
		HUD Mitte 1
	</string>
	<string name="ATTACH_HUD_BOTTOM_LEFT">
		HUD unten links
	</string>
	<string name="ATTACH_HUD_BOTTOM">
		HUD unten
	</string>
	<string name="ATTACH_HUD_BOTTOM_RIGHT">
		HUD unten rechts
	</string>
	<string name="ATTACH_NECK">
		Hals
	</string>
	<string name="ATTACH_AVATAR_CENTER">
		Avatar-Mitte
	</string>
	<string name="ATTACH_LHAND_RING1">
<<<<<<< HEAD
		Linker Ring-Finger
	</string>
	<string name="ATTACH_RHAND_RING1">
		Rechter Ring-Finger
	</string>
	<string name="ATTACH_TAIL_BASE">
		Schwanz-Basis
	</string>
	<string name="ATTACH_TAIL_TIP">
		Schwanz-Spitze
=======
		Linker Ringfinger
	</string>
	<string name="ATTACH_RHAND_RING1">
		Rechter Ringfinger
	</string>
	<string name="ATTACH_TAIL_BASE">
		Schwanzansatz
	</string>
	<string name="ATTACH_TAIL_TIP">
		Schwanzspitze
>>>>>>> 2de32f24
	</string>
	<string name="ATTACH_LWING">
		Linker Flügel
	</string>
	<string name="ATTACH_RWING">
		Rechter Flügel
	</string>
	<string name="ATTACH_FACE_JAW">
		Kiefer
	</string>
	<string name="ATTACH_FACE_LEAR">
<<<<<<< HEAD
		Alt. Linkes Ohr
	</string>
	<string name="ATTACH_FACE_REAR">
		Alt. Rechtes Ohr
	</string>
	<string name="ATTACH_FACE_LEYE">
		Alt. Linkes Auge
	</string>
	<string name="ATTACH_FACE_REYE">
		Alt. Rechtes Auge
=======
		Alt. linkes Ohr
	</string>
	<string name="ATTACH_FACE_REAR">
		Alt. rechtes Ohr
	</string>
	<string name="ATTACH_FACE_LEYE">
		Alt. linkes Auge
	</string>
	<string name="ATTACH_FACE_REYE">
		Alt. rechtes Auge
>>>>>>> 2de32f24
	</string>
	<string name="ATTACH_FACE_TONGUE">
		Zunge
	</string>
	<string name="ATTACH_GROIN">
		Leiste
	</string>
	<string name="ATTACH_HIND_LFOOT">
<<<<<<< HEAD
		Linker Hinterfuß
	</string>
	<string name="ATTACH_HIND_RFOOT">
		Rechter Hinterfuß
=======
		Linker hinterer Fuß
	</string>
	<string name="ATTACH_HIND_RFOOT">
		Rechter hinterer Fuß
>>>>>>> 2de32f24
	</string>
	<string name="CursorPos">
		Zeile [LINE], Spalte [COLUMN]
	</string>
	<string name="PanelDirCountFound">
		[COUNT] gefunden
	</string>
	<string name="PanelDirTimeStr">
		[hour12,datetime,slt]:[min,datetime,slt] [ampm,datetime,slt]
	</string>
	<string name="PanelDirEventsDateText">
		[mthnum,datetime,slt]/[day,datetime,slt]
	</string>
	<string name="PanelContentsTooltip">
		Objektinhalt
	</string>
	<string name="PanelContentsNewScript">
		Neues Skript
	</string>
	<string name="DoNotDisturbModeResponseDefault">
		Dieser Einwohner hat den Nicht-stören-Modus aktiviert und wird Ihre Nachricht später sehen.
	</string>
	<string name="AutoResponseModeDefault">
		Dieser Einwohner hat den Firestorm-Viewer-Modus „Automatische Antwort“ aktiviert. Dies bedeutet, dass er nicht gestört werden möchte. Er wird Ihre Nachricht später sehen.
	</string>
	<string name="AutoResponseModeNonFriendsDefault">
		Dieser Einwohner hat den Firestorm-Viewer-Modus „Automatische Antwort“ aktiviert. Dies bedeutet, dass er nicht gestört werden möchte. Er wird Ihre Nachricht später sehen.
	</string>
	<string name="RejectTeleportOffersResponseDefault">
		Dieser Einwohner hat den Firestorm-Viewer-Modus „Teleport-Angebote und -Anforderungen abweisen“ aktiviert. Dies bedeutet, dass er nicht mit Teleport-Angeboten oder -Anforderungen gestört werden möchte. Sie können Ihm weiterhin eine Nachricht senden.
	</string>
	<string name="RejectFriendshipRequestsResponseDefault">
		Dieser Einwohner hat den Firestorm-Viewer-Modus „Alle Freundschaftsanfragen abweisen“ aktiviert. Dies bedeutet, dass er nicht mit Freundschaftsanfragen gestört werden möchte. Sie können Ihm weiterhin eine Nachricht senden.
	</string>
	<string name="MutedAvatarsResponseDefault">
		Dieser Einwohner hat den Empfang Ihrer Nachrichten blockiert.
	</string>
	<string name="AwayAvatarResponseDefault">
		Dieser Einwohner ist gerade nicht am Platz und wird Ihre Nachricht später sehen.
	</string>
	<string name="MuteByName">
		(Nach Namen)
	</string>
	<string name="MuteAgent">
		(Einwohner)
	</string>
	<string name="MuteObject">
		(Objekt)
	</string>
	<string name="MuteGroup">
		(Gruppe)
	</string>
	<string name="MuteExternal">
		(Extern)
	</string>
	<string name="RegionNoCovenant">
		Für diesen Grundbesitz liegt kein Vertrag vor.
	</string>
	<string name="RegionNoCovenantOtherOwner">
		Für diesen Grundbesitz liegt kein Vertrag vor. Das Land auf diesem Grundbesitz wird vom Grundbesitzer verkauft.  Für Informationen zum Verkauf setzen Sie sich bitte mit dem Grundbesitzer in Verbindung.
	</string>
	<string name="covenant_last_modified" value="Zuletzt geändert: "/>
	<string name="none_text" value=" (keiner) "/>
	<string name="never_text" value=" (nie) "/>
	<string name="GroupOwned">
		In Gruppenbesitz
	</string>
	<string name="Public">
		Öffentlich
	</string>
	<string name="LocalSettings">
		Lokale Einstellungen
	</string>
	<string name="RegionSettings">
		Regionseinstellungen
	</string>
	<string name="ClassifiedClicksTxt">
		Klicks: [TELEPORT] teleportieren, [MAP] Karte, [PROFILE] Profil
	</string>
	<string name="ClassifiedUpdateAfterPublish">
		(wird nach Veröffentlichung aktualisiert)
	</string>
	<string name="NoPicksClassifiedsText">
		Sie haben keine Auswahl oder Anzeigen erstelllt. Klicken Sie auf die „Plus“-Schaltfläche, um eine Auswahl oder Anzeige zu erstellen.
	</string>
	<string name="NoAvatarPicksClassifiedsText">
		Der Einwohner hat keine Auswahl oder Anzeigen
	</string>
	<string name="PicksClassifiedsLoadingText">
		Wird geladen...
	</string>
	<string name="NoPicksText">
		Du hast noch keine Auswahl erstellt.
	</string>
	<string name="NoAvatarPicksText">
		Der Einwohner hat keine Auswahl.
	</string>
	<string name="NoClassifiedsText">
		Sie haben keine Anzeige erstelllt. Klicken Sie auf die „Plus“-Schaltfläche, um eine Anzeige zu erstellen.
	</string>
	<string name="NoAvatarClassifiedsText">
		Der Einwohner hat keine Anzeigen.
	</string>
	<string name="MultiPreviewTitle">
		Vorschau
	</string>
	<string name="MultiPropertiesTitle">
		Eigenschaften
	</string>
	<string name="InvOfferAnObjectNamed">
		Ein Objekt namens
	</string>
	<string name="InvOfferOwnedByGroup">
		im Besitz der Gruppe
	</string>
	<string name="InvOfferOwnedByUnknownGroup">
		im Besitz einer unbekannten Gruppe
	</string>
	<string name="InvOfferOwnedBy">
		im Besitz von
	</string>
	<string name="InvOfferOwnedByUnknownUser">
		im Besitz eines unbekannten Einwohners
	</string>
	<string name="InvOfferGaveYou">
		hat Ihnen folgendes übergeben
	</string>
	<string name="InvOfferYouDecline">
		Sie lehnen ab
	</string>
	<string name="InvOfferDecline">
		Sie lehnen [DESC] von [NAME] ab.
	</string>
	<string name="GroupMoneyTotal">
		Gesamtbetrag
	</string>
	<string name="GroupMoneyBought">
		gekauft
	</string>
	<string name="GroupMoneyPaidYou">
		bezahlte Ihnen
	</string>
	<string name="GroupMoneyPaidInto">
		bezahlte an
	</string>
	<string name="GroupMoneyBoughtPassTo">
		kaufte Pass für
	</string>
	<string name="GroupMoneyPaidFeeForEvent">
		bezahlte Gebühr für Event
	</string>
	<string name="GroupMoneyPaidPrizeForEvent">
		bezahlte Preis für Event
	</string>
	<string name="GroupMoneyBalance">
		Kontostand
	</string>
	<string name="GroupMoneyCredits">
		Danksagung
	</string>
	<string name="GroupMoneyDebits">
		Soll
	</string>
	<string name="GroupMoneyDate">
		[weekday,datetime,utc], [day,datetime,utc]. [mth,datetime,utc] [year,datetime,utc]
	</string>
	<string name="AcquiredItems">
		Erworbene Artikel
	</string>
	<string name="Cancel">
		Abbrechen
	</string>
	<string name="UploadingCosts">
		Das Hochladen von [NAME] kostet [AMOUNT] L$
	</string>
	<string name="BuyingCosts">
		Die Kosten betragen: [AMOUNT] L$
	</string>
	<string name="UnknownFileExtension">
		Unbekanntes Dateiformat .%s
Gültige Formate: .wav, .tga, .bmp, .jpg, .jpeg oder .bvh
	</string>
	<string name="MuteObject2">
		Ignorieren
	</string>
	<string name="MuteAvatar">
		Ignorieren
	</string>
	<string name="UnmuteObject">
		Freischalten
	</string>
	<string name="UnmuteAvatar">
		Freischalten
	</string>
	<string name="AddLandmarkNavBarMenu">
		Zu meinen Landmarken hinzufügen...
	</string>
	<string name="EditLandmarkNavBarMenu">
		Meine Landmarken bearbeiten...
	</string>
	<string name="accel-mac-control">
		⌃
	</string>
	<string name="accel-mac-command">
		⌘
	</string>
	<string name="accel-mac-option">
		⌥
	</string>
	<string name="accel-mac-shift">
		⇧
	</string>
	<string name="accel-win-control">
		Strg+
	</string>
	<string name="accel-win-alt">
		Alt+
	</string>
	<string name="accel-win-shift">
		Umschalt+
	</string>
	<string name="FileSaved">
		Datei wurde gespeichert
	</string>
	<string name="Receiving">
		Daten werden empfangen
	</string>
	<string name="AM">
		Uhr
	</string>
	<string name="PM">
		Uhr
	</string>
	<string name="PST">
		PST
	</string>
	<string name="PDT">
		PDT
	</string>
	<string name="Direction_Forward">
		Vorwärts
	</string>
	<string name="Direction_Left">
		Links
	</string>
	<string name="Direction_Right">
		Rechts
	</string>
	<string name="Direction_Back">
		Zurück
	</string>
	<string name="Direction_North">
		Norden
	</string>
	<string name="Direction_South">
		Süden
	</string>
	<string name="Direction_West">
		Westen
	</string>
	<string name="Direction_East">
		Osten
	</string>
	<string name="Direction_Up">
		Nach oben
	</string>
	<string name="Direction_Down">
		Nach unten
	</string>
	<string name="Any Category">
		Alle Kategorien
	</string>
	<string name="Shopping">
		Shopping
	</string>
	<string name="Land Rental">
		Land mieten
	</string>
	<string name="Property Rental">
		Immobilie mieten
	</string>
	<string name="Special Attraction">
		Attraktionen
	</string>
	<string name="New Products">
		Neue Produkte
	</string>
	<string name="Employment">
		Stellenangebote
	</string>
	<string name="Wanted">
		Gesucht
	</string>
	<string name="Service">
		Dienstleistungen
	</string>
	<string name="Personal">
		Sonstiges
	</string>
	<string name="None">
		Keiner
	</string>
	<string name="Linden Location">
		Lindenort
	</string>
	<string name="Adult">
		Adult
	</string>
	<!-- FS:Ansariel: Fixed to match PARCEL_CATEGORY_UI_STRING array -->
	<string name="Arts and Culture">
		Kunst &amp; Kultur
	</string>
	<string name="Business">
		Firmen
	</string>
	<string name="Educational">
		Bildung
	</string>
	<string name="Gaming">
		Spielen
	</string>
	<string name="Hangout">
		Treffpunkt
	</string>
	<string name="Newcomer Friendly">
		Anfängergerecht
	</string>
	<!-- FS:Ansariel: Fixed to match PARCEL_CATEGORY_UI_STRING array -->
	<string name="Parks and Nature">
		Parks und Natur
	</string>
	<string name="Residential">
		Wohngebiet
	</string>
	<string name="Stage">
		Phase
	</string>
	<string name="Other">
		Sonstige
	</string>
	<string name="Rental">
		Vermietung
	</string>
	<string name="Any">
		Alle
	</string>
	<string name="You">
		Sie
	</string>
	<string name=":">
		:
	</string>
	<string name=",">
		,
	</string>
	<string name="...">
		...
	</string>
	<string name="***">
		***
	</string>
	<string name="(">
		(
	</string>
	<string name=")">
		)
	</string>
	<string name=".">
		.
	</string>
	<string name="&apos;">
		&apos;
	</string>
	<string name="---">
		---
	</string>
	<string name="Multiple Media">
		Mehrere Medien
	</string>
	<string name="Play Media">
		Medien Abspielen/Pausieren
	</string>
	<string name="StreamtitleNowPlaying">
		Aktueller Titel:
	</string>

	<string name="MBCmdLineError">
		Beim Parsen der Befehlszeile wurde ein Fehler festgestellt.
Weitere Informationen: http://wiki.secondlife.com/wiki/Client_parameters (EN)
Fehler:
	</string>
	<string name="MBCmdLineUsg">
		[APP_NAME] Verwendung in Befehlszeile:
	</string>
	<string name="MBUnableToAccessFile">
		[APP_NAME] kann auf die erforderliche Datei nicht zugreifen.

Grund hierfür ist, dass Sie entweder mehrere Instanzen gleichzeitig ausführen oder dass Ihr System denkt, eine Datei sei geöffnet.
Falls diese Nachricht erneut angezeigt wird, starten Sie bitte Ihren Computer neu und probieren Sie es noch einmal.
Falls der Fehler dann weiterhin auftritt, müssen Sie [APP_NAME] von Ihrem System de-installieren und erneut installieren.
	</string>
	<string name="MBFatalError">
		Unbehebbarer Fehler
	</string>
	<string name="MBApplicationError">Anwendungsfehler - Keine Panik</string>
	<string name="MBApplicationErrorDetails">Es tut uns leid, aber [APP_NAME] ist abgestürzt und wird deshalb beendet. Falls dieser Fehler wiederholt auftritt, konktaktieren Sie bitte unser Support-Team und informieren Sie es über folgende Fehlermeldung:

[ERROR_DETAILS]
	</string>
	<string name="MBRequiresAltiVec">
		[APP_NAME] erfordert einen Prozessor mit AltiVec (G4 oder später).
	</string>
	<string name="MBAlreadyRunning">
		[APP_NAME] läuft bereits.
Bitte sehen Sie in Ihrer Menüleiste nach, dort sollte ein Symbol für das Programm angezeigt werden.
Falls diese Nachricht erneut angezeigt wird, starten Sie Ihren Computer bitte neu.
	</string>
	<string name="MBFrozenCrashed">
		[APP_NAME] scheint eingefroren zu sein oder ist abgestürzt.
Möchten Sie einen Absturz-Bericht einschicken?
	</string>
	<string name="MBAlert">
		Benachrichtigung
	</string>
	<string name="MBNoDirectX">
		[APP_NAME] kann DirectX 9.0b oder höher nicht feststellen.
[APP_NAME] verwendet DirectX, um nach Hardware und/oder veralteten Treibern zu suchen, die zu Problemen mit der Stabilität, Leistung und Abstürzen führen können.  Sie können [APP_NAME] auch so ausführen, wir empfehlen jedoch, dass DirectX 9.0b vorhanden ist und ausgeführt wird.

Möchten Sie fortfahren?
	</string>
	<string name="MBWarning">
		Hinweis
	</string>
	<string name="MBNoAutoUpdate">
		Für Linux ist zur Zeit noch kein automatisches Aktualisieren möglich.
Bitte laden Sie die aktuellste Version von www.secondlife.com herunter.
	</string>
	<string name="MBRegClassFailed">
		RegisterClass fehlgeschlagen
	</string>
	<string name="MBError">
		Fehler
	</string>
	<string name="MBFullScreenErr">
		Vollbildschirm mit [WIDTH] x [HEIGHT] kann nicht ausgeführt werden.
Ausführung erfolgt in Fenster.
	</string>
	<string name="MBDestroyWinFailed">
		Fehler beim Herunterfahren während Fenster geschlossen wurde (DestroyWindow() fehlgeschlagen)
	</string>
	<string name="MBShutdownErr">
		Fehler beim Herunterfahren
	</string>
	<string name="MBDevContextErr">
		Kann keinen Kontext für GL-Gerät erstellen
	</string>
	<string name="MBPixelFmtErr">
		Passendes Pixelformat wurde nicht gefunden
	</string>
	<string name="MBPixelFmtDescErr">
		Beschreibung für Pixelformat nicht verfügbar
	</string>
	<string name="MBTrueColorWindow">
		Um [APP_NAME] auszuführen, ist True Color (32-bit) erforderlich.
Klicken Sie öffnen Sie auf Ihrem Computer die Einstellungen für die Anzeige und stellen Sie den Bildschirm auf 32-bit Farbe ein.
	</string>
	<string name="MBAlpha">
		[APP_NAME] kann nicht ausgeführt werden, da kein 8-Bit-Alpha-Kanal verfügbar ist.  Dies geschieht normalerweise bei Problemen mit dem Treiber der Video-Karte.
Bitte vergewissern Sie sich, dass Sie die aktuellsten Treiber für Ihre Videokarte installiert haben.
Vergewissern Sie sich außerdem, dass Ihr Bildschirm auf True Color (32-Bit) eingestellt ist (Systemsteuerung &gt; Anzeige &gt; Einstellungen).
Falls diese Meldung weiterhin angezeigt wird, wenden Sie sich bitte an [SUPPORT_SITE].
	</string>
	<string name="MBPixelFmtSetErr">
		Pixel-Format kann nicht eingestellt werden.
	</string>
	<string name="MBGLContextErr">
		Kann keinen Kontext für GL-Gerät erstellen
	</string>
	<string name="MBGLContextActErr">
		Kann keinen Kontext für GL-Gerät aktivieren
	</string>
	<string name="MBVideoDrvErr">
		[APP_NAME] kann nicht ausgeführt werden, da die Treiber Ihrer Videokarte entweder nicht richtig installiert oder veraltet sind, oder die entsprechende Hardware nicht unterstützt wird. Bitte vergewissern Sie sich, dass Sie die aktuellsten Treiber für die Videokarte installiert haben. Falls Sie die aktuellsten Treiber bereits installiert haben, installieren Sie diese bitte erneut.

Falls diese Meldung weiterhin angezeigt wird, wenden Sie sich bitte an [SUPPORT_SITE].
	</string>
	<string name="5 O&apos;Clock Shadow">
		Bartschatten
	</string>
	<string name="All White">
		Ganz weiß
	</string>
	<string name="Anime Eyes">
		Anime-Augen
	</string>
	<string name="Arced">
		Gewölbt
	</string>
	<string name="Arm Length">
		Armlänge
	</string>
	<string name="Attached">
		Angewachsen
	</string>
	<string name="Attached Earlobes">
		Angewachsene Ohrläppchen
	</string>
	<string name="Back Fringe">
		Nackenfransen
	</string>
	<string name="Baggy">
		Tränensäcke
	</string>
	<string name="Bangs">
		Pony
	</string>
	<string name="Beady Eyes">
		Knopfaugen
	</string>
	<string name="Belly Size">
		Bauchgröße
	</string>
	<string name="Big">
		Groß
	</string>
	<string name="Big Butt">
		Großer Hintern
	</string>
	<string name="Big Hair Back">
		Volumen: Hinten
	</string>
	<string name="Big Hair Front">
		Volumen: Vorne
	</string>
	<string name="Big Hair Top">
		Volumen: Oben
	</string>
	<string name="Big Head">
		Groß
	</string>
	<string name="Big Pectorals">
		Große Brustmuskeln
	</string>
	<string name="Big Spikes">
		Große Stacheln
	</string>
	<string name="Black">
		Schwarz
	</string>
	<string name="Blonde">
		Blond
	</string>
	<string name="Blonde Hair">
		Blondes Haar
	</string>
	<string name="Blush">
		Rouge
	</string>
	<string name="Blush Color">
		Rougefarbe
	</string>
	<string name="Blush Opacity">
		Rouge Deckkraft
	</string>
	<string name="Body Definition">
		Körperkonturen
	</string>
	<string name="Body Fat">
		Körperfett
	</string>
	<string name="Body Freckles">
		Sommersprossen
	</string>
	<string name="Body Thick">
		breit
	</string>
	<string name="Body Thickness">
		Körperbreite
	</string>
	<string name="Body Thin">
		schmal
	</string>
	<string name="Bow Legged">
		o-beinig
	</string>
	<string name="Breast Buoyancy">
		Brust, Straffheit
	</string>
	<string name="Breast Cleavage">
		Dekolleté
	</string>
	<string name="Breast Size">
		Brustgröße
	</string>
	<string name="Bridge Width">
		Rückenbreite
	</string>
	<string name="Broad">
		Breit
	</string>
	<string name="Brow Size">
		Brauengröße
	</string>
	<string name="Bug Eyes">
		Glubschaugen
	</string>
	<string name="Bugged Eyes">
		Hervortretend
	</string>
	<string name="Bulbous">
		Knollennase
	</string>
	<string name="Bulbous Nose">
		Knollennase
	</string>
	<string name="Breast Physics Mass">
		Brust – Masse
	</string>
	<string name="Breast Physics Smoothing">
		Brust – Glättung
	</string>
	<string name="Breast Physics Gravity">
		Brust – Schwerkraft
	</string>
	<string name="Breast Physics Drag">
		Brust – Luftwiderstand
	</string>
	<string name="Breast Physics InOut Max Effect">
		Max. Effekt
	</string>
	<string name="Breast Physics InOut Spring">
		Federn
	</string>
	<string name="Breast Physics InOut Gain">
		Verstärkung
	</string>
	<string name="Breast Physics InOut Damping">
		Dämpfung
	</string>
	<string name="Breast Physics UpDown Max Effect">
		Max. Effekt
	</string>
	<string name="Breast Physics UpDown Spring">
		Federn
	</string>
	<string name="Breast Physics UpDown Gain">
		Verstärkung
	</string>
	<string name="Breast Physics UpDown Damping">
		Dämpfung
	</string>
	<string name="Breast Physics LeftRight Max Effect">
		Max. Effekt
	</string>
	<string name="Breast Physics LeftRight Spring">
		Federn
	</string>
	<string name="Breast Physics LeftRight Gain">
		Verstärkung
	</string>
	<string name="Breast Physics LeftRight Damping">
		Dämpfung
	</string>
	<string name="Belly Physics Mass">
		Bauch – Masse
	</string>
	<string name="Belly Physics Smoothing">
		Bauch – Glättung
	</string>
	<string name="Belly Physics Gravity">
		Bauch – Schwerkraft
	</string>
	<string name="Belly Physics Drag">
		Bauch – Luftwiderstand
	</string>
	<string name="Belly Physics UpDown Max Effect">
		Max. Effekt
	</string>
	<string name="Belly Physics UpDown Spring">
		Federn
	</string>
	<string name="Belly Physics UpDown Gain">
		Verstärkung
	</string>
	<string name="Belly Physics UpDown Damping">
		Dämpfung
	</string>
	<string name="Butt Physics Mass">
		Po – Masse
	</string>
	<string name="Butt Physics Smoothing">
		Po – Glättung
	</string>
	<string name="Butt Physics Gravity">
		Po – Schwerkraft
	</string>
	<string name="Butt Physics Drag">
		Po – Luftwiderstand
	</string>
	<string name="Butt Physics UpDown Max Effect">
		Max. Effekt
	</string>
	<string name="Butt Physics UpDown Spring">
		Federn
	</string>
	<string name="Butt Physics UpDown Gain">
		Verstärkung
	</string>
	<string name="Butt Physics UpDown Damping">
		Dämpfung
	</string>
	<string name="Butt Physics LeftRight Max Effect">
		Max. Effekt
	</string>
	<string name="Butt Physics LeftRight Spring">
		Federn
	</string>
	<string name="Butt Physics LeftRight Gain">
		Verstärkung
	</string>
	<string name="Butt Physics LeftRight Damping">
		Dämpfung
	</string>
	<string name="Bushy Eyebrows">
		Buschige Augenbrauen
	</string>
	<string name="Bushy Hair">
		Buschiges Haar
	</string>
	<string name="Butt Size">
		Hintern, Größe
	</string>
	<string name="Butt Gravity">
		Po – Schwerkraft
	</string>
	<string name="bustle skirt">
		Tournürenrock
	</string>
	<string name="no bustle">
		Ohne
	</string>
	<string name="more bustle">
		Mit
	</string>
	<string name="Chaplin">
		Chaplin
	</string>
	<string name="Cheek Bones">
		Wangenknochen
	</string>
	<string name="Chest Size">
		Brustgröße
	</string>
	<string name="Chin Angle">
		Kinnwinkel
	</string>
	<string name="Chin Cleft">
		Kinnspalte
	</string>
	<string name="Chin Curtains">
		Schifferfräse
	</string>
	<string name="Chin Depth">
		Kinnlänge
	</string>
	<string name="Chin Heavy">
		Kinn ausgeprägt
	</string>
	<string name="Chin In">
		Kinn zurück
	</string>
	<string name="Chin Out">
		Kinn nach vorne
	</string>
	<string name="Chin-Neck">
		Kinn-Hals
	</string>
	<string name="Clear">
		Transparent
	</string>
	<string name="Cleft">
		Spalte
	</string>
	<string name="Close Set Eyes">
		Eng stehende Augen
	</string>
	<string name="Closed">
		Geschlossen
	</string>
	<string name="Closed Back">
		Hinten geschlossen
	</string>
	<string name="Closed Front">
		Vorne geschlossen
	</string>
	<string name="Closed Left">
		Links geschlossen
	</string>
	<string name="Closed Right">
		Rechts geschlossen
	</string>
	<string name="Coin Purse">
		Klein
	</string>
	<string name="Collar Back">
		Kragen hinten
	</string>
	<string name="Collar Front">
		Kragen vorne
	</string>
	<string name="Corner Down">
		Nach unten
	</string>
	<string name="Corner Up">
		Nach oben
	</string>
	<string name="Creased">
		Schlupflid
	</string>
	<string name="Crooked Nose">
		Krumme Nase
	</string>
	<string name="Cuff Flare">
		Hosenaufschlag
	</string>
	<string name="Dark">
		Dunkel
	</string>
	<string name="Dark Green">
		Dunkelgrün
	</string>
	<string name="Darker">
		Dunkler
	</string>
	<string name="Deep">
		Tief
	</string>
	<string name="Default Heels">
		Standardabsätze
	</string>
	<string name="Dense">
		Dicht
	</string>
	<string name="Double Chin">
		Doppelkinn
	</string>
	<string name="Downturned">
		Nach unten
	</string>
	<string name="Duffle Bag">
		Groß
	</string>
	<string name="Ear Angle">
		Ohrenwinkel
	</string>
	<string name="Ear Size">
		Ohrengröße
	</string>
	<string name="Ear Tips">
		Ohrenspitzen
	</string>
	<string name="Egg Head">
		Eierkopf
	</string>
	<string name="Eye Bags">
		Augenränder
	</string>
	<string name="Eye Color">
		Augenfarbe
	</string>
	<string name="Eye Depth">
		Augentiefe
	</string>
	<string name="Eye Lightness">
		Helligkeit
	</string>
	<string name="Eye Opening">
		Öffnung
	</string>
	<string name="Eye Pop">
		Symmetrie
	</string>
	<string name="Eye Size">
		Augengröße
	</string>
	<string name="Eye Spacing">
		Augenstand
	</string>
	<string name="Eyebrow Arc">
		Brauenbogen
	</string>
	<string name="Eyebrow Density">
		Brauendichte
	</string>
	<string name="Eyebrow Height">
		Brauenhöhe
	</string>
	<string name="Eyebrow Points">
		Brauenenden
	</string>
	<string name="Eyebrow Size">
		Brauengröße
	</string>
	<string name="Eyelash Length">
		Wimpernlänge
	</string>
	<string name="Eyeliner">
		Eyeliner
	</string>
	<string name="Eyeliner Color">
		Farbe des Eyeliners
	</string>
	<string name="Eyes Bugged">
		Glubschaugen
	</string>
	<string name="Face Shear">
		Gesichtsverzerrung
	</string>
	<string name="Facial Definition">
		Gesichtskonturen
	</string>
	<string name="Far Set Eyes">
		Weit auseinander
	</string>
	<string name="Fat Lips">
		Volle Lippen
	</string>
	<string name="Female">
		weiblich
	</string>
	<string name="Fingerless">
		Ohne Finger
	</string>
	<string name="Fingers">
		Finger
	</string>
	<string name="Flared Cuffs">
		Ausgestellt
	</string>
	<string name="Flat">
		Flach
	</string>
	<string name="Flat Butt">
		Flacher Hintern
	</string>
	<string name="Flat Head">
		Flacher Kopf
	</string>
	<string name="Flat Toe">
		Flache Spitze
	</string>
	<string name="Foot Size">
		Fußgröße
	</string>
	<string name="Forehead Angle">
		Stirnwinkel
	</string>
	<string name="Forehead Heavy">
		Stirn ausgeprägt
	</string>
	<string name="Freckles">
		Sommersprossen
	</string>
	<string name="Front Fringe">
		Fransen, vorne
	</string>
	<string name="Full Back">
		Hinten volles Haar
	</string>
	<string name="Full Eyeliner">
		Starker Eyeliner
	</string>
	<string name="Full Front">
		Vorne volles Haar
	</string>
	<string name="Full Hair Sides">
		Seitlich volles Haar
	</string>
	<string name="Full Sides">
		Volle Seiten
	</string>
	<string name="Glossy">
		Glänzend
	</string>
	<string name="Glove Fingers">
		Handschuhfinger
	</string>
	<string name="Glove Length">
		Handschuhlänge
	</string>
	<string name="Hair">
		Haare
	</string>
	<string name="Hair Back">
		Haare: Hinten
	</string>
	<string name="Hair Front">
		Haare: Vorne
	</string>
	<string name="Hair Sides">
		Haare: Seiten
	</string>
	<string name="Hair Sweep">
		Haartolle
	</string>
	<string name="Hair Thickess">
		Haardicke
	</string>
	<string name="Hair Thickness">
		Haardicke
	</string>
	<string name="Hair Tilt">
		Haarneigung
	</string>
	<string name="Hair Tilted Left">
		Nach links
	</string>
	<string name="Hair Tilted Right">
		Nach rechts
	</string>
	<string name="Hair Volume">
		Haare: Volumen
	</string>
	<string name="Hand Size">
		Handgröße
	</string>
	<string name="Handlebars">
		Zwirbelbart
	</string>
	<string name="Head Length">
		Kopflänge
	</string>
	<string name="Head Shape">
		Kopfform
	</string>
	<string name="Head Size">
		Kopfgröße
	</string>
	<string name="Head Stretch">
		Kopfstreckung
	</string>
	<string name="Heel Height">
		Absatzhöhe
	</string>
	<string name="Heel Shape">
		Absatzform
	</string>
	<string name="Height">
		Größe
	</string>
	<string name="High">
		Hoch
	</string>
	<string name="High Heels">
		Hohe Absätze
	</string>
	<string name="High Jaw">
		Hoch
	</string>
	<string name="High Platforms">
		Hohe Plattformsohlen
	</string>
	<string name="High and Tight">
		Hoch und eng
	</string>
	<string name="Higher">
		Höhere
	</string>
	<string name="Hip Length">
		Länge der Hüfte
	</string>
	<string name="Hip Width">
		Breite der Hüfte
	</string>
	<string name="Hover">
		Schweben
	</string>
	<string name="In">
		In
	</string>
	<string name="In Shdw Color">
		Farbe Innenseite
	</string>
	<string name="In Shdw Opacity">
		Deckkraft: innen
	</string>
	<string name="Inner Eye Corner">
		Ecke: Nasenseite
	</string>
	<string name="Inner Eye Shadow">
		Innenlid
	</string>
	<string name="Inner Shadow">
		Innenlid
	</string>
	<string name="Jacket Length">
		Jackenlänge
	</string>
	<string name="Jacket Wrinkles">
		Jackenfalten
	</string>
	<string name="Jaw Angle">
		Kinnansatz
	</string>
	<string name="Jaw Jut">
		Kinnposition
	</string>
	<string name="Jaw Shape">
		Kinnform
	</string>
	<string name="Join">
		Zusammen
	</string>
	<string name="Jowls">
		Hängebacken
	</string>
	<string name="Knee Angle">
		Kniewinkel
	</string>
	<string name="Knock Kneed">
		X-beinig
	</string>
	<string name="Large">
		Groß
	</string>
	<string name="Large Hands">
		Große Hände
	</string>
	<string name="Left Part">
		Linksscheitel
	</string>
	<string name="Leg Length">
		Beinlänge
	</string>
	<string name="Leg Muscles">
		Beinmuskeln
	</string>
	<string name="Less">
		Weniger
	</string>
	<string name="Less Body Fat">
		Weniger Speck
	</string>
	<string name="Less Curtains">
		Weniger
	</string>
	<string name="Less Freckles">
		Weniger
	</string>
	<string name="Less Full">
		Weniger
	</string>
	<string name="Less Gravity">
		Weniger
	</string>
	<string name="Less Love">
		Weniger
	</string>
	<string name="Less Muscles">
		Weniger
	</string>
	<string name="Less Muscular">
		Weniger
	</string>
	<string name="Less Rosy">
		Weniger
	</string>
	<string name="Less Round">
		Weniger
	</string>
	<string name="Less Saddle">
		Weniger
	</string>
	<string name="Less Square">
		Weniger
	</string>
	<string name="Less Volume">
		Weniger
	</string>
	<string name="Less soul">
		Weniger
	</string>
	<string name="Lighter">
		Heller
	</string>
	<string name="Lip Cleft">
		Amorbogen
	</string>
	<string name="Lip Cleft Depth">
		Tiefe: Amorbogen
	</string>
	<string name="Lip Fullness">
		Fülle
	</string>
	<string name="Lip Pinkness">
		Pinkton
	</string>
	<string name="Lip Ratio">
		Lippenproportionen
	</string>
	<string name="Lip Thickness">
		Lippendicke
	</string>
	<string name="Lip Width">
		Mundbreite
	</string>
	<string name="Lipgloss">
		Lipgloss
	</string>
	<string name="Lipstick">
		Lippenstift
	</string>
	<string name="Lipstick Color">
		Farbe
	</string>
	<string name="Long">
		Lang
	</string>
	<string name="Long Head">
		Langer Kopf
	</string>
	<string name="Long Hips">
		Lange Hüften
	</string>
	<string name="Long Legs">
		Lange Beine
	</string>
	<string name="Long Neck">
		Langer Hals
	</string>
	<string name="Long Pigtails">
		Lange Zöpfe
	</string>
	<string name="Long Ponytail">
		Langer Pferdeschwanz
	</string>
	<string name="Long Torso">
		Langer Oberkörper
	</string>
	<string name="Long arms">
		Lange Arme
	</string>
	<string name="Loose Pants">
		Weite Hosen
	</string>
	<string name="Loose Shirt">
		Weites Hemd
	</string>
	<string name="Loose Sleeves">
		Weite Ärmel
	</string>
	<string name="Love Handles">
		Fettpölsterchen
	</string>
	<string name="Low">
		Niedrig
	</string>
	<string name="Low Heels">
		Niedrig
	</string>
	<string name="Low Jaw">
		Niedrig
	</string>
	<string name="Low Platforms">
		Niedrig
	</string>
	<string name="Low and Loose">
		Weit
	</string>
	<string name="Lower">
		Absenken
	</string>
	<string name="Lower Bridge">
		Brücke, Unterer Teil
	</string>
	<string name="Lower Cheeks">
		Wangen, unterer Bereich
	</string>
	<string name="Male">
		Männlich
	</string>
	<string name="Middle Part">
		Mittelscheitel
	</string>
	<string name="More">
		Mehr
	</string>
	<string name="More Blush">
		Mehr
	</string>
	<string name="More Body Fat">
		Mehr Speck
	</string>
	<string name="More Curtains">
		Mehr
	</string>
	<string name="More Eyeshadow">
		Mehr
	</string>
	<string name="More Freckles">
		Mehr
	</string>
	<string name="More Full">
		Voller
	</string>
	<string name="More Gravity">
		Mehr
	</string>
	<string name="More Lipstick">
		Mehr
	</string>
	<string name="More Love">
		Mehr
	</string>
	<string name="More Lower Lip">
		Größer
	</string>
	<string name="More Muscles">
		Mehr
	</string>
	<string name="More Muscular">
		Mehr
	</string>
	<string name="More Rosy">
		Mehr
	</string>
	<string name="More Round">
		Runder
	</string>
	<string name="More Saddle">
		Mehr
	</string>
	<string name="More Sloped">
		Flach
	</string>
	<string name="More Square">
		Eckiger
	</string>
	<string name="More Upper Lip">
		Mehr
	</string>
	<string name="More Vertical">
		Steil
	</string>
	<string name="More Volume">
		Mehr
	</string>
	<string name="More soul">
		Mehr
	</string>
	<string name="Moustache">
		Schnauzer
	</string>
	<string name="Mouth Corner">
		Mundwinkel
	</string>
	<string name="Mouth Position">
		Mundposition
	</string>
	<string name="Mowhawk">
		Irokese
	</string>
	<string name="Muscular">
		Muskulös
	</string>
	<string name="Mutton Chops">
		Koteletten
	</string>
	<string name="Nail Polish">
		Nagellack
	</string>
	<string name="Nail Polish Color">
		Farbe
	</string>
	<string name="Narrow">
		Schmal
	</string>
	<string name="Narrow Back">
		Wenig
	</string>
	<string name="Narrow Front">
		Wenig
	</string>
	<string name="Narrow Lips">
		Schmale Lippen
	</string>
	<string name="Natural">
		Natürlich
	</string>
	<string name="Neck Length">
		Halslänge
	</string>
	<string name="Neck Thickness">
		Halsdicke
	</string>
	<string name="No Blush">
		Kein Rouge
	</string>
	<string name="No Eyeliner">
		Kein Eyeliner
	</string>
	<string name="No Eyeshadow">
		Kein Lidschatten
	</string>
	<string name="No Lipgloss">
		Kein Lipgloss
	</string>
	<string name="No Lipstick">
		Kein Lippenstift
	</string>
	<string name="No Part">
		Kein Scheitel
	</string>
	<string name="No Polish">
		Kein Nagellack
	</string>
	<string name="No Red">
		Nicht rot
	</string>
	<string name="No Spikes">
		Keine Stachel
	</string>
	<string name="No White">
		Kein Weiß
	</string>
	<string name="No Wrinkles">
		Keine Falten
	</string>
	<string name="Normal Lower">
		Normal unten
	</string>
	<string name="Normal Upper">
		Normal oben
	</string>
	<string name="Nose Left">
		Links
	</string>
	<string name="Nose Right">
		Rechts
	</string>
	<string name="Nose Size">
		Größe
	</string>
	<string name="Nose Thickness">
		Dicke
	</string>
	<string name="Nose Tip Angle">
		Winkel Nasenspitze
	</string>
	<string name="Nose Tip Shape">
		Form Nasenspitze
	</string>
	<string name="Nose Width">
		Nasenbreite
	</string>
	<string name="Nostril Division">
		Nasenloch-Teilung
	</string>
	<string name="Nostril Width">
		Nasenloch-Größe
	</string>
	<string name="Opaque">
		Deckend
	</string>
	<string name="Open">
		Öffnen
	</string>
	<string name="Open Back">
		Hinten offen
	</string>
	<string name="Open Front">
		Vorne offen
	</string>
	<string name="Open Left">
		Links offen
	</string>
	<string name="Open Right">
		Rechts offen
	</string>
	<string name="Orange">
		Orange
	</string>
	<string name="Out">
		Aus
	</string>
	<string name="Out Shdw Color">
		Farbe: Oben
	</string>
	<string name="Out Shdw Opacity">
		Deckkraft: Oben
	</string>
	<string name="Outer Eye Corner">
		Äußerer Augenwinkel
	</string>
	<string name="Outer Eye Shadow">
		Lidschatten: Oben
	</string>
	<string name="Outer Shadow">
		Lidschatten: Oben
	</string>
	<string name="Overbite">
		Überbiss
	</string>
	<string name="Package">
		Ausbeulung
	</string>
	<string name="Painted Nails">
		Lackierte Nägel
	</string>
	<string name="Pale">
		Blass
	</string>
	<string name="Pants Crotch">
		Schritt
	</string>
	<string name="Pants Fit">
		Passform
	</string>
	<string name="Pants Length">
		Hosenlänge
	</string>
	<string name="Pants Waist">
		Hüfte
	</string>
	<string name="Pants Wrinkles">
		Falten
	</string>
	<string name="Part">
		Scheitel
	</string>
	<string name="Part Bangs">
		Pony scheiteln
	</string>
	<string name="Pectorals">
		Brustmuskel
	</string>
	<string name="Pigment">
		Pigmentierung
	</string>
	<string name="Pigtails">
		Zöpfe
	</string>
	<string name="Pink">
		Pink
	</string>
	<string name="Pinker">
		Mehr Pink
	</string>
	<string name="Platform Height">
		Höhe
	</string>
	<string name="Platform Width">
		Breite
	</string>
	<string name="Pointy">
		Spitz
	</string>
	<string name="Pointy Heels">
		Pfennigabsätze
	</string>
	<string name="Ponytail">
		Pferdeschwanz
	</string>
	<string name="Poofy Skirt">
		Weit ausgestellt
	</string>
	<string name="Pop Left Eye">
		Linkes Auge größer
	</string>
	<string name="Pop Right Eye">
		Rechtes Auge größer
	</string>
	<string name="Puffy">
		Geschwollen
	</string>
	<string name="Puffy Eyelids">
		Geschwollene Lider
	</string>
	<string name="Rainbow Color">
		Regenbogenfarben
	</string>
	<string name="Red Hair">
		Rote Haare
	</string>
	<string name="Regular">
		Normal
	</string>
	<string name="Right Part">
		Scheitel rechts
	</string>
	<string name="Rosy Complexion">
		Rosiger Teint
	</string>
	<string name="Round">
		Rund
	</string>
	<string name="Ruddiness">
		Röte
	</string>
	<string name="Ruddy">
		Rötlich
	</string>
	<string name="Rumpled Hair">
		Zerzauste Haare
	</string>
	<string name="Saddle Bags">
		Hüftspeck
	</string>
	<string name="Scrawny Leg">
		Dürres Bein
	</string>
	<string name="Separate">
		Auseinander
	</string>
	<string name="Shallow">
		Flach
	</string>
	<string name="Shear Back">
		Hinterkopf rasiert
	</string>
	<string name="Shear Face">
		Gesicht verzerren
	</string>
	<string name="Shear Front">
		Vorne rasiert
	</string>
	<string name="Shear Left Up">
		Links
	</string>
	<string name="Shear Right Up">
		Rechts
	</string>
	<string name="Sheared Back">
		Hinterkopf rasiert
	</string>
	<string name="Sheared Front">
		Vorne rasiert
	</string>
	<string name="Shift Left">
		Nach links
	</string>
	<string name="Shift Mouth">
		Mund verschieben
	</string>
	<string name="Shift Right">
		Nach rechts
	</string>
	<string name="Shirt Bottom">
		Hemdlänge
	</string>
	<string name="Shirt Fit">
		Passform
	</string>
	<string name="Shirt Wrinkles">
		Falten
	</string>
	<string name="Shoe Height">
		Schuhart
	</string>
	<string name="Short">
		Klein
	</string>
	<string name="Short Arms">
		Kurze Arme
	</string>
	<string name="Short Legs">
		Kurze Beine
	</string>
	<string name="Short Neck">
		Kurzer Hals
	</string>
	<string name="Short Pigtails">
		Kurze Zöpfe
	</string>
	<string name="Short Ponytail">
		Kurzer Pferdeschwanz
	</string>
	<string name="Short Sideburns">
		Kurze Koteletten
	</string>
	<string name="Short Torso">
		Kurzer Oberkörper
	</string>
	<string name="Short hips">
		Kurze Hüften
	</string>
	<string name="Shoulders">
		Schultern
	</string>
	<string name="Side Fringe">
		Seitliche Fransen
	</string>
	<string name="Sideburns">
		Koteletten
	</string>
	<string name="Sides Hair">
		Seitliches Haar
	</string>
	<string name="Sides Hair Down">
		Lang
	</string>
	<string name="Sides Hair Up">
		Kurz
	</string>
	<string name="Skinny Neck">
		Dünner Hals
	</string>
	<string name="Skirt Fit">
		Passform
	</string>
	<string name="Skirt Length">
		Rocklänge
	</string>
	<string name="Slanted Forehead">
		Fliehende Stirn
	</string>
	<string name="Sleeve Length">
		Ärmellänge
	</string>
	<string name="Sleeve Looseness">
		Passform Ärmel
	</string>
	<string name="Slit Back">
		Schlitz: Hinten
	</string>
	<string name="Slit Front">
		Schlitz: Vorne
	</string>
	<string name="Slit Left">
		Schlitz: Links
	</string>
	<string name="Slit Right">
		Schlitz: Rechts
	</string>
	<string name="Small">
		Klein
	</string>
	<string name="Small Hands">
		Kleine Hände
	</string>
	<string name="Small Head">
		Klein
	</string>
	<string name="Smooth">
		Glätten
	</string>
	<string name="Smooth Hair">
		Glattes Haar
	</string>
	<string name="Socks Length">
		Strumpflänge
	</string>
	<string name="Soulpatch">
		Unterlippenbart
	</string>
	<string name="Sparse">
		Wenig
	</string>
	<string name="Spiked Hair">
		Stachelhaare
	</string>
	<string name="Square">
		Rechteck
	</string>
	<string name="Square Toe">
		Eckig
	</string>
	<string name="Squash Head">
		Gestaucht
	</string>
	<string name="Stretch Head">
		Gestreckt
	</string>
	<string name="Sunken">
		Eingefallen
	</string>
	<string name="Sunken Chest">
		Trichterbrust
	</string>
	<string name="Sunken Eyes">
		Eingesunkene Augen
	</string>
	<string name="Sweep Back">
		Nach hinten
	</string>
	<string name="Sweep Forward">
		Nach vorne
	</string>
	<string name="Tall">
		Groß
	</string>
	<string name="Taper Back">
		Ansatzbreite hinten
	</string>
	<string name="Taper Front">
		Ansatzbreite vorne
	</string>
	<string name="Thick Heels">
		Dicke Absätze
	</string>
	<string name="Thick Neck">
		Dicker Hals
	</string>
	<string name="Thick Toe">
		Dick
	</string>
	<string name="Thin">
		Dünn
	</string>
	<string name="Thin Eyebrows">
		Dünne Augenbrauen
	</string>
	<string name="Thin Lips">
		Dünne Lippen
	</string>
	<string name="Thin Nose">
		Dünne Nase
	</string>
	<string name="Tight Chin">
		Straffes Kinn
	</string>
	<string name="Tight Cuffs">
		Eng
	</string>
	<string name="Tight Pants">
		Enge Hosen
	</string>
	<string name="Tight Shirt">
		Enges Hemd
	</string>
	<string name="Tight Skirt">
		Enger Rock
	</string>
	<string name="Tight Sleeves">
		Enge Ärmel
	</string>
	<string name="Toe Shape">
		Spitze
	</string>
	<string name="Toe Thickness">
		Dicke
	</string>
	<string name="Torso Length">
		Länge des Oberkörpers
	</string>
	<string name="Torso Muscles">
		Muskeln
	</string>
	<string name="Torso Scrawny">
		Dürr
	</string>
	<string name="Unattached">
		Frei
	</string>
	<string name="Uncreased">
		Straffes Lid
	</string>
	<string name="Underbite">
		Unterbiss
	</string>
	<string name="Unnatural">
		Unnatürlich
	</string>
	<string name="Upper Bridge">
		Brücke, oberer Teil
	</string>
	<string name="Upper Cheeks">
		Obere Wangen
	</string>
	<string name="Upper Chin Cleft">
		Obere Kinnspalte
	</string>
	<string name="Upper Eyelid Fold">
		Obere Lidfalte
	</string>
	<string name="Upturned">
		Stupsnase
	</string>
	<string name="Very Red">
		Sehr rot
	</string>
	<string name="Waist Height">
		Bund
	</string>
	<string name="Well-Fed">
		Gut genährt
	</string>
	<string name="White Hair">
		Weiße Haare
	</string>
	<string name="Wide">
		Breit
	</string>
	<string name="Wide Back">
		Breit
	</string>
	<string name="Wide Front">
		Breit
	</string>
	<string name="Wide Lips">
		Breit
	</string>
	<string name="Wild">
		Wild
	</string>
	<string name="Wrinkles">
		Falten
	</string>
	<string name="LocationCtrlAddLandmarkTooltip">
		Zu meinen Landmarken hinzufügen
	</string>
	<string name="LocationCtrlEditLandmarkTooltip">
		Meine Landmarken bearbeiten
	</string>
	<string name="LocationCtrlInfoBtnTooltip">
		Weitere Informationen über die aktuelle Position
	</string>
	<string name="LocationCtrlComboBtnTooltip">
		Mein Reiseverlauf
	</string>
	<string name="LocationCtrlForSaleTooltip">
		Dieses Land kaufen
	</string>
	<string name="LocationCtrlVoiceTooltip">
		Voice hier nicht möglich
	</string>
	<string name="LocationCtrlFlyTooltip">
		Fliegen ist unzulässig
	</string>
	<string name="LocationCtrlPushTooltip">
		Kein Stoßen
	</string>
	<string name="LocationCtrlBuildTooltip">
		Bauen/Fallen lassen von Objekten ist verboten
	</string>
	<string name="LocationCtrlScriptsTooltip">
		Skripte sind unzulässig
	</string>
	<string name="LocationCtrlDamageTooltip">
		Gesundheit
	</string>
	<string name="LocationCtrlAdultIconTooltip">
		Adult-Region
	</string>
	<string name="LocationCtrlModerateIconTooltip">
		Moderate Region
	</string>
	<string name="LocationCtrlGeneralIconTooltip">
		Generelle Region
	</string>
	<string name="LocationCtrlSeeAVsTooltip">
		Avatare innerhalb dieser Parzelle können nicht von Avataren außerhalb der Parzelle gesehen oder gehört werden.
	</string>
	<string name="LocationCtrlPathfindingDirtyTooltip">
		Bewegliche Objekte verhalten sich in dieser Region u. U. erst dann korrekt, wenn die Region neu geformt wird.
	</string>
	<string name="LocationCtrlPathfindingDisabledTooltip">
		Dynamisches Pathfinding ist in dieser Region nicht aktiviert.
	</string>
	<string name="UpdaterWindowTitle">
		[APP_NAME] Aktualisierung
	</string>
	<string name="UpdaterNowUpdating">
		[APP_NAME] wird aktualisiert...
	</string>
	<string name="UpdaterNowInstalling">
		[APP_NAME] wird installiert...
	</string>
	<string name="UpdaterUpdatingDescriptive">
		Ihr [APP_NAME]-Viewer wird aktualisiert.  Dies kann einen Moment dauern. Wir bitten um Ihr Verständnis.
	</string>
	<string name="UpdaterProgressBarTextWithEllipses">
		Aktualisierung wird heruntergeladen...
	</string>
	<string name="UpdaterProgressBarText">
		Aktualisierung wird heruntergeladen
	</string>
	<string name="UpdaterFailDownloadTitle">
		Herunterladen ist fehlgeschlagen
	</string>
	<string name="UpdaterFailUpdateDescriptive">
		Beim Aktualisieren von [APP_NAME] ist ein Fehler aufgetreten. Bitte laden Sie die aktuellste Version von www.secondlife.com herunter.
	</string>
	<string name="UpdaterFailInstallTitle">
		Aktualisierung konnte nicht installiert werden
	</string>
	<string name="UpdaterFailStartTitle">
		Viewer konnte nicht gestartet werden
	</string>
	<string name="ItemsComingInTooFastFrom">
		[APP_NAME]: Zuviele Objekte auf einmal von [FROM_NAME]. Automaitsche Vorschau ist für [TIME] Sekunden nicht verfügbar.
	</string>
	<string name="ItemsComingInTooFast">
		[APP_NAME]: Zuviele Objekte auf einmal. Automaitsche Vorschau ist für [TIME] Sekunden nicht verfügbar.
	</string>
	<string name="IM_logging_string">
		-- Instant-Message-Protokoll aktiviert --
	</string>
	<string name="IM_typing_start_string">
		[NAME] tippt...
	</string>
	<string name="Unnamed">
		(Nicht benannt)
	</string>
	<string name="IM_moderated_chat_label">
		(Moderiert: Stimmen in der Standardeinstellung stummgeschaltet)
	</string>
	<string name="IM_unavailable_text_label">
		Für diese Verbindung ist kein Text-Chat verfügbar.
	</string>
	<string name="IM_muted_text_label">
		Ihr Text-Chat wurde von einem Gruppenmoderator deaktiviert.
	</string>
	<string name="IM_default_text_label">
		Für Instant Message hier klicken.
	</string>
	<string name="IM_to_label">
		An
	</string>
	<string name="IM_moderator_label">
		(Moderator)
	</string>
	<string name="Saved_message">
		(Gespeichert am [LONG_TIMESTAMP])
	</string>
	<string name="IM_unblock_only_groups_friends">
		Wenn Sie diese Meldung sehen, müssen Sie unter „Einstellungen“ &gt; „Privatsphäre“ die Option „Nur IMs und Anrufe von Freunden oder Gruppen durchstellen“ deaktivieren.
	</string>
	<string name="IM_announce_incoming">
		Ankommende Instant Message von [NAME]
	</string>
	<string name="IM_autoresponse_sent">
		Automatische Antwort gesendet: [MESSAGE]
	</string>
	<string name="IM_autoresponse_item_sent">
		Objekt für automatische Antwort gesendet: [ITEM_NAME]
	</string>
	<string name="OnlineStatus">
		online
	</string>
	<string name="OfflineStatus">
		offline
	</string>
	<string name="not_online_msg">
		Anwender nicht online - Nachricht wird gespeichert und später zugestellt.
	</string>
	<string name="not_online_inventory">
		Anwender nicht online - Inventarangebot wurde gespeichert.
	</string>
	<string name="not_online_msg">
		Benutzer nicht online – Nachricht wird gespeichert und später zugestellt.
	</string>
	<string name="not_online_inventory">
		Benutzer nicht online – Inventar gespeichert.
	</string>
	<string name="answered_call">
		Ihr Anruf wurde entgegengenommen
	</string>
	<string name="you_started_call">
		Sie haben einen Voice-Anruf begonnen
	</string>
	<string name="you_joined_call">
		Sie sind dem Gespräch beigetreten
	</string>
	<string name="you_auto_rejected_call-im">
		Sie haben den Voice-Anruf automatisch abgelehnt, während der Nicht-stören-Modus aktiviert war.
	</string>
	<string name="name_started_call">
		[NAME] hat einen Voice-Anruf begonnen
	</string>
	<string name="ringing-im">
		Verbindung wird hergestellt...
	</string>
	<string name="connected-im">
		Verbunden. Klicken Sie auf Anruf beenden, um die Verbindung zu trennen
	</string>
	<string name="hang_up-im">
		Anruf wurde beendet
	</string>
	<string name="answering-im">
		Wird verbunden...
	</string>
	<string name="conference-title">
		Chat mit mehreren Personen
	</string>
	<string name="conference-title-incoming">
		Konferenz mit [AGENT_NAME]
	</string>
	<string name="inventory_item_offered-im">
		Inventarobjekt angeboten
	</string>
	<string name="share_alert">
		Objekte aus dem Inventar hier her ziehen
	</string>
	<string name="facebook_post_success">
		Sie haben auf Facebook gepostet.
	</string>
	<string name="flickr_post_success">
		Sie haben auf Flickr gepostet.
	</string>
	<string name="twitter_post_success">
		Sie haben auf Twitter gepostet.
	</string>
	<string name="no_session_message">
		(IM-Session nicht vorhanden)
	</string>
	<string name="only_user_message">
		Sie sind der einzige Benutzer in dieser Sitzung.
	</string>
	<string name="offline_message">
		[NAME] ist offline.
	</string>
	<string name="invite_message">
		Klicken Sie auf [BUTTON NAME], um eine Verbindung zu diesem Voice-Chat herzustellen.
	</string>
	<string name="muted_message">
		Sie haben diesen Einwohner ignoriert. Wenn Sie eine Nachricht senden, wird dieser freigeschaltet.
	</string>
	<string name="generic">
		Fehler bei Anfrage, bitte versuchen Sie es später.
	</string>
	<string name="generic_request_error">
		Fehler bei Anfrage, bitte versuchen Sie es später.
	</string>
	<string name="insufficient_perms_error">
		Sie sind dazu nicht berechtigt.
	</string>
	<string name="session_does_not_exist_error">
		Die Sitzung ist abgelaufen
	</string>
	<string name="no_ability_error">
		Sie besitzen diese Fähigkeit nicht.
	</string>
	<string name="no_ability">
		Sie besitzen diese Fähigkeit nicht.
	</string>
	<string name="not_a_mod_error">
		Sie sind kein Sitzungsmoderator.
	</string>
	<string name="muted">
		Ein Gruppenmoderator hat Ihren Text-Chat deaktiviert.
	</string>
	<string name="muted_error">
		Ein Gruppenmoderator hat Ihren Text-Chat deaktiviert.
	</string>
	<string name="add_session_event">
		Es konnten keine Benutzer zur Chat-Sitzung mit [RECIPIENT] hinzugefügt werden.
	</string>
	<string name="message">
		Ihre Nachricht konnte nicht an die Chat-Sitzung mit [RECIPIENT] gesendet werden.
Falls die Nachricht nicht innerhalb der nächsten Minuten erscheint, wurde sie vom Server verworfen.
	</string>
	<string name="message_session_event">
		Ihre Nachricht konnte nicht an die Chat-Sitzung mit [RECIPIENT] gesendet werden.
Falls die Nachricht nicht innerhalb der nächsten Minuten erscheint, wurde sie vom Server verworfen.
	</string>
	<string name="mute">
		Fehler während Moderation.
	</string>
	<string name="removed">
		Sie wurden von der Gruppe ausgeschlossen.
	</string>
	<string name="removed_from_group">
		Sie wurden von der Gruppe ausgeschlossen.
	</string>
	<string name="close_on_no_ability">
		Sie haben nicht mehr die Berechtigung an der Chat-Sitzung teilzunehmen.
	</string>
	<string name="unread_chat_single">
		[SOURCES] hat etwas Neues gesagt
	</string>
	<string name="unread_chat_multiple">
		[SOURCES] haben etwas Neues gesagt
	</string>
	<string name="session_initialization_timed_out_error">
		Die Initialisierung der Sitzung ist fehlgeschlagen
	</string>
	<string name="Home position set.">
		Position für Zuhause festgelegt.
	</string>
	<string name="voice_morphing_url">
		http://secondlife.com/landing/voicemorphing
	</string>
	<string name="paid_you_ldollars">
		[NAME] hat Ihnen [REASON] [AMOUNT] L$ bezahlt.
	</string>
	<string name="paid_you_ldollars_no_reason">
		[NAME] hat Ihnen [AMOUNT] L$ bezahlt.
	</string>
	<string name="you_paid_ldollars">
		Sie haben [REASON] [AMOUNT] L$ an [NAME] bezahlt.
	</string>
	<string name="you_paid_ldollars_no_info">
		Sie haben [AMOUNT] L$ bezahlt.
	</string>
	<string name="you_paid_ldollars_no_reason">
		Sie haben [AMOUNT] L$ an [NAME] bezahlt.
	</string>
	<string name="you_paid_ldollars_no_name">
		Sie haben [REASON] [AMOUNT] L$ bezahlt.
	</string>
	<string name="you_paid_failure_ldollars">
		Sie haben [NAME] [AMOUNT] L$ [REASON] nicht bezahlt.
	</string>
	<string name="you_paid_failure_ldollars_no_info">
		Sie haben [AMOUNT] L$ nicht bezahlt.
	</string>
	<string name="you_paid_failure_ldollars_no_reason">
		Sie haben [NAME] [AMOUNT] L$ nicht bezahlt.
	</string>
	<string name="you_paid_failure_ldollars_no_name">
		Sie haben [AMOUNT] L$ [REASON] nicht bezahlt.
	</string>
	<string name="for item">
		für [ITEM]
	</string>
	<string name="for a parcel of land">
		für eine Landparzelle
	</string>
	<string name="for a land access pass">
		für einen Pass
	</string>
	<string name="for deeding land">
		für die Landübertragung
	</string>
	<string name="to create a group">
		für die Gründung einer Gruppe
	</string>
	<string name="to join a group">
		für den Beitritt zur Gruppe
	</string>
	<string name="to upload">
		fürs Hochladen
	</string>
	<string name="to publish a classified ad">
		um eine Anzeige aufzugeben
	</string>
	<string name="giving">
		[AMOUNT] L$ werden bezahlt
	</string>
	<string name="uploading_costs">
		Kosten für Hochladen [AMOUNT] L$
	</string>
	<string name="this_costs">
		Kosten: [AMOUNT] L$
	</string>
	<string name="buying_selected_land">
		Ausgewähltes Land wird für [AMOUNT] L$ gekauft.
	</string>
	<string name="this_object_costs">
		Dieses Objekt kostet  [AMOUNT] L$
	</string>
	<string name="group_role_everyone">
		Jeder
	</string>
	<string name="group_role_officers">
		Offiziere
	</string>
	<string name="group_role_owners">
		Eigentümer
	</string>
	<string name="group_member_status_online">
		Online
	</string>
	<string name="uploading_abuse_report">
		Hochladen...

Missbrauchsbericht
	</string>
	<string name="New Shape">
		Neue Form/Gestalt
	</string>
	<string name="New Skin">
		Neue Haut
	</string>
	<string name="New Hair">
		Neues Haar
	</string>
	<string name="New Eyes">
		Neue Augen
	</string>
	<string name="New Shirt">
		Neues Hemd
	</string>
	<string name="New Pants">
		Neue Hose
	</string>
	<string name="New Shoes">
		Neue Schuhe
	</string>
	<string name="New Socks">
		Neue Socken
	</string>
	<string name="New Jacket">
		Neue Jacke
	</string>
	<string name="New Gloves">
		Neue Handschuhe
	</string>
	<string name="New Undershirt">
		Neues Unterhemd
	</string>
	<string name="New Underpants">
		Neue Unterhose
	</string>
	<string name="New Skirt">
		Neuer Rock
	</string>
	<string name="New Alpha">
		Neues Alpha
	</string>
	<string name="New Tattoo">
		Neue Tätowierung
	</string>
	<string name="New Physics">
		Neue Physik
	</string>
	<string name="Invalid Wearable">
		Ungültiges Objekt
	</string>
	<string name="New Gesture">
		Neue Geste
	</string>
	<string name="New Script">
		Neues Skript
	</string>
	<string name="New Note">
		Neue Notiz
	</string>
	<string name="New Folder">
		Neuer Ordner
	</string>
	<string name="Contents">
		Inhalt
	</string>
	<string name="Gesture">
		Gesten
	</string>
	<string name="Male Gestures">
		Männliche Gesten
	</string>
	<string name="Female Gestures">
		Weibliche Gesten
	</string>
	<string name="Other Gestures">
		Andere Gesten
	</string>
	<string name="Speech Gestures">
		Sprachgesten
	</string>
	<string name="Common Gestures">
		Häufig verwendete Gesten
	</string>
	<string name="Male - Excuse me">
		Männlich - Excuse me
	</string>
	<string name="Male - Get lost">
		Männlich - Get lost
	</string>
	<string name="Male - Blow kiss">
		Männlich - Kusshand
	</string>
	<string name="Male - Boo">
		Männlich - Buh
	</string>
	<string name="Male - Bored">
		Männlich - Gelangweilt
	</string>
	<string name="Male - Hey">
		Männlich - Hey
	</string>
	<string name="Male - Laugh">
		Männlich - Lachen
	</string>
	<string name="Male - Repulsed">
		Männlich - Angewidert
	</string>
	<string name="Male - Shrug">
		Männlich - Achselzucken
	</string>
	<string name="Male - Stick tougue out">
		Männlich - Zunge herausstrecken
	</string>
	<string name="Male - Wow">
		Männlich - Wow
	</string>
	<string name="Female - Chuckle">
		Weiblich - Kichern
	</string>
	<string name="Female - Cry">
		Weiblich - Weinen
	</string>
	<string name="Female - Embarrassed">
		Weiblich - Verlegen
	</string>
	<string name="Female - Excuse me">
		Weiblich - Räuspern
	</string>
	<string name="Female - Get lost">
		Weiblich - Get lost
	</string>
	<string name="Female - Blow kiss">
		Weiblich - Kusshand
	</string>
	<string name="Female - Boo">
		Weiblich  - Buh
	</string>
	<string name="Female - Bored">
		Weiblich - Gelangweilt
	</string>
	<string name="Female - Hey">
		Weiblich - Hey
	</string>
	<string name="Female - Hey baby">
		Weiblich - Hey Süße(r)
	</string>
	<string name="Female - Laugh">
		Weiblich - Lachen
	</string>
	<string name="Female - Looking good">
		Weiblich - Looking good
	</string>
	<string name="Female - Over here">
		Weiblich - Over here
	</string>
	<string name="Female - Please">
		Weiblich - Please
	</string>
	<string name="Female - Repulsed">
		Weiblich - Angewidert
	</string>
	<string name="Female - Shrug">
		Weiblich - Achselzucken
	</string>
	<string name="Female - Stick tougue out">
		Weiblich - Zunge herausstrecken
	</string>
	<string name="Female - Wow">
		Weiblich - Wow
	</string>
	<string name="/bow">
		/verbeugen
	</string>
	<string name="/clap">
		/klatschen
	</string>
	<string name="/count">
		/zählen
	</string>
	<string name="/extinguish">
		/löschen
	</string>
	<string name="/kmb">
		/lmaa
	</string>
	<string name="/muscle">
		/Muskel
	</string>
	<string name="/no">
		/nein
	</string>
	<string name="/no!">
		/nein!
	</string>
	<string name="/paper">
		/Papier
	</string>
	<string name="/pointme">
		/auf mich zeigen
	</string>
	<string name="/pointyou">
		/auf dich zeigen
	</string>
	<string name="/rock">
		/Stein
	</string>
	<string name="/scissor">
		/Schere
	</string>
	<string name="/smoke">
		/rauchen
	</string>
	<string name="/stretch">
		/dehnen
	</string>
	<string name="/whistle">
		/pfeifen
	</string>
	<string name="/yes">
		/ja
	</string>
	<string name="/yes!">
		/ja!
	</string>
	<string name="afk">
		afk
	</string>
	<string name="dance1">
		Tanzen1
	</string>
	<string name="dance2">
		Tanzen2
	</string>
	<string name="dance3">
		Tanzen3
	</string>
	<string name="dance4">
		Tanzen4
	</string>
	<string name="dance5">
		Tanzen5
	</string>
	<string name="dance6">
		Tanzen6
	</string>
	<string name="dance7">
		Tanzen7
	</string>
	<string name="dance8">
		Tanzen8
	</string>
	<string name="AvatarBirthDateFormat">
		[day,datetime,slt].[mthnum,datetime,slt].[year,datetime,slt]
	</string>
	<string name="DefaultMimeType">
		Keine/Keiner
	</string>
	<string name="texture_load_dimensions_error">
		Bilder, die größer sind als [WIDTH]*[HEIGHT] können nicht geladen werden
	</string>
	<string name="words_separator" value=", "/>
	<string name="server_is_down">
		Trotz all unserer Bemühungen ist ein unerwarteter Fehler aufgetreten.

Bitte überprüfen Sie status.secondlifegrid.net um festzustellen, ob ein bekanntes Problem besteht.
Falls der Fehler weiterhin auftritt, überprüfen Sie bitte Ihre Netzwerk- und Firewalleinstellungen.
	</string>
	<string name="dateTimeWeekdaysNames">
		Sonntag:Montag:Dienstag:Mittwoch:Donnerstag:Freitag:Samstag
	</string>
	<string name="dateTimeWeekdaysShortNames">
		So:Mo:Di:Mi:Do:Fr:Sa
	</string>
	<string name="dateTimeMonthNames">
		Januar:Februar:März:April:Mai:Juni:Juli:August:September:Oktober:November:Dezember
	</string>
	<string name="dateTimeMonthShortNames">
		Jan:Feb:Mär:Apr:Mai:Jun:Jul:Aug:Sep:Okt:Nov:Dez
	</string>
	<string name="dateTimeDayFormat">
		[MDAY]
	</string>
	<string name="dateTimeAM">
		Uhr
	</string>
	<string name="dateTimePM">
		Uhr
	</string>
	<string name="LocalEstimateUSD">
		[AMOUNT] US$
	</string>
<!--  FS:AW opensim currency support -->
	<string name="free">
		 kostenlos
	</string>
<!--  /FS:AW opensim currency support -->
	<string name="Group Ban">
		Gruppen-Bann
	</string>
	<string name="Membership">
		Mitgliedschaft
	</string>
	<string name="Roles">
		Rollen
	</string>
	<string name="Group Identity">
		Gruppenidentität
	</string>
	<string name="Parcel Management">
		Parzellenverwaltung
	</string>
	<string name="Parcel Identity">
		Parzellenidentität
	</string>
	<string name="Parcel Settings">
		Parzelleneinstellungen
	</string>
	<string name="Parcel Powers">
		Parzellenfähigkeiten
	</string>
	<string name="Parcel Access">
		Parzellenzugang
	</string>
	<string name="Parcel Content">
		Parzelleninhalt
	</string>
	<string name="Object Management">
		Objektmanagement
	</string>
	<string name="Accounting">
		Kontoführung
	</string>
	<string name="Notices">
		Mitteilungen
	</string>
	<string name="Chat" value=" Chat:">
		Chat
	</string>
	<string name="DeleteItems">
		Ausgewählte Objekte löschen?
	</string>
	<string name="DeleteItem">
		Ausgewähltes Objekt löschen?
	</string>
	<string name="EmptyOutfitText">
		Keine Objekte in diesem Outfit
	</string>
	<string name="ExternalEditorNotSet">
		Wählen Sie über die Einstellung „ExternalEditor“ einen Editor aus
	</string>
	<string name="ExternalEditorNotFound">
		Angegebener externer Editor nicht gefunden.
Setzen Sie den Editorpfad in Anführungszeichen
(z. B. &quot;/pfad/editor&quot; &quot;%s&quot;).
	</string>
	<string name="ExternalEditorCommandParseError">
		Fehler beim Parsen des externen Editorbefehls.
	</string>
	<string name="ExternalEditorFailedToRun">
		Externer Editor konnte nicht ausgeführt werden.
	</string>
	<string name="TranslationFailed">
		Übersetzung fehlgeschlagen: [REASON]
	</string>
	<string name="TranslationResponseParseError">
		Fehler beim Parsen der Übersetzungsantwort.
	</string>
	<string name="Esc">
		Esc
	</string>
	<string name="Space">
		Space
	</string>
	<string name="Enter">
		Enter
	</string>
	<string name="Tab">
		Tab
	</string>
	<string name="Ins">
		Ins
	</string>
	<string name="Del">
		Del
	</string>
	<string name="Backsp">
		Backsp
	</string>
	<string name="Shift">
		Shift
	</string>
	<string name="Ctrl">
		Ctrl
	</string>
	<string name="Alt">
		Alt
	</string>
	<string name="CapsLock">
		CapsLock
	</string>
	<string name="Home">
		Pos1
	</string>
	<string name="End">
		Ende
	</string>
	<string name="PgUp">
		PgUp
	</string>
	<string name="PgDn">
		PgDn
	</string>
	<string name="F1">
		F1
	</string>
	<string name="F2">
		F2
	</string>
	<string name="F3">
		F3
	</string>
	<string name="F4">
		F4
	</string>
	<string name="F5">
		F5
	</string>
	<string name="F6">
		F6
	</string>
	<string name="F7">
		F7
	</string>
	<string name="F8">
		F8
	</string>
	<string name="F9">
		F9
	</string>
	<string name="F10">
		F10
	</string>
	<string name="F11">
		F11
	</string>
	<string name="F12">
		F12
	</string>
	<string name="Add">
		Addieren
	</string>
	<string name="Subtract">
		Subtrahieren
	</string>
	<string name="Multiply">
		Multiplizieren
	</string>
	<string name="Divide">
		Dividieren
	</string>
	<string name="PAD_DIVIDE">
		PAD_DIVIDE
	</string>
	<string name="PAD_LEFT">
		PAD_LEFT
	</string>
	<string name="PAD_RIGHT">
		PAD_RIGHT
	</string>
	<string name="PAD_DOWN">
		PAD_DOWN
	</string>
	<string name="PAD_UP">
		PAD_UP
	</string>
	<string name="PAD_HOME">
		PAD_HOME
	</string>
	<string name="PAD_END">
		PAD_END
	</string>
	<string name="PAD_PGUP">
		PAD_PGUP
	</string>
	<string name="PAD_PGDN">
		PAD_PGDN
	</string>
	<string name="PAD_CENTER">
		PAD_CENTER
	</string>
	<string name="PAD_INS">
		PAD_INS
	</string>
	<string name="PAD_DEL">
		PAD_DEL
	</string>
	<string name="PAD_Enter">
		PAD_Enter
	</string>
	<string name="PAD_BUTTON0">
		PAD_BUTTON0
	</string>
	<string name="PAD_BUTTON1">
		PAD_BUTTON1
	</string>
	<string name="PAD_BUTTON2">
		PAD_BUTTON2
	</string>
	<string name="PAD_BUTTON3">
		PAD_BUTTON3
	</string>
	<string name="PAD_BUTTON4">
		PAD_BUTTON4
	</string>
	<string name="PAD_BUTTON5">
		PAD_BUTTON5
	</string>
	<string name="PAD_BUTTON6">
		PAD_BUTTON6
	</string>
	<string name="PAD_BUTTON7">
		PAD_BUTTON7
	</string>
	<string name="PAD_BUTTON8">
		PAD_BUTTON8
	</string>
	<string name="PAD_BUTTON9">
		PAD_BUTTON9
	</string>
	<string name="PAD_BUTTON10">
		PAD_BUTTON10
	</string>
	<string name="PAD_BUTTON11">
		PAD_BUTTON11
	</string>
	<string name="PAD_BUTTON12">
		PAD_BUTTON12
	</string>
	<string name="PAD_BUTTON13">
		PAD_BUTTON13
	</string>
	<string name="PAD_BUTTON14">
		PAD_BUTTON14
	</string>
	<string name="PAD_BUTTON15">
		PAD_BUTTON15
	</string>
	<string name="-">
		-
	</string>
	<string name="=">
		=
	</string>
	<string name="`">
		`
	</string>
	<string name=";">
		;
	</string>
	<string name="[">
		[
	</string>
	<string name="]">
		]
	</string>
	<string name="\">
		\
	</string>
	<string name="0">
		0
	</string>
	<string name="1">
		1
	</string>
	<string name="2">
		2
	</string>
	<string name="3">
		3
	</string>
	<string name="4">
		4
	</string>
	<string name="5">
		5
	</string>
	<string name="6">
		6
	</string>
	<string name="7">
		7
	</string>
	<string name="8">
		8
	</string>
	<string name="9">
		9
	</string>
	<string name="A">
		A
	</string>
	<string name="B">
		B
	</string>
	<string name="C">
		C
	</string>
	<string name="D">
		D
	</string>
	<string name="E">
		E
	</string>
	<string name="F">
		F
	</string>
	<string name="G">
		G
	</string>
	<string name="H">
		H
	</string>
	<string name="I">
		I
	</string>
	<string name="J">
		J
	</string>
	<string name="K">
		K
	</string>
	<string name="L">
		L
	</string>
	<string name="M">
		M
	</string>
	<string name="N">
		N
	</string>
	<string name="O">
		O
	</string>
	<string name="P">
		P
	</string>
	<string name="Q">
		Q
	</string>
	<string name="R">
		R
	</string>
	<string name="S">
		S
	</string>
	<string name="T">
		T
	</string>
	<string name="U">
		U
	</string>
	<string name="V">
		V
	</string>
	<string name="W">
		W
	</string>
	<string name="X">
		X
	</string>
	<string name="Y">
		Y
	</string>
	<string name="Z">
		Z
	</string>
	<string name="BeaconParticle">
		Partikel-Beacons werden angezeigt (blau)
	</string>
	<string name="BeaconPhysical">
		Beacons für physische Objekte werden angezeigt (grün)
	</string>
	<string name="BeaconScripted">
		Beacons für Skriptobjekte werden angezeigt (rot)
	</string>
	<string name="BeaconScriptedTouch">
		Beacons für Skriptobjekte mit Berührungsfunktion (rot)
	</string>
	<string name="BeaconSound">
		Sound-Beacons werden angezeigt (gelb)
	</string>
	<string name="BeaconMedia">
		Medien-Beacons werden angezeigt (weiß)
	</string>
	<string name="ParticleHiding">
		Partikel werden ausgeblendet
	</string>
	<string name="Command_AboutLand_Label">
		Landinformationen
	</string>
	<string name="Command_Appearance_Label">
		Aussehen
	</string>
	<string name="Command_Avatar_Label">
		Avatar
	</string>
	<string name="Command_Build_Label">
		Bauen
	</string>
	<string name="Command_Chat_Label">
		Chat
	</string>
	<string name="Command_Conversations_Label">
		Unterhaltungen
	</string>
	<string name="Command_Compass_Label">
		Kompass
	</string>
	<string name="Command_Destinations_Label">
		Ziele
	</string>
	<string name="Command_Facebook_Label">
		Facebook
	</string>
	<string name="Command_Flickr_Label">
		Flickr
	</string>
	<string name="Command_Gestures_Label">
		Gesten
	</string>
	<string name="Command_HowTo_Label">
		Infos
	</string>
	<string name="Command_Inventory_Label">
		Inventar
	</string>
	<string name="Command_Map_Label">
		Karte
	</string>
	<string name="Command_Marketplace_Label">
		Marktplatz
	</string>
	<string name="Command_MarketplaceListings_Label">
		Marktplatz
	</string>
	<string name="Command_MiniMap_Label">
		Minikarte
	</string>
	<string name="Command_Move_Label">
		Gehen / Rennen / Fliegen
	</string>
	<string name="Command_Outbox_Label">
		Händler-Outbox
	</string>
	<string name="Command_People_Label">
		Leute
	</string>
	<string name="Command_Picks_Label">
		Auswahlen
	</string>
	<string name="Command_Places_Label">
		Orte
	</string>
	<string name="Command_Preferences_Label">
		Einstellungen
	</string>
	<string name="Command_Profile_Label">
		Profil
	</string>
	<string name="Command_Search_Label">
		Suchen
	</string>
	<string name="Command_Snapshot_Label">
		Foto
	</string>
	<string name="Command_Social_Label">
		Facebook
	</string>
	<string name="Command_Speak_Label">
		Sprechen
	</string>
	<string name="Command_Twitter_Label">
		Twitter
	</string>
	<string name="Command_View_Label">
		Kamerasteuerungen
	</string>
<!-- Ansariel: Renamed for FS (FIRE-5019)
	<string name="Command_Voice_Label">
		Voice-Einstellungen
	</string> -->
	<string name="Command_Voice_Label">
		Stimmen in der Nähe
	</string>
	<string name="Command_Quickprefs_Label">
		Schnelleinstellungen
	</string>
	<string name="Command_AO_Label">
		Animation Overrider
	</string>
	<string name="Command_Webbrowser_Label">
		Webbrowser
	</string>
	<string name="Command_Default_Chat_Bar_Label">
		Chatleiste
	</string>
	<string name="Command_Areasearch_Label">
		Umgebungssuche
	</string>
	<string name="Command_Settings_Debug_Label">
		Debug-Einstellungen
	</string>
	<string name="Command_Statistics_Label">
		Statistiken
	</string>
	<string name="Command_Region_Label">
		Region/Grundbesitz
	</string>
	<string name="Command_Fly_Label">
		Fliegen
	</string>
	<string name="Command_Groundsit_Label">
		Auf Boden sitzen
	</string>
	<string name="Command_Sound_Explorer_Label">
		Sound-Explorer
	</string>
	<string name="Command_Asset_Blacklist_Label">
		Asset-Blacklist
	</string>
	<string name="Command_Phototools_Label">
		Fototools
	</string>
	<string name="Command_Phototools_View_Label">
		Kameratools
	</string>
	<string name="Command_Contact_Sets_Label">
		Kontakt-Sets
	</string>
	<string name="Command_Mouselook_Label">
		Mouselook-Modus
	</string>
	<string name="Command_Landmark_Here_Label">
		Landmarke erstellen
	</string>
	<string name="Command_Teleport_History_Label">
		Teleport-Liste
	</string>
	<string name="Command_Pose_Stand_Label">
		Pose-Stand
	</string>
	<string name="Command_Snapshot_To_Disk_Label">
		Foto auf Datenträger
	</string>
	<string name="Command_Radar_Label">
		Radar
	</string>
	<string name="Command_Conversation_Log_Label">
		Unterhaltungsprotokoll
	</string>
	<string name="Command_Move_Lock_Label">
		Movelock
	</string>
	<string name="Command_Blocklist_Label">
		Blockierliste
	</string>
	<string name="Command_ResyncAnimations_Label">
		Animationen synchronisieren
	</string>
	<string name="Command_AboutLand_Tooltip">
		Informationen zu dem von Ihnen besuchten Land
	</string>
	<string name="Command_RegionTracker_Label">
		Regions-Tracker
	</string>
	<string name="Command_Group_Titles_Label">
		Gruppentitel
	</string>
	<string name="Command_Appearance_Tooltip">
		Avatar ändern
	</string>
	<string name="Command_Avatar_Tooltip">
		Kompletten Avatar auswählen
	</string>
	<string name="Command_Build_Tooltip">
		Objekte bauen und Terrain umformen (Strg+4)
	</string>
	<string name="Command_Chat_Tooltip">
		Mit Leuten in der Nähe chatten (Strg+T)
	</string>
	<string name="Command_Conversations_Tooltip">
		Mit allen unterhalten (Strg+T)
	</string>
	<string name="Command_Compass_Tooltip">
		Kompass
	</string>
	<string name="Command_Destinations_Tooltip">
		Ziele von Interesse
	</string>
	<string name="Command_Facebook_Tooltip">
		Auf Facebook posten
	</string>
	<string name="Command_Flickr_Tooltip">
		Auf Flickr hochladen
	</string>
	<string name="Command_Gestures_Tooltip">
		Gesten für Ihren Avatar (Strg+G)
	</string>
	<string name="Command_HowTo_Tooltip">
		Wie führe ich gängige Aufgaben aus?
	</string>
	<string name="Command_Inventory_Tooltip">
		Eigentum anzeigen und benutzen (Strg+I)
	</string>
	<string name="Command_Map_Tooltip">
		Weltkarte (Strg+M)
	</string>
	<string name="Command_Marketplace_Tooltip">
		Einkaufen gehen
	</string>
	<string name="Command_MarketplaceListings_Tooltip">
		Ihre Kreation verkaufen
	</string>
	<string name="Command_MiniMap_Tooltip">
		Leute in der Nähe anzeigen (Strg+Umschalt+M)
	</string>
	<string name="Command_Move_Tooltip">
		Ihren Avatar bewegen
	</string>
	<string name="Command_Outbox_Tooltip">
		Artikel zum Verkauf in den Marktplatz übertragen
	</string>
	<string name="Command_People_Tooltip">
		Freunde, Gruppen und Leute in der Nähe
	</string>
	<string name="Command_Picks_Tooltip">
		Orte, die in Ihrem Profil als Favoriten angezeigt werden sollen
	</string>
	<string name="Command_Places_Tooltip">
		Von Ihnen gespeicherte Orte (Alt+H)
	</string>
	<string name="Command_Preferences_Tooltip">
		Einstellungen (Strg+P)
	</string>
	<string name="Command_Profile_Tooltip">
		Ihr Profil bearbeiten oder anzeigen
	</string>
	<string name="Command_Search_Tooltip">
		Orte, Veranstaltungen, Leute finden (Strg+F)
	</string>
	<string name="Command_Snapshot_Tooltip">
		Foto aufnehmen (Strg+Umschalt+S)
	</string>
	<string name="Command_Social_Tooltip">
		Auf Facebook posten
	</string>
	<string name="Command_Speak_Tooltip">
		Über Ihr Mikrofon mit Leuten in der Nähe sprechen
	</string>
	<string name="Command_Twitter_Tooltip">
		Twitter
	</string>
	<string name="Command_View_Tooltip">
		Kamerawinkel ändern
	</string>
	<string name="Command_Voice_Tooltip">
		Lautstärkeregler für Anrufe und Leute in Ihrer Nähe in SL
	</string>
	<string name="Command_Quickprefs_Tooltip">
		Schnelleinstellungen zum Ändern oft benötigter Einstellungen
	</string>
	<string name="Command_AO_Tooltip">
		Animation Overrider
	</string>
	<string name="Command_Webbrowser_Tooltip">
		Öffnet den internen Webbrowser (Strg+Umschalt+Z)
	</string>
	<string name="Command_Default_Chat_Bar_Tooltip">
		Zeigt oder versteckt die Standard-Chatleiste
	</string>
	<string name="Command_Areasearch_Tooltip">
		Umgebungssuche nach Objekten
	</string>
	<string name="Command_Settings_Debug_Tooltip">
		Konfigurationseinstellungen des Viewers ändern (Strg+Alt+Umschalt+S)
	</string>
	<string name="Command_Statistics_Tooltip">
		Viewer-Statistiken anzeigen (Strg+Umschalt+1)
	</string>
	<string name="Command_Region_Tooltip">
		Öffnet die Regions- und Grundbesitzverwaltung (Alt+R)
	</string>
	<string name="Command_Fly_Tooltip">
		Flugmodus ein-/ausschalten (Pos1)
	</string>
	<string name="Command_Groundsit_Tooltip">
		Aktiviert/Deaktiviert erzwungenes Sitzen auf dem Boden (Strg+Alt+S)
	</string>
	<string name="Command_Sound_Explorer_Tooltip">
		Öffnet den Sound-Explorer
	</string>
	<string name="Command_Asset_Blacklist_Tooltip">
		Öffnet die Asset-Blacklist mit einer Übersicht über alle geblockten Objekte
	</string>
	<string name="Command_Phototools_Tooltip">
		Erweiterte Fotografie-Tools (Alt+P)
	</string>
	<string name="Command_Phototools_View_Tooltip">
		Erweiterte Kameratools (Strg+Umschalt+C)
	</string>
	<string name="Command_Contact_Sets_Tooltip">
		Öffnet die Kontakt-Sets (Strg+Alt+Umschalt+C)
	</string>
	<string name="Command_Mouselook_Tooltip">
		Mouselook-Modus aktivieren (M)
	</string>
	<string name="Command_Landmark_Here_Tooltip">
		Erstellt eine Landmarke an der aktuellen Position
	</string>
	<string name="Command_Teleport_History_Tooltip">
		Öffnet die Teleport-Liste (Alt+H)
	</string>
	<string name="Command_Pose_Stand_Tooltip">
		Startet den Pose-Stand für den Avatar zum Justieren von Anhängen
	</string>
	<string name="Command_Snapshot_To_Disk_Tooltip">
		Macht ein Foto und speichert es auf der Festplatte
	</string>
	<string name="Command_Radar_Tooltip">
		Öffnet das Radar für Avatare in der Nähe
	</string>
	<string name="Command_Conversation_Log_Tooltip">
		Öffnet das Unterhaltungsprotokoll mit Chatverläufen
	</string>
	<string name="Command_Move_Lock_Tooltip">
		Aktiviert die Movelock-Funktion der Brücke und hält den Avatar an der aktuellen Position (Strg+Alt+P)
	</string>
	<string name="Command_Blocklist_Tooltip">
		Öffnet die Blockierliste / Liste der ignorierten Einwohner &amp; Objekte
	</string>
	<string name="Command_ResyncAnimations_Tooltip">
		Synchronisiert die Avatar-Animationen neu
	</string>
	<string name="Command_RegionTracker_Tooltip">
		Verfolgt den Status von diversen Regionen
	</string>
	<string name="Command_Group_Titles_Tooltip">
		Aktuellen Gruppentitel ändern
	</string>
	<string name="Toolbar_Bottom_Tooltip">
		gegenwärtig in der unteren Symbolleiste
	</string>
	<string name="Toolbar_Left_Tooltip">
		gegenwärtig in der linken Symbolleiste
	</string>
	<string name="Toolbar_Right_Tooltip">
		gegenwärtig in der rechten Symbolleiste
	</string>
	<string name="Retain%">
		% zurückbehalten
	</string>
	<string name="Detail">
		Details
	</string>
	<string name="Better Detail">
		Bessere Details
	</string>
	<string name="Surface">
		Oberfläche
	</string>
	<string name="Solid">
		Fest
	</string>
	<string name="Wrap">
		Wickeln
	</string>
	<string name="Preview">
		Vorschau
	</string>
	<string name="Normal">
		Normal
	</string>
	<string name="Pathfinding_Wiki_URL">
		http://wiki.secondlife.com/wiki/Pathfinding_Tools_in_the_Second_Life_Viewer
	</string>
	<string name="Pathfinding_Object_Attr_None">
		Keine
	</string>
	<string name="Pathfinding_Object_Attr_Permanent">
		Wirkt sich auf Navmesh aus
	</string>
	<string name="Pathfinding_Object_Attr_Character">
		Figur
	</string>
	<string name="Pathfinding_Object_Attr_MultiSelect">
		(mehrere)
	</string>
	<string name="snapshot_quality_very_low">
		Sehr niedrig
	</string>
	<string name="snapshot_quality_low">
		Niedrig
	</string>
	<string name="snapshot_quality_medium">
		Mittel
	</string>
	<string name="snapshot_quality_high">
		Hoch
	</string>
	<string name="snapshot_quality_very_high">
		Sehr hoch
	</string>
	<string name="TeleportMaturityExceeded">
		Der Einwohner kann diese Region nicht besuchen.
	</string>
	<string name="UserDictionary">
		[Benutzer]
	</string>
	<string name="RLVaPendingRestart">
		(Neustart ausstehend)
	</string>
	<string name="RLVaToggleMessage">
		RestrainedLove-Support wird nach einem Neustart %s.
	</string>
	<string name="RLVaToggleEnabled">
		aktiviert
	</string>
	<string name="RLVaToggleDisabled">
		deaktiviert
	</string>
	<string name="experience_tools_experience">
		Erlebnis
	</string>
	<string name="ExperienceNameNull">
		(kein Erlebnis)
	</string>
	<string name="ExperienceNameUntitled">
		(unbenanntes Erlebnis)
	</string>
	<string name="Land-Scope">
		Landumfang
	</string>
	<string name="Grid-Scope">
		Gridumfang
	</string>
	<string name="Allowed_Experiences_Tab">
		Zulässig
	</string>
	<string name="Blocked_Experiences_Tab">
		Blockiert
	</string>
	<string name="Contrib_Experiences_Tab">
		Contributor
	</string>
	<string name="Admin_Experiences_Tab">
		Admin
	</string>
	<string name="Recent_Experiences_Tab">
		Aktuell
	</string>
	<string name="Owned_Experiences_Tab">
		Eigene
	</string>
	<string name="ExperiencesCounter">
		([EXPERIENCES], max. [MAXEXPERIENCES])
	</string>
	<string name="ExperiencePermission1">
		Ihre Steuerungen übernehmen
	</string>
	<string name="ExperiencePermission3">
		Animationen Ihres Avatars auslösen
	</string>
	<string name="ExperiencePermission4">
		an Ihren Avatar anhängen
	</string>
	<string name="ExperiencePermission9">
		Ihre Kamera vorfolgen
	</string>
	<string name="ExperiencePermission10">
		Ihre Kamera steuern
	</string>
	<string name="ExperiencePermission11">
		Sie teleportieren
	</string>
	<string name="ExperiencePermission12">
		automatisch Erlebnisberechtigungen akzeptieren
	</string>
	<string name="ExperiencePermissionShortUnknown">
		unbekannten Vorgang durchführen: [Permission]
	</string>
	<string name="ExperiencePermissionShort1">
		Steuerungen übernehmen
	</string>
	<string name="ExperiencePermissionShort3">
		Animationen auslösen
	</string>
	<string name="ExperiencePermissionShort4">
		Anhängen
	</string>
	<string name="ExperiencePermissionShort9">
		Kamera verfolgen
	</string>
	<string name="ExperiencePermissionShort10">
		Kamera steuern
	</string>
	<string name="ExperiencePermissionShort11">
		Teleportieren
	</string>
	<string name="ExperiencePermissionShort12">
		Berechtigung
	</string>
	<string name="logging_calls_disabled_log_empty">
		Unterhaltungen werden nicht protokolliert. Um ein Protokoll zu starten, wählen Sie „Speichern: nur Protokoll“ oder „Speichern: Protokoll und Transkripte“ unter „Einstellungen“ &gt; „Chat“.
	</string>
	<string name="logging_calls_disabled_log_not_empty">
		Es werden keine Unterhaltungen mehr protokolliert. Um weiterhin ein Protokoll zu führen, wählen Sie „Speichern: nur Protokoll“ oder „Speichern: Protokoll und Transkripte“ unter „Einstellungen“ &gt; „Chat“.
	</string>
	<string name="logging_calls_enabled_log_empty">
		Keine protokollierten Unterhaltungen verfügbar. Hier erscheint ein Protokolleintrag, wenn Sie eine Person kontaktieren oder von einer Person kontaktiert werden.
	</string>
	<string name="loading_chat_logs">
		Laden...
	</string>
	<string name="preset_combo_label">
		-Leere Liste-
	</string>
	<string name="Default">
		Standard
	</string>
	<string name="none_paren_cap">
		(Keine)
	</string>
	<string name="no_limit">
		Kein Limit
	</string>
	<string name="Mav_Details_MAV_FOUND_DEGENERATE_TRIANGLES">
		Die Physikform enthält Dreiecke, die zu klein sind. Versuchen Sie, das Physikmodell zu vereinfachen.
	</string>
	<string name="Mav_Details_MAV_CONFIRMATION_DATA_MISMATCH">
		Die Physikform enthält ungültige Bestätigungsdaten. Versuchen Sie, das Physikmodell zu korrigieren.
	</string>
	<string name="Mav_Details_MAV_UNKNOWN_VERSION">
		Die Physikform hat keine korrekte Version. Legen Sie die korrekte Version für das Physikmodell fest.
	</string>

<!-- Firestorm-specific translations -->
	<string name="MediaFilterActionAllow">
		erlauben
	</string>
	<string name="MediaFilterActionDeny">
		verbieten
	</string>
	<string name="MediaFilterConditionAlways">
		Immer
	</string>
	<string name="MediaFilterConditionAlwaysLower">
		immer
	</string>
	<string name="MediaFilterConditionNever">
		Niemals
	</string>
	<string name="MediaFilterConditionNeverLower">
		niemals
	</string>
	<string name="MediaFilterMediaContentBlocked">
		Medien von der Domain [DOMAIN] wurden geblockt.
	</string>
	<string name="MediaFilterMediaContentDomainAlwaysAllowed">
		Medien von der Domain [DOMAIN] werden immer abgespielt.
	</string>
	<string name="MediaFilterMediaContentDomainAlwaysBlocked">
		Medien von der Domain [DOMAIN] werden niemals abgespielt.
	</string>
	<string name="MediaFilterMediaContentUrlAlwaysAllowed">
		Medien von der URL [MEDIAURL] werden immer abgespielt.
	</string>
	<string name="MediaFilterMediaContentUrlAlwaysBlocked">
		Medien von der URL [MEDIAURL] werden niemals abgespielt.
	</string>
	<string name="MediaFilterAudioContentBlocked">
		Musik von der Domain [DOMAIN] wurde geblockt.
	</string>
	<string name="MediaFilterAudioContentDomainAlwaysAllowed">
		Musik von der Domain [DOMAIN] wird immer abgespielt.
	</string>
	<string name="MediaFilterAudioContentDomainAlwaysBlocked">
		Musik von der Domain [DOMAIN] wird niemals abgespielt.
	</string>
	<string name="MediaFilterAudioContentUrlAlwaysAllowed">
		Musik von der URL [MEDIAURL] wird immer abgespielt.
	</string>
	<string name="MediaFilterAudioContentUrlAlwaysBlocked">
		Musik von der URL [MEDIAURL] wird niemals abgespielt.
	</string>
	<string name="MediaFilterSharedMediaContentBlocked">
		Geteilte Medien von der Domain [DOMAIN] wurden geblockt.
	</string>
	<string name="MediaFilterSharedMediaContentDomainAlwaysAllowed">
		Geteilte Medien von der Domain [DOMAIN] werden immer abgespielt.
	</string>
	<string name="MediaFilterSharedMediaContentDomainAlwaysBlocked">
		Geteilte Medien von der Domain [DOMAIN] werden niemals abgespielt.
	</string>
	<string name="MediaFilterSharedMediaContentUrlAlwaysAllowed">
		Geteilte Medien von der URL [MEDIAURL] werden immer abgespielt.
	</string>
	<string name="MediaFilterSharedMediaContentUrlAlwaysBlocked">
		Geteilte Medien von der URL [MEDIAURL] werden niemals abgespielt.
	</string>
	<string name="MediaFilterBlacklist">
		Blacklist
	</string>
	<string name="MediaFilterWhitelist">
		Whitelist
	</string>

	<!-- Settings sanity checks -->
	<string name="SanityCheckEquals">
		Die Einstellung &quot;[CONTROL_NAME]&quot; sollte den Wert [VALUE_1] haben.
	</string>
	<string name="SanityCheckNotEquals">
		Die Einstellung &quot;[CONTROL_NAME]&quot; sollte nicht den Wert [VALUE_1] haben.
	</string>
	<string name="SanityCheckLessThan">
		Die Einstellung &quot;[CONTROL_NAME]&quot; sollte einen Wert kleiner als [VALUE_1] haben.
	</string>
	<string name="SanityCheckGreaterThan">
		Die Einstellung &quot;[CONTROL_NAME]&quot; sollte einen Wert größer als [VALUE_1] haben.
	</string>
	<string name="SanityCheckLessThanEquals">
		Die Einstellung &quot;[CONTROL_NAME]&quot; sollte einen Wert kleiner als oder gleich [VALUE_1] haben.
	</string>
	<string name="SanityCheckGreaterThanEquals">
		Die Einstellung &quot;[CONTROL_NAME]&quot; sollte einen Wert größer als oder gleich [VALUE_1] haben.
	</string>
	<string name="SanityCheckBetween">
		Die Einstellung &quot;[CONTROL_NAME]&quot; sollte einen Wert zwischen [VALUE_1] und [VALUE_2] haben.
	</string>
	<string name="SanityCheckNotBetween">
		Die Einstellung &quot;[CONTROL_NAME]&quot; sollte keinen Wert zwischen [VALUE_1] und [VALUE_2] haben.
	</string>

	<!-- Replacement for hardcoded UI strings -->
	<string name="UnknownRegion">
		(unbekannte Region)
	</string>
	<string name="UnknownPosition">
		(unbekannte Position)
	</string>
	
	<string name="FSCmdLineRSP">
		Maximale Bandbreite gesetzt auf: [VALUE] kbit/s.
	</string>
	
	<!-- NetMap double click action tooltip messages -->
	<string name="NetMapDoubleClickShowWorldMapToolTipMsg">
		[AGENT][REGION](Doppelklicken, um Karte zu öffnen; Umschalt-Taste gedrückt halten und ziehen, um zu schwenken)
	</string>
	<string name="NetMapDoubleClickTeleportToolTipMsg">
		[REGION](Doppelklicken, um zu teleportieren; Umschalt-Taste gedrückt halten und ziehen, um zu schwenken)
	</string>
	<string name="NetMapDoubleClickNoActionToolTipMsg">
		[REGION]
	</string>
	
	<!-- Nearby Chat Collision Messages -->
	<string name="Collision_Bump">
		[NAME] hat Sie gestoßen.
	</string>
	<string name="Collision_PushObject">
		[NAME] hat Sie mit einem Skript gestoßen.
	</string>
	<string name="Collision_ObjectCollide">
		[NAME] hat Sie mit einem Objekt getroffen.
	</string>
	<string name="Collision_ScriptedObject">
		[NAME] hat Sie mit einem Skript-Objekt getroffen.
	</string>
	<string name="Collision_PhysicalObject">
		[NAME] hat Sie mit einem physischen Objekt getroffen.
	</string>
	<string name="Collision_UnknownType">
		[NAME] hat eine Kollision unbekannten Typs verursacht.
	</string>
	
	<string name="MovelockEnabled">
		Movelock aktiviert.
	</string>
	<string name="MovelockDisabled">
		Movelock deaktiviert.
	</string>
	<string name="MovelockEnabling">
		Aktiviere Movelock...
	</string>
	<string name="MovelockDisabling">
		Deaktiviere Movelock...
	</string>
	<string name="BusyResponse">
		Beschäftigt-Nachricht
	</string>

	<string name="LoadCameraPositionNoneSaved">
		Es wurde noch keine Kamerasicht gespeichert.
	</string>
	<string name="LoadCameraPositionOutsideDrawDistance">
		Kamerasicht kann nicht wiederhergestellt werden, da sich die Kameraposition außerhalb der Draw Distance befindet.
	</string>
	
	<string name="DrawDistanceSteppingGestureObsolete">
		Aufgrund von Änderungen im Code ist es nicht mehr notwendig, diese Geste zu benutzen. Progressives Draw-Distance-Stepping wurde aktiviert.
	</string>
	<string name="FSCmdLineDrawDistanceSet">
		Draw Distance wurde auf [DISTANCE]m gesetzt.
	</string>
	<string name="FSCameraPositionCopied">
		Kameraposition [POS] wurde in Zwischenablage kopiert.
	</string>
	<string name="FSCmdLineRollDiceTotal">
		Ergenis für [DICE]d[FACES][MODIFIER]: [RESULT].
	</string>
	<string name="FSCmdLineRollDiceLimits">
		Es müssen positive Werte für Würfel (max. 100) und Seiten (max. 1000) angegeben werden.
	</string>
	<string name="FSCmdLineRollDiceModifiersInvalid">
		Falls ein Modifizierer verwendet werden soll, muss ein gültiger Typ und Wert für den Modifizierer angegeben werden. Der Wert muss im Bereich von -1000 bis 1000 liegen. Gültige Typen sind: „+“ (Boni), „-“ (Strafen), „&gt;“, „&lt;“ (Erfolge), "r&lt;", "r" (Erneut würfeln), "!p&gt;", „!&gt;“, "!p&lt;", "!p" (Penetrationen), „!&lt;“ und „!“ (Explosionen). Es kann nur ein Modifizierer-Typ pro Wurf verwendet werden. Beispiele: „[COMMAND] 1 20 + 5“, „[COMMAND] 5 40 &gt; 15“, „[COMMAND] 10 25 ! 25“, „[COMMAND] 15 25 !&lt; 10“.
	</string>
	<string name="FSCmdLineRollDiceExploded">
		Explodiert
	</string>
	<string name="FSCmdLineRollDiceExploded">
		Penetriert
	</string>
	<string name="FSCmdLineRollDiceSuccess">
		Erfolg
	</string>
	<string name="FSCmdLineRollDiceReroll">
		Erneut würfeln
	</string>
	<string name="FSCmdLineRollDiceFreezeGuard">
		Diese Operation kann nicht beendet werden, da der Viewer in einer Endlosschleife landen würde. Bitte die Kriterien ändern.
	</string>
	<string name="FSCmdLineCalcRandError">
		'[RAND]' ist kein gültiger Ausdruck für RAND(min,max). MAX muss größer als MIN sein und beide Werte müssen sich im Intervall von -10000 bis 10000 befinden.
	</string>
	<string name="FSCmdLineTpOffered">
		Teleport-Angebot an [NAME] gesendet.
	</string>
	<string name="FSWithHavok">
		mit Havok-Unterstützung
	</string>
	<string name="FSWithOpensim">
		mit OpenSimulator-Unterstützung
	</string>

	<!-- Firestorm search -->
	<string name="not_found">
		„[TEXT]“ nicht gefunden.
	</string>
	<string name="no_results">
		Keine Treffer
	</string>
	<string name="searching">
		Suche läuft...
	</string>
	<string name="all_categories">
		Alle Kategorien
	</string>
	<string name="search_banned">
		Einige Begriffe der Suchabfrage wurden aufgrund von Einschränkungen, die in den Community Standards festgelegt wurden, von der Suche ausgeschlossen.
	</string>
	<string name="search_short">
		Die eingebenen Suchbegriffe waren zu kurz, so dass keine Suche durchgeführt wurde.
	</string>
	<string name="search_disabled">
		Die klassische Suche wurde in dieser Region deaktiviert.
	</string>
	<string name="render_quality_low">
		Niedrig
	</string>
	<string name="render_quality_mediumlow">
		Mittel-Niedrig
	</string>
	<string name="render_quality_medium">
		Mittel
	</string>
	<string name="render_quality_mediumhigh">
		Mittel-Hoch
	</string>
	<string name="render_quality_high">
		Hoch
	</string>
	<string name="render_quality_highultra">
		Hoch-Ultra
	</string>
	<string name="render_quality_ultra">
		Ultra
	</string>
	<string name="render_quality_unknown">
		Unbekannt; Bitte die Debugeinstellung RenderQualityPerformance prüfen!
	</string>
	<string name="fsbridge_cant_create_disabled">
		Firestorm kann die LSL-Brücke nicht erstellen, wenn „LSL-Client-Brücke aktivieren“ in den Einstellungen deaktiviert ist.
	</string>
	<string name="fsbridge_no_library">
		Firestorm konnte die LSL-Brücke nicht erstellen. Bitte die Bibliothek aktivieren und neu einloggen.
	</string>
	<string name="fsbridge_already_creating">
		LSL-Brücke wird bereits erstellt. Bitte einige Minuten vor einem erneuten Versuch warten.
	</string>
	<string name="fsbridge_creating">
		LSL-Brücke wird erstellt. Dies kann einen Moment dauern. Bitte warten...
	</string>
	<string name="fsbridge_failure_creation_create_script">
		LSL-Brücke nicht erstellt. Das Skript der Brücke konnte nicht erstellt werden.
	</string>
	<string name="fsbridge_failure_creation_bad_name">
		LSL-Brücke nicht erstellt. Der Name der Brücke ist inkorrekt. Bitte die Menü-Option „Avatar“ &gt; „Avatar-Befinden“ &gt; „LSL-Brücke neu erstellen“ verwenden, um die Brücke neu zu erstellen.
	</string>
	<string name="fsbridge_failure_creation_null">
		LSL-Brücke nicht erstellt. Die Brücke konnte nicht im Inventar gefunden werden. Bitte die Menü-Option „Avatar“ &gt; „Avatar-Befinden“ &gt; „LSL-Brücke neu erstellen“ verwenden, um die Brücke neu zu erstellen.
	</string>
	<string name="fsbridge_failure_attach_wrong_object">
		LSL-Brücke konnte nicht hinzugefügt werden. Die Version der Brücke ist falsch. Bitte die Menü-Option „Avatar“ &gt; „Avatar-Befinden“ &gt; „LSL-Brücke neu erstellen“ verwenden, um die Brücke neu zu erstellen.
	</string>
	<string name="fsbridge_failure_attach_wrong_location">
		LSL-Brücke konnte nicht hinzugefügt werden. Die Brücke wurde nicht am korrekten Ort im Inventar gefunden. Bitte die Menü-Option „Avatar“ &gt; „Avatar-Befinden“ &gt; „LSL-Brücke neu erstellen“ verwenden, um die Brücke neu zu erstellen.
	</string>
	<string name="fsbridge_failure_attach_point_in_use">
		LSL-Brücke konnte nicht hinzugefügt werden. Der Anhängepunkt war bereits durch ein anderes Objekt belegt. Bitte die Menü-Option „Avatar“ &gt; „Avatar-Befinden“ &gt; „LSL-Brücke neu erstellen“ verwenden, um die Brücke neu zu erstellen.
	</string>
	<string name="fsbridge_failure_not_found">
		Das Objekt für die LSL-Brücke konnte nicht gefunden werden. Mit der Erstellung kann nicht fortgefahren werden.
	</string>
	<string name="fsbridge_warning_unexpected_items">
		Die LSL-Brücke enthält unerwartete Objekte.
	</string>
	<string name="fsbridge_warning_not_finished">
		Die LSL-Brücke wurde noch nicht vollständig erstellt, sie muss eventuell über die Menü-Option „Avatar“ &gt; „Avatar-Befinden“ &gt; „LSL-Brücke neu erstellen“ neu erstellt werden, um genutzt werden zu können.
	</string>
	<string name="fsbridge_detached">
		LSL-Brücke abgenommen.
	</string>
	<string name="fsbridge_created">
		LSL-Brücke erstellt.
	</string>
	<string name="fsbridge_script_info">
		Skript-Info: „[OBJECT_NAME]“: [[OBJECT_RUNNING_SCRIPT_COUNT]/[OBJECT_TOTAL_SCRIPT_COUNT]] aktive Skripte, [OBJECT_SCRIPT_MEMORY] KB Limit erlaubter Speicher, [OBJECT_SCRIPT_TIME] ms CPU-Zeit beansprucht.[PATHFINDING_TEXT]
	</string>
	<string name="fsbridge_script_info_pf">
		Durchschnittlich beanspruchte CPU-Zeit für Pathfinding-Navigation: [OBJECT_CHARACTER_TIME] ms.
	</string>
	<string name="fsbridge_error_scriptinfonotfound">
		Skript-Info: Zu prüfendes Objekt ungültig oder außer Reichweite.
	</string>
	<string name="fsbridge_error_scriptinfomalformed">
		Skript-Info: Fehlerhafte Antwort von LSL-Brücke erhalten. Bitte erneut versuchen.
	</string>
	<string name="fsbridge_error_injection">
		HINWEIS: Ein oder mehrere Skripte wurden zur Firestorm-LSL-Brücke hinzugefügt! Falls dieser Hinweis unerwartet aufgetreten ist, bitte die LSL-Brücke über die Menü-Option „Avatar“ &gt; „Avatar-Befinden“ &gt; „LSL-Brücke neu erstellen“ neu erstellen.
	</string>
	<string name="fsbridge_error_wrongvm">
		HINWEIS: Das Skript der Firestorm-LSL-Brücke verwendet die alte LSO Virtuelle Maschine (16 KB Speicherlimit) anstelle von Mono (64 KB Speicherlimit), wodurch eine hohe Wahrscheinlichkeit von Stack-Heap-Collisions und Fehlern aufgrund von nicht mehr verfügbarem Speicher besteht! Bitte die LSL-Brücke über die Menü-Option „Avatar“ &gt; „Avatar-Befinden“ &gt; „LSL-Brücke neu erstellen“ neu erstellen. Falls dieser Hinweis erneut angezeigt wurde, bitte die Brücke in einer anderen Region neu erstellen.
	</string>

	<string name="QP Draw Distance">
		Draw Distance
	</string>
	<string name="QP Max Particles">
		Max. Partikel
	</string>
	<string name="QP Avatar Physics LOD">
		Avatar-Physik LOD
	</string>
	<string name="QP LOD Factor">
		LOD-Faktor
	</string>
	<string name="QP Max Avatars">
		Max. Avatare
	</string>
	<string name="QP Tags Offset">
		Tag-Höhenabstand
	</string>
	<string name="QP Name Tags">
		Avatarnamen
	</string>
	<string name="QP LookAt Target">
		Kamerafokus
	</string>
	<string name="QP Color Under Cursor">
		Farbe unter Cursor
	</string>
	
	<!-- <FS:Ansariel> Posestand animation names -->
	<string name="PS_T_Pose">
		T-Pose
	</string>
	<string name="PS_Arms_Down_Legs_together">
		Arme unten, Beine zusammen
	</string>
	<string name="PS_Arms_down_sitting">
		Arme unten, sitzend
	</string>
	<string name="PS_Arms_downward_Legs_together">
		Arme abwärts, Beine zusammen
	</string>
	<string name="PS_Arms_downward_Legs_apart">
		Arme abwärts, Beine auseinander
	</string>
	<string name="PS_Arms_forward_Legs_apart">
		Arme nach vorn, Beine auseinander
	</string>
	<string name="PS_Arms_forward_Legs_together">
		Arme nach vorn, Beine zusammen
	</string>
	<string name="PS_Arms_straight_Legs_apart">
		Arme gerade, Beine auseinander
	</string>
	<string name="PS_Arms_straight_sitting">
		Arme gerade, sitzend
	</string>
	<string name="PS_Arms_upward_Legs_apart">
		Arme aufwärts, Beine auseinander
	</string>
	<string name="PS_Arms_upward_Legs_together">
		Arme aufwärts, Beine zusammen
	</string>

	<string name="QP_WL_Region_Default">
		Regionsstandard
	</string>
	<string name="QP_WL_Day_Cycle_Based">
		Tageszyklus-basiert
	</string>
	<string name="QP_WL_None">
		Keiner
	</string>

	<string name="GroupChatMuteNotice">
		Ignoriere Gruppenchat von [NAME].
	</string>
	<string name="IgnoredAdHocSession">
		Eine Einladung zu einer Konferenz wurde aufgrund der aktuellen Einstellungen automatisch ignoriert.
	</string>

	<!-- <FS:Ansariel> Radar notifications -->
	<string name="camera_no_focus">
		Die Kamera kann nicht auf [AVATARNAME] fokussiert werden, da er/sie sich außerhalb der Draw Distance befindet.
	</string>
	<string name="entering_draw_distance">
		kommt in Draw Distance ([DISTANCE] m).
	</string>
	<string name="leaving_draw_distance">
		hat die Draw Distance verlassen.
	</string>
	<string name="entering_chat_range">
		kommt in Chat-Reichweite ([DISTANCE] m).
	</string>
	<string name="leaving_chat_range">
		hat die Chat-Reichweite verlassen.
	</string>
	<string name="entering_region">
		hat die Region betreten.
	</string>
	<string name="entering_region_distance">
		hat die Region betreten ([DISTANCE] m).
	</string>
	<string name="leaving_region">
		hat die Region verlassen.
	</string>
	<string name="avatar_age_alert">
		hat den Alters-Alarm ausgelöst. Alter: [AGE] Tag(e)
	</string>

	<string name="TotalScriptCountChangeIncrease">
		Skriptanzahl in Region hat sich von [OLD_VALUE] auf [NEW_VALUE] erhöht ([DIFFERENCE]).
	</string>
	<string name="TotalScriptCountChangeDecrease">
		Skriptanzahl in Region hat sich von [OLD_VALUE] auf [NEW_VALUE] verringert ([DIFFERENCE]).
	</string>
	<string name="preproc_toggle_warning">
		Umschalten des Präprozessors wird erst vollständig wirksam, nachdem der Editor geschlossen und neu geöffnet wurde.
	</string>
	<string name="fs_preprocessor_starting">
		[APP_NAME]-Präprozessor startet...
	</string>
	<string name="fs_preprocessor_not_supported">
		Warnung: Präprozessor wird in diesem Build nicht unterstützt. ([WHERE])
	</string>
	<string name="fs_preprocessor_disabled_by_script_marker">
		[APP_NAME]-Präprozessor deaktiviert durch Direktive in Zeile [LINENUMBER].
	</string>
	<string name="fs_preprocessor_settings_list_prefix">
		Einstellungen:
	</string>
	<string name="fs_preprocessor_wave_exception">
		[ERR_NAME] ([LINENUMBER]): [ERR_DESC]
	</string>
	<string name="fs_preprocessor_exception">
		[ERR_NAME] ([LINENUMBER]): Gefangener Ausnahmefehler: [ERR_DESC]
	</string>
	<string name="fs_preprocessor_error">
		[ERR_NAME] ([LINENUMBER]): Unerwarteter Ausnahmefehler aufgetreten.
	</string>
	<!-- LSL Optimizer -->
	<string name="fs_preprocessor_optimizer_start">
		Entfernung von nicht-referenzierten benutzerdefinierten Funktionen und globalen Variablen.
	</string>
	<string name="fs_preprocessor_optimizer_regex_err">
		Kein gültiger regulärer Ausdruck: „[WHAT]“; LSL-Optimierung übersprungen.
	</string>
	<string name="fs_preprocessor_optimizer_exception">
		Ausnahmefehler aufgetreten: „[WHAT]“; LSL-Optimierung übersprungen.
	</string>
	<string name="fs_preprocessor_optimizer_unexpected_exception">
		Unerwarteter Ausnahmefehler in LSL-Optimierer; nicht angewandt.
	</string>
	<!-- LSL Compressor -->
	<string name="fs_preprocessor_compress_start">
		Komprimiere Skript-Text durch Entfernung von unnötigen Leerzeichen.
	</string>
	<string name="fs_preprocessor_compress_regex_err">
		Kein gültiger regulärer Ausdruck: „[WHAT]“; LSL-Komprimierung übersprungen.
	</string>
	<string name="fs_preprocessor_compress_exception">
		Ausnahmefehler aufgetreten: „[WHAT]“; LSL-Komprimierung übersprungen.
	</string>
	<string name="fs_preprocessor_compress_unexpected_exception">
		Unerwarteter Ausnahmefehler in LSL-Komprimierer; nicht angewandt.
	</string>
	<!-- LSL Lazy lists -->
	<string name="fs_preprocessor_lazylist_start">
		Wende Lazy-List-Konvertierung an.
	</string>
	<string name="fs_preprocessor_lazylist_regex_err">
		Kein gültiger regulärer Ausdruck: „[WHAT]“; Lazy-List-Konvertierung übersprungen.
	</string>
	<string name="fs_preprocessor_lazylist_exception">
		Ausnahmefehler aufgetreten: „[WHAT]“; Lazy-List-Konvertierung übersprungen.
	</string>
	<string name="fs_preprocessor_lazylist_unexpected_exception">
		Unerwarteter Ausnahmefehler in Lazy-List-Konvertierer; nicht angewandt.
	</string>
	<!-- LSL switch statement -->
	<string name="fs_preprocessor_switchstatement_start">
		Wende Switch-Befehl-Konvertierung an.
	</string>
	<string name="fs_preprocessor_switchstatement_regex_err">
		Kein gültiger regulärer Ausdruck: „[WHAT]“; Switch-Befehl-Konvertierung übersprungen.
	</string>
	<string name="fs_preprocessor_switchstatement_exception">
		Ausnahmefehler aufgetreten: „[WHAT]“; Switch-Befehl-Konvertierung übersprungen.
	</string>
	<string name="fs_preprocessor_switchstatement_unexpected_exception">
		Unerwarteter Ausnahmefehler in Switch-Befehl-Konvertierer; nicht angewandt.
	</string>
	<!-- LSL Cache -->
	<string name="fs_preprocessor_cache_miss">
		Cache eingebundene Datei: „[FILENAME]“
	</string>
	<string name="fs_preprocessor_cache_invalidated">
		Eingebundene Datei „[FILENAME]“ wurde geändert - erneuere Cache.
	</string>
	<string name="fs_preprocessor_cache_completed">
		Cachen von „[FILENAME]“ beendet.
	</string>
	<string name="fs_preprocessor_cache_unsafe">
		Fehler: Skript „[FILENAME]“ kann nicht sicher auf das Dateisystem kopiert werden. Einbinden wird fehlschlagen.
	</string>
	<string name="fs_preprocessor_caching_err">
		Fehler beim Cachen der eingebundenen Datei „[FILENAME]“.
	</string>

	<string name="skin_defaults_starlight_location">
		Die Anzeige der aktuellen Position in der Menüleiste wurde als Standard für Starlight-Oberflächendesigns deaktiviert.
	</string>
	<string name="skin_defaults_starlight_navbar">
		Die Anzeige der Navigationsleiste wurde als Standard für Starlight-Oberflächendesigns aktiviert.
	</string>

	<string name="animation_explorer_seconds_ago">
		Vor [SECONDS] Sekunden
	</string>
	<string name="animation_explorer_still_playing">
		Wird abgespielt
	</string>
	<string name="animation_explorer_unknown_priority">
		unbekannt
	</string>

	<string name="FriendOnlineNotification">
		ist online.
	</string>
	<string name="FriendOfflineNotification">
		ist offline.
	</string>

	<string name="Inbox_Folderview_New">
		Neu
	</string>

	<string name="Mouselook_Unknown_Avatar">
		Unbekannter Avatar
	</string>

	<string name="groupcountstring">
		Sie gehören [COUNT] Gruppe(n) an ([REMAINING] verbleibend).
	</string>
	<string name="groupcountunlimitedstring">
		Sie gehören [COUNT] Gruppe(n) an.
	</string>
	<string name="SLGridStatusInvalidMsg">
		SL-Grid-Status-Fehler: Ungültiges Nachrichtenformat. Bitte später erneut versuchen.
	</string>
	<string name="SLGridStatusTimedOut">
		SL-Grid-Status-Fehler: Zeitüberschreitung der Anfrage.
	</string>
	<string name="SLGridStatusOtherError">
		SL-Grid-Status-Fehler: [STATUS] ( https://de.wikipedia.org/wiki/HTTP-Statuscode ).
	</string>

	<string name="DoubleClickTeleportEnabled">
		Doppelklick-Teleport aktiviert.
	</string>
	<string name="DoubleClickTeleportDisabled">
		Doppelklick-Teleport deaktiviert.
	</string>

	<string name="FSRegionRestartInLocalChat">
		Die Region, in der Sie sich gerade befinden, ist dabei neu zu starten. Falls Sie in dieser Region bleiben, werden Sie ausgeloggt.
	</string>
	<string name="Mute_Add">
		„[NAME]“ has been added to the blocklist.
	</string>
	<string name="Mute_Remove">
		„[NAME]“ has been removed from the blocklist.
	</string>
	<string name="Reqsysinfo_Chat_NoReason">
		Ich frage Informationen über Ihr System ab.
	</string>
	<string name="Reqsysinfo_Chat_Reason">
		Ich frage aus folgendem Grund Informationen über Ihr System ab: [REASON]
	</string>
	<string name="Reqsysinfo_Chat_Information_sent">
		Gesendete Intomationen: [DATA]
	</string>
	<string name="Reqsysinfo_Chat_Request_Denied">
		Anfrage abgelehnt.
	</string>
	<string name="Reqsysinfo_Reason">
		Der übermittelte Grund lautet: [REASON]
	</string>
	<string name="All Items">
		Alle Objekte
	</string>
	<string name="Recent Items">
		Aktuelle Objekte
	</string>
	<string name="Worn Items">
		Angezogene Objekte
	</string>
	<string name="InvOfferGroupNoticeName">
		Ein Gruppenmitglied namens [NAME]
	</string>
	<string name="CallingCardOnlineLabelSuffix">
		(online)
	</string>
	<string name="GroupNoticesPanelDateString">
		[day,datetime,local].[mthnum,datetime,local].[year,datetime,local] [hour,datetime,local]:[min,datetime,local]:[second,datetime,local]
	</string>
	<string name="GroupNoticesToastDateString">
		[wkday,datetime,slt]., [day,datetime,slt]. [mth,datetime,slt]. [year,datetime,slt] [hour,datetime,slt]:[min,datetime,slt]:[second,datetime,slt] [timezone,datetime,slt]
	</string>
	<string name="NotificationItemDateStringLocal">
		[day,datetime,local].[mthnum,datetime,local].[year,datetime,local] [hour,datetime,local]:[min,datetime,local]
	</string>
	<string name="NotificationItemDateStringUTC">
		[day,datetime,utc].[mth,datetime,utc].[year,datetime,utc] [hour,datetime,utc]:[min,datetime,utc] [timezone,datetime,utc]
	</string>
	<string name="NotificationItemDateStringSLT">
		[day,datetime,slt].[mthnum,datetime,slt].[year,datetime,slt] [hour,datetime,slt]:[min,datetime,slt]
	</string>
	<string name="Pie_av_render_normally">
		Normal
	</string>
	<string name="Pie_av_render_never">
		Niemals
	</string>
	<string name="Pie_av_render_fully">
		Vollständig
	</string>
	<string name="Nametag_Complexity_Label">
		Komplexität: [COMPLEXITY]
	</string>
</strings><|MERGE_RESOLUTION|>--- conflicted
+++ resolved
@@ -35,13 +35,11 @@
 		[APP_NAME] [VIEWER_VERSION_0].[VIEWER_VERSION_1].[VIEWER_VERSION_2] ([VIEWER_VERSION_3]) [BUILD_DATE] [BUILD_TIME] ([CHANNEL]) [BUILD_TYPE]
 [[VIEWER_RELEASE_NOTES_URL] [ReleaseNotes]]
 	</string>
-<<<<<<< HEAD
 	<string name="AboutCompiler">
 		Kompiliert mit [COMPILER], Version [COMPILER_VERSION]
-=======
+	</string>
 	<string name="BuildConfig">
 		Build-Konfiguration [BUILD_CONFIG]
->>>>>>> 2de32f24
 	</string>
 	<string name="AboutPosition">
 		Sie befinden sich an [POSITION_LOCAL_0,number,1], [POSITION_LOCAL_1,number,1], [POSITION_LOCAL_2,number,1] in [REGION] auf &lt;nolink&gt;[HOSTNAME]&lt;/nolink&gt; ([HOSTIP])
@@ -95,13 +93,9 @@
 	<string name="ErrorFetchingServerReleaseNotesURL">
 		Fehler beim Abrufen der URL für die Server-Versionshinweise.
 	</string>
-<<<<<<< HEAD
-	
-=======
 	<string name="BuildConfiguration">
 		Build-Konfiguration
 	</string>
->>>>>>> 2de32f24
 	<string name="ProgressRestoring">
 		Wird wiederhergestellt...
 	</string>
@@ -2052,18 +2046,6 @@
 		Avatar-Mitte
 	</string>
 	<string name="Left Ring Finger">
-<<<<<<< HEAD
-		Linker Ring-Finger
-	</string>
-	<string name="Right Ring Finger">
-		Rechter Ring-Finger
-	</string>
-	<string name="Tail Base">
-		Schwanz-Basis
-	</string>
-	<string name="Tail Tip">
-		Schwanz-Spitze
-=======
 		Linker Ringfinger
 	</string>
 	<string name="Right Ring Finger">
@@ -2074,30 +2056,10 @@
 	</string>
 	<string name="Tail Tip">
 		Schwanzspitze
->>>>>>> 2de32f24
 	</string>
 	<string name="Left Wing">
 		Linker Flügel
 	</string>
-<<<<<<< HEAD
-    <string name="Right Wing">
-		Rechter Flügel
-	</string>
-    <string name="Jaw">
-		Kiefer
-	</string>
-	<string name="Alt Left Ear">
-		Alt. Linkes Ohr
-	</string>
-	<string name="Alt Right Ear">
-		Alt. Rechtes Ohr
-	</string>
-	<string name="Alt Left Eye">
-		Alt. Linkes Auge
-	</string>
-	<string name="Alt Right Eye">
-		Alt. Rechtes Auge
-=======
 	<string name="Right Wing">
 		Rechter Flügel
 	</string>
@@ -2115,7 +2077,6 @@
 	</string>
 	<string name="Alt Right Eye">
 		Alt. rechtes Auge
->>>>>>> 2de32f24
 	</string>
 	<string name="Tongue">
 		Zunge
@@ -2124,17 +2085,10 @@
 		Leiste
 	</string>
 	<string name="Left Hind Foot">
-<<<<<<< HEAD
 		Linker Hinterfuß
 	</string>
 	<string name="Right Hind Foot">
 		Rechter Hinterfuß
-=======
-		Linker hinterer Fuß
-	</string>
-	<string name="Right Hind Foot">
-		Rechter hinterer Fuß
->>>>>>> 2de32f24
 	</string>
 	<string name="Invalid Attachment">
 		Ungültige Stelle für Anhang
@@ -2558,11 +2512,7 @@
 		Linke Brust
 	</string>
 	<string name="ATTACH_RIGHT_PEC">
-<<<<<<< HEAD
-		Rechts
-=======
 		Rechte Brust
->>>>>>> 2de32f24
 	</string>
 	<string name="ATTACH_HUD_CENTER_2">
 		HUD Mitte 2
@@ -2595,18 +2545,6 @@
 		Avatar-Mitte
 	</string>
 	<string name="ATTACH_LHAND_RING1">
-<<<<<<< HEAD
-		Linker Ring-Finger
-	</string>
-	<string name="ATTACH_RHAND_RING1">
-		Rechter Ring-Finger
-	</string>
-	<string name="ATTACH_TAIL_BASE">
-		Schwanz-Basis
-	</string>
-	<string name="ATTACH_TAIL_TIP">
-		Schwanz-Spitze
-=======
 		Linker Ringfinger
 	</string>
 	<string name="ATTACH_RHAND_RING1">
@@ -2617,7 +2555,6 @@
 	</string>
 	<string name="ATTACH_TAIL_TIP">
 		Schwanzspitze
->>>>>>> 2de32f24
 	</string>
 	<string name="ATTACH_LWING">
 		Linker Flügel
@@ -2629,18 +2566,6 @@
 		Kiefer
 	</string>
 	<string name="ATTACH_FACE_LEAR">
-<<<<<<< HEAD
-		Alt. Linkes Ohr
-	</string>
-	<string name="ATTACH_FACE_REAR">
-		Alt. Rechtes Ohr
-	</string>
-	<string name="ATTACH_FACE_LEYE">
-		Alt. Linkes Auge
-	</string>
-	<string name="ATTACH_FACE_REYE">
-		Alt. Rechtes Auge
-=======
 		Alt. linkes Ohr
 	</string>
 	<string name="ATTACH_FACE_REAR">
@@ -2651,7 +2576,6 @@
 	</string>
 	<string name="ATTACH_FACE_REYE">
 		Alt. rechtes Auge
->>>>>>> 2de32f24
 	</string>
 	<string name="ATTACH_FACE_TONGUE">
 		Zunge
@@ -2660,17 +2584,10 @@
 		Leiste
 	</string>
 	<string name="ATTACH_HIND_LFOOT">
-<<<<<<< HEAD
 		Linker Hinterfuß
 	</string>
 	<string name="ATTACH_HIND_RFOOT">
 		Rechter Hinterfuß
-=======
-		Linker hinterer Fuß
-	</string>
-	<string name="ATTACH_HIND_RFOOT">
-		Rechter hinterer Fuß
->>>>>>> 2de32f24
 	</string>
 	<string name="CursorPos">
 		Zeile [LINE], Spalte [COLUMN]
@@ -4715,16 +4632,10 @@
 		offline
 	</string>
 	<string name="not_online_msg">
-		Anwender nicht online - Nachricht wird gespeichert und später zugestellt.
+		Benutzer nicht online - Nachricht wird gespeichert und später zugestellt.
 	</string>
 	<string name="not_online_inventory">
-		Anwender nicht online - Inventarangebot wurde gespeichert.
-	</string>
-	<string name="not_online_msg">
-		Benutzer nicht online – Nachricht wird gespeichert und später zugestellt.
-	</string>
-	<string name="not_online_inventory">
-		Benutzer nicht online – Inventar gespeichert.
+		Benutzer nicht online - Inventar gespeichert.
 	</string>
 	<string name="answered_call">
 		Ihr Anruf wurde entgegengenommen
