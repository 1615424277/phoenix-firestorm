--- conflicted
+++ resolved
@@ -5768,15 +5768,9 @@
 	<string name="Command_Destinations_Label">
 		Ziele
 	</string>
-<<<<<<< HEAD
 	<string name="Command_Environments_Label">
 		Meine Umgebungen
 	</string>
-	<string name="Command_Facebook_Label">
-		Facebook
-	</string>
-=======
->>>>>>> 0314b6a8
 	<string name="Command_Flickr_Label">
 		Flickr
 	</string>
@@ -5976,15 +5970,9 @@
 	<string name="Command_Destinations_Tooltip">
 		Ziele von Interesse
 	</string>
-<<<<<<< HEAD
 	<string name="Command_Environments_Tooltip">
 		Meine Umgebungen
 	</string>
-	<string name="Command_Facebook_Tooltip">
-		Auf Facebook posten
-	</string>
-=======
->>>>>>> 0314b6a8
 	<string name="Command_Flickr_Tooltip">
 		Auf Flickr hochladen
 	</string>
