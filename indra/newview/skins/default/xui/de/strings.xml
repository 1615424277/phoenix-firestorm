<?xml version="1.0" encoding="utf-8" standalone="yes"?>
<!-- This file contains strings that used to be hardcoded in the source.
     It is only for those strings which do not belong in a floater.
     For example, the strings used in avatar chat bubbles, and strings
     that are returned from one component and may appear in many places-->
<strings>
	<string name="SECOND_LIFE_GRID">
		Second Life-Grid:
	</string>
	<string name="SUPPORT_SITE">
		Second Life Support-Portal
	</string>
	<string name="StartupDetectingHardware">
		Hardware wird erfasst...
	</string>
	<string name="StartupLoading">
		[APP_NAME] wird geladen...
	</string>
	<string name="StartupClearingCache">
		Cache wird gelöscht...
	</string>
	<string name="StartupClearingTextureCache">
		Textur-Cache wird gelöscht...
	</string>
	<string name="StartupInitializingTextureCache">
		Textur-Cache wird initialisiert...
	</string>
	<string name="StartupInitializingVFS">
		VFS wird initialisiert...
	</string>
	<string name="StartupRequireDriverUpdate">
		Grafikinitialisierung fehlgeschlagen. Bitte aktualisieren Sie Ihren Grafiktreiber.
	</string>
	<string name="AboutHeader">
		[APP_NAME] [VIEWER_VERSION_0].[VIEWER_VERSION_1].[VIEWER_VERSION_2] ([VIEWER_VERSION_3]) [BUILD_DATE] [BUILD_TIME] ([CHANNEL]) [BUILD_TYPE]
[[VIEWER_RELEASE_NOTES_URL] [ReleaseNotes]]
	</string>
	<string name="AboutCompiler">
		Kompiliert mit [COMPILER], Version [COMPILER_VERSION]
	</string>
	<string name="AboutPosition">
		Sie befinden sich an [POSITION_LOCAL_0,number,1], [POSITION_LOCAL_1,number,1], [POSITION_LOCAL_2,number,1] in [REGION] auf &lt;nolink&gt;[HOSTNAME]&lt;/nolink&gt; ([HOSTIP])
SLURL: &lt;nolink&gt;[SLURL]&lt;/nolink&gt;
(globale Koordinaten [POSITION_0,number,1], [POSITION_1,number,1], [POSITION_2,number,1])
[SERVER_VERSION]
[SERVER_RELEASE_NOTES_URL]
	</string>
	<string name="AboutSystem">
		CPU: [CPU]
Speicher: [MEMORY_MB] MB
Betriebssystemversion: [OS_VERSION]
Grafikkartenhersteller: [GRAPHICS_CARD_VENDOR]
Grafikkarte: [GRAPHICS_CARD]
	</string>
	<string name="AboutDriver">
		Windows-Grafiktreiberversion: [GRAPHICS_DRIVER_VERSION]
	</string>
	<string name="AboutLibs">
		OpenGL-Version: [OPENGL_VERSION]

RestrainedLove API: [RLV_VERSION]
libcurl-Version: [LIBCURL_VERSION]
J2C-Decoderversion: [J2C_VERSION]
Audio-Treiberversion: [AUDIO_DRIVER_VERSION]
Qt Webkit-Version: [QT_WEBKIT_VERSION]
Voice-Serverversion: [VOICE_VERSION]
	</string>
	<string name="AboutSettings">
Modus: [MODE]
Oberflächendesign: [SKIN] ([THEME])
Schriftart: [FONT] ([FONT_SCREEN_DPI] dpi)
Schriftart Größenanpassung: [FONT_SIZE] pt
UI-Skalierung: [UI_SCALE_FACTOR]
Draw Distance: [DRAW_DISTANCE] m
Bandbreite: [BANDWIDTH] kbit/s
LOD-Faktor: [LOD]
Darstellungsqualität: [RENDERQUALITY]
Erweitertes Beleuchtungsmodell: [ALMSTATUS]
Texturspeicher: [TEXTUREMEMORY] MB ([TEXTUREMEMORYMULTIPLIER])
VFS (Cache) Erstellungszeit: [VFS_DATE]
	</string>
	<string name="AboutTraffic">
		Paketverlust: [PACKETS_LOST,number,0]/[PACKETS_IN,number,0] ([PACKETS_PCT,number,1]%)
	</string>
	<string name="ErrorFetchingServerReleaseNotesURL">
		Fehler beim Abrufen der URL für die Server-Versionshinweise.
	</string>
	
	<string name="ProgressRestoring">
		Wird wiederhergestellt...
	</string>
	<string name="ProgressChangingResolution">
		Auflösung wird geändert...
	</string>
	<string name="Fullbright">
		Fullbright (Legacy)
	</string>
	<string name="LoginInProgress">
		Anmeldevorgang gestartet. [APP_NAME] reagiert möglicherweise nicht. Bitte warten.
	</string>
	<string name="LoginInProgressNoFrozen">
		Anmeldung erfolgt...
	</string>
	<string name="LoginAuthenticating">
		Authentifizierung
	</string>
	<string name="LoginMaintenance">
		Account wird aktualisiert...
	</string>
	<string name="LoginAttempt">
		Ein früherer Anmeldeversuch ist fehlgeschlagen. Anmeldung, Versuch [NUMBER]
	</string>
	<string name="LoginPrecaching">
		Welt wird geladen...
	</string>
	<string name="LoginInitializingBrowser">
		Integrierter Webbrowser wird initialisiert...
	</string>
	<string name="LoginInitializingMultimedia">
		Multimedia wird initialisiert...
	</string>
	<string name="LoginInitializingFonts">
		Schriftarten werden geladen...
	</string>
	<string name="LoginVerifyingCache">
		Cache-Dateien werden überprüft (dauert 60-90 Sekunden)...
	</string>
	<string name="LoginProcessingResponse">
		Antwort wird verarbeitet...
	</string>
	<string name="LoginInitializingWorld">
		Welt wird initialisiert...
	</string>
	<string name="LoginDecodingImages">
		Bilder werden entpackt...
	</string>
	<string name="LoginInitializingQuicktime">
		QuickTime wird initialisiert...
	</string>
	<string name="LoginQuicktimeNotFound">
		QuickTime nicht gefunden - Initialisierung nicht möglich.
	</string>
	<string name="LoginQuicktimeOK">
		QuickTime wurde initialisiert.
	</string>
	<string name="LoginRequestSeedCapGrant">
		Fähigkeiten der Region werden ermittelt...
	</string>
	<string name="LoginRetrySeedCapGrant">
		Fähigkeiten der Region werden ermittelt, Versuch [NUMBER]...
	</string>
	<string name="LoginWaitingForRegionHandshake">
		Region-Handshake...
	</string>
	<string name="LoginConnectingToRegion">
		Region-Verbindung...
	</string>
	<string name="LoginDownloadingClothing">
		Kleidung wird geladen...
	</string>
	<string name="InvalidCertificate">
		Der Server hat ein ungültiges oder korruptes Zertifikat zurückgegeben. Bitte kontaktieren Sie den Grid-Administrator.
	</string>
	<string name="CertInvalidHostname">
		Ein ungültiger Hostname wurde verwendet, um auf den Server zuzugreifen. Bitte überprüfen Sie Ihre SLURL oder den Grid-Hostnamen.
	</string>
	<string name="CertExpired">
		Das vom Grid ausgegebene Zertifikat ist abgelaufen.  Bitte überprüfen Sie Ihre Systemuhr oder kontaktieren Sie Ihren Grid-Administrator.
	</string>
	<string name="CertKeyUsage">
		Das vom Server ausgegebene Zertifikat konnte nicht für SSL verwendet werden.  Bitte kontaktieren Sie Ihren Grid-Administrator.
	</string>
	<string name="CertBasicConstraints">
		In der Zertifikatskette des Servers befanden sich zu viele Zertifikate.  Bitte kontaktieren Sie Ihren Grid-Administrator.
	</string>
	<string name="CertInvalidSignature">
		Die Zertifikatsunterschrift des Gridservers konnte nicht bestätigt werden.  Bitte kontaktieren Sie Ihren Grid-Administrator.
	</string>
	<string name="LoginFailedNoNetwork">
		Netzwerkfehler: Verbindung konnte nicht hergestellt werden. Bitte überprüfen Sie Ihre Netzwerkverbindung.
	</string>
	<string name="LoginFailed">
		Anmeldung fehlgeschlagen
	</string>
	<string name="Quit">
		Beenden
	</string>
	<string name="create_account_url">
		http://join.secondlife.com/?sourceid=[sourceid]
	</string>
	<string name="ViewerDownloadURL">
		http://secondlife.com/download
	</string>
	<string name="LoginFailedViewerNotPermitted">
		Mit dem von Ihnen verwendeten Viewer ist der Zugriff auf Second Life nicht mehr möglich. Laden Sie von den folgenden Seite einen neuen Viewer herunter:
http://firestormviewer.org/downloads

Weitere Informationen finden Sie auf der folgenden FAQ-Seite: 
http://secondlife.com/viewer-access-faq
	</string>
	<string name="LoginIntermediateOptionalUpdateAvailable">
		Optionales Viewer-Update verfügbar: [VERSION]
	</string>
	<string name="LoginFailedRequiredUpdate">
		Erforderliches Viewer-Update: [VERSION]
	</string>
	<string name="LoginFailedAlreadyLoggedIn">
		Dieser Agent ist bereits angemeldet.
	</string>
	<string name="LoginFailedAuthenticationFailed">
		Wir bitten um Entschuldigung! Wir konnten Sie nicht anmelden.
Stellen Sie sicher, dass Sie die richtigen Informationen eingegeben haben:
    * Benutzername (wie robertschmidt12 oder warme.sonne)
    * Kennwort
Stellen Sie außerdem sicher, dass die Umschaltsperre deaktiviert ist.
	</string>
	<string name="LoginFailedPasswordChanged">
		Ihr Kennwort wurde aus Sicherheitsgründen geändert.
Gehen Sie zur Seite „Mein Account“ unter http://secondlife.com/password
und beantworten Sie die Sicherheitsfrage, um Ihr Kennwort zurückzusetzen.
Wir entschuldigen uns für eventuell enstandene Unannehmlichkeiten.
	</string>
	<string name="LoginFailedPasswordReset">
		Aufgrund von Systemänderungen müssen Sie Ihr Kennwort zurücksetzen.
Gehen Sie zur Seite „Mein Account“ unter http://secondlife.com/password
und beantworten Sie die Sicherheitsfrage, um Ihr Kennwort zurückzusetzen.
Wir entschuldigen uns für eventuell enstandene Unannehmlichkeiten.
	</string>
	<string name="LoginFailedEmployeesOnly">
		Second Life ist vorübergehend wegen Wartung geschlossen.
Nur Mitarbeiter können sich anmelden.
Aktuelle Informationen finden Sie unter www.secondlife.com/status.
	</string>
	<string name="LoginFailedPremiumOnly">
		Die Anmeldung bei Second Life ist vorübergehend eingeschränkt, um sicherzustellen, dass Einwohner, die sich bereits inworld aufhalten, das bestmögliche Erlebnis haben.

Benutzer mit kostenlosen Konten können sich während dieses Zeitraums nicht bei Second Life anmelden, damit die Kapazität Benutzern zur Verfügung steht, die ein gebührenpflichtiges Premium-Konto besitzen.
	</string>
	<string name="LoginFailedComputerProhibited">
		Der Zugriff auf Second Life ist von diesem Computer aus nicht möglich.
Wenn Sie der Ansicht sind, dass Sie diese Meldung fälschlicherweise erhalten haben, wenden Sie sich an
support@secondlife.com.
	</string>
	<string name="LoginFailedAcountSuspended">
		Ihr Konto ist erst ab
[TIME] Pacific Time wieder verfügbar.
	</string>
	<string name="LoginFailedAccountDisabled">
		Ihre Anfrage kann derzeit nicht bearbeitet werden.
Wenden Sie sich unter http://secondlife.com/support an den Second Life-Support.
Wenn Sie Ihr Kennwort nicht ändern können, rufen Sie die US-Nummer (866) 476-9763 an.
	</string>
	<string name="LoginFailedTransformError">
		Nicht übereinstimmende Daten bei der Anmeldung festgestellt.
Wenden Sie sich an support@secondlife.com.
	</string>
	<string name="LoginFailedAccountMaintenance">
		An Ihrem Konto werden gerade kleinere Wartungsarbeiten durchgeführt.
Ihr Konto ist erst ab
[TIME] Pacific Time wieder verfügbar.
Wenn Sie der Ansicht sind, dass Sie diese Meldung fälschlicherweise erhalten haben, wenden Sie sich an support@secondlife.com.
	</string>
	<string name="LoginFailedPendingLogoutFault">
		Abmeldeanforderung führte zu einem Simulatorfehler.
	</string>
	<string name="LoginFailedPendingLogout">
		Das System meldet Sie gerade ab.
Ihr Konto ist erst ab
[TIME] Pacific Time wieder verfügbar.
	</string>
	<string name="LoginFailedUnableToCreateSession">
		Es kann keine gültige Sitzung erstellt werden.
	</string>
	<string name="LoginFailedUnableToConnectToSimulator">
		Es kann keine Simulatorverbindung hergestellt werden.
	</string>
	<string name="LoginFailedRestrictedHours">
		Mit Ihrem Konto ist der Zugriff auf Second Life
nur zwischen [START] und [END] Pacific Time möglich.
Schauen Sie während dieses Zeitraums vorbei.
Wenn Sie der Ansicht sind, dass Sie diese Meldung fälschlicherweise erhalten haben, wenden Sie sich an support@secondlife.com.
	</string>
	<string name="LoginFailedIncorrectParameters">
		Falsche Parameter.
Wenn Sie der Ansicht sind, dass Sie diese Meldung fälschlicherweise erhalten haben, wenden Sie sich an support@secondlife.com.
	</string>
	<string name="LoginFailedFirstNameNotAlphanumeric">
		Vorname muss alphanumerisch sein.
Wenn Sie der Ansicht sind, dass Sie diese Meldung fälschlicherweise erhalten haben, wenden Sie sich an support@secondlife.com.
	</string>
	<string name="LoginFailedLastNameNotAlphanumeric">
		Nachname muss alphanumerisch sein.
Wenn Sie der Ansicht sind, dass Sie diese Meldung fälschlicherweise erhalten haben, wenden Sie sich an support@secondlife.com.
	</string>
	<string name="LogoutFailedRegionGoingOffline">
		Die Region wird gerade offline geschaltet.
Warten Sie kurz und versuchen Sie dann noch einmal, sich anzumelden.
	</string>
	<string name="LogoutFailedAgentNotInRegion">
		Agent nicht in Region.
Warten Sie kurz und versuchen Sie dann noch einmal, sich anzumelden.
	</string>
	<string name="LogoutFailedPendingLogin">
		Die Region war gerade dabei, eine andere Sitzung anzumelden.
Warten Sie kurz und versuchen Sie dann noch einmal, sich anzumelden.
	</string>
	<string name="LogoutFailedLoggingOut">
		Die Region war gerade dabei, die vorherige Sitzung abzumelden.
Warten Sie kurz und versuchen Sie dann noch einmal, sich anzumelden.
	</string>
	<string name="LogoutFailedStillLoggingOut">
		Die Region ist noch immer dabei, die vorherige Sitzung abzumelden.
Warten Sie kurz und versuchen Sie dann noch einmal, sich anzumelden.
	</string>
	<string name="LogoutSucceeded">
		Die Region hat soeben die letzte Sitzung abgemeldet.
Warten Sie kurz und versuchen Sie dann noch einmal, sich anzumelden.
	</string>
	<string name="LogoutFailedLogoutBegun">
		Die Region hat den Abmeldevorgang gestartet.
Warten Sie kurz und versuchen Sie dann noch einmal, sich anzumelden.
	</string>
	<string name="LoginFailedLoggingOutSession">
		Das System hat begonnen, Ihre letzte Sitzung abzumelden.
Warten Sie kurz und versuchen Sie dann noch einmal, sich anzumelden.
	</string>
	<string name="AgentLostConnection">
		In dieser Region kann es zu Problemen kommen.  Bitte überprüfen Sie Ihre Internetverbindung.
	</string>
	<string name="SavingSettings">
		Ihr Einstellungen werden gespeichert...
	</string>
	<string name="LoggingOut">
		Abmeldung erfolgt...
	</string>
	<string name="ShuttingDown">
		Programm wird beendet...
	</string>
	<string name="YouHaveBeenDisconnected">
		Die Verbindung zu der Region ist abgebrochen.
	</string>
	<string name="SentToInvalidRegion">
		Sie wurden in eine ungültige Region geschickt.
	</string>
	<string name="TestingDisconnect">
		Verbindungsabbruch wird getestet
	</string>
	<string name="SocialFacebookConnecting">
		Verbinde mit Facebook...
	</string>
	<string name="SocialFacebookPosting">
		Poste...
	</string>
	<string name="SocialFacebookDisconnecting">
		Trenne Verbindung zu Facebook...
	</string>
	<string name="SocialFacebookErrorConnecting">
		Problem beim Verbinden mit Facebook
	</string>
	<string name="SocialFacebookErrorPosting">
		Problem beim Posten auf Facebook
	</string>
	<string name="SocialFacebookErrorDisconnecting">
		Problem beim Trennen der Verbindung zu Facebook
	</string>
	<string name="SocialFlickrConnecting">
		Verbinden mit Flickr...
	</string>
	<string name="SocialFlickrPosting">
		Posten...
	</string>
	<string name="SocialFlickrDisconnecting">
		Flickr-Verbindung wird getrennt...
	</string>
	<string name="SocialFlickrErrorConnecting">
		Problem beim Verbinden mit Flickr
	</string>
	<string name="SocialFlickrErrorPosting">
		Problem beim Posten auf Flickr
	</string>
	<string name="SocialFlickrErrorDisconnecting">
		Problem beim Trennen der Flickr-Verbindung
	</string>
	<string name="SocialTwitterConnecting">
		Verbinden mit Twitter...
	</string>
	<string name="SocialTwitterPosting">
		Posten...
	</string>
	<string name="SocialTwitterDisconnecting">
		Twitter-Verbindung wird getrennt...
	</string>
	<string name="SocialTwitterErrorConnecting">
		Problem beim Verbinden mit Twitter
	</string>
	<string name="SocialTwitterErrorPosting">
		Problem beim Posten auf Twitter
	</string>
	<string name="SocialTwitterErrorDisconnecting">
		Problem beim Trennen der Twitter-Verbindung
	</string>
	<string name="BlackAndWhite">
		Schwarzweiß
	</string>
	<string name="Colors1970">
		Farben der Siebziger Jahre
	</string>
	<string name="Intense">
		Intensiv
	</string>
	<string name="Newspaper">
		Zeitungspapier
	</string>
	<string name="Sepia">
		Sepia
	</string>
	<string name="Spotlight">
		Spotlight
	</string>
	<string name="Video">
		Video
	</string>
	<string name="Autocontrast">
		Autokontrast
	</string>
	<string name="LensFlare">
		Blendenfleck
	</string>
	<string name="Miniature">
		Miniatur
	</string>
	<string name="Toycamera">
		Spielzeugkamera
	</string>
	<string name="Antique">
		Antik
	</string>
	<string name="Badtrip">
		Bad Trip
	</string>
	<string name="Blownhighlights">
		Verstärktes Glanzlicht
	</string>
	<string name="Softfocus">
		Weicher Fokus
	</string>
	<string name="Brighten">
		Aufhellen
	</string>
	<string name="Cartoon">
		Cartoon
	</string>
	<string name="Darken">
		Abdunkeln
	</string>
	<string name="Edges">
		Leuchtende Kanten
	</string>
	<string name="Focus">
		Zentraler Focus
	</string>
	<string name="Heatwave">
		Hitzewelle
	</string>
	<string name="Julesverne">
		Jules Verne
	</string>
	<string name="Lightleak">
		Licht-Leck
	</string>
	<string name="Linearize">
		Linearisieren
	</string>
	<string name="Negative">
		Negativ
	</string>
	<string name="Overcast">
		Trüben
	</string>
	<string name="Posterize">
		Posterisieren
	</string>
	<string name="Rotatecolors180">
		Farbverschiebung
	</string>
	<string name="Sharpen">
		Schärfen
	</string>
	<string name="Thematrix">
		Die Matrix
	</string>
	<string name="TooltipPerson">
		Person
	</string>
	<string name="TooltipNoName">
		(namenlos)
	</string>
	<string name="TooltipOwner">
		Eigentümer:
	</string>
	<string name="TooltipPublic">
		Öffentlich
	</string>
	<string name="TooltipIsGroup">
		(Gruppe)
	</string>
	<string name="TooltipForSaleL$">
		Zum Verkauf: [AMOUNT] L$
	</string>
	<string name="TooltipFlagGroupBuild">
		Gruppenbau
	</string>
	<string name="TooltipFlagNoBuild">
		Bauen aus
	</string>
	<string name="TooltipFlagNoEdit">
		Editieren aus
	</string>
	<string name="TooltipFlagNotSafe">
		Unsicher
	</string>
	<string name="TooltipFlagNoFly">
		Fliegen aus
	</string>
	<string name="TooltipFlagGroupScripts">
		Gruppenskripte
	</string>
	<string name="TooltipFlagNoScripts">
		Skripte aus
	</string>
	<string name="TooltipFlagScript">
		Skript
	</string>
	<string name="TooltipFlagPhysics">
		Physik
	</string>
	<string name="TooltipFlagTouch">
		Berühren
	</string>
	<string name="TooltipFlagL$">
		L$
	</string>
	<string name="TooltipFlagDropInventory">
		Inventar fallen lassen
	</string>
	<string name="TooltipFlagPhantom">
		Phantom
	</string>
	<string name="TooltipFlagTemporary">
		Temporär
	</string>
	<string name="TooltipPrimCount">
		Primitive: [COUNT]
	</string>
	<string name="TooltipPrimEquivalent">
		, Auswirkung auf Land: [PEWEIGHT] PE
	</string>
	<string name="TooltipPrimEquivalentLoading">
		, bestimme Auswirkung auf Land...
	</string>
	<string name="TooltipPrimEquivalentUnavailable">
		, Auswirkung auf Land nicht verfügbar
	</string>
	<string name="TooltipDistance">
		Entfernung: [DISTANCE] m
	</string>
	<string name="TooltipPosition">
		Position: [POSITION]
	</string>
	<string name="TooltipLand">
		Land:
	</string>
	<string name="TooltipMustSingleDrop">
		Sie können nur ein einzelnes Objekt hierher ziehen
	</string>
	<string name="TooltipTooManyWearables">
		Sie können keinen Ordner tragen, der mehr als [AMOUNT] Elemente enthält.  Sie können diesen Höchstwert unter „Erweitert“ &gt; „Debug-Einstellungen anzeigen“ &gt; „WearFolderLimit“ ändern.
	</string>
	<string name="TooltipPrice" value="[AMOUNT] L$"/>
	<string name="TooltipOutboxDragToWorld">
		Sie können keine Objekte aus dem Marktplatz-Auflistungsordner rezzen
	</string>
	<string name="TooltipOutboxWorn">
		Sie können Objekte, die Sie tragen, nicht in den Marktplatz-Auflistungsordner stellen
	</string>
	<string name="TooltipOutboxFolderLevels">
		Tiefe der verschachtelten Ordner überschreitet [AMOUNT]. Reduzieren Sie die Ordnertiefe. Verpacken Sie ggf. einige Artikel.
	</string>
	<string name="TooltipOutboxTooManyFolders">
		Anzahl von Unterordnern überschreitet [AMOUNT]. Reduzieren Sie die Anzahl von Ordnern in Ihrer Auflistung. Verpacken Sie ggf. einige Artikel.
	</string>
	<string name="TooltipOutboxTooManyObjects">
		Anzahl von Objekten überschreitet [AMOUNT]. Um mehr als [AMOUNT] Objekte in einer Auflistung verkaufen zu können, müssen Sie einige davon verpacken.
	</string>
	<string name="TooltipOutboxTooManyStockItems">
		Anzahl von Bestandsobjekten überschreitet [AMOUNT].
	</string>
	<string name="TooltipOutboxCannotDropOnRoot">
		Sie können Objekte oder Ordner nur in der Registerkarte „Alle“ oder „Nicht verknüpft“ ablegen. Wählen Sie diese Registerkarte aus und verschieben Sie Ihre Objekte bzw. Ordner noch einmal.
	</string>
	<string name="TooltipOutboxNoTransfer">
		Mindestens eines dieser Objekte kann nicht verkauft oder übertragen werden
	</string>
	<string name="TooltipOutboxNotInInventory">
		Sie können nur Objekte aus Ihrem Inventar in den Marktplatz einstellen
	</string>
	<string name="TooltipOutboxLinked">
		Sie können keine verknüpften Objekte oder Ordner in den Marktplatz einstellen
	</string>
	<string name="TooltipOutboxCallingCard">
		Sie können Visitenkarten nicht in den Marktplatz einstellen
	</string>
	<string name="TooltipOutboxDragActive">
		Sie können keine gelistete Auflistung entfernen
	</string>
	<string name="TooltipOutboxCannotMoveRoot">
		Der Stammordner mit Marktplatz-Auflistungen kann nicht verschoben werden.
	</string>
	<string name="TooltipOutboxMixedStock">
		Alle Objekte in einem Bestandsordner müssen vom gleichen Typ sein und die gleiche Berechtigung haben
	</string>
	<string name="TooltipDragOntoOwnChild">
		Sie können einen Ordner nicht in einen seiner untergeordneten Ordner verschieben
	</string>
	<string name="TooltipDragOntoSelf">
		Sie können einen Ordner nicht in sich selbst verschieben
	</string>
	<string name="TooltipHttpUrl">
		Anklicken, um Webseite anzuzeigen
	</string>
	<string name="TooltipSLURL">
		Anklicken, um Informationen zu diesem Standort anzuzeigen
	</string>
	<string name="TooltipAgentUrl">
		Anklicken, um das Profil dieses Einwohners anzuzeigen
	</string>
	<string name="TooltipAgentInspect">
		Mehr über diesen Einwohner
	</string>
	<string name="TooltipAgentMute">
		Klicken, um diesen Einwohner stummzuschalten
	</string>
	<string name="TooltipAgentUnmute">
		Klicken, um diesen Einwohner freizuschalten
	</string>
	<string name="TooltipAgentIM">
		Klicken, um diesem Einwohner eine IM zu schicken.
	</string>
	<string name="TooltipAgentPay">
		Klicken, um diesen Einwohner zu bezahlen
	</string>
	<string name="TooltipAgentOfferTeleport">
		Klicken, um diesem Einwohner einen Teleport anzubieten.
	</string>
	<string name="TooltipAgentRequestFriend">
		Klicken, um diesem Einwohner ein Freundschaftsangebot zu schicken.
	</string>
	<string name="TooltipGroupUrl">
		Anklicken, um Beschreibung der Gruppe anzuzeigen
	</string>
	<string name="TooltipEventUrl">
		Anklicken, um Beschreibung der Veranstaltung anzuzeigen
	</string>
	<string name="TooltipClassifiedUrl">
		Anklicken, um diese Anzeige anzuzeigen
	</string>
	<string name="TooltipParcelUrl">
		Anklicken, um Beschreibung der Parzelle anzuzeigen
	</string>
	<string name="TooltipTeleportUrl">
		Anklicken, um zu diesem Standort zu teleportieren
	</string>
	<string name="TooltipObjectIMUrl">
		Anklicken, um Beschreibung des Objekts anzuzeigen
	</string>
	<string name="TooltipMapUrl">
		Klicken, um diese Position auf der Karte anzuzeigen
	</string>
	<string name="TooltipSLAPP">
		Anklicken, um Befehl secondlife:// auszuführen
	</string>
	<string name="CurrentURL" value=" CurrentURL: [CurrentURL]"/>
	<string name="SLurlLabelTeleport">
		Teleportieren nach
	</string>
	<string name="SLurlLabelShowOnMap">
		Karte anzeigen für
	</string>
	<string name="SLappAgentMute">
		Stummschalten
	</string>
	<string name="SLappAgentUnmute">
		Stummschaltung aufheben
	</string>
	<string name="SLappAgentIM">
		IM
	</string>
	<string name="SLappAgentPay">
		Bezahlen
	</string>
	<string name="SLappAgentOfferTeleport">
		Teleportangebot an
	</string>
	<string name="SLappAgentRequestFriend">
		Freundschaftsangebot
	</string>
	<string name="SLappAgentRemoveFriend">
		Entfernen von Freunden
	</string>
	<string name="BUTTON_CLOSE_DARWIN">
		Schließen (⌘W)
	</string>
	<string name="BUTTON_CLOSE_WIN">
		Schließen (Strg+W)
	</string>
	<string name="BUTTON_CLOSE_CHROME">
		Schließen
	</string>
	<string name="BUTTON_RESTORE">
		Wiederherstellen
	</string>
	<string name="BUTTON_MINIMIZE">
		Minimieren
	</string>
	<string name="BUTTON_TEAR_OFF">
		Abnehmen
	</string>
	<string name="BUTTON_DOCK">
		Andocken
	</string>
	<string name="BUTTON_HELP">
		Hilfe anzeigen
	</string>
	<string name="BUTTON_SNOOZE">
		Temporär unterdrücken
	</string>
	<string name="Searching">
		Suchen...
	</string>
	<string name="NoneFound">
		Nicht gefunden.
	</string>
	<string name="RetrievingData">
		Laden...
	</string>
	<string name="ReleaseNotes">
		Versionshinweise
	</string>
	<!--
	<string name="RELEASE_NOTES_BASE_URL">
		http://wiki.secondlife.com/wiki/Release_Notes/
	</string>
	-->
	<string name="LoadingData">
		Wird geladen...
	</string>
	<string name="ProtectedFolder">
		geschützt
	</string>
	<string name="AvatarNameNobody">
		(niemand)
	</string>
	<string name="AvatarNameWaiting">
		(Wird geladen...)
	</string>
	<string name="AvatarNameMultiple">
		(mehrere)
	</string>
	<string name="GroupNameNone">
		(keiner)
	</string>
	<string name="AvalineCaller">
		Avaline-Anfrufer [ORDER]
	</string>
	<string name="AssetErrorNone">
		Kein Fehler
	</string>
	<string name="AssetErrorRequestFailed">
		Asset-Anforderung: fehlgeschlagen
	</string>
	<string name="AssetErrorNonexistentFile">
		Asset-Anforderung: Datei existiert nicht
	</string>
	<string name="AssetErrorNotInDatabase">
		Asset-Anforderung: Asset in Datenbank nicht gefunden
	</string>
	<string name="AssetErrorEOF">
		Ende der Datei
	</string>
	<string name="AssetErrorCannotOpenFile">
		Datei kann nicht geöffnet werden
	</string>
	<string name="AssetErrorFileNotFound">
		Datei nicht gefunden
	</string>
	<string name="AssetErrorTCPTimeout">
		Zeitüberschreitung bei Dateiübertragung
	</string>
	<string name="AssetErrorCircuitGone">
		Verbindung verloren
	</string>
	<string name="AssetErrorPriceMismatch">
		Viewer und Server sind sich nicht über Preis einig
	</string>
	<string name="AssetErrorUnknownStatus">
		Status unbekannt
	</string>
	<string name="texture">
		Textur
	</string>
	<string name="sound">
		Sound
	</string>
	<string name="calling card">
		Visitenkarte
	</string>
	<string name="landmark">
		Landmarke
	</string>
	<string name="legacy script">
		Skript (veraltet)
	</string>
	<string name="clothing">
		Kleidung
	</string>
	<string name="object">
		Objekt
	</string>
	<string name="note card">
		Notizkarte
	</string>
	<string name="folder">
		Ordner
	</string>
	<string name="root">
		Hauptverzeichnis
	</string>
	<string name="lsl2 script">
		LSL2 Skript
	</string>
	<string name="lsl bytecode">
		LSL Bytecode
	</string>
	<string name="tga texture">
		tga-Textur
	</string>
	<string name="body part">
		Körperteil
	</string>
	<string name="snapshot">
		Foto
	</string>
	<string name="lost and found">
		Fundbüro
	</string>
	<string name="targa image">
		targa-Bild
	</string>
	<string name="trash">
		Papierkorb
	</string>
	<string name="jpeg image">
		jpeg-Bild
	</string>
	<string name="animation">
		Animation
	</string>
	<string name="gesture">
		Geste
	</string>
	<string name="simstate">
		simstate
	</string>
	<string name="favorite">
		Favoriten
	</string>
	<string name="symbolic link">
		Link
	</string>
	<string name="symbolic folder link">
		Link zu Ordner
	</string>
	<string name="mesh">
		mesh
	</string>
	<string name="AvatarEditingAppearance">
		(Aussehen wird bearbeitet)
	</string>
	<string name="AvatarAway">
		Abwesend
	</string>
	<string name="AvatarDoNotDisturb">
		Nicht stören
	</string>
	<string name="AvatarMuted">
		Ignoriert
	</string>
	<string name="anim_express_afraid">
		Ängstlich
	</string>
	<string name="anim_express_anger">
		Verärgert
	</string>
	<string name="anim_away">
		Abwesend
	</string>
	<string name="anim_backflip">
		Rückwärtssalto
	</string>
	<string name="anim_express_laugh">
		Lachkrampf
	</string>
	<string name="anim_express_toothsmile">
		Grinsen
	</string>
	<string name="anim_blowkiss">
		Kusshand
	</string>
	<string name="anim_express_bored">
		Gelangweilt
	</string>
	<string name="anim_bow">
		Verbeugen
	</string>
	<string name="anim_clap">
		Klatschen
	</string>
	<string name="anim_courtbow">
		Diener
	</string>
	<string name="anim_express_cry">
		Weinen
	</string>
	<string name="anim_dance1">
		Tanz 1
	</string>
	<string name="anim_dance2">
		Tanz 2
	</string>
	<string name="anim_dance3">
		Tanz 3
	</string>
	<string name="anim_dance4">
		Tanz 4
	</string>
	<string name="anim_dance5">
		Tanz 5
	</string>
	<string name="anim_dance6">
		Tanz 6
	</string>
	<string name="anim_dance7">
		Tanz 7
	</string>
	<string name="anim_dance8">
		Tanz 8
	</string>
	<string name="anim_express_disdain">
		Verachten
	</string>
	<string name="anim_drink">
		Trinken
	</string>
	<string name="anim_express_embarrased">
		Verlegen
	</string>
	<string name="anim_angry_fingerwag">
		Drohen
	</string>
	<string name="anim_fist_pump">
		Faust pumpen
	</string>
	<string name="anim_yoga_float">
		Yogaflieger
	</string>
	<string name="anim_express_frown">
		Stirnrunzeln
	</string>
	<string name="anim_impatient">
		Ungeduldig
	</string>
	<string name="anim_jumpforjoy">
		Freudensprung
	</string>
	<string name="anim_kissmybutt">
		LMA
	</string>
	<string name="anim_express_kiss">
		Küssen
	</string>
	<string name="anim_laugh_short">
		Lachen
	</string>
	<string name="anim_musclebeach">
		Posen
	</string>
	<string name="anim_no_unhappy">
		Nein (Bedauernd)
	</string>
	<string name="anim_no_head">
		Nein
	</string>
	<string name="anim_nyanya">
		Ällabätsch
	</string>
	<string name="anim_punch_onetwo">
		Eins-Zwei-Punch
	</string>
	<string name="anim_express_open_mouth">
		Mund offen
	</string>
	<string name="anim_peace">
		Friede
	</string>
	<string name="anim_point_you">
		Auf anderen zeigen
	</string>
	<string name="anim_point_me">
		Auf mich zeigen
	</string>
	<string name="anim_punch_l">
		Linker Haken
	</string>
	<string name="anim_punch_r">
		Rechter Haken
	</string>
	<string name="anim_rps_countdown">
		SSP zählen
	</string>
	<string name="anim_rps_paper">
		SSP Papier
	</string>
	<string name="anim_rps_rock">
		SSP Stein
	</string>
	<string name="anim_rps_scissors">
		SSP Schere
	</string>
	<string name="anim_express_repulsed">
		Angewidert
	</string>
	<string name="anim_kick_roundhouse_r">
		Rundkick
	</string>
	<string name="anim_express_sad">
		Traurig
	</string>
	<string name="anim_salute">
		Salutieren
	</string>
	<string name="anim_shout">
		Rufen
	</string>
	<string name="anim_express_shrug">
		Schulterzucken
	</string>
	<string name="anim_express_smile">
		Lächeln
	</string>
	<string name="anim_smoke_idle">
		Zigarette halten
	</string>
	<string name="anim_smoke_inhale">
		Rauchen
	</string>
	<string name="anim_smoke_throw_down">
		Zigarette wegwerfen
	</string>
	<string name="anim_express_surprise">
		Überraschung
	</string>
	<string name="anim_sword_strike_r">
		Schwerthieb
	</string>
	<string name="anim_angry_tantrum">
		Wutanfall
	</string>
	<string name="anim_express_tongue_out">
		Zunge rausstrecken
	</string>
	<string name="anim_hello">
		Winken
	</string>
	<string name="anim_whisper">
		Flüstern
	</string>
	<string name="anim_whistle">
		Pfeifen
	</string>
	<string name="anim_express_wink">
		Zwinkern
	</string>
	<string name="anim_wink_hollywood">
		Zwinkern (Hollywood)
	</string>
	<string name="anim_express_worry">
		Sorgenvoll
	</string>
	<string name="anim_yes_happy">
		Ja (Erfreut)
	</string>
	<string name="anim_yes_head">
		Ja
	</string>
	<string name="multiple_textures">
		Mehrfach
	</string>
	<string name="use_texture">
		Textur verwenden
	</string>
	<string name="manip_hint1">
		Zum Einrasten Mauscursor
	</string>
	<string name="manip_hint2">
		über Lineal bewegen
	</string>
	<string name="texture_loading">
		Wird geladen...
	</string>
	<string name="worldmap_offline">
		Offline
	</string>
	<string name="worldmap_item_tooltip_format">
		[PRICE] L$ für [AREA] m² ([SQMPRICE] L$/m²)
	</string>
	<string name="worldmap_results_none_found">
		Nicht gefunden.
	</string>
	<string name="worldmap_agent_position">
		Sie sind hier
	</string>
	<string name="minimap_distance">
		(Entfernung: [DISTANCE] m)
	</string>
	<string name="minimap_no_focus">
		Die Kamera konnte nicht auf den Einwohner fokussiert werden, da er sich außerhalb der Draw Distance befindet.
	</string>
	<string name="Ok">
		OK
	</string>
	<string name="Premature end of file">
		Unvollständige Datei
	</string>
	<string name="ST_NO_JOINT">
		HAUPTVERZEICHNIS oder VERBINDUNG nicht gefunden.
	</string>
	<string name="no_name_object">
		(namenlos)
	</string>
	<string name="NearbyChatTitle">
		Chat in der Nähe
	</string>
	<string name="NearbyChatLabel">
		(Chat in der Nähe)
	</string>
	<string name="whisper">
		flüstert:
	</string>
	<string name="shout">
		ruft:
	</string>
	<string name="ringing">
		Verbindung mit In-Welt-Voice-Chat...
	</string>
	<string name="connected">
		Verbunden
	</string>
	<string name="unavailable">
		Der aktuelle Standort unterstützt keine Voice-Kommunikation
	</string>
	<string name="hang_up">
		Verbindung mit In-Welt-Voice-Chat getrennt
	</string>
	<string name="reconnect_nearby">
		Sie werden nun wieder mit dem Chat in Ihrer Nähe verbunden
	</string>
	<string name="ScriptQuestionCautionChatGranted">
		Dem Objekt „[OBJECTNAME]“, ein Objekt von „[OWNERNAME]“, in [REGIONNAME] [REGIONPOS], wurde folgende Berechtigung erteilt: [PERMISSIONS].
	</string>
	<string name="ScriptQuestionCautionChatDenied">
		Dem Objekt „[OBJECTNAME]“, ein Objekt von „[OWNERNAME]“, in [REGIONNAME] [REGIONPOS], wurde folgende Berechtigung verweigert: [PERMISSIONS].
	</string>
	<string name="AdditionalPermissionsRequestHeader">
		Falls Sie den Zugriff auf Ihr Konto erlauben, erlauben Sie dem Objekt ebenfalls:
	</string>
	<string name="ScriptTakeMoney">
		Linden-Dollar (L$) von Ihnen nehmen
	</string>
	<string name="ActOnControlInputs">
		Steuerung festlegen
	</string>
	<string name="RemapControlInputs">
		Steuerung neu zuweisen
	</string>
	<string name="AnimateYourAvatar">
		Avatar animieren
	</string>
	<string name="AttachToYourAvatar">
		An Avatar anhängen
	</string>
	<string name="ReleaseOwnership">
		Eigentum aufgeben und öffentlich machen
	</string>
	<string name="LinkAndDelink">
		Mit Objekten verknüpfen und davon trennen
	</string>
	<string name="AddAndRemoveJoints">
		Verbindungen zu anderen Objekten hinzufügen und entfernen
	</string>
	<string name="ChangePermissions">
		Berechtigungen ändern
	</string>
	<string name="TrackYourCamera">
		Kameraverfolgung aktivieren
	</string>
	<string name="ControlYourCamera">
		Kamerasteuerung übernehmen
	</string>
	<string name="TeleportYourAgent">
		Sie teleportieren
	</string>
	<string name="NotConnected">
		Nicht verbunden
	</string>
	<string name="AgentNameSubst">
		(Sie)
	</string>
<<<<<<< HEAD
	<string name="JoinAnExperience"/>
	<string name="ManageEstateSilently">
		Grundbesitz leise verwalten
	</string>
	<string name="ChangeYourDefaultAnimations">
		Ihre Standardanimationen ändern
	</string>
	<string name="SnapshotSavedToDisk">
		Schnappschuss gespeichert: [FILENAME]
	</string>
=======
	<string name="JoinAnExperience"/><!-- intentionally blank -->
>>>>>>> 4ac031a8
	<string name="SilentlyManageEstateAccess">
		Beim Verwalten von Grundbesitzzugangslisten Warnhinweise unterdrücken
	</string>
	<string name="OverrideYourAnimations">
		Ihre Standardanimationen ersetzen
	</string>
	<string name="ScriptReturnObjects">
		Objekte in Ihrem Namen zurückgeben
	</string>
	<string name="UnknownScriptPermission">
		(unbekannt)!
	</string>
	<string name="SIM_ACCESS_PG">
		Generell
	</string>
	<string name="SIM_ACCESS_MATURE">
		Moderat
	</string>
	<string name="SIM_ACCESS_ADULT">
		Adult
	</string>
	<string name="SIM_ACCESS_DOWN">
		Offline
	</string>
	<string name="SIM_ACCESS_MIN">
		Unbekannt
	</string>
	<string name="land_type_unknown">
		(unbekannt)
	</string>
	<string name="Estate / Full Region">
		Grundstück / Vollständige Region
	</string>
	<string name="Estate / Homestead">
		Grundbesitz/Homestead
	</string>
	<string name="Mainland / Homestead">
		Mainland/Homestead
	</string>
	<string name="Mainland / Full Region">
		Mainland / Vollständige Region
	</string>
	<string name="all_files">
		Alle Dateien
	</string>
	<string name="sound_files">
		Sounds
	</string>
	<string name="animation_files">
		Animationen
	</string>
	<string name="image_files">
		Bilder
	</string>
	<string name="save_file_verb">
		Speichern
	</string>
	<string name="load_file_verb">
		Laden
	</string>
	<string name="targa_image_files">
		Targa-Bilder
	</string>
	<string name="bitmap_image_files">
		Bitmap-Bilder
	</string>
	<string name="png_image_files">
		PNG-Bilder
	</string>
	<string name="save_texture_image_files">
		Targa- oder PNG-Bilder
	</string>
	<string name="avi_movie_file">
		AVI-Filmdatei
	</string>
	<string name="xaf_animation_file">
		XAF Anim-Datei
	</string>
	<string name="xml_file">
		XML-Datei
	</string>
	<string name="raw_file">
		RAW-Datei
	</string>
	<string name="compressed_image_files">
		Komprimierte Bilder
	</string>
	<string name="load_files">
		Dateien laden
	</string>
	<string name="choose_the_directory">
		Verzeichnis auswählen
	</string>
	<string name="script_files">
		Skripte
	</string>
	<string name="dictionary_files">
		Wörterbücher
	</string>
	<string name="backup_files">
		Objekt-Sicherungen
	</string>
	<string name="collada_files">
		COLLADA-Modelle
	</string>
	<string name="csv_files">
		Komma-separierte Werte
	</string>
	<string name="recompile_script_verb">
		Rekompilieren
	</string>
	<string name="AvatarSetNotAutorespond">
		Automatische Antwort AUS
	</string>
	<string name="AvatarSetAutorespond">
		Automatische Antwort
	</string>
	<string name="AvatarSetNotAutorespondNonFriends">
		Automatische Antwort an Nicht-Freunde AUS
	</string>
	<string name="AvatarSetAutorespondNonFriends">
		Automatische Antwort an Nicht-Freunde
	</string>
	<string name="shape">
		Form
	</string>
	<string name="skin">
		Haut
	</string>
	<string name="hair">
		Haare
	</string>
	<string name="eyes">
		Augen
	</string>
	<string name="shirt">
		Hemd
	</string>
	<string name="pants">
		Hose
	</string>
	<string name="shoes">
		Schuhe
	</string>
	<string name="socks">
		Socken
	</string>
	<string name="jacket">
		Jacke
	</string>
	<string name="gloves">
		Handschuhe
	</string>
	<string name="undershirt">
		Unterhemd
	</string>
	<string name="underpants">
		Unterhose
	</string>
	<string name="skirt">
		Rock
	</string>
	<string name="alpha">
		Alpha
	</string>
	<string name="tattoo">
		Tätowierung
	</string>
	<string name="physics">
		Physik
	</string>
	<string name="invalid">
		ungültig
	</string>
	<string name="none">
		keine
	</string>
	<string name="shirt_not_worn">
		Hemd nicht getragen
	</string>
	<string name="pants_not_worn">
		Hosen nicht getragen
	</string>
	<string name="shoes_not_worn">
		Schuhe nicht getragen
	</string>
	<string name="socks_not_worn">
		Socken nicht getragen
	</string>
	<string name="jacket_not_worn">
		Jacke nicht getragen
	</string>
	<string name="gloves_not_worn">
		Handschuhe nicht getragen
	</string>
	<string name="undershirt_not_worn">
		Unterhemd nicht getragen
	</string>
	<string name="underpants_not_worn">
		Unterhose nicht getragen
	</string>
	<string name="skirt_not_worn">
		Rock nicht getragen
	</string>
	<string name="alpha_not_worn">
		Alpha nicht getragen
	</string>
	<string name="tattoo_not_worn">
		Tätowierung nicht getragen
	</string>
	<string name="physics_not_worn">
		Physik nicht getragen
	</string>
	<string name="invalid_not_worn">
		ungültig
	</string>
	<string name="create_new_shape">
		Neue Form/Gestalt erstellen
	</string>
	<string name="create_new_skin">
		Neue Haut erstellen
	</string>
	<string name="create_new_hair">
		Neue Haare erstellen
	</string>
	<string name="create_new_eyes">
		Neue Augen erstellen
	</string>
	<string name="create_new_shirt">
		Neues Hemd erstellen
	</string>
	<string name="create_new_pants">
		Neue Hose erstellen
	</string>
	<string name="create_new_shoes">
		Neue Schuhe erstellen
	</string>
	<string name="create_new_socks">
		Neue Socken erstellen
	</string>
	<string name="create_new_jacket">
		Neue Jacke erstellen
	</string>
	<string name="create_new_gloves">
		Neue Handschuhe erstellen
	</string>
	<string name="create_new_undershirt">
		Neues Unterhemd erstellen
	</string>
	<string name="create_new_underpants">
		Neue Unterhose erstellen
	</string>
	<string name="create_new_skirt">
		Neuer Rock erstellen
	</string>
	<string name="create_new_alpha">
		Neue Alpha erstellen
	</string>
	<string name="create_new_tattoo">
		Neue Tätowierung erstellen
	</string>
	<string name="create_new_physics">
		Neue Physik erstellen
	</string>
	<string name="create_new_invalid">
		ungültig
	</string>
	<string name="NewWearable">
		Neue/r/s [WEARABLE_ITEM]
	</string>
	<string name="next">
		Weiter
	</string>
	<string name="ok">
		OK
	</string>
	<string name="GroupNotifyGroupNotice">
		Gruppenmitteilung
	</string>
	<string name="GroupNotifyGroupNotices">
		Gruppenmitteilungen
	</string>
	<string name="GroupNotifySentBy">
		Gesendet von
	</string>
	<string name="GroupNotifyAttached">
		Im Anhang:
	</string>
	<string name="GroupNotifyViewPastNotices">
		Alte Mitteilungen anzeigen oder hier Auswahl treffen, um keine Mitteilungen mehr zu erhalten.
	</string>
	<string name="GroupNotifyOpenAttachment">
		Anlage öffnen
	</string>
	<string name="GroupNotifySaveAttachment">
		Siehe Anhang
	</string>
	<string name="GroupNotifySender">
		Gesendet von [SENDER], [GROUPNAME]
	</string>
	<string name="TeleportOffer">
		Teleport-Angebot
	</string>
	<string name="StartUpNotifications">
		Sie haben neue Benachrichtigungen erhalten, während Sie abwesend waren.
	</string>
	<string name="OverflowInfoChannelString">
		Sie haben noch %d weitere Benachrichtigungen
	</string>
	<string name="BodyPartsRightArm">
		Rechter Arm
	</string>
	<string name="BodyPartsHead">
		Kopf
	</string>
	<string name="BodyPartsLeftArm">
		Linker Arm
	</string>
	<string name="BodyPartsLeftLeg">
		Linkes Bein
	</string>
	<string name="BodyPartsTorso">
		Oberkörper
	</string>
	<string name="BodyPartsRightLeg">
		Rechtes Bein
	</string>
	<string name="GraphicsQualityLow">
		Niedrig
	</string>
	<string name="GraphicsQualityMid">
		Mittel
	</string>
	<string name="GraphicsQualityHigh">
		Hoch
	</string>
	<string name="LeaveMouselook">
		ESC drücken, um zur Normalansicht zurückzukehren
	</string>
	<string name="InventoryNoMatchingItems">
		Sie haben nicht das Richtige gefunden? Versuchen Sie es mit der [secondlife:///app/search/all/[SEARCH_TERM] Suche].
	</string>
	<string name="PlacesNoMatchingItems">
		Sie haben nicht das Richtige gefunden? Versuchen Sie es mit der [secondlife:///app/search/places/[SEARCH_TERM] Suche].
	</string>
	<string name="FavoritesNoMatchingItems">
		Landmarke hier hin ziehen, um diese hinzuzufügen.
	</string>
	<string name="MarketplaceNoMatchingItems">
		Keine übereinstimmenden Objekte gefunden. Überprüfen Sie die Schreibweise des Suchbegriffs und versuchen Sie es noch einmal.
	</string>
	<string name="InventoryNoTexture">
		Sie haben keine Kopie dieser Textur in Ihrem Inventar.
	</string>
	<string name="InventoryInboxNoItems">
		Einkäufe aus dem Marktplatz erscheinen hier. Sie können diese dann zur Verwendung in Ihr Inventar ziehen.
	</string>
	<string name="MarketplaceURL">
		https://marketplace.[MARKETPLACE_DOMAIN_NAME]/
	</string>
	<string name="MarketplaceURL_CreateStore">
		http://community.secondlife.com/t5/Deutsche-Knowledge-Base/Verkaufen-von-Artikeln-im-Marktplatz/ta-p/1443499#Section_.3
	</string>
	<string name="MarketplaceURL_Dashboard">
		https://marketplace.[MARKETPLACE_DOMAIN_NAME]/merchants/store/dashboard
	</string>
	<string name="MarketplaceURL_Imports">
		https://marketplace.[MARKETPLACE_DOMAIN_NAME]/merchants/store/imports
	</string>
	<string name="MarketplaceURL_LearnMore">
		https://marketplace.[MARKETPLACE_DOMAIN_NAME]/learn_more
	</string>
	<string name="InventoryOutboxNotMerchantTitle">
		Jeder kann Artikel im Marktplatz verkaufen.
	</string>
	<string name="InventoryOutboxNotMerchantTooltip"/>
	<string name="InventoryOutboxNotMerchant">
		Falls Sie ein Händler werden möchten, müssen Sie einen [[MARKETPLACE_CREATE_STORE_URL] Shop im Marktplatz erstellen].
	</string>
	<string name="InventoryOutboxNoItemsTitle">
		Ihre Outbox ist leer.
	</string>
	<string name="InventoryOutboxNoItemsTooltip"/>
	<string name="InventoryOutboxNoItems">
		Ziehen Sie Ordner in dien Bereich und klicken Sie auf „In Marktplatz übertragen“, um sie im [[MARKETPLACE_DASHBOARD_URL] Marktplatz] zum Verkauf anzubieten.
	</string>
	<string name="InventoryOutboxInitializingTitle">
		Marktplatz wird initialisiert.
	</string>
	<string name="InventoryOutboxInitializing">
		Wir greifen auf Ihr Konto im [[MARKETPLACE_CREATE_STORE_URL] Marktplatz-Laden] zu.
	</string>
	<string name="InventoryOutboxErrorTitle">
		Marktplatzfehler.
	</string>
	<string name="InventoryOutboxError">
		Der [[MARKETPLACE_CREATE_STORE_URL] Marktplatz-Laden] gibt Fehler zurück.
	</string>
	<string name="InventoryMarketplaceError">
		Diese Funktion befindet sich in der Betaphase. Wenn Sie teilnehmen möchten, tragen Sie sich in dieses [http://goo.gl/forms/FCQ7UXkakz Google-Formular] ein.
	</string>
	<string name="InventoryMarketplaceListingsNoItemsTitle">
		Ihr Ordner mit Marktplatz-Auflistungen ist leer.
	</string>
	<string name="InventoryMarketplaceListingsNoItems">
		Ziehen Sie Ordner in diesen Bereich, um sie im [[MARKETPLACE_DASHBOARD_URL] Marktplatz] zum Verkauf anzubieten.
	</string>
	<string name="Marketplace Validation Warning Stock">
		Bestandsordner müssen in einem Versionsordner gespeichert sein
	</string>
	<string name="Marketplace Validation Error Mixed Stock">
		: Fehler: Alle Objekte in einem Bestandsordner müssen kopiergeschützt und vom gleichen Typ sein.
	</string>
	<string name="Marketplace Validation Error Subfolder In Stock">
		: Fehler: Bestandsordner kann keine Unterordner enthalten
	</string>
	<string name="Marketplace Validation Warning Empty">
		: Warnung: Ordner enthält keine Objekte
	</string>
	<string name="Marketplace Validation Warning Create Stock">
		: Warnung: Bestandsordner wird erstellt
	</string>
	<string name="Marketplace Validation Warning Create Version">
		: Warnung: Versionsordner wird erstellt
	</string>
	<string name="Marketplace Validation Warning Move">
		: Warnung: Objekte werden verschoben
	</string>
	<string name="Marketplace Validation Warning Delete">
		: Warnung: Ordnerinhalte wurden in Bestandsordner übertragen; leerer Ordner wird entfernt
	</string>
	<string name="Marketplace Validation Error Stock Item">
		: Fehler: Kopiergeschützte Objekte müssen in einem Bestandsordner gespeichert sein
	</string>
	<string name="Marketplace Validation Warning Unwrapped Item">
		: Warnung: Objekte müssen in einem Versionsordner gespeichert sein
	</string>
	<string name="Marketplace Validation Error">
		: Fehler:
	</string>
	<string name="Marketplace Validation Warning">
		: Warnung:
	</string>
	<string name="Marketplace Validation Error Empty Version">
		: Warnung: Versionsordner muss mindestens 1 Objekt enthalten
	</string>
	<string name="Marketplace Validation Error Empty Stock">
		: Warnung: Bestandsordner muss mindestens 1 Objekt enthalten
	</string>
	<string name="Marketplace Validation No Error">
		Keine Fehler oder Warnungen
	</string>
	<string name="Marketplace Error None">
		Keine Fehler
	</string>
	<string name="Marketplace Error Prefix">
		Fehler:
	</string>
	<string name="Marketplace Error Not Merchant">
		Bevor Sie Artikel in den Marktplatz übertragen können, müssen Sie sich als Händler registrieren (kostenlos).
	</string>
	<string name="Marketplace Error Not Accepted">
		Objekt kann nicht in diesen Ordner verschoben werden.
	</string>
	<string name="Marketplace Error Unsellable Item">
		Dieses Objekt kann nicht im Marktplatz verkauft werden.
	</string>
	<string name="MarketplaceNoID">
		keine Mkt-ID
	</string>
	<string name="MarketplaceLive">
		aufgelistet
	</string>
	<string name="MarketplaceActive">
		aktiv
	</string>
	<string name="MarketplaceMax">
		max.
	</string>
	<string name="MarketplaceStock">
		Bestand
	</string>
	<string name="MarketplaceNoStock">
		ausverkauft
	</string>
	<string name="MarketplaceUpdating">
		Aktualisierung läuft...
	</string>
	<string name="Open landmarks">
		Landmarken öffnen
	</string>
	<string name="Unconstrained">
		Variabel
	</string>
	<string name="no_transfer" value=" (kein Transferieren)"/>
	<string name="no_modify" value=" (kein Bearbeiten)"/>
	<string name="no_copy" value=" (kein Kopieren)"/>
	<string name="worn" value=" (getragen)"/>
	<string name="link" value=" (Link)"/>
	<string name="broken_link" value=" (unvollständiger_Link)"/>
	<string name="LoadingContents">
		Inhalte werden geladen...
	</string>
	<string name="NoContents">
		Keine Inhalte
	</string>
	<string name="WornOnAttachmentPoint" value=" (getragen am [ATTACHMENT_POINT])"/>
	<string name="AttachmentErrorMessage" value="([ATTACHMENT_ERROR])"/>
	<string name="ActiveGesture" value="[GESLABEL] (aktiviert)"/>
	<string name="PermYes">
		Ja
	</string>
	<string name="PermNo">
		Nein
	</string>
	<string name="Chat Message" value="Chat:"/>
	<string name="Sound" value=" Sound:"/>
	<string name="Wait" value=" --- Warten:"/>
	<string name="AnimFlagStop" value=" Animation stoppen:"/>
	<string name="AnimFlagStart" value=" Animation starten:"/>
	<string name="Wave" value=" Winken"/>
	<string name="GestureActionNone" value="Keine"/>
	<string name="HelloAvatar" value=" Hallo Avatar!"/>
	<string name="ViewAllGestures" value="  Alle anzeigen &gt;&gt;"/>
	<string name="GetMoreGestures" value="Mehr &gt;&gt;"/>
	<string name="Animations" value=" Animationen,"/>
	<string name="Calling Cards" value=" Visitenkarten,"/>
	<string name="Clothing" value=" Kleidung,"/>
	<string name="Gestures" value=" Gesten,"/>
	<string name="Landmarks" value=" Landmarken,"/>
	<string name="Notecards" value=" Notizkarten,"/>
	<string name="Objects" value=" Objekte,"/>
	<string name="Scripts" value=" Skripte,"/>
	<string name="Sounds" value=" Sounds,"/>
	<string name="Textures" value=" Texturen,"/>
	<string name="Snapshots" value=" Fotos,"/>
	<string name="No Filters" value="Keine"/>
	<string name="Since Logoff" value=" - Seit Abmeldung"/>
	<string name="InvFolder My Inventory">
		Inventar
	</string>
	<string name="InvFolder Library">
		Bibliothek
	</string>
	<string name="InvFolder Textures">
		Texturen
	</string>
	<string name="InvFolder Sounds">
		Sounds
	</string>
	<string name="InvFolder Calling Cards">
		Visitenkarten
	</string>
	<string name="InvFolder Landmarks">
		Landmarken
	</string>
	<string name="InvFolder Scripts">
		Skripte
	</string>
	<string name="InvFolder Clothing">
		Kleidung
	</string>
	<string name="InvFolder Objects">
		Objekte
	</string>
	<string name="InvFolder Notecards">
		Notizkarten
	</string>
	<string name="InvFolder New Folder">
		Neuer Ordner
	</string>
	<string name="InvFolder Inventory">
		Inventar
	</string>
	<string name="InvFolder Uncompressed Images">
		Unkomprimierte Bilder
	</string>
	<string name="InvFolder Body Parts">
		Körperteile
	</string>
	<string name="InvFolder Trash">
		Papierkorb
	</string>
	<string name="InvFolder Photo Album">
		Fotoalbum
	</string>
	<string name="InvFolder Lost And Found">
		Fundbüro
	</string>
	<string name="InvFolder Uncompressed Sounds">
		Unkomprimierte Sounds
	</string>
	<string name="InvFolder Animations">
		Animationen
	</string>
	<string name="InvFolder Gestures">
		Gesten
	</string>
	<string name="InvFolder favorite">
		Favoriten
	</string>
	<string name="InvFolder Favorites">
		Favoriten
	</string>
	<string name="InvFolder favorites">
		Favoriten
	</string>
	<string name="InvFolder Favorites">
		Meine Favoriten
	</string>
	<string name="InvFolder favorites">
		Meine Favoriten
	</string>
	<string name="InvFolder Current Outfit">
		Aktuelles Outfit
	</string>
	<string name="InvFolder Initial Outfits">
		Ursprüngliche Outfits
	</string>
	<string name="InvFolder My Outfits">
		Outfits
	</string>
	<string name="InvFolder Accessories">
		Zubehör
	</string>
	<string name="InvFolder Meshes">
		Netze
	</string>
	<string name="InvFolder Received Items">
		Erhaltene Artikel
	</string>
	<string name="InvFolder Merchant Outbox">
		Händler-Outbox
	</string>
	<string name="InvFolder Friends">
		Freunde
	</string>
	<string name="InvFolder All">
		Alle
	</string>
	<string name="no_attachments">
		Keine Anhänge getragen
	</string>
	<string name="Attachments remain">
		Anhänge ([COUNT] frei)
	</string>
	<string name="Buy">
		Kaufen
	</string>
	<string name="BuyforL$">
		Kaufen für L$
	</string>
	<string name="Stone">
		Stein
	</string>
	<string name="Metal">
		Metall
	</string>
	<string name="Glass">
		Glas
	</string>
	<string name="Wood">
		Holz
	</string>
	<string name="Flesh">
		Fleisch
	</string>
	<string name="Plastic">
		Plastik
	</string>
	<string name="Rubber">
		Gummi
	</string>
	<string name="Light">
		Hell
	</string>
	<string name="KBShift">
		Umschalt-Taste
	</string>
	<string name="KBCtrl">
		Strg
	</string>
	<string name="Chest">
		Brust
	</string>
	<string name="Skull">
		Schädel
	</string>
	<string name="Left Shoulder">
		Linke Schulter
	</string>
	<string name="Right Shoulder">
		Rechte Schulter
	</string>
	<string name="Left Hand">
		Linke Hand
	</string>
	<string name="Right Hand">
		Rechte Hand
	</string>
	<string name="Left Foot">
		Linker Fuß
	</string>
	<string name="Right Foot">
		Rechter Fuß
	</string>
	<string name="Spine">
		Wirbelsäule
	</string>
	<string name="Pelvis">
		Becken
	</string>
	<string name="Mouth">
		Mund
	</string>
	<string name="Chin">
		Kinn
	</string>
	<string name="Left Ear">
		Linkes Ohr
	</string>
	<string name="Right Ear">
		Rechtes Ohr
	</string>
	<string name="Left Eyeball">
		Linker Augapfel
	</string>
	<string name="Right Eyeball">
		Rechter Augapfel
	</string>
	<string name="Nose">
		Nase
	</string>
	<string name="R Upper Arm">
		R Oberarm
	</string>
	<string name="R Forearm">
		R Unterarm
	</string>
	<string name="L Upper Arm">
		L Oberarm
	</string>
	<string name="L Forearm">
		L Unterarm
	</string>
	<string name="Right Hip">
		Rechte Hüfte
	</string>
	<string name="R Upper Leg">
		R Oberschenkel
	</string>
	<string name="R Lower Leg">
		R Unterschenkel
	</string>
	<string name="Left Hip">
		Linke Hüfte
	</string>
	<string name="L Upper Leg">
		L Oberschenkel
	</string>
	<string name="L Lower Leg">
		L Unterschenkel
	</string>
	<string name="Stomach">
		Bauch
	</string>
	<string name="Left Pec">
		Linke Brust
	</string>
	<string name="Right Pec">
		Rechte Brust
	</string>
	<string name="Neck">
		Hals
	</string>
	<string name="Avatar Center">
		Avatar-Mitte
	</string>
	<string name="Invalid Attachment">
		Ungültige Stelle für Anhang
	</string>
	<string name="ATTACHMENT_MISSING_ITEM">
		Fehler: fehlendes Objekt
	</string>
	<string name="ATTACHMENT_MISSING_BASE_ITEM">
		Fehler: Basisobjekt fehlt
	</string>
	<string name="ATTACHMENT_NOT_ATTACHED">
		Fehler: Objekt ist im aktuellen Outfit, aber nicht angehängt
	</string>
	<string name="YearsMonthsOld">
		[AGEYEARS] [AGEMONTHS]
	</string>
	<string name="YearsOld">
		[AGEYEARS] alt
	</string>
	<string name="MonthsOld">
		[AGEMONTHS] alt
	</string>
	<string name="WeeksOld">
		[AGEWEEKS] alt
	</string>
	<string name="DaysOld">
		[AGEDAYS] alt
	</string>
	<string name="TodayOld">
		Seit heute Mitglied
	</string>
	<string name="AgeYearsA">
		[COUNT] Jahr
	</string>
	<string name="AgeYearsB">
		[COUNT] Jahre
	</string>
	<string name="AgeYearsC">
		[COUNT] Jahre
	</string>
	<string name="AgeMonthsA">
		[COUNT] Monat
	</string>
	<string name="AgeMonthsB">
		[COUNT] Monate
	</string>
	<string name="AgeMonthsC">
		[COUNT] Monate
	</string>
	<string name="AgeWeeksA">
		[COUNT] Woche
	</string>
	<string name="AgeWeeksB">
		[COUNT] Wochen
	</string>
	<string name="AgeWeeksC">
		[COUNT] Wochen
	</string>
	<string name="AgeDaysA">
		[COUNT] Tag
	</string>
	<string name="AgeDaysB">
		[COUNT] Tage
	</string>
	<string name="AgeDaysC">
		[COUNT] Tage
	</string>
	<string name="GroupMembersA">
		[COUNT] Mitglied
	</string>
	<string name="GroupMembersB">
		[COUNT] Mitglieder
	</string>
	<string name="GroupMembersC">
		[COUNT] Mitglieder
	</string>
	<string name="AcctTypeResident">
		Einwohner
	</string>
	<string name="AcctTypeTrial">
		Test
	</string>
	<string name="AcctTypeCharterMember">
		Charta-Mitglied
	</string>
	<string name="AcctTypeEmployee">
		Linden Lab-Mitarbeiter
	</string>
	<string name="PaymentInfoUsed">
		Zahlungsinfo verwendet
	</string>
	<string name="PaymentInfoOnFile">
		Zahlungsinfo archiviert
	</string>
	<string name="NoPaymentInfoOnFile">
		Keine Zahlungsinfo archiviert
	</string>
	<string name="AgeVerified">
		Altersgeprüft
	</string>
	<string name="NotAgeVerified">
		Nicht altersgeprüft
	</string>
	<string name="Center 2">
		Mitte 2
	</string>
	<string name="Top Right">
		Oben rechts
	</string>
	<string name="Top">
		Oben
	</string>
	<string name="Top Left">
		Oben links
	</string>
	<string name="Center">
		Mitte
	</string>
	<string name="Bottom Left">
		Unten links
	</string>
	<string name="Bottom">
		Unten
	</string>
	<string name="Bottom Right">
		Unten rechts
	</string>
	<string name="CompileQueueDownloadedCompiling">
		Heruntergeladen, wird kompiliert
	</string>
	<string name="CompileQueueServiceUnavailable">
		Kein Skriptkompilierungsdienst verfügbar
	</string>
	<string name="CompileQueueScriptNotFound">
		Skript wurde auf Server nicht gefunden.
	</string>
	<string name="CompileQueueProblemDownloading">
		Beim Herunterladen ist ein Problem aufgetreten
	</string>
	<string name="CompileQueueInsufficientPermDownload">
		Unzureichende Rechte zum Herunterladen eines Skripts.
	</string>
	<string name="CompileQueueInsufficientPermFor">
		Unzureichende Berechtigungen für
	</string>
	<string name="CompileQueueUnknownFailure">
		Unbekannter Fehler beim Herunterladen
	</string>
	<string name="CompileQueueTitle">
		Skripte rekompilieren
	</string>
	<string name="CompileQueueStart">
		Rekompilieren
	</string>
	<string name="ResetQueueTitle">
		Skripte zurücksetzen
	</string>
	<string name="ResetQueueStart">
		Zurücksetzen
	</string>
	<string name="RunQueueTitle">
		Skripte ausführen
	</string>
	<string name="RunQueueStart">
		Skript ausführen
	</string>
	<string name="NotRunQueueTitle">
		Skripte anhalten
	</string>
	<string name="NotRunQueueStart">
		Skript anhalten
	</string>
	<string name="DeleteQueueTitle">
		Skripte löschen
	</string>
	<string name="DeleteQueueStart">
		Löschen
	</string>
	<string name="Compiling">
		Kompiliere [NAME]
	</string>
	<string name="CompileSuccessful">
		Kompilieren erfolgreich abgeschlossen!
	</string>
	<string name="CompileSuccessfulSaving">
		Kompilieren erfolgreich abgeschlossen, speichern...
	</string>
	<string name="SaveComplete">
		Speichervorgang abgeschlossen.
	</string>
	<string name="UploadFailed">
		Datei-Upload fehlgeschlagen: [REASON]
	</string>
	<string name="ObjectOutOfRange">
		Skript (Objekt außerhalb des Bereichs)
	</string>
	<string name="GodToolsObjectOwnedBy">
		Objekt [OBJECT], Besitzer [OWNER]
	</string>
	<string name="GroupsNone">
		keine
	</string>
	<string name="CompileNoExperiencePerm">
		Skript „[SCRIPT]“ mit Erlebnis „[EXPERIENCE]“ wird übersprungen.
	</string>
	<string name="Group" value=" (Gruppe)"/>
	<string name="Unknown">
		(unbekannt)
	</string>
	<string name="SummaryForTheWeek" value="Zusammenfassung für diese Woche, beginnend am "/>
	<string name="NextStipendDay" value="Der nächste Stipendium-Tag ist "/>
	<string name="GroupPlanningDate">
		[day,datetime,utc].[mthnum,datetime,utc].[year,datetime,utc]
	</string>
	<string name="GroupIndividualShare" value="                      Gruppenanteil       Einzelanteil"/>
	<string name="GroupColumn" value="Gruppe"/>
	<string name="Balance">
		Kontostand
	</string>
	<string name="Credits">
		Danksagung
	</string>
	<string name="Debits">
		Soll
	</string>
	<string name="Total">
		Gesamtbetrag
	</string>
	<string name="NoGroupDataFound">
		Für Gruppe wurden keine Gruppendaten gefunden
	</string>
	<string name="IMParentEstate">
		parent estate
	</string>
	<string name="IMMainland">
		Mainland
	</string>
	<string name="IMTeen">
		Teen
	</string>
	<string name="Anyone">
		jeder
	</string>
	<string name="RegionInfoError">
		Fehler
	</string>
	<string name="RegionInfoAllEstatesOwnedBy">
		alle Grundbesitze gehören [OWNER]
	</string>
	<string name="RegionInfoAllEstatesYouOwn">
		alle Grundbesitze, die Sie besitzen
	</string>
	<string name="RegionInfoAllEstatesYouManage">
		alle Grundbesitze, die Sie für [OWNER] verwalten
	</string>
	<string name="RegionInfoAllowedResidents">
		Zulässige Einwohner: ([ALLOWEDAGENTS], max [MAXACCESS])
	</string>
	<string name="RegionInfoAllowedGroups">
		Zulässige Gruppen: ([ALLOWEDGROUPS], max [MAXACCESS])
	</string>
	<!-- FS:Ansariel: Estate managers and banned residents strings -->
	<string name="RegionInfoEstateManagers">
		Grundbesitzverwalter: ([ESTATEMANAGERS], max [MAXMANAGERS])
	</string>
	<string name="RegionInfoBannedResidents">
		Verbannte Einwohner: ([BANNEDAGENTS], max [MAXBANNED])
	</string>
	<string name="RegionInfoListTypeAllowedAgents">
		zulässige Einwohner
	</string>
	<string name="RegionInfoListTypeBannedAgents">
		verbannte Einwohner
	</string>
	<!-- END FS:Ansariel: Estate managers and banned residents strings -->
	<string name="ScriptLimitsParcelScriptMemory">
		Parzellenskript-Speicher
	</string>
	<string name="ScriptLimitsParcelsOwned">
		Aufgeführte Parzellen: [PARCELS]
	</string>
	<string name="ScriptLimitsMemoryUsed">
		Verwendeter Speicher: [COUNT] KB von [MAX] KB; [AVAILABLE] KB verfügbar
	</string>
	<string name="ScriptLimitsMemoryUsedSimple">
		Verwendeter Speicher: [COUNT] KB
	</string>
	<string name="ScriptLimitsParcelScriptURLs">
		Parzelleskript-URLs
	</string>
	<string name="ScriptLimitsURLsUsed">
		Verwendete URLs: [COUNT] von [MAX]; [AVAILABLE] verfügbar
	</string>
	<string name="ScriptLimitsURLsUsedSimple">
		Verwendete URLs: [COUNT]
	</string>
	<string name="ScriptLimitsRequestError">
		Fehler bei Informationsabruf
	</string>
	<string name="ScriptLimitsRequestNoParcelSelected">
		Keine Parzellen wurden ausgewählt
	</string>
	<string name="ScriptLimitsRequestWrongRegion">
		Fehler: Skriptinformationen sind nur für Ihre aktuelle Region verfügbar
	</string>
	<string name="ScriptLimitsRequestWaiting">
		Informationen werden abgerufen...
	</string>
	<string name="ScriptLimitsRequestDontOwnParcel">
		Sie sind nicht berechtigt, diese Parzelle zu untersuchen.
	</string>
	<string name="SITTING_ON">
		sitzt auf
	</string>
	<string name="ATTACH_CHEST">
		Brust
	</string>
	<string name="ATTACH_HEAD">
		Kopf
	</string>
	<string name="ATTACH_LSHOULDER">
		Linke Schulter
	</string>
	<string name="ATTACH_RSHOULDER">
		Rechte Schulter
	</string>
	<string name="ATTACH_LHAND">
		Linke Hand
	</string>
	<string name="ATTACH_RHAND">
		Rechte Hand
	</string>
	<string name="ATTACH_LFOOT">
		Linker Fuß
	</string>
	<string name="ATTACH_RFOOT">
		Rechter Fuß
	</string>
	<string name="ATTACH_BACK">
		Hinten
	</string>
	<string name="ATTACH_PELVIS">
		Becken
	</string>
	<string name="ATTACH_MOUTH">
		Mund
	</string>
	<string name="ATTACH_CHIN">
		Kinn
	</string>
	<string name="ATTACH_LEAR">
		Linkes Ohr
	</string>
	<string name="ATTACH_REAR">
		Rechtes Ohr
	</string>
	<string name="ATTACH_LEYE">
		Linkes Auge
	</string>
	<string name="ATTACH_REYE">
		Rechtes Auge
	</string>
	<string name="ATTACH_NOSE">
		Nase
	</string>
	<string name="ATTACH_RUARM">
		Rechter Oberarm
	</string>
	<string name="ATTACH_RLARM">
		Rechter Unterarm
	</string>
	<string name="ATTACH_LUARM">
		Linker Oberarm
	</string>
	<string name="ATTACH_LLARM">
		Linker Unterarm
	</string>
	<string name="ATTACH_RHIP">
		Rechte Hüfte
	</string>
	<string name="ATTACH_RULEG">
		Rechter Oberschenkel
	</string>
	<string name="ATTACH_RLLEG">
		Rechter Unterschenkel
	</string>
	<string name="ATTACH_LHIP">
		Linke Hüfte
	</string>
	<string name="ATTACH_LULEG">
		Linker Oberschenkel
	</string>
	<string name="ATTACH_LLLEG">
		Linker Unterschenkel
	</string>
	<string name="ATTACH_BELLY">
		Bauch
	</string>
	<string name="ATTACH_RPEC">
		Rechts
	</string>
	<string name="ATTACH_LPEC">
		Linke Brust
	</string>
	<string name="ATTACH_HUD_CENTER_2">
		HUD Mitte 2
	</string>
	<string name="ATTACH_HUD_TOP_RIGHT">
		HUD oben rechts
	</string>
	<string name="ATTACH_HUD_TOP_CENTER">
		HUD oben Mitte
	</string>
	<string name="ATTACH_HUD_TOP_LEFT">
		HUD oben links
	</string>
	<string name="ATTACH_HUD_CENTER_1">
		HUD Mitte 1
	</string>
	<string name="ATTACH_HUD_BOTTOM_LEFT">
		HUD unten links
	</string>
	<string name="ATTACH_HUD_BOTTOM">
		HUD unten
	</string>
	<string name="ATTACH_HUD_BOTTOM_RIGHT">
		HUD unten rechts
	</string>
	<string name="ATTACH_NECK">
		Hals
	</string>
	<string name="ATTACH_AVATAR_CENTER">
		Avatar-Mitte
	</string>
	<string name="CursorPos">
		Zeile [LINE], Spalte [COLUMN]
	</string>
	<string name="PanelDirCountFound">
		[COUNT] gefunden
	</string>
	<string name="PanelDirTimeStr">
		[hour12,datetime,slt]:[min,datetime,slt] [ampm,datetime,slt]
	</string>
	<string name="PanelDirEventsDateText">
		[mthnum,datetime,slt]/[day,datetime,slt]
	</string>
	<string name="PanelContentsTooltip">
		Objektinhalt
	</string>
	<string name="PanelContentsNewScript">
		Neues Skript
	</string>
	<string name="DoNotDisturbModeResponseDefault">
		Dieser Einwohner hat den Nicht-stören-Modus aktiviert und wird Ihre Nachricht später sehen.
	</string>
	<string name="AutoResponseModeDefault">
		Dieser Einwohner hat den Firestorm-Viewer-Modus „Automatische Antwort“ aktiviert. Dies bedeutet, dass er nicht gestört werden möchte. Er wird Ihre Nachricht später sehen.
	</string>
	<string name="AutoResponseModeNonFriendsDefault">
		Dieser Einwohner hat den Firestorm-Viewer-Modus „Automatische Antwort“ aktiviert. Dies bedeutet, dass er nicht gestört werden möchte. Er wird Ihre Nachricht später sehen.
	</string>
	<string name="RejectTeleportOffersResponseDefault">
		Dieser Einwohner hat den Firestorm-Viewer-Modus „Teleport-Angebote und -Anforderungen abweisen“ aktiviert. Dies bedeutet, dass er nicht mit Teleport-Angeboten oder -Anforderungen gestört werden möchte. Sie können Ihm weiterhin eine Nachricht senden.
	</string>
	<string name="MutedAvatarsResponseDefault">
		Dieser Einwohner hat den Empfang Ihrer Nachrichten blockiert.
	</string>
	<string name="AwayAvatarResponseDefault">
		Dieser Einwohner ist gerade nicht am Platz und wird Ihre Nachricht später sehen.
	</string>
	<string name="MuteByName">
		(Nach Namen)
	</string>
	<string name="MuteAgent">
		(Einwohner)
	</string>
	<string name="MuteObject">
		(Objekt)
	</string>
	<string name="MuteGroup">
		(Gruppe)
	</string>
	<string name="MuteExternal">
		(Extern)
	</string>
	<string name="RegionNoCovenant">
		Für diesen Grundbesitz liegt kein Vertrag vor.
	</string>
	<string name="RegionNoCovenantOtherOwner">
		Für diesen Grundbesitz liegt kein Vertrag vor. Das Land auf diesem Grundbesitz wird vom Grundbesitzer verkauft.  Für Informationen zum Verkauf setzen Sie sich bitte mit dem Grundbesitzer in Verbindung.
	</string>
	<string name="covenant_last_modified" value="Zuletzt geändert: "/>
	<string name="none_text" value=" (keiner) "/>
	<string name="never_text" value=" (nie) "/>
	<string name="GroupOwned">
		In Gruppenbesitz
	</string>
	<string name="Public">
		Öffentlich
	</string>
	<string name="LocalSettings">
		Lokale Einstellungen
	</string>
	<string name="RegionSettings">
		Regionseinstellungen
	</string>
	<string name="ClassifiedClicksTxt">
		Klicks: [TELEPORT] teleportieren, [MAP] Karte, [PROFILE] Profil
	</string>
	<string name="ClassifiedUpdateAfterPublish">
		(wird nach Veröffentlichung aktualisiert)
	</string>
	<string name="NoPicksClassifiedsText">
		Sie haben keine Auswahl oder Anzeigen erstelllt. Klicken Sie auf die „Plus“-Schaltfläche, um eine Auswahl oder Anzeige zu erstellen.
	</string>
	<string name="NoAvatarPicksClassifiedsText">
		Der Einwohner hat keine Auswahl oder Anzeigen
	</string>
	<string name="PicksClassifiedsLoadingText">
		Wird geladen...
	</string>
	<string name="NoPicksText">
		Du hast noch keine Auswahl erstellt.
	</string>
	<string name="NoAvatarPicksText">
		Der Einwohner hat keine Auswahl.
	</string>
	<string name="NoClassifiedsText">
		Sie haben keine Anzeige erstelllt. Klicken Sie auf die „Plus“-Schaltfläche, um eine Anzeige zu erstellen.
	</string>
	<string name="NoAvatarClassifiedsText">
		Der Einwohner hat keine Anzeigen.
	</string>
	<string name="MultiPreviewTitle">
		Vorschau
	</string>
	<string name="MultiPropertiesTitle">
		Eigenschaften
	</string>
	<string name="InvOfferAnObjectNamed">
		Ein Objekt namens
	</string>
	<string name="InvOfferOwnedByGroup">
		im Besitz der Gruppe
	</string>
	<string name="InvOfferOwnedByUnknownGroup">
		im Besitz einer unbekannten Gruppe
	</string>
	<string name="InvOfferOwnedBy">
		im Besitz von
	</string>
	<string name="InvOfferOwnedByUnknownUser">
		im Besitz eines unbekannten Einwohners
	</string>
	<string name="InvOfferGaveYou">
		hat Ihnen folgendes übergeben
	</string>
	<string name="InvOfferYouDecline">
		Sie lehnen ab
	</string>
	<string name="InvOfferDecline">
		Sie lehnen [DESC] von [NAME] ab.
	</string>
	<string name="GroupMoneyTotal">
		Gesamtbetrag
	</string>
	<string name="GroupMoneyBought">
		gekauft
	</string>
	<string name="GroupMoneyPaidYou">
		bezahlte Ihnen
	</string>
	<string name="GroupMoneyPaidInto">
		bezahlte an
	</string>
	<string name="GroupMoneyBoughtPassTo">
		kaufte Pass für
	</string>
	<string name="GroupMoneyPaidFeeForEvent">
		bezahlte Gebühr für Event
	</string>
	<string name="GroupMoneyPaidPrizeForEvent">
		bezahlte Preis für Event
	</string>
	<string name="GroupMoneyBalance">
		Kontostand
	</string>
	<string name="GroupMoneyCredits">
		Danksagung
	</string>
	<string name="GroupMoneyDebits">
		Soll
	</string>
	<string name="GroupMoneyDate">
		[weekday,datetime,utc], [day,datetime,utc]. [mth,datetime,utc] [year,datetime,utc]
	</string>
	<string name="AcquiredItems">
		Erworbene Artikel
	</string>
	<string name="Cancel">
		Abbrechen
	</string>
	<string name="UploadingCosts">
		Das Hochladen von [NAME] kostet [AMOUNT] L$
	</string>
	<string name="BuyingCosts">
		Die Kosten betragen: [AMOUNT] L$
	</string>
	<string name="UnknownFileExtension">
		Unbekanntes Dateiformat .%s
Gültige Formate: .wav, .tga, .bmp, .jpg, .jpeg oder .bvh
	</string>
	<string name="MuteObject2">
		Ignorieren
	</string>
	<string name="MuteAvatar">
		Ignorieren
	</string>
	<string name="UnmuteObject">
		Freischalten
	</string>
	<string name="UnmuteAvatar">
		Freischalten
	</string>
	<string name="AddLandmarkNavBarMenu">
		Zu meinen Landmarken hinzufügen...
	</string>
	<string name="EditLandmarkNavBarMenu">
		Meine Landmarken bearbeiten...
	</string>
	<string name="accel-mac-control">
		⌃
	</string>
	<string name="accel-mac-command">
		⌘
	</string>
	<string name="accel-mac-option">
		⌥
	</string>
	<string name="accel-mac-shift">
		⇧
	</string>
	<string name="accel-win-control">
		Strg+
	</string>
	<string name="accel-win-alt">
		Alt+
	</string>
	<string name="accel-win-shift">
		Umschalt+
	</string>
	<string name="FileSaved">
		Datei wurde gespeichert
	</string>
	<string name="Receiving">
		Daten werden empfangen
	</string>
	<string name="AM">
		Uhr
	</string>
	<string name="PM">
		Uhr
	</string>
	<string name="PST">
		PST
	</string>
	<string name="PDT">
		PDT
	</string>
	<string name="Direction_Forward">
		Vorwärts
	</string>
	<string name="Direction_Left">
		Links
	</string>
	<string name="Direction_Right">
		Rechts
	</string>
	<string name="Direction_Back">
		Zurück
	</string>
	<string name="Direction_North">
		Norden
	</string>
	<string name="Direction_South">
		Süden
	</string>
	<string name="Direction_West">
		Westen
	</string>
	<string name="Direction_East">
		Osten
	</string>
	<string name="Direction_Up">
		Nach oben
	</string>
	<string name="Direction_Down">
		Nach unten
	</string>
	<string name="Any Category">
		Alle Kategorien
	</string>
	<string name="Shopping">
		Shopping
	</string>
	<string name="Land Rental">
		Land mieten
	</string>
	<string name="Property Rental">
		Immobilie mieten
	</string>
	<string name="Special Attraction">
		Attraktionen
	</string>
	<string name="New Products">
		Neue Produkte
	</string>
	<string name="Employment">
		Stellenangebote
	</string>
	<string name="Wanted">
		Gesucht
	</string>
	<string name="Service">
		Dienstleistungen
	</string>
	<string name="Personal">
		Sonstiges
	</string>
	<string name="None">
		Keiner
	</string>
	<string name="Linden Location">
		Lindenort
	</string>
	<string name="Adult">
		Adult
	</string>
	<!-- FS:Ansariel: Fixed to match PARCEL_CATEGORY_UI_STRING array -->
	<string name="Arts and Culture">
		Kunst &amp; Kultur
	</string>
	<string name="Business">
		Firmen
	</string>
	<string name="Educational">
		Bildung
	</string>
	<string name="Gaming">
		Spielen
	</string>
	<string name="Hangout">
		Treffpunkt
	</string>
	<string name="Newcomer Friendly">
		Anfängergerecht
	</string>
	<!-- FS:Ansariel: Fixed to match PARCEL_CATEGORY_UI_STRING array -->
	<string name="Parks and Nature">
		Parks und Natur
	</string>
	<string name="Residential">
		Wohngebiet
	</string>
	<string name="Stage">
		Phase
	</string>
	<string name="Other">
		Sonstige
	</string>
	<string name="Rental">
		Vermietung
	</string>
	<string name="Any">
		Alle
	</string>
	<string name="You">
		Sie
	</string>
	<string name=":">
		:
	</string>
	<string name=",">
		,
	</string>
	<string name="...">
		...
	</string>
	<string name="***">
		***
	</string>
	<string name="(">
		(
	</string>
	<string name=")">
		)
	</string>
	<string name=".">
		.
	</string>
	<string name="&apos;">
		&apos;
	</string>
	<string name="---">
		---
	</string>
	<string name="Multiple Media">
		Mehrere Medien
	</string>
	<string name="Play Media">
		Medien Abspielen/Pausieren
	</string>
	<string name="StreamtitleNowPlaying">
		Aktueller Titel:
	</string>

	<string name="MBCmdLineError">
		Beim Parsen der Befehlszeile wurde ein Fehler festgestellt.
Weitere Informationen: http://wiki.secondlife.com/wiki/Client_parameters (EN)
Fehler:
	</string>
	<string name="MBCmdLineUsg">
		[APP_NAME] Verwendung in Befehlszeile:
	</string>
	<string name="MBUnableToAccessFile">
		[APP_NAME] kann auf die erforderliche Datei nicht zugreifen.

Grund hierfür ist, dass Sie entweder mehrere Instanzen gleichzeitig ausführen oder dass Ihr System denkt, eine Datei sei geöffnet.
Falls diese Nachricht erneut angezeigt wird, starten Sie bitte Ihren Computer neu und probieren Sie es noch einmal.
Falls der Fehler dann weiterhin auftritt, müssen Sie [APP_NAME] von Ihrem System de-installieren und erneut installieren.
	</string>
	<string name="MBFatalError">
		Unbehebbarer Fehler
	</string>
	<string name="MBApplicationError">Anwendungsfehler - Keine Panik</string>
	<string name="MBApplicationErrorDetails">Es tut uns leid, aber [APP_NAME] ist abgestürzt und wird deshalb beendet. Falls dieser Fehler wiederholt auftritt, konktaktieren Sie bitte unser Support-Team und informieren Sie es über folgende Fehlermeldung:

[ERROR_DETAILS]
	</string>
	<string name="MBRequiresAltiVec">
		[APP_NAME] erfordert einen Prozessor mit AltiVec (G4 oder später).
	</string>
	<string name="MBAlreadyRunning">
		[APP_NAME] läuft bereits.
Bitte sehen Sie in Ihrer Menüleiste nach, dort sollte ein Symbol für das Programm angezeigt werden.
Falls diese Nachricht erneut angezeigt wird, starten Sie Ihren Computer bitte neu.
	</string>
	<string name="MBFrozenCrashed">
		[APP_NAME] scheint eingefroren zu sein oder ist abgestürzt.
Möchten Sie einen Absturz-Bericht einschicken?
	</string>
	<string name="MBAlert">
		Benachrichtigung
	</string>
	<string name="MBNoDirectX">
		[APP_NAME] kann DirectX 9.0b oder höher nicht feststellen.
[APP_NAME] verwendet DirectX, um nach Hardware und/oder veralteten Treibern zu suchen, die zu Problemen mit der Stabilität, Leistung und Abstürzen führen können.  Sie können [APP_NAME] auch so ausführen, wir empfehlen jedoch, dass DirectX 9.0b vorhanden ist und ausgeführt wird.

Möchten Sie fortfahren?
	</string>
	<string name="MBWarning">
		Hinweis
	</string>
	<string name="MBNoAutoUpdate">
		Für Linux ist zur Zeit noch kein automatisches Aktualisieren möglich.
Bitte laden Sie die aktuellste Version von www.secondlife.com herunter.
	</string>
	<string name="MBRegClassFailed">
		RegisterClass fehlgeschlagen
	</string>
	<string name="MBError">
		Fehler
	</string>
	<string name="MBFullScreenErr">
		Vollbildschirm mit [WIDTH] x [HEIGHT] kann nicht ausgeführt werden.
Ausführung erfolgt in Fenster.
	</string>
	<string name="MBDestroyWinFailed">
		Fehler beim Herunterfahren während Fenster geschlossen wurde (DestroyWindow() fehlgeschlagen)
	</string>
	<string name="MBShutdownErr">
		Fehler beim Herunterfahren
	</string>
	<string name="MBDevContextErr">
		Kann keinen Kontext für GL-Gerät erstellen
	</string>
	<string name="MBPixelFmtErr">
		Passendes Pixelformat wurde nicht gefunden
	</string>
	<string name="MBPixelFmtDescErr">
		Beschreibung für Pixelformat nicht verfügbar
	</string>
	<string name="MBTrueColorWindow">
		Um [APP_NAME] auszuführen, ist True Color (32-bit) erforderlich.
Klicken Sie öffnen Sie auf Ihrem Computer die Einstellungen für die Anzeige und stellen Sie den Bildschirm auf 32-bit Farbe ein.
	</string>
	<string name="MBAlpha">
		[APP_NAME] kann nicht ausgeführt werden, da kein 8-Bit-Alpha-Kanal verfügbar ist.  Dies geschieht normalerweise bei Problemen mit dem Treiber der Video-Karte.
Bitte vergewissern Sie sich, dass Sie die aktuellsten Treiber für Ihre Videokarte installiert haben.
Vergewissern Sie sich außerdem, dass Ihr Bildschirm auf True Color (32-Bit) eingestellt ist (Systemsteuerung &gt; Anzeige &gt; Einstellungen).
Falls diese Meldung weiterhin angezeigt wird, wenden Sie sich bitte an [SUPPORT_SITE].
	</string>
	<string name="MBPixelFmtSetErr">
		Pixel-Format kann nicht eingestellt werden.
	</string>
	<string name="MBGLContextErr">
		Kann keinen Kontext für GL-Gerät erstellen
	</string>
	<string name="MBGLContextActErr">
		Kann keinen Kontext für GL-Gerät aktivieren
	</string>
	<string name="MBVideoDrvErr">
		[APP_NAME] kann nicht ausgeführt werden, da die Treiber Ihrer Videokarte entweder nicht richtig installiert oder veraltet sind, oder die entsprechende Hardware nicht unterstützt wird. Bitte vergewissern Sie sich, dass Sie die aktuellsten Treiber für die Videokarte installiert haben. Falls Sie die aktuellsten Treiber bereits installiert haben, installieren Sie diese bitte erneut.

Falls diese Meldung weiterhin angezeigt wird, wenden Sie sich bitte an [SUPPORT_SITE].
	</string>
	<string name="5 O&apos;Clock Shadow">
		Bartschatten
	</string>
	<string name="All White">
		Ganz weiß
	</string>
	<string name="Anime Eyes">
		Anime-Augen
	</string>
	<string name="Arced">
		Gewölbt
	</string>
	<string name="Arm Length">
		Armlänge
	</string>
	<string name="Attached">
		Angewachsen
	</string>
	<string name="Attached Earlobes">
		Angewachsene Ohrläppchen
	</string>
	<string name="Back Fringe">
		Nackenfransen
	</string>
	<string name="Baggy">
		Tränensäcke
	</string>
	<string name="Bangs">
		Pony
	</string>
	<string name="Beady Eyes">
		Knopfaugen
	</string>
	<string name="Belly Size">
		Bauchgröße
	</string>
	<string name="Big">
		Groß
	</string>
	<string name="Big Butt">
		Großer Hintern
	</string>
	<string name="Big Hair Back">
		Volumen: Hinten
	</string>
	<string name="Big Hair Front">
		Volumen: Vorne
	</string>
	<string name="Big Hair Top">
		Volumen: Oben
	</string>
	<string name="Big Head">
		Groß
	</string>
	<string name="Big Pectorals">
		Große Brustmuskeln
	</string>
	<string name="Big Spikes">
		Große Stacheln
	</string>
	<string name="Black">
		Schwarz
	</string>
	<string name="Blonde">
		Blond
	</string>
	<string name="Blonde Hair">
		Blondes Haar
	</string>
	<string name="Blush">
		Rouge
	</string>
	<string name="Blush Color">
		Rougefarbe
	</string>
	<string name="Blush Opacity">
		Rouge Deckkraft
	</string>
	<string name="Body Definition">
		Körperkonturen
	</string>
	<string name="Body Fat">
		Körperfett
	</string>
	<string name="Body Freckles">
		Sommersprossen
	</string>
	<string name="Body Thick">
		breit
	</string>
	<string name="Body Thickness">
		Körperbreite
	</string>
	<string name="Body Thin">
		schmal
	</string>
	<string name="Bow Legged">
		o-beinig
	</string>
	<string name="Breast Buoyancy">
		Brust, Straffheit
	</string>
	<string name="Breast Cleavage">
		Dekolleté
	</string>
	<string name="Breast Size">
		Brustgröße
	</string>
	<string name="Bridge Width">
		Rückenbreite
	</string>
	<string name="Broad">
		Breit
	</string>
	<string name="Brow Size">
		Brauengröße
	</string>
	<string name="Bug Eyes">
		Glubschaugen
	</string>
	<string name="Bugged Eyes">
		Hervortretend
	</string>
	<string name="Bulbous">
		Knollennase
	</string>
	<string name="Bulbous Nose">
		Knollennase
	</string>
	<string name="Breast Physics Mass">
		Brust – Masse
	</string>
	<string name="Breast Physics Smoothing">
		Brust – Glättung
	</string>
	<string name="Breast Physics Gravity">
		Brust – Schwerkraft
	</string>
	<string name="Breast Physics Drag">
		Brust – Luftwiderstand
	</string>
	<string name="Breast Physics InOut Max Effect">
		Max. Effekt
	</string>
	<string name="Breast Physics InOut Spring">
		Federn
	</string>
	<string name="Breast Physics InOut Gain">
		Verstärkung
	</string>
	<string name="Breast Physics InOut Damping">
		Dämpfung
	</string>
	<string name="Breast Physics UpDown Max Effect">
		Max. Effekt
	</string>
	<string name="Breast Physics UpDown Spring">
		Federn
	</string>
	<string name="Breast Physics UpDown Gain">
		Verstärkung
	</string>
	<string name="Breast Physics UpDown Damping">
		Dämpfung
	</string>
	<string name="Breast Physics LeftRight Max Effect">
		Max. Effekt
	</string>
	<string name="Breast Physics LeftRight Spring">
		Federn
	</string>
	<string name="Breast Physics LeftRight Gain">
		Verstärkung
	</string>
	<string name="Breast Physics LeftRight Damping">
		Dämpfung
	</string>
	<string name="Belly Physics Mass">
		Bauch – Masse
	</string>
	<string name="Belly Physics Smoothing">
		Bauch – Glättung
	</string>
	<string name="Belly Physics Gravity">
		Bauch – Schwerkraft
	</string>
	<string name="Belly Physics Drag">
		Bauch – Luftwiderstand
	</string>
	<string name="Belly Physics UpDown Max Effect">
		Max. Effekt
	</string>
	<string name="Belly Physics UpDown Spring">
		Federn
	</string>
	<string name="Belly Physics UpDown Gain">
		Verstärkung
	</string>
	<string name="Belly Physics UpDown Damping">
		Dämpfung
	</string>
	<string name="Butt Physics Mass">
		Po – Masse
	</string>
	<string name="Butt Physics Smoothing">
		Po – Glättung
	</string>
	<string name="Butt Physics Gravity">
		Po – Schwerkraft
	</string>
	<string name="Butt Physics Drag">
		Po – Luftwiderstand
	</string>
	<string name="Butt Physics UpDown Max Effect">
		Max. Effekt
	</string>
	<string name="Butt Physics UpDown Spring">
		Federn
	</string>
	<string name="Butt Physics UpDown Gain">
		Verstärkung
	</string>
	<string name="Butt Physics UpDown Damping">
		Dämpfung
	</string>
	<string name="Butt Physics LeftRight Max Effect">
		Max. Effekt
	</string>
	<string name="Butt Physics LeftRight Spring">
		Federn
	</string>
	<string name="Butt Physics LeftRight Gain">
		Verstärkung
	</string>
	<string name="Butt Physics LeftRight Damping">
		Dämpfung
	</string>
	<string name="Bushy Eyebrows">
		Buschige Augenbrauen
	</string>
	<string name="Bushy Hair">
		Buschiges Haar
	</string>
	<string name="Butt Size">
		Hintern, Größe
	</string>
	<string name="Butt Gravity">
		Po – Schwerkraft
	</string>
	<string name="bustle skirt">
		Tournürenrock
	</string>
	<string name="no bustle">
		Ohne
	</string>
	<string name="more bustle">
		Mit
	</string>
	<string name="Chaplin">
		Chaplin
	</string>
	<string name="Cheek Bones">
		Wangenknochen
	</string>
	<string name="Chest Size">
		Brustgröße
	</string>
	<string name="Chin Angle">
		Kinnwinkel
	</string>
	<string name="Chin Cleft">
		Kinnspalte
	</string>
	<string name="Chin Curtains">
		Schifferfräse
	</string>
	<string name="Chin Depth">
		Kinnlänge
	</string>
	<string name="Chin Heavy">
		Kinn ausgeprägt
	</string>
	<string name="Chin In">
		Kinn zurück
	</string>
	<string name="Chin Out">
		Kinn nach vorne
	</string>
	<string name="Chin-Neck">
		Kinn-Hals
	</string>
	<string name="Clear">
		Transparent
	</string>
	<string name="Cleft">
		Spalte
	</string>
	<string name="Close Set Eyes">
		Eng stehende Augen
	</string>
	<string name="Closed">
		Geschlossen
	</string>
	<string name="Closed Back">
		Hinten geschlossen
	</string>
	<string name="Closed Front">
		Vorne geschlossen
	</string>
	<string name="Closed Left">
		Links geschlossen
	</string>
	<string name="Closed Right">
		Rechts geschlossen
	</string>
	<string name="Coin Purse">
		Klein
	</string>
	<string name="Collar Back">
		Kragen hinten
	</string>
	<string name="Collar Front">
		Kragen vorne
	</string>
	<string name="Corner Down">
		Nach unten
	</string>
	<string name="Corner Up">
		Nach oben
	</string>
	<string name="Creased">
		Schlupflid
	</string>
	<string name="Crooked Nose">
		Krumme Nase
	</string>
	<string name="Cuff Flare">
		Hosenaufschlag
	</string>
	<string name="Dark">
		Dunkel
	</string>
	<string name="Dark Green">
		Dunkelgrün
	</string>
	<string name="Darker">
		Dunkler
	</string>
	<string name="Deep">
		Tief
	</string>
	<string name="Default Heels">
		Standardabsätze
	</string>
	<string name="Dense">
		Dicht
	</string>
	<string name="Double Chin">
		Doppelkinn
	</string>
	<string name="Downturned">
		Nach unten
	</string>
	<string name="Duffle Bag">
		Groß
	</string>
	<string name="Ear Angle">
		Ohrenwinkel
	</string>
	<string name="Ear Size">
		Ohrengröße
	</string>
	<string name="Ear Tips">
		Ohrenspitzen
	</string>
	<string name="Egg Head">
		Eierkopf
	</string>
	<string name="Eye Bags">
		Augenränder
	</string>
	<string name="Eye Color">
		Augenfarbe
	</string>
	<string name="Eye Depth">
		Augentiefe
	</string>
	<string name="Eye Lightness">
		Helligkeit
	</string>
	<string name="Eye Opening">
		Öffnung
	</string>
	<string name="Eye Pop">
		Symmetrie
	</string>
	<string name="Eye Size">
		Augengröße
	</string>
	<string name="Eye Spacing">
		Augenstand
	</string>
	<string name="Eyebrow Arc">
		Brauenbogen
	</string>
	<string name="Eyebrow Density">
		Brauendichte
	</string>
	<string name="Eyebrow Height">
		Brauenhöhe
	</string>
	<string name="Eyebrow Points">
		Brauenenden
	</string>
	<string name="Eyebrow Size">
		Brauengröße
	</string>
	<string name="Eyelash Length">
		Wimpernlänge
	</string>
	<string name="Eyeliner">
		Eyeliner
	</string>
	<string name="Eyeliner Color">
		Farbe des Eyeliners
	</string>
	<string name="Eyes Bugged">
		Glubschaugen
	</string>
	<string name="Face Shear">
		Gesichtsverzerrung
	</string>
	<string name="Facial Definition">
		Gesichtskonturen
	</string>
	<string name="Far Set Eyes">
		Weit auseinander
	</string>
	<string name="Fat Lips">
		Volle Lippen
	</string>
	<string name="Female">
		weiblich
	</string>
	<string name="Fingerless">
		Ohne Finger
	</string>
	<string name="Fingers">
		Finger
	</string>
	<string name="Flared Cuffs">
		Ausgestellt
	</string>
	<string name="Flat">
		Flach
	</string>
	<string name="Flat Butt">
		Flacher Hintern
	</string>
	<string name="Flat Head">
		Flacher Kopf
	</string>
	<string name="Flat Toe">
		Flache Spitze
	</string>
	<string name="Foot Size">
		Fußgröße
	</string>
	<string name="Forehead Angle">
		Stirnwinkel
	</string>
	<string name="Forehead Heavy">
		Stirn ausgeprägt
	</string>
	<string name="Freckles">
		Sommersprossen
	</string>
	<string name="Front Fringe">
		Fransen, vorne
	</string>
	<string name="Full Back">
		Hinten volles Haar
	</string>
	<string name="Full Eyeliner">
		Starker Eyeliner
	</string>
	<string name="Full Front">
		Vorne volles Haar
	</string>
	<string name="Full Hair Sides">
		Seitlich volles Haar
	</string>
	<string name="Full Sides">
		Volle Seiten
	</string>
	<string name="Glossy">
		Glänzend
	</string>
	<string name="Glove Fingers">
		Handschuhfinger
	</string>
	<string name="Glove Length">
		Handschuhlänge
	</string>
	<string name="Hair">
		Haare
	</string>
	<string name="Hair Back">
		Haare: Hinten
	</string>
	<string name="Hair Front">
		Haare: Vorne
	</string>
	<string name="Hair Sides">
		Haare: Seiten
	</string>
	<string name="Hair Sweep">
		Haartolle
	</string>
	<string name="Hair Thickess">
		Haardicke
	</string>
	<string name="Hair Thickness">
		Haardicke
	</string>
	<string name="Hair Tilt">
		Haarneigung
	</string>
	<string name="Hair Tilted Left">
		Nach links
	</string>
	<string name="Hair Tilted Right">
		Nach rechts
	</string>
	<string name="Hair Volume">
		Haare: Volumen
	</string>
	<string name="Hand Size">
		Handgröße
	</string>
	<string name="Handlebars">
		Zwirbelbart
	</string>
	<string name="Head Length">
		Kopflänge
	</string>
	<string name="Head Shape">
		Kopfform
	</string>
	<string name="Head Size">
		Kopfgröße
	</string>
	<string name="Head Stretch">
		Kopfstreckung
	</string>
	<string name="Heel Height">
		Absatzhöhe
	</string>
	<string name="Heel Shape">
		Absatzform
	</string>
	<string name="Height">
		Größe
	</string>
	<string name="High">
		Hoch
	</string>
	<string name="High Heels">
		Hohe Absätze
	</string>
	<string name="High Jaw">
		Hoch
	</string>
	<string name="High Platforms">
		Hohe Plattformsohlen
	</string>
	<string name="High and Tight">
		Hoch und eng
	</string>
	<string name="Higher">
		Höhere
	</string>
	<string name="Hip Length">
		Länge der Hüfte
	</string>
	<string name="Hip Width">
		Breite der Hüfte
	</string>
	<string name="Hover">
		Schweben
	</string>
	<string name="In">
		In
	</string>
	<string name="In Shdw Color">
		Farbe Innenseite
	</string>
	<string name="In Shdw Opacity">
		Deckkraft: innen
	</string>
	<string name="Inner Eye Corner">
		Ecke: Nasenseite
	</string>
	<string name="Inner Eye Shadow">
		Innenlid
	</string>
	<string name="Inner Shadow">
		Innenlid
	</string>
	<string name="Jacket Length">
		Jackenlänge
	</string>
	<string name="Jacket Wrinkles">
		Jackenfalten
	</string>
	<string name="Jaw Angle">
		Kinnansatz
	</string>
	<string name="Jaw Jut">
		Kinnposition
	</string>
	<string name="Jaw Shape">
		Kinnform
	</string>
	<string name="Join">
		Zusammen
	</string>
	<string name="Jowls">
		Hängebacken
	</string>
	<string name="Knee Angle">
		Kniewinkel
	</string>
	<string name="Knock Kneed">
		X-beinig
	</string>
	<string name="Large">
		Groß
	</string>
	<string name="Large Hands">
		Große Hände
	</string>
	<string name="Left Part">
		Linksscheitel
	</string>
	<string name="Leg Length">
		Beinlänge
	</string>
	<string name="Leg Muscles">
		Beinmuskeln
	</string>
	<string name="Less">
		Weniger
	</string>
	<string name="Less Body Fat">
		Weniger Speck
	</string>
	<string name="Less Curtains">
		Weniger
	</string>
	<string name="Less Freckles">
		Weniger
	</string>
	<string name="Less Full">
		Weniger
	</string>
	<string name="Less Gravity">
		Weniger
	</string>
	<string name="Less Love">
		Weniger
	</string>
	<string name="Less Muscles">
		Weniger
	</string>
	<string name="Less Muscular">
		Weniger
	</string>
	<string name="Less Rosy">
		Weniger
	</string>
	<string name="Less Round">
		Weniger
	</string>
	<string name="Less Saddle">
		Weniger
	</string>
	<string name="Less Square">
		Weniger
	</string>
	<string name="Less Volume">
		Weniger
	</string>
	<string name="Less soul">
		Weniger
	</string>
	<string name="Lighter">
		Heller
	</string>
	<string name="Lip Cleft">
		Amorbogen
	</string>
	<string name="Lip Cleft Depth">
		Tiefe: Amorbogen
	</string>
	<string name="Lip Fullness">
		Fülle
	</string>
	<string name="Lip Pinkness">
		Pinkton
	</string>
	<string name="Lip Ratio">
		Lippenproportionen
	</string>
	<string name="Lip Thickness">
		Lippendicke
	</string>
	<string name="Lip Width">
		Mundbreite
	</string>
	<string name="Lipgloss">
		Lipgloss
	</string>
	<string name="Lipstick">
		Lippenstift
	</string>
	<string name="Lipstick Color">
		Farbe
	</string>
	<string name="Long">
		Lang
	</string>
	<string name="Long Head">
		Langer Kopf
	</string>
	<string name="Long Hips">
		Lange Hüften
	</string>
	<string name="Long Legs">
		Lange Beine
	</string>
	<string name="Long Neck">
		Langer Hals
	</string>
	<string name="Long Pigtails">
		Lange Zöpfe
	</string>
	<string name="Long Ponytail">
		Langer Pferdeschwanz
	</string>
	<string name="Long Torso">
		Langer Oberkörper
	</string>
	<string name="Long arms">
		Lange Arme
	</string>
	<string name="Loose Pants">
		Weite Hosen
	</string>
	<string name="Loose Shirt">
		Weites Hemd
	</string>
	<string name="Loose Sleeves">
		Weite Ärmel
	</string>
	<string name="Love Handles">
		Fettpölsterchen
	</string>
	<string name="Low">
		Niedrig
	</string>
	<string name="Low Heels">
		Niedrig
	</string>
	<string name="Low Jaw">
		Niedrig
	</string>
	<string name="Low Platforms">
		Niedrig
	</string>
	<string name="Low and Loose">
		Weit
	</string>
	<string name="Lower">
		Absenken
	</string>
	<string name="Lower Bridge">
		Brücke, Unterer Teil
	</string>
	<string name="Lower Cheeks">
		Wangen, unterer Bereich
	</string>
	<string name="Male">
		Männlich
	</string>
	<string name="Middle Part">
		Mittelscheitel
	</string>
	<string name="More">
		Mehr
	</string>
	<string name="More Blush">
		Mehr
	</string>
	<string name="More Body Fat">
		Mehr Speck
	</string>
	<string name="More Curtains">
		Mehr
	</string>
	<string name="More Eyeshadow">
		Mehr
	</string>
	<string name="More Freckles">
		Mehr
	</string>
	<string name="More Full">
		Voller
	</string>
	<string name="More Gravity">
		Mehr
	</string>
	<string name="More Lipstick">
		Mehr
	</string>
	<string name="More Love">
		Mehr
	</string>
	<string name="More Lower Lip">
		Größer
	</string>
	<string name="More Muscles">
		Mehr
	</string>
	<string name="More Muscular">
		Mehr
	</string>
	<string name="More Rosy">
		Mehr
	</string>
	<string name="More Round">
		Runder
	</string>
	<string name="More Saddle">
		Mehr
	</string>
	<string name="More Sloped">
		Flach
	</string>
	<string name="More Square">
		Eckiger
	</string>
	<string name="More Upper Lip">
		Mehr
	</string>
	<string name="More Vertical">
		Steil
	</string>
	<string name="More Volume">
		Mehr
	</string>
	<string name="More soul">
		Mehr
	</string>
	<string name="Moustache">
		Schnauzer
	</string>
	<string name="Mouth Corner">
		Mundwinkel
	</string>
	<string name="Mouth Position">
		Mundposition
	</string>
	<string name="Mowhawk">
		Irokese
	</string>
	<string name="Muscular">
		Muskulös
	</string>
	<string name="Mutton Chops">
		Koteletten
	</string>
	<string name="Nail Polish">
		Nagellack
	</string>
	<string name="Nail Polish Color">
		Farbe
	</string>
	<string name="Narrow">
		Schmal
	</string>
	<string name="Narrow Back">
		Wenig
	</string>
	<string name="Narrow Front">
		Wenig
	</string>
	<string name="Narrow Lips">
		Schmale Lippen
	</string>
	<string name="Natural">
		Natürlich
	</string>
	<string name="Neck Length">
		Halslänge
	</string>
	<string name="Neck Thickness">
		Halsdicke
	</string>
	<string name="No Blush">
		Kein Rouge
	</string>
	<string name="No Eyeliner">
		Kein Eyeliner
	</string>
	<string name="No Eyeshadow">
		Kein Lidschatten
	</string>
	<string name="No Lipgloss">
		Kein Lipgloss
	</string>
	<string name="No Lipstick">
		Kein Lippenstift
	</string>
	<string name="No Part">
		Kein Scheitel
	</string>
	<string name="No Polish">
		Kein Nagellack
	</string>
	<string name="No Red">
		Nicht rot
	</string>
	<string name="No Spikes">
		Keine Stachel
	</string>
	<string name="No White">
		Kein Weiß
	</string>
	<string name="No Wrinkles">
		Keine Falten
	</string>
	<string name="Normal Lower">
		Normal unten
	</string>
	<string name="Normal Upper">
		Normal oben
	</string>
	<string name="Nose Left">
		Links
	</string>
	<string name="Nose Right">
		Rechts
	</string>
	<string name="Nose Size">
		Größe
	</string>
	<string name="Nose Thickness">
		Dicke
	</string>
	<string name="Nose Tip Angle">
		Winkel Nasenspitze
	</string>
	<string name="Nose Tip Shape">
		Form Nasenspitze
	</string>
	<string name="Nose Width">
		Nasenbreite
	</string>
	<string name="Nostril Division">
		Nasenloch-Teilung
	</string>
	<string name="Nostril Width">
		Nasenloch-Größe
	</string>
	<string name="Opaque">
		Deckend
	</string>
	<string name="Open">
		Öffnen
	</string>
	<string name="Open Back">
		Hinten offen
	</string>
	<string name="Open Front">
		Vorne offen
	</string>
	<string name="Open Left">
		Links offen
	</string>
	<string name="Open Right">
		Rechts offen
	</string>
	<string name="Orange">
		Orange
	</string>
	<string name="Out">
		Aus
	</string>
	<string name="Out Shdw Color">
		Farbe: Oben
	</string>
	<string name="Out Shdw Opacity">
		Deckkraft: Oben
	</string>
	<string name="Outer Eye Corner">
		Äußerer Augenwinkel
	</string>
	<string name="Outer Eye Shadow">
		Lidschatten: Oben
	</string>
	<string name="Outer Shadow">
		Lidschatten: Oben
	</string>
	<string name="Overbite">
		Überbiss
	</string>
	<string name="Package">
		Ausbeulung
	</string>
	<string name="Painted Nails">
		Lackierte Nägel
	</string>
	<string name="Pale">
		Blass
	</string>
	<string name="Pants Crotch">
		Schritt
	</string>
	<string name="Pants Fit">
		Passform
	</string>
	<string name="Pants Length">
		Hosenlänge
	</string>
	<string name="Pants Waist">
		Hüfte
	</string>
	<string name="Pants Wrinkles">
		Falten
	</string>
	<string name="Part">
		Scheitel
	</string>
	<string name="Part Bangs">
		Pony scheiteln
	</string>
	<string name="Pectorals">
		Brustmuskel
	</string>
	<string name="Pigment">
		Pigmentierung
	</string>
	<string name="Pigtails">
		Zöpfe
	</string>
	<string name="Pink">
		Pink
	</string>
	<string name="Pinker">
		Mehr Pink
	</string>
	<string name="Platform Height">
		Höhe
	</string>
	<string name="Platform Width">
		Breite
	</string>
	<string name="Pointy">
		Spitz
	</string>
	<string name="Pointy Heels">
		Pfennigabsätze
	</string>
	<string name="Ponytail">
		Pferdeschwanz
	</string>
	<string name="Poofy Skirt">
		Weit ausgestellt
	</string>
	<string name="Pop Left Eye">
		Linkes Auge größer
	</string>
	<string name="Pop Right Eye">
		Rechtes Auge größer
	</string>
	<string name="Puffy">
		Geschwollen
	</string>
	<string name="Puffy Eyelids">
		Geschwollene Lider
	</string>
	<string name="Rainbow Color">
		Regenbogenfarben
	</string>
	<string name="Red Hair">
		Rote Haare
	</string>
	<string name="Regular">
		Normal
	</string>
	<string name="Right Part">
		Scheitel rechts
	</string>
	<string name="Rosy Complexion">
		Rosiger Teint
	</string>
	<string name="Round">
		Rund
	</string>
	<string name="Ruddiness">
		Röte
	</string>
	<string name="Ruddy">
		Rötlich
	</string>
	<string name="Rumpled Hair">
		Zerzauste Haare
	</string>
	<string name="Saddle Bags">
		Hüftspeck
	</string>
	<string name="Scrawny Leg">
		Dürres Bein
	</string>
	<string name="Separate">
		Auseinander
	</string>
	<string name="Shallow">
		Flach
	</string>
	<string name="Shear Back">
		Hinterkopf rasiert
	</string>
	<string name="Shear Face">
		Gesicht verzerren
	</string>
	<string name="Shear Front">
		Vorne rasiert
	</string>
	<string name="Shear Left Up">
		Links
	</string>
	<string name="Shear Right Up">
		Rechts
	</string>
	<string name="Sheared Back">
		Hinterkopf rasiert
	</string>
	<string name="Sheared Front">
		Vorne rasiert
	</string>
	<string name="Shift Left">
		Nach links
	</string>
	<string name="Shift Mouth">
		Mund verschieben
	</string>
	<string name="Shift Right">
		Nach rechts
	</string>
	<string name="Shirt Bottom">
		Hemdlänge
	</string>
	<string name="Shirt Fit">
		Passform
	</string>
	<string name="Shirt Wrinkles">
		Falten
	</string>
	<string name="Shoe Height">
		Schuhart
	</string>
	<string name="Short">
		Klein
	</string>
	<string name="Short Arms">
		Kurze Arme
	</string>
	<string name="Short Legs">
		Kurze Beine
	</string>
	<string name="Short Neck">
		Kurzer Hals
	</string>
	<string name="Short Pigtails">
		Kurze Zöpfe
	</string>
	<string name="Short Ponytail">
		Kurzer Pferdeschwanz
	</string>
	<string name="Short Sideburns">
		Kurze Koteletten
	</string>
	<string name="Short Torso">
		Kurzer Oberkörper
	</string>
	<string name="Short hips">
		Kurze Hüften
	</string>
	<string name="Shoulders">
		Schultern
	</string>
	<string name="Side Fringe">
		Seitliche Fransen
	</string>
	<string name="Sideburns">
		Koteletten
	</string>
	<string name="Sides Hair">
		Seitliches Haar
	</string>
	<string name="Sides Hair Down">
		Lang
	</string>
	<string name="Sides Hair Up">
		Kurz
	</string>
	<string name="Skinny Neck">
		Dünner Hals
	</string>
	<string name="Skirt Fit">
		Passform
	</string>
	<string name="Skirt Length">
		Rocklänge
	</string>
	<string name="Slanted Forehead">
		Fliehende Stirn
	</string>
	<string name="Sleeve Length">
		Ärmellänge
	</string>
	<string name="Sleeve Looseness">
		Passform Ärmel
	</string>
	<string name="Slit Back">
		Schlitz: Hinten
	</string>
	<string name="Slit Front">
		Schlitz: Vorne
	</string>
	<string name="Slit Left">
		Schlitz: Links
	</string>
	<string name="Slit Right">
		Schlitz: Rechts
	</string>
	<string name="Small">
		Klein
	</string>
	<string name="Small Hands">
		Kleine Hände
	</string>
	<string name="Small Head">
		Klein
	</string>
	<string name="Smooth">
		Glätten
	</string>
	<string name="Smooth Hair">
		Glattes Haar
	</string>
	<string name="Socks Length">
		Strumpflänge
	</string>
	<string name="Soulpatch">
		Unterlippenbart
	</string>
	<string name="Sparse">
		Wenig
	</string>
	<string name="Spiked Hair">
		Stachelhaare
	</string>
	<string name="Square">
		Rechteck
	</string>
	<string name="Square Toe">
		Eckig
	</string>
	<string name="Squash Head">
		Gestaucht
	</string>
	<string name="Stretch Head">
		Gestreckt
	</string>
	<string name="Sunken">
		Eingefallen
	</string>
	<string name="Sunken Chest">
		Trichterbrust
	</string>
	<string name="Sunken Eyes">
		Eingesunkene Augen
	</string>
	<string name="Sweep Back">
		Nach hinten
	</string>
	<string name="Sweep Forward">
		Nach vorne
	</string>
	<string name="Tall">
		Groß
	</string>
	<string name="Taper Back">
		Ansatzbreite hinten
	</string>
	<string name="Taper Front">
		Ansatzbreite vorne
	</string>
	<string name="Thick Heels">
		Dicke Absätze
	</string>
	<string name="Thick Neck">
		Dicker Hals
	</string>
	<string name="Thick Toe">
		Dick
	</string>
	<string name="Thin">
		Dünn
	</string>
	<string name="Thin Eyebrows">
		Dünne Augenbrauen
	</string>
	<string name="Thin Lips">
		Dünne Lippen
	</string>
	<string name="Thin Nose">
		Dünne Nase
	</string>
	<string name="Tight Chin">
		Straffes Kinn
	</string>
	<string name="Tight Cuffs">
		Eng
	</string>
	<string name="Tight Pants">
		Enge Hosen
	</string>
	<string name="Tight Shirt">
		Enges Hemd
	</string>
	<string name="Tight Skirt">
		Enger Rock
	</string>
	<string name="Tight Sleeves">
		Enge Ärmel
	</string>
	<string name="Toe Shape">
		Spitze
	</string>
	<string name="Toe Thickness">
		Dicke
	</string>
	<string name="Torso Length">
		Länge des Oberkörpers
	</string>
	<string name="Torso Muscles">
		Muskeln
	</string>
	<string name="Torso Scrawny">
		Dürr
	</string>
	<string name="Unattached">
		Frei
	</string>
	<string name="Uncreased">
		Straffes Lid
	</string>
	<string name="Underbite">
		Unterbiss
	</string>
	<string name="Unnatural">
		Unnatürlich
	</string>
	<string name="Upper Bridge">
		Brücke, oberer Teil
	</string>
	<string name="Upper Cheeks">
		Obere Wangen
	</string>
	<string name="Upper Chin Cleft">
		Obere Kinnspalte
	</string>
	<string name="Upper Eyelid Fold">
		Obere Lidfalte
	</string>
	<string name="Upturned">
		Stupsnase
	</string>
	<string name="Very Red">
		Sehr rot
	</string>
	<string name="Waist Height">
		Bund
	</string>
	<string name="Well-Fed">
		Gut genährt
	</string>
	<string name="White Hair">
		Weiße Haare
	</string>
	<string name="Wide">
		Breit
	</string>
	<string name="Wide Back">
		Breit
	</string>
	<string name="Wide Front">
		Breit
	</string>
	<string name="Wide Lips">
		Breit
	</string>
	<string name="Wild">
		Wild
	</string>
	<string name="Wrinkles">
		Falten
	</string>
	<string name="LocationCtrlAddLandmarkTooltip">
		Zu meinen Landmarken hinzufügen
	</string>
	<string name="LocationCtrlEditLandmarkTooltip">
		Meine Landmarken bearbeiten
	</string>
	<string name="LocationCtrlInfoBtnTooltip">
		Weitere Informationen über die aktuelle Position
	</string>
	<string name="LocationCtrlComboBtnTooltip">
		Mein Reiseverlauf
	</string>
	<string name="LocationCtrlForSaleTooltip">
		Dieses Land kaufen
	</string>
	<string name="LocationCtrlVoiceTooltip">
		Voice hier nicht möglich
	</string>
	<string name="LocationCtrlFlyTooltip">
		Fliegen ist unzulässig
	</string>
	<string name="LocationCtrlPushTooltip">
		Kein Stoßen
	</string>
	<string name="LocationCtrlBuildTooltip">
		Bauen/Fallen lassen von Objekten ist verboten
	</string>
	<string name="LocationCtrlScriptsTooltip">
		Skripte sind unzulässig
	</string>
	<string name="LocationCtrlDamageTooltip">
		Gesundheit
	</string>
	<string name="LocationCtrlAdultIconTooltip">
		Adult-Region
	</string>
	<string name="LocationCtrlModerateIconTooltip">
		Moderate Region
	</string>
	<string name="LocationCtrlGeneralIconTooltip">
		Generelle Region
	</string>
	<string name="LocationCtrlSeeAVsTooltip">
		Avatare innerhalb dieser Parzelle können nicht von Avataren außerhalb der Parzelle gesehen oder gehört werden.
	</string>
	<string name="LocationCtrlPathfindingDirtyTooltip">
		Bewegliche Objekte verhalten sich in dieser Region u. U. erst dann korrekt, wenn die Region neu geformt wird.
	</string>
	<string name="LocationCtrlPathfindingDisabledTooltip">
		Dynamisches Pathfinding ist in dieser Region nicht aktiviert.
	</string>
	<string name="UpdaterWindowTitle">
		[APP_NAME] Aktualisierung
	</string>
	<string name="UpdaterNowUpdating">
		[APP_NAME] wird aktualisiert...
	</string>
	<string name="UpdaterNowInstalling">
		[APP_NAME] wird installiert...
	</string>
	<string name="UpdaterUpdatingDescriptive">
		Ihr [APP_NAME]-Viewer wird aktualisiert.  Dies kann einen Moment dauern. Wir bitten um Ihr Verständnis.
	</string>
	<string name="UpdaterProgressBarTextWithEllipses">
		Aktualisierung wird heruntergeladen...
	</string>
	<string name="UpdaterProgressBarText">
		Aktualisierung wird heruntergeladen
	</string>
	<string name="UpdaterFailDownloadTitle">
		Herunterladen ist fehlgeschlagen
	</string>
	<string name="UpdaterFailUpdateDescriptive">
		Beim Aktualisieren von [APP_NAME] ist ein Fehler aufgetreten. Bitte laden Sie die aktuellste Version von www.secondlife.com herunter.
	</string>
	<string name="UpdaterFailInstallTitle">
		Aktualisierung konnte nicht installiert werden
	</string>
	<string name="UpdaterFailStartTitle">
		Viewer konnte nicht gestartet werden
	</string>
	<string name="ItemsComingInTooFastFrom">
		[APP_NAME]: Zuviele Objekte auf einmal von [FROM_NAME]. Automaitsche Vorschau ist für [TIME] Sekunden nicht verfügbar.
	</string>
	<string name="ItemsComingInTooFast">
		[APP_NAME]: Zuviele Objekte auf einmal. Automaitsche Vorschau ist für [TIME] Sekunden nicht verfügbar.
	</string>
	<string name="IM_logging_string">
		-- Instant-Message-Protokoll aktiviert --
	</string>
	<string name="IM_typing_start_string">
		[NAME] tippt...
	</string>
	<string name="Unnamed">
		(Nicht benannt)
	</string>
	<string name="IM_moderated_chat_label">
		(Moderiert: Stimmen in der Standardeinstellung stummgeschaltet)
	</string>
	<string name="IM_unavailable_text_label">
		Für diese Verbindung ist kein Text-Chat verfügbar.
	</string>
	<string name="IM_muted_text_label">
		Ihr Text-Chat wurde von einem Gruppenmoderator deaktiviert.
	</string>
	<string name="IM_default_text_label">
		Für Instant Message hier klicken.
	</string>
	<string name="IM_to_label">
		An
	</string>
	<string name="IM_moderator_label">
		(Moderator)
	</string>
	<string name="Saved_message">
		(Gespeichert am [LONG_TIMESTAMP])
	</string>
	<string name="IM_unblock_only_groups_friends">
		Wenn Sie diese Meldung sehen, müssen Sie unter „Einstellungen“ &gt; „Privatsphäre“ die Option „Nur IMs und Anrufe von Freunden oder Gruppen durchstellen“ deaktivieren.
	</string>
	<string name="IM_announce_incoming">
		Ankommende Instant Message von [NAME]
	</string>
	<string name="IM_autoresponse_sent">
		Automatische Antwort gesendet.
	</string>
	<string name="IM_autoresponse_item_sent">
		Objekt für automatische Antwort gesendet: [ITEM_NAME]
	</string>
	<string name="OnlineStatus">
		online
	</string>
	<string name="OfflineStatus">
		offline
	</string>
	<string name="answered_call">
		Ihr Anruf wurde entgegengenommen
	</string>
	<string name="you_started_call">
		Sie haben einen Voice-Anruf begonnen
	</string>
	<string name="you_joined_call">
		Sie sind dem Gespräch beigetreten
	</string>
	<string name="you_auto_rejected_call-im">
		Sie haben den Voice-Anruf automatisch abgelehnt, während der Nicht-stören-Modus aktiviert war.
	</string>
	<string name="name_started_call">
		[NAME] hat einen Voice-Anruf begonnen
	</string>
	<string name="ringing-im">
		Verbindung wird hergestellt...
	</string>
	<string name="connected-im">
		Verbunden. Klicken Sie auf Anruf beenden, um die Verbindung zu trennen
	</string>
	<string name="hang_up-im">
		Anruf wurde beendet
	</string>
	<string name="answering-im">
		Wird verbunden...
	</string>
	<string name="conference-title">
		Chat mit mehreren Personen
	</string>
	<string name="conference-title-incoming">
		Konferenz mit [AGENT_NAME]
	</string>
	<string name="inventory_item_offered-im">
		Inventarobjekt angeboten
	</string>
	<string name="share_alert">
		Objekte aus dem Inventar hier her ziehen
	</string>
	<string name="facebook_post_success">
		Sie haben auf Facebook gepostet.
	</string>
	<string name="flickr_post_success">
		Sie haben auf Flickr gepostet.
	</string>
	<string name="twitter_post_success">
		Sie haben auf Twitter gepostet.
	</string>
	<string name="no_session_message">
		(IM-Session nicht vorhanden)
	</string>
	<string name="only_user_message">
		Sie sind der einzige Benutzer in dieser Sitzung.
	</string>
	<string name="offline_message">
		[NAME] ist offline.
	</string>
	<string name="invite_message">
		Klicken Sie auf [BUTTON NAME], um eine Verbindung zu diesem Voice-Chat herzustellen.
	</string>
	<string name="muted_message">
		Sie haben diesen Einwohner ignoriert. Wenn Sie eine Nachricht senden, wird dieser freigeschaltet.
	</string>
	<string name="generic">
		Fehler bei Anfrage, bitte versuchen Sie es später.
	</string>
	<string name="generic_request_error">
		Fehler bei Anfrage, bitte versuchen Sie es später.
	</string>
	<string name="insufficient_perms_error">
		Sie sind dazu nicht berechtigt.
	</string>
	<string name="session_does_not_exist_error">
		Die Sitzung ist abgelaufen
	</string>
	<string name="no_ability_error">
		Sie besitzen diese Fähigkeit nicht.
	</string>
	<string name="no_ability">
		Sie besitzen diese Fähigkeit nicht.
	</string>
	<string name="not_a_mod_error">
		Sie sind kein Sitzungsmoderator.
	</string>
	<string name="muted">
		Ein Gruppenmoderator hat Ihren Text-Chat deaktiviert.
	</string>
	<string name="muted_error">
		Ein Gruppenmoderator hat Ihren Text-Chat deaktiviert.
	</string>
	<string name="add_session_event">
		Es konnten keine Benutzer zur Chat-Sitzung mit [RECIPIENT] hinzugefügt werden.
	</string>
	<string name="message">
		Ihre Nachricht konnte nicht an die Chat-Sitzung mit [RECIPIENT] gesendet werden.
Falls die Nachricht nicht innerhalb der nächsten Minuten erscheint, wurde sie vom Server verworfen.
	</string>
	<string name="message_session_event">
		Ihre Nachricht konnte nicht an die Chat-Sitzung mit [RECIPIENT] gesendet werden.
Falls die Nachricht nicht innerhalb der nächsten Minuten erscheint, wurde sie vom Server verworfen.
	</string>
	<string name="mute">
		Fehler während Moderation.
	</string>
	<string name="removed">
		Sie wurden von der Gruppe ausgeschlossen.
	</string>
	<string name="removed_from_group">
		Sie wurden von der Gruppe ausgeschlossen.
	</string>
	<string name="close_on_no_ability">
		Sie haben nicht mehr die Berechtigung an der Chat-Sitzung teilzunehmen.
	</string>
	<string name="unread_chat_single">
		[SOURCES] hat etwas Neues gesagt
	</string>
	<string name="unread_chat_multiple">
		[SOURCES] haben etwas Neues gesagt
	</string>
	<string name="session_initialization_timed_out_error">
		Die Initialisierung der Sitzung ist fehlgeschlagen
	</string>
	<string name="Home position set.">
		Position für Zuhause festgelegt.
	</string>
	<string name="voice_morphing_url">
		http://secondlife.com/landing/voicemorphing
	</string>
	<string name="paid_you_ldollars">
		[NAME] hat Ihnen [REASON] [AMOUNT] L$ bezahlt.
	</string>
	<string name="paid_you_ldollars_no_reason">
		[NAME] hat Ihnen [AMOUNT] L$ bezahlt.
	</string>
	<string name="you_paid_ldollars">
		Sie haben [REASON] [AMOUNT] L$ an [NAME] bezahlt.
	</string>
	<string name="you_paid_ldollars_no_info">
		Sie haben [AMOUNT] L$ bezahlt.
	</string>
	<string name="you_paid_ldollars_no_reason">
		Sie haben [AMOUNT] L$ an [NAME] bezahlt.
	</string>
	<string name="you_paid_ldollars_no_name">
		Sie haben [REASON] [AMOUNT] L$ bezahlt.
	</string>
	<string name="you_paid_failure_ldollars">
		Sie haben [NAME] [AMOUNT] L$ [REASON] nicht bezahlt.
	</string>
	<string name="you_paid_failure_ldollars_no_info">
		Sie haben [AMOUNT] L$ nicht bezahlt.
	</string>
	<string name="you_paid_failure_ldollars_no_reason">
		Sie haben [NAME] [AMOUNT] L$ nicht bezahlt.
	</string>
	<string name="you_paid_failure_ldollars_no_name">
		Sie haben [AMOUNT] L$ [REASON] nicht bezahlt.
	</string>
	<string name="for item">
		für [ITEM]
	</string>
	<string name="for a parcel of land">
		für eine Landparzelle
	</string>
	<string name="for a land access pass">
		für einen Pass
	</string>
	<string name="for deeding land">
		für die Landübertragung
	</string>
	<string name="to create a group">
		für die Gründung einer Gruppe
	</string>
	<string name="to join a group">
		für den Beitritt zur Gruppe
	</string>
	<string name="to upload">
		fürs Hochladen
	</string>
	<string name="to publish a classified ad">
		um eine Anzeige aufzugeben
	</string>
	<string name="giving">
		[AMOUNT] L$ werden bezahlt
	</string>
	<string name="uploading_costs">
		Kosten für Hochladen [AMOUNT] L$
	</string>
	<string name="this_costs">
		Kosten: [AMOUNT] L$
	</string>
	<string name="buying_selected_land">
		Ausgewähltes Land wird für [AMOUNT] L$ gekauft.
	</string>
	<string name="this_object_costs">
		Dieses Objekt kostet  [AMOUNT] L$
	</string>
	<string name="group_role_everyone">
		Jeder
	</string>
	<string name="group_role_officers">
		Offiziere
	</string>
	<string name="group_role_owners">
		Eigentümer
	</string>
	<string name="group_member_status_online">
		Online
	</string>
	<string name="uploading_abuse_report">
		Hochladen...

Missbrauchsbericht
	</string>
	<string name="New Shape">
		Neue Form/Gestalt
	</string>
	<string name="New Skin">
		Neue Haut
	</string>
	<string name="New Hair">
		Neues Haar
	</string>
	<string name="New Eyes">
		Neue Augen
	</string>
	<string name="New Shirt">
		Neues Hemd
	</string>
	<string name="New Pants">
		Neue Hose
	</string>
	<string name="New Shoes">
		Neue Schuhe
	</string>
	<string name="New Socks">
		Neue Socken
	</string>
	<string name="New Jacket">
		Neue Jacke
	</string>
	<string name="New Gloves">
		Neue Handschuhe
	</string>
	<string name="New Undershirt">
		Neues Unterhemd
	</string>
	<string name="New Underpants">
		Neue Unterhose
	</string>
	<string name="New Skirt">
		Neuer Rock
	</string>
	<string name="New Alpha">
		Neues Alpha
	</string>
	<string name="New Tattoo">
		Neue Tätowierung
	</string>
	<string name="New Physics">
		Neue Physik
	</string>
	<string name="Invalid Wearable">
		Ungültiges Objekt
	</string>
	<string name="New Gesture">
		Neue Geste
	</string>
	<string name="New Script">
		Neues Skript
	</string>
	<string name="New Note">
		Neue Notiz
	</string>
	<string name="New Folder">
		Neuer Ordner
	</string>
	<string name="Contents">
		Inhalt
	</string>
	<string name="Gesture">
		Gesten
	</string>
	<string name="Male Gestures">
		Männliche Gesten
	</string>
	<string name="Female Gestures">
		Weibliche Gesten
	</string>
	<string name="Other Gestures">
		Andere Gesten
	</string>
	<string name="Speech Gestures">
		Sprachgesten
	</string>
	<string name="Common Gestures">
		Häufig verwendete Gesten
	</string>
	<string name="Male - Excuse me">
		Männlich - Excuse me
	</string>
	<string name="Male - Get lost">
		Männlich - Get lost
	</string>
	<string name="Male - Blow kiss">
		Männlich - Kusshand
	</string>
	<string name="Male - Boo">
		Männlich - Buh
	</string>
	<string name="Male - Bored">
		Männlich - Gelangweilt
	</string>
	<string name="Male - Hey">
		Männlich - Hey
	</string>
	<string name="Male - Laugh">
		Männlich - Lachen
	</string>
	<string name="Male - Repulsed">
		Männlich - Angewidert
	</string>
	<string name="Male - Shrug">
		Männlich - Achselzucken
	</string>
	<string name="Male - Stick tougue out">
		Männlich - Zunge herausstrecken
	</string>
	<string name="Male - Wow">
		Männlich - Wow
	</string>
	<string name="Female - Chuckle">
		Weiblich - Kichern
	</string>
	<string name="Female - Cry">
		Weiblich - Weinen
	</string>
	<string name="Female - Embarrassed">
		Weiblich - Verlegen
	</string>
	<string name="Female - Excuse me">
		Weiblich - Räuspern
	</string>
	<string name="Female - Get lost">
		Weiblich - Get lost
	</string>
	<string name="Female - Blow kiss">
		Weiblich - Kusshand
	</string>
	<string name="Female - Boo">
		Weiblich  - Buh
	</string>
	<string name="Female - Bored">
		Weiblich - Gelangweilt
	</string>
	<string name="Female - Hey">
		Weiblich - Hey
	</string>
	<string name="Female - Hey baby">
		Weiblich - Hey Süße(r)
	</string>
	<string name="Female - Laugh">
		Weiblich - Lachen
	</string>
	<string name="Female - Looking good">
		Weiblich - Looking good
	</string>
	<string name="Female - Over here">
		Weiblich - Over here
	</string>
	<string name="Female - Please">
		Weiblich - Please
	</string>
	<string name="Female - Repulsed">
		Weiblich - Angewidert
	</string>
	<string name="Female - Shrug">
		Weiblich - Achselzucken
	</string>
	<string name="Female - Stick tougue out">
		Weiblich - Zunge herausstrecken
	</string>
	<string name="Female - Wow">
		Weiblich - Wow
	</string>
	<string name="/bow">
		/verbeugen
	</string>
	<string name="/clap">
		/klatschen
	</string>
	<string name="/count">
		/zählen
	</string>
	<string name="/extinguish">
		/löschen
	</string>
	<string name="/kmb">
		/lmaa
	</string>
	<string name="/muscle">
		/Muskel
	</string>
	<string name="/no">
		/nein
	</string>
	<string name="/no!">
		/nein!
	</string>
	<string name="/paper">
		/Papier
	</string>
	<string name="/pointme">
		/auf mich zeigen
	</string>
	<string name="/pointyou">
		/auf dich zeigen
	</string>
	<string name="/rock">
		/Stein
	</string>
	<string name="/scissor">
		/Schere
	</string>
	<string name="/smoke">
		/rauchen
	</string>
	<string name="/stretch">
		/dehnen
	</string>
	<string name="/whistle">
		/pfeifen
	</string>
	<string name="/yes">
		/ja
	</string>
	<string name="/yes!">
		/ja!
	</string>
	<string name="afk">
		afk
	</string>
	<string name="dance1">
		Tanzen1
	</string>
	<string name="dance2">
		Tanzen2
	</string>
	<string name="dance3">
		Tanzen3
	</string>
	<string name="dance4">
		Tanzen4
	</string>
	<string name="dance5">
		Tanzen5
	</string>
	<string name="dance6">
		Tanzen6
	</string>
	<string name="dance7">
		Tanzen7
	</string>
	<string name="dance8">
		Tanzen8
	</string>
	<string name="AvatarBirthDateFormat">
		[day,datetime,slt].[mthnum,datetime,slt].[year,datetime,slt]
	</string>
	<string name="DefaultMimeType">
		Keine/Keiner
	</string>
	<string name="texture_load_dimensions_error">
		Bilder, die größer sind als [WIDTH]*[HEIGHT] können nicht geladen werden
	</string>
	<string name="words_separator" value=", "/>
	<string name="server_is_down">
		Trotz all unserer Bemühungen ist ein unerwarteter Fehler aufgetreten.

Bitte überprüfen Sie status.secondlifegrid.net um festzustellen, ob ein bekanntes Problem besteht.
Falls der Fehler weiterhin auftritt, überprüfen Sie bitte Ihre Netzwerk- und Firewalleinstellungen.
	</string>
	<string name="dateTimeWeekdaysNames">
		Sonntag:Montag:Dienstag:Mittwoch:Donnerstag:Freitag:Samstag
	</string>
	<string name="dateTimeWeekdaysShortNames">
		So:Mo:Di:Mi:Do:Fr:Sa
	</string>
	<string name="dateTimeMonthNames">
		Januar:Februar:März:April:Mai:Juni:Juli:August:September:Oktober:November:Dezember
	</string>
	<string name="dateTimeMonthShortNames">
		Jan:Feb:Mär:Apr:Mai:Jun:Jul:Aug:Sep:Okt:Nov:Dez
	</string>
	<string name="dateTimeDayFormat">
		[MDAY]
	</string>
	<string name="dateTimeAM">
		Uhr
	</string>
	<string name="dateTimePM">
		Uhr
	</string>
	<string name="LocalEstimateUSD">
		[AMOUNT] US$
	</string>
<!--  FS:AW opensim currency support -->
	<string name="free">
		 kostenlos
	</string>
<!--  /FS:AW opensim currency support -->
	<string name="Group Ban">
		Gruppen-Bann
	</string>
	<string name="Membership">
		Mitgliedschaft
	</string>
	<string name="Roles">
		Rollen
	</string>
	<string name="Group Identity">
		Gruppenidentität
	</string>
	<string name="Parcel Management">
		Parzellenverwaltung
	</string>
	<string name="Parcel Identity">
		Parzellenidentität
	</string>
	<string name="Parcel Settings">
		Parzelleneinstellungen
	</string>
	<string name="Parcel Powers">
		Parzellenfähigkeiten
	</string>
	<string name="Parcel Access">
		Parzellenzugang
	</string>
	<string name="Parcel Content">
		Parzelleninhalt
	</string>
	<string name="Object Management">
		Objektmanagement
	</string>
	<string name="Accounting">
		Kontoführung
	</string>
	<string name="Notices">
		Mitteilungen
	</string>
	<string name="Chat" value=" Chat:">
		Chat
	</string>
	<string name="DeleteItems">
		Ausgewählte Objekte löschen?
	</string>
	<string name="DeleteItem">
		Ausgewähltes Objekt löschen?
	</string>
	<string name="EmptyOutfitText">
		Keine Objekte in diesem Outfit
	</string>
	<string name="ExternalEditorNotSet">
		Wählen Sie über die Einstellung „ExternalEditor“ einen Editor aus
	</string>
	<string name="ExternalEditorNotFound">
		Angegebener externer Editor nicht gefunden.
Setzen Sie den Editorpfad in Anführungszeichen
(z. B. &quot;/pfad/editor&quot; &quot;%s&quot;).
	</string>
	<string name="ExternalEditorCommandParseError">
		Fehler beim Parsen des externen Editorbefehls.
	</string>
	<string name="ExternalEditorFailedToRun">
		Externer Editor konnte nicht ausgeführt werden.
	</string>
	<string name="TranslationFailed">
		Übersetzung fehlgeschlagen: [REASON]
	</string>
	<string name="TranslationResponseParseError">
		Fehler beim Parsen der Übersetzungsantwort.
	</string>
	<string name="Esc">
		Esc
	</string>
	<string name="Space">
		Space
	</string>
	<string name="Enter">
		Enter
	</string>
	<string name="Tab">
		Tab
	</string>
	<string name="Ins">
		Ins
	</string>
	<string name="Del">
		Del
	</string>
	<string name="Backsp">
		Backsp
	</string>
	<string name="Shift">
		Shift
	</string>
	<string name="Ctrl">
		Ctrl
	</string>
	<string name="Alt">
		Alt
	</string>
	<string name="CapsLock">
		CapsLock
	</string>
	<string name="Home">
		Pos1
	</string>
	<string name="End">
		Ende
	</string>
	<string name="PgUp">
		PgUp
	</string>
	<string name="PgDn">
		PgDn
	</string>
	<string name="F1">
		F1
	</string>
	<string name="F2">
		F2
	</string>
	<string name="F3">
		F3
	</string>
	<string name="F4">
		F4
	</string>
	<string name="F5">
		F5
	</string>
	<string name="F6">
		F6
	</string>
	<string name="F7">
		F7
	</string>
	<string name="F8">
		F8
	</string>
	<string name="F9">
		F9
	</string>
	<string name="F10">
		F10
	</string>
	<string name="F11">
		F11
	</string>
	<string name="F12">
		F12
	</string>
	<string name="Add">
		Addieren
	</string>
	<string name="Subtract">
		Subtrahieren
	</string>
	<string name="Multiply">
		Multiplizieren
	</string>
	<string name="Divide">
		Dividieren
	</string>
	<string name="PAD_DIVIDE">
		PAD_DIVIDE
	</string>
	<string name="PAD_LEFT">
		PAD_LEFT
	</string>
	<string name="PAD_RIGHT">
		PAD_RIGHT
	</string>
	<string name="PAD_DOWN">
		PAD_DOWN
	</string>
	<string name="PAD_UP">
		PAD_UP
	</string>
	<string name="PAD_HOME">
		PAD_HOME
	</string>
	<string name="PAD_END">
		PAD_END
	</string>
	<string name="PAD_PGUP">
		PAD_PGUP
	</string>
	<string name="PAD_PGDN">
		PAD_PGDN
	</string>
	<string name="PAD_CENTER">
		PAD_CENTER
	</string>
	<string name="PAD_INS">
		PAD_INS
	</string>
	<string name="PAD_DEL">
		PAD_DEL
	</string>
	<string name="PAD_Enter">
		PAD_Enter
	</string>
	<string name="PAD_BUTTON0">
		PAD_BUTTON0
	</string>
	<string name="PAD_BUTTON1">
		PAD_BUTTON1
	</string>
	<string name="PAD_BUTTON2">
		PAD_BUTTON2
	</string>
	<string name="PAD_BUTTON3">
		PAD_BUTTON3
	</string>
	<string name="PAD_BUTTON4">
		PAD_BUTTON4
	</string>
	<string name="PAD_BUTTON5">
		PAD_BUTTON5
	</string>
	<string name="PAD_BUTTON6">
		PAD_BUTTON6
	</string>
	<string name="PAD_BUTTON7">
		PAD_BUTTON7
	</string>
	<string name="PAD_BUTTON8">
		PAD_BUTTON8
	</string>
	<string name="PAD_BUTTON9">
		PAD_BUTTON9
	</string>
	<string name="PAD_BUTTON10">
		PAD_BUTTON10
	</string>
	<string name="PAD_BUTTON11">
		PAD_BUTTON11
	</string>
	<string name="PAD_BUTTON12">
		PAD_BUTTON12
	</string>
	<string name="PAD_BUTTON13">
		PAD_BUTTON13
	</string>
	<string name="PAD_BUTTON14">
		PAD_BUTTON14
	</string>
	<string name="PAD_BUTTON15">
		PAD_BUTTON15
	</string>
	<string name="-">
		-
	</string>
	<string name="=">
		=
	</string>
	<string name="`">
		`
	</string>
	<string name=";">
		;
	</string>
	<string name="[">
		[
	</string>
	<string name="]">
		]
	</string>
	<string name="\">
		\
	</string>
	<string name="0">
		0
	</string>
	<string name="1">
		1
	</string>
	<string name="2">
		2
	</string>
	<string name="3">
		3
	</string>
	<string name="4">
		4
	</string>
	<string name="5">
		5
	</string>
	<string name="6">
		6
	</string>
	<string name="7">
		7
	</string>
	<string name="8">
		8
	</string>
	<string name="9">
		9
	</string>
	<string name="A">
		A
	</string>
	<string name="B">
		B
	</string>
	<string name="C">
		C
	</string>
	<string name="D">
		D
	</string>
	<string name="E">
		E
	</string>
	<string name="F">
		F
	</string>
	<string name="G">
		G
	</string>
	<string name="H">
		H
	</string>
	<string name="I">
		I
	</string>
	<string name="J">
		J
	</string>
	<string name="K">
		K
	</string>
	<string name="L">
		L
	</string>
	<string name="M">
		M
	</string>
	<string name="N">
		N
	</string>
	<string name="O">
		O
	</string>
	<string name="P">
		P
	</string>
	<string name="Q">
		Q
	</string>
	<string name="R">
		R
	</string>
	<string name="S">
		S
	</string>
	<string name="T">
		T
	</string>
	<string name="U">
		U
	</string>
	<string name="V">
		V
	</string>
	<string name="W">
		W
	</string>
	<string name="X">
		X
	</string>
	<string name="Y">
		Y
	</string>
	<string name="Z">
		Z
	</string>
	<string name="BeaconParticle">
		Partikel-Beacons werden angezeigt (blau)
	</string>
	<string name="BeaconPhysical">
		Beacons für physische Objekte werden angezeigt (grün)
	</string>
	<string name="BeaconScripted">
		Beacons für Skriptobjekte werden angezeigt (rot)
	</string>
	<string name="BeaconScriptedTouch">
		Beacons für Skriptobjekte mit Berührungsfunktion (rot)
	</string>
	<string name="BeaconSound">
		Sound-Beacons werden angezeigt (gelb)
	</string>
	<string name="BeaconMedia">
		Medien-Beacons werden angezeigt (weiß)
	</string>
	<string name="ParticleHiding">
		Partikel werden ausgeblendet
	</string>
	<string name="Command_AboutLand_Label">
		Landinformationen
	</string>
	<string name="Command_Appearance_Label">
		Aussehen
	</string>
	<string name="Command_Avatar_Label">
		Avatar
	</string>
	<string name="Command_Build_Label">
		Bauen
	</string>
	<string name="Command_Chat_Label">
		Chat
	</string>
	<string name="Command_Conversations_Label">
		Unterhaltungen
	</string>
	<string name="Command_Compass_Label">
		Kompass
	</string>
	<string name="Command_Destinations_Label">
		Ziele
	</string>
	<string name="Command_Facebook_Label">
		Facebook
	</string>
	<string name="Command_Flickr_Label">
		Flickr
	</string>
	<string name="Command_Gestures_Label">
		Gesten
	</string>
	<string name="Command_HowTo_Label">
		Infos
	</string>
	<string name="Command_Inventory_Label">
		Inventar
	</string>
	<string name="Command_Map_Label">
		Karte
	</string>
	<string name="Command_Marketplace_Label">
		Marktplatz
	</string>
	<string name="Command_MarketplaceListings_Label">
		Marktplatz
	</string>
	<string name="Command_MiniMap_Label">
		Minikarte
	</string>
	<string name="Command_Move_Label">
		Gehen / Rennen / Fliegen
	</string>
	<string name="Command_Outbox_Label">
		Händler-Outbox
	</string>
	<string name="Command_People_Label">
		Leute
	</string>
	<string name="Command_Picks_Label">
		Auswahlen
	</string>
	<string name="Command_Places_Label">
		Orte
	</string>
	<string name="Command_Preferences_Label">
		Einstellungen
	</string>
	<string name="Command_Profile_Label">
		Profil
	</string>
	<string name="Command_Search_Label">
		Suchen
	</string>
	<string name="Command_Snapshot_Label">
		Foto
	</string>
	<string name="Command_Social_Label">
		Facebook
	</string>
	<string name="Command_Speak_Label">
		Sprechen
	</string>
	<string name="Command_Twitter_Label">
		Twitter
	</string>
	<string name="Command_View_Label">
		Kamerasteuerungen
	</string>
<!-- Ansariel: Renamed for FS (FIRE-5019)
	<string name="Command_Voice_Label">
		Voice-Einstellungen
	</string> -->
	<string name="Command_Voice_Label">
		Stimmen in der Nähe
	</string>
	<string name="Command_Quickprefs_Label">
		Schnelleinstellungen
	</string>
	<string name="Command_AO_Label">
		Animation Overrider
	</string>
	<string name="Command_Webbrowser_Label">
		Webbrowser
	</string>
	<string name="Command_Default_Chat_Bar_Label">
		Chatleiste
	</string>
	<string name="Command_Areasearch_Label">
		Umgebungssuche
	</string>
	<string name="Command_Settings_Debug_Label">
		Debug-Einstellungen
	</string>
	<string name="Command_Statistics_Label">
		Statistiken
	</string>
	<string name="Command_Region_Label">
		Region/Grundbesitz
	</string>
	<string name="Command_Fly_Label">
		Fliegen
	</string>
	<string name="Command_Groundsit_Label">
		Auf Boden sitzen
	</string>
	<string name="Command_Sound_Explorer_Label">
		Sound-Explorer
	</string>
	<string name="Command_Asset_Blacklist_Label">
		Asset-Blacklist
	</string>
	<string name="Command_Phototools_Label">
		Fototools
	</string>
	<string name="Command_Phototools_View_Label">
		Kameratools
	</string>
	<string name="Command_Contact_Sets_Label">
		Kontakt-Sets
	</string>
	<string name="Command_Mouselook_Label">
		Mouselook-Modus
	</string>
	<string name="Command_Landmark_Here_Label">
		Landmarke erstellen
	</string>
	<string name="Command_Teleport_History_Label">
		Teleport-Liste
	</string>
	<string name="Command_Pose_Stand_Label">
		Pose-Stand
	</string>
	<string name="Command_Snapshot_To_Disk_Label">
		Foto auf Datenträger
	</string>
	<string name="Command_Radar_Label">
		Radar
	</string>
	<string name="Command_Conversation_Log_Label">
		Unterhaltungsprotokoll
	</string>
	<string name="Command_Move_Lock_Label">
		Movelock
	</string>
	<string name="Command_Blocklist_Label">
		Blockierliste
	</string>
	<string name="Command_ResyncAnimations_Label">
		Animationen synchronisieren
	</string>
	<string name="Command_AboutLand_Tooltip">
		Informationen zu dem von Ihnen besuchten Land
	</string>
	<string name="Command_RegionTracker_Label">
		Regions-Tracker
	</string>
	<string name="Command_Appearance_Tooltip">
		Avatar ändern
	</string>
	<string name="Command_Avatar_Tooltip">
		Kompletten Avatar auswählen
	</string>
	<string name="Command_Build_Tooltip">
		Objekte bauen und Terrain umformen (Strg+4)
	</string>
	<string name="Command_Chat_Tooltip">
		Mit Leuten in der Nähe chatten (Strg+T)
	</string>
	<string name="Command_Conversations_Tooltip">
		Mit allen unterhalten (Strg+T)
	</string>
	<string name="Command_Compass_Tooltip">
		Kompass
	</string>
	<string name="Command_Destinations_Tooltip">
		Ziele von Interesse
	</string>
	<string name="Command_Facebook_Tooltip">
		Auf Facebook posten
	</string>
	<string name="Command_Flickr_Tooltip">
		Auf Flickr hochladen
	</string>
	<string name="Command_Gestures_Tooltip">
		Gesten für Ihren Avatar (Strg+G)
	</string>
	<string name="Command_HowTo_Tooltip">
		Wie führe ich gängige Aufgaben aus?
	</string>
	<string name="Command_Inventory_Tooltip">
		Eigentum anzeigen und benutzen (Strg+I)
	</string>
	<string name="Command_Map_Tooltip">
		Weltkarte (Strg+M)
	</string>
	<string name="Command_Marketplace_Tooltip">
		Einkaufen gehen
	</string>
	<string name="Command_MarketplaceListings_Tooltip">
		Ihre Kreation verkaufen
	</string>
	<string name="Command_MiniMap_Tooltip">
		Leute in der Nähe anzeigen (Strg+Umschalt+M)
	</string>
	<string name="Command_Move_Tooltip">
		Ihren Avatar bewegen
	</string>
	<string name="Command_Outbox_Tooltip">
		Artikel zum Verkauf in den Marktplatz übertragen
	</string>
	<string name="Command_People_Tooltip">
		Freunde, Gruppen und Leute in der Nähe
	</string>
	<string name="Command_Picks_Tooltip">
		Orte, die in Ihrem Profil als Favoriten angezeigt werden sollen
	</string>
	<string name="Command_Places_Tooltip">
		Von Ihnen gespeicherte Orte (Alt+H)
	</string>
	<string name="Command_Preferences_Tooltip">
		Einstellungen (Strg+P)
	</string>
	<string name="Command_Profile_Tooltip">
		Ihr Profil bearbeiten oder anzeigen
	</string>
	<string name="Command_Search_Tooltip">
		Orte, Veranstaltungen, Leute finden (Strg+F)
	</string>
	<string name="Command_Snapshot_Tooltip">
		Foto aufnehmen (Strg+Umschalt+S)
	</string>
	<string name="Command_Social_Tooltip">
		Auf Facebook posten
	</string>
	<string name="Command_Speak_Tooltip">
		Über Ihr Mikrofon mit Leuten in der Nähe sprechen
	</string>
	<string name="Command_Twitter_Tooltip">
		Twitter
	</string>
	<string name="Command_View_Tooltip">
		Kamerawinkel ändern
	</string>
	<string name="Command_Voice_Tooltip">
		Lautstärkeregler für Anrufe und Leute in Ihrer Nähe in SL
	</string>
	<string name="Command_Quickprefs_Tooltip">
		Schnelleinstellungen zum Ändern oft benötigter Einstellungen
	</string>
	<string name="Command_AO_Tooltip">
		Animation Overrider
	</string>
	<string name="Command_Webbrowser_Tooltip">
		Öffnet den internen Webbrowser (Strg+Umschalt+Z)
	</string>
	<string name="Command_Default_Chat_Bar_Tooltip">
		Zeigt oder versteckt die Standard-Chatleiste
	</string>
	<string name="Command_Areasearch_Tooltip">
		Umgebungssuche nach Objekten
	</string>
	<string name="Command_Settings_Debug_Tooltip">
		Konfigurationseinstellungen des Viewers ändern (Strg+Alt+Umschalt+S)
	</string>
	<string name="Command_Statistics_Tooltip">
		Viewer-Statistiken anzeigen (Strg+Umschalt+1)
	</string>
	<string name="Command_Region_Tooltip">
		Öffnet die Regions- und Grundbesitzverwaltung (Alt+R)
	</string>
	<string name="Command_Fly_Tooltip">
		Flugmodus ein-/ausschalten (Pos1)
	</string>
	<string name="Command_Groundsit_Tooltip">
		Aktiviert/Deaktiviert erzwungenes Sitzen auf dem Boden (Strg+Alt+S)
	</string>
	<string name="Command_Sound_Explorer_Tooltip">
		Öffnet den Sound-Explorer
	</string>
	<string name="Command_Asset_Blacklist_Tooltip">
		Öffnet die Asset-Blacklist mit einer Übersicht über alle geblockten Objekte
	</string>
	<string name="Command_Phototools_Tooltip">
		Erweiterte Fotografie-Tools (Alt+P)
	</string>
	<string name="Command_Phototools_View_Tooltip">
		Erweiterte Kameratools (Strg+Umschalt+C)
	</string>
	<string name="Command_Contact_Sets_Tooltip">
		Öffnet die Kontakt-Sets (Strg+Alt+Umschalt+C)
	</string>
	<string name="Command_Mouselook_Tooltip">
		Mouselook-Modus aktivieren (M)
	</string>
	<string name="Command_Landmark_Here_Tooltip">
		Erstellt eine Landmarke an der aktuellen Position
	</string>
	<string name="Command_Teleport_History_Tooltip">
		Öffnet die Teleport-Liste (Alt+H)
	</string>
	<string name="Command_Pose_Stand_Tooltip">
		Startet den Pose-Stand für den Avatar zum Justieren von Anhängen
	</string>
	<string name="Command_Snapshot_To_Disk_Tooltip">
		Macht ein Foto und speichert es auf der Festplatte
	</string>
	<string name="Command_Radar_Tooltip">
		Öffnet das Radar für Avatare in der Nähe
	</string>
	<string name="Command_Conversation_Log_Tooltip">
		Öffnet das Unterhaltungsprotokoll mit Chatverläufen
	</string>
	<string name="Command_Move_Lock_Tooltip">
		Aktiviert die Movelock-Funktion der Brücke und hält den Avatar an der aktuellen Position (Strg+Alt+P)
	</string>
	<string name="Command_Blocklist_Tooltip">
		Öffnet die Blockierliste / Liste der ignorierten Einwohner &amp; Objekte
	</string>
	<string name="Command_ResyncAnimations_Tooltip">
		Synchronisiert die Avatar-Animationen neu
	</string>
	<string name="Command_RegionTracker_Tooltip">
		Verfolgt den Status von diversen Regionen
	</string>
	<string name="Toolbar_Bottom_Tooltip">
		gegenwärtig in der unteren Symbolleiste
	</string>
	<string name="Toolbar_Left_Tooltip">
		gegenwärtig in der linken Symbolleiste
	</string>
	<string name="Toolbar_Right_Tooltip">
		gegenwärtig in der rechten Symbolleiste
	</string>
	<string name="Retain%">
		% zurückbehalten
	</string>
	<string name="Detail">
		Details
	</string>
	<string name="Better Detail">
		Bessere Details
	</string>
	<string name="Surface">
		Oberfläche
	</string>
	<string name="Solid">
		Fest
	</string>
	<string name="Wrap">
		Wickeln
	</string>
	<string name="Preview">
		Vorschau
	</string>
	<string name="Normal">
		Normal
	</string>
	<string name="Pathfinding_Wiki_URL">
		http://wiki.secondlife.com/wiki/Pathfinding_Tools_in_the_Second_Life_Viewer
	</string>
	<string name="Pathfinding_Object_Attr_None">
		Keine
	</string>
	<string name="Pathfinding_Object_Attr_Permanent">
		Wirkt sich auf Navmesh aus
	</string>
	<string name="Pathfinding_Object_Attr_Character">
		Figur
	</string>
	<string name="Pathfinding_Object_Attr_MultiSelect">
		(mehrere)
	</string>
	<string name="snapshot_quality_very_low">
		Sehr niedrig
	</string>
	<string name="snapshot_quality_low">
		Niedrig
	</string>
	<string name="snapshot_quality_medium">
		Mittel
	</string>
	<string name="snapshot_quality_high">
		Hoch
	</string>
	<string name="snapshot_quality_very_high">
		Sehr hoch
	</string>
	<string name="TeleportMaturityExceeded">
		Der Einwohner kann diese Region nicht besuchen.
	</string>
	<string name="UserDictionary">
		[Benutzer]
	</string>
	<string name="logging_calls_disabled_log_empty">
		Unterhaltungen werden nicht protokolliert. Um ein Protokoll zu starten, wählen Sie „Speichern: nur Protokoll“ oder „Speichern: Protokoll und Transkripte“ unter „Einstellungen“ &gt; „Chat“.
	</string>
	<string name="logging_calls_disabled_log_not_empty">
		Es werden keine Unterhaltungen mehr protokolliert. Um weiterhin ein Protokoll zu führen, wählen Sie „Speichern: nur Protokoll“ oder „Speichern: Protokoll und Transkripte“ unter „Einstellungen“ &gt; „Chat“.
	</string>
	<string name="logging_calls_enabled_log_empty">
		Keine protokollierten Unterhaltungen verfügbar. Hier erscheint ein Protokolleintrag, wenn Sie eine Person kontaktieren oder von einer Person kontaktiert werden.
	</string>
	<string name="loading_chat_logs">
		Laden...
	</string>
	<string name="experience_tools_experience">
		Erlebnis
	</string>
	<string name="ExperienceNameNull">
		(kein Erlebnis)
	</string>
	<string name="ExperienceNameUntitled">
		(unbenanntes Erlebnis)
	</string>
	<string name="Land-Scope">
		Landumfang
	</string>
	<string name="Grid-Scope">
		Gridumfang
	</string>
	<string name="Allowed_Experiences_Tab">
		Zulässig
	</string>
	<string name="Blocked_Experiences_Tab">
		Blockiert
	</string>
	<string name="Contrib_Experiences_Tab">
		Contributor
	</string>
	<string name="Admin_Experiences_Tab">
		Admin
	</string>
	<string name="Recent_Experiences_Tab">
		Aktuell
	</string>
	<string name="Owned_Experiences_Tab">
		Eigene
	</string>
	<string name="ExperiencesCounter">
		([EXPERIENCES], max. [MAXEXPERIENCES])
	</string>
	<string name="ExperiencePermission1">
		Ihre Steuerungen übernehmen
	</string>
	<string name="ExperiencePermission3">
		Animationen Ihres Avatars auslösen
	</string>
	<string name="ExperiencePermission4">
		an Ihren Avatar anhängen
	</string>
	<string name="ExperiencePermission9">
		Ihre Kamera vorfolgen
	</string>
	<string name="ExperiencePermission10">
		Ihre Kamera steuern
	</string>
	<string name="ExperiencePermission11">
		Sie teleportieren
	</string>
	<string name="ExperiencePermission12">
		automatisch Erlebnisberechtigungen akzeptieren
	</string>
	<string name="ExperiencePermissionShortUnknown">
		unbekannten Vorgang durchführen: [Permission]
	</string>
	<string name="ExperiencePermissionShort1">
		Steuerungen übernehmen
	</string>
	<string name="ExperiencePermissionShort3">
		Animationen auslösen
	</string>
	<string name="ExperiencePermissionShort4">
		Anhängen
	</string>
	<string name="ExperiencePermissionShort9">
		Kamera verfolgen
	</string>
	<string name="ExperiencePermissionShort10">
		Kamera steuern
	</string>
	<string name="ExperiencePermissionShort11">
		Teleportieren
	</string>
	<string name="ExperiencePermissionShort12">
		Berechtigung
	</string>
	
<!-- Firestorm-specific translations -->
	<string name="MediaFilterActionAllow">
		erlauben
	</string>
	<string name="MediaFilterActionDeny">
		verbieten
	</string>
	<string name="MediaFilterConditionAlways">
		Immer
	</string>
	<string name="MediaFilterConditionAlwaysLower">
		immer
	</string>
	<string name="MediaFilterConditionNever">
		Niemals
	</string>
	<string name="MediaFilterConditionNeverLower">
		niemals
	</string>
	<string name="MediaFilterMediaContentBlocked">
		Medien von der Domain [DOMAIN] wurden geblockt.
	</string>
	<string name="MediaFilterMediaContentDomainAlwaysAllowed">
		Medien von der Domain [DOMAIN] werden immer abgespielt.
	</string>
	<string name="MediaFilterMediaContentDomainAlwaysBlocked">
		Medien von der Domain [DOMAIN] werden niemals abgespielt.
	</string>
	<string name="MediaFilterMediaContentUrlAlwaysAllowed">
		Medien von der URL [MEDIAURL] werden immer abgespielt.
	</string>
	<string name="MediaFilterMediaContentUrlAlwaysBlocked">
		Medien von der URL [MEDIAURL] werden niemals abgespielt.
	</string>
	<string name="MediaFilterAudioContentBlocked">
		Musik von der Domain [DOMAIN] wurde geblockt.
	</string>
	<string name="MediaFilterAudioContentDomainAlwaysAllowed">
		Musik von der Domain [DOMAIN] wird immer abgespielt.
	</string>
	<string name="MediaFilterAudioContentDomainAlwaysBlocked">
		Musik von der Domain [DOMAIN] wird niemals abgespielt.
	</string>
	<string name="MediaFilterAudioContentUrlAlwaysAllowed">
		Musik von der URL [MEDIAURL] wird immer abgespielt.
	</string>
	<string name="MediaFilterAudioContentUrlAlwaysBlocked">
		Musik von der URL [MEDIAURL] wird niemals abgespielt.
	</string>
	<string name="MediaFilterSharedMediaContentBlocked">
		Geteilte Medien von der Domain [DOMAIN] wurden geblockt.
	</string>
	<string name="MediaFilterSharedMediaContentDomainAlwaysAllowed">
		Geteilte Medien von der Domain [DOMAIN] werden immer abgespielt.
	</string>
	<string name="MediaFilterSharedMediaContentDomainAlwaysBlocked">
		Geteilte Medien von der Domain [DOMAIN] werden niemals abgespielt.
	</string>
	<string name="MediaFilterSharedMediaContentUrlAlwaysAllowed">
		Geteilte Medien von der URL [MEDIAURL] werden immer abgespielt.
	</string>
	<string name="MediaFilterSharedMediaContentUrlAlwaysBlocked">
		Geteilte Medien von der URL [MEDIAURL] werden niemals abgespielt.
	</string>
	<string name="MediaFilterBlacklist">
		Blacklist
	</string>
	<string name="MediaFilterWhitelist">
		Whitelist
	</string>

	<!-- Settings sanity checks -->
	<string name="SanityCheckEquals">
		Die Einstellung &quot;[CONTROL_NAME]&quot; sollte den Wert [VALUE_1] haben.
	</string>
	<string name="SanityCheckNotEquals">
		Die Einstellung &quot;[CONTROL_NAME]&quot; sollte nicht den Wert [VALUE_1] haben.
	</string>
	<string name="SanityCheckLessThan">
		Die Einstellung &quot;[CONTROL_NAME]&quot; sollte einen Wert kleiner als [VALUE_1] haben.
	</string>
	<string name="SanityCheckGreaterThan">
		Die Einstellung &quot;[CONTROL_NAME]&quot; sollte einen Wert größer als [VALUE_1] haben.
	</string>
	<string name="SanityCheckLessThanEquals">
		Die Einstellung &quot;[CONTROL_NAME]&quot; sollte einen Wert kleiner als oder gleich [VALUE_1] haben.
	</string>
	<string name="SanityCheckGreaterThanEquals">
		Die Einstellung &quot;[CONTROL_NAME]&quot; sollte einen Wert größer als oder gleich [VALUE_1] haben.
	</string>
	<string name="SanityCheckBetween">
		Die Einstellung &quot;[CONTROL_NAME]&quot; sollte einen Wert zwischen [VALUE_1] und [VALUE_2] haben.
	</string>
	<string name="SanityCheckNotBetween">
		Die Einstellung &quot;[CONTROL_NAME]&quot; sollte keinen Wert zwischen [VALUE_1] und [VALUE_2] haben.
	</string>

	<!-- Replacement for hardcoded UI strings -->
	<string name="UnknownRegion">
		(unbekannte Region)
	</string>
	<string name="UnknownPosition">
		(unbekannte Position)
	</string>
	
	<string name="FSCmdLineRSP">
		Maximale Bandbreite gesetzt auf: [VALUE] kbit/s.
	</string>
	
	<!-- NetMap double click action tooltip messages -->
	<string name="NetMapDoubleClickShowWorldMapToolTipMsg">
		[AGENT][REGION](Doppelklicken, um Karte zu öffnen; Umschalt-Taste gedrückt halten und ziehen, um zu schwenken)
	</string>
	<string name="NetMapDoubleClickTeleportToolTipMsg">
		[REGION](Doppelklicken, um zu teleportieren; Umschalt-Taste gedrückt halten und ziehen, um zu schwenken)
	</string>
	<string name="NetMapDoubleClickNoActionToolTipMsg">
		[REGION]
	</string>
	
	<!-- Nearby Chat Collision Messages -->
	<string name="Collision_Bump">
		[NAME] hat Sie gestoßen.
	</string>
	<string name="Collision_PushObject">
		[NAME] hat Sie mit einem Skript gestoßen.
	</string>
	<string name="Collision_ObjectCollide">
		[NAME] hat Sie mit einem Objekt getroffen.
	</string>
	<string name="Collision_ScriptedObject">
		[NAME] hat Sie mit einem Skript-Objekt getroffen.
	</string>
	<string name="Collision_PhysicalObject">
		[NAME] hat Sie mit einem physischen Objekt getroffen.
	</string>
	<string name="Collision_UnknownType">
		[NAME] hat eine Kollision unbekannten Typs verursacht.
	</string>
	
	<string name="MovelockEnabled">
		Movelock aktiviert.
	</string>
	<string name="MovelockDisabled">
		Movelock deaktiviert.
	</string>
	<string name="MovelockEnabling">
		Aktiviere Movelock...
	</string>
	<string name="MovelockDisabling">
		Deaktiviere Movelock...
	</string>
	<string name="BusyResponse">
		Beschäftigt-Nachricht
	</string>

	<string name="LoadCameraPositionNoneSaved">
		Es wurde noch keine Kamerasicht gespeichert.
	</string>
	<string name="LoadCameraPositionOutsideDrawDistance">
		Kamerasicht kann nicht wiederhergestellt werden, da sich die Kameraposition außerhalb der Draw Distance befindet.
	</string>
	
	<string name="DrawDistanceSteppingGestureObsolete">
		Aufgrund von Änderungen im Code ist es nicht mehr notwendig, diese Geste zu benutzen. Progressives Draw-Distance-Stepping wurde aktiviert.
	</string>
	<string name="FSCmdLineDrawDistanceSet">
		Draw Distance wurde auf [DISTANCE]m gesetzt.
	</string>
	<string name="FSCameraPositionCopied">
		Kameraposition [POS] wurde in Zwischenablage kopiert.
	</string>
	<string name="FSCmdLineRollDiceTotal">
		Ergenis für [DICE]d[FACES][MODIFIER]: [RESULT].
	</string>
	<string name="FSCmdLineRollDiceLimits">
		Es müssen positive Werte für Würfel (max. 100) und Seiten (max. 1000) angegeben werden.
	</string>
	<string name="FSCmdLineRollDiceModifiersInvalid">
		Falls ein Modifizierer verwendet werden soll, muss ein gültiger Typ und Wert für den Modifizierer angegeben werden. Der Wert muss im Bereich von -1000 bis 1000 liegen. Gültige Typen sind: „+“ (Boni), „-“ (Strafen), „&gt;“, „&lt;“ (Erfolge), "r&lt;", "r" (Erneut würfeln), "!p&gt;", „!&gt;“, "!p&lt;", "!p" (Penetrationen), „!&lt;“ und „!“ (Explosionen). Es kann nur ein Modifizierer-Typ pro Wurf verwendet werden. Beispiele: „[COMMAND] 1 20 + 5“, „[COMMAND] 5 40 &gt; 15“, „[COMMAND] 10 25 ! 25“, „[COMMAND] 15 25 !&lt; 10“.
	</string>
	<string name="FSCmdLineRollDiceExploded">
		Explodiert
	</string>
	<string name="FSCmdLineRollDiceExploded">
		Penetriert
	</string>
	<string name="FSCmdLineRollDiceSuccess">
		Erfolg
	</string>
	<string name="FSCmdLineRollDiceReroll">
		Erneut würfeln
	</string>
	<string name="FSCmdLineRollDiceFreezeGuard">
		Diese Operation kann nicht beendet werden, da der Viewer in einer Endlosschleife landen würde. Bitte die Kriterien ändern.
	</string>
	<string name="FSCmdLineCalcRandError">
		'[RAND]' ist kein gültiger Ausdruck für RAND(min,max). MAX muss größer als MIN sein und beide Werte müssen sich im Intervall von -10000 bis 10000 befinden.
	</string>
	<string name="FSWithHavok">
		mit Havok-Unterstützung
	</string>
	<string name="FSWithOpensim">
		mit OpenSimulator-Unterstützung
	</string>

	<!-- Firestorm search -->
	<string name="not_found">
		„[TEXT]“ nicht gefunden.
	</string>
	<string name="no_results">
		Keine Treffer
	</string>
	<string name="searching">
		Suche läuft...
	</string>
	<string name="all_categories">
		Alle Kategorien
	</string>
	<string name="search_banned">
		Einige Begriffe der Suchabfrage wurden aufgrund von Einschränkungen, die in den Community Standards festgelegt wurden, von der Suche ausgeschlossen.
	</string>
	<string name="search_short">
		Die eingebenen Suchbegriffe waren zu kurz, so dass keine Suche durchgeführt wurde.
	</string>
	<string name="search_disabled">
		Die klassische Suche wurde in dieser Region deaktiviert.
	</string>
	<string name="render_quality_low">
		Niedrig
	</string>
	<string name="render_quality_mediumlow">
		Mittel-Niedrig
	</string>
	<string name="render_quality_medium">
		Mittel
	</string>
	<string name="render_quality_mediumhigh">
		Mittel-Hoch
	</string>
	<string name="render_quality_high">
		Hoch
	</string>
	<string name="render_quality_highultra">
		Hoch-Ultra
	</string>
	<string name="render_quality_ultra">
		Ultra
	</string>
	<string name="render_quality_unknown">
		Unbekannt; Bitte die Debugeinstellung RenderQualityPerformance prüfen!
	</string>
	<string name="qtool_busy">
		Bitte warten, das Ausrichtungstool ist aktiv.
	</string>
	<string name="qtool_still_busy">
		Bitte warten, das Ausrichtungstool ist weiterhin aktiv.
	</string>
	<string name="qtool_done">
		Die Ausrichtung ist beendet.
	</string>
	<string name="fsbridge_cant_create_disabled">
		Firestorm kann die LSL-Brücke nicht erstellen, wenn „LSL-Client-Brücke aktivieren“ in den Einstellungen deaktiviert ist.
	</string>
	<string name="fsbridge_no_library">
		Firestorm konnte die LSL-Brücke nicht erstellen. Bitte die Bibliothek aktivieren und neu einloggen.
	</string>
	<string name="fsbridge_already_creating">
		LSL-Brücke wird bereits erstellt. Bitte einige Minuten vor einem erneuten Versuch warten.
	</string>
	<string name="fsbridge_creating">
		LSL-Brücke wird erstellt. Dies kann einen Moment dauern. Bitte warten...
	</string>
	<string name="fsbridge_failure_creation_create_script">
		LSL-Brücke nicht erstellt. Das Skript der Brücke konnte nicht erstellt werden.
	</string>
	<string name="fsbridge_failure_creation_bad_name">
		LSL-Brücke nicht erstellt. Der Name der Brücke ist inkorrekt. Bitte die Menü-Option „Avatar“ &gt; „Avatar-Befinden“ &gt; „LSL-Brücke neu erstellen“ verwenden, um die Brücke neu zu erstellen.
	</string>
	<string name="fsbridge_failure_creation_null">
		LSL-Brücke nicht erstellt. Die Brücke konnte nicht im Inventar gefunden werden. Bitte die Menü-Option „Avatar“ &gt; „Avatar-Befinden“ &gt; „LSL-Brücke neu erstellen“ verwenden, um die Brücke neu zu erstellen.
	</string>
	<string name="fsbridge_failure_attach_wrong_object">
		LSL-Brücke konnte nicht hinzugefügt werden. Die Version der Brücke ist falsch. Bitte die Menü-Option „Avatar“ &gt; „Avatar-Befinden“ &gt; „LSL-Brücke neu erstellen“ verwenden, um die Brücke neu zu erstellen.
	</string>
	<string name="fsbridge_failure_attach_wrong_location">
		LSL-Brücke konnte nicht hinzugefügt werden. Die Brücke wurde nicht am korrekten Ort im Inventar gefunden. Bitte die Menü-Option „Avatar“ &gt; „Avatar-Befinden“ &gt; „LSL-Brücke neu erstellen“ verwenden, um die Brücke neu zu erstellen.
	</string>
	<string name="fsbridge_failure_attach_point_in_use">
		LSL-Brücke konnte nicht hinzugefügt werden. Der Anhängepunkt war bereits durch ein anderes Objekt belegt. Bitte die Menü-Option „Avatar“ &gt; „Avatar-Befinden“ &gt; „LSL-Brücke neu erstellen“ verwenden, um die Brücke neu zu erstellen.
	</string>
	<string name="fsbridge_failure_not_found">
		Das Objekt für die LSL-Brücke konnte nicht gefunden werden. Mit der Erstellung kann nicht fortgefahren werden.
	</string>
	<string name="fsbridge_warning_unexpected_items">
		Die LSL-Brücke enthält unerwartete Objekte.
	</string>
	<string name="fsbridge_warning_not_finished">
		Die LSL-Brücke wurde noch nicht vollständig erstellt, sie muss eventuell über die Menü-Option „Avatar“ &gt; „Avatar-Befinden“ &gt; „LSL-Brücke neu erstellen“ neu erstellt werden, um genutzt werden zu können.
	</string>
	<string name="fsbridge_detached">
		LSL-Brücke abgenommen.
	</string>
	<string name="fsbridge_created">
		LSL-Brücke erstellt.
	</string>
	<string name="fsbridge_script_info">
		Skript-Info: „[OBJECT_NAME]“: [[OBJECT_RUNNING_SCRIPT_COUNT]/[OBJECT_TOTAL_SCRIPT_COUNT]] aktive Skripte, [OBJECT_SCRIPT_MEMORY] KB Limit erlaubter Speicher, [OBJECT_SCRIPT_TIME] ms CPU-Zeit beansprucht.[PATHFINDING_TEXT]
	</string>
	<string name="fsbridge_script_info_pf">
		Durchschnittlich beanspruchte CPU-Zeit für Pathfinding-Navigation: [OBJECT_CHARACTER_TIME] ms.
	</string>
	<string name="fsbridge_error_scriptinfonotfound">
		Skript-Info: Zu prüfendes Objekt ungültig oder außer Reichweite.
	</string>
	<string name="fsbridge_error_scriptinfomalformed">
		Skript-Info: Fehlerhafte Antwort von LSL-Brücke erhalten. Bitte erneut versuchen.
	</string>
	<string name="fsbridge_error_injection">
		HINWEIS: Ein oder mehrere Skripte wurden zur Firestorm-LSL-Brücke hinzugefügt! Falls dieser Hinweis unerwartet aufgetreten ist, bitte die LSL-Brücke über die Menü-Option „Avatar“ &gt; „Avatar-Befinden“ &gt; „LSL-Brücke neu erstellen“ neu erstellen.
	</string>
	<string name="fsbridge_error_wrongvm">
		HINWEIS: Das Skript der Firestorm-LSL-Brücke verwendet die alte LSO Virtuelle Maschine (16 KB Speicherlimit) anstelle von Mono (64 KB Speicherlimit), wodurch eine hohe Wahrscheinlichkeit von Stack-Heap-Collisions und Fehlern aufgrund von nicht mehr verfügbarem Speicher besteht! Bitte die LSL-Brücke über die Menü-Option „Avatar“ &gt; „Avatar-Befinden“ &gt; „LSL-Brücke neu erstellen“ neu erstellen. Falls dieser Hinweis erneut angezeigt wurde, bitte die Brücke in einer anderen Region neu erstellen.
	</string>

	<string name="QP Draw Distance">
		Draw Distance
	</string>
	<string name="QP Max Particles">
		Max. Partikel
	</string>
	<string name="QP Avatar Physics LOD">
		Avatar-Physik LOD
	</string>
	<string name="QP LOD Factor">
		LOD-Faktor
	</string>
	<string name="QP Max Avatars">
		Max. Avatare
	</string>
	<string name="QP Tags Offset">
		Tag-Höhenabstand
	</string>
	<string name="QP Name Tags">
		Avatarnamen
	</string>
	<string name="QP LookAt Target">
		Kamerafokus
	</string>
	<string name="QP Color Under Cursor">
		Farbe unter Cursor
	</string>
	
	<!-- <FS:Ansariel> Posestand animation names -->
	<string name="PS_T_Pose">
		T-Pose
	</string>
	<string name="PS_Arms_Down_Legs_together">
		Arme unten, Beine zusammen
	</string>
	<string name="PS_Arms_down_sitting">
		Arme unten, sitzend
	</string>
	<string name="PS_Arms_downward_Legs_together">
		Arme abwärts, Beine zusammen
	</string>
	<string name="PS_Arms_downward_Legs_apart">
		Arme abwärts, Beine auseinander
	</string>
	<string name="PS_Arms_forward_Legs_apart">
		Arme nach vorn, Beine auseinander
	</string>
	<string name="PS_Arms_forward_Legs_together">
		Arme nach vorn, Beine zusammen
	</string>
	<string name="PS_Arms_straight_Legs_apart">
		Arme gerade, Beine auseinander
	</string>
	<string name="PS_Arms_straight_sitting">
		Arme gerade, sitzend
	</string>
	<string name="PS_Arms_upward_Legs_apart">
		Arme aufwärts, Beine auseinander
	</string>
	<string name="PS_Arms_upward_Legs_together">
		Arme aufwärts, Beine zusammen
	</string>

	<string name="QP_WL_Region_Default">
		Regionsstandard
	</string>
	<string name="QP_WL_Day_Cycle_Based">
		Tageszyklus-basiert
	</string>
	<string name="QP_WL_None">
		Keiner
	</string>

	<string name="GroupChatMuteNotice">
		Ignoriere Gruppenchat von [NAME].
	</string>
	<string name="IgnoredAdHocSession">
		Eine Einladung zu einer Konferenz wurde aufgrund der aktuellen Einstellungen automatisch ignoriert.
	</string>

	<!-- <FS:Ansariel> Radar notifications -->
	<string name="camera_no_focus">
		Die Kamera kann nicht auf [AVATARNAME] fokussiert werden, da er/sie sich außerhalb der Draw Distance befindet.
	</string>
	<string name="entering_draw_distance">
		kommt in Draw Distance ([DISTANCE] m).
	</string>
	<string name="leaving_draw_distance">
		hat die Draw Distance verlassen.
	</string>
	<string name="entering_chat_range">
		kommt in Chat-Reichweite ([DISTANCE] m).
	</string>
	<string name="leaving_chat_range">
		hat die Chat-Reichweite verlassen.
	</string>
	<string name="entering_region">
		hat die Region betreten.
	</string>
	<string name="entering_region_distance">
		hat die Region betreten ([DISTANCE] m).
	</string>
	<string name="leaving_region">
		hat die Region verlassen.
	</string>
	<string name="avatar_age_alert">
		hat den Alters-Alarm ausgelöst. Alter: [AGE] Tag(e)
	</string>

	<string name="TotalScriptCountChangeIncrease">
		Skriptanzahl in Region hat sich von [OLD_VALUE] auf [NEW_VALUE] erhöht ([DIFFERENCE]).
	</string>
	<string name="TotalScriptCountChangeDecrease">
		Skriptanzahl in Region hat sich von [OLD_VALUE] auf [NEW_VALUE] verringert ([DIFFERENCE]).
	</string>
	<string name="preproc_toggle_warning">
		Umschalten des Präprozessors wird erst vollständig wirksam, nachdem der Editor geschlossen und neu geöffnet wurde.
	</string>
	<string name="fs_preprocessor_starting">
		[APP_NAME]-Präprozessor startet...
	</string>
	<string name="fs_preprocessor_not_supported">
		Warnung: Präprozessor wird in diesem Build nicht unterstützt. ([WHERE])
	</string>
	<string name="fs_preprocessor_disabled_by_script_marker">
		[APP_NAME]-Präprozessor deaktiviert durch Direktive in Zeile [LINENUMBER].
	</string>
	<string name="fs_preprocessor_settings_list_prefix">
		Einstellungen:
	</string>
	<string name="fs_preprocessor_wave_exception">
		[ERR_NAME] ([LINENUMBER]): [ERR_DESC]
	</string>
	<string name="fs_preprocessor_exception">
		[ERR_NAME] ([LINENUMBER]): Gefangener Ausnahmefehler: [ERR_DESC]
	</string>
	<string name="fs_preprocessor_error">
		[ERR_NAME] ([LINENUMBER]): Unerwarteter Ausnahmefehler aufgetreten.
	</string>
	<!-- LSL Optimizer -->
	<string name="fs_preprocessor_optimizer_start">
		Entfernung von nicht-referenzierten benutzerdefinierten Funktionen und globalen Variablen.
	</string>
	<string name="fs_preprocessor_optimizer_regex_err">
		Kein gültiger regulärer Ausdruck: „[WHAT]“; LSL-Optimierung übersprungen.
	</string>
	<string name="fs_preprocessor_optimizer_exception">
		Ausnahmefehler aufgetreten: „[WHAT]“; LSL-Optimierung übersprungen.
	</string>
	<string name="fs_preprocessor_optimizer_unexpected_exception">
		Unerwarteter Ausnahmefehler in LSL-Optimierer; nicht angewandt.
	</string>
	<!-- LSL Compressor -->
	<string name="fs_preprocessor_compress_start">
		Komprimiere Skript-Text durch Entfernung von unnötigen Leerzeichen.
	</string>
	<string name="fs_preprocessor_compress_regex_err">
		Kein gültiger regulärer Ausdruck: „[WHAT]“; LSL-Komprimierung übersprungen.
	</string>
	<string name="fs_preprocessor_compress_exception">
		Ausnahmefehler aufgetreten: „[WHAT]“; LSL-Komprimierung übersprungen.
	</string>
	<string name="fs_preprocessor_compress_unexpected_exception">
		Unerwarteter Ausnahmefehler in LSL-Komprimierer; nicht angewandt.
	</string>
	<!-- LSL Lazy lists -->
	<string name="fs_preprocessor_lazylist_start">
		Wende Lazy-List-Konvertierung an.
	</string>
	<string name="fs_preprocessor_lazylist_regex_err">
		Kein gültiger regulärer Ausdruck: „[WHAT]“; Lazy-List-Konvertierung übersprungen.
	</string>
	<string name="fs_preprocessor_lazylist_exception">
		Ausnahmefehler aufgetreten: „[WHAT]“; Lazy-List-Konvertierung übersprungen.
	</string>
	<string name="fs_preprocessor_lazylist_unexpected_exception">
		Unerwarteter Ausnahmefehler in Lazy-List-Konvertierer; nicht angewandt.
	</string>
	<!-- LSL switch statement -->
	<string name="fs_preprocessor_switchstatement_start">
		Wende Switch-Befehl-Konvertierung an.
	</string>
	<string name="fs_preprocessor_switchstatement_regex_err">
		Kein gültiger regulärer Ausdruck: „[WHAT]“; Switch-Befehl-Konvertierung übersprungen.
	</string>
	<string name="fs_preprocessor_switchstatement_exception">
		Ausnahmefehler aufgetreten: „[WHAT]“; Switch-Befehl-Konvertierung übersprungen.
	</string>
	<string name="fs_preprocessor_switchstatement_unexpected_exception">
		Unerwarteter Ausnahmefehler in Switch-Befehl-Konvertierer; nicht angewandt.
	</string>
	<!-- LSL Cache -->
	<string name="fs_preprocessor_cache_miss">
		Cache eingebundene Datei: „[FILENAME]“
	</string>
	<string name="fs_preprocessor_cache_invalidated">
		Eingebundene Datei „[FILENAME]“ wurde geändert - erneuere Cache.
	</string>
	<string name="fs_preprocessor_cache_completed">
		Cachen von „[FILENAME]“ beendet.
	</string>
	<string name="fs_preprocessor_cache_unsafe">
		Fehler: Skript „[FILENAME]“ kann nicht sicher auf das Dateisystem kopiert werden. Einbinden wird fehlschlagen.
	</string>
	<string name="fs_preprocessor_caching_err">
		Fehler beim Cachen der eingebundenen Datei „[FILENAME]“.
	</string>

	<string name="skin_defaults_starlight_location">
		Die Anzeige der aktuellen Position in der Menüleiste wurde als Standard für Starlight-Oberflächendesigns deaktiviert.
	</string>
	<string name="skin_defaults_starlight_navbar">
		Die Anzeige der Navigationsleiste wurde als Standard für Starlight-Oberflächendesigns aktiviert.
	</string>

	<string name="animation_explorer_seconds_ago">
		Vor [SECONDS] Sekunden
	</string>
	<string name="animation_explorer_still_playing">
		Wird abgespielt
	</string>

	<string name="FriendOnlineNotification">
		ist online.
	</string>
	<string name="FriendOfflineNotification">
		ist offline.
	</string>

	<string name="Inbox_Folderview_New">
		Neu
	</string>

	<string name="Mouselook_Unknown_Avatar">
		Unbekannter Avatar
	</string>

	<string name="groupcountstring">
		Sie gehören [COUNT] Gruppe(n) an ([REMAINING] verbleibend).
	</string>
	<string name="groupcountunlimitedstring">
		Sie gehören [COUNT] Gruppe(n) an.
	</string>
	<string name="SLGridStatusInvalidMsg">
		SL-Grid-Status-Fehler: Ungültiges Nachrichtenformat. Bitte später erneut versuchen.
	</string>
	<string name="SLGridStatusTimedOut">
		SL-Grid-Status-Fehler: Zeitüberschreitung der Anfrage.
	</string>
	<string name="SLGridStatusOtherError">
		SL-Grid-Status-Fehler: [STATUS] ( https://de.wikipedia.org/wiki/HTTP-Statuscode ).
	</string>

	<string name="DoubleClickTeleportEnabled">
		Doppelklick-Teleport aktiviert.
	</string>
	<string name="DoubleClickTeleportDisabled">
		Doppelklick-Teleport deaktiviert.
	</string>

	<string name="FSRegionRestartInLocalChat">
		Die Region, in der Sie sich gerade befinden, ist dabei neu zu starten. Falls Sie in dieser Region bleiben, werden Sie ausgeloggt.
	</string>
	<string name="Mute_Add">
		„[NAME]“ has been added to the blocklist.
	</string>
	<string name="Mute_Remove">
		„[NAME]“ has been removed from the blocklist.
	</string>
</strings><|MERGE_RESOLUTION|>--- conflicted
+++ resolved
@@ -1225,8 +1225,7 @@
 	<string name="AgentNameSubst">
 		(Sie)
 	</string>
-<<<<<<< HEAD
-	<string name="JoinAnExperience"/>
+	<string name="JoinAnExperience"/><!-- intentionally blank -->
 	<string name="ManageEstateSilently">
 		Grundbesitz leise verwalten
 	</string>
@@ -1236,9 +1235,6 @@
 	<string name="SnapshotSavedToDisk">
 		Schnappschuss gespeichert: [FILENAME]
 	</string>
-=======
-	<string name="JoinAnExperience"/><!-- intentionally blank -->
->>>>>>> 4ac031a8
 	<string name="SilentlyManageEstateAccess">
 		Beim Verwalten von Grundbesitzzugangslisten Warnhinweise unterdrücken
 	</string>
